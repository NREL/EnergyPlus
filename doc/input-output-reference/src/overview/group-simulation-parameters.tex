\section{Group -- Simulation Parameters}\label{group-simulation-parameters}

This group of objects influences the simulation in various ways.

\subsection{Version}\label{version}

\subsubsection{Inputs}\label{inputs-044}

\paragraph{Field: Version Identifier}\label{field-version-identifier}

The Version object allows you to enter the proper version that your IDF was created for. This is checked against the current version of EnergyPlus and a Severe error issued (non-terminating) if it does not match the current version string. Note that versions are often significant and there is no guarantee that the older file will run in the newer versions of the program. See IDF Version Updater (Auxiliary Programs Document) for methods of changing the older files to newer versions.

\subsection{Timestep}\label{timestep}

\subsubsection{Inputs}\label{inputs-1-041}

\paragraph{Field: Number of Timesteps per Hour}\label{field-number-of-timesteps-per-hour}

The Timestep object specifies the ``basic'' timestep for the simulation. The value entered here is usually known as the Zone Timestep. This is used in the Zone Heat Balance Model calculation as the driving timestep for heat transfer and load calculations. The value entered here is the number of timesteps to use within an hour. Longer length timesteps have lower values for Number of Timesteps per Hour. For example a value of 6 entered here directs the program to use a zone timestep of 10 minutes and a value of 60 means a 1 minute timestep. The user's choice for Number of Timesteps per Hour must be evenly divisible into 60; the allowable choices are 1, 2, 3, 4, 5, 6, 10, 12, 15, 20, 30, and 60.

The choice made for this field has important implications for modeling accuracy and the overall time it takes to run a simulation. Here are some considerations when choosing a value:

\begin{itemize}
\item
  The solution technique used in EnergyPlus has been designed to be stable with zone timesteps of up to sixty minutes (Number Timesteps in Hour = 1). However, 60 minutes is considered a ``long'' timestep and it should only be used in rare occasions where there is no HVAC system, accuracy is not a concern, and short run times are critical. Such long timesteps are not recommended to use because simulation results are more accurate for shorter timesteps, of say 10 minutes or less (Number of Timesteps per Hour of 6 or more). Shorter zone timesteps improve the numerical solution of the Zone Heat Balance Model because they improve how models for surface temperature and zone air temperature are coupled together. Longer timesteps introduce more lag and lead to more a dampened dynamic response.
\item
  Simulation run time increases with shorter timesteps or larger values for Number of Timesteps per Hour. The effect varies with the nature of the model. The user can test out different values on their particular model to understand the implications for his or her particular case. Sometimes large models with multizone HVAC and Plant systems execute nearly as fast with 15 minute timesteps as with 60 minute timesteps because fewer iterations are required in the system modeling since the prior timestep's results are close to the final outcome of next timestep.
\item
  The weather data files usually have 60-minute (or hourly) data. However, it does not follow that this should be used as the basis for choosing the zone timestep because:
\item
  EnergyPlus carefully interpolates the weather data between data points for use at shorter timesteps. This is discussed in a later section: Weather Data Hourly Interpolation
\item
  Many aspects of a model have time scales that differ from the that of the weather data. A goal of the modeling is to predict how the building will respond to the weather. However, the building's response is not \emph{governed} by the time scale that the weather data are available at, but rather the time scales of the dynamic performance of the thermal envelope as well as things like schedules for internal gains, thermostats, and equipment availability.
\item
  If the model will include calculating the cost of electricity, then the user should be aware that many electric utility tariffs base charges on demand windows of a specified length of time. If the choice of Number of Timesteps per Hour is not consistent with the demand window, then unexpected results may be obtained. For reasonable prediction of the maximum rates for electricity use for in calculating demand charges, the length of the zone timestep needs to be consistent with the tariff's demand window. The following table lists what values are consistent with various demand windows.
\end{itemize}

\begin{longtable}[c]{@{}ll@{}}
\toprule 
Demand Window & Applicable Number of Timesteps per Hour \tabularnewline
\midrule
\endfirsthead

\toprule 
Demand Window & Applicable Number of Timesteps per Hour \tabularnewline
\midrule
\endhead

QuarterHour & 4, 12, 20, or 60 \tabularnewline
HalfHour & 2, 4, 6, 10, 12, 20, 30, or 60 \tabularnewline
FullHour, Day, Week & Any \tabularnewline
\bottomrule
\end{longtable}

There is also second type of timestep inside EnergyPlus that is known as the System Timestep. This is a variable-length timestep that governs the driving timestep for HVAC and Plant system modeling. The user cannot directly control the system timestep (except by use of the ConvergenceLimits object). When the HVAC portion of the simulation begins its solution for the current zone timestep, it uses the zone timestep as its maximum length but then can reduce the timestep, as necessary, to improve the solution.  The technical details of the approach are explained in the Engineering Documentation under ``Integrated Solution Manager''.

Users can see the system timestep used if they select the ``detailed'' frequency option on an HVAC output variable (e.g. Zone Air Temperature). To contrast, the ``Zone'' variables will only be reported on the zone timestep (e.g. Zone Mean Air Temperature).

And, the IDF example:

\begin{lstlisting}
Timestep, 6;  !- Suggested default for most system simulations
\end{lstlisting}

Suggested defaults are 4 for non-HVAC simulations, 6 for simulations with HVAC, 20 is the minimum for ConductionFiniteDifference and HeatAndMoistureFiniteElement simulations. Green roof (ref: Material:RoofVegetation) also may require more timesteps.

Note that hourly data (such as outdoor conditions expressed by Design Days or Weather data) are interpolated to the Zone Timestep. This is discussed in a later section: Weather Data Hourly Interpolation

\subsection{ConvergenceLimits}\label{convergencelimits}

This item is an ``advanced'' feature that should be used only with caution. It is specifically included to assist some users ``speed up'' calculations while not overly compromising accuracy. The user must judge for him/herself whether the reduced run time is useful.

\subsubsection{Inputs}\label{inputs-2-038}

\paragraph{Field: Minimum System Timestep}\label{field-minimum-system-timestep}

Usually the minimum system timestep is allowed to vary from the zone timestep (as maximum) to a minimum timestep of 1 minute during certain system calculations. This might be when the system turns on or off, for example. Entering 0 in this field sets the minimum system timestep to be the same as the zone timestep. Otherwise the units of the field are minutes. It's probably a good idea to have any minimum entered be a divisor of the zone timestep.

\paragraph{Field: Maximum HVAC Iterations}\label{field-maximum-hvac-iterations}

The HVAC Manager will iterate to a solution or up to a set number of iterations. If not ``converged'', then a warning error appears:

\begin{lstlisting}
SimHVAC: Maximum iterations (20) exceeded for all HVAC loops, at CHICAGO IL USA TMY2-94846 WMO# = 725300, 10/07 14:06 - 14:08
\end{lstlisting}

In order to reduce time used in simulating your building, you may choose to enter a lesser number than the default of 20 for the maximum number of iterations to be used. Or, you may wish to enter a bigger number for certain buildings. To get more information printed with a ``max iteration'' message, you need to enter a ``Output:Diagnostics, DisplayExtraWarnings;'' command (which may also generate other warnings than just this one).

\paragraph{Field: Minimum Plant Iterations}\label{field-minimum-plant-iterations}

The plant system modeling includes a solver that iterates within a single HVAC manager iteration. This input field and the next one provide some control over how the plant solver iterates. This field sets a minimum threshold for plant iterations. The default for this field is the value ``2'' which indicates that a minimum of two full plant model interations will be performed every time plant is called by the HVAC manager. For faster performance with simple plant systems, this input field could be set to the value ``1''. For complicated plant systems that present difficulties to solve, this value may need to be set higher to ensure accuracy but at the expense of speed. Complicated plant systems include those with several interconnected loops, sizing miss-matches such that plant components are starved of flow compared to their desired flow, heat recovery systems, and thermal load following onsite generators.

\paragraph{Field: Maximum Plant Iterations}\label{field-maximum-plant-iterations}

The plant system solver iterates within a single HVAC manager iteration. This input field and the previous one provide some control over how the plant model iterates. This field sets a maximum limit for plant interations. The default for this field is the value ``8'' which indicates that the plant solver will exit after having completed eight full iterations. This value can be raised for better accuracy with complex plants or lowered for faster speed with simple plants. The output variable called ``Plant Solver Sub Iteration Count'' (typically reported at the ``detailed'' frequency) is useful for understanding how many plant solver iterations are actually being used during a particular simulation. The lower limit of the value for this field is ``2.''

Use in an IDF:

\begin{lstlisting}
ConvergenceLimits,
  0,        !- Minimum System Timestep (0 = same as zone timestep)
  25,       !- Maximum HVAC Iterations
  3,        !- Minimum Plant Iterations
  9;        !- Maximum Plant Iterations
\end{lstlisting}

\subsection{Building}\label{building}

The Building object describes parameters that are used during the simulation of the building. There are necessary correlations between the entries for this object and some entries in the Site:WeatherStation and Site:HeightVariation objects, specifically the Terrain field.

\subsubsection{Inputs}\label{inputs-3-034}

\paragraph{Field: Building Name}\label{field-building-name}

Building name is specified for output convenience.

\paragraph{Field: North Axis}\label{field-north-axis}

The Building North Axis is specified \textbf{relative to true North}. Buildings frequently do not line up with true north. For convenience, one may enter surfaces in a ``regular'' coordinate system and then shift them via the use of the North Axis. The value is specified in degrees from ``true north'' (clockwise is positive).

The figure below shows how the building north axis can be rotated to correspond with one of the major axes of an actual building. The relevance of this field is described more completely under ``GlobalGeometryRules''; in particular, the value of ``North Axis'' is \emph{ignored} if a coordinate system other than ``relative'' is used.

\begin{figure}[hbtp] % fig 1
\centering
\includegraphics[width=0.9\textwidth, height=0.9\textheight, keepaspectratio=true]{media/image001.png}
\caption{Illustration of Building North Axis \protect \label{fig:illustration-of-building-north-axis}}
\end{figure}

\paragraph{Field: Terrain}\label{field-terrain}

The site's terrain affects how the wind hits the building -- as does the building height. In addition, the external conduction method usually has its own parameters for the calculation. Please see the Engineering Documentation, External Conduction section for particulars. The legal values for this field are shown in the following table.

% table 1
\begin{longtable}[c]{@{}ll@{}}
\caption{Values for ``Terrain'' \label{table:values-for-terrain}} \tabularnewline
\toprule 
Terrain Type Value & Terrain Description \tabularnewline
\midrule
\endfirsthead

\caption[]{Values for ``Terrain''} \tabularnewline
\toprule 
Terrain Type Value & Terrain Description \tabularnewline
\midrule
\endhead

Country & Flat, Open Country \tabularnewline
Suburbs & Rough, Wooded Country, Suburbs \tabularnewline
City & Towns, city outskirts, center of large cities \tabularnewline
Ocean & Ocean, Bayou flat country \tabularnewline
Urban & Urban, Industrial, Forest \tabularnewline
\bottomrule
\end{longtable}

\paragraph{Warmup Convergence}\label{warmup-convergence}

The following two fields along with the minimum and maximum number of warmup days (also in this object) define the user specified criteria for when EnergyPlus will ``converge'' at each environment (each sizing period or run period set as Yes in the SimulationControl object). EnergyPlus ``runs'' the first day of the environment (starting with a set of hard-coded initial conditions: temperatures are initialized to 23C and zone humidity ratios are initialized to the outdoor humidity ratio) until the loads/temperature convergence tolerance values are satisfied (next two fields) or until it reaches ``maximum number of warmup days''. Note that setting the convergence tolerance values too loose will cause the program to be satisfied too early and you may not get the results you expect from the actual simulation.

\paragraph{Field: Loads Convergence Tolerance Value}\label{field-loads-convergence-tolerance-value}

This value represents the number at which the loads values must agree before ``convergence'' is reached. Loads tolerance value is a fraction of the load.

\paragraph{Field: Temperature Convergence Tolerance Value}\label{field-temperature-convergence-tolerance-value}

This value represents the number at which the zone temperatures must agree (from previous iteration) before ``convergence'' is reached. (Units for this field is delta C).

Convergence of the simultaneous heat balance/HVAC solution is reached when either the loads or temperature criterion is satisfied.

All tolerances have units so the temperature tolerance is in degrees C (or degrees K) and the loads tolerance is in Watts. Both tolerances work the same way, just one looks at temperatures and one looks at heating and cooling loads. After the second warm-up day, the program compares the maximum temperature experienced in a space with the maximum temperature from the previous day. If those two temperatures are within the tolerance, then it has passed the first warm-up check.

It does a similar comparison with lowest temperatures experience within all the zones. If the current simulation day and the previous day values are within the tolerance, then it has passed the second warm-up check. Similar things are done with the loads tolerance and the maximum heating and cooling loads that are experienced within the spaces. Those are compared individually to the values for the previous day. If they are both in tolerance, then the simulation has passed the third and fourth warm-up check. The simulation stays in the warm-up period until ALL FOUR checks have been passed. See Engineering Reference and Output Details document for further explanation and outputs.

Please note--other ``convergence tolerance'' inputs are required for certain HVAC equipment (unit ventilator, unit heater, window AC, etc.). The purpose and units of these parameters are different from ``load convergence tolerance'' and ``temperature convergence tolerance'' in the BUILDING object.

\paragraph{Field: Solar Distribution}\label{field-solar-distribution}

Setting this value determines how EnergyPlus treats beam solar radiation and reflectances from exterior surfaces that strike the building and, ultimately, enter the zone. There are five choices: \textbf{MinimalShadowing}, \textbf{FullExterior} and \textbf{FullInteriorAndExterior, FullExteriorWithReflections, FullInteriorAndExteriorWithReflections}.

\textbf{MinimalShadowing}

In this case, there is no exterior shadowing except from window and door reveals. All beam solar radiation entering the zone is assumed to fall on the floor, where it is absorbed according to the floor's solar absorptance. Any reflected by the floor is added to the transmitted diffuse radiation, which is assumed to be uniformly distributed on all interior surfaces. If no floor is present in the zone, the incident beam solar radiation is absorbed on all interior surfaces according to their absorptances. The zone heat balance is then applied at each surface and on the zone's air with the absorbed radiation being treated as a flux on the surface.

\textbf{FullExterior, FullExteriorWithReflections}

In this case, shadow patterns on exterior surfaces caused by detached shading, wings, overhangs, and exterior surfaces of all zones are computed. As for MinimalShadowing, shadowing by window and door reveals is also calculated. Beam solar radiation entering the zone is treated as for MinimalShadowing -- All beam solar radiation entering the zone is assumed to fall on the floor, where it is absorbed according to the floor's solar absorptance. Any reflected by the floor is added to the transmitted diffuse radiation, which is assumed to be uniformly distributed on all interior surfaces. If no floor is present in the zone, the incident beam solar radiation is absorbed on all interior surfaces according to their absorptances. The zone heat balance is then applied at each surface and on the zone's air with the absorbed radiation being treated as a flux on the surface.

\textbf{FullInteriorAndExterior, FullInteriorAndExteriorWithReflections}

This is the same as FullExterior except that instead of assuming all transmitted beam solar falls on the floor the program calculates the amount of beam radiation falling on each surface in the zone, including floor, walls and windows, by projecting the sun's rays through the exterior windows, taking into account the effect of exterior shadowing surfaces and window shading devices.

If this option is used, you should be sure that the surfaces of the zone totally enclose a space. This can be determined by viewing the \textbf{eplusout.dxf} file with a program like AutoDesk's Volo View Express. You should also be sure that the zone is \textbf{convex}. Examples of convex and non-convex zones are shown in Figure~\ref{fig:illustration-of-convex-and-non-convex-zones}. The most common non-convex zone is an L-shaped zone. (A formal definition of convex is that any straight line passing through the zone intercepts at most two surfaces.) If the zone's surfaces do not enclose a space or if the zone is not convex you should use Solar Distribution = \textbf{FullExterior} instead of \textbf{FullInteriorAndExterior}.

If you use \textbf{FullInteriorAndExterior} the program will also calculate how much beam radiation falling on the inside of an exterior window (from other windows in the zone) is absorbed by the window, how much is reflected back into the zone, and how much is transmitted to the outside. In this calculation the effect of a shading device, if present, is accounted for.

\begin{figure}[hbtp] % fig 2
\centering
\includegraphics[width=0.9\textwidth, height=0.9\textheight, keepaspectratio=true]{media/image002.png}
\caption{Illustration of Convex and Non-convex Zones \protect \label{fig:illustration-of-convex-and-non-convex-zones}}
\end{figure}

\textbf{Reflection calculations}

Note: Using the reflection calculations can be very time-consuming. Even error-prone. As a possible alleviation, you can use the Output:Diagnostics,DoNotMirrorDetachedShading; in many cases to get past a fatal error.

If using reflections, the program calculates beam and sky solar radiation that is reflected from exterior surfaces and then strikes the building. These reflecting surfaces fall into three categories:

1) \textbf{Shadowing surfaces}. These are surfaces like overhangs or neighboring buildings entered with Shad\-ing:\-Site, Shad\-ing:\-Build\-ing, Shad\-ing:\-Site:\-Detailed, Shad\-ing:\-Build\-ing:\-Detailed, Shad\-ing:\-Over\-hang, Shad\-ing:\-Over\-hang:Pro\-jection, Shad\-ing:\-Fin, Shad\-ing:\-Fin:\-Pro\-jection or Shad\-ing:\-Zone:\-Detailed objects. See Figure~\ref{fig:solar-reflection-from-shadowing-surfaces.}.

These surfaces can have diffuse and/or specular (beam-to-beam) reflectance values that are specified with the Shad\-ing\-Property:\-Re\-flectance object which specifies those parameters. They have a default value of .2 for both visible and diffuse reflection.

2) \textbf{Exterior building surfaces}. In this case one section of the building reflects solar radiation onto another section (and vice-versa). See Figure~\ref{fig:solar-reflection-from-building-surfaces-onto}.

The building surfaces are assumed to be diffusely reflecting if they are opaque (walls, for example) and specularly reflecting if they are windows or glass doors. The reflectance values for opaque surfaces are calculated by the program from the Solar Absorptance and Visible Absorptance values of the outer material layer of the surface's construction (ref: Material object properties). The reflectance values for windows and glass doors are calculated by the program from the reflectance properties of the individual glass layers that make up surface's construction assuming no shading device is present and taking into account inter-reflections among the layers (ref: Window Properties).

3) \textbf{The ground surface}. Reflection from the ground is calculated even if reflections option is not used;l but then the ground plane is considered unobstructed, i.e., the shadowing of the ground by the building itself or by obstructions such as neighboring buildings is ignored. Shadowing by the building itself or neighboring buildings is taken into account when the ``with reflections'' option is used but then the ``view factor to ground'' is NOT used. This is shown in Figure~\ref{fig:shadowing-from-building-affects-beam-solar}.

\begin{figure}[hbtp] % fig 3
\centering
\includegraphics[width=0.9\textwidth, height=0.9\textheight, keepaspectratio=true]{media/image003.png}
\caption{  Solar reflection from shadowing surfaces. Solid arrows are beam solar radiation; dashed arrows are diffuse solar radiation. (a) Diffuse reflection of beam solar radiation from the top of an overhang. (b) Diffuse reflection of sky solar radiation from the top of an overhang. (c) Beam-to-beam (specular) reflection from the façade of an adjacent highly-glazed building represented by a vertical shadowing surface. \protect \label{fig:solar-reflection-from-shadowing-surfaces.}}
\end{figure}

\begin{figure}[hbtp] % fig 4
\centering
\includegraphics[width=0.9\textwidth, height=0.9\textheight, keepaspectratio=true]{media/image004.png}
\caption{  Solar reflection from building surfaces onto other building surfaces. In this example beam solar reflects from a vertical section of the building onto a roof section. The reflection from the window is specular. The reflection from the wall is diffuse. \protect \label{fig:solar-reflection-from-building-surfaces-onto}}
\end{figure}

\begin{figure}[hbtp] % fig 5
\centering
\includegraphics[width=0.9\textwidth, height=0.9\textheight, keepaspectratio=true]{media/image005.png}
\caption{Shadowing from building affects beam solar reflection from the ground. Beam-to-diffuse reflection from the ground onto the building occurs only for sunlit areas, A and C, not from shaded area, B. \protect \label{fig:shadowing-from-building-affects-beam-solar}}
\end{figure}

\paragraph{Field: Maximum Number of Warmup Days}\label{field-maximum-number-of-warmup-days}

This field specifies the number of ``warmup'' days that might be used in the simulation before ``convergence'' is achieved. The default number, 25, is usually more than sufficient for this task; however, some complex buildings (with complex constructions) may require more days. If you enter less than 25 as a maximum, that is the number of maximum warmup days that will be used. An error message will occur when the simulation ``runs'' out of days and has not converged:

\begin{lstlisting}
CheckWarmupConvergence: Loads Initialization, Zone = "MAIN ZONE" did not converge after 30 warmup days.
See Warmup Convergence Information in .eio file for details
..Environment(SizingPeriod) = "DENVER CENTENNIAL  GOLDEN   N ANN CLG 1% CONDNS DB = >MWB"
..Max Temp Comparison = 2.06E-002 vs Temperature Convergence Tolerance = 0.50 – Pass Convergence
..Min Temp Comparison = 5.95E-003 vs Temperature Convergence Tolerance = 0.50 – Pass Convergence
..Max Cool Load Comparison = 9.5082E-002 vs Loads Convergence Tolerance = 5.00E-002 – Fail Convergence
\end{lstlisting}

As noted in the message, there will be more information in the .eio file. (Refer to Output Details document as well for examples.)

You may be able to increase the Maximum Number of Warmup Days and get convergence, but some anomalous buildings may still not converge. Simulation proceeds for x warmup days until ``convergence'' is reached (see the discussion under the Temperature Convergence Tolerance Value field in this object, just above).

\paragraph{Field: Minimum Number of Warmup Days}\label{field-minimum-number-of-warmup-days}

This field specifies the minimum number of ``warmup'' days before EnergyPlus will check if it has achieved convergence and can thus start simulating the particular environment (design day, annual run) in question. Research into the minimum number of warmup days indicates that 6 warmup days is generally enough on the minimum end of the spectrum to avoid false predictions of convergence and thus to produce enough temperature and flux history to start EnergyPlus simulation. This was based on a study that used the benchmark reference buildings. It also was observed that convergence performance improved when the number of warmup days increased. As a result, the default value for the minimum warmup days has been set to 6. Users should decrease this number only if they have knowledge that a specific file converges more quickly than 6 days. Users may wish to increase the value in certain situations when, based on the output variables described in the Output Details document, it is determined that EnergyPlus has not converged. While this parameter should be less than the previous parameter, a value greater than the value entered in the field ``Maximum Number of Warmup Days'' above may be used when users wish to increase warmup days more than the previous field. In this particular case, the previous field will be automatically reset to the value entered in this field and EnergyPlus will run exactly the number of warmup days specified in this field.

An example from an IDF:

\begin{lstlisting}

Building,
    PSI HOUSE DORM AND OFFICES,  !- Name
    36.87000,               !- North Axis {deg}
    Suburbs,                !- Terrain
    0.04,                   !- Loads Convergence Tolerance Value
    0.4000000,              !- Temperature Convergence Tolerance Value {deltaC}
    FullInteriorAndExterior, !- Solar Distribution
    40,                     !- Maximum Number of Warmup Days
    6;                      !- Minimum Number of Warmup Days
\end{lstlisting}

\subsection{SurfaceConvectionAlgorithm:Inside}\label{surfaceconvectionalgorithminside}

This input object is used control the choice of models used for surface convection at the inside face of all the heat transfer surfaces in the model. This object sets the selection for convection correlations in a global way. The Zone Inside Convection Algorithm input field in the Zone object may be used to selectively override this value on a zone-by-zone basis. Further, individual surfaces can refine the choice by each surface or surface lists -- see object SurfaceProperty:ConvectionCoefficients and object SurfaceProperty:ConvectionCoefficients:MultipleSurface.

\subsubsection{Inputs}\label{inputs-4-031}

\paragraph{Field: Algorithm}\label{field-algorithm-000}

The model specified in this field is the default algorithm for the inside face all the surfaces.. The key choices are \textbf{Simple}, \textbf{TARP}, \textbf{CeilingDiffuser}, and \textbf{AdaptiveConvectionAlgorithm}.

The \textbf{Simple} model applies constant heat transfer coefficients depending on the surface orientation.

The \textbf{TARP} model correlates the heat transfer coefficient to the temperature difference for various orientations. This model is based on flat plate experiments.

The \textbf{CeilingDiffuser} model is a mixed and forced convection model for ceiling diffuser configurations. The model correlates the heat transfer coefficient to the air change rate for ceilings, walls and floors. These correlations are based on experiments performed in an isothermal room with a cold ceiling jet. To avoid discontinuities in surface heat transfer rate calculations, all of correlations have been extrapolated beyond the lower limit of the data set (3 ACH) to a natural convection limit that is applied during the hours when the system is off.

The \textbf{AdaptiveConvectionAlgorithm} model is an dynamic algorithm that organizes a large number of different convection models and automatically selects the one that best applies. The adaptive convection algorithm can also be customized using the SurfaceConvectionAlgorithm:Inside:AdaptiveModelSelections input object. These models are explained in detail in the EnergyPlus Engineering Reference Document.

The default is \textbf{TARP}.

IDF Example:

\begin{lstlisting}

SurfaceConvectionAlgorithm:Inside,TARP;
\end{lstlisting}

\subsection{SurfaceConvectionAlgorithm:Outside}\label{surfaceconvectionalgorithmoutside}

Various exterior convection models may be selected for global use. The optional Zone Outside Convection Algorithm input field in the Zone object may be used to selectively override this value on a zone-by-zone basis. Further, individual surfaces can refine the choice by each surface or surface lists -- see object SurfaceProperty:ConvectionCoefficients and object SurfaceProperty:ConvectionCoefficients:MultipleSurface.

\subsubsection{Inputs}\label{inputs-5-028}

\paragraph{Field: Algorithm}\label{field-algorithm-1-000}

The available key choices are \textbf{SimpleCombined}, \textbf{TARP}, \textbf{MoWiTT}, \textbf{DOE-2}, and \textbf{AdaptiveConvectionAlgorithm}.

<<<<<<< HEAD
The \textbf{SimpleCombined} convection model applies heat transfer coefficients depending on the roughness and windspeed. This is a combined heat transfer coefficient that includes radiation to sky, ground, and air. The correlation is based on Figure~\ref{fig:schematic-of-the-energyplus-unitary-system}, Page 25.1 (Thermal and Water Vapor Transmission Data), 2001 ASHRAE Handbook of Fundamentals. Note that if \textbf{SimpleCombined} is chosen here or in the Zone field and a SurfaceProperty:ConvectionCoefficients object attempts to override the calculation with a different choice, the action will still be one of combined calculation. To change this, you must select one of the other methods for the global default.
=======
The \textbf{Simple} convection model applies heat transfer coefficients depending on the roughness and windspeed. This is a combined heat transfer coefficient that includes radiation to sky, ground, and air. The correlation is based on Figure~\ref{fig:schematic-of-the-energyplus-unitary-system}, Page 25.1 (Thermal and Water Vapor Transmission Data), 2001 ASHRAE Handbook of Fundamentals. Note that if \textbf{Simple} is chosen here or in the Zone field and a SurfaceProperty:ConvectionCoefficients object attempts to override the calculation with a different choice, the action will still be one of combined calculation. To change this, you must select one of the other methods for the global default.
>>>>>>> d7da4684

All other convection models apply heat transfer coefficients depending on the roughness, windspeed, and terrain of the building's location. These are \emph{convection only} heat transfer coefficients; radiation heat transfer coefficients are calculated automatically by the program.

The \textbf{TARP} algorithm was developed for the TARP software and combines natural and wind-driven convection correlations from laboratory measurements on flat plates.

The \textbf{DOE-2} and \textbf{MoWiTT} were derived from field measurements. DOE-2 uses a correlation from measurements by Klems and Yazdanian for rough surfaces. MoWitt uses a correlation from measurements by Klems and Yazdanian for smooth surfaces and, therefore, is most appropriate for windows (see SurfaceProperty:ConvectionCoefficients:MultipleSurface for how to apply to only windows).

The \textbf{AdaptiveConvectionAlgorithm} model is an dynamic algorithm that organizes a large number of different convection models and automatically selects the one that best applies. The adaptive convection algorithm can also be customized using the SurfaceConvectionAlgorithm:Outside:AdaptiveModelSelections input object. All algorithms are described more fully in the Engineering Reference.

The default is \textbf{DOE-2}.

Note that when the surface is wet (i.e. it is raining and the surface is exposed to wind) then the convection coefficient appears as a very large number (1000) and the surface is exposed to the Outdoor Wet-bulb Temperature rather than the Outdoor Dry-bulb Temperature.

IDF Example:

\begin{lstlisting}

SurfaceConvectionAlgorithm:Outside, AdaptiveConvectionAlgorithm;
\end{lstlisting}

\subsection{HeatBalanceAlgorithm}\label{heatbalancealgorithm}

The HeatBalanceAlgorithm object provides a way to select what type of heat and moisture transfer algorithm will be used for calculating the performance of the building's surface assemblies. This input controls the overall algorithm used for all the surfaces unless one or more of the SurfaceProperty:HeatTransferAlgorithm:* objects are used to alter the selection for particular surfaces.

\subsubsection{Inputs}\label{inputs-6-025}

\paragraph{Field: Algorithm}\label{field-algorithm-2-000}

Four values are allowed to select which solution will be used.

\begin{itemize}
\item
  The \textbf{ConductionTransferFunction} selection is a sensible heat only solution and does not take into account moisture storage or diffusion in the construction elements.
\item
  The \textbf{MoisturePenetrationDepthConductionTransferFunction} selection is a sensible heat diffusion and an inside surface moisture storage algorithm that also needs additional moisture material property information. Sometimes, this is referred to as the Effective Moisture Penetration Depth or EMPD. See the moisture material property object for additional information and description of outputs:
\item
  MaterialProperty:MoisturePenetrationDepth:Settings
\item
  \textbf{Advanced/Research usage:}The \textbf{ConductionFiniteDifference} selection is a sensible heat only solution and does not take into account moisture storage or diffusion in the construction elements. This solution technique uses a 1-D finite difference solution in the construction elements. Outputs for the surfaces are described with the material property objects. The Conduction Finite Difference (aka CondFD) property objects are:
\item
  MaterialProperty:PhaseChange
\item
  MaterialProperty:VariableThermalConductivity
\item
  \textbf{Advanced/Research usage:} The \textbf{CombinedHeatAndMoistureFiniteElement} is a coupled heat and moisture transfer and storage solution. The solution technique uses a one dimensional finite difference solution in the construction elements and requires further material properties described in the Heat and Moisture Transfer material properties objects. Outputs from the algorithm are described with these objects. The Heat and Moisture Transfer property objects are:
\item
  MaterialProperty:HeatAndMoistureTransfer:Settings
\item
  MaterialProperty:HeatAndMoistureTransfer:SorptionIsotherm
\item
  MaterialProperty:HeatAndMoistureTransfer:Suction
\item
  MaterialProperty:HeatAndMoistureTransfer:Redistribution
\item
  MaterialProperty:HeatAndMoistureTransfer:Diffusion
\item
  MaterialProperty:HeatAndMoistureTransfer:ThermalConductivity
\end{itemize}

\paragraph{Field: Surface Temperature Upper Limit}\label{field-surface-temperature-upper-limit}

This field is a bit ``advanced''. It should only be used when the simulation fails AND you cannot determine a cause for the failure. That is, you receive an error similar to:

\begin{lstlisting}
   ** Severe  ** Temperature out of bounds (202.91) for surface = Wall1
   **   ~~~   ** in Zone = Zone01
   **   ~~~   **  Occurrence info = NEW YORK CITY NY SUMMER, 07/21 16:00 - 16:01
   **   ~~~   ** A temperature out of bounds problem can be caused by several things.  The user
   **   ~~~   ** should check the weather environment, the level of internal gains with respect
   **   ~~~   ** to the zone, and the thermal properties of their materials among other things.
   **   ~~~   ** A common cause is a building with no thermal mass -- all materials with
   **   ~~~   ** Regular-R definitions.
\end{lstlisting}

And, after careful perusal, you cannot find a solution as suggested in the error description. You may then want to enter a higher number than the default for this field.

\paragraph{Field: Minimum Surface Convection Heat Transfer Coefficient Value}\label{field-minimum-surface-convection-heat-transfer-coefficient-value}

This optional field is used to set an overall minimum for the value of the coefficient for surface convection heat transfer (Hc) in W/m2-K. A minimum is necessary for numerical robustness because some correlations for Hc can result in zero values and create numerical problems. This field can be used to support specialized validation testing to suppress convection heat transfer and to investigate the implications of different minimum Hc values. The default is 0.1.

\paragraph{Field: Maximum Surface Convection Heat Transfer Coefficient Value}\label{field-maximum-surface-convection-heat-transfer-coefficient-value}

This optional field is used to set an overall maximum for the value of the coefficient for surface convection heat transfer (Hc) in W/m2-K. High Hc values are used in EnergyPlus to approximate fixed surface temperature boundary conditions. This field can be used to alter the accepted range of user-defined Hc values.

And, a default IDF example

\begin{lstlisting}
HeatBalanceAlgorithm,ConductionTransferFunction; ! Solution Algorithm
\end{lstlisting}

\subsection{HeatBalanceSettings:ConductionFiniteDifference}\label{heatbalancesettingsconductionfinitedifference}

This object is used to control the behavior of the Conduction Finite Difference algorithm for surface heat transfer. The settings are global and affect how the model behaves for all the surfaces.

\subsubsection{Inputs}\label{inputs-7-025}

\paragraph{Field: Difference Scheme}\label{field-difference-scheme}

This field determines the solution scheme used by the Conduction Finite Difference model. There are two options CrankNicholsonSecondOrder and FullyImplicitFirstOrder. The CrankNicholsonSecondOrder scheme is second order in time and may be faster. But it can be unstable over time when boundary conditions change abruptly and severely. The FullyImplicitFirstOrder scheme is first order in time and is more stable over time. But it may be slower. The default is FullyImplicitFirstOrder when ConductionFiniteDifference is selected as the Heat Balance Algorithm.

\paragraph{Field: Space Discretization Constant}\label{field-space-discretization-constant}

This field controls how the model determines spatial discretization, or the count of nodes across each material layer in the construction. The model calculates the nominal distance associated with a node, \(\Delta x\), using

\begin{equation}
\Delta x = \sqrt {C\alpha \Delta t}
\end{equation}

Where

\(\alpha\) is the thermal diffusivity of the material layer, in m\(^{2}\)/s

\(\Delta t\) is the length of the timestep in seconds.

\emph{C} is a constant set by this field.

The default is 3. Typical values are from 1 to 3. Lower values for this constant lead to more nodes and finer-grained space discretization.

\paragraph{Field: Relaxation Factor}\label{field-relaxation-factor}

The finite difference solver includes under-relaxation for improved stability for interactions with the other surfaces. This input field can optionally be used to modify the starting value for the relaxation factor. Larger numbers may solve faster, while smaller numbers may be more stable. The default is 1.0. If the program detects numerical instability, it may reduce the value entered here to something lower and more stable.

\paragraph{Field: Inside Face Surface Temperature Convergence Criteria}\label{field-inside-face-surface-temperature-convergence-criteria}

The surface heat balance model at the inside face has a numerical solver that uses a convergence parameter for a maximum allowable differences in surface temperature. This field can optionally be used to modify this convergence criteria. The default value is 0.002 and was selected for stability. Lower values may further increase stability at the expense of longer runtimes, while higher values may decrease runtimes but lead to possible instabilities. The units are in degrees Celsius.

An example IDF object follows.

\begin{lstlisting}
HeatBalanceSettings:ConductionFiniteDifference,
  FullyImplicitFirstOrder, !- Difference Scheme
  3.0,                     !- Space Discretization Constant
  1.0,                     !- Relaxation Factor
  0.002;                   !- Inside Face Surface Temperature Convergence Criteria
\end{lstlisting}

\subsection{ZoneAirHeatBalanceAlgorithm}\label{zoneairheatbalancealgorithm}

The ZoneAirHeatBalanceAlgorithm object provides a way to select what type of solution algorithm will be used to calculate zone air temperatures and humidity ratios. This object is an optional object. If the default algorithm is used, this object is not required in an input file.

\subsubsection{Inputs}\label{inputs-8-023}

\paragraph{Field: Algorithm}\label{field-algorithm-3-000}

Three choices are allowed to select which solution algorithm will be used. The \textbf{ThirdOrderBackwardDifference} selection is the default selection and uses the third order finite difference approximation to solve the zone air energy and moisture balance equations. The \textbf{AnalyticalSolution} selection uses the integration approach to solve the zone air energy and moisture balance equations. The \textbf{EulerMethod} selection uses the first order finite backward difference approximation to solve the zone air energy and moisture balance equations.

And, a default IDF example is shown below:

\begin{lstlisting}
ZoneAirHeatBalanceAlgorithm, ThirdOrderBackwardDifference; !- Algorithm
\end{lstlisting}

\subsection{ZoneAirContaminantBalance}\label{zoneaircontaminantbalance}

The ZoneAirContaminantBalance object provides a way to select which contaminant type will be simulated. Although carbon dioxide is not considered as an indoor contaminant but it is used as an indicator of indoor air quality in buildings. From modeling point of view EnergyPlus treats carbon dioxide as a type of contaminant. In addition to carbon dioxide, a generic contaminant type model was also added. This object is optional, only required in the input data file if the user wishes to model contaminant concentration levels as part of their simulation.

\subsubsection{Inputs}\label{inputs-9-021}

\paragraph{Field: Carbon Dioxide Concentration}\label{field-carbon-dioxide-concentration}

Input is Yes or No. The default is No. If Yes, simulation of carbon dioxide concentration levels will be performed. If No, simulation of carbon dioxide concentration levels will not be performed.

\paragraph{Field: Outdoor Carbon Dioxide Schedule Name}\label{field-outdoor-carbon-dioxide-schedule-name}

This field specifies the name of a schedule that contains outdoor air carbon dioxide level values in units of ppm. One source of monthly average CO\(_{2}\) levels in the atmosphere is available at \href{http://www.esrl.noaa.gov/gmd/ccgg/trends/}{NOAA's website} or via \href{ftp://aftp.cmdl.noaa.gov/products/trends/co2/co2_mm_mlo.txt}{ftp}.

\paragraph{Field: Generic Contaminant Concentration}\label{field-generic-contaminant-concentration}

Input is Yes or No. The default is No. If Yes, simulation of generic contaminant concentration levels will be performed. If No, simulation of generic contaminant concentration levels will not be performed.

\paragraph{Field: Outdoor Generic Contaminant Schedule Name}\label{field-outdoor-generic-contaminant-schedule-name}

This field specifies the name of a schedule that contains outdoor air generic contaminant level values in units of ppm.

An IDF example:

\begin{lstlisting}
ZoneAirContaminantBalance,
  Yes,                          !- Carbon Dioxide Concentration
  Outdoor CO2 Schedule,         !- Outdoor Carbon Dioxide Schedule Name
  Yes,                          !- Generic Contaminant Concentration
  Generic Contaminant Schedule; !- Outdoor Generic Contaminant Schedule Name
\end{lstlisting}

\subsubsection{Outputs}\label{outputs-033}

The following output variables are available when Carbon Dioxide Concentration = Yes.

\begin{lstlisting}
HVAC,Average,Zone Air CO2 Internal Gain Volume Flow Rate
HVAC,Average,Zone Air CO2 Concentration [ppm]
\end{lstlisting}

\paragraph{Zone Air CO2 Concentration {[}ppm{]}}\label{zone-air-co2-concentration-ppm}

This output variable represents the carbon dioxide concentration level in parts per million (ppm) for each zone. This is calculated and reported from the Correct step in the Zone Air Contaminant Predictor-Corrector module.

\paragraph{Zone Air CO2 Internal Gain Volume Flow Rate {[}m3/s{]}}\label{zone-air-co2-internal-gain-volume-flow-rate-m3s}

This is the rate of carbon dioxide added to a zone from all types of sources or sinks, in m\(^{3}\)/s.

\subsubsection{Outputs}\label{outputs-1-024}

The following output variable is available when Generic Contaminant Concentration = Yes.

HVAC,Average,Zone Generic Air Contaminant Generation Volume Flow Rate {[}m3/s{]}

HVAC,Average,Zone Air Generic Air Contaminant Concentration {[}ppm{]}

\paragraph{Zone Air Generic Air Contaminant Concentration {[}ppm{]}}\label{zone-air-generic-air-contaminant-concentration-ppm}

This output variable represents the generic contaminant concentration level in parts per million (ppm) for each zone. This is calculated and reported from the Correct step in the Zone Air Contaminant Predictor-Corrector module.

\paragraph{Zone Generic Air Contaminant Generation Volume Flow Rate {[}m3/s{]}}\label{zone-generic-air-contaminant-generation-volume-flow-rate-m3s}

This is the rate of generic air contaminant added (or subtracted) to a zone from all types of sources or sinks.

\subsection{ShadowCalculation}\label{shadowcalculation}

This object is used to control some details of EnergyPlus's solar, shadowing and daylighting models. There are two basic methods available for the calculations. In order to speed up the calculations, shadowing calculations (sun position, etc.) for the default method are performed over a period of days. Note that this value may be very important for determining the amount of sun entering your building and by inference the amount of cooling or heating load needed for maintaining the building. Though termed ``shadowing'' calculations, it in affect determines the sun position for a particular day in a weather file period simulation. (Each design day will use the date of the design day object). Even though weather file data contains the amount of solar radiation, the internal calculation of sun position will govern how that affects various parts of the building. By default, the calculations are done for every 20 days throughout a weather run period; an average solar position is chosen and the solar factors (such as sunlit areas of surfaces) remain the same for that number of days. When more integrated calculations are needed for controlling dynamic windows or shades, a second method is available where solar calculations are performed at each zone timestep.

\subsubsection{Inputs}\label{inputs-10-019}

\paragraph{Field: Calculation Method}\label{field-calculation-method-000}

This field is used to control how the solar, shading, and daylighting models are calculated with respect to the time of calculations during the simulation. The default and fastest method is selected using the keyword AverageOverDaysInFrequency. A more detailed and slower method can be selected using the keyword TimestepFrequency. The TimestepFrequency method must be used for modeling dynamic fenestration and shading surfaces.

\paragraph{Field: Calculation Frequency}\label{field-calculation-frequency}

This numeric field will cause the shadowing calculations to be done periodically using the number in the field as the number of days in each period. This field is only used if the default method AverageOverDaysInFrequency is used in the previous field. Using this field will allow you to synchronize the shadowing calculations with changes in shading devices. Using the default of 20 days in each period is the average number of days between significant changes in solar position angles. For these shadowing calculations, an ``average'' (over the time period) of solar angles, position, equation of time are also used.

\paragraph{Field: Maximum Figures in Shadow Overlap Calculations}\label{field-maximum-figures-in-shadow-overlap-calculations}

This numeric field will allow you to increase the number of figures in shadow overlaps. Due to the shadowing algorithm, the number of shadows in a figure may grow quite large even with fairly reasonable looking structures. Of course, the inclusion of more allowed figures will increase calculation time. Likewise, too few figures may not result in as accurate calculations as you desire.

\paragraph{Field: Polygon Clipping Algorithm}\label{field-polygon-clipping-algorithm}

This is an advanced feature. Prior to V7, the internal polygon clipping method was a special case of the Weiler-Atherton method. Now, two options are available: \textbf{SutherlandHodgman} (default) and \textbf{ConvexWeilerAtherton}. Theoretically, Sutherland-Hodgman is a simpler algorithm but it works well in cases where receiving surfaces (of shadows) are non-convex. The Weiler-Atherton implementation is only accurate where both casting and receiving surfaces are convex. Warnings/severe errors are displayed when necessary. More details on polygon clipping are contained in the Engineering Reference.

\paragraph{Field: Sky Diffuse Modeling Algorithm}\label{field-sky-diffuse-modeling-algorithm}

Two choices are available here: SimpleSkyDiffuseModeling and DetailedSkyDiffuseModeling. \textbf{SimpleSkyDiffuseModeling} (default) performs a one-time calculation for sky diffuse properties. This has implications if you have shadowing surfaces with changing transmittance (i.e. not all opaque or not all transparent) during the year. The program checks to see if this might be the case and automatically selects \textbf{DetailedSkyDiffuseModeling} if the shading transmittance varies. Even if the transmittance doesn't vary and the option for detailed modeling is used, that option is retained (though it will increase execution time) because you may be using EMS to vary the transmittance. When the detailed modeling is done, there will be a warning posted if the Calculation Frequency (above) is \textgreater{} 1.

In general (and you should also read the previous field description), if shadowing surfaces are used with the transmittance property, the user should be careful to synchronize this calculation with the scheduled occurrence of the transmittance (if any) (or use 1, which will be the most accurate but will cause more time in the calculations).

This field applies to the method called ``AverageOverDaysInFrequency.'' When the method called ``DetailedTimestepIntegration'' is used the diffuse sky modeling always uses DetailedSkyDiffuseModeling.

Examples of this object in IDF: (note this object must be unique in an IDF)

\begin{lstlisting}
ShadowCalculation,AverageOverDaysInFrequency,1;

ShadowCalculation, AverageOverDaysInFrequency, 1, , SutherlandHodgman, DetailedSkyDiffuseModeling;
\end{lstlisting}

Note that the use of ``1'' in the examples is NOT the same as using DetailedTimestepIntegration -- ``1'' causes daily calculation of the sun position variables but does not change the shadowing calculations more frequently than daily.

\subsection{Output:Diagnostics}\label{outputdiagnostics}

Sometimes, messages only confuse users -- especially new users. Likewise, sometimes certain output variables exist for only a certain condition but some take them at face value/name. Some features may be very important but under certain instances cause problems. Thus, we have added the \textbf{diagnostic output} object to be able to turn on or off certain messages, variables, and features depending on conditions.

Both fields of the Output:Diagnostics command can accept all the applicable keys. More than one object may be entered.

\subsubsection{Inputs}\label{inputs-11-018}

\paragraph{Field: key1, key2}\label{field-key1-key2}

Allowable choices are:

\textbf{DisplayAllWarnings} -- use this to get all warnings (except the developer warnings ``DisplayZoneAirHeatBalanceOffBalance''). This key sets all other display warning values to on.

\textbf{DisplayExtraWarnings} -- use this to get all extra warnings. An example of an extra warning is when a user enters a ceiling height or volume with the Zone object and EnergyPlus calculates something significantly different based on the entered zone geometry.

\textbf{DisplayUnusedSchedules} -- use this to have the unused schedules (by name) listed at the end of the simulation.

\textbf{DisplayUnusedObjects} -- use this to have unused (orphan) objects (by name) listed at the end of the simulation.

\textbf{DisplayAdvancedReportVariables} -- use this to be able to use certain advanced output variables where the name may be misleading and you need to understand the concepts or reasons for use. If you put in this field, then you will be able to report on these features. They are noted in the descriptions of objects or output variables.

\textbf{DisplayZoneAirHeatBalanceOffBalance} -- this is a developer diagnostic which you can turn on, if you desire.

\textbf{DoNotMirrorDetachedShading} -- use this to turn off the automatic mirroring of detached shading surfaces. These surfaces are automatically mirrored so that the user does not need to worry about facing direction of the surface and the shading surface will shade the building as appropriate. Note that Shading:Zone:Detailed surfaces are also mirrored and there is no way to turn that ``off''.

\textbf{DisplayWeatherMissingDataWarnings} -- use this to turn on the missing data warnings from the read of the weather file.

\textbf{ReportDuringWarmup} -- use this to allow reporting during warmup days. This can show you exactly how your facility is converging (or not) during the initial ``warmup'' days of the simulation. Generally, only developers or expert simulation users would need this kind of detail.

\textbf{ReportDetailedWarmupConvergence} -- use this to produce detailed reporting (essentially each warmup day for each zone) for warmup convergence.

\textbf{ReportDuringHVACSizingSimulation} -- use this to allow controlling reporting to SQLite database during sizing period simulations done for HVAC Sizing Simulation. The regular reporting is done in the usual way. This can show details of how advanced sizing adjustments were determined by documenting how the systems operated when doing the intermediate sizing periods. Depending on the number of iterations performed for HVAC Sizing Simulation, there will be a number of sets of results with each set containing all the Sizing Periods.

In IDF use:

\begin{lstlisting}
Output:Diagnostics,
  DisplayExtraWarnings;
\end{lstlisting}

\subsection{Output:DebuggingData}\label{outputdebuggingdata}

There may be times when a particular input file requires additional debugging. The Output:DebuggingData object may be used to report all available node data (e.g., temperature, mass flow rate, set point, pressure, etc.). The debug data is reported to the DBG text file. The debug file first reports the node number and name, and then all available node information for each zone time step (Ref. Timestep).

The 2 fields of the Output:DebuggingData object can accept either a 1 (turn on) or any other value (turn off). Only one object may be entered.

\subsubsection{Inputs}\label{inputs-12-017}

\paragraph{Field: Report Debugging Data}\label{field-report-debugging-data}

This field turns on debug reporting when a value of 1 is entered. Any other value (usually 0) disables debug reporting.

\paragraph{Field: Report During Warmup}\label{field-report-during-warmup}

This field allows the debug data to be reported during the warmup period. When a value of 1 is entered the data is reported at all times, even during warmup. Any other value (usually 0) disables ``reporting at all time'' and debug data is only reported for each environment (RunPeriod or SizingPeriod:DesignDay).

In IDF use:

\begin{lstlisting}
Output:DebuggingData,
  1,1;
\end{lstlisting}

\subsection{Output:PreprocessorMessage}\label{outputpreprocessormessage}

The Output:PreprocessorMessage object can be used by preprocessor programs to EnergyPlus for passing certain conditions/errors that might not be detected by scripts executing the EnergyPlus system of programs. This allows EnergyPlus to intercept problems and terminate gracefully rather than the user having to track down the exact conditions.

There is no reason for a user to enter an Output:PreprocessorMessage object but you should encourage interface developers to use this feature. More than one Output:PreprocessorMessage objects may be entered. Of course, no preprocessor message objects are necessary if there is no error information to be passed.

\subsubsection{Inputs}\label{inputs-13-014}

\paragraph{Field: Preprocessor Name}\label{field-preprocessor-name}

The preprocessor name (e.g. EPMacro, ExpandObjects) is entered here. Case is retained so that messages from EnergyPlus look very similar to what a preprocessor would produce.

\paragraph{Field: Error Severity}\label{field-error-severity}

This is the error severity. If Fatal, EnergyPlus will terminate after showing all preprocessor messages.

\paragraph{Fields: Message Line 1 through Message Line 10}\label{fields-message-line-1-through-message-line-10}

Each line is limited to 100 characters and an appropriate message can be composed.

An IDF Example:

\begin{lstlisting}

Output:PreprocessorMessage,
     No Preprocessor Used,     !- preprocessor name
     Information,              !- error severity
     Illustrative Message,     !- message line 1
     No problems for processing;  !- message line 2
\end{lstlisting}

And would appear in output:

\begin{lstlisting}
Preprocessor = "No Preprocessor Used" has the following Information messages:
Illustrative Message
No problems for processing
\end{lstlisting}

\subsection{ZoneCapacitanceMultiplier:ResearchSpecial}\label{zonecapacitancemultiplierresearchspecial}

This object is an advanced feature that can be used to control the effective storage capacity of the zone. Capacitance multipliers of 1.0 indicate the capacitance is that of the (moist) air in the volume of the specified zone. This multiplier can be increased if the zone air capacitance needs to be increased for stability of the simulation or to allow modeling higher or lower levels of damping of behavior over time. The multipliers are applied to the base value corresponding to the total capacitance for the zone's volume of air at current zone (moist) conditions.

\subsubsection{Inputs}\label{inputs-14-014}

\paragraph{Field: Temperature Capacity Multiplier}\label{field-temperature-capacity-multiplier}

This field is used to alter the effective heat capacitance of the zone air volume. This affects the transient calculations of zone air temperature. Values greater than 1.0 have the effect of smoothing or damping the rate of change in the temperature of zone air from timestep to timestep. Note that sensible heat capacity can also be modeled using internal mass surfaces.

\paragraph{Field: Humidity Capacity Multiplier}\label{field-humidity-capacity-multiplier}

This field is used to alter the effective moisture capacitance of the zone air volume. This affects the transient calculations of zone air humidity ratio. Values greater than 1.0 have the effect of smoothing, or damping, the rate of change in the water content of zone air from timestep to timestep.

\paragraph{Field: Carbon Dioxide Capacity Multiplier}\label{field-carbon-dioxide-capacity-multiplier}

This field is used to alter the effective carbon dioxide capacitance of the zone air volume. This affects the transient calculations of zone air carbon dioxide concentration. Values greater than 1.0 have the effect of smoothing or damping the rate of change in the carbon dioxide level of zone air from timestep to timestep.

\paragraph{Field: Generic Contaminant Capacity Multiplier}\label{field-generic-contaminant-capacity-multiplier}

This field is used to alter the effective generic contaminant capacitance of the zone air volume. This affects the transient calculations of zone air generic contaminantconcentration. Values greater than 1.0 have the effect of smoothing or damping the rate of change in the generic contaminantlevel of zone air from timestep to timestep.

\subsection{SimulationControl}\label{simulationcontrol}

The input for SimulationControl allows the user to specify what kind of calculations a given EnergyPlus simulation will perform. For instance the user may want to perform one or more of the sizing calculations but not proceed to an annual weather file simulation. Or the user might have all flow rates and equipment sizes already specified and desire an annual weather without any preceding sizing calculations. Sizing runs, even for large projects, are quickly run -- they do not add much to the overall simulation time. The SimulationControl input allows all permutations of run selection by means of 5 yes/no inputs.

\begin{callout}
Only one SimulationControl object is permitted for each EnergyPlus input file. While a SimulationControl is needed to trigger sizing calculations, it is optional for other runs (design days, run periods). The actions will still be shown in the eplusout.eio file (see Output Details and Examples Document).
\end{callout}

\subsubsection{Inputs}\label{inputs-15-014}

\paragraph{Field: Do Zone Sizing Calculation}\label{field-do-zone-sizing-calculation}

Input is Yes or No. The default is No. Zone Sizing (see Sizing:Zone object) performs a special calculation, using a theoretical ideal zonal system, and determines the zone design heating and cooling flow rates and loads, saving the results in the zone sizing arrays.

\paragraph{Field: Do System Sizing Calculation}\label{field-do-system-sizing-calculation}

Input is Yes or No. The default is No. System Sizing (see Sizing:System object) also performs a special calculation that, to oversimplify, sums up the results of the zone sizing calculation and saves the results in the system sizing arrays for reporting on component size requirements. Thus, in order to perform the system sizing calculations, the zone sizing arrays need to be filled and hence the zone sizing calculations must be performed in the same run. (This requirement is enforced by the program).

\paragraph{Field: Do Plant Sizing Calculation}\label{field-do-plant-sizing-calculation}

Input is Yes or No. The default is No. Unlike Zone and System Sizing, Plant Sizing does not use the Zone or System sizing arrays. Plant Sizing uses the Sizing:Plant object fields and data on the maximum component flow rates. The data on component (such as coil) flow rates is saved and made available to the Plant code whether or not component autosizing is performed and whether or not zone sizing and/or system sizing is performed. Therefore, you can specify Plant Sizing without also specifying to do Zone Sizing or System Sizing calculations.

\paragraph{Field: Run Simulation for Sizing Periods}\label{field-run-simulation-for-sizing-periods}

Input is Yes or No. The default is Yes. Yes implies that the simulation will be run on all the included SizingPeriod objects (i.e., Sizing\-Period:\-Design\-Day, Sizing\-Period:\-Weather\-File\-Days, and Sizing\-Period:\-Weather\-File\-Condition\-Type). Note that each Sizing\-Period object constitutes an ``environment'' and warmup convergence (see earlier topic under the Building object) will occur for each.

\paragraph{Field: Run Simulation for Weather File Run Periods}\label{field-run-simulation-for-weather-file-run-periods}

Input is Yes or No. The default is Yes. Yes implies the simulation will be run on all the included RunPeriod objects. Note that each RunPeriod object constitutes an ``environment'' and warmup convergence (see earlier topic under the Building object) will occur for each.

\paragraph{Field: Do HVAC Sizing Simulation for Sizing Periods}\label{field-do-hvac-sizing-simulation-for-sizing-periods}

This field is optional. It can be used to enable certain advanced sizing calculations that rely on simulating the sizing periods to collect information. This is currently only applicable when sizing plant loops using the sizing option called Coincident.

\paragraph{Field: Maximum Number of HVAC Sizing Simulation Passes}\label{field-maximum-number-of-hvac-sizing-simulation-passes}

This field is optional and is only used if the previous field is set to Yes. The HVAC Sizing Simulation approach can use iteration to improve sizing calculations. Each iteration is a Sizing Pass. This field is used to manually place an upper limit the number of passes that the sizing algorithms can use.

An IDF example:

\begin{lstlisting}
SimulationControl,
  No,                      !- Do Zone Sizing Calculation
  No,                      !- Do System Sizing Calculation
  No,                      !- Do Plant Sizing Calculation
  Yes,                     !- Run Simulation for Sizing Periods
  Yes,                     !- Run Simulation for Weather File Run Periods
  No,                      !- Do HVAC Sizing Simulation for Sizing Periods
  2;                       !- Maximum Number of HVAC Sizing Simulation Passes
\end{lstlisting}

\subsection{ProgramControl}\label{programcontrol}

This object is currently disabled. The ProgramControl object can be used to control how the EnergyPlus program executes on the computer. Portions of EnergyPlus have been programmed to use more than one processor, or CPU core, at the same time during a single simulation. This multithreading may not be desirable when running more than one simulation at a time on the same computer (because it can actually run more slowly). This input object is optional and allows controlling the number of threads (or cores, or processors) that EnergyPlus will use so that conflicts can be managed. When this object is used, its input for the number of threads will take precedent over the value of the environment variable \textbf{``EP\_OMP\_NUM\_THREADS''} which is an alternate method of controlling the program's threading. Since the primary method for OpenMP simulations currently (V7.1 and V7.2) is the interior radiant exchange to solve for inside surface temperatures, EnergyPlus sets the threads to 1 if the nominal number of surfaces is \textless{} = 30.

\subsubsection{Inputs}\label{inputs-16-010}

\paragraph{Field: Number of Threads Allowed}\label{field-number-of-threads-allowed}

This field is used to specify a limit on the number of threads EnergyPlus will use. If a zero is entered then the program will set the number of threads to the maximum available on the computer. If the number entered is larger than the number of processors or cores, then the hardware limits will take precedent over this limit.

An example IDF object that sets the program to use only one thread follows.

\begin{lstlisting}
ProgramControl,
  1; !- Number of Threads Allowed
\end{lstlisting}

\subsection{Meter:Custom}\label{metercustom}

A custom meter allows the user to group variables or meters onto a virtual meter that can be used just like a normal meter created by EnergyPlus. For consistency, the items being grouped must all be similar.

\subsubsection{Inputs}\label{inputs-17-008}

\paragraph{Field: Name}\label{field-name-043}

This is a user defined name for the custom meter. Names for custom meters cannot duplicate internal meter names.

\paragraph{Field: Fuel Type}\label{field-fuel-type-004}

A fuel type should be specified for the meter. All assignments to this meter will be checked to assure that the same fuel type is used. Additionally, this may be used in other objects (such as the Demand Limiting). Valid choices for this field are:

\begin{itemize}
\item
  Electricity
\item
  NaturalGas
\item
  PropaneGas
\item
  FuelOil\#1
\item
  FuelOil\#2
\item
  Coal
\item
  Diesel
\item
  Gasoline
\item
  Water
\item
  Generic
\item
  OtherFuel1
\item
  OtherFuel2
\end{itemize}

Fuel types are generally self-explanatory. Generic is included for convenience when a custom meter is defined that doesn't quite fit the ``fuel'' categories. See the examples below.

\paragraph{Field: group(s) Key Name-Output Variable/Meter Name}\label{field-groups-key-name-output-variablemeter-name}

The rest of the object is filled with parameters of the key name/output variable or meter names. When a meter name is used, the key name field is left blank.

\paragraph{Field: Key Name \#}\label{field-key-name}

A key name field is used when the following field specifies an output variable. If the field is left blank, then all the output variables in the following field are assigned to the meter.

\paragraph{Field: Output Variable or Meter Name \#}\label{field-output-variable-or-meter-name}

This field must be a valid output variable name or a valid meter name.

\subsection{Meter:CustomDecrement}\label{metercustomdecrement}

The decrement custom meter is very similar to the custom meter specification but additionally allows a predefined meter to be used as the ``source'' meter and the remaining items subtract from that predefined meter.

\subsubsection{Inputs}\label{inputs-18-008}

\paragraph{Field: Name}\label{field-name-1-040}

This is a user defined name for the custom meter. Names for custom meters cannot duplicate internal meter names.

\paragraph{Field: Fuel Type}\label{field-fuel-type-1-003}

A fuel type should be specified for the meter. All assignments to this meter will be checked to assure that the same fuel type is used. Additionally, this may be used in other objects (such as the Demand Limiting). Valid choices for this field are:

\begin{itemize}
\item
  Electricity
\item
  NaturalGas
\item
  PropaneGas
\item
  FuelOil\#1
\item
  FuelOil\#2
\item
  Coal
\item
  Diesel
\item
  Gasoline
\item
  Water
\item
  Generic
\item
  OtherFuel1
\item
  OtherFuel2
\end{itemize}

\paragraph{Field: Source Meter Name}\label{field-source-meter-name}

This name specifies the meter that will be used as the main source for the decrement custom meter. The remainder of the fields are subtracted from the value of this meter to create the meter value named above. The Source Meter is not changed in any way by including this custom meter.

\paragraph{Field: group(s) Key Name-Output Variable/Meter Name}\label{field-groups-key-name-output-variablemeter-name-1}

The rest of the object is filled with parameters of the key name/output variable or meter names. When a meter name is used, the key name field is left blank.

\paragraph{Field: Key Name \#}\label{field-key-name-1}

A key name field is used when the following field specifies an output variable. If the field is left blank, then all the output variables in the following field are assigned to the meter.

\paragraph{Field: Output Variable or Meter Name \#}\label{field-output-variable-or-meter-name-1}

This field must be a valid output variable name or a valid meter name. Additionally, it must be contained on the Source Meter. Note that, if an error occurs, only the Variable in error will show -- confusing things if what was entered was a meter name.

\subsection{Custom Meter Examples}\label{custom-meter-examples}

Details of the Meter:Custom/Meter:CustomDecrement are shown on the Meter Details file.

In the following examples, the custom meters are set up to illustrate the capabilities of custom meters. Custom meter ``\textbf{MyGeneralLights}'' duplicates the InteriorLights:Electricity meter. Custom meter ``\textbf{MyBuildingElectric}'' duplicates the Electricity:Building meter (by specifying that meter). Custom Meter (Decrement) ``\textbf{MyBuildingOther}'' uses the Electricity:Building meter as the source meter and subtracts out the values for MyGeneralLights (aka InteriorLights:Electricity). The resultant value for the MyBuildingOther meter should be equal to the value for the meters Electricity:Building -- InteriorLights:Electricity.

\begin{lstlisting}
Meter:Custom,
  MyGeneralLights,         !- Name
  Electricity,             !- Fuel Type
  SPACE1-1,                !- Key Name 1
  Lights Electric Energy,  !- Output Variable or Meter Name 1
  SPACE2-1,                !- Key Name 2
  Lights Electric Energy,  !- Output Variable or Meter Name 2
  SPACE3-1,                !- Key Name 3
  Lights Electric Energy,  !- Output Variable or Meter Name 3
  SPACE4-1,                !- Key Name 4
  Lights Electric Energy,  !- Output Variable or Meter Name 4
  SPACE5-1,                !- Key Name 5
  Lights Electric Energy;  !- Output Variable or Meter Name 5

Meter:Custom,
  MyBuildingElectric,      !- Name
  Electricity,             !- Fuel Type
  ,                        !- Key Name #1
  Electricity:Building;    !- Output Variable or Meter Name #1

Meter:CustomDecrement,
  MyBuildingOther,         !- Name
  Electricity,             !- Fuel Type
  Electricity:Building,    !- Source Meter Name
  ,                        !- Key Name #1
  MyGeneralLights;         !- Output Variable or Meter Name #1
\end{lstlisting}

For an example of ``generic'' fuel type, one might put the Building Infiltration Heat Loss \& Heat Gain on a set of custom meters:

\begin{lstlisting}
Meter:Custom,
  Building Infiltration Heat Loss,          !- Name
  Generic,                                  !- Fuel Type
  *,                                        !- Key Name 1
  Zone Infiltration Total Heat Loss Energy; !- Output Variable Name 1

Meter:Custom,
  Building Infiltration Heat Gain,          !- Name
  Generic,                                  !- Fuel Type
  *,                                        !- Key Name 1
  Zone Infiltration Total Heat Gain Energy; !- Output Variable Name 1
\end{lstlisting}

One can then report these values the same way one reports other standard meters.

\subsection{Simulation Parameter Outputs}\label{simulation-parameter-outputs}

These appear in the \textbf{eplusout.eio} file. For details of the reporting, please see the Output Details and Examples document.<|MERGE_RESOLUTION|>--- conflicted
+++ resolved
@@ -36,12 +36,12 @@
 \end{itemize}
 
 \begin{longtable}[c]{@{}ll@{}}
-\toprule 
+\toprule
 Demand Window & Applicable Number of Timesteps per Hour \tabularnewline
 \midrule
 \endfirsthead
 
-\toprule 
+\toprule
 Demand Window & Applicable Number of Timesteps per Hour \tabularnewline
 \midrule
 \endhead
@@ -133,13 +133,13 @@
 % table 1
 \begin{longtable}[c]{@{}ll@{}}
 \caption{Values for ``Terrain'' \label{table:values-for-terrain}} \tabularnewline
-\toprule 
+\toprule
 Terrain Type Value & Terrain Description \tabularnewline
 \midrule
 \endfirsthead
 
 \caption[]{Values for ``Terrain''} \tabularnewline
-\toprule 
+\toprule
 Terrain Type Value & Terrain Description \tabularnewline
 \midrule
 \endhead
@@ -305,11 +305,7 @@
 
 The available key choices are \textbf{SimpleCombined}, \textbf{TARP}, \textbf{MoWiTT}, \textbf{DOE-2}, and \textbf{AdaptiveConvectionAlgorithm}.
 
-<<<<<<< HEAD
-The \textbf{SimpleCombined} convection model applies heat transfer coefficients depending on the roughness and windspeed. This is a combined heat transfer coefficient that includes radiation to sky, ground, and air. The correlation is based on Figure~\ref{fig:schematic-of-the-energyplus-unitary-system}, Page 25.1 (Thermal and Water Vapor Transmission Data), 2001 ASHRAE Handbook of Fundamentals. Note that if \textbf{SimpleCombined} is chosen here or in the Zone field and a SurfaceProperty:ConvectionCoefficients object attempts to override the calculation with a different choice, the action will still be one of combined calculation. To change this, you must select one of the other methods for the global default.
-=======
 The \textbf{Simple} convection model applies heat transfer coefficients depending on the roughness and windspeed. This is a combined heat transfer coefficient that includes radiation to sky, ground, and air. The correlation is based on Figure~\ref{fig:schematic-of-the-energyplus-unitary-system}, Page 25.1 (Thermal and Water Vapor Transmission Data), 2001 ASHRAE Handbook of Fundamentals. Note that if \textbf{Simple} is chosen here or in the Zone field and a SurfaceProperty:ConvectionCoefficients object attempts to override the calculation with a different choice, the action will still be one of combined calculation. To change this, you must select one of the other methods for the global default.
->>>>>>> d7da4684
 
 All other convection models apply heat transfer coefficients depending on the roughness, windspeed, and terrain of the building's location. These are \emph{convection only} heat transfer coefficients; radiation heat transfer coefficients are calculated automatically by the program.
 
