\section{Group -- Air Distribution Equipment}\label{group-air-distribution-equipment}

The systems described in the Air Distribution Units (ADU's) are shown below. A variety of air terminal units are available for connecting air systems to thermal zones. These single description ADU's contain the reference to the components and the actual controls in one block of input. The idea is that the control volume is drawn tightly around the controls and loosely around the components. This allows complex interactions to take place between all of the components that respond to the Zone Thermostatic Control output. The coils that are referenced in the ADU's are explained fully in the ``Coils'' section of this manual.

\subsection{AirTerminal:SingleDuct:ConstantVolume:Reheat}\label{airterminalsingleductconstantvolumereheat}

The AirTerminal:SingleDuct:ConstantVolume:Reheat or terminal reheat system is a constant volume reheat system. The systems cooling capabilities are provided by way of cooling coil that supplies cooling to the entire supply air volume. The cooling coil is controlled by a controller setpoint specified for the cooling coil. Zone control is accomplished by heating (reheating) the airflow into each zone as determined by the zone thermostat. Currently the reheat can be supplied by a electric, gas, or hot water coil that tries to meet the zone demand.

\subsubsection{Inputs}\label{inputs-1-001}

\paragraph{Field: Name}\label{field-name-1-000}

Unique name for the terminal reheat Air Distribution Unit (ADU).

\paragraph{Field: Availability Schedule Name}\label{field-availability-schedule-name-1}

Schedule that this component will operate or is available to operate. A schedule value greater than 0 (usually 1 is used) indicates that the component can be on during the time period. A value less than or equal to 0 (usually 0 is used) denotes that the component must be off for the time period. If this field is blank, the schedule has values of 1 for all time periods.

\paragraph{Field: Air Outlet Node Name}\label{field-air-outlet-node-name}

The outlet node from the ADU to the zone. This is the same node as the reheat component air outlet node.

\paragraph{Field: Air Inlet Node Name}\label{field-air-inlet-node-name}

The air-inlet node name that connects the air splitter to the individual zone ADU. This is the same node as the reheat component air inlet node.

\paragraph{Field: Maximum Air Flow Rate}\label{field-maximum-air-flow-rate-1}

The design constant volume flow rate (m\(^{3}\)/sec) specified for the terminal reheat ADU.

\paragraph{Field: Reheat Coil Object Type}\label{field-reheat-coil-object-type}

The valid reheat component objects currently available are:

\begin{itemize}
\item
  \hyperref[coilheatingwater]{Coil:Heating:Water}
\item
  \hyperref[coilheatingelectric]{Coil:Heating:Electric}
\item
  \hyperref[coilheatinggas-000]{Coil:Heating:Fuel}
\item
  \hyperref[coilheatingsteam]{Coil:Heating:Steam}
\end{itemize}

\paragraph{Field: Reheat Coil Name}\label{field-reheat-coil-name}

Reheat Coil Object name being simulated with this ADU. Applicable for all coils.

\paragraph{Field: Maximum Hot Water or Steam Flow Rate}\label{field-maximum-hot-water-or-steam-flow-rate}

This field is zero for gas and electric coils. Set to the maximum design hot water or steam volumetric flow rate in m\(^{3}\)/s for the hot water or steam heating coil. The steam volumetric~ flow rate is calculated at 100C and 101325 Pa.

\paragraph{Field: Minimum Hot Water or Steam Flow Rate}\label{field-minimum-hot-water-or-steam-flow-rate}

This field is zero for gas and electric coils. Set to the minimum design hot water or steam volumetric flow rate in m\(^{3}\)/s for the hot water or steam coil, normally set to be a shut off valve that is set to zero. The steam volumetric~ flow rate is calculated at 100C and 101325 Pa.

\paragraph{Field: Convergence Tolerance}\label{field-convergence-tolerance}

The coil is controlled by knowing the zone demand determined by the zone thermostat and setting the outlet conditions to meet this demand. For the electric and gas coils, this is set exactly since the coil model solution can be inverted. With the hot water coil that uses an effectiveness-NTU method, the solution cannot be inverted directly. Therefore, to determine the correct mass flow rate for the hot water the solution is solved for by iteration. The iterative solution uses an interval halving routine and needs a termination criterion that is set with the Convergence Tolerance parameter. This control offset is set to a decimal fraction of the zone demand as the criteria, i.e.~0.001. The default for the field is 0.001.

\paragraph{Field: Maximum Reheat Air Temperature}\label{field-maximum-reheat-air-temperature}

This is the upper limit on the temperature in degrees C of the air leaving the terminal unit -- reheat coil (and being delivered to the zone). If the user leaves this field blank, no maximum reheat air temperature is enforced.

An IDF example:

\begin{lstlisting}

AirTerminal:SingleDuct:ConstantVolume:Reheat,
      Reheat Zone 1,  !- Name of System
      FanAndCoilAvailSched,  !- Availability schedule for VAV System
      Zone 1 Reheat Air Outlet Node,  !- Unit Air Outlet Node
      Zone 1 Reheat Air Inlet Node,  !- Unit Air Inlet Node
      0.59,  !- Maximum air flow rate {m3/s}
      COIL:Gas:Heating,  !- Reheat Component Object
      Reheat Coil Zone 1,  !- Name of Reheat Component
      0.0,  !- Max Reheat Water Flow {m3/s}
      0.0,  !- Min Reheat Water Flow {m3/s}
      0.001;  !- Convergence Tolerance
\end{lstlisting}

\subsubsection{Outputs}

There are no outputs for the constant volume reheat air terminal.

\subsection{AirTerminal:SingleDuct:ConstantVolume:NoReheat}\label{airterminalsingleductconstantvolumenoreheat}
The AirTerminal:SingleDuct:ConstantVolume:NoReheat object creates the capability of supplying central system air directly to a zone without any zone level thermostat control. The supply air temperature is controlled by the central system controller. It is typically used with a unitary system and furnaces which controls the system supply temperature and flow rate with continuous or cycling fan. When used without the Design Specification Outdoor Air Object Name, the terminal unit is passive and accepts any flow rate supplied by the central system, but will never exceed the maximum air flow rate.

This object allows the program to know what zone this branch of the air system is attached to, and input fields for availability schedule, air inlet and outlet nodes, the maximum air flow rate, and other two optional input fields. The air inlet node should be the same as one of the \emph{\hyperref[airloophvaczonesplitter]{AirLoopHVAC:ZoneSplitter}} or \emph{\hyperref[airloophvacsupplyplenum]{AirLoopHVAC:SupplyPlenum}} component  outlet nodes. The air outlet node name should be same as zone air inlet node name and the air distribution unit air outlet node name. The last two optional input fields: \textit{Design Specification Outdoor Air Object Name}, and \textit{Per Person Ventilation Rate Mode} are used for modulating the outdoor air requirement of an air terminal unit depending on the method.

\subsubsection{Inputs}\label{inputs-1-001}

\paragraph{Field: Name}\label{field-name-1-000}

A unique user assigned name for the single duct constant volume no reheat air terminal unit.

\paragraph{Field: Availability Schedule Name}\label{field-availability-schedule-name-1}

Availability schedule name for this system. Schedule value > 0 means the system is available or else the system is off. If this field is blank, the system is always available.

\paragraph{Field: Air Inlet Node Name}\label{field-air-inlet-node-name}

The air inlet node name that connects the air splitter to the individual zone air distribution unit. This node should also be one of the outlet air node of an \hyperref[airloophvaczonesplitter]{AirLoopHVAC:ZoneSplitter} or \hyperref[airloophvacsupplyplenum]{AirLoopHVAC:SupplyPlenum} component.

\paragraph{Field: Air Outlet Node Name}\label{field-air-outlet-node-name}

This is an air outlet node from the air distribution unit. This node name should be one of the supply air inlet node names of the zone served by this component.

\paragraph{Field: Maximum Air Flow Rate}\label{field-maximum-air-flow-rate-1}

The design maximum volume flow rate~ (m\(^{3}\)/sec). This field is autosizable.

\paragraph{Field: Design Specification Outdoor Air Object Name}\label{field-DSOA-object-name}

This field is used to modulate the terminal unit flow rate based on the specified outdoor air requirement. When the name of a \hyperref[designspecificationoutdoorair]{DesignSpecification:OutdoorAir} object is entered, the terminal unit will adjust flow to meet this outdoor air requirement and no more. Load is still "Uncontrolled." If Outdoor Air Flow per Person is non-zero, then the outdoor air requirement will be computed based on either the current or design occupancy as specified in the \textit{Per Person Ventilation Rate Mode} input field below. At no time will the supply air flow rate exceed the value for Maximum Air Flow Rate. The requested flow rate may not be fully met if the system is operating with cycling fan. The volume flow rate is converted to mass flow rate using the standard density of air at Pressure = 101325 Pa, Temperature = 20C, and Humidity Ratio = 0.0. If this field is blank, then the terminal unit will not be controlled for outdoor air flow. This field is optional.

\paragraph{Field: Per Person Ventilation Rate Mode}\label{field-per-person-ventilation-rate-mode}

This field specifies the occupancy level to use when calculating the ventilation rate per person when a Design Specification Outdoor Air Object Name has been specified. \textit{CurrentOccupancy} uses the current number of people in the zone which may vary. \textit{DesignOccupancy} uses the total Number of People specified for the zone which is constant.

\subsubsection{Outputs}

There are no outputs for the constant volume NoReheat air terminal.

An IDF example:

\begin{lstlisting}

AirTerminal:SingleDuct:ConstantVolume:NoReheat,
      NoReheat Zone 1,                !- Name of System
      AlwaysOnFanAvailSched,          !- Availability Schedule Name
      Zone 1 Unit Air Inlet Node,     !- Air Inlet Node Name
      Zone 1 Unit Air Outlet Node,    !- Air Outlet Node Name
      0.60,                           !- Maximum Air Flow Rate {m3/s}
      ,                               !- Design Specification Outdoor Air Object Name
      ;                               !- Per Person Ventilation Rate Mode
\end{lstlisting}

<<<<<<< HEAD
\subsubsection{Outputs}\label{outputs-000}

\begin{itemize}
\item
  HVAC,Sum,Zone Air Terminal Sensible Heating Energy {[}J{]}
\item
  HVAC,Sum,Zone Air Terminal Sensible Cooling Energy {[}J{]}
\item
  HVAC,Average,Zone Air Terminal Sensible Heating Rate {[}W{]}
\item
  HVAC,Average,Zone Air Terminal Sensible Cooling Rate {[}W{]}
\item
  HVAC,Average,Zone Air Terminal Outdoor Air Volume Flow Rate {[}m3/s{]}
\end{itemize}

\paragraph{Zone Air Terminal Sensible Heating Rate {[}W{]}}\label{zone-air-terminal-sensible-heating-rate-w}

\paragraph{Zone Air Terminal Sensible Heating Energy~ {[}J{]}}\label{zone-air-terminal-sensible-heating-energy-j}

These outputs are the sensible heating rate and energy provided to the zone by the single duct constant volume no reheat air terminal unit.

\paragraph{Zone Air Terminal Sensible Cooling Rate {[}W{]}}\label{zone-air-terminal-sensible-cooling-rate-w}

\paragraph{Zone Air Terminal Sensible Cooling Energy {[}J{]}}\label{zone-air-terminal-sensible-cooling-energy-j}

These outputs are the sensible cooling rate and energy provided to the zone by the single duct constant volume no reheat air terminal unit.

\paragraph{Zone Air Terminal Outdoor Air Volume Flow Rate {[}m3/s{]}}\label{zone-air-terminal-outdoor-air-volume-flow-rate-m3s}

This output is the amount of outdoor air entering the zone. This is the average value over the frequency being reported. The amount of outdoor air is defined as the terminal unit air volume flow rate multiplied by the fraction of outdoor air entering the air loop's outside air system.


=======
>>>>>>> fae01bd1
\subsection{AirTerminal:SingleDuct:VAV:Reheat}\label{airterminalsingleductvavreheat}

AirTerminal:SingleDuct:VAV:Reheat - Variable air volume (VAV) systems control the dry-bulb temperature inside a zone by varying the supply air volume instead of the air temperature. At full cooling the VAV damper is fully open supplying the specified maximum air flow rate. As the cooling load decreases, the damper closes until it reaches the minimum stop specified by the zone minimum air flow fraction. The zone minimum supply air flow can be further adjusted using scheduled fraction values specified in the field \textit{Minimum Air Flow Turndown Schedule Name}.

VAV systems can be used for interior or perimeter zones with a common fan system, air temperature control, and reheating devices. The VAV concept may vary according to the VAV box locations, air temperature controls and types of heating elements. Heating can usually be provided by use of reheat coils or thermostatic baseboard.

\subsubsection{Inputs}\label{inputs-2-001}

\paragraph{Field: Name}\label{field-name-2-000}

Unique name for the AirTerminal:SingleDuct:VAV:Reheat Air Distribution Unit (ADU).

\paragraph{Field: Availability Schedule Name}\label{field-availability-schedule-name-2}

Schedule that this component will operate or is available to operate. A schedule value greater than 0 (usually 1 is used) indicates that the component can be on during the time period. A value less than or equal to 0 (usually 0 is used) denotes that the component must be off for the time period. If this field is blank, the schedule has values of 1 for all time periods.

\paragraph{Field: Damper Air Outlet Node Name}\label{field-damper-air-outlet-node-name}

The VAV damper outlet node. This is the outlet node of the damper and the inlet node of the reheat coil.

\paragraph{Field: Air Inlet Node Name}\label{field-air-inlet-node-name-1}

The air inlet node name that connects the air splitter to the individual zone ADU. This is \emph{not} the same as the air inlet node of the reheat component: it is upstream of that node. This is the inlet node to the terminal unit and the damper

\paragraph{Field: Maximum Air Flow Rate}\label{field-maximum-air-flow-rate-2}

The design maximum volume flow rate (m\(^{3}\)/sec) specified for VAV ADU.

\paragraph{Field: Zone Minimum Air Flow Method}\label{field-zone-minimum-air-flow-method}

This field is used to select how the program will determine the minimum flow rate to the zone while the system is operating.~ The minimum flow rate is modeled as a fraction of the maximum flow rate.~ There are three choices for selecting how the minimum flow rate is specified:~ Constant, FixedFlowRate, and Scheduled.~ If Constant is entered, then the program will use the value for the constant minimum air flow fraction entered in the following field.~ If FixedFlowRate is entered, then the program will use the value for minimum flow rate entered in the field below called Fixed Minimum Air Flow Rate.~ If Scheduled is entered, then the program will obtain the value for minimum flow fraction from the schedule named in the field below called Minimum Air Flow Fraction Schedule Name.~ The default is Constant.

\paragraph{Field: Constant Minimum Air Flow Fraction}\label{field-constant-minimum-air-flow-fraction}

The minimum flow rate to the zone while the system is operating, specified as a fraction of the maximum air flow rate. The minimum zone fraction is normally specified to meet the minimum ventilation requirement for the occupants. The reheat coil operates only when the damper is at this minimum flow rate when Damper Heating Action is set to Normal.~ This field is used if the previous field is set to Constant.~ If the previous field is set to Scheduled (and the field Maximum Hot Water or Steam Flow Rate is set to autosize), then this field is optional and can be used to separately control the air flow rate used for sizing normal-action reheat coils. If this field and the following field have values, the greater of the two is used for sizing.

This field is autosizable and defaulted to autosize. The autosized flow fraction is calculated using the maximum flow rate derived from the design outdoor air flow (including VRP adjustments) and the \hyperref[sizingzone]{Sizing:Zone} input fields "Cooling Minimum Air Flow per Zone Floor Area", "Cooling Minimum Air Flow", and "Cooling Minimum Air Flow Fraction". If there is no sizing calculation the defaults of 0.000762 cubic meters per second per square meter of zone floor area (0.15 cfm/ft2) and 0.2 are used.

\paragraph{Field: Fixed Minimum Air Flow Rate}\label{field-fixed-minimum-air-flow-rate}

The minimum flow rate to the zone while the system is operating, specified as a fixed minimum air flow rate in meters cubed per second. The minimum air flow rate is normally specified to meet the minimum ventilation requirement for the occupants. The reheat coil operates only when the damper is at this minimum flow rate when Damper Heating Action is set to Normal (the default).~ This field is used if the Zone Minimum Air Flow Method field is set to FixedFlowRate. If the Zone Minimum Air Flow Method field is set to Scheduled (and the field Maximum Hot Water or Steam Flow Rate is set to autosize), then this field is optional and can be used to separately control the air flow rate used for sizing normal-action reheat coils. Only one of these two minimum air flow fields (i.e., this field and the previous field) should be used at any time. If this field and the previous field have values, the greater of the two is used for sizing.

This field is autosizable and defaulted to autosize. The autosized flow rate is the maximum flow rate derived from the design outdoor air flow (including VRP adjustments) and the \hyperref[sizingzone]{Sizing:Zone} input fields "Cooling Minimum Air Flow per Zone Floor Area", "Cooling Minimum Air Flow", and "Cooling Minimum Air Flow Fraction". If there is no sizing calculation the defaults of 0.000762 cubic meters per second per square meter of zone floor area (0.15 cfm/ft2) and 0.2 flow fraction are used.

\paragraph{Field: Minimum Air Flow Fraction Schedule Name}\label{field-minimum-air-flow-fraction-schedule-name}

The name of a schedule that determines the value of the minimum air flow fraction.~ The schedule should contain fractions from 0.0 to 1.0.~ These values will define the minimum flow rate to the zone while the system is operating, specified as a fraction of the maximum air flow rate.~ The reheat coil operates only when the damper is at this minimum flow rate when Damper Heating Action is set to Normal (the default).~ This field is used if the previous field is set to Scheduled.~ If the previous field is left blank (and the field Maximum Hot Water or Steam Flow Rate is set to autosize), then the air flow rate used for sizing normal-action reheat coils is the average of the minimum and maximum values in this schedule.~ The air flow rate used for reheat coil sizing is reported with other component sizing information as ``Reheat Coil Sizing Air Volume Flow Rate.''

\paragraph{Field: Reheat Coil Object Type}\label{field-reheat-coil-object-type-1}

The valid reheat component objects currently available are:

\begin{itemize}
\item
  \hyperref[coilheatingwater]{Coil:Heating:Water}
\item
  \hyperref[coilheatingelectric]{Coil:Heating:Electric}
\item
  \hyperref[coilheatinggas-000]{Coil:Heating:Fuel}
\item
  \hyperref[coilheatingsteam]{Coil:Heating:Steam}
\end{itemize}

If there is no reheat coil, use \hyperref[airterminalsingleductvavnoreheat]{AirTerminal:SingleDuct:VAV:NoReheat} instead of this object.

\paragraph{Field: Reheat Coil Name}\label{field-reheat-coil-name-1}

Reheat Coil Object name being simulated with this ADU. Applicable for all coils. If there is no reheat coil, use object \hyperref[airterminalsingleductvavnoreheat]{AirTerminal:SingleDuct:VAV:NoReheat} instead of this object.

\paragraph{Field: Maximum Hot Water or Steam Flow Rate}\label{field-maximum-hot-water-or-steam-flow-rate-1}

This field is zero for gas and electric coils. Set to the maximum design hot water or steam volumetric flow rate in m\(^{3}\)/s for the hot water or steam heating coil. The steam volumetric flow rate is calculated at 100C and 101325 Pa. This field is autosizable. If there is no reheat coil, this is left blank.

\paragraph{Field: Minimum Hot Water or Steam Flow Rate}\label{field-minimum-hot-water-or-steam-flow-rate-1}

This field is zero for gas and electric coils. Set to the minimum design hot water or steam volumetric flow rate in m\(^{3}\)/s for the hot water or steam heating coil, normally set to be a shut off valve that is set to zero. The steam volumetric flow rate is calculated at 100C and 101325 Pa. If there is no reheat coil, this is left blank.

\paragraph{Field: Air Outlet Node Name}\label{field-air-outlet-node-name-1}

The terminal unit outlet node. This is the outlet node of the reheat coil and the zone inlet node.

\paragraph{Field: Convergence Tolerance}\label{field-convergence-tolerance-1}

The coil is controlled by knowing the zone demand determined by the zone thermostat and setting the outlet conditions to meet this demand. For the electric and gas coils, this is set exactly since the coil model solution can be inverted. With the hot water coil that uses an effectiveness-NTU method, the solution cannot be inverted directly. Therefore, to determine the correct mass flow rate for the hot water the solution is solved for by iteration. The iterative solution uses an interval halving routine and needs a termination criteria that is set with the Convergence Tolerance parameter. This control offset is set to a decimal fraction of the zone demand as the criteria, i.e.~0.001. The default for the field is 0.001.

\paragraph{Field: Damper Heating Action}\label{field-damper-heating-action}

During heating operation, there are three control options for the damper controlling the air flow in the VAV terminal unit as the zone moves above or below the zone setpoint. With all three control options, the damper is at the minimum air flow rate whenever the zone temperature is between the cooling and heating setpoints (deadband condition).

With \textbf{Normal} action, the damper will remain at the minimum air flow rate during heating operation. As the heating load increases, the water flow rate in the reheat coil will be increased to maintain temperature in the zone until the maximum water flow rate is reached or the user-specified maximum reheat air temperature is reached. This is sometimes called the single maximum control logic as illustrated below.

\begin{figure}[hbtp] % fig 102
\centering
\includegraphics[width=0.9\textwidth, height=0.9\textheight, keepaspectratio=true]{media/image264.png}
\caption{The Single Maximum Control Logic \protect \label{fig:the-single-maximum-control-logic}}
\end{figure}

With \textbf{Reverse} and \textbf{ReverseWithLimits} (the default) action, as the heating load increases, the unit starts at minimum air flow and minimum hot water flow. The hot water flow is increased until it reaches maximum flow or the user-specified maximum reheat air temperature is reached, then the air damper starts to open to meet the load. For \textbf{Reverse} the damper can open all the way. For \textbf{ReverseWithLimits}s the damper can only partially open to a maximum flow rate given by the following two fields. These options are used if the minimum air flow rate is not adequate to serve the peak heating load. This is sometimes called the dual maximum control logic as illustrated in following figure. For heating coil types other than the hot-water coil, e.g.~electric, steam, and gas, the reverse action works the same as the normal action -- always keeping the air flow at the minimum during heating.

The dual-max control currently applies to the AirTerminal:SingleDuct:VAV:Reheat objects with reverse acting dampers and hot-water coils.

\begin{figure}[hbtp] % fig 103
\centering
\includegraphics[width=0.9\textwidth, height=0.9\textheight, keepaspectratio=true]{media/image265.png}
\caption{  The Dual Maximum Control Logic \protect \label{fig:the-dual-maximum-control-logic}}
\end{figure}

\paragraph{Control Fields for Maximum Flow During Reheat:}\label{control-fields-for-maximum-flow-during-reheat}

The following two fields are used only when Reheat Coil Object Type = \hyperref[coilheatingwater]{Coil:Heating:Water} and Damper Heating Action = ReverseWithLimits. Maximum Flow per Zone Floor Area During Reheat and Maximum Flow Fraction During Reheat are two optional methods to calculate the maximum allowable air flow rate during reheat operation. If both are entered, the greater resulting flow rate is used. If Design Specification Outdoor Air Object Name is also specified, it may increase this limit to meet the outdoor air flow rate requirement. At no time will the maximum flow rate calculated here exceed the value for Maximum Air Flow Rate.

This limit is active only when the zone thermostat requests heating and the VAV box damper is reverse acting (i.e., ReverseWithLimits).

\paragraph{Field: Maximum Flow per Zone Floor Area During Reheat}\label{field-maximum-flow-per-zone-floor-area-during-reheat}

This factor (m\(^{3}\)/s-m\(^{2}\)) is multiplied by the zone area, to determine the maximum volume flow rate (m\(^{3}\)/s) allowed during reheat operation (see detailed explanation above). This field is autosizable and its default is autosize. If autosize is selected or the field is blank, the value is filled from the similar inputs in \hyperref[sizingzone]{Sizing:Zone}. If there is no sizing calculation the value is set to 0.002032 m\(^{3}\)/s-m\(^{2}\) (0.4 cfm/ft\(^{2}\)). If this field and the following field are entered, the greater of the two inputs is used. This field and the following field are only used if Damper Heating Action = ReverseWithLimits.

\paragraph{Field: Maximum Flow Fraction During Reheat}\label{field-maximum-flow-fraction-during-reheat}

This fraction is multiplied by the Maximum Air Flow Rate to determine the maximum volume flow rate (m\(^{3}\)/s) allowed during reheat operation (see detailed explanation above). This field is autosizeable and is defaulted to autosize. If autosizeable is selected or the field is blank, the value is set to 0.002032 m\(^{3}\)/s-m\(^{2}\) (0.4 cfm/ft\(^{2}\)) multiplied by the zone floor area divided by the Maximum Air Flow Rate. If this field and the previous field are entered, the greater of the two inputs is used. This field and the following field are only used if Damper Heating Action = ReverseWithLimits.

\paragraph{Field: Maximum Reheat Air Temperature}\label{field-maximum-reheat-air-temperature-1}

This field specifies a maximum supply air temperature (°C) leaving the reheat coil in a VAV terminal unit during heating operation. If leaving blank, the temperature of the supply air to the space in heating operation may get unrealistic high.

\paragraph{Field: Design Specification Outdoor Air Object Name}\label{field-design-specification-outdoor-air-object-name}

This alpha field specifies the name of a \hyperref[designspecificationoutdoorair]{DesignSpecification:OutdoorAir} object. When this field is used, the terminal unit will increase flow as needed to meet this outdoor air requirement. If Outdoor Air Flow per Person is non-zero, then the outdoor air requirement will be computed based on the current number of occupants in the zone. At no time will the supply air flow rate exceed the value for Maximum Air Flow Rate. If this field is blank, then the terminal unit will not be controlled for outdoor air flow. See documentation for the zone HVAC outdoor air object for further information (Ref \hyperref[designspecificationoutdoorair]{DesignSpecification:OutdoorAir}).

\paragraph{Field: Minimum Air Flow Turndown Schedule Name}\label{field-minimum-air-flow-turndown-schedule-name}

This field adjusts the \textit{Constant Minimum Air Flow Fraction}, \textit{Fixed Minimum Air Flow Rate}, or \textit{Minimum Air Flow Fraction Schedule} value by multiplying it using this schedule. Schedule values are fractions, 0.0 to 1.0. This field adjusts the minimum airflow turndown value below the zone design minimum air flow and is intended for use with ASHRAE Standard 170. This field can also be used to adjust the design minimum air flow sizing calculation by applying a desired fraction values to summer and winter design days turndown schedule. If this field is left blank, then the turndown minimum air flow fraction value is set to 1.

An IDF example:

\begin{lstlisting}

    AirTerminal:SingleDuct:VAV:Reheat,
      SPACE2-1 VAV Reheat,  !- Name of System
      ReheatCoilAvailSched,  !- Availability schedule for VAV System
      SPACE2-1 Zone Coil Air In Node,  !- Damper Air Outlet Node
      SPACE2-1 ATU In Node,  !- Unit Air Inlet Node
      autosize,  !- Maximum air flow rate {m3/s}
      Constant,  !- Zone Minimum Air Flow Input Method
      0.3,  !- Constant Minimum Air Flow Fraction
      ,  !- Fixed Minimum Air Flow Rate
      ,  !- Minimum Air Flow Fraction Schedule Name
      COIL:Gas:Heating,  !- Reheat Component Object
      SPACE2-1 Zone Coil,  !- Name of Reheat Component
      0.0,  !- Max Reheat Water Flow {m3/s}
      0.0,  !- Min Reheat Water Flow {m3/s}
      SPACE2-1 In Node,  !- Unit Air Outlet Node
      0.001,  !- Convergence Tolerance
      ReverseWithLimits,  !- Damper Heating Action
      ,         !- Maximum Flow per Zone Floor Area During Reheat
      ,         !- Maximum Flow Fraction During Reheat
      35.0,     !- Maximum Reheat Air Temperature {C}
      ,         !- Design Specification Outdoor Air Object Name
      TurndownMinAirFlowSch;   !- Minimum Air Flow Turndown Schedule Name

    DesignSpecification:OutdoorAir,
      ZoneMinOARequirements,    !- Name
      Sum,                      !- Outdoor Air Method
      0.00472,                  !- Outdoor Air Flow per Person {m3/s}
      0.000508,                 !- Outdoor Air Flow per Zone Floor Area {m3/s-m2}
      ,                         !- Outdoor Air Flow per Zone
      ,                         !- Outdoor Air Flow Air Changes per Hour
      Min OARequirements Sched; !- Outdoor Air Flow Rate Fraction Schedule Name

    Schedule:Compact,
      Min OARequirements Sched,  !- Name
      Any Number,                !- Schedule Type Limits Name
      Through: 12/31,            !- Field 1
      For: Weekdays SummerDesignDay WinterDesignDay, !- Field 2
      Until: 24:00,1.0,          !- Field 7
      For: AllOtherDays,         !- Field 9
      Until: 24:00,0.25;         !- Field 10

    COIL:Heating:Fuel,
      SPACE1-1 Zone Coil,  !- Coil Name
      ReheatCoilAvailSched,  !- Availability Schedule Name
      NaturalGas,             !- Fuel Type
      0.8,  !- Gas Burner Efficiency of the Coil
      autosize,  !- Nominal Capacity of the Coil {W}
      SPACE1-1 Zone Coil Air In Node,  !- Coil_Air_Inlet_Node
      SPACE1-1 In Node;  !- Coil_Air_Outlet_Node

    Schedule:Compact,
      TurndownMinAirFlowSch,   !- Name
      Fraction,                !- Schedule Type Limits Name
      Through: 12/31,          !- Field 1
      For: Weekdays,           !- Field 2
      Until: 7:00,0.50,        !- Field 3
      Until: 17:00,0.75,       !- Field 4
      Until: 24:00,0.50,       !- Field 5
      For: SummerDesignDay WinterDesignDay, !- Field 6
      Until: 24:00,1.0,        !- Field 7
      For: Weekends Holidays CustomDay1 CustomDay2, !- Field 8
      Until: 24:00,0.25;       !- Field 9
\end{lstlisting}

\subsubsection{Outputs}\label{outputs-2-000}

\begin{itemize}
\item
  HVAC,Average,Zone Air Terminal VAV Damper Position {[]}
\item
  HVAC,Average,Zone Air Terminal Minimum Air Flow Fraction {[]}
\item
  HVAC,Average,Zone Air Terminal Outdoor Air Volume Flow Rate {[}m3/s{]}
\end{itemize}

\paragraph{Zone Air Terminal VAV Damper Position {[]}}\label{zone-air-terminal-vav-damper-position}

This output is the variable air volume damper position required to meet the zone load. This is the average value over the frequency being reported. The damper position is defined as the terminal unit air mass flow rate divided by the terminal unit's maximum air mass flow rate.

\paragraph{Zone Air Terminal Minimum Air Flow Fraction {[]}}\label{zone-air-terminal-minimum-air-flow-fraction}

This output is the value for the minimum air flow fraction setting on a VAV terminal.~~ This is the average value over the frequency being reported. The minimum air flow fraction is defined as the lower limit on the terminal unit air mass flow rate divided by the terminal units maximum air mass flow rate.

\paragraph{Zone Air Terminal Outdoor Air Volume Flow Rate {[}m3/s{]}}\label{zone-air-terminal-outdoor-air-volume-flow-rate-m3s}

This output is the amount of outdoor air entering the zone. This is the average value over the frequency being reported. The amount of outdoor air is defined as the terminal unit air volume flow rate multiplied by the fraction of outdoor air entering the air loop's outside air system.

\subsection{AirTerminal:SingleDuct:VAV:Reheat:VariableSpeedFan}\label{airterminalsingleductvavreheatvariablespeedfan}

The VAV terminal unit with variable-speed fan and reheat coil is an air system terminal unit consisting of a variable speed fan in series with a heating coil. These units are usually employed in underfloor air distribution (UFAD) systems where the air is supplied at low static pressure through an underfloor plenum. The fan is used to control the flow of conditioned air that enters the space. When the fan is off the plenum pressure drives the minimum air flow through the terminal unit. At maximum cooling the fan runs at its maximum speed. At full heating the fan runs at its heating maximum -- usually less than the cooling maximum flow rate. Thus this unit has two separate maximum flow rates -- one for heating and one for cooling.

For cooling, control is maintained simply by varying the fan speed. For heating, the unit first tries to meet the heating load by varying the heating coil output while keeping the air flow at minimum (fan off). If this is not adequate the fan turns on and operates in variable flow mode up to the heating maximum flow rate. The zone fan-off minimum supply air flow can be further adjusted using scheduled fraction values specified in the field \textit{Minimum Air Flow Turndown Schedule Name}.

This unit is modeled in EnergyPlus as a compound component -- a variable speed fan and a heating coil in series in the air stream. The unit is blow through -- the fan is upstream of the heating coil.

\subsubsection{Inputs}\label{inputs-3-000}

\paragraph{Field: Name}\label{field-name-3-000}

A unique user assigned name for a particular VS fan VAV reheat terminal unit. Any reference to this unit by another object will use this name.

\paragraph{Field: Availability Schedule Name}\label{field-availability-schedule-name-3}

The name of the schedule (ref: Schedule) that denotes whether the unit can run during a given time period. A schedule value greater than 0 (usually 1 is used) indicates that the unit can be on during the time period. A value less than or equal to 0 (usually 0 is used) denotes that the unit must be off for the time period. If this field is blank, the schedule has values of 1 for all time periods.

\paragraph{Field: Maximum Cooling Air Flow Rate}\label{field-maximum-cooling-air-flow-rate}

The maximum volumetric air flow rate through the unit in cubic meters per second when the thermostat is calling for cooling. Normally this is the same as the unit's fan maximum volumetric flow rate.

\paragraph{Field: Maximum Heating Air Flow Rate}\label{field-maximum-heating-air-flow-rate}

The maximum volumetric air flow rate through the unit in cubic meters per second when the thermostat is calling for heating.

\paragraph{Field: Zone Minimum Air Flow Fraction}\label{field-zone-minimum-air-flow-fraction}

The minimum flow rate to the zone while the system is operating, specified as a fraction of the maximum air flow rate. For this unit this is the flow rate when the fan is off.

\paragraph{Field: Air Inlet Node Name}\label{field-air-inlet-node-name-2}

The name of the HVAC system node that is the air inlet node for the terminal unit. This is also the air inlet node for the unit's fan.

\paragraph{Field: Air Outlet Node Name}\label{field-air-outlet-node-name-2}

The name of the HVAC system node that is the air outlet node of the unit. This same node will be the unit heating coil's air outlet node. This node is also a zone inlet node.

\paragraph{Field: Fan Object Type}\label{field-fan-object-type}

The type of fan in the terminal unit. At this time the only type of fan allowed is \emph{\hyperref[fansystemmodel]{Fan:SystemModel}} or \emph{\hyperref[fanvariablevolume]{Fan:VariableVolume}}.

\paragraph{Field: Fan Name}\label{field-fan-name}

The name of the particular fan object in this terminal unit.

\paragraph{Field: Heating Coil Object Type}\label{field-heating-coil-object-type}

The type of heating coil in the terminal unit. The valid choices are:

\begin{itemize}
\item
  \hyperref[coilheatingwater]{Coil:Heating:Water}
\item
  \hyperref[coilheatingelectric]{Coil:Heating:Electric}
\item
  \hyperref[coilheatinggas-000]{Coil:Heating:Fuel}
\item
  \hyperref[coilheatingsteam]{Coil:Heating:Steam}
\end{itemize}

\paragraph{Field: Heating Coil Name}\label{field-heating-coil-name}

The name of the heating coil object contained in this terminal unit.

\paragraph{Field: Maximum Hot Water or Steam Flow Rate}\label{field-maximum-hot-water-or-steam-flow-rate-2}

The maximum hot water or steam volumetric flow rate in m\(^{3}\)/s through the unit's heating coil. The steam volumetric flow rate is calculated at 100C and 101325 Pa. If the heating coil is not a hot water or steam coil this field should be left blank.

\paragraph{Field: Minimum Hot Water or Steam Flow Rate}\label{field-minimum-hot-water-or-steam-flow-rate-2}

The minimum hot water or steam volumetric flow rate in m\(^{3}\)/s through the unit's heating coil. The steam volumetric flow rate is calculated at 100C and 101325 Pa. If the heating coil is not a hot water or steam coil this field should be left blank.

\paragraph{Field: Heating Convergence Tolerance}\label{field-heating-convergence-tolerance}

The control tolerance for the unit heating output. The unit is controlled by matching the unit output to the zone demand. The model must be numerically inverted to obtain a specified output. The convergence tolerance is the error tolerance used to terminate the numerical inversion procedure. Basically, this is the fraction:

\begin{equation}
  \frac{\left| Q_{\rm{unit, out}} - Q_{\rm{zone load}} \right|}{Q_{\rm{zone load}}} \le \rm{ConvergenceTolerance}
\end{equation}

% \begin{equation}
%   \frac{\left| Q_{\rm{PIU, out}} - Q_{\rm{zone load}} \right|}{Q_{\rm{zone load}}} \le \rm{ConvergenceTolerance}
% \end{equation}

The default is 0.001.

\paragraph{Field: Minimum Air Flow Turndown Schedule Name}\label{field-minimum-air-flow-turndown-schedule-name}

This field adjusts \textit{Zone Minimum Air Flow Fraction} by multiplying it using this schedule. Schedule values are fractions, 0.0 to 1.0. This field adjusts the minimum airflow turndown value below the zone design minimum air flow and is intended for use with ASHRAE Standard 170. This field can also be used to adjust the design minimum air flow sizing calculation by applying a desired fraction values to summer and winter design days turndown schedule. If this field is left blank, then the turndown minimum air flow fraction value is set to 1 and the VAV air terminal uses the fixed fraction specified in in the field \textit{Zone Minimum Air Flow Fraction}.

An IDF example:

\begin{lstlisting}
AirTerminal:SingleDuct:VAV:Reheat:VariableSpeedFan,
  SPACE2-1 VAV Reheat,                  !- Name of System
  ReheatCoilAvailSched,                 !- System Availability schedule
  autosize,                             !- Maximum cooling air volume flow rate
  autosize,                             !- Maximum heating air volume flow rate
  0.05,                                 !- Zone Minimum Air Flow Fraction
  SPACE2-1 ATU In Node,                 !- Air Inlet Node Name
  SPACE2-1 In Node,                     !- Air Outlet Node Name
  FAN:SIMPLE:VariableVol,               !- Fan object
  SPACE2-1 Zone Fan,                    !- Fan name
  COIL:Water:SimpleHeating,             Heating coil object
  SPACE2-1 Zone Coil,                   !- Heating coil name
  autosize,                             !- Max hot water flow
  0.0,                                  !- Min hot water flow
  0.001,                                !- Heating Convergence Tolerance
  TurndownMinAirFlowSch;   !- Minimum Air Flow Turndown Schedule Name

Coil:Heating:Water,
  SPACE2-1 Zone Coil,                   !- Coil Name
  ReheatCoilAvailSched,                 !- Availability Schedule Name
  autosize,                             !- UA of the Coil {W/K}
  autosize,                             !- Max Water Flow Rate of Coil {m3/s}
  SPACE2-1 Zone Coil Water In Node,     !- Coil_Water_Inlet_Node
  SPACE2-1 Zone Coil Water Out Node,    !- Coil_Water_Outlet_Node
  SPACE2-1 Zone Coil Air In Node,       !- Coil_Air_Inlet_Node
  SPACE2-1 In Node;                     !- Coil_Air_Outlet_Node

Fan:VariableVolume,
  SPACE2-1 Zone Fan,                    !- Fan Name
  FanAvailSched,                        !- Availability Schedule Name
  0.7,                                  !- Fan Total Efficiency
  125.0,                                !- Delta Pressure {Pa}
  autosize,                             !- Max Flow Rate {m3/s}
  0.0,                                  !- Min Flow Rate {m3/s}
  0.9,                                  !- Motor Efficiency
  1.0,                                  !- Motor In Airstream Fraction
  0.00153028,                           !- FanCoefficient 1
  0.00520806,                           !- FanCoefficient 2
  1.1086242,                            !- FanCoefficient 3
  -.11635563,                           !- FanCoefficient 4
  0.000,                                !- FanCoefficient 5
  SPACE2-1 ATU In Node,                 !- Fan_Inlet_Node
  SPACE2-1 Zone Coil AirIn Node;        !- Fan_Outlet_Node

Schedule:Compact,
  TurndownMinAirFlowSch,   !- Name
  Fraction,                !- Schedule Type Limits Name
  Through: 12/31,          !- Field 1
  For: Weekdays,           !- Field 2
  Until: 7:00,0.50,        !- Field 3
  Until: 17:00,0.75,       !- Field 4
  Until: 24:00,0.50,       !- Field 5
  For: SummerDesignDay WinterDesignDay, !- Field 6
  Until: 24:00,1.0,        !- Field 7
  For: Weekends Holidays CustomDay1 CustomDay2, !- Field 8
  Until: 24:00,0.25;       !- Field 9
\end{lstlisting}

\subsubsection{Outputs}\label{outputs-3}

HVAC,Average,Zone Air Terminal VAV Damper Position {[]}

\paragraph{Zone Air Terminal VAV Damper Position}\label{zone-air-terminal-vav-damper-position-1}

This output is the variable air volume flow fraction required to meet the zone load. This is the average value over the frequency being reported. The flow fraction is defined as the terminal unit air mass flow rate divided by the terminal unit's maximum air mass flow rate.

\subsection{AirTerminal:SingleDuct:VAV:HeatAndCool:Reheat}\label{airterminalsingleductvavheatandcoolreheat}

Variable air volume (VAV) systems typically control the dry-bulb temperature inside a zone by varying the supply air volume instead of the supply air temperature (ref: \hyperref[airterminalsingleductvavnoreheat]{AirTerminal:SingleDuct:VAV:NoReheat}). Reheat coils may be required to avoid overcooling (ref: \hyperref[airterminalsingleductvavreheat]{AirTerminal:SingleDuct:VAV:Reheat}).

This terminal unit is slightly different from the \hyperref[airterminalsingleductvavreheat]{AirTerminal:SingleDuct:VAV:Reheat} terminal unit. Both operate the same in cooling mode: the damper opens as needed to provide additional sensible cooling to the zone. The difference between the two is in heating mode.~ For the Single Duct VAV Reheat terminal unit, the air flow rate is reduced to the minimum value (max air flow rate x zone minimum air flow fraction) when zone heating is required and the reheat coil output is modulated to meet the zone heating load. The zone minimum supply air flow can be further adjusted using scheduled fraction values specified in the field \textit{Minimum Air Flow Turndown Schedule Name}.~ For the AirTerminal:SingleDuct:VAV:HeatAndCool:Reheat terminal unit, the air flow rate in heating mode is increased to meet higher zone heating loads (similar to what is done in cooling mode). If additional heat is required (beyond what the terminal unit can provide with its damper fully open), then the reheat coil is modulated as needed to meet the additional heating load.

This terminal unit model was originally developed and tested for use with the changeover-bypass VAV unitary system.

\begin{figure}[hbtp] % fig 104
\centering
\includegraphics[width=0.9\textwidth, height=0.9\textheight, keepaspectratio=true]{media/image267.png}
\caption{Single Duct VAV Heat and Cool Reheat Schematic \protect \label{fig:single-duct-vav-heat-and-cool-reheat}}
\end{figure}

\subsubsection{Inputs}\label{inputs-4-000}

\paragraph{Field: Name}\label{field-name-4-000}

Unique user-defined name for this Air Distribution Unit (ADU).

\paragraph{Field: Availability Schedule Name}\label{field-availability-schedule-name-4}

This alpha field defines the name of the schedule (ref: Schedule) that denotes whether or not this component is available to operate during a given time period. A schedule value greater than 0 (usually 1 is used) indicates that the component can be on during the time period. A value less than or equal to 0 (usually 0 is used) denotes that the component must be off for the time period. If this field is blank, the schedule has values of 1 for all time periods.

\paragraph{Field: Damper Air Outlet Node Name}\label{field-damper-air-outlet-node-name-1}

This alpha field defines the name of the VAV damper air outlet node. This is the outlet node of the damper and the inlet node of the reheat coil.

\paragraph{Field: Air Inlet Node Name}\label{field-air-inlet-node-name-3}

This alpha field defines the name of the air inlet node that connects the air splitter to the individual zone ADU. This is \emph{not} the same as the air inlet node of the reheat component: it is upstream of that node. This is the inlet node to the terminal unit and the damper.

\paragraph{Field: Maximum Air Flow Rate}\label{field-maximum-air-flow-rate-3}

This numeric field defines the design maximum volumetric flow rate (m\(^{3}\)/sec) specified for this VAV ADU. This flow rate must be greater than 0 or can be autosized.

\paragraph{Field: Zone Minimum Air Flow Fraction}\label{field-zone-minimum-air-flow-fraction-1}

This numeric field defines the minimum air volumetric flow rate to the zone while the system is operating, specified as a fraction of the maximum air flow rate. The minimum zone fraction is normally specified to meet the minimum ventilation requirement for the occupants. The reheat coil operates as needed to maintain the heating set point specified in the Zone Control:Thermostatic object. This value must be between 0 and 1.

\paragraph{Field: Reheat Coil Object Type}\label{field-reheat-coil-object-type-2}

The valid reheat component objects currently available are:

\begin{itemize}
\item
  \hyperref[coilheatingwater]{Coil:Heating:Water}
\item
  \hyperref[coilheatingelectric]{Coil:Heating:Electric}
\item
  \hyperref[coilheatinggas-000]{Coil:Heating:Fuel}
\item
  \hyperref[coilheatingsteam]{Coil:Heating:Steam}
\end{itemize}

If no reheat coil is required, use \hyperref[airterminalsingleductvavheatandcoolnoreheat]{AirTerminal:SingleDuct:VAV:HeatAndCool:NoReheat} instead of this object.

\paragraph{Field: Reheat Coil Name}\label{field-reheat-coil-name-2}

Unique coil name being simulated with this ADU. Applicable for all coils. If there is no reheat coil, use \hyperref[airterminalsingleductvavheatandcoolnoreheat]{AirTerminal:SingleDuct:VAV:HeatAndCool:NoReheat} instead of this object.

\paragraph{Field: Maximum Hot Water or Steam Flow Rate}\label{field-maximum-hot-water-or-steam-flow-rate-3}

This field is ignored for gas or electric reheat coils. If using a hot water or steam reheat coil, set to the maximum design water or steam volumetric flow rate in m\(^{3}\)/s for the hot water or steam heating coil. The steam volume flow rate is calculated at 100C and 101325 Pa. This volumetric flow rate can be autosized.

\paragraph{Field: Minimum Hot Water or Steam Flow Rate}\label{field-minimum-hot-water-or-steam-flow-rate-3}

This field is ignored for gas and electric coils. Set to the minimum design water or steam volumetric flow rate in m\(^{3}\)/s for the hot water or steam heating coil, normally set to be a shut-off valve that is set to zero. The steam volume flow rate is calculated at 100C and 101325 Pa.

\paragraph{Field: Air Outlet Node Name}\label{field-air-outlet-node-name-3}

This is the air outlet node for the ADU and is then connected to the zone. This is the same node as the air outlet node of the reheat component.

\paragraph{Field: Convergence Tolerance}\label{field-convergence-tolerance-2}

The coil is controlled by knowing the zone demand determined by the zone thermostat and setting the outlet conditions to meet this demand. For the electric and gas coils, this is set exactly since the coil model solution can be inverted and this field is not used. With the hot water coil that uses an effectiveness-NTU method, the solution cannot be inverted directly. Therefore, to determine the correct mass flow rate for the hot water the solution is solved by iteration. The iterative solution uses an interval-halving routine and needs a termination criterion that is set with this Convergence Tolerance parameter. This control offset is set to a decimal fraction of the zone demand. The default value for this field is 0.001.

\paragraph{Field: Maximum Reheat Air Temperature}\label{field-maximum-reheat-air-temperature-2}

This is the upper limit on the temperature in degrees C of the air leaving the terminal unit -- reheat coil (and being delivered to the zone). If the user leaves this field blank, no maximum reheat air temperature is enforced.

\paragraph{Field: Minimum Air Flow Turndown Schedule Name}\label{field-minimum-air-flow-turndown-schedule-name}

This field adjusts the \textit{Zone Minimum Air Flow Fraction} by multiplying it using this schedule. Schedule values are fractions, 0.0 to 1.0. This field adjusts the minimum airflow turndown value below the zone design minimum air flow and is intended for use with ASHRAE Standard 170. This field can also be used to adjust the design minimum air flow sizing calculation by applying a desired fraction values to summer and winter design days turndown schedule. If this field is left blank, then the turndown minimum air flow fraction value is set to 1 and uses the fixed fraction specified in the field \textit{Zone Minimum Air Flow Fraction}.

An IDF example is provided below:

\begin{lstlisting}

AirTerminal:SingleDuct:VAV:HeatAndCool:Reheat,
      Zone 1 VAV System,             !- Name of System
      FanAndCoilAvailSched,          !- System Availability schedule
      Zone 1 Reheat Air Inlet Node,  !- DAMPER Air Outlet Node
      Zone 1 VAV Inlet Node,         !- UNIT Air Inlet Node
      0.583,                         !- Maximum air flow rate {m3/s}
      0.25,                          !- Zone Minimum Air Flow Fraction
      Coil:Heating:Electric,         !- Reheat Component Object
      Reheat Coil Zone 1,            !- Name of Reheat Component
      0.0,                           !- Max Reheat Water Flow {m3/s}
      0.0,                           !- Min Reheat Water Flow {m3/s}
      Zone 1 Reheat Air Outlet Node, !- UNIT Air Outlet Node
      0.001;                         !- Convergence Tolerance

  Coil:Heating:Electric,
      Reheat Coil Zone 1,            !- Coil Name
      FanAndCoilAvailSched,          !- Availability Schedule Name
      1.0,                           !- Efficiency of the Coil
      3000.0,                        !- Nominal Capacity of the Coil {W}
      Zone 1 Reheat Air Inlet Node,  !- Coil_Air_Inlet_Node
      Zone 1 Reheat Air Outlet Node; !- Coil_Air_Outlet_Node
\end{lstlisting}

\subsubsection{Outputs}\label{outputs-4}

HVAC,Average,Zone Air Terminal VAV Damper Position {[]}

\paragraph{Zone Air Terminal VAV Damper Position {[]}}\label{zone-air-terminal-vav-damper-position-2}

This output is the damper position required to meet the zone load. This is the average value over the simulation timestep being reported. The damper position is defined as the terminal unit air mass flow rate divided by the terminal unit's maximum air mass flow rate.

\subsection{AirTerminal:SingleDuct:VAV:NoReheat}\label{airterminalsingleductvavnoreheat}

Variable air volume (VAV) systems control the dry-bulb temperature inside a zone by varying the supply air volume instead of the air temperature. At full cooling the VAV damper is fully open supplying the specified maximum air flow rate. As the cooling load decreases, the damper closes until it reaches the minimum stop specified by the zone minimum air flow fraction. The zone minimum supply air flow can be adjusted using scheduled fraction values specified in the field \textit{Minimum Air Flow Turndown Schedule Name}.

VAV systems can be used for interior or perimeter zones with a common fan system and air temperature control. The VAV concept may vary according to the VAV box locations and air temperature controls. Heating can be provided if necessary by use of baseboard.

\subsubsection{Inputs}\label{inputs-5-000}

\paragraph{Field: Name}\label{field-name-5-000}

Unique name for the VAV Air Distribution Unit (ADU).

\paragraph{Field: Availability Schedule Name}\label{field-availability-schedule-name-5}

Schedule that this component will operate or is available to operate. A schedule value greater than 0 (usually 1 is used) indicates that the component can be on during the time period. A value less than or equal to 0 (usually 0 is used) denotes that the component must be off for the time period. If this field is blank, the schedule has values of 1 for all time periods.

\paragraph{Field: Air Outlet Node Name}\label{field-air-outlet-node-name-4}

The VAV damper and Unit outlet node.

\paragraph{Field: Air Inlet Node Name}\label{field-air-inlet-node-name-4}

The air inlet node name that connects the air splitter to the individual zone ADU.

\paragraph{Field: Maximum Air Flow Rate}\label{field-maximum-air-flow-rate-4}

The design maximum volume flow rate (m\(^{3}\)/sec) specified for VAV ADU. This is autosizable.

\paragraph{Field: Zone Minimum Air Flow Method}\label{field-zone-minimum-air-flow-method-1}

This field is used to select how the program will determine the minimum flow rate to the zone while the system is operating.~ The minimum flow rate is modeled as a fraction of the maximum flow rate.~ There are three choices for selecting how the minimum flow rate is specified:~ Constant, FixedFlowRate, and Scheduled.~ If Constant is entered, then the program will use the value for the constant minimum air flow fraction entered in the following field.~ If FixedFlowRate is entered, then the program will use the value for minimum flow rate entered in the field below called Fixed Minimum Air Flow Rate.~ If Scheduled is entered, then the program will obtain the value for minimum flow fraction from the schedule named in the field below called Minimum Air Flow Fraction Schedule Name. The default is Constant.

\paragraph{Field: Constant Minimum Air Flow Fraction}\label{field-constant-minimum-air-flow-fraction-1}

The minimum flow rate to the zone while the system is operating, specified as a fraction of the maximum air flow rate. The minimum zone fraction is normally specified to meet the minimum ventilation requirement for the occupants. This field is only used if the Zone Minimum Air Flow Method field is set to Constant.

This field is autosizable and defaulted to autosize. The autosized flow fraction is calculated using the maximum flow rate derived from the design outdoor air flow (including VRP adjustments) and the \hyperref[sizingzone]{Sizing:Zone} input fields "Cooling Minimum Air Flow per Zone Floor Area", "Cooling Minimum Air Flow", and "Cooling Minimum Air Flow Fraction". If there is no sizing calculation the defaults of 0.000762 cubic meters per second per square meter of zone floor area (0.15 cfm/ft2) and 0.2 are used.

\paragraph{Field: Fixed Minimum Air Flow Rate}\label{field-fixed-minimum-air-flow-rate-1}

The minimum flow rate to the zone while the system is operating, specified as a fixed minimum air flow rate in meters cubed per second. The minimum air flow rate is normally specified to meet the minimum ventilation requirement for the occupants. This field is only used if the Zone Minimum Air Flow Method field is set to FixedFlowRate.

This field is autosizable and defaulted to autosize. The autosized flow rate is the maximum flow rate derived from the design outdoor air flow (including VRP adjustments) and the \hyperref[sizingzone]{Sizing:Zone} input fields "Cooling Minimum Air Flow per Zone Floor Area", "Cooling Minimum Air Flow", and "Cooling Minimum Air Flow Fraction". If there is no sizing calculation the defaults of 0.000762 cubic meters per second per square meter of zone floor area (0.15 cfm/ft2) and 0.2 flow fraction are used.

\paragraph{Field: Minimum Air Flow Fraction Schedule Name}\label{field-minimum-air-flow-fraction-schedule-name-1}

The name of a schedule that determines the value of the minimum air flow fraction.~ The schedule should contain fractions from 0.0 to 1.0.~ These values will define the minimum flow rate to the zone while the system is operating, specified as a fraction of the maximum air flow rate. This field is only used if the Zone Minimum Air Flow Method field is set to Scheduled.

\paragraph{Field: Design Specification Outdoor Air Object Name}\label{field-design-specification-outdoor-air-object-name-1}

This alpha field specifies the name of a \hyperref[designspecificationoutdoorair]{DesignSpecification:OutdoorAir} object. When this field is used, the terminal unit will increase flow as needed to meet this outdoor air requirement. If Outdoor Air Flow per Person is non-zero, then the outdoor air requirement will be computed based on the current number of occupants in the zone. At no time will the supply air flow rate exceed the value for Maximum Air Flow Rate. If this field is blank, then the terminal unit will not be controlled for outdoor air flow. See documentation for the zone HVAC outdoor air object for further information (Ref \hyperref[designspecificationoutdoorair]{DesignSpecification:OutdoorAir}).

\paragraph{Field: Minimum Air Flow Turndown Schedule Name}\label{field-minimum-air-flow-turndown-schedule-name}

This field adjusts the \textit{Constant Minimum Air Flow Fraction}, \textit{Fixed Minimum Air Flow Rate}, or \textit{Minimum Air Flow Fraction Schedule} value by multiplying it using this schedule. Schedule values are fractions, 0.0 to 1.0. This field adjusts the minimum airflow turndown value below the zone design minimum air flow and is intended for use with ASHRAE Standard 170. This field can also be used to adjust the design minimum air flow sizing calculation by applying a desired fraction values to summer and winter design days turndown schedule. If this field is left blank, then the turndown minimum air flow fraction value is set to 1.

An IDF example:

\begin{lstlisting}

  AirTerminal:SingleDuct:VAV:NoReheat,
      Zone 1 VAV System,       !- Name
      FanAndCoilAvailSched,    !- Availability Schedule Name
      Zone 1 Reheat Air Outlet Node,  !- Air Outlet Node Name
      Zone 1 Damper Inlet Node,!- Air Inlet Node Name
      0.47,                    !- Maximum Air Flow Rate {m3/s}
      Constant,                !- Zone Minimum Air Flow Input Method
      0.3,                     !- Constant Minimum Air Flow Fraction
      ,                        !- Fixed Minimum Air Flow Rate
      ,                        !- Minimum Air Flow Fraction Schedule Name
      ZoneOAData,              !- Design Specification Outdoor Air Object Name
      TurndownMinAirFlowSch;   !- Minimum Air Flow Turndown Schedule Name

    DesignSpecification:OutdoorAir,
      ZoneOAData,            !- Name
      Sum,                   !- Outdoor Air Method
      0.00236,               !- Outdoor Air Flow per Person {m3/s}
      0.00305,               !- Outdoor Air Flow per Zone Floor Area {m3/s-m2}
      ,                      !- Outdoor Air Flow per Zone {m3/s}
      ,                      !- Outdoor Air Flow Air Changes per Hour
      OARequirements Sched;  !- Outdoor Air Flow Rate Fraction Schedule Name

  Schedule:Compact,
      OARequirements Sched,    !- Name
      Any Number,              !- Schedule Type Limits Name
      Through: 12/31,          !- Field 1
      For: Weekdays SummerDesignDay WinterDesignDay,  !- Field 2
      Until: 24:00, 1.0,       !- Field 4
      For: AllOtherDays,       !- Field 5
      Until: 24:00, 0.5;       !- Field 7

    Schedule:Compact,
      TurndownMinAirFlowSch,   !- Name
      Fraction,                !- Schedule Type Limits Name
      Through: 12/31,          !- Field 1
      For: Weekdays,           !- Field 2
      Until: 7:00,0.50,        !- Field 3
      Until: 17:00,0.75,       !- Field 4
      Until: 24:00,0.50,       !- Field 5
      For: SummerDesignDay WinterDesignDay, !- Field 6
      Until: 24:00,1.0,        !- Field 7
      For: Weekends Holidays CustomDay1 CustomDay2, !- Field 8
      Until: 24:00,0.25;       !- Field 9
\end{lstlisting}

\subsubsection{Outputs}\label{outputs-5}

\begin{itemize}
\item
  HVAC,Average,Zone Air Terminal VAV Damper Position {[]}
\item
  HVAC,Average,Zone Air Terminal Outdoor Air Volume Flow Rate {[}m3/s{]}
\end{itemize}

\paragraph{Zone Air Terminal VAV Damper Position {[]}}\label{zone-air-terminal-vav-damper-position-3}

This output is the damper position required to meet the zone load. This is the average value over the simulation timestep being reported. The damper position is defined as the terminal unit air mass flow rate divided by the terminal unit's maximum air mass flow rate.

\paragraph{Zone Air Terminal Outdoor Air Volume Flow Rate {[}m3/s{]}}\label{zone-air-terminal-outdoor-air-volume-flow-rate-m3s-1}

This output is the amount of outdoor air entering the zone. This is the average value over the frequency being reported. The amount of outdoor air is defined as the terminal unit air volume flow rate multiplied by the fraction of outdoor air entering the air loop's outside air system.

\subsection{AirTerminal:SingleDuct:VAV:HeatAndCool:NoReheat}\label{airterminalsingleductvavheatandcoolnoreheat}

Variable air volume (VAV) systems typically control the dry-bulb temperature inside a zone by varying the supply air volume instead of the supply air temperature (ref: \hyperref[airterminalsingleductvavnoreheat]{AirTerminal:SingleDuct:VAV:NoReheat}). Reheat coils may be required to avoid overcooling (ref: \hyperref[airterminalsingleductvavreheat]{AirTerminal:SingleDuct:VAV:Reheat}).

This terminal unit is slightly different from the \hyperref[airterminalsingleductvavnoreheat]{AirTerminal:SingleDuct:VAV:NoReheat} terminal unit. Both operate the same in cooling mode: the damper opens as needed to provide additional sensible cooling to the zone. The difference between the two is in heating mode. For the Single Duct VAV NoReheat terminal unit, the air flow rate is reduced to the minimum value (max air flow rate x zone minimum air flow fraction) when zone heating is required. The zone minimum supply air flow can be further adjusted using scheduled fraction values specified in the field \textit{Minimum Air Flow Turndown Schedule Name}. For the AirTerminal:SingleDuct:VAV:HeatAndCool:NoReheat terminal unit, the air flow rate in heating mode is increased to meet higher zone heating loads (similar to what is done in cooling mode).

This terminal unit model was originally developed and tested for use with the changeover-bypass VAV unitary system. This object may be used when the central heating coil is sufficient to maintain the heating set point temperature. Additional heating may be provided, if necessary, by use of \hyperref[airterminalsingleductvavheatandcoolreheat]{AirTerminal:SingleDuct:VAV:HeatAndCool:Reheat} or ZoneHVAC:Baseboard:* objects.

\begin{figure}[hbtp] % fig 105
\centering
\includegraphics[width=0.9\textwidth, height=0.9\textheight, keepaspectratio=true]{media/image268.png}
\caption{Single Duct VAV Heat and Cool NoReheat Schematic \protect \label{fig:single-duct-vav-heat-and-cool-noreheat}}
\end{figure}

\subsubsection{Inputs}\label{inputs-6-000}

\paragraph{Field: Name}\label{field-name-6-000}

Unique user-defined name for this Air Distribution Unit (ADU).

\paragraph{Field: Availability Schedule Name}\label{field-availability-schedule-name-6}

This alpha field defines the name of the schedule (ref: Schedule) that denotes whether or not this component is available to operate during a given time period. If a schedule value is greater than zero then the system is available to operate; otherwise, the system is unavailable for that time period. If this field is blank, the schedule has values of 1 for all time periods.

\paragraph{Field: Air Outlet Node Name}\label{field-air-outlet-node-name-5}

This alpha field defines the name of the VAV damper air outlet node.

\paragraph{Field: Air Inlet Node Name}\label{field-air-inlet-node-name-5}

This alpha field defines the name of the air inlet node that connects the air splitter to the individual zone ADU.

\paragraph{Field: Maximum Air Flow Rate}\label{field-maximum-air-flow-rate-5}

This numeric field defines the design maximum volume flow rate (m\(^{3}\)/sec) specified for this VAV ADU. This flow rate must be greater than 0 or can be autosized.

\paragraph{Field: Zone Minimum Air Flow Fraction}\label{field-zone-minimum-air-flow-fraction-2}

This numeric field defines the minimum air volume flow rate to the zone while the system is operating, specified as a fraction of the maximum air flow rate. The minimum zone fraction is normally specified to meet the minimum ventilation requirement for the occupants. This value must be between 0 and 1.

\paragraph{Field: Minimum Air Flow Turndown Schedule Name}\label{field-minimum-air-flow-turndown-schedule-name}

This field adjusts the \textit{Zone Minimum Air Flow Fraction} by multiplying it using this schedule. Schedule values are fractions, 0.0 to 1.0. This field adjusts the minimum airflow turndown value below the zone design minimum air flow and is intended for use with ASHRAE Standard 170. This field can also be used to adjust the design minimum air flow sizing calculation by applying a desired fraction values to summer and winter design days turndown schedule. If this field is left blank, then the turndown minimum air flow fraction value is set to 1 and uses the fixed fraction specified in the field \textit{Zone Minimum Air Flow Fraction}.

An IDF example is provided below:

\begin{lstlisting}

AirTerminal:SingleDuct:VAV:HeatAndCool:NoReheat,
      Zone 3 VAV System,       !- Name of System
      FanAndCoilAvailSched,    !- System Availability schedule
      Zone 3 Reheat Air Outlet Node,  !- UNIT Air Outlet Node
      Zone 3 VAV Inlet Node,   !- UNIT Air Inlet Node
      0.584,                   !- Maximum air flow rate {m3/s}
      0.25;                    !- Zone Minimum Air Flow Fraction
\end{lstlisting}

\subsubsection{Outputs}\label{outputs-6}

HVAC,Average,Zone Air Terminal VAV Damper Position {[]}

\paragraph{Zone Air Terminal VAV Damper Position {[]}}\label{zone-air-terminal-vav-damper-position-4}

This output is the damper position required to meet the zone load. This is the average value over the simulation timestep being reported. The damper position is defined as the terminal unit air mass flow rate divided by the terminal unit's maximum air mass flow rate.

\subsection{AirTerminal:SingleDuct:SeriesPIU:Reheat}\label{airterminalsingleductseriespiureheat}

The series powered induction unit is an air system terminal unit that mixes varying amounts of secondary (recirculated) air and primary (conditioned supply) air to produce a fixed flow of air to a zone. The unit contains a small fan that acts to induce the secondary air and a heating coil for heating the mixed secondary and primary air. The fan runs at a constant volume flow rate whenever the unit is on (and the fan's availability schedule is on or it is activated by an availability manager). The fan is downstream of the primary and secondary air inlets. The variable mixing is accomplished by a damper in the unit's primary air supply inlet duct. This damper can move from fully open (100\% primary air. 0\% secondary air) to a minimum stop that is specified in the input description. At full cooling the damper will be fully open. At minimum cooling and for heating the damper will be at the minimum stop and the secondary air flow will be at its maximum. During night cycle operation, if the availability manager status is CycleOnZoneFansOnly, then the fan will run only if there is a heating load.  If the status is CycleOn, then the fan will run according to the normal controls.


The EnergyPlus model of the series PIU terminal unit is composed of three components: a zone mixer, a constant volume fan, and a heating coil (hot water, electric, or gas).

\begin{figure}[hbtp] % fig 106
\centering
\includegraphics[width=0.9\textwidth, height=0.9\textheight, keepaspectratio=true]{media/image269.png}
\caption{Series PIU Terminal Unit \protect \label{fig:series-piu-terminal-unit}}
\end{figure}

\subsubsection{Inputs}\label{inputs-7-000}

\paragraph{Field: Name}\label{field-name-7-000}

A unique user assigned name for a particular series powered induction terminal unit. Any reference to this unit by another object will use this name.

\paragraph{Field: Availability Schedule Name}\label{field-availability-schedule-name-7}

The name of the schedule (ref: Schedule) that denotes whether the unit can run during a given time period. A schedule value greater than 0 (usually 1 is used) indicates that the unit can be on during the time period. A value less than or equal to 0 (usually 0 is used) denotes that the unit must be off for the time period. If this field is blank, the schedule has values of 1 for all time periods.

\paragraph{Field: Maximum Air Flow Rate}\label{field-maximum-air-flow-rate-6}

The maximum volumetric air flow rate through the unit in cubic meters per second. Since this is a constant air volume unit, this is also the design, rated air flow rate of the unit.

\paragraph{Field: Maximum Primary Air Flow Rate}\label{field-maximum-primary-air-flow-rate}

The maximum volumetric air flow rate of primary air through the unit in cubic meters per second. This is the primary air flow rate at full cooling load when the primary air damper is fully open. Usually this quantity is the same as the total unit flow rate, but it can be less.

\paragraph{Field: Minimum Primary Air Flow Fraction}\label{field-minimum-primary-air-flow-fraction}

The minimum volumetric air flow rate of primary air through the unit expressed as a fraction of the maximum volumetric air flow rate of primary air. This input can be 0.0.

\paragraph{Field: Supply Air Inlet Node Name}\label{field-supply-air-inlet-node-name}

The name of the HVAC system node from which the unit draws its primary or supply air

\paragraph{Field: Secondary Air Inlet Node Name}\label{field-secondary-air-inlet-node-name}

The name of the HVAC system node from which the unit draws its secondary or recirculated air. The unit can draw secondary air from its conditioned zone directly or from a return air plenum. Thus this node should be one of the zones exhaust air nodes (see \emph{Zone Air Exhaust Node} in \textbf{\hyperref[zonehvacequipmentconnections]{ZoneHVAC:EquipmentConnections}}) or an induced air node outlet of a return plenum (see \emph{Induced Air Outlet Node} in \textbf{\hyperref[airloophvacreturnplenum]{AirLoopHVAC:ReturnPlenum}}).

\paragraph{Field: Outlet Node Name}\label{field-outlet-node-name}

The name of the HVAC system node to which the unit sends its outlet air. This should be one of the inlet air nodes of the zone which is being served.

\paragraph{Field: Reheat Coil Air Inlet Node Name}\label{field-reheat-coil-air-inlet-node-name}

The name of the HVAC system node which is the inlet node of the unit's heating coil. This is also the outlet node of the unit's fan.

\paragraph{Field: Zone Mixer Name}\label{field-zone-mixer-name}

The name of a zone mixer component (object: \hyperref[airloophvaczonemixer]{AirLoopHVAC:ZoneMixer}) which composes part of the unit. Note that some of the input for the mixer will duplicate input fields of the powered induction unit. One of the zone mixer inlet nodes should be the same as the supply air inlet node of the PIU; the other inlet node of the zone mixer should be the same as the secondary air inlet node of the PIU. The outlet node of the zone mixer should be the same as the inlet node of the PIU fan.

\paragraph{Field: Fan Name}\label{field-fan-name-1}

The name of a fan component which composes part of the unit. Note that the fan's maximum flow rate should be the same as the maximum air flow rate of the PIU and the type of fan object must be \hyperref[fansystemmodel]{Fan:SystemModel} or \hyperref[fanconstantvolume]{Fan:ConstantVolume}. The fan's inlet node should be the same as the zone mixer's outlet node. The fan's outlet node should be the same as the heating coil's air inlet node. The secondary fan will run only when the Availability Schedule specified in the fan object is >0 or when it is overridden by an availability manager (ref. \hyperref[availabilitymanagernightcycle]{AvailabilityManager:NightCycle} and others).

\paragraph{Field: Reheat Coil Object Type}\label{field-reheat-coil-object-type-3}

The type of coil in the PIU. The valid choices are:

\begin{itemize}
\item
  \hyperref[coilheatingwater]{Coil:Heating:Water}
\item
  \hyperref[coilheatingelectric]{Coil:Heating:Electric}
\item
  \hyperref[coilheatinggas-000]{Coil:Heating:Fuel}
\item
  \hyperref[coilheatingsteam]{Coil:Heating:Steam}
\end{itemize}

In other words, the PIU may have a hot water, gas, electric or steam reheat coil.

\paragraph{Field: Reheat Coil Name}\label{field-reheat-coil-name-3}

The name of the heating coil component which composes part of the unit. Note that the heating coil's air inlet node is the same as the fan outlet node and the heating coil's air outlet node is the same as the PIU outlet node.

\paragraph{Field: Maximum Hot Water or Steam Flow Rate}\label{field-maximum-hot-water-or-steam-flow-rate-4}

The maximum hot water volumetric flow rate in m\(^{3}\)/sec through the unit's heating coil. If the heating coil is gas or electric this field should be blank.

\paragraph{Field: Minimum Hot Water or Steam Flow Rate}\label{field-minimum-hot-water-or-steam-flow-rate-4}

The minimum hot water volumetric flow rate in m\(^{3}\)/sec through the unit's heating coil. If the heating coil is gas or electric this field should be blank.

\paragraph{Field: Convergence Tolerance}\label{field-convergence-tolerance-3}

The control tolerance for the unit heating output. The unit is controlled by matching the unit output to the zone demand. For units with water coils, the model must be numerically inverted to obtain a specified output. The convergence tolerance is the error tolerance used to terminate the numerical inversion procedure. Basically, this is the fraction:

\begin{equation}
\frac{{\left| {{Q_{PIU,out}} - {Q_{zone\;load}}} \right|}}{{{Q_{zone\;load}}}} \le ConvergenceTolerance
\end{equation}

For gas or electric heating coils, this input should be left blank. The default is 0.001.

An IDF example:

\begin{lstlisting}

AirTerminal:SingleDuct:SeriesPIU:Reheat,
            Zone 1 SPIU ATU,          ! Name of air terminal unit
            FanAndCoilAvailSched,     ! Availability schedule for series PIU ATU
            0.47,                     ! Total volume flow rate through ATU
            0.47,                     ! Maximum primary air flow rate through terminal unit
            0.3,                      ! Minimum primary air flow rate (fraction of max)
            Zone 1 PIU Pri Air Inlet Node,   ! Air Terminal unit supply air inlet node
            Zone 1 PIU Sec Air Inlet Node,   ! Air Terminal unit secondary air inlet node
            Zone 1 PIU Air Outlet Node,      ! Air Terminal unit outlet node
            Zone 1 Reheat Air Inlet Node,    ! Reheat coil air inlet node (fan outlet node)
            Zone 1 PIU Mixer,                ! Air terminal unit mixer name
            Zone 1 PIU Fan,                  ! Air terminal unit fan name
            COIL:Heating:Water,              ! type of air terminal unit reheat coil
            Reheat Coil Zone 1,              ! name of air terminal unit reheat coil
            0.0013,                          ! Max Reheat Water Flow {Flow: m3/sec}
            0.0,                             ! Min Reheat Water Flow {Flow: m3/sec}
           0.001;                           ! Convergence tolerance
\end{lstlisting}

\subsubsection{Outputs}\label{outputs-7}

\begin{itemize}
\item
  HVAC,Average,Zone Air Terminal Heating Rate {[}W{]}
\item
  HVAC,Sum,Zone Air Terminal Heating Energy {[}J{]}
\item
  HVAC,Average,Zone Air Terminal Sensible Cooling Rate {[}W{]}
\item
  HVAC,Sum,Zone Air Terminal Sensible Cooling Energy {[}J{]}
\end{itemize}

\paragraph{Zone Air Terminal Heating Rate {[}W{]}}\label{zone-air-terminal-heating-rate-w}

This field reports the dry air heating addition rate of the series PIU terminal unit to the zone it is serving in Watts. This is determined by outlet and zone air conditions and the mass flow rate through the terminal unit.

\paragraph{Zone Air Terminal Heating Energy {[}J{]}}\label{zone-air-terminal-heating-energy-j}

This field reports the dry air heat addition of the series PIU terminal unit~ to the zone it is serving in Joules over the timestep being reported. This is determined by outlet and zone air conditions, the mass flow rate through the terminal unit, and the timestep.

\paragraph{Zone Air Terminal Sensible Cooling Rate {[}W{]}}\label{zone-air-terminal-sensible-cooling-rate-w-1}

This field reports the dry air sensible heat extraction rate of the series PIU terminal unit from the zone it is serving in Watts. This is determined by the outlet and zone conditions and the mass flow rate through the terminal unit.

\paragraph{Zone Air Terminal Sensible Cooling Energy {[}J{]}}\label{zone-air-terminal-sensible-cooling-energy-j-1}

This field reports the dry air sensible heat extraction of the series PIU terminal unit from the zone it is serving in Joules over the timestep being reported. This is determined by outlet and zone air conditions, the mass flow rate through the terminal unit, and the timestep.

\subsection{AirTerminal:SingleDuct:ParallelPIU:Reheat}\label{airterminalsingleductparallelpiureheat}

The parallel powered induction unit is an air system terminal unit that mixes varying amounts of secondary (recirculated) air and primary (conditioned supply) air to produce a variable total flow of air to a zone. The unit contains a small fan that acts to induce the secondary air and a heating coil for heating the mixed secondary and primary air. The secondary and primary air streams enter the unit in parallel. The fan sits in the secondary air stream and runs only when the primary air flow is below the Fan On Flow Fraction and the fan's availability schedule is on or it is activated by an availability manager. The primary air inlet contains a damper that can move from fully open (maximum primary air) to a minimum stop (minimum primary air).

At full cooling load the primary air damper is fully open and the fan is off. The primary air flow is at maximum and there is little or no secondary air flow. As the cooling load decreases, the primary air damper gradually closes and the secondary air flow remains close to zero. At some point, usually when the primary air flow has reached the minimum, the fan switches on and secondary air is induced. The heating coil will switch on as needed to meet any heating demand. The Fan On Flow Fraction field controls the fan operation; see this field description for more details.

The EnergyPlus model of the parallel PIU terminal unit is composed of three components: a constant volume fan, a zone mixer, and a heating coil (hot water, electric, or gas).

\begin{figure}[hbtp] % fig 107
\centering
\includegraphics[width=0.9\textwidth, height=0.9\textheight, keepaspectratio=true]{media/image271.png}
\caption{Parallel PIU Terminal Unit \protect \label{fig:parallel-piu-terminal-unit}}
\end{figure}

\subsubsection{Inputs}\label{inputs-8-000}

\paragraph{Field: Name}\label{field-name-8-000}

A unique user assigned name for a particular~ parallel powered induction terminal unit. Any reference to this unit by another object will use this name.

\paragraph{Field: Availability Schedule Name}\label{field-availability-schedule-name-8}

The name of the schedule (ref: Schedule) that denotes whether the unit can run during a given time period. A schedule value greater than 0 (usually 1 is used) indicates that the unit can be on during the time period. A value less than or equal to 0 (usually 0 is used) denotes that the unit must be off for the time period. If this field is blank, the schedule has values of 1 for all time periods.

\paragraph{Field: Maximum Primary Air Flow Rate}\label{field-maximum-primary-air-flow-rate-1}

The maximum volumetric air flow rate of primary air through the unit in cubic meters per second. This is the primary air flow rate at full cooling load when the primary air damper is fully open.

\paragraph{Field: Maximum Secondary Air Flow Rate}\label{field-maximum-secondary-air-flow-rate}

The maximum volumetric air flow rate of secondary air through the unit in cubic meters per second. This flow rate can be any amount but is commonly less than the maximum primary air flow rate.

\paragraph{Field: Minimum Primary Air Flow Fraction}\label{field-minimum-primary-air-flow-fraction-1}

The minimum volumetric air flow rate of primary air through the unit expressed as a fraction of the maximum volumetric air flow rate of primary air. This input can be 0.0.

\paragraph{Field: Fan On Flow Fraction}\label{field-fan-on-flow-fraction}

This is the fraction of the primary air flow at or below which the secondary fan turns on. In the parallel PIU the fan operation is intermittent. If the primary air flow is above this fraction of the maximum, the fan is off unless reheat is required. The fan will only operate if the Availability Schedule specified in the \hyperref[fanconstantvolume]{Fan:ConstantVolume} object (see Fan Name below) is >0 or when it is overridden by an availability manager (ref. \hyperref[availabilitymanagernightcycle]{AvailabilityManager:NightCycle} and others). If the availability manager status is CycleOnZoneFansOnly, then the fan will run only if there is a heating load.  If the status is CycleOn, then the fan will run according to the normal controls (low flow or reheat required).

\paragraph{Field: Supply Air Inlet Node Name}\label{field-supply-air-inlet-node-name-1}

The name of the HVAC system node from which the unit draws its primary or supply air

\paragraph{Field: Secondary Air Inlet Node Name}\label{field-secondary-air-inlet-node-name-1}

The name of the HVAC system node from which the unit draws its secondary or recirculated air. The unit can draw secondary air from its conditioned zone directly or from a return air plenum. Thus this node should be one of the zones exhaust air nodes (see \emph{Zone Air Exhaust Node} in \textbf{\hyperref[zonehvacequipmentconnections]{ZoneHVAC:EquipmentConnections}}) or an induced air node outlet of a return plenum (see \emph{Induced Air Outlet Node} in \textbf{\hyperref[airloophvacreturnplenum]{AirLoopHVAC:ReturnPlenum}}).

\paragraph{Field: Outlet Node Name}\label{field-outlet-node-name-1}

The name of the HVAC system node to which the unit sends its outlet air. This should be one of the inlet air nodes of the zone which is being served.

\paragraph{Field: Reheat Coil Air Inlet Node Name}\label{field-reheat-coil-air-inlet-node-name-1}

The name of the HVAC system node which is the inlet node of the unit's heating coil. This is also the outlet node of the unit's zone mixer.

\paragraph{Field: Zone Mixer Name}\label{field-zone-mixer-name-1}

The name of an zone mixer component (object: \hyperref[airloophvaczonemixer]{AirLoopHVAC:ZoneMixer}) which composes part of the unit. Note that some of the input for the mixer will duplicate input fields of the powered induction unit. One of the zone mixer inlet nodes should be the same as the supply air inlet node of the PIU; the other inlet node of the zone mixer should be the same as the air outlet node of the fan. The outlet node of the zone mixer should be the same as the inlet node of the heating coil.

\paragraph{Field: Fan Name}\label{field-fan-name-2}

The name of a fan component which composes part of the unit. Note that the fan's maximum flow rate should be the same as the maximum secondary air flow rate of the PIU and the type of fan object must be \hyperref[fansystemmodel]{Fan:SystemModel} or \hyperref[fanconstantvolume]{Fan:ConstantVolume}. The fan's inlet node should be the same as the PIU secondary air inlet node. The fan's outlet node should be the same as one of the zone mixer's inlet nodes. The secondary fan will run only when the Availability Schedule specified in the \hyperref[fanconstantvolume]{Fan:ConstantVolume} object is >0 or when it is overridden by an availability manager (ref. \hyperref[availabilitymanagernightcycle]{AvailabilityManager:NightCycle} and others). See description of fan controls under Fan On Flow Fraction above.

\paragraph{Field: Reheat Coil Object Type}\label{field-reheat-coil-object-type-4}

The type of coil in the PIU. The valid choices are:

\begin{itemize}
\item
  \hyperref[coilheatingwater]{Coil:Heating:Water}
\item
  \hyperref[coilheatingelectric]{Coil:Heating:Electric}
\item
  \hyperref[coilheatinggas-000]{Coil:Heating:Fuel}
\item
  \hyperref[coilheatingsteam]{Coil:Heating:Steam}
\end{itemize}

In other words, the PIU may have a hot water, gas, electric or steam reheat coil.

\paragraph{Field: Reheat Coil Name}\label{field-reheat-coil-name-4}

The name of the heating coil component which composes part of the unit. Note that the heating coil's air inlet node is the same as the zone mixer's outlet node and the heating coil's air outlet node is the same as the PIU outlet node.

\paragraph{Field: Maximum Hot Water or Steam Flow Rate}\label{field-maximum-hot-water-or-steam-flow-rate-5}

The maximum hot water or steam volumetric flow rate in m\(^{3}\)/s through the unit's heating coil. The steam volumetric flow rate is calculated at 100C and 101325 Pa. If the heating coil is gas or electric this field should be blank.

\paragraph{Field: Minimum Hot Water or Steam Flow Rate}\label{field-minimum-hot-water-or-steam-flow-rate-5}

The minimum hot water or steam volumetric flow rate in m\(^{3}\)/s through the unit's heating coil. The steam volumetric flow rate is calculated at 100C and 101325 Pa. If the heating coil is gas or electric this field should be blank.

\paragraph{Field: Convergence Tolerance}\label{field-convergence-tolerance-4}

The control tolerance for the unit heating output. The unit is controlled by matching the unit output to the zone demand. For units with water coils, the model must be numerically inverted to obtain a specified output. The convergence tolerance is the error tolerance used to terminate the numerical inversion procedure. Basically, this is the fraction:

\begin{equation}
\frac{{\left| {{Q_{PIU,out}} - {Q_{zone\;load}}} \right|}}{{{Q_{zone\;load}}}} \le ConvergenceTolerance
\end{equation}

For gas or electric heating coils, this input should be left blank. The default is 0.001.

An IDF example:

\begin{lstlisting}

AirTerminal:SingleDuct:ParallelPIU:Reheat,
            Zone 3 PPIU ATU,          ! Name of air terminal unit
            FanAndCoilAvailSched,     ! Availability schedule for series PIU ATU
            0.47,                     ! Maximum primary air flow rate through terminal unit
            0.375,                    ! Maximum secondary air flow rate through the terminal unit
            0.1,                      ! Minimum primary air flow rate (fraction of max)
            0.1,                      ! fan on flow fraction
            Zone 3 PIU Pri Air Inlet Node,   ! Air Terminal unit supply air inlet node
            Zone 3 PIU Sec Air Inlet Node,   ! Air Terminal unit secondary air inlet node
            Zone 3 PIU Air Outlet Node,      ! Air Terminal unit outlet node
            Zone 3 Reheat Air Inlet Node,    ! Reheat coil air inlet node (fan outlet node)
            Zone 3 PIU Mixer,                ! Air terminal unit mixer name
            Zone 3 PIU Fan,                  ! Air terminal unit fan name
            Coil:Heating:Water,              ! type of air terminal unit reheat coil
            Reheat Coil Zone 3,              ! name of air terminal unit reheat coil
            0.0013,                          ! Max Reheat Water Flow {Flow: m3/sec}
            0.0,                             ! Min Reheat Water Flow {Flow: m3/sec}
            0.001;                           ! Convergence tolerance
\end{lstlisting}

\subsubsection{Outputs}\label{outputs-8}

\begin{itemize}
\item
  HVAC,Average,Zone Air Terminal Heating Rate {[}W{]}
\item
  HVAC,Sum,Zone Air Terminal Heating Energy {[}J{]}
\item
  HVAC,Average,Zone Air Terminal Sensible Cooling Rate {[}W{]}
\item
  HVAC,Sum, Zone Air Terminal Sensible Cooling Energy {[}J{]}
\end{itemize}

\paragraph{Zone Air Terminal Heating Rate {[}W{]}}\label{zone-air-terminal-heating-rate-w-1}

This field reports the dry air heating addition rate of the parallel PIU terminal unit to the zone it is serving in Watts. This is determined by outlet and zone air conditions and the mass flow rate through the terminal unit.

\paragraph{Zone Air Terminal Heating Energy {[}J{]}}\label{zone-air-terminal-heating-energy-j-1}

This field reports the dry air heat addition of the parallel PIU terminal unit~ to the zone it is serving in Joules over the timestep being reported. This is determined by outlet and zone air conditions, the mass flow rate through the terminal unit, and the timestep.

\paragraph{Zone Air Terminal Sensible Cooling Rate {[}W{]}}\label{zone-air-terminal-sensible-cooling-rate-w-2}

This field reports the sensible heat extraction rate of the parallel PIU terminal unit from the zone it is serving in Watts. This is determined by the outlet and zone conditions and the mass flow rate through the terminal unit.

\paragraph{Zone Air Terminal Sensible Cooling Energy {[}J{]}}\label{zone-air-terminal-sensible-cooling-energy-j-2}

This field reports the dry air sensible heat extraction of the parallel PIU terminal unit from the zone it is serving in Joules over the timestep being reported. This is determined by outlet and zone air conditions, the mass flow rate through the terminal unit, and the timestep.

\subsection{AirTerminal:SingleDuct:ConstantVolume:FourPipeInduction}\label{airterminalsingleductconstantvolumefourpipeinduction}

The four pipe induction terminal unit provides local hot water heating or chilled water cooling of induced zone air which then mixes with centrally conditioned supply air. An air conditioning system consisting of these terminal units is effectively a mixed central air / local hydronic system. The centrally conditioned air supplied to the induction terminal units is constant volume at quite high pressure. The central air is discharged through a nozzle in the terminal unit, inducing a flow of room air over a hydronic heating/cooling coil. The coil is connected either to a single inlet and outlet pipe (2 pipe unit) or to 2 inlets and 2 outlets (4 pipe unit). The heated or cooled induced air mixes with the centrally conditioned air before being discharged into the zone. The terminal units are usually expected to do only sensible cooling -- any dehumidification is done by the central air conditioning system.

The EnergyPlus model of the four pipe induction terminal unit is a compound component consisting of a hot water heating coil, a chilled water cooling coil, and an air mixer. The unit has two inlet air streams: the centrally conditioned supply air and the induced air from the zone. The induced air passes first through the heating coil, then through the cooling coil and finally through the mixer. The central supply air goes directly into the mixer. The water flow through the hot or cold water coil is varied to meet the zone air conditioning requirement. Note that EnergyPlus models the four pipe induction terminal unit as having separate heating and cooling coils whereas real units have only a single coil used for both heating and cooling. Note also that the four pipe induction unit model can be used to model a two pipe unit by simply adjusting the heating and cooling coil schedules so that the heating coil is off when the cooling coil is on and vice versa.

\subsubsection{Inputs}\label{inputs-9-000}

\paragraph{Field: Name}\label{field-name-9-000}

A unique user assigned name for a particular~ four pipe induction terminal unit. Any reference to this unit by another object will use this name.

\paragraph{Field: Availability Schedule Name}\label{field-availability-schedule-name-9}

The name of the schedule (ref: Schedule) that denotes whether the unit can run during a given time period. A schedule value greater than 0 (usually 1 is used) indicates that the unit can be on during the time period. A value less than or equal to 0 (usually 0 is used) denotes that the unit must be off for the time period. If this field is blank, the schedule has values of 1 for all time periods.

\paragraph{Field: Maximum Total Air Flow Rate}\label{field-maximum-total-air-flow-rate}

The maximum volumetric air flow rate discharged from the unit in cubic meters per second. Since this is a constant air volume unit, this is also the design, rated air flow rate of the unit. Note that this is the total discharge flow rate -- including both central supply and induced air.

\paragraph{Field: Induction Ratio}\label{field-induction-ratio}

The ratio of induced air flow rate to primary supply air flow rate. The default is 2.5 the supply air induces zone air flow at 2.5 times the primary supply air flow rate.

\paragraph{Field: Supply Air Inlet Node Name}\label{field-supply-air-inlet-node-name-2}

The name of the HVAC system node from which the unit draws its primary or supply air

\paragraph{Field: Induced Air Inlet Node Name}\label{field-induced-air-inlet-node-name}

The name of the HVAC system node from which the unit draws its secondary or recirculated air. This should be the same node as one of the zone exhaust nodes.

\paragraph{Field: Air Outlet Node Name}\label{field-air-outlet-node-name-6}

The name of the HVAC system node to which the unit sends its outlet air. This should be one of the inlet air nodes of the zone which is being served.

\paragraph{Field: Heating Coil Object Type}\label{field-heating-coil-object-type-1}

The type of heating coil in the terminal unit. The choices are:

\begin{itemize}
\tightlist
\item
  \hyperref[coilheatingwater]{Coil:Heating:Water}
\end{itemize}

In other words, the unit may have a hot water coil only.

\paragraph{Field: Heating Coil Name}\label{field-heating-coil-name-1}

The name of the heating coil component which composes part of the unit. Note that the heating coil's air inlet node is the same as the terminal unit's induced air inlet node. The heating coil's air outlet node is the same as the cooling coil's air inlet node.

\paragraph{Field: Maximum Hot Water Flow Rate}\label{field-maximum-hot-water-flow-rate}

The maximum hot water volumetric flow rate in m\(^{3}\)/sec through the unit's heating coil.

\paragraph{Field: Minimum Hot Water Flow Rate}\label{field-minimum-hot-water-flow-rate}

The minimum hot water volumetric flow rate in m\(^{3}\)/sec through the unit's heating coil.

\paragraph{Field: Heating Convergence Tolerance}\label{field-heating-convergence-tolerance}

The control tolerance for the unit heating output. The unit is controlled by matching the unit output to the zone demand. The model must be numerically inverted to obtain a specified output. The convergence tolerance is the error tolerance used to terminate the numerical inversion procedure. Basically, this is the fraction:

\begin{equation}
\frac{{\left| {{Q_{unit,out}} - {Q_{zone\;load}}} \right|}}{{{Q_{zone\;load}}}} \le ConvergenceTolerance
\end{equation}

The default is 0.001.

\paragraph{Field: Cooling Coil Object Type}\label{field-cooling-coil-object-type}

The type of cooling coil in the terminal unit. The choices are:

\begin{itemize}
\item
  \hyperref[coilcoolingwater]{Coil:Cooling:Water}
\item
  \hyperref[coilcoolingwaterdetailedgeometry]{Coil:Cooling:Water:DetailedGeometry}
\end{itemize}

In other words, the unit must use only the water cooling coils.

\paragraph{Field: Cooling Coil Name}\label{field-cooling-coil-name}

The name of the cooling coil component which composes part of the unit. Note that the cooling coil's air inlet node is the same as the heating coil's air outlet node. The cooling coil's air outlet node is the same as one of the zone mixer's inlets.

\paragraph{Field: Maximum Cold Water Flow Rate}\label{field-maximum-cold-water-flow-rate}

The maximum cold water volumetric flow rate in m\(^{3}\)/sec through the unit's cooling coil.

\paragraph{Field: Minimum Cold Water Flow Rate}\label{field-minimum-cold-water-flow-rate}

The minimum cold water volumetric flow rate in m\(^{3}\)/sec through the unit's cooling coil.

\paragraph{Field: Cooling Convergence Tolerance}\label{field-cooling-convergence-tolerance}

The control tolerance for the unit cooling output. The unit is controlled by matching the unit output to the zone demand. The model must be numerically inverted to obtain a specified output. The convergence tolerance is the error tolerance used to terminate the numerical inversion procedure. Basically, this is the fraction:

\begin{equation}
\frac{{\left| {{Q_{unit,out}} - {Q_{zone\;load}}} \right|}}{{{Q_{zone\;load}}}} \le ConvergenceTolerance
\end{equation}

The default is 0.001.

\paragraph{Field: Zone Mixer Name}\label{field-zone-mixer-name-2}

The name of an zone mixer component (object: \hyperref[airloophvaczonemixer]{AirLoopHVAC:ZoneMixer}) which composes part of the terminal unit. Note that some of the zone mixer's inputs will duplicate some of the terminal units's inputs. One of the zone mixer inlet nodes should be the same as the supply air inlet node of the terminal unit; the other inlet node of the zone mixer should be the same as the cooling coil air outlet node. The outlet node of the zone mixer should be the same as the outlet node of the terminal unit.

An IDF example:

\begin{lstlisting}

AirTerminal:SingleDuct:ConstantVolume:FourPipeInduction,
      SPACE2-1 FPIU,            !- Name of System
      ReheatCoilAvailSched,     !- System Availability schedule
      autosize,                 !- Maximum total air volume flow rate
      1.0,                      !- Induction ratio
      SPACE2-1 ATU Supply Node, !- Terminal unit supply air inlet node
      SPACE2-1 ATU Induc Node,  !- Terminal unit induced air inlet node
      SPACE2-1 In Node,         !- Terminal unit air outlet node
      COIL:Heating:Water,       !- Heating coil object
      SPACE2-1 HW Coil,         !- Heating coil name
      autosize,                 !- Max hot water flow
      0.0,                      !- Min hot water flow
      0.001,                    !- Heating Convergence Tolerance
      COIL:Cooling:Water,       !- Cooling coil object
      SPACE2-1 CW Coil,         !- Cooling coil name
      autosize,                 !- Max cold water flow
      0.0,                      !- Min cold water flow
      0.001,                    !- Cooling Convergence Tolerance
      SPACE2-1 ATU Mixer;       !- Zone mixer component name

  COIL:Heating:Water,
      SPACE2-1 HW Coil,        !- Coil Name
      ReheatCoilAvailSched,    !- Availability Schedule Name
      autosize,                !- UA of the Coil {W/K}
      autosize,                !- Max Water Flow Rate of Coil {m3/s}
      SPACE2-1 HW Coil Water In Node,  !- Coil_Water_Inlet_Node
      SPACE2-1 HW Coil Water Out Node, !- Coil_Water_Outlet_Node
      SPACE2-1 ATU Induc Node, !- Coil_Air_Inlet_Node
      SPACE2-1 HW Coil Air Out Node;   !- Coil_Air_Outlet_Node

  COIL:Cooling:Water,
      SPACE2-1 CW Coil,        !- Coil Name
      CWCoilAvailSched,        !- Availability Schedule
      autosize,                !- UA of the Coil
      autosize,                !- Max Water Flow Rate of Coil
      ,                        !- Leaving Relative Humidity of Coil
      SPACE2-1 CW Coil Water In Node,  !- Coil_Water_Inlet_Node
      SPACE2-1 CW Coil Water Out Node, !- Coil_Water_Outlet_Node
      SPACE2-1 HW Coil Air Out Node,   !- Coil_Air_Inlet_Node
      SPACE2-1 CW Coil Air Out Node;   !- Coil_Air_Outlet_Node

  AirLoopHVAC:ZoneMixer,
      SPACE2-1 ATU Mixer,              !- Mixer Name
      SPACE2-1 In Node,                !- Outlet_Node
      SPACE2-1 ATU Supply Node,        !- Inlet_Node_1
      SPACE2-1 CW Coil Air Out Node;   !- Inlet_Node_2
\end{lstlisting}

\subsubsection{Outputs}\label{outputs-9}

There are no specific outputs for the four pipe induction terminal units.

\subsection{AirTerminal:SingleDuct:ConstantVolume:FourPipeBeam}\label{airterminalsingleductconstantvolumefourpipebeam}

The four-pipe beam air terminal system is a mixed air-hydronic system. A central, single-duct forced-air system that supplies conditioned air to the zones. Chilled water circulates through ceiling-mounted fin-tube convector units to provide sensible cooling. Hot water circulates through the same convectors to provide heating. Water flow rate through the beam unit is varied to meet the zone sensible cooling or heating load. Any dehumidification is done by the central forced-air system. Thermodynamically, the cooled beam system resembles the four-pipe induction unit (\textbf{\hyperref[airterminalsingleductconstantvolumefourpipeinduction]{AirTerminal:SingleDuct:ConstantVolume:FourPipeInduction}}).

To model a typical four-pipe beam system the user will need to define a conventional central constant volume forced air system in order to deliver primary air to the beam. This central system (usually) provides outside air for ventilation. Primary air is normally delivered at a fixed temperature but could be reset by a schedule or using an outdoor air reset setpoint manager. On the supply side of this air loop there will be the usual central conditioning equipment: outside air mixer, fan, heating and cooling coil. On the zone equipment (demand) side of the loop, the four-pipe beams will be represented as air terminal units. Because the four-pipe beam can provide heating the system can avoid over-cooling zones during times of low load with cool primary air temperatures, similar to the action of a reheat coil in a VAV terminal. Therefore, it is not necessary to have additional zone equipment (such as baseboard heaters) to handle heating (or reheating) loads.

Although the four-pipe beam equipment in a zone is treated by the program as a single terminal unit, the actual installation will often have multiple beam units in each zone. In this model, it is only the total length of all the beams and the total air flow of all the units that are described, not the number of individual beam units.

If needed, the program (in its sizing calculation for the system) determines the total length of beams and primary supply air flow that is needed to meet the zone design loads. The four pipe beam air terminal sizing differs from other air terminals in that the primary supply air flow rate is sized using the entire performance model and the flow rate is not the direct result from the \hyperref[sizingzone]{Sizing:Zone} and \hyperref[sizingsystem]{Sizing:System} calculations. The flow rates will be somewhere between what an air terminal would size out using \emph{VentilationRequirement} or \emph{Sensible} in the \hyperref[sizingsystem]{Sizing:System} object (either setting can be used).

The model includes two different types of inputs for flow rates, ``design'' and ``rated \ldots{} per-meter.'' The design values are the actual sizes of the flow rates as viewed from the zone and central air handler (but before zone multipliers). The design values include all the individual beam units and their lengths. The rated per-meter values are used to characterize product performance at nominal rating conditions in such a way that it can be scaled to match the size of a zone. The performance characteristics at the rating point are not fixed in the program and can be entered by the user when they differ from default values. The rated per meter values are normalized by the linear dimensions of the beam and are generally obtained from product catalog data by dividing by the length of the beam. The rated primary air flow rate is assumed to be for sea level conditions while the design primary air flow rate is modeled for the location elevation above sea level.

\subsubsection{Inputs}\label{inputs-10-000}

\paragraph{Field: Name}\label{field-name-10-000}

A unique user-assigned name for a particular beam unit. Any reference to this unit by another object will use this name.

\paragraph{Field: Primary Air Availability Schedule Name}\label{field-primary-air-availability-schedule-name}

The name of the schedule that denotes whether the terminal unit is operating to provide primary air during a given time period. A schedule value greater than 0 (usually 1 is used) indicates that the unit is on and requesting primary air flow during the time period. A value less than or equal to 0 (usually 0 is used) denotes that the unit must be off for the time period. If this field is blank, the schedule has values of 1 for all time periods.

\paragraph{Field: Cooling Availability Schedule Name}\label{field-cooling-availability-schedule-name}

The name of the schedule that denotes whether the terminal unit is operating to provide cooling during a given time period. A schedule value greater than 0 (usually 1 is used) indicates that the unit is on and available for beam cooling during the time period. A value less than or equal to 0 (usually 0 is used) denotes that the unit must be off for the time period. If this field is blank, the schedule has values of 1 for all time periods. The primary air availability schedule named in the previous input field must have a value that is ``on'' during times that cooling is available.

\paragraph{Field: Heating Availability Schedule Name}\label{field-heating-availability-schedule-name}

The name of the schedule that denotes whether the terminal unit can operate to provide heating during a given time period. A schedule value greater than 0 (usually 1 is used) indicates that the unit is on and available for beam heating during the time period. A value less than or equal to 0 (usually 0 is used) denotes that the unit must be off for the time period. If this field is blank, the schedule has values of 1 for all time periods. The primary air availability schedule named in the input field above must have a value that is ``on'' during times that heating is available.

\paragraph{Field: Primary Air Inlet Node Name}\label{field-primary-air-inlet-node-name}

The name of the HVAC system air node from which the unit draws its primary air.

\paragraph{Field: Primary Air Outlet Node Name}\label{field-primary-air-outlet-node-name}

The name of the HVAC system air node that connects this terminal unit to the zone. The will be the same as one of the zone inlet nodes.

\paragraph{Field: Chilled Water Inlet Node Name}\label{field-chilled-water-inlet-node-name}

The name of the chilled water inlet node. If desired, the chilled water node connections can be omitted and the model will assume the intent is to model a two-pipe heating only beam.

\paragraph{Field: Chilled Water Outlet Node Name}\label{field-chilled-water-outlet-node-name}

The name of the chilled water outlet node.

\paragraph{Field: Design Primary Air Volume Flow Rate}\label{field-design-primary-air-volume-flow-rate}

This is the air flow rate (m3/s) of the primary air entering the air terminal unit from the central air handling unit. This input can be autosized.

\paragraph{Field: Design Chilled Water Volume Flow Rate}\label{field-design-chilled-water-volume-flow-rate}

The maximum chilled water flow rate (m3/s) for the unit(s) serving the entire zone. This input can be autosized based on the zone design load.

\paragraph{Field: Design Hot Water Volume Flow Rate}\label{field-design-hot-water-volume-flow-rate}

The maximum hot water flow rate (m3/s) for the unit(s) serving the entire zone. This input can be autosized based on the zone design load.

\paragraph{Field: Zone Total Beam Length (m)}\label{field-zone-total-beam-length-m}

The total length of all the beams in the zone (m). The real spaces may actually have a number of individual beam units of a specific length and this is the length of individual beams times the total number of beams in the thermal zone. It need not be an even multiple of actual unit's beam length but it can be if desired. This field is autosizable.

\paragraph{Field: Rated Primary Air Flow Rate per Beam Length (m3/s-m)}\label{field-rated-primary-air-flow-rate-per-beam-length-m3s-m}

This is the primary air volume flow rate at rating conditions divided by the length of the beam, in m3/s-m. This ``catalog'' value for volume flow rate input is converted to a mass flow rate using standard air density at sea level. This value will be used for sizing the design primary air volume flow rate if the total beam length is not also autosized. The default is 0.035 m3/s-m.

\paragraph{Field: Beam Rated Cooling Capacity per Beam Length (W/m)}\label{field-beam-rated-cooling-capacity-per-beam-length-wm}

This is the beam cooling capacity at rating conditions divided by the length of the beam, in W/m. This is only the cooling contributed by the chilled water circulating through the convector and is separate from any cooling (or heating) that may also be provided by the primary air. The default is 600 W/m.

\paragraph{Field: Beam Rated Cooling Room Air Chilled Water Temperature Difference (Delta C)}\label{field-beam-rated-cooling-room-air-chilled-water-temperature-difference-delta-c}

This input defines the value of the temperature difference between the room air and entering chilled water at the rating point, in delta Celsius. This ``catalog'' input helps to define the operating conditions that correspond with Rated Beam Cooling Capacity per Meter. It is used to normalize the independent variable in the input field called Beam Cooling Capacity Temperature Difference Modification Factor Curve or Table Name. The default is 10.0 delta C.

\paragraph{Field: Beam Rated Chilled Water Volume Flow Rate per Beam Length (m3/s-m)}\label{field-beam-rated-chilled-water-volume-flow-rate-per-beam-length-m3s-m}

This input defines the value of the chilled water flow rate per meter length of beam at the rating point, in m3/s-m. This input helps to define the operating conditions that correspond with Rated Beam Cooling Capacity per Meter. It is used to normalize the independent variable in the input field called Beam Cooling Capacity Chilled Water Flow Modification Factor Curve or Table Name. The default is 0.00005 m3/s-m.

\paragraph{Field: Beam Cooling Capacity Temperature Difference Modification Factor Curve Name}\label{field-beam-cooling-capacity-temperature-difference-modification-factor-curve-name}

This field is the name of a curve or table object that describes how the beam convector's cooling capacity varies as a function of the temperature difference between the zone air and the entering chilled water. The single independent variable is the ratio of the current simulation results for the difference between the air and entering water and the difference at the rating point. The result of the curve or table is multiplied by the rated capacity to adjust the cooling capacity.

\paragraph{Field: Beam Cooling Capacity Air Flow Modification Factor Curve Name}\label{field-beam-cooling-capacity-air-flow-modification-factor-curve-name}

This field is the name of a curve or table object that describes how the beam convector's cooling capacity varies as a function of the primary air flow rate. The single independent variable is the ratio of the current primary air flow rate and the primary air flow rate at the rating point. The result of the curve or table is multiplied by the rated capacity to adjust the cooling capacity. The factor is useful to adjust for a range of primary air flow rates that a given product can accommodate. However, since this is a constant volume air terminal, the modification does not typically vary during the simulation and the range of independent variable does not need to be all that broad in practice.

\paragraph{Field: Beam Cooling Capacity Chilled Water Flow Modification Factor Curve Name}\label{field-beam-cooling-capacity-chilled-water-flow-modification-factor-curve-name}

This field is the name of a curve or table object that describes how the beam convector's cooling capacity varies as a function of the water flow rate. The single independent variable is the ratio of the current fluid flow rate to the fluid flow rate at the rating point. The result of the curve or table is multiplied by the rated capacity to adjust the cooling capacity. The model will adjust the chilled water flow rate to vary cooling power to meet the zone load, so for control purposes, the range of the independent variable must include all the way down to zero flow, with zero capacity at zero flow.

\paragraph{Field: Beam Rated Heating Capacity per Beam Length (W/m)}\label{field-beam-rated-heating-capacity-per-beam-length-wm}

This is the beam heating capacity at rating conditions divided by the length of the beam, in W/m. This is only the heating contributed by the hot water circulating through the convector and is separate from any heating (or cooling) that may also be provided by the primary air. The default is 1.200 W/m.

\paragraph{Field: Beam Rated Heating Room Air Hot Water Temperature Difference (Delta C)}\label{field-beam-rated-heating-room-air-hot-water-temperature-difference-delta-c}

This input defines the value of the temperature difference between the entering hot water and the room air at the rating point, in delta Celsius. This input helps to define the operating conditions that correspond with Rated Beam Heating Capacity per Meter. It is used to normalize the independent variable in the input field called Beam Heating Capacity Temperature Difference Modification Factor Curve or Table Name. The default is 27.8 delta C.

\paragraph{Field: Beam Rated Hot Water Volume Flow Rate per Beam Length (m3/s-m)}\label{field-beam-rated-hot-water-volume-flow-rate-per-beam-length-m3s-m}

This input defines the value of the hot water flow rate per meter length of beam at the rating point, in m3/s/m, or more strictly m3/s-m. This input helps to define the operating conditions that correspond with Rated Beam Heating Capacity per Meter. It is used to normalize the independent variable in the input field called Beam Heating Capacity Hot Water Flow Modification Factor Curve or Table Name. The default is 0.00005 m3/s-m.

\paragraph{Field: Beam Heating Capacity Temperature Difference Modification Factor Curve Name}\label{field-beam-heating-capacity-temperature-difference-modification-factor-curve-name}

This field is the name of a curve or table object that describes how the beam convector's heating capacity varies as a function of the temperature difference between the entering hot water and the zone air. The single independent variable is the ratio of the current simulation results for the difference between the water and air and the difference at the rating point. The result of the curve or table is multiplied by the rated capacity to adjust the heating capacity.

\paragraph{Field: Beam Heating Capacity Air Flow Modification Factor Curve Name}\label{field-beam-heating-capacity-air-flow-modification-factor-curve-name}

This field is the name of a curve or table object that describes how the beam convectors heating capacity varies as a function of the primary air flow rate. The single independent variable is the ratio of the current primary air flow rate and the primary air flow rate at the rating point. The result of the curve or table is multiplied by the rated capacity to adjust the heating capacity. The factor is useful to adjust for a range of primary air rates that a given product can accommodate. However, since this is a constant volume air terminal, the modification does not typically vary during the simulation and the range of independent variable does not need to be all that broad in practice.

\paragraph{Field: Beam Heating Capacity Hot Water Flow Modification Factor Curve Name}\label{field-beam-heating-capacity-hot-water-flow-modification-factor-curve-name}

This field is the name of a curve or table object that describes how the beam convector's heating capacity varies as a function of the water flow rate. The single independent variable is the ratio of the current fluid flow rate to the fluid flow rate at the rating point. The result of the curve or table is multiplied by the rated capacity to adjust the heating capacity. The model will adjust the hot water flow rate to vary heating power to meet the zone load, so for control purposes, the range of the independent variable must include all the way down to zero flow, with zero capacity at zero flow.

An example input follows:

\begin{lstlisting}
  AirTerminal:SingleDuct:ConstantVolume:FourPipeBeam,
    Zone One 4pipe Beam, !- Name
    ALWAYS_ON , !- Primary Air Availability Schedule Name
    ALWAYS_ON , !- Cooling Availability Schedule Name
    ALWAYS_ON , !- Heating Availability Schedule Name
    Zone One 4pipe Beam Inlet Node Name , !- Primary Air Inlet Node Name
    Zone One 4pipe Beam Outlet Node Name , !- Primary Air Outlet Node Name
    Zone One 4pipe Beam CW Inlet Node , !- Chilled Water Inlet Node Name
    Zone One 4pipe Beam CW Outlet Node , !- Chilled Water Outlet Node Name
    AUTOSIZE , !- Design Primary Air Volume Flow Rate
    AUTOSIZE , !- Design Chilled Water Volume Flow Rate
    AUTOSIZE , !- Design Hot Water Volume Flow Rate
    AUTOSIZE , !- Zone Total Beam Length
    0.036 , !- Rated Primary Air Flow Rate per Beam Length
    597 , !- Rated Beam Cooling Capacity per Beam Length
    10.0 , !- Rated Cooling Room Air Chilled Water Temperature Difference
    5.2E-5 , !- Rated Chilled Water Volume Flow Rate per Beam Length
    CapModFuncOfTempDiff, !- Beam Cooling Capacity Temperature Difference Modification Factor Curve or Table Name
    CoolCapModFuncOfSAFlow, !- Beam Cooling Capacity Air Flow Modification Factor Curve or Table Name
    CapModFuncOfWaterFlow, !- Beam Cooling Capacity Chilled Water Flow Modification Factor Curve or Table Name
    1548 , !- Rated Beam Heating Capacity per Beam Length
    27.8, !- Rated Heating Room Air Hot Water Temperature Difference
    5.2E-5, !- Rated Hot Water Volume Flow Rate per Beam Length
    CapModFuncOfTempDiff, !- Beam Heating Capacity Temperature Difference Modification Factor Curve or Table Name
    HeatCapModFuncOfSAFlow, !- Beam Heating Capacity Air Flow Modification Factor Curve or Table Name
    CapModFuncOfWaterFlow; !- Beam Heating Capacity Hot Water Flow Modification Factor Curve or Table Name
\end{lstlisting}

\subsubsection{Outputs}\label{outputs-10}

\paragraph{Zone Air Terminal Beam Sensible Cooling Rate {[}W{]}}\label{zone-air-terminal-beam-sensible-cooling-rate-w}

\paragraph{Zone Air Terminal Beam Sensible Cooling Energy {[}J{]}}\label{zone-air-terminal-beam-sensible-cooling-energy-j}

These are the sensible cooling power and energy delivered by the beams to the zone, exclusive of any cooling or heating done by the primary air.

\paragraph{Zone Air Terminal Beam Sensible Heating Rate {[}W{]}}\label{zone-air-terminal-beam-sensible-heating-rate-w}

\paragraph{Zone Air Terminal Beam Sensible Heating Energy {[}J{]}}\label{zone-air-terminal-beam-sensible-heating-energy-j}

These are the sensible heating power and energy delivered by the beams to the zone, exclusive of any cooling or heating done by the primary air.

\paragraph{Zone Air Terminal Primary Air Sensible Cooling Rate {[}W{]}}\label{zone-air-terminal-primary-air-sensible-cooling-rate-w}

Sensible cooling by the primary air to the zone, exclusive of any cooling or heating done by the beams.

\paragraph{Zone Air Terminal Primary Air Sensible Cooling Energy {[}J{]}}\label{zone-air-terminal-primary-air-sensible-cooling-energy-j}

Sensible cooling by the primary air to the zone, exclusive of any cooling or heating done by the beams.

\paragraph{Zone Air Terminal Primary Air Sensible Heating Rate {[}W{]}}\label{zone-air-terminal-primary-air-sensible-heating-rate-w}

Heating by the primary air to the zone, exclusive of any cooling or heating done by the beams.

\paragraph{Zone Air Terminal Primary Air Sensible Heating Energy {[}J{]}}\label{zone-air-terminal-primary-air-sensible-heating-energy-j}

Heating by the primary air to the zone, exclusive of any cooling or heating done by the beams.

\paragraph{Zone Air Terminal Primary Air Flow Rate {[}m3/s{]}}\label{zone-air-terminal-primary-air-flow-rate-m3s}

Air flow rate from the central air handler into the zone in m3/s. Note that this does not include any of the secondary air flow that is induced by the convector and nozzle action (the model does not resolve secondary air flow rate and the result are not available).

\subsection{AirTerminal:SingleDuct:ConstantVolume:CooledBeam}\label{airterminalsingleductconstantvolumecooledbeam}

The Cooled Beam system is a mixed air-hydronic system. A central, single-duct forced-air system supplies conditioned ventilation air to the zones. Sensible cooling is done by chilled water circulating through ceiling mounted cooled beam units. Chilled water flow rate through the cooled beam units is varied to meet the zone sensible cooling load. Any dehumidification is done by the central ventilation air system. Heating is usually accomplished with hot water radiators. Thermodynamically, the cooled beam system resembles the four-pipe induction unit.

To model a typical cooled beam system the user will need to define a conventional central constant volume forced air system. This system will normally be 100\% outside air delivered at a fixed supply temperature (which could be reset by schedule or by outside air temperature). On the supply side of this air loop there will be the usual central AC equipment: outside air mixer, fan, heating and cooling coil. On the zone equipment (demand) side of the loop, the chilled beams will be represented as terminal units. Additional zone equipment (such as baseboard heaters) will be needed to handle heating loads.

Although the cooled beam equipment in a zone is treated by the program as a single terminal unit, the actual installation will have multiple beams in each zone. The program (in its sizing calculation for the system) figures out how many beams of what length are needed to meet the zone design load.

\subsubsection{Inputs}\label{inputs-11-000}

\paragraph{Field: Name}\label{field-name-11-000}

A unique user assigned name for a particular chilled beam unit. Any reference to this unit by another object will use this name.

\paragraph{Field: Availability Schedule Name}\label{field-availability-schedule-name-10}

The name of the schedule (ref: Schedule) that denotes whether the unit can run during a given time period. A schedule value greater than 0 (usually 1 is used) indicates that the unit can be on during the time period. A value less than or equal to 0 (usually 0 is used) denotes that the unit must be off for the time period. If this field is blank, the schedule has values of 1 for all time periods.

\paragraph{Field: Cooled Beam Type}\label{field-cooled-beam-type}

Two types of units are modeled: \emph{Active} or \emph{Passive}. In the active unit, primary air is supplied through the beam, inducing some secondary zone air into contact with the coil. This unit acts as an active convector. The passive unit is simply a passive, finned convector. Primary air is supplied through a normal diffuser.

\paragraph{Field: Supply Air Inlet Node Name}\label{field-supply-air-inlet-node-name-3}

The name of the HVAC system node from which the unit draws its primary or supply air. Note that this field should be specified for both types of unit, even though supply air does not pass through the passive unit.

\paragraph{Field: Supply Air Outlet Node Name}\label{field-supply-air-outlet-node-name}

The name of the air node that connects this terminal unit to the zone. The will be the same as one of the zone inlet nodes. The name of this node must be entered even if the actual beams are passive and is not actually supplying air to the zone.

\paragraph{Field: Chilled Water Inlet Node Name}\label{field-chilled-water-inlet-node-name-1}

The name of the chilled water inlet node.

\paragraph{Field: Chilled Water Outlet Node Name}\label{field-chilled-water-outlet-node-name-1}

The name of the chilled water outlet node.

\paragraph{Field: Supply Air Volumetric Flow Rate}\label{field-supply-air-volumetric-flow-rate}

This is the air flow rate in cubic meters per second of the supply air entering the zone. This input would normally be autosized based on the ventilation requirement (see Zone Sizing).

\paragraph{Field: Maximum Total Chilled Water Volumetric Flow Rate}\label{field-maximum-total-chilled-water-volumetric-flow-rate}

The maximum chilled water flow rate (in cubic meters per second) for the unit. This input would normally be autosized based on the zone design load.

\paragraph{Field: Number of Beams}\label{field-number-of-beams}

The number of individual cooled beam units in the zone. Normally this unit would be autocalculated by the program based upon the previous field and the nominal flow rate for a single beam unit (set by the program to 0.07 kg/s).

\paragraph{Field: Beam Length}\label{field-beam-length}

The length of an individual beam in meters. Normally this will be autocalculated by the program based upon the number of beam units and the zone design sensible cooling load. 1 to 4 meters is a typical length range.

\paragraph{Field: Design Inlet Water Temperature}\label{field-design-inlet-water-temperature}

The nominal or design inlet water temperature in degrees Celsius. The default is 15°C.

\paragraph{Field: Design Outlet Water Temperature}\label{field-design-outlet-water-temperature}

The nominal or design outlet water temperature in degrees Celsius. The default is 17°C.

\emph{The following inputs are parameters used to characterize the performance of the chilled beam units. Values for a given unit can be obtained from the manufacturer. The parameters are used in the following equations.~~~~~}

\emph{P\(_{beam}\)} = \emph{A·K·DT~~~~~~~} ~~~~~~~~~~~~~~~~~~~~~~~ beam cooling output per unit length W/m

\emph{K = a·DT\(^{n1}\)·vr\(^{n2}\)·w\(^{n3}\)}~~~~~~~~~~~~~~~~~~~~~~~~~~~ coil heat transfer coefficient W/(m\(^{2}\)K)

\emph{vr = (q\(_{in}\)}/a\emph{\(_{0}\))·r\(_{air}\)}~~~~~~~~~~~~~~~~~~~~~~~~~~~~~~~~~ room air mass flow rate across coil kg/(m\(^{2}\)s)

\emph{q\(_{in}\) = K\(_{1}\)·DT\(^{n}\)+K\(_{in}\)·q\(_{pr}\)}~~~~~~~~~~~~~~~~ room air volumetric flow rate across coil per

unit length m\(^{3}\)/(s-m)

DT is the room air --water temperature difference (average water temperature is used) in degrees C.

w is the water velocity in m/s.

q\(_{pr}\) is the supply air flow rate per unit length m\(^{3}\)/(s-m)

\paragraph{Field: Coil Surface Area per Coil Length}\label{field-coil-surface-area-per-coil-length}

Surface area on the air side of the beam per unit beam length. The units are square meters per meter. The default is 5.422. This is \emph{A} in the above equations.

\paragraph{Field: Model Parameter a (a)}\label{field-model-parameter-a-a}

This is ain the above equations. The default is 15.3

\paragraph{Field: Model Parameter n1}\label{field-model-parameter-n1}

This is n1 in the above equations. The default is 0.

\paragraph{Field: Model Parameter n2}\label{field-model-parameter-n2}

This is n2 in the above equations. The default is 0.84.

\paragraph{Field: Model Parameter n3}\label{field-model-parameter-n3}

This is n3 in the above equations. The default is 0.12.

\paragraph{Field: Model Parameter a\(_{0}\) (a)}\label{field-model-parameter-aux5f0-a}

This is a\(_{0}\) in the above equations. It is the free area of the coil in plan view (for the air flow) per unit beam length. The units are square meters per meter. The default is 0.171.

\paragraph{Field: Model Parameter K\(_{1}\) (K1)}\label{field-model-parameter-kux5f1-k1}

This is K\(_{1}\) in the above equations. The default is 0.005.

\paragraph{Field: Model Parameter n}\label{field-model-parameter-n}

This is n in the above equations. The default is 0.4.

\paragraph{Field: Coefficient of Induction K\(_{in}\) (Kin)}\label{field-coefficient-of-induction-kux5fin-kin}

The coefficient of induction K\(_{in}\) in the above equations. The default is 2.0 for active beams and 0.0 for passive beams.

\paragraph{Field: Pipe Inside Diameter}\label{field-pipe-inside-diameter}

The water pipe inside diameter in meters. The default is 0.0145.

An example input is:

\begin{lstlisting}

  AirTerminal:SingleDuct:ConstantVolume:CooledBeam,
      SPACE2-1 CB,             !- Name
      CWCoilAvailSched,        !- Availability Schedule Name
      Active,                  !- Cooled Beam Type
      SPACE2-1 ATU Supply Node,!- Supply Air Inlet Node Name
      SPACE2-1 In Node,        !- Supply Air Outlet Node Name
      SPACE2-1 CW Coil Water In Node,  !- Chilled Water Inlet Node Name
      SPACE2-1 CW Coil Water Out Node, !- Chilled Water Outlet Node Name
      ,                        !- Supply Air Volumetric Flow Rate
      ,                   !- Maximum Total Chilled Water Volumetric Flow Rate
      ,                        !- Number of Beams
      ,                        !- Beam Length
      ,                        !- Design Inlet Water Temperature
      ,                        !- Design Outlet Water temperature
      ,                        !- Coil Surface Area per Coil Length
      ,                        !- Model Parameter a
      ,                        !- Model Parameter n1
      ,                        !- Model Parameter n2
     ,                        !- Model Parameter n3
      ,                        !- Model Parameter a0
      ,                        !- Model Parameter K1
      ,                        !- Model Parameter n
      ,                        !- Coefficient of Induction Kin
      ;                        !- Leaving Pipe Inside Diameter
\end{lstlisting}

\subsubsection{Outputs}\label{outputs-11}

\begin{itemize}
\item
  HVAC,Sum,Zone Air Terminal Beam Sensible Cooling Energy {[}J{]}
\item
  HVAC,Average,Zone Air Terminal Beam Sensible Cooling Rate {[}W{]}
\item
  HVAC,Sum, Zone Air Terminal Supply Air Sensible Cooling Energy {[}J{]}
\item
  HVAC,Average,Zone Air Terminal Supply Air Sensible Cooling Rate {[}W{]}
\item
  HVAC,Sum,Zone Air Terminal Supply Air Sensible Heating Energy {[}J{]}
\item
  HVAC,Average,Zone Air Terminal Supply Air Sensible Heating Rate {[}W{]}
\item
  HVAC,Sum,Zone Air Terminal Beam Chilled Water Energy {[}J{]}
\end{itemize}

\paragraph{Zone Air Terminal Beam Sensible Cooling Rate {[}W{]}}\label{zone-air-terminal-beam-sensible-cooling-rate-w-1}

Sensible cooling by the beams in the zone, exclusive of any cooling or heating done by the supply air.

\paragraph{Zone Air Terminal Beam Sensible Cooling Energy {[}J{]}}\label{zone-air-terminal-beam-sensible-cooling-energy-j-1}

Sensible cooling by the beams in the zone, exclusive of any cooling or heating done by the supply air.

\paragraph{Zone Air Terminal Supply Air Sensible Cooling Rate {[}W{]}}\label{zone-air-terminal-supply-air-sensible-cooling-rate-w}

Sensible cooling by the supply air to the zone, exclusive of any cooling done by the beams.

\paragraph{Zone Air Terminal Supply Air Sensible Cooling Energy {[}J{]}}\label{zone-air-terminal-supply-air-sensible-cooling-energy-j}

Sensible cooling by the supply air to the zone, exclusive of any cooling done by the beams.

\paragraph{Zone Air Terminal Supply Air Sensible Heating Rate {[}W{]}}\label{zone-air-terminal-supply-air-sensible-heating-rate-w}

Heating by the supply air to the zone, exclusive of any cooling done by the beams.

\paragraph{Zone Air Terminal Supply Air Sensible Heating Energy {[}J{]}}\label{zone-air-terminal-supply-air-sensible-heating-energy-j}

Heating by the supply air to the zone, exclusive of any cooling done by the beams.

\paragraph{Zone Air Terminal Beam Chilled Water Energy {[}J{]}}\label{zone-air-terminal-beam-chilled-water-energy-j}

The heat transfer energy for the chilled water serving the beams, in Joules.

\subsection{AirTerminal:SingleDuct:Mixer}\label{airterminalsingleductmixer}

The air terminal mixer provides a means of supplying central system air either to air inlet or supply side of a ZoneHVAC equipment such as a four pipe fan coil. Normally the central air would be ventilation air from a dedicated outside air system (DOAS).

This terminal mixer object mixes conditioned outdoor air (primary air) from DOAS air loop and recirculating (secondary air) and deliver it either to inlet or supply side of a local ZoneHVAC equipment. The terminal mixer can be connected either to the inlet or supply side of the local ZoneHVAC equipment and the connection type is specified in the input field \textit{Mixer Connection Type}. If the AirTerminal:SingleDuct:Mixer object is connected to the supply side, a mix of conditioned outdoor air from a central dedicated outdoor air system (DOAS) with conditioned recirculation air from the local ZoneHVAC equipment is supplied as a single stream to the conditioned zone at its inlet node. If the AirTerminal:SingleDuct:Mixer object is connected to the inlet side, a mix of outdoor air from the a central dedicated outdoor air system (DOAS) with un-conditioned recirculation air from a zone exhaust node is supplied to the ZoneHVAC equipment inlet node. The mixer model will sum the two air streams and average the air properties. The AirTerminal:SingleDuct:Mixer is used with:

\begin{itemize}
\setlength{\parskip}{0pt}
\setlength{\itemsep}{0pt plus 2pt}
\item \hyperref[zonehvacfourpipefancoil]{ZoneHVAC:FourPipeFanCoil}
\item \hyperref[zonehvacwatertoairheatpump]{ZoneHVAC:WaterToAirHeatPump}
\item \hyperref[zonehvacpackagedterminalairconditioner]{ZoneHVAC:PackagedTerminalAirConditioner}
\item \hyperref[zonehvacpackagedterminalheatpump]{ZoneHVAC:PackagedTerminalHeatPump}
\item \hyperref[zonehvacterminalunitvariablerefrigerantflow]{ZoneHVAC:TerminalUnit:VariableRefrigerantFlow}
\item \hyperref[zonehvacunitventilator]{ZoneHVAC:UnitVentilator}
\item \hyperref[airloophvacunitarysystem]{AirLoopHVAC:UnitarySystem}
\end{itemize}


The \hyperref[airloophvacunitarysystem]{AirLoopHVAC:UnitarySystem} object must be specified as a ZoneHVAC equipment. Since the ZoneHVAC equipment gets the outdoor air or ventilation air from central dedicated OA system, the design outdoor air flow rate input fields in the ZoneHVAC equipment are set to zero and the \hyperref[outdoorairmixer]{OutdoorAir:Mixer} object type and object name input fields are left blank.

\begin{figure}[hbtp] % fig 108
\centering
\includegraphics[width=0.9\textwidth, height=0.9\textheight, keepaspectratio=true]{media/image275.png}
\caption{Inlet Side Mixer Air Terminal Unit with ZoneHVAC Equipment \protect \label{fig:inlet-side-mixer-air-terminal-unit-with-ZoneHVAC-equipment}}
\end{figure}
\begin{figure}[hbtp] % fig 109
\centering
\includegraphics[width=0.9\textwidth, height=0.9\textheight, keepaspectratio=true]{media/image276.png}
\caption{Supply Side Mixer Air Terminal Unit with ZoneHVAC equipment \protect \label{fig:supply-side-mixer-air-terminal-unit-with-ZoneHVAC-equipment}}
\end{figure}



\subsubsection{Inputs}\label{inputs-12-000}

\paragraph{Field: Name}\label{field-name-12}

A unique user assigned name for a particular terminal mixer unit. Any reference to this unit by another object will use this name.

\paragraph{Field: ZoneHVAC Unit Object Type}\label{field-zonehvac-unit-object-type}

The type of ZoneHVAC equipment to which this terminal mixer will be connected. This is a choice input field.
Valid ZoneHVAC choices are:
\begin{itemize}
\setlength{\parskip}{0pt}
\setlength{\itemsep}{0pt plus 1pt}
\item \hyperref[zonehvacfourpipefancoil]{ZoneHVAC:FourPipeFanCoil}
\item \hyperref[zonehvacwatertoairheatpump]{ZoneHVAC:WaterToAirHeatPump}
\item \hyperref[zonehvacpackagedterminalairconditioner]{ZoneHVAC:PackagedTerminalAirConditioner}
\item \hyperref[zonehvacpackagedterminalheatpump]{ZoneHVAC:PackagedTerminalHeatPump}
\item \hyperref[zonehvacterminalunitvariablerefrigerantflow]{ZoneHVAC:TerminalUnit:VariableRefrigerantFlow}
\item \hyperref[zonehvacunitventilator]{ZoneHVAC:UnitVentilator}
\item \hyperref[airloophvacunitarysystem]{AirLoopHVAC:UnitarySystem}
\end{itemize}

\paragraph{Field: ZoneHVAC Unit Object Name}\label{field-zonehvac-unit-object-name}

The name of ZoneHVAC equipment to which this mixer will be connected.

\paragraph{Field: Mixer Outlet Node Name}\label{field-mixer-outlet-node-name}

The outlet air node name of the mixer. This will be an inlet air node name of the conditioned zone if the connection type specified in the input field \textit{Mixer Connection Type} below is \textbf{SupplySide}, or else this will be the inlet air node name of the ZoneHVAC equipment if the connection type in the input field \textit{Mixer Connection Type} below is \textbf{InletSide}.

\paragraph{Field: Mixer Primary Air Inlet Node Name}\label{field-mixer-primary-air-inlet-node-name}

The primary air (treated outdoor air) inlet node name of the mixer. This will be the outlet air node name of an \hyperref[airloophvaczonesplitter]{AirLoopHVAC:ZoneSplitter} or \hyperref[airloophvacsupplyplenum]{AirLoopHVAC:SupplyPlenum}, providing the connection to the DOAS system.

\paragraph{Field: Mixer Secondary Air Inlet Node Name}\label{field-mixer-secondary-air-inlet-node-name}

The secondary air (recirculating air) inlet node name of the mixer. This will be the outlet air node name of the ZoneHVAC equipment if the connection type in the input field \textit{Mixer Connection Type} below is \textbf{SupplySide}, or else this will be an exhaust air node name of the conditioned zone if the connection type in the input field \textit{Mixer Connection Type} below is \textbf{InletSide}.

\paragraph{Field: Mixer Connection Type}\label{field-mixer-connection-type}

This input field allows user to specify the mixer connection type. Valid choices are \textbf{InletSide} or \textbf{SupplySide}. This is a required input field. If the mixer connection type selected is \textbf{InletSide}, then the mixer is connected on the inlet side of the ZoneHVAC equipment, or else if the mixer connection type selected is \textbf{SupplySide}, then the mixer is connected at the outlet side of the ZoneHVAC equipment.\\

\paragraph{Field: Design Specification Outdoor Air Object Name}\label{field-DSOA-object-name}

This field allows modifying the behavior of this air terminal so that it is modulated to supply the required outdoor air to the zone.  This field is optional. When the name of an \hyperref[designspecificationoutdoorair]{DesignSpecification:OutdoorAir} object is entered, the model is changed to adjust the flow rate to provide the volume of outdoor air described by that object.  This feature allows modeling demand controlled ventilation on a zone-by-zone basis using the Outdoor Air Flow per Person rate (specified in the \hyperref[designspecificationoutdoorair]{DesignSpecification:OutdoorAir} object) and the number of occupants (specified in the \hyperref[people]{People} object schedules).  If the outdoor air fraction of the supply air is 1.0, as for a dedicated outdoor air system, the air flow rate will match the outdoor air requirement.  When the outdoor air fraction is less than 1.0, as for a recirculating air system, the terminal air flow will be modulated upward to account for the increased total air flow needed to provide the required flow rate of outdoor air.   The total air flow rate will not exceed the Maximum Air Flow Rate specified above. The volume flow rate is converted to mass flow rate using the standard density of air at Pressure = 101325 Pa, Temperature = 20C, and Humidity Ratio = 0.0.

\paragraph{Field: Per Person Ventilation Rate Mode}\label{field-per-person-ventilation-rate-mode}

This field specifies how the outdoor air ventilation rates are calculated when based on a rate per person.~ It can be either based on the current number of people as affected by time-varying occupancy schedules, or on the constant value for the maximum number of people.~~ Enter the key CurrentOccupancy for the former and DesignOccupancy for the later.

An IDF examples for InletSide and SupplySide connection type:

\begin{lstlisting}

AirTerminal:SingleDuct:Mixer,
      SPACE2-1 DOAS Air Terminal,  !- Name
      ZoneHVAC:FourPipeFanCoil,    !- ZoneHVAC Unit Object Type
      SPACE2-1 Fan Coil,           !- ZoneHVAC Unit Object Name
      SPACE2-1 Fan Coil Inlet,     !- Mixer Outlet Node Name
      SPACE2-1 ATM Primary Inlet,  !- Mixer Primary Air Inlet Node Name
      SPACE2-1 ATM Secondary Inlet,!- Mixer Secondary Air Inlet Node Name
      InletSide;                   !- Mixer Connection Type
\end{lstlisting}

\begin{lstlisting}

AirTerminal:SingleDuct:Mixer,
      SPACE1-1 DOAS Air Terminal, !- Name
      ZoneHVAC:FourPipeFanCoil,   !- ZoneHVAC Unit Object Type
      SPACE1-1 Fan Coil,          !- ZoneHVAC Unit Object Name
      SPACE1-1 Supply Inlet,      !- Mixer Outlet Node Name
      SPACE1-1 ATM Primary Inlet, !- Mixer Primary Air Inlet Node Name
      SPACE1-1 Fan Coil Outlet,   !- Mixer Secondary Air Inlet Node Name
      SupplySide;                 !- Mixer Connection Type
\end{lstlisting}

\subsection{AirTerminal:DualDuct:ConstantVolume}\label{airterminaldualductconstantvolume}

The AirTerminal:DualDuct:ConstantVolume simulation or the typical Multizone is described by this Air Distribution Unit (ADU). Multizone systems condition all the air in a central apparatus and distribute it to the conditioned zones through two parallel ducts. One duct carries cold air and the other warm air, providing air sources for both heating and cooling at all times. In each conditioned zone, a mixing valve responsive to a room thermostat mixes the warm and cold air in proper proportions to satisfy the prevailing heating or cooling load of the space. The Multizone ADU is the specific component that leads to the zone containing the mixer and the mixing damper and then connecting to the zone. The total airflow to each room is kept constant while the proportion of hot air to cold air is adjusted to maintain the temperature in each zone at the desired level.

\subsubsection{Inputs}\label{inputs-14-000}

\paragraph{Field: Name}\label{field-name-14}

Unique name for the Multizone ADU.

\paragraph{Field: Availability Schedule Name}\label{field-availability-schedule-name-11}

Schedule that this component will operate or is available to operate for a given time period. A schedule value greater than 0 (usually 1 is used) indicates that the component can be on during the time period. A value less than or equal to 0 (usually 0 is used) denotes that the component must be off for the time period. If this field is blank, the schedule has values of 1 for all time periods.

\paragraph{Field: Air Outlet Node Name}\label{field-air-outlet-node-name-7}

The outlet node from the ADU to the zone.

\paragraph{Field: Hot Air Inlet Node Name}\label{field-hot-air-inlet-node-name}

The air-inlet node name that connects the hot air splitter to the individual zone ADU.

\paragraph{Field: Cold Air Inlet Node Name}\label{field-cold-air-inlet-node-name}

The air-inlet node name that connects the cold air splitter to the individual zone ADU.

\paragraph{Field: Maximum Air Flow Rate}\label{field-maximum-air-flow-rate-7}

The design constant volume flow rate~ (m\(^{3}\)/sec) specified for that Multizone ADU.

An IDF example:

\begin{lstlisting}

AirTerminal:DualDuct:ConstantVolume,
      Zone2MixDamp,  !- Name
      FanAndCoilAvailSched,  !- Availability Schedule
      Zone 2 Dual Duct Outlet,  !- Unit Air Outlet Node
      Zone 2 Dual Duct Hot Inlet,  !- Unit Hot Air Inlet Node
      Zone 2 Dual Duct Cold Inlet,  !- Unit Cold Air Inlet Node
      0.36;  !- Max Air Flow Rate {m3/s}
\end{lstlisting}

\subsubsection{Outputs}\label{outputs-12}

\begin{itemize}
\item
  HVAC,Average,Zone Air Terminal Cold Supply Duct Damper Position {[]}
\item
  HVAC,Average,Zone Air Terminal Hot Supply Duct Damper Position {[]}
\end{itemize}

\paragraph{Zone Air Terminal Cold Supply Duct Damper Position}\label{zone-air-terminal-cold-supply-duct-damper-position}

This output is the damper position of the cold air stream in a dual duct air terminal. This is the average value over the frequency being reported. The damper position is defined as the terminal unit cold air mass flow rate divided by the terminal unit's maximum cold air mass flow rate. This output is dimensionless and ranges from 0.0 to 1.0.

\paragraph{Zone Air Terminal Hot Supply Duct Damper Position}\label{zone-air-terminal-hot-supply-duct-damper-position}

This output is the damper position of the hot air stream in a dual duct air terminal. This is the average value over the frequency being reported. The damper position is defined as the terminal unit hot air mass flow rate divided by the terminal unit's maximum hot air mass flow rate. This output is dimensionless and ranges from 0.0 to 1.0.

\subsection{AirTerminal:DualDuct:VAV}\label{airterminaldualductvav}

AirTerminal:DualDuct:VAV (i.e., Dual duct variable air volume (DDVAV)) systems are used to obtain zone temperature control by mixing the cold and warm air in various volume combinations. The fan is sized for the anticipated maximum coincident hot or cold volume, not the sum of the instantaneous peaks. This system has an advantage of a true single path VAV system, except for warm port leakage. When cold air is modulated for control before mixing, it operates similar to the VAV induction when mixing occurs without hot deck reheat. It is similar to a reheat system when mixing occurs while the hot deck is using the reheat coil. It uses more energy than a true VAV system, but less than a constant volume dual duct system.

The zone minimum supply air flow can be further adjusted using scheduled fraction values specified in the field \textit{Minimum Air Flow Turndown Schedule Name}.

\subsubsection{Inputs}\label{inputs-15-000}

\paragraph{Field: Name}\label{field-name-15}

Unique name for the AirTerminal:DualDuct:VAV Air Distribution Unit (ADU).

\paragraph{Field: Availability Schedule Name}\label{field-availability-schedule-name-12}

Schedule that this component will operate or is available to operate for a given time period. A schedule value greater than 0 (usually 1 is used) indicates that the component can be on during the time period. A value less than or equal to 0 (usually 0 is used) denotes that the component must be off for the time period. If this field is blank, the schedule has values of 1 for all time periods.

\paragraph{Field: Air Outlet Node Name}\label{field-air-outlet-node-name-8}

The outlet node from the ADU to the zone.

\paragraph{Field: Hot Air Inlet Node Name}\label{field-hot-air-inlet-node-name-1}

The air-inlet node name that connects the hot air splitter to the individual zone ADU.

\paragraph{Field: Cold Air Inlet Node Name}\label{field-cold-air-inlet-node-name-1}

The air-inlet node name that connects the cold air splitter to the individual zone ADU.

\paragraph{Field: Maximum Damper Air Flow Rate}\label{field-maximum-damper-air-flow-rate}

The design maximum volume flow rate~ (m\(^{3}\)/sec) specified for DDVAV ADU.

\paragraph{Field: Zone Minimum Air Flow Fraction}\label{field-zone-minimum-air-flow-fraction-3}

The minimum flow rate to the zone while the system is operating, specified as a fraction of the Max Damper Air Flow Rate. The minimum zone fraction is normally specified to meet the minimum ventilation requirement for the occupants.

\paragraph{Field: Design Specification Outdoor Air Object Name}\label{field-design-specification-outdoor-air-object-name-2}

This alpha field specifies the name of a \hyperref[designspecificationoutdoorair]{DesignSpecification:OutdoorAir} object. When this field is used, the terminal unit will increase flow as needed to meet this outdoor air requirement. If Outdoor Air Flow per Person is non-zero, then the outdoor air requirement will be computed based on the current number of occupants in the zone. At no time will the supply air flow rate exceed the value for Maximum Air Flow Rate. If this field is blank, then the terminal unit will not be controlled for outdoor air flow. See documentation for the zone HVAC outdoor air object for further information (Ref \hyperref[designspecificationoutdoorair]{DesignSpecification:OutdoorAir}).

\paragraph{Field: Minimum Air Flow Turndown Schedule Name}\label{field-minimum-air-flow-turndown-schedule-name}

This field adjusts \textit{Zone Minimum Air Flow Fraction} by multiplying it using this schedule. Schedule values are fractions, 0.0 to 1.0. This field adjusts the minimum airflow turndown value below the zone design minimum air flow and is intended for use with ASHRAE Standard 170. This field can also be used to adjust the design minimum air flow sizing calculation by applying a desired fraction values to summer and winter design days turndown schedule. If this field is left blank, then the turndown minimum air flow fraction value is set to 1 and the VAV air terminal uses the fixed fraction specified in in the field \textit{Zone Minimum Air Flow Fraction}.


An IDF example:

\begin{lstlisting}

  AirTerminal:DualDuct:VAV,
      Zone1MixDamp,            !- Name
      FanAndCoilAvailSched,    !- Availability Schedule Name
      Zone 1 Dual Duct Outlet, !- Air Outlet Node Name
      Zone 1 Dual Duct Hot Inlet,  !- Hot Air Inlet Node Name
      Zone 1 Dual Duct Cold Inlet,  !- Cold Air Inlet Node Name
      autosize,                !- Maximum Air Flow Rate {m3/s}
      0.1,                     !- Zone Minimum Air Flow Fraction
      ZoneMinOARequirements,   !- Design Specification Outdoor Air Object Name
      TurndownMinAirFlowSch;   !- Minimum Air Flow Turndown Schedule Name

  ! Outdoor air specification should be consistent with Sizing:Zone object inputs.
    DesignSpecification:OutdoorAir,
      ZoneMinOARequirements,    !- Name
      Sum,                      !- Outdoor Air Method
      0.00944,                  !- Outdoor Air Flow per Person {m3/s}
      0.000508,                 !- Outdoor Air Flow per Zone Floor Area {m3/s-m2}
      ,                         !- Outdoor Air Flow per Zone
      ,                         !- Outdoor Air Flow Air Changes per Hour
      Min OARequirements Sched; !- Outdoor Air Flow Rate Fraction Schedule Name

    Schedule:Compact,
      Min OARequirements Sched,  !- Name
      Any Number,                !- Schedule Type Limits Name
      Through: 12/31,            !- Field 1
      For: Weekdays SummerDesignDay WinterDesignDay, !- Field 2
      Until: 24:00,1.0,          !- Field 7
      For: AllOtherDays,         !- Field 9
      Until: 24:00,0.25;         !- Field 10

    Schedule:Compact,
      TurndownMinAirFlowSch,   !- Name
      Fraction,                !- Schedule Type Limits Name
      Through: 12/31,          !- Field 1
      For: Weekdays,           !- Field 2
      Until: 7:00,0.50,        !- Field 3
      Until: 17:00,0.75,       !- Field 4
      Until: 24:00,0.50,       !- Field 5
      For: SummerDesignDay WinterDesignDay, !- Field 6
      Until: 24:00,1.0,        !- Field 7
      For: Weekends Holidays CustomDay1 CustomDay2, !- Field 8
      Until: 24:00,0.25;       !- Field 9
\end{lstlisting}

\subsubsection{Outputs}\label{outputs-13}

\begin{itemize}
\item
  HVAC,Average,Zone Air Terminal Cold Supply Duct Damper Position {[]}
\item
  HVAC,Average,Zone Air Terminal Hot Supply Duct Damper Position {[]}
\item
  HVAC,Average,Zone Air Terminal Outdoor Air Volume Flow Rate {[}m3/s{]}
\end{itemize}

\paragraph{Zone Air Terminal Cold Supply Duct Damper Position {[]}}\label{zone-air-terminal-cold-supply-duct-damper-position-1}

This output is the damper position of the cold air stream in a dual duct air terminal. This is the average value over the frequency being reported. The damper position is defined as the terminal unit cold air mass flow rate divided by the terminal unit's maximum cold air mass flow rate.

\paragraph{Zone Air Terminal Hot Supply Duct Damper Position {[]}}\label{zone-air-terminal-hot-supply-duct-damper-position-1}

This output is the damper position of the hot air stream in a dual duct air terminal. This is the average value over the frequency being reported. The damper position is defined as the terminal unit hot air mass flow rate divided by the terminal unit's maximum hot air mass flow rate.

\paragraph{Zone Air Terminal Outdoor Air Volume Flow Rate {[}m3/s{]}}\label{zone-air-terminal-outdoor-air-volume-flow-rate-m3s-2}

This output is the amount of outdoor air entering the zone. This is the average value over the frequency being reported. The amount of outdoor air is defined as the terminal unit air volume flow rate multiplied by the fraction of outdoor air entering the air loop's outdoor air system.

\subsection{AirTerminal:DualDuct:VAV:OutdoorAir}\label{airterminaldualductvavoutdoorair}

AirTerminal:DualDuct:VAV:OutdoorAir provides a model for a type of dual duct air system in which one duct provides outdoor air ventilation and the other provides VAV cooling.~ The Outdoor Air stream and the Recirculated Air stream are conditioned and supplied through separate air streams as part of a centralized dedicated outdoor air~ (DOAS) distribution system. The dual duct arrangement allows the ventilation air to be controlled separately using schedules or occupancy demand while the recirculated air is controlled to meet the dry-bulb zone temperature setpoint. The two airstreams remain decoupled until the terminal box where they are mixed. The terminal unit is meant for systems regulating outdoor air based only on demand control or code minimum settings and not on economizer operation.

This air terminal does not have heating coils and is not configured for conditions zones that need heat. Additional ZoneHVAC equipment, such as baseboards or fan coil units, are needed to provide heating to the zone when using this air terminal.

Although this air terminal is primarily for dual duct system, it is allowed to use just the outdoor air side in a single duct system. This can be useful for modeling single duct DOAS when the required volume of outdoor air varies over time.

\subsubsection{Inputs}\label{inputs-16-000}

\paragraph{Field: Name}\label{field-name-16}

Unique name for the AirTerminal:DualDuct:VAV:OutdoorAir Air Distribution Unit (ADU).

\paragraph{Field: Availability Schedule Name}\label{field-availability-schedule-name-13}

Schedule that this component will operate or is available to operate for a given time period. A schedule value greater than 0 (usually 1 is used) indicates that the component can be on during the time period. A value less than or equal to 0 (usually 0 is used) denotes that the component must be off for the time period. If this field is blank, the schedule has values of 1 for all time periods.

\paragraph{Field: Air Outlet Node Name}\label{field-air-outlet-node-name-9}

The outlet node of the terminal unit.~ This is the node leaving the unit and serving as the inlet to the zone. It is for the mixed flow leaving from both of the inlet node.

\paragraph{Field: Outdoor Air Inlet Node Name}\label{field-outdoor-air-inlet-node-name}

The inlet node of the Outdoor Air (OA) stream deck of the Dual Duct system.

\paragraph{Field: Recirculated Air Inlet Node Name}\label{field-recirculated-air-inlet-node-name}

The inlet node of the Recirculated Air (RA) stream deck of the Dual Duct system. ~This input is optional. If no node name is entered here, then the recirculation duct is disabled and the model functions as a single duct terminal and no second cooling deck is needed.

\paragraph{Field: Maximum Zone Total Airflow Rate}\label{field-maximum-zone-total-airflow-rate}

Max total airflow rate (in m3/s) at the terminal unit outlet including both the Outdoor Air stream and the Recirculated stream.~ Can be autosized based on the Design Outdoor Airflow Rate and the zone thermal cooling load.~ The autosized flow rate will be the sum of the maximum outdoor air requirement and the flow for cooling. ~When autosizing, this maximum and the individual inlet flow rate sizes are reported to the eio file.

\paragraph{Field: Design Specification Outdoor Air Object Name}\label{field-design-specification-outdoor-air-object-name-3}

This field specifies the name of a \hyperref[designspecificationoutdoorair]{DesignSpecification:OutdoorAir} object.~ This field is required for this object.~ The terminal unit will modulate the Outdoor Air stream to meet this outdoor air requirement.~ If Outdoor Air Flow per Person is applied, then the outdoor air required will be based on either the current number of occupants in the zone, as for demand controlled ventilation, or the design level of occupants depending on the setting in the next field.

\paragraph{Field: Per Person Ventilation Rate Mode}\label{field-per-person-ventilation-rate-mode}

This field specifies how the outdoor air ventilation rates are calculated when based on a rate per person.~ It can be either based on the current number of people as affected by time-varying occupancy schedules, or on the constant value for the maximum number of people.~~ Enter the key CurrentOccupancy for the former and DesignOccupancy for the later.

An example input object follows.

\begin{lstlisting}

  AirTerminal:DualDuct:VAV:OutdoorAir,
      Media_Center Dual Duct Box Component,          !- Name
      ALWAYS_ON,                                     !- Availability Schedule Name
      Media_Center Dual Duct Box Outlet Node Name,   !- Air Outlet Node Name
      Media_Center Dual Duct Box Inlet Node Name,    !- Outdoor Air Inlet Node Name
      RC Media_Center Dual Duct Box Inlet Node Name, !- Recirculated Air Inlet Node Name
      AUTOSIZE,                                      !- Maximum Terminal Air Flow Rate {m3/s}
      Media_Center Dual Duct Box OA Design Spec,     !- Design Specification Outdoor Air Object Name
      CurrentOccupancy;                              !- Per Person Ventilation Rate Mode


    DesignSpecification:OutdoorAir,
      Media_Center Dual Duct Box OA Design Spec,  !- Name
      Sum,                     !- Outdoor Air Method
      0.004719,                !- Outdoor Air Flow per Person {m3/s-person}
      0.00061,                 !- Outdoor Air Flow per Zone Floor Area {m3/s-m2}
      0.0,                     !- Outdoor Air Flow per Zone {m3/s}
      0.0,                     !- Outdoor Air Flow Air Changes per Hour
      MinOA_Sched;             !- Outdoor Air Flow Rate Fraction Schedule Name
\end{lstlisting}

\subsubsection{Outputs}\label{outputs-14}

\begin{itemize}
\item
  Output:Variable,*,Zone Air Terminal Outdoor Air Duct Damper Position,hourly; !- HVAC Average {[]}
\item
  Output:Variable,*,Zone Air Terminal Recirculated Air Duct Damper Position,hourly; !- HVAC Average {[]}
\item
  Output:Variable,*,Zone Air Terminal Outdoor Air Fraction,hourly; !- HVAC Average {[]}
\end{itemize}

\paragraph{Zone Air Terminal Outdoor Air Duct Damper Position {[]}}\label{zone-air-terminal-outdoor-air-duct-damper-position}

This output is the damper position of the outdoor air stream in a dual duct air terminal. This is the average value over the frequency being reported. The damper position is defined as the terminal unit outdoor air mass flow rate divided by the terminal unit's maximum outdoor air mass flow rate.~ This output is dimensionless and ranges from 0.0 to 1.0.

\paragraph{Zone Air Terminal Recirculated Air Duct Damper Position {[]}}\label{zone-air-terminal-recirculated-air-duct-damper-position}

This output is the damper position of the recirculated cool air stream in a dual duct air terminal. This is the average value over the frequency being reported. The damper position is defined as the terminal unit cool air mass flow rate divided by the terminal unit's maximum cool air mass flow rate.~ This output is dimensionless and ranges from 0.0 to 1.0.

\paragraph{Zone Air Terminal Outdoor Air Fraction {[]}}\label{zone-air-terminal-outdoor-air-fraction}

This output is the current fraction of outdoor air contained in the combined flow of air entering the zone from the terminal unit. This is the average value over the frequency being reported. The outdoor air fraction is defined as the terminal unit outdoor air mass flow rate divided by the total air mass flow rate. This output is dimensionless and ranges from 0.0 to 1.0.<|MERGE_RESOLUTION|>--- conflicted
+++ resolved
@@ -137,41 +137,6 @@
       ;                               !- Per Person Ventilation Rate Mode
 \end{lstlisting}
 
-<<<<<<< HEAD
-\subsubsection{Outputs}\label{outputs-000}
-
-\begin{itemize}
-\item
-  HVAC,Sum,Zone Air Terminal Sensible Heating Energy {[}J{]}
-\item
-  HVAC,Sum,Zone Air Terminal Sensible Cooling Energy {[}J{]}
-\item
-  HVAC,Average,Zone Air Terminal Sensible Heating Rate {[}W{]}
-\item
-  HVAC,Average,Zone Air Terminal Sensible Cooling Rate {[}W{]}
-\item
-  HVAC,Average,Zone Air Terminal Outdoor Air Volume Flow Rate {[}m3/s{]}
-\end{itemize}
-
-\paragraph{Zone Air Terminal Sensible Heating Rate {[}W{]}}\label{zone-air-terminal-sensible-heating-rate-w}
-
-\paragraph{Zone Air Terminal Sensible Heating Energy~ {[}J{]}}\label{zone-air-terminal-sensible-heating-energy-j}
-
-These outputs are the sensible heating rate and energy provided to the zone by the single duct constant volume no reheat air terminal unit.
-
-\paragraph{Zone Air Terminal Sensible Cooling Rate {[}W{]}}\label{zone-air-terminal-sensible-cooling-rate-w}
-
-\paragraph{Zone Air Terminal Sensible Cooling Energy {[}J{]}}\label{zone-air-terminal-sensible-cooling-energy-j}
-
-These outputs are the sensible cooling rate and energy provided to the zone by the single duct constant volume no reheat air terminal unit.
-
-\paragraph{Zone Air Terminal Outdoor Air Volume Flow Rate {[}m3/s{]}}\label{zone-air-terminal-outdoor-air-volume-flow-rate-m3s}
-
-This output is the amount of outdoor air entering the zone. This is the average value over the frequency being reported. The amount of outdoor air is defined as the terminal unit air volume flow rate multiplied by the fraction of outdoor air entering the air loop's outside air system.
-
-
-=======
->>>>>>> fae01bd1
 \subsection{AirTerminal:SingleDuct:VAV:Reheat}\label{airterminalsingleductvavreheat}
 
 AirTerminal:SingleDuct:VAV:Reheat - Variable air volume (VAV) systems control the dry-bulb temperature inside a zone by varying the supply air volume instead of the air temperature. At full cooling the VAV damper is fully open supplying the specified maximum air flow rate. As the cooling load decreases, the damper closes until it reaches the minimum stop specified by the zone minimum air flow fraction. The zone minimum supply air flow can be further adjusted using scheduled fraction values specified in the field \textit{Minimum Air Flow Turndown Schedule Name}.
