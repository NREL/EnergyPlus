\section{Boilers }\label{boilers}

\subsection{Simple Hot Water Boiler}\label{simple-hot-water-boiler}

The input object Boiler:HotWater provides a simple model for boilers that only requires the user to supply the nominal boiler capacity and thermal efficiency. An efficiency curve can also be used to more accurately represent the performance of non-electric boilers but is not considered a required input. The fuel type is input by the user for energy accounting purposes.

The model is based the following equations

<<<<<<< HEAD
\begin{align}
OperatingPartLoadRatio ={}& \frac{BoilerLoad}{BoilerNomimalCapacity}\\
FuelUsed ={}& \frac{BoilerLoad}{NominalThermalEfficiency \cdot BoilerEfficiencyCurveOutput}
\end{align}
=======
\begin{equation}
OperatingPartLoadRatio = \frac{{BoilerLoad}}{{BoilerNomCapacity}}
\end{equation}

\begin{equation}
TheoreticalFuelUse = \frac{{BoilerLoad}}{{NominalThermalEfficiency}}
\end{equation}

\begin{equation}
FuelUsed = \frac{{TheoreticalFuelUse}}{{BoilerEfficiencyCurveOuput}}
\end{equation}

or
>>>>>>> 931f87fa

The second equation above includes the impact of the optional boiler efficiency performance curve. The normalized boiler efficiency curve represents the changes in the boiler's nominal thermal efficiency due to loading and changes in operating temperature. If the optional boiler efficiency curve is not used, the boiler's nominal thermal efficiency remains constant throughout the simulation (i.e. BoilerEfficiencyCurveOutput = 1).

When a boiler efficiency performance curve is used, any valid curve object with 1 or 2 independent variables may be used. The performance curves are accessed through EnergyPlus' built-in performance curve equation manager (curve objects). The linear, quadratic, and cubic curve types may be used when boiler efficiency is solely a function of boiler loading, or part-load ratio (PLR). These curve types are used when the boiler operates at the specified setpoint temperature throughout the simulation. Other curve types may be used when the boiler efficiency can be represented by both PLR and boiler operating temperature. Examples of valid single and dual independent variable equations are shown below. For all curve types, PLR is always the x independent variable. When using curve types with 2 independent variables, the boiler water temperature (Twater) is always the y independent variable and can represent either the inlet or outlet temperature depending on user input.

\subsubsection{Single independent variable:}\label{single-independent-variable}

<<<<<<< HEAD
\begin{align}
\mathrm{Linear} \to Eff ={}& {A_0} + {A_1}\cdot PLR\\
\mathrm{Quadratic} \to Eff ={}& {A_0} + {A_1} \cdot PLR + {A_2}\cdot PL{R^2}\\
\mathrm{Cubic} \to Eff ={}& {A_0} + {A_1}\cdot PLR + {A_2}\cdot PL{R^2} + {A_3}\cdot PL{R^3}
\end{align}

\subsubsection{Dual independent variables:}\label{dual-independent-variables}

\begin{align}
\mathrm{BiQuadratic} \to Eff ={}& {A_0} + {A_1}\cdot PLR + {A_2}\cdot PL{R^2} + {A_3}\cdot {T_w} + {A_4}\cdot {T_w}^2 + {A_5}\cdot PLR\cdot {T_w}\\
\begin{split}
\mathrm{QuadraticLinear} \to Eff ={}& {A_0} + {A_1}\cdot PLR + {A_2}\cdot PL{R^2} + {A_3}\cdot {T_w} + {A_4}\cdot PLR\cdot {T_w} + {}\\
&{A_5}\cdot PL{R^2}\cdot {T_w}
\end{split}\\
\begin{split}
\mathrm{Bicubic} \to Eff ={}& A_0 + A_1 \cdot PLR + A_2 \cdot PLR^2 + A_3 \cdot T_w + A_4 T_w^2 + A_5 \cdot PLR \cdot T_w + {}\\
&A_6 \cdot PLR^3 + A_7 \cdot T_w^3 + A_8 \cdot PLR^2 \cdot T_w + A_9 \cdot PLR \cdot T_w^2
\end{split}
\end{align}
=======
\begin{itemize}
\item
  \(BoilerEfficiencyCurve = C1 + C2\left( {PLR} \right)\) ~(Linear)
\item
  \(BoilerEfficiencyCurve = C1 + C2\left( {PLR} \right) + C3{\left( {PLR} \right)^2}\) ~(Quadratic)
\item
  \(BoilerEfficiencyCurve = C1 + C2\left( {PLR} \right) + C3{\left( {PLR} \right)^2} + C4{(PLR)^3}\) ~(Cubic)
\end{itemize}

\subsubsection{Dual independent variables:}\label{dual-independent-variables}

\begin{itemize}
\item
  \(BoilerEfficiencyCurve = C1 + C2\left( {PLR} \right) + C3{\left( {PLR} \right)^2} + \left( {C4 + C5\left( {PLR} \right) + C6{{\left( {PLR} \right)}^2}} \right)\left( {Twater} \right)\) ~(QuadraticLinear)
\item
  \(BoilerEfficiencyCurve = C1 + C2\left( {PLR} \right) + C3{\left( {PLR} \right)^2} + C4\left( {Twater} \right) + C5{(Twater)^2} + C6(PLR)(Twater)\) ~(Biquadratic)
\item
  \(BoilerEfficiencyCurve = C1 + C2\left( {PLR} \right) + C3{\left( {PLR} \right)^2} + C4\left( {Twater} \right) + C5{(Twater)^2} + C6\left( {PLR} \right)\left( {Twater} \right) + C7{(PLR)^3} + C8{(Twater)^3} + C9{\left( {PLR} \right)^2}\left( {Twater} \right) + C10\left( {PLR} \right){(Twater)^2}\) ~(Bicubic)
\end{itemize}
>>>>>>> 931f87fa

When a boiler efficiency curve is used, a constant efficiency boiler may be specified by setting $A_0 = 1$ and all other coefficients to 0. A boiler with an efficiency proportional to part-load ratio or which has a non-linear relationship of efficiency with part-load ratio will typically set the coefficients of a linear, quadratic, or cubic curve to non-zero values. Using other curve types allows a more accurate simulation when boiler efficiency varies as a function of part-load ratio and as the boiler outlet water temperature changes over time due to loading or as changes occur in the water temperature setpoint.

The parasitic electric power is calculated based on the user-defined parasitic electric load and the operating part load ratio calculated above. The model assumes that this parasitic power does not contribute to heating the water.

\begin{equation}
P_{parasitic, op} = P_{parasitic, des} \cdot PLR
\end{equation}

<<<<<<< HEAD
\noindent where
\begin{description}[labelwidth=1cm, leftmargin=!]
\item[$P_{parasitic, op}$] is the operating parasitic electric power (W), average for the simulation time step.
\item[$P_{parasitic, des}$] is the design parasitic electric load specified by the user (W).
\end{description}
=======
where:

\({P_{parasitic}}\) is the parasitic electric power (W), average for the simulation time step

\({P_{load}}\) is the parasitic electric load specified by the user (W).
>>>>>>> 931f87fa

\subsection{Steam Boiler}\label{steam-boiler}

\subsubsection{Description of Model}\label{description-of-model}

A steam boiler is the essential part of a building steam heating system and can be described as primary driver of the steam loop.~ It is the component that maintains the desired loop temperature.

The emphasis in EnergyPlus was laid on developing a building simulation model for steam boiler with ability to model detailed boiler performance without the cost of exhaustive user inputs to the boiler model.~ The Boiler:Steam input object is used on the plant loop supply side of EnergyPlus with the primary purpose of supplying steam to the heating coils, which constitute the demand side of the loop.

The steam boiler is a variable mass flow rate device.~ The mass flow rate of steam through the boiler is determined by the heating demand on the loop which in turn is determined by the equipment that is hooked to the demand side of the loop, namely the steam coils and hot water heater.~ In short, the steam coil determines the mass flow rate of steam required for heating the zone to its required setpoint, the mixer sums up the total steam demanded by each of the individual coils and reports it to the boiler via the pump.

\begin{figure}[hbtp] % fig 158
\centering
\includegraphics[width=0.9\textwidth, height=0.9\textheight, keepaspectratio=true]{media/image2932.png}
\caption{Schematic of Steam Boiler in the Steam loop \protect \label{fig:schematic-of-steam-boiler-in-the-steam-loop}}
\end{figure}

Figure~\ref{fig:schematic-of-steam-boiler-in-the-steam-loop} describes the rudimentary loop structure with steam flowing from coils to boiler.~ It is essential to mention that it is the coils that determine the mass of steam required and the boiler simply delivers the required mass flow at desired temperature provided it is adequately sized.~ The algorithm for determining the mass flow rate is structured on the demand side and the variable flow boiler has no role to play in determining the steam mass flow.

Figure~\ref{fig:schematic-of-steam-boiler-operation} outlines the simple steam boiler model.~ Sub cooled water enters the variable flow boiler through the pump, the boiler inputs energy to water stream consuming fuel, boiler losses are accounted via boiler efficiency.~ The boiler delivers steam at a quality equal to 1.0 at saturated condition.

The advantage of steam heating systems over hot water is the high latent heat carrying capacity of steam, which reduces the mass flow rate of the fluid required.~ The amount of superheated and sub cooled heat transfer in Steam heating systems is negligible, latent heat transfer accounts for almost all of the heat exchange into the zones via steam to air heat exchangers.

\begin{figure}[hbtp] % fig 159
\centering
\includegraphics[width=0.9\textwidth, height=0.9\textheight, keepaspectratio=true]{media/image2933.png}
\caption{Schematic of Steam Boiler Operation \protect \label{fig:schematic-of-steam-boiler-operation}}
\end{figure}

Boiler Load is a summation of sensible and latent heat addition to the water stream as described with the following equation.~ The mass flow rate through the boiler is known, while delta temp is the temperature difference between the boiler inlet and boiler outlet.~ Latent heat of steam is calculated at loop operating temperature.

\begin{equation}
{Q_B} = \,\dot m\, \times \left[ {({c_{p,w}} \times \Delta T)\,\,\, + \,\,\,{h_{fg}}} \right]
\end{equation}

Theoretical fuel used is calculated with the following equation.~ Boiler efficiency is a user input and accounts for all the losses in the steam boiler.

\begin{equation}
{F_t} = \frac{{{Q_B}}}{{{\eta_B}}}
\end{equation}

The operation part load ratio is calculated with the following equation.~ This is later used to calculate the actual fuel consumption, its ratio of boiler load to boiler nominal capacity.

\begin{equation}
{O_{PLR}} = \frac{{{Q_B}}}{{{Q_{B,N}}}}
\end{equation}

The actual fuel consumption by the boiler is calculated as using the following equation, where C1, C2, and C3 are the Part Load Ratio coefficients:

\begin{equation}
{F_{}} = \frac{{{F_t}}}{{{C_1}\,\, + \,\,{C_2}\,\, \times \,\,{O_{PLR}}\,\, + \,\,{C_3} \times \,{O_{PLR}}^2\,}}
\end{equation}

Essentially the boiler model provides a first order approximation of performance for fuel oil, gas, and electric boilers.~ Boiler performance is based on theoretical boiler efficiency and a single quadratic fuel use-part load ratio curve represented in the equation above.~ This single curve accounts for all combustion inefficiencies and stack losses.

The control algorithm for a steam boiler is an important issue.~ The user may want the boiler to be undersized and in such a case it will not be able to meet the demand side steam flow request.~ Subsequently the boiler load exceeds the boiler nominal capacity.~ The boiler operates at its nominal capacity but is unable to meet the plant heating demand.~ Pseudo code from EnergyPlus has been used to describe the control logic used in the steam boiler simulation.

*********************PSEUDO CODE SECTION STARTS***********************

At start of simulation an initial value of steam mass flow rate is calculated.~ This is required to start the flow of steam around the loop.

IF (FirstTimeThrough) THEN

Calculate the boiler supply steam mass flow rate at start of simulation.

\begin{equation}
\,{\dot m_s}\,\, = \,\,\frac{{{Q_B}}}{{{h_{fg\,\,\, + }}\,\,{c_{p,w}}\,\, \times \Delta {T_{loop}}\,\,}}
\end{equation}

ELSE ~~ ! Not first time through

Steam boiler calculations rely heavily on the variable \(\dot m\)\(_{b}\), boiler mass flow rate.~ This variable \(\dot m_{b}\) is the assigned equal to mass flow at boiler inlet node for preliminary calculations.

\begin{equation}
\,{\dot m_b}\,\,\, = \,\,\,\mathop {\,{{\dot m}_{InletNode}}}\limits^{}
\end{equation}

Calculating the boiler delta temperature difference between the inlet and outlet nodes.~ This calculation is used to determine various boiler control situation.

\begin{equation}
\Delta {T_{inout}}\,\, = \,\,{T_{SP}}\,\, - \,\,{T_{in}}
\end{equation}

In case the temperature difference calculated with the previous equation equation~ is zero then the boiler just needs to supply latent heat to steam, else the boiler performs its normal load calculations by providing both sensible and latent heat to the inlet stream.

~~~~IF (\(\Delta {T_{inout}}\) < 0) THEN

\begin{equation}
{Q_B}\,\, = \,\,\,{\dot m_b}\,\,\, \times \,\,{h_{fg}}
\end{equation}

~~~~ELSE

\begin{equation}
{Q_B}\,\, = \,\,\,{\dot m_b}\,\,\, \times \,\,(\,\,\,{h_{fg}} + \,\,{c_{p,w}} \times \Delta {T_{inout}}\,\,)
\end{equation}

~~~~ENDIF

Sometimes the boiler load Q\(_{B}\) is greater than the demand side requested load at the current time step, which may occur because the boiler inlet conditions is from previous time step.~ There is sudden fall in request of steam mass flow from the demand side.~ The boiler now recalculates its new mass flow and adjusts to these new conditions.

~~~~IF (\({Q_B}\) > \({Q_{HeatingDemand}}\)) THEN

Boiler load is set equal to the new boiler heating demand and steam mass flow rate is recalculated.

\begin{equation}
{Q_B}\,\, = \,\,{Q_{HeatingDemand}}
\end{equation}

\begin{equation}
\,{\dot m_s}\,\,\, = \,\,\frac{{{Q_B}}}{{{h_{fg\,\,\, + }}\,\,{c_{p,w}}\,\, \times \Delta {T_{loop}}\,\,}}
\end{equation}

~~~~ENDIF

In case the requested load exceeds the boiler nominal capacity, which is its maximum heating capacity.~ In this case the requested steam mass flow is not met and the zone is not heated adequately.~ This happens if the boiler is undersized.~ The steam mass flow rate is recalculated at nominal capacity.

~~~~IF (\({Q_B}\) > \({Q_{NominalCapacity}}\)) THEN

Boiler load is set equal to boiler nominal capacity and steam mass flow rate recalculated.

\begin{equation}
{Q_B}\,\, = \,\,{Q_{NominalCapacity}}
\end{equation}

\begin{equation}
\,{\dot m_s}\,\,\, = \,\,\frac{{{Q_B}}}{{{h_{fg\,\,\, + }}\,\,{c_{p,w}}\,\, \times \Delta {T_{loop}}\,\,}}
\end{equation}

~~~~ENDIF

ENDIF

End If statement for the boiler load control algorithm.~ This algorithm determines all possible control conditions that might while simulating a system in EnergyPlus.

*********************PSEUDO CODE SECTION ENDS***********************

If the boiler operating pressure exceeds the maximum allowable boiler pressure, the simulation trips and outputs a warning regarding the same.~ This notifies the user about potential system pressure sizing problems.

Integration of the steam boiler simulation model in EnergyPlus required developing number of subroutines, which operate in sequence.~ These subroutines are designed to read inputs from the input file, initialize the variables used in the boiler simulation model, simulate the boiler performance, update the node connections, and report the required variables.~ In case the user has difficulty with boiler inputs, provisions have been made to auto size the boiler nominal capacity and maximum steam flow rate.~ These two values play an important role in sizing the boiler.

\subsubsection{Model Assumptions}\label{model-assumptions}

The EnergyPlus boiler model is ``simple'' in the sense that it requires the user to supply the theoretical boiler efficiency.~ The combustion process is not considered in the model.~ The model is independent of the fuel type, which is input by the user for energy accounting purposes only.~ This is an ideal model for Building Simulation Program such that it utilizes the desired amount of resources in terms of simulation run time, but successfully provides fairly good sizing parameters for an actual boiler.

It is assumed that the steam boiler operates to maintain a desired temperature, the temperature being saturation temperature of steam and corresponding to this saturation temperature there exist a single value of saturation pressure at which the loop operates.~ Hence the boiler could either be saturation pressure controlled or temperature controlled.~ Since users would have better idea of steam temperatures rather than pressure the boiler inputs are designed for temperature control.

\subsubsection{Nomenclature for Steam Loop}\label{nomenclature-for-steam-loop}

% table 50
\begin{longtable}[c]{p{1.0in}p{4.0in}}
\caption{Steam Loop Nomenclature \label{table:steam-loop-nomenclature}} \tabularnewline
\toprule 
\endfirsthead

\caption[]{Steam Loop Nomenclature} \tabularnewline
\toprule 
\endhead

\({Q_{B}}\) & Boiler Heat Transfer, W \tabularnewline
\({Q_{B,N}}\) & Boiler Nominal Capacity, W \tabularnewline
\({O_{PLR}}\) & Boiler Operating Part Load Ratio \tabularnewline
\(\Delta\)T\(_{sc}\) & Degree of subcooling in coil \tabularnewline
\(\Delta\)T\(_{inout}\) & Temperature difference across the steam boiler, \(^{\circ}\)C \tabularnewline
\(\rho\)\(_{w}\) & Density of condensate entering the pump, kg/m\(^3\) \tabularnewline
\(Q_{Des}\) & Design Load on the steam coil, W \tabularnewline
\(h_{f,n}\) & Enthalpy of fluid at point n on the Ts diagram, J/kg \tabularnewline
\(P_{Frac}\) & Fraction of Pump Full Load Power, W \tabularnewline
\(F_{m,f}\) & Fractional Motor Power Lost to Fluid, W \tabularnewline
\(Q_{a,l}\) & Heating load on the Air Loop Steam Coil, W \tabularnewline
\(Q_{z,c}\) & Heating load on the Zone Steam Coil, W \tabularnewline
\(h_{fg}\) & Latent Heat of Steam, J/kg \tabularnewline
\(Q_{L,H}\) & Latent Heat Part of the Heating Coil Load, W \tabularnewline
\(\Delta\)Q\(_{loss}\) & Loop losses in steam coil, W \tabularnewline
\(\Delta\)T\(_{loop}\) & Loop Temperature Difference, \(^{\circ}\)C \tabularnewline
\(\dot m_{a}\) & Mass flow rate for steam coil, kg/s \tabularnewline
\(\dot m_{in}\) & Mass flow rate of steam entering the steam coil, kg/s \tabularnewline
\(\dot m_{a,l}\) & Mass flow rate of steam for Air loop steam coil, kg/s \tabularnewline
\(\dot m_{z,c}\) & Mass flow rate of steam for zone steam coil, kg/s \tabularnewline
\(\dot m_{s}\) & Mass flow rate of steam, kg/s \tabularnewline
\(\dot m_{loop}\) & Mass flow rate of steam for the steam loop, kg/s \tabularnewline
\(\dot m\) & Mass of condensate entering the pump, kg/s \tabularnewline
\(\dot m_{a,max}\) & Maximum allowed mass flow rate of air, kg/s \tabularnewline
\(\dot m_{S,max}\) & Maximum Mass flow rate of steam, kg/s \tabularnewline
\(\dot m_{B,Supply}\) & Maximum steam mass flow rate supplied by boiler, kg/s \tabularnewline
\(\dot V_{w,max}\) & Maximum Volume flow rate of condensate in pump, m\(^3\)/s \tabularnewline
\(\dot V_{w,loop}\) & Maximum Volume flow rate of condensate in steam loop, m\(^3\)/s \tabularnewline
\(T_{a,in,min}\) & Minimum inlet air temperature possible, \(^{\circ}\)C \tabularnewline
\(P_{n}\) & Nominal Power Capacity for condensate pump, W \tabularnewline
\(P_{nom}\) & Nominal power of the pump, W \tabularnewline
\(H_{n}\) & Nominal Pump Head, m \tabularnewline
\(\dot V_{nom}\) & Nominal volume flow rate through the condensate pump, m\(^3\)/s \tabularnewline
PLR & Part Load Ratio for condensate pump \tabularnewline
\(\eta\)\(_{p}\) & Pump efficiency \tabularnewline
\(\eta\)\(_{m}\) & Pump Motor Efficiency \tabularnewline
P & Pump Power, W \tabularnewline
\(Q_{S,H}\) & Sensible Heat Part of the Heating Coil Load, W \tabularnewline
\(T_{sp}\) & Setpoint Temperature of the zone, \(^{\circ}\)C \tabularnewline
\(T_{a,out,SP}\) & Setpoint air outlet temperature for the steam coil, \(^{\circ}\)C \tabularnewline
\(P_{S}\) & Shaft power of the pump, W \tabularnewline
\(c_{p,a}\) & Specific Heat Capacity for Air, J/kg-K \tabularnewline
\(c_{p,w}\) & Specific Heat Capacity for Water, J/kg-K. \tabularnewline
\(\eta\)\(_{B}\) & Steam Boiler Efficiency \tabularnewline
\(T_{a,in}\) & Temperature of air entering the coil, \(^{\circ}\)C \tabularnewline
\(T_{a}\) & Temperature of air entering the steam coil, \(^{\circ}\)C \tabularnewline
\(T_{a,out}\) & Temperature of air leaving the coil, \(^{\circ}\)C \tabularnewline
\(T_{s,in}\) & Temperature of steam entering the coil, \(^{\circ}\)C \tabularnewline
\(F_{in}\) & Theoretical Fuel Consumption by the Steam Boiler, W \tabularnewline
\(\dot m_{coils,R}\) & Total Mass flow rate requested by all the steam coils, kg/s \tabularnewline
\(\dot V\) & Volume of condensate entering the pump, m\(^3\)/s \tabularnewline
\(T_{w,out}\) & Water outlet temperature from pump, \(^{\circ}\)C \tabularnewline
\bottomrule
\end{longtable}

\subsubsection{References}\label{references-007}

ASHRAE Handbook. 1996. HVAC Systems and Equipment, Air Conditioning and Heating Systems.~ Chapter 10, Steam Systems.~ pp.\emph{~} 10.1-10.16. 1996.

\emph{BLAST 3.0 Users Manual}. 1999. Building Systems Laboratory.~ Urbana-Champaign: Building Systems Laboratory, Department of Mechanical and Industrial Engineering, University of Illinois.

Chillar, R.J. 2005. ``Development and Implementation of a Steam Loop In The Building Energy Simulation Program EnergyPlus,'' M.S. Thesis, Department of Mechanical and Industrial Engineering, University of Illinois at Urbana-Champaign.

\emph{TRNSYS 16 User Manual}. 2004. A Transient System Simulation Program. Solar Energy Laboratory, Madison. University of Wisconsin-Madison.

El-Wakil, M. M. 1984. Power Plant Technology, McGraw Hill, New York, pp.~~ 30-72.

Babcock \& Wilcox. 1978. Steam-Its Generation and Use, The Babcock \& Wilcox Company, New York ,Section I, II, IV, and VII.

S.A. Klein. 2004. Engineering Equation Solver EES. University of Wisconsin Madison.<|MERGE_RESOLUTION|>--- conflicted
+++ resolved
@@ -6,26 +6,10 @@
 
 The model is based the following equations
 
-<<<<<<< HEAD
 \begin{align}
 OperatingPartLoadRatio ={}& \frac{BoilerLoad}{BoilerNomimalCapacity}\\
 FuelUsed ={}& \frac{BoilerLoad}{NominalThermalEfficiency \cdot BoilerEfficiencyCurveOutput}
 \end{align}
-=======
-\begin{equation}
-OperatingPartLoadRatio = \frac{{BoilerLoad}}{{BoilerNomCapacity}}
-\end{equation}
-
-\begin{equation}
-TheoreticalFuelUse = \frac{{BoilerLoad}}{{NominalThermalEfficiency}}
-\end{equation}
-
-\begin{equation}
-FuelUsed = \frac{{TheoreticalFuelUse}}{{BoilerEfficiencyCurveOuput}}
-\end{equation}
-
-or
->>>>>>> 931f87fa
 
 The second equation above includes the impact of the optional boiler efficiency performance curve. The normalized boiler efficiency curve represents the changes in the boiler's nominal thermal efficiency due to loading and changes in operating temperature. If the optional boiler efficiency curve is not used, the boiler's nominal thermal efficiency remains constant throughout the simulation (i.e. BoilerEfficiencyCurveOutput = 1).
 
@@ -33,7 +17,6 @@
 
 \subsubsection{Single independent variable:}\label{single-independent-variable}
 
-<<<<<<< HEAD
 \begin{align}
 \mathrm{Linear} \to Eff ={}& {A_0} + {A_1}\cdot PLR\\
 \mathrm{Quadratic} \to Eff ={}& {A_0} + {A_1} \cdot PLR + {A_2}\cdot PL{R^2}\\
@@ -53,27 +36,6 @@
 &A_6 \cdot PLR^3 + A_7 \cdot T_w^3 + A_8 \cdot PLR^2 \cdot T_w + A_9 \cdot PLR \cdot T_w^2
 \end{split}
 \end{align}
-=======
-\begin{itemize}
-\item
-  \(BoilerEfficiencyCurve = C1 + C2\left( {PLR} \right)\) ~(Linear)
-\item
-  \(BoilerEfficiencyCurve = C1 + C2\left( {PLR} \right) + C3{\left( {PLR} \right)^2}\) ~(Quadratic)
-\item
-  \(BoilerEfficiencyCurve = C1 + C2\left( {PLR} \right) + C3{\left( {PLR} \right)^2} + C4{(PLR)^3}\) ~(Cubic)
-\end{itemize}
-
-\subsubsection{Dual independent variables:}\label{dual-independent-variables}
-
-\begin{itemize}
-\item
-  \(BoilerEfficiencyCurve = C1 + C2\left( {PLR} \right) + C3{\left( {PLR} \right)^2} + \left( {C4 + C5\left( {PLR} \right) + C6{{\left( {PLR} \right)}^2}} \right)\left( {Twater} \right)\) ~(QuadraticLinear)
-\item
-  \(BoilerEfficiencyCurve = C1 + C2\left( {PLR} \right) + C3{\left( {PLR} \right)^2} + C4\left( {Twater} \right) + C5{(Twater)^2} + C6(PLR)(Twater)\) ~(Biquadratic)
-\item
-  \(BoilerEfficiencyCurve = C1 + C2\left( {PLR} \right) + C3{\left( {PLR} \right)^2} + C4\left( {Twater} \right) + C5{(Twater)^2} + C6\left( {PLR} \right)\left( {Twater} \right) + C7{(PLR)^3} + C8{(Twater)^3} + C9{\left( {PLR} \right)^2}\left( {Twater} \right) + C10\left( {PLR} \right){(Twater)^2}\) ~(Bicubic)
-\end{itemize}
->>>>>>> 931f87fa
 
 When a boiler efficiency curve is used, a constant efficiency boiler may be specified by setting $A_0 = 1$ and all other coefficients to 0. A boiler with an efficiency proportional to part-load ratio or which has a non-linear relationship of efficiency with part-load ratio will typically set the coefficients of a linear, quadratic, or cubic curve to non-zero values. Using other curve types allows a more accurate simulation when boiler efficiency varies as a function of part-load ratio and as the boiler outlet water temperature changes over time due to loading or as changes occur in the water temperature setpoint.
 
@@ -83,19 +45,11 @@
 P_{parasitic, op} = P_{parasitic, des} \cdot PLR
 \end{equation}
 
-<<<<<<< HEAD
 \noindent where
 \begin{description}[labelwidth=1cm, leftmargin=!]
 \item[$P_{parasitic, op}$] is the operating parasitic electric power (W), average for the simulation time step.
 \item[$P_{parasitic, des}$] is the design parasitic electric load specified by the user (W).
 \end{description}
-=======
-where:
-
-\({P_{parasitic}}\) is the parasitic electric power (W), average for the simulation time step
-
-\({P_{load}}\) is the parasitic electric load specified by the user (W).
->>>>>>> 931f87fa
 
 \subsection{Steam Boiler}\label{steam-boiler}
 
