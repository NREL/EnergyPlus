--- conflicted
+++ resolved
@@ -443,11 +443,6 @@
               ! If your original object starts with R, insert the rules here
 
               ! If your original object starts with S, insert the rules here
-<<<<<<< HEAD
-=======
-
-              ! If your original object starts with S, insert the rules here
->>>>>>> b038c4d1
 
               ! If your original object starts with T, insert the rules here
 
