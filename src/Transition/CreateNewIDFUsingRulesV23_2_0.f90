MODULE SetVersion

USE DataStringGlobals
USE DataVCompareGlobals

PUBLIC

CONTAINS

SUBROUTINE SetThisVersionVariables()
      ! TODO: Update this section as appropriate
      VerString='Conversion 23.1 => 23.2'
      VersionNum=23.2
      ! Starting with version 22.1, the version string requires 4 characters
      ! The original sVersionNum variable is a 3 character length string
      ! If we just change that variable to be 4 characters, it could break everything before 22.1
      ! So instead, let's just move forward with a new 4 character string and use that in this file and the future
      ! If we get to version 100.1 and we are still using this Fortran transition then well....we can deal with it then
      sVersionNum = '***'
      sVersionNumFourChars='23.2'
      IDDFileNameWithPath=TRIM(ProgramPath)//'V23-1-0-Energy+.idd'
      NewIDDFileNameWithPath=TRIM(ProgramPath)//'V23-2-0-Energy+.idd'
      RepVarFileNameWithPath=TRIM(ProgramPath)//'Report Variables 23-1-0 to 23-2-0.csv'
END SUBROUTINE

END MODULE

SUBROUTINE CreateNewIDFUsingRules(EndOfFile,DiffOnly,InLfn,AskForInput,InputFileName,ArgFile,ArgIDFExtension)

          ! SUBROUTINE INFORMATION:
          !       AUTHOR         Linda Lawrie
          !       DATE WRITTEN   July 2002
          !       MODIFIED       For each release
          !       RE-ENGINEERED  na

          ! PURPOSE OF THIS SUBROUTINE:
          ! This subroutine creates new IDFs based on the rules specified by
          ! developers.  This will result in a more complete transition but
          ! takes more time to create.

          ! METHODOLOGY EMPLOYED:
          ! na

          ! REFERENCES:
          ! na

          ! USE STATEMENTS:
  USE InputProcessor
  USE DataVCompareGlobals
  USE VCompareGlobalRoutines
  USE DataStringGlobals, ONLY: ProgNameConversion
  USE General
  USE DataGlobals, ONLY: ShowMessage, ShowContinueError, ShowFatalError, ShowSevereError, ShowWarningError

  IMPLICIT NONE    ! Enforce explicit typing of all variables in this routine

          ! SUBROUTINE ARGUMENT DEFINITIONS:
  LOGICAL, INTENT(INOUT) :: EndOfFile
  LOGICAL, INTENT(IN)    :: DiffOnly
  INTEGER, INTENT(IN)    :: InLfn
  LOGICAL, INTENT(IN)    :: AskForInput
  CHARACTER(len=*), INTENT(IN) :: InputFileName
  LOGICAL, INTENT(IN)    :: ArgFile
  CHARACTER(len=*), INTENT(IN) :: ArgIDFExtension

          ! SUBROUTINE PARAMETER DEFINITIONS:
  CHARACTER(len=*), PARAMETER :: fmta="(A)"

          ! INTERFACE BLOCK SPECIFICATIONS
          ! na

          ! DERIVED TYPE DEFINITIONS

          ! SUBROUTINE LOCAL VARIABLE DECLARATIONS:
  INTEGER IoS
  INTEGER DotPos
  INTEGER Status
  INTEGER NA
  INTEGER NN
  INTEGER CurArgs
  INTEGER DifLfn
  INTEGER xCount
  INTEGER Num
  INTEGER, EXTERNAL :: GetNewUnitNumber
  INTEGER Arg
  LOGICAL, SAVE :: FirstTime=.true.
  CHARACTER(len=30) UnitsArg
  CHARACTER(len=MaxNameLength) ::  ObjectName
  CHARACTER(len=30), EXTERNAL :: TrimTrailZeros
  CHARACTER(len=MaxNameLength) ::  UCRepVarName=blank
  CHARACTER(len=MaxNameLength) ::  UCCompRepVarName=blank
  LOGICAL DelThis
  INTEGER pos
  INTEGER pos2
  INTEGER CurVarIterator
  LOGICAL ExitBecauseBadFile
  LOGICAL StillWorking
  LOGICAL NoDiff
  LOGICAL checkrvi
  LOGICAL NoVersion
  LOGICAL DiffMinFields  ! Set to true when diff number of min-fields between the two objects
  LOGICAL Written
  INTEGER :: Var
  INTEGER :: CurVar
  LOGICAL ArgFileBeingDone
  LOGICAL LatestVersion
  CHARACTER(len=10) :: LocalFileExtension=' '
  LOGICAL :: WildMatch
  CHARACTER(len=MaxNameLength), ALLOCATABLE, DIMENSION(:) :: POutArgs

  LOGICAL :: ConnComp
  LOGICAL :: ConnCompCtrl
  LOGICAL :: FileExist
  CHARACTER(len=MaxNameLength) :: CreatedOutputName
  LOGICAL, ALLOCATABLE, DIMENSION(:) :: DeleteThisRecord
  INTEGER :: COutArgs
  CHARACTER(len=16) :: UnitsField

  LOGICAL :: ErrFlag

  INTEGER :: I, CurField, NewField, KAindex=0, SearchNum
  INTEGER :: AlphaNumI
  REAL :: SaveNumber

!!!!!!!!!!!!!!!!!!!!!!!!!!!!!!!!!!!!!!!!!!!!!!!!!!!!!!!!!!!!!!!!!!!!!!!!!!!!!!!!!!!!!!!!!!!!!!!!!!!!!!!!!!!!!!!!!!!!!!!!!!!!!!!!!!!!
!                                     I N S E R T    L O C A L    V A R I A B L E S    H E R E                                     !
!!!!!!!!!!!!!!!!!!!!!!!!!!!!!!!!!!!!!!!!!!!!!!!!!!!!!!!!!!!!!!!!!!!!!!!!!!!!!!!!!!!!!!!!!!!!!!!!!!!!!!!!!!!!!!!!!!!!!!!!!!!!!!!!!!!!


  ! TODO: Move to V10_0_0.f90 when available
  ! For Defaulting now-required RunPeriod Name
  INTEGER :: TotRunPeriods = 0
  INTEGER :: runPeriodNum = 0
  INTEGER :: iterateRunPeriod = 0
  INTEGER :: wwhpEqFtCoolIndex = 0
  INTEGER :: wwhpEqFtHeatIndex = 0
  INTEGER :: wahpEqFtCoolIndex = 0
  INTEGER :: wahpEqFtHeatIndex = 0
  CHARACTER(len=MaxNameLength), ALLOCATABLE, DIMENSION(:) :: CurrentRunPeriodNames
  integer :: Num1
  CHARACTER(len=MaxNameLength) :: SurroundingField1, SurroundingField2, matchedSurroundingName
  CHARACTER(len=20) :: PotentialRunPeriodName
  ! END OF TODO

  TYPE CoilLatentTransitionInfo
      CHARACTER(len=MaxNameLength) :: ParentType
      CHARACTER(len=MaxNameLength) :: ParentName
      CHARACTER(len=MaxNameLength) :: NewCurveName
      CHARACTER(len=MaxNameLength) :: HeatingCoilType
      CHARACTER(len=MaxNameLength) :: CoolingCoilType
      CHARACTER(len=MaxNameLength) :: HeatingCoilName
      CHARACTER(len=MaxNameLength) :: CoolingCoilName
      CHARACTER(len=MaxNameLength) :: cMaxCyclingRate = ''
      CHARACTER(len=MaxNameLength) :: cHeatPumpTimeConst = ''
      CHARACTER(len=MaxNameLength) :: cFractionOnCycle = ''
      CHARACTER(len=MaxNameLength) :: cHPDelayTime = ''
      LOGICAL :: ActuallyCreateCurve = .false.
  END TYPE CoilLatentTransitionInfo
  TYPE(CoilLatentTransitionInfo), ALLOCATABLE, DIMENSION(:) :: CoilLatentStuff
  INTEGER :: NumCoilLatentStuff = 0
  INTEGER :: Num3
  INTEGER :: CoilLatentStuffCounter = 0
  REAL :: latentTau
  REAL :: latentNmax
  REAL :: latentA
  REAL :: latentCd
  INTEGER :: NumUnitarySystem
  INTEGER :: NumUnitaryWAHP
  INTEGER :: NumZoneWAHP

!!!!!!!!!!!!!!!!!!!!!!!!!!!!!!!!!!!!!!!!!!!!!!!!!!!!!!!!!!!!!!!!!!!!!!!!!!!!!!!!!!!!!!!!!!!!!!!!!!!!!!!!!!!!!!!!!!!!!!!!!!!!!!!!!!!!
!                            E N D    O F    I N S E R T    L O C A L    V A R I A B L E S    H E R E                              !
!!!!!!!!!!!!!!!!!!!!!!!!!!!!!!!!!!!!!!!!!!!!!!!!!!!!!!!!!!!!!!!!!!!!!!!!!!!!!!!!!!!!!!!!!!!!!!!!!!!!!!!!!!!!!!!!!!!!!!!!!!!!!!!!!!!!


  If (FirstTime) THEN  ! do things that might be applicable only to this new version
    FirstTime=.false.
  EndIf

  StillWorking=.true.
  ArgFileBeingDone=.false.
  LatestVersion=.false.
  NoVersion=.true.
  LocalFileExtension=ArgIDFExtension
  EndOfFile=.false.
  IOS=0

  DO WHILE (StillWorking)

    ExitBecauseBadFile=.false.
    DO WHILE (.not. EndOfFile)
      IF (AskForInput) THEN
        WRITE(*,*) 'Enter input file name, with path'
        write(*,fmta,advance='no') '-->'
        READ(*,fmta) FullFileName
      ELSE
        IF (.not. ArgFile) THEN
          READ(InLfn,*,IOSTAT=IoS) FullFileName
        ELSEIF (.not. ArgFileBeingDone) THEN
          FullFileName=InputFileName
          IOS=0
          ArgFileBeingDone=.true.
        ELSE
          FullFileName=Blank
          IOS=1
        ENDIF
        IF (FullFileName(1:1) == '!') THEN
          FullFileName=Blank
          CYCLE
        ENDIF
      ENDIF
      UnitsArg=Blank
      IF (IoS /= 0) FullFileName=Blank
      FullFileName=ADJUSTL(FullFileName)
      IF (FullFileName /= Blank) THEN
        CALL DisplayString('Processing IDF -- '//TRIM(FullFileName))
        WRITE(Auditf,fmta) ' Processing IDF -- '//TRIM(FullFileName)
        DotPos=SCAN(FullFileName,'.',.true.) ! Scan backward looking for extension,
        IF (DotPos /= 0) THEN
          FileNamePath=FullFileName(1:DotPos-1)
          LocalFileExtension=MakeLowerCase(FullFileName(DotPos+1:))
        ELSE
          FileNamePath=FullFileName
          WRITE(*,*) ' assuming file extension of .idf'
          WRITE(Auditf,fmta) ' ..assuming file extension of .idf'
          FullFileName=TRIM(FullFileName)//'.idf'
          LocalFileExtension='idf'
        ENDIF
        ! Process the old input
        DifLfn=GetNewUnitNumber()
        INQUIRE(File=TRIM(FullFileName),EXIST=FileOK)
        IF (.not. FileOK) THEN
          WRITE(*,*) 'File not found='//TRIM(FullFileName)
          WRITE(Auditf,*) 'File not found='//TRIM(FullFileName)
          EndOfFile=.true.
          ExitBecauseBadFile=.true.
          EXIT
        ENDIF
        IF (LocalFileExtension == 'idf' .or. LocalFileExtension == 'imf') THEN
          checkrvi=.false.
          ConnComp=.false.
          ConnCompCtrl=.false.
          IF (DiffOnly) THEN
            OPEN(DifLfn,FILE=TRIM(FileNamePath)//'.'//TRIM(LocalFileExtension)//'dif')
          ELSE
            OPEN(DifLfn,FILE=TRIM(FileNamePath)//'.'//TRIM(LocalFileExtension)//'new')
          ENDIF
          IF (LocalFileExtension == 'imf') THEN
            CALL ShowWarningError('Note: IMF file being processed.  No guarantee of perfection.  Please check new file carefully.',Auditf)
            ProcessingIMFFile=.true.
          ELSE
            ProcessingIMFFile=.false.
          ENDIF
          CALL ProcessInput(IDDFileNameWithPath,NewIDDFileNameWithPath,FullFileName)
          IF (FatalError) THEN
            ExitBecauseBadFile=.true.
            EXIT
          ENDIF

          ! Clean up from any previous passes, then re-allocate. These are for the 'standard' stuff, not your own
          ! Do not add anything here!
          IF(ALLOCATED(DeleteThisRecord)) DEALLOCATE(DeleteThisRecord)
          IF(ALLOCATED(Alphas)) DEALLOCATE(Alphas)
          IF(ALLOCATED(Numbers)) DEALLOCATE(Numbers)
          IF(ALLOCATED(InArgs)) DEALLOCATE(InArgs)
          IF(ALLOCATED(TempArgs)) DEALLOCATE(TempArgs)
          IF(ALLOCATED(AorN)) DEALLOCATE(AorN)
          IF(ALLOCATED(ReqFld)) DEALLOCATE(ReqFld)
          IF(ALLOCATED(FldNames)) DEALLOCATE(FldNames)
          IF(ALLOCATED(FldDefaults)) DEALLOCATE(FldDefaults)
          IF(ALLOCATED(FldUnits)) DEALLOCATE(FldUnits)
          IF(ALLOCATED(NwAorN)) DEALLOCATE(NwAorN)
          IF(ALLOCATED(NwReqFld)) DEALLOCATE(NwReqFld)
          IF(ALLOCATED(NwFldNames)) DEALLOCATE(NwFldNames)
          IF(ALLOCATED(NwFldDefaults)) DEALLOCATE(NwFldDefaults)
          IF(ALLOCATED(NwFldUnits)) DEALLOCATE(NwFldUnits)
          IF(ALLOCATED(POutArgs)) DEALLOCATE(POutArgs)
          IF(ALLOCATED(OutArgs)) DEALLOCATE(OutArgs)
          ALLOCATE(Alphas(MaxAlphaArgsFound),Numbers(MaxNumericArgsFound))
          ALLOCATE(InArgs(MaxTotalArgs))
          ALLOCATE(TempArgs(MaxTotalArgs))
          ALLOCATE(AorN(MaxTotalArgs),ReqFld(MaxTotalArgs),FldNames(MaxTotalArgs),FldDefaults(MaxTotalArgs),FldUnits(MaxTotalArgs))
          ALLOCATE(NwAorN(MaxTotalArgs),NwReqFld(MaxTotalArgs),NwFldNames(MaxTotalArgs),NwFldDefaults(MaxTotalArgs),NwFldUnits(MaxTotalArgs))
          ALLOCATE(OutArgs(MaxTotalArgs))
          ALLOCATE(POutArgs(MaxTotalArgs))
          ALLOCATE(DeleteThisRecord(NumIDFRecords))
          DeleteThisRecord=.false.

          NoVersion=.true.
          DO Num=1,NumIDFRecords
            IF (MakeUPPERCase(IDFRecords(Num)%Name) /= 'VERSION') CYCLE
            NoVersion=.false.
            EXIT
          ENDDO

          DO Num=1,NumIDFRecords
            IF (DeleteThisRecord(Num)) THEN
              Write(DifLfn,fmta) '! Deleting: '//TRIM(IDFRecords(Num)%Name)//'="'//TRIM(IDFRecords(Num)%Alphas(1))//'".'
            ENDIF
          ENDDO


!!!!!!!!!!!!!!!!!!!!!!!!!!!!!!!!!!!!!!!!!!!!!!!!!!!!!!!!!!!!!!!!!!!!!!!!!!!!!!!!!!!!!!!!!!!!!!!!!!!!!!!!!!!!!!!!!!!!!!!!!!!!!!!!!!!!
!                                                    P R E P R O C E S S I N G                                                     !
!!!!!!!!!!!!!!!!!!!!!!!!!!!!!!!!!!!!!!!!!!!!!!!!!!!!!!!!!!!!!!!!!!!!!!!!!!!!!!!!!!!!!!!!!!!!!!!!!!!!!!!!!!!!!!!!!!!!!!!!!!!!!!!!!!!!

! Do any kind of Preprocessing that is needed here (eg: a first pass on objects to store some attributes etc)
          NumUnitarySystem = GetNumObjectsFound('AIRLOOPHVAC:UNITARYSYSTEM')
          NumUnitaryWAHP = GetNumObjectsFound('AIRLOOPHVAC:UNITARYHEATPUMP:WATERTOAIR')
          NumZoneWAHP = GetNumObjectsFound('ZONEHVAC:WATERTOAIRHEATPUMP')
          ALLOCATE(CoilLatentStuff(NumUnitarySystem + NumUnitaryWAHP + NumZoneWAHP))
          NumCoilLatentStuff = 0
          DO Num=1,NumIDFRecords
              SELECT CASE (MakeUPPERCase(IDFRecords(Num)%Name))
              CASE ('AIRLOOPHVAC:UNITARYSYSTEM')
                  NumCoilLatentStuff = NumCoilLatentStuff + 1
                  CoilLatentStuff(NumCoilLatentStuff)%ParentType = 'AIRLOOPHVAC:UNITARYSYSTEM'
                  CoilLatentStuff(NumCoilLatentStuff)%ParentName = MakeUPPERCase(IDFRecords(Num)%Alphas(1))
                  CoilLatentStuff(NumCoilLatentStuff)%NewCurveName = TRIM(IDFRecords(Num)%Alphas(1)) // "-AutogeneratedPLFCurve"
                  CoilLatentStuff(NumCoilLatentStuff)%HeatingCoilType = MakeUPPERCase(IDFRecords(Num)%Alphas(12))
                  IF (CoilLatentStuff(NumCoilLatentStuff)%HeatingCoilType == 'COIL:HEATING:WATERTOAIRHEATPUMP:PARAMETERESTIMATION') CoilLatentStuff(NumCoilLatentStuff)%ActuallyCreateCurve = .true.
                  IF (CoilLatentStuff(NumCoilLatentStuff)%HeatingCoilType == 'COIL:HEATING:WATERTOAIRHEATPUMP:EQUATIONFIT') CoilLatentStuff(NumCoilLatentStuff)%ActuallyCreateCurve = .true.
                  CoilLatentStuff(NumCoilLatentStuff)%HeatingCoilName = MakeUPPERCase(IDFRecords(Num)%Alphas(13))
                  CoilLatentStuff(NumCoilLatentStuff)%CoolingCoilType = MakeUPPERCase(IDFRecords(Num)%Alphas(14))
                  IF (CoilLatentStuff(NumCoilLatentStuff)%CoolingCoilType == 'COIL:COOLING:DX:VARIABLESPEED') CoilLatentStuff(NumCoilLatentStuff)%ActuallyCreateCurve = .true.
                  IF (CoilLatentStuff(NumCoilLatentStuff)%CoolingCoilType == 'COIL:COOLING:WATERTOAIRHEATPUMP:PARAMETERESTIMATION') CoilLatentStuff(NumCoilLatentStuff)%ActuallyCreateCurve = .true.
                  IF (CoilLatentStuff(NumCoilLatentStuff)%CoolingCoilType == 'COIL:COOLING:WATERTOAIRHEATPUMP:EQUATIONFIT') CoilLatentStuff(NumCoilLatentStuff)%ActuallyCreateCurve = .true.
                  IF (CoilLatentStuff(NumCoilLatentStuff)%CoolingCoilType == 'COIL:COOLING:WATERTOAIRHEATPUMP:VARIABLESPEEDEQUATIONFIT') CoilLatentStuff(NumCoilLatentStuff)%ActuallyCreateCurve = .true.
                  CoilLatentStuff(NumCoilLatentStuff)%CoolingCoilName = MakeUPPERCase(IDFRecords(Num)%Alphas(15))
                  IF (IDFRecords(Num)%NumNumbers >= 19) CoilLatentStuff(NumCOilLatentStuff)%cMaxCyclingRate = IDFRecords(Num)%Numbers(19)
                  IF (IDFRecords(Num)%NumNumbers >= 20) CoilLatentStuff(NumCOilLatentStuff)%cHeatPumpTimeConst = IDFRecords(Num)%Numbers(20)
                  IF (IDFRecords(Num)%NumNumbers >= 21) CoilLatentStuff(NumCOilLatentStuff)%cFractionOnCycle = IDFRecords(Num)%Numbers(21)
                  IF (IDFRecords(Num)%NumNumbers >= 22) CoilLatentStuff(NumCOilLatentStuff)%cHPDelayTime = IDFRecords(Num)%Numbers(22)
              CASE ('AIRLOOPHVAC:UNITARYHEATPUMP:WATERTOAIR')
                  NumCoilLatentStuff = NumCoilLatentStuff + 1
                  CoilLatentStuff(NumCoilLatentStuff)%ParentType = 'AIRLOOPHVAC:UNITARYHEATPUMP:WATERTOAIR'
                  CoilLatentStuff(NumCoilLatentStuff)%ParentName = MakeUPPERCase(IDFRecords(Num)%Alphas(1))
                  CoilLatentStuff(NumCoilLatentStuff)%NewCurveName = TRIM(IDFRecords(Num)%Alphas(1)) // "-AutogeneratedPLFCurve"
                  CoilLatentStuff(NumCoilLatentStuff)%HeatingCoilType = MakeUPPERCase(IDFRecords(Num)%Alphas(8))
                  IF (CoilLatentStuff(NumCoilLatentStuff)%HeatingCoilType == 'COIL:HEATING:WATERTOAIRHEATPUMP:PARAMETERESTIMATION') CoilLatentStuff(NumCoilLatentStuff)%ActuallyCreateCurve = .true.
                  IF (CoilLatentStuff(NumCoilLatentStuff)%HeatingCoilType == 'COIL:HEATING:WATERTOAIRHEATPUMP:EQUATIONFIT') CoilLatentStuff(NumCoilLatentStuff)%ActuallyCreateCurve = .true.
                  CoilLatentStuff(NumCoilLatentStuff)%HeatingCoilName = MakeUPPERCase(IDFRecords(Num)%Alphas(9))
                  CoilLatentStuff(NumCoilLatentStuff)%CoolingCoilType = MakeUPPERCase(IDFRecords(Num)%Alphas(10))
                  IF (CoilLatentStuff(NumCoilLatentStuff)%CoolingCoilType == 'COIL:COOLING:WATERTOAIRHEATPUMP:PARAMETERESTIMATION') CoilLatentStuff(NumCoilLatentStuff)%ActuallyCreateCurve = .true.
                  IF (CoilLatentStuff(NumCoilLatentStuff)%CoolingCoilType == 'COIL:COOLING:WATERTOAIRHEATPUMP:EQUATIONFIT') CoilLatentStuff(NumCoilLatentStuff)%ActuallyCreateCurve = .true.
                  IF (CoilLatentStuff(NumCoilLatentStuff)%CoolingCoilType == 'COIL:COOLING:WATERTOAIRHEATPUMP:VARIABLESPEEDEQUATIONFIT') CoilLatentStuff(NumCoilLatentStuff)%ActuallyCreateCurve = .true.
                  CoilLatentStuff(NumCoilLatentStuff)%CoolingCoilName = MakeUPPERCase(IDFRecords(Num)%Alphas(11))
                  IF (IDFRecords(Num)%NumNumbers >= 4) CoilLatentStuff(NumCOilLatentStuff)%cMaxCyclingRate = IDFRecords(Num)%Numbers(4)
                  IF (IDFRecords(Num)%NumNumbers >= 5) CoilLatentStuff(NumCOilLatentStuff)%cHeatPumpTimeConst = IDFRecords(Num)%Numbers(5)
                  IF (IDFRecords(Num)%NumNumbers >= 6) CoilLatentStuff(NumCOilLatentStuff)%cFractionOnCycle = IDFRecords(Num)%Numbers(6)
                  IF (IDFRecords(Num)%NumNumbers >= 7) CoilLatentStuff(NumCOilLatentStuff)%cHPDelayTime = IDFRecords(Num)%Numbers(7)
              CASE ('ZONEHVAC:WATERTOAIRHEATPUMP')
                  NumCoilLatentStuff = NumCoilLatentStuff + 1
                  CoilLatentStuff(NumCoilLatentStuff)%ParentType = 'ZONEHVAC:WATERTOAIRHEATPUMP'
                  CoilLatentStuff(NumCoilLatentStuff)%ParentName = MakeUPPERCase(IDFRecords(Num)%Alphas(1))
                  CoilLatentStuff(NumCoilLatentStuff)%NewCurveName = TRIM(IDFRecords(Num)%Alphas(1)) // "-AutogeneratedPLFCurve"
                  CoilLatentStuff(NumCoilLatentStuff)%HeatingCoilType = MakeUPPERCase(IDFRecords(Num)%Alphas(9))
                  IF (CoilLatentStuff(NumCoilLatentStuff)%HeatingCoilType == 'COIL:HEATING:WATERTOAIRHEATPUMP:EQUATIONFIT') CoilLatentStuff(NumCoilLatentStuff)%ActuallyCreateCurve = .true.
                  CoilLatentStuff(NumCoilLatentStuff)%HeatingCoilName = MakeUPPERCase(IDFRecords(Num)%Alphas(10))
                  CoilLatentStuff(NumCoilLatentStuff)%CoolingCoilType = MakeUPPERCase(IDFRecords(Num)%Alphas(11))
                  IF (CoilLatentStuff(NumCoilLatentStuff)%CoolingCoilType == 'COIL:COOLING:WATERTOAIRHEATPUMP:PARAMETERESTIMATION') CoilLatentStuff(NumCoilLatentStuff)%ActuallyCreateCurve = .true.
                  IF (CoilLatentStuff(NumCoilLatentStuff)%CoolingCoilType == 'COIL:COOLING:WATERTOAIRHEATPUMP:EQUATIONFIT') CoilLatentStuff(NumCoilLatentStuff)%ActuallyCreateCurve = .true.
                  CoilLatentStuff(NumCoilLatentStuff)%CoolingCoilName = MakeUPPERCase(IDFRecords(Num)%Alphas(12))
                  IF (IDFRecords(Num)%NumNumbers >= 7) CoilLatentStuff(NumCOilLatentStuff)%cMaxCyclingRate = IDFRecords(Num)%Numbers(7)
                  IF (IDFRecords(Num)%NumNumbers >= 8) CoilLatentStuff(NumCOilLatentStuff)%cHeatPumpTimeConst = IDFRecords(Num)%Numbers(8)
                  IF (IDFRecords(Num)%NumNumbers >= 9) CoilLatentStuff(NumCOilLatentStuff)%cFractionOnCycle = IDFRecords(Num)%Numbers(9)
                  IF (IDFRecords(Num)%NumNumbers >= 10) CoilLatentStuff(NumCOilLatentStuff)%cHPDelayTime = IDFRecords(Num)%Numbers(10)
              END SELECT
          ENDDO

!!!!!!!!!!!!!!!!!!!!!!!!!!!!!!!!!!!!!!!!!!!!!!!!!!!!!!!!!!!!!!!!!!!!!!!!!!!!!!!!!!!!!!!!!!!!!!!!!!!!!!!!!!!!!!!!!!!!!!!!!!!!!!!!!!!!
!                                                       P R O C E S S I N G                                                        !
!!!!!!!!!!!!!!!!!!!!!!!!!!!!!!!!!!!!!!!!!!!!!!!!!!!!!!!!!!!!!!!!!!!!!!!!!!!!!!!!!!!!!!!!!!!!!!!!!!!!!!!!!!!!!!!!!!!!!!!!!!!!!!!!!!!!

          CALL DisplayString('Processing IDF -- Processing idf objects . . .')
          DO Num=1,NumIDFRecords

            IF (DeleteThisRecord(Num)) CYCLE
            DO xcount=IDFRecords(Num)%CommtS+1,IDFRecords(Num)%CommtE
              WRITE(DifLfn,fmta) TRIM(Comments(xcount))
              if (xcount == IDFRecords(Num)%CommtE) WRITE(DifLfn,fmta) ''
            ENDDO
            IF (NoVersion .and. Num == 1) THEN
              CALL GetNewObjectDefInIDD('VERSION',NwNumArgs,NwAorN,NwReqFld,NwObjMinFlds,NwFldNames,NwFldDefaults,NwFldUnits)
              OutArgs(1) = sVersionNumFourChars
              CurArgs=1
              CALL ShowWarningError('No version found in file, defaulting to '//sVersionNumFourChars,Auditf)
              CALL WriteOutIDFLinesAsComments(DifLfn,'Version',CurArgs,OutArgs,NwFldNames,NwFldUnits)
            ENDIF

     ! deleted objects.  no transition.
     ! eg:  IF (MakeUPPERCase(TRIM(IDFRecords(Num)%Name)) == 'PROGRAMCONTROL') CYCLE

            ObjectName=IDFRecords(Num)%Name
            IF (FindItemInList(ObjectName,ObjectDef%Name,NumObjectDefs) /= 0) THEN
              CALL GetObjectDefInIDD(ObjectName,NumArgs,AorN,ReqFld,ObjMinFlds,FldNames,FldDefaults,FldUnits)
              NumAlphas=IDFRecords(Num)%NumAlphas
              NumNumbers=IDFRecords(Num)%NumNumbers
              Alphas(1:NumAlphas)=IDFRecords(Num)%Alphas(1:NumAlphas)
              Numbers(1:NumNumbers)=IDFRecords(Num)%Numbers(1:NumNumbers)
              CurArgs=NumAlphas+NumNumbers
              InArgs=Blank
              OutArgs=Blank
              TempArgs=Blank
              NA=0
              NN=0
              DO Arg=1,CurArgs
                IF (AorN(Arg)) THEN
                  NA=NA+1
                  InArgs(Arg)=Alphas(NA)
                ELSE
                  NN=NN+1
                  InArgs(Arg)=Numbers(NN)
                ENDIF
              ENDDO
            ELSE
              WRITE(Auditf,fmta) 'Object="'//TRIM(ObjectName)//'" does not seem to be on the "old" IDD.'
              WRITE(Auditf,fmta) '... will be listed as comments (no field names) on the new output file.'
              WRITE(Auditf,fmta) '... Alpha fields will be listed first, then numerics.'
              NumAlphas=IDFRecords(Num)%NumAlphas
              NumNumbers=IDFRecords(Num)%NumNumbers
              Alphas(1:NumAlphas)=IDFRecords(Num)%Alphas(1:NumAlphas)
              Numbers(1:NumNumbers)=IDFRecords(Num)%Numbers(1:NumNumbers)
              DO Arg=1,NumAlphas
                OutArgs(Arg)=Alphas(Arg)
              ENDDO
              NN=NumAlphas+1
              DO Arg=1,NumNumbers
                OutArgs(NN)=Numbers(Arg)
                NN=NN+1
              ENDDO
              CurArgs=NumAlphas+NumNumbers
              NwFldNames=Blank
              NwFldUnits=Blank
              CALL WriteOutIDFLinesAsComments(DifLfn,ObjectName,CurArgs,OutArgs,NwFldNames,NwFldUnits)
              CYCLE
            ENDIF

            Nodiff=.true.       ! Nodiff is true by default
            DiffMinFields=.false.
            Written=.false.

            IF (FindItemInList(MakeUPPERCase(ObjectName),NotInNew,SIZE(NotInNew)) == 0) THEN
              CALL GetNewObjectDefInIDD(ObjectName,NwNumArgs,NwAorN,NwReqFld,NwObjMinFlds,NwFldNames,NwFldDefaults,NwFldUnits)
              ! Check minfields
              IF (ObjMinFlds /= NwObjMinFlds) THEN
                DiffMinFields=.true.
              ELSE
                DiffMinFields=.false.
              ENDIF
            ENDIF

!!!!!!!!!!!!!!!!!!!!!!!!!!!!!!!!!!!!!!!!!!!!!!!!!!!   IF NOT ONLY MAKING PRETTY    !!!!!!!!!!!!!!!!!!!!!!!!!!!!!!!!!!!!!!!!!!!!!!!!!
            IF (.not. MakingPretty) THEN

              SELECT CASE (MakeUPPERCase(TRIM(IDFRecords(Num)%Name)))

              CASE ('VERSION')
                IF ((InArgs(1)(1:4)) == sVersionNumFourChars .and. ArgFile) THEN
                  CALL ShowWarningError('File is already at latest version.  No new diff file made.',Auditf)
                  CLOSE(diflfn,STATUS='DELETE')
                  LatestVersion=.true.
                  EXIT
                ENDIF
                CALL GetNewObjectDefInIDD(ObjectName,NwNumArgs,NwAorN,NwReqFld,NwObjMinFlds,NwFldNames,NwFldDefaults,NwFldUnits)
                OutArgs(1) = sVersionNumFourChars
                NoDiff=.false.

    ! changes for this version, pick one of the spots to add rules, this will reduce the possibility of merge conflicts

!             CASE('OBJECTNAMEHERE')
!                 CALL GetNewObjectDefInIDD(ObjectName,NwNumArgs,NwAorN,NwReqFld,NwObjMinFlds,NwFldNames,NwFldDefaults,NwFldUnits)
!                 nodiff=.false.
!                 OutArgs(1)=InArgs(1)
!                 OutArgs(2) = 'SequentialLoad'
!                 OutArgs(3:CurArgs+1)=InArgs(2:CurArgs)
!                 CurArgs = CurArgs + 1

              ! If your original object starts with A, insert the rules here

              ! If your original object starts with B, insert the rules here

              ! If your original object starts with C, insert the rules here
              CASE('COIL:COOLING:DX:TWOSPEED')
                CALL GetNewObjectDefInIDD(ObjectName,NwNumArgs,NwAorN,NwReqFld,NwObjMinFlds,NwFldNames,NwFldDefaults,NwFldUnits)
                nodiff=.false.
                OutArgs(1:6)=InArgs(1:6)
                OutArgs(7) = ''  ! new high speed 2017 rated field
                OutArgs(8) = ''  ! new high speed 2023 rated field
                OutArgs(9:20)=InArgs(7:18)
                OutArgs(21) = ''  ! new low speed 2017 rated field
                OutArgs(22) = ''  ! new low speed 2023 rated field
                OutArgs(23:CurArgs+4)=InArgs(19:CurArgs)
                CurArgs = CurArgs + 4

              CASE('COIL:COOLING:DX:CURVEFIT:PERFORMANCE')
                CALL GetNewObjectDefInIDD(ObjectName,NwNumArgs,NwAorN,NwReqFld,NwObjMinFlds,NwFldNames,NwFldDefaults,NwFldUnits)
                nodiff=.false.
                OutArgs(1:2)=InArgs(1:2)
                OutArgs(3) = ''  ! new Crankcase Heater Capacity Function of Temperature Curve Name field
                OutArgs(4:CurArgs+1)=InArgs(3:CurArgs)
                CurArgs = CurArgs + 1

              CASE('COIL:COOLING:DX:SINGLESPEED')
                CALL GetNewObjectDefInIDD(ObjectName,NwNumArgs,NwAorN,NwReqFld,NwObjMinFlds,NwFldNames,NwFldDefaults,NwFldUnits)
                nodiff=.false.
                OutArgs(1:26)=InArgs(1:26)
                OutArgs(27) = ''  ! new Crankcase Heater Capacity Function of Temperature Curve Name field
                OutArgs(28:CurArgs+1)=InArgs(27:CurArgs)
                CurArgs = CurArgs + 1

              CASE('COIL:COOLING:DX:MULTISPEED')
                CALL GetNewObjectDefInIDD(ObjectName,NwNumArgs,NwAorN,NwReqFld,NwObjMinFlds,NwFldNames,NwFldDefaults,NwFldUnits)
                nodiff=.false.
                OutArgs(1:12)=InArgs(1:12)
                OutArgs(13) = ''  ! new Crankcase Heater Capacity Function of Temperature Curve Name field
                OutArgs(14:CurArgs+1)=InArgs(13:CurArgs)
                CurArgs = CurArgs + 1

              CASE('COIL:COOLING:DX:VARIABLESPEED')
                CALL GetNewObjectDefInIDD(ObjectName,NwNumArgs,NwAorN,NwReqFld,NwObjMinFlds,NwFldNames,NwFldDefaults,NwFldUnits)
                nodiff=.false.
                OutArgs(1:9)=InArgs(1:9)
                DO Num3 = 1, NumCoilLatentStuff
                    IF (('COIL:COOLING:DX:VARIABLESPEED' /= CoilLatentStuff(Num3)%CoolingCoilType) .OR. (InArgs(1) /= CoilLatentStuff(Num3)%CoolingCoilName)) CYCLE
                    OutArgs(10) = CoilLatentStuff(Num3)%cMaxCyclingRate
                    OutArgs(11) = CoilLatentStuff(Num3)%cHeatPumpTimeConst
                    OutArgs(12) = CoilLatentStuff(Num3)%cHPDelayTime
                    EXIT
                END DO
                CurArgs = CurArgs + 3
                ! manipulate all the speeds regardless of CurArgs count
<<<<<<< HEAD
                OutArgs(1:14)=InArgs(1:14)
                OutArgs(15) = ''  ! new Crankcase Heater Capacity Function of Temperature Curve Name field
                OutArgs(16:26)=InArgs(15:25)
                OutArgs(27) = ''  ! new speed 1 2017 rated field
                OutArgs(28) = ''  ! new speed 1 2023 rated field
                OutArgs(29:38)=InArgs(26:35)
                OutArgs(39)='' ! new speed 2 2017 rated field
                OutArgs(40)='' ! new speed 2 2023 rated field
                OutArgs(41:50)=InArgs(36:45)
                OutArgs(51)='' ! new speed 3 2017 rated field
                OutArgs(52)='' ! new speed 3 2023 rated field
                OutArgs(53:62)=InArgs(46:55)
                OutArgs(63)='' ! new speed 4 2017 rated field
                OutArgs(64)='' ! new speed 4 2023 rated field
                OutArgs(65:74)=InArgs(56:65)
                OutArgs(75)='' ! new speed 5 2017 rated field
                OutArgs(76)='' ! new speed 5 2023 rated field
                OutArgs(77:86)=InArgs(66:75)
                OutArgs(87)='' ! new speed 6 2017 rated field
                OutArgs(88)='' ! new speed 6 2023 rated field
                OutArgs(89:98)=InArgs(76:85)
                OutArgs(99)='' ! new speed 7 2017 rated field
                OutArgs(100)='' ! new speed 7 2023 rated field
                OutArgs(101:110)=InArgs(86:95)
                OutArgs(111)='' ! new speed 8 2017 rated field
                OutArgs(112)='' ! new speed 8 2023 rated field
                OutArgs(113:122)=InArgs(96:105)
                OutArgs(123)='' ! new speed 9 2017 rated field
                OutArgs(124)='' ! new speed 9 2023 rated field
                OutArgs(125:134)=InArgs(106:115)
                OutArgs(135)='' ! new speed 10 2017 rated field
                OutArgs(136)='' ! new speed 10 2023 rated field
                CurArgs = CurArgs + 1
                OutArgs(137:CurArgs+21)=InArgs(116:CurArgs)
                ! But then only modify CurArgs based on the number of fields
                IF (CurArgs .GE. 26) CurArgs = CurArgs + 2  ! this will always trigger for speed 1
                IF (CurArgs .GE. 36) CurArgs = CurArgs + 2  ! only do this speed if we have that many inputs
                IF (CurArgs .GE. 46) CurArgs = CurArgs + 2  ! only do this speed if we have that many inputs
                IF (CurArgs .GE. 56) CurArgs = CurArgs + 2  ! only do this speed if we have that many inputs
                IF (CurArgs .GE. 66) CurArgs = CurArgs + 2  ! only do this speed if we have that many inputs
                IF (CurArgs .GE. 76) CurArgs = CurArgs + 2  ! only do this speed if we have that many inputs
                IF (CurArgs .GE. 86) CurArgs = CurArgs + 2  ! only do this speed if we have that many inputs
                IF (CurArgs .GE. 96) CurArgs = CurArgs + 2  ! only do this speed if we have that many inputs
                IF (CurArgs .GE. 106) CurArgs = CurArgs + 2  ! only do this speed if we have that many inputs
                IF (CurArgs .GE. 116) CurArgs = CurArgs + 2  ! only do this speed if we have that many inputs

              CASE('COIL:COOLING:DX:TWOSTAGEWITHHUMIDITYCONTROLMODE')
                CALL GetNewObjectDefInIDD(ObjectName,NwNumArgs,NwAorN,NwReqFld,NwObjMinFlds,NwFldNames,NwFldDefaults,NwFldUnits)
                nodiff=.false.
                OutArgs(1:5)=InArgs(1:5)
                OutArgs(6) = ''  ! new Crankcase Heater Capacity Function of Temperature Curve Name field
                OutArgs(7:CurArgs+1)=InArgs(6:CurArgs)
                CurArgs = CurArgs + 1

              CASE('COIL:HEATING:DX:SINGLESPEED')
                CALL GetNewObjectDefInIDD(ObjectName,NwNumArgs,NwAorN,NwReqFld,NwObjMinFlds,NwFldNames,NwFldDefaults,NwFldUnits)
                nodiff=.false.
                OutArgs(1:19)=InArgs(1:19)
                OutArgs(20) = ''  ! new Crankcase Heater Capacity Function of Temperature Curve Name field
                OutArgs(21:CurArgs+1)=InArgs(20:CurArgs)
                CurArgs = CurArgs + 1

              CASE('COIL:HEATING:DX:MULTISPEED')
                CALL GetNewObjectDefInIDD(ObjectName,NwNumArgs,NwAorN,NwReqFld,NwObjMinFlds,NwFldNames,NwFldDefaults,NwFldUnits)
                nodiff=.false.
                OutArgs(1:7)=InArgs(1:7)
                OutArgs(8) = ''  ! new Crankcase Heater Capacity Function of Temperature Curve Name field
                OutArgs(9:CurArgs+1)=InArgs(8:CurArgs)
                CurArgs = CurArgs + 1
=======
                OutArgs(13:28)=InArgs(10:25)
                OutArgs(29) = ''  ! new speed 1 2017 rated field
                OutArgs(30) = ''  ! new speed 1 2023 rated field
                OutArgs(31:40)=InArgs(26:35)
                OutArgs(41)='' ! new speed 2 2017 rated field
                OutArgs(42)='' ! new speed 2 2023 rated field
                OutArgs(43:52)=InArgs(36:45)
                OutArgs(53)='' ! new speed 3 2017 rated field
                OutArgs(54)='' ! new speed 3 2023 rated field
                OutArgs(55:64)=InArgs(46:55)
                OutArgs(65)='' ! new speed 4 2017 rated field
                OutArgs(66)='' ! new speed 4 2023 rated field
                OutArgs(67:76)=InArgs(56:65)
                OutArgs(77)='' ! new speed 5 2017 rated field
                OutArgs(78)='' ! new speed 5 2023 rated field
                OutArgs(79:88)=InArgs(66:75)
                OutArgs(89)='' ! new speed 6 2017 rated field
                OutArgs(90)='' ! new speed 6 2023 rated field
                OutArgs(91:100)=InArgs(76:85)
                OutArgs(101)='' ! new speed 7 2017 rated field
                OutArgs(102)='' ! new speed 7 2023 rated field
                OutArgs(103:112)=InArgs(86:95)
                OutArgs(113)='' ! new speed 8 2017 rated field
                OutArgs(114)='' ! new speed 8 2023 rated field
                OutArgs(115:124)=InArgs(96:105)
                OutArgs(125)='' ! new speed 9 2017 rated field
                OutArgs(126)='' ! new speed 9 2023 rated field
                OutArgs(127:136)=InArgs(106:115)
                OutArgs(137)='' ! new speed 10 2017 rated field
                OutArgs(138)='' ! new speed 10 2023 rated field
                OutArgs(139:148)=InArgs(116:125)
                ! But then only modify CurArgs based on the number of fields
                IF (CurArgs >= 28) CurArgs = CurArgs + 2  ! this will always trigger for speed 1
                IF (CurArgs >= 38) CurArgs = CurArgs + 2  ! only do this speed if we have that many inputs
                IF (CurArgs >= 48) CurArgs = CurArgs + 2  ! only do this speed if we have that many inputs
                IF (CurArgs >= 58) CurArgs = CurArgs + 2  ! only do this speed if we have that many inputs
                IF (CurArgs >= 68) CurArgs = CurArgs + 2  ! only do this speed if we have that many inputs
                IF (CurArgs >= 78) CurArgs = CurArgs + 2  ! only do this speed if we have that many inputs
                IF (CurArgs >= 88) CurArgs = CurArgs + 2  ! only do this speed if we have that many inputs
                IF (CurArgs >= 98) CurArgs = CurArgs + 2  ! only do this speed if we have that many inputs
                IF (CurArgs >= 108) CurArgs = CurArgs + 2  ! only do this speed if we have that many inputs
                IF (CurArgs >= 118) CurArgs = CurArgs + 2  ! only do this speed if we have that many inputs
>>>>>>> 8b23fc94

              CASE('COIL:HEATING:DX:VARIABLESPEED')
                CALL GetNewObjectDefInIDD(ObjectName,NwNumArgs,NwAorN,NwReqFld,NwObjMinFlds,NwFldNames,NwFldDefaults,NwFldUnits)
                nodiff=.false.
                ! manipulate all the speeds regardless of CurArgs count
                OutArgs(1:13)=InArgs(1:13)
                OutArgs(14) = ''  ! new Crankcase Heater Capacity Function of Temperature Curve Name field
                OutArgs(15:22)=InArgs(14:21)
                OutArgs(23) = ''  ! new speed 1 2017 rated field
                OutArgs(24) = ''  ! new speed 1 2023 rated field
                OutArgs(25:31)=InArgs(22:28)
                OutArgs(32)='' ! new speed 2 2017 rated field
                OutArgs(33)='' ! new speed 2 2023 rated field
                OutArgs(34:40)=InArgs(29:35)
                OutArgs(41)='' ! new speed 3 2017 rated field
                OutArgs(42)='' ! new speed 3 2023 rated field
                OutArgs(43:49)=InArgs(36:42)
                OutArgs(50)='' ! new speed 4 2017 rated field
                OutArgs(51)='' ! new speed 4 2023 rated field
                OutArgs(52:58)=InArgs(43:49)
                OutArgs(59)='' ! new speed 5 2017 rated field
                OutArgs(60)='' ! new speed 5 2023 rated field
                OutArgs(61:67)=InArgs(50:56)
                OutArgs(68)='' ! new speed 6 2017 rated field
                OutArgs(69)='' ! new speed 6 2023 rated field
                OutArgs(70:76)=InArgs(57:63)
                OutArgs(77)='' ! new speed 7 2017 rated field
                OutArgs(78)='' ! new speed 7 2023 rated field
                OutArgs(79:85)=InArgs(64:70)
                OutArgs(86)='' ! new speed 8 2017 rated field
                OutArgs(87)='' ! new speed 8 2023 rated field
                OutArgs(88:94)=InArgs(71:77)
                OutArgs(95)='' ! new speed 9 2017 rated field
                OutArgs(96)='' ! new speed 9 2023 rated field
                OutArgs(97:103)=InArgs(78:84)
                OutArgs(104)='' ! new speed 10 2017 rated field
                OutArgs(105)='' ! new speed 10 2023 rated field
                CurArgs = CurArgs + 1
                OutArgs(106:CurArgs+21)=InArgs(85:CurArgs)
                ! But then only modify CurArgs based on the number of fields
                IF (CurArgs .GE. 22) CurArgs = CurArgs + 2  ! this will always trigger for speed 1
                IF (CurArgs .GE. 39) CurArgs = CurArgs + 2  ! only do this speed if we have that many inputs
                IF (CurArgs .GE. 36) CurArgs = CurArgs + 2  ! only do this speed if we have that many inputs
                IF (CurArgs .GE. 43) CurArgs = CurArgs + 2  ! only do this speed if we have that many inputs
                IF (CurArgs .GE. 50) CurArgs = CurArgs + 2  ! only do this speed if we have that many inputs
                IF (CurArgs .GE. 57) CurArgs = CurArgs + 2  ! only do this speed if we have that many inputs
                IF (CurArgs .GE. 64) CurArgs = CurArgs + 2  ! only do this speed if we have that many inputs
                IF (CurArgs .GE. 71) CurArgs = CurArgs + 2  ! only do this speed if we have that many inputs
                IF (CurArgs .GE. 78) CurArgs = CurArgs + 2  ! only do this speed if we have that many inputs
                IF (CurArgs .GE. 85) CurArgs = CurArgs + 2  ! only do this speed if we have that many inputs

              CASE('COIL:WATERHEATING:AIRTOWATERHEATPUMP:PUMPED')
                CALL GetNewObjectDefInIDD(ObjectName,NwNumArgs,NwAorN,NwReqFld,NwObjMinFlds,NwFldNames,NwFldDefaults,NwFldUnits)
                nodiff=.false.
                OutArgs(1:19)=InArgs(1:19)
                OutArgs(20) = ''  ! new Crankcase Heater Capacity Function of Temperature Curve Name field
                OutArgs(21:CurArgs+1)=InArgs(20:CurArgs)
                CurArgs = CurArgs + 1

              CASE('COIL:WATERHEATING:AIRTOWATERHEATPUMP:WRAPPED')
                CALL GetNewObjectDefInIDD(ObjectName,NwNumArgs,NwAorN,NwReqFld,NwObjMinFlds,NwFldNames,NwFldDefaults,NwFldUnits)
                nodiff=.false.
                OutArgs(1:12)=InArgs(1:12)
                OutArgs(13) = ''  ! new Crankcase Heater Capacity Function of Temperature Curve Name field
                OutArgs(14:CurArgs+1)=InArgs(13:CurArgs)
                CurArgs = CurArgs + 1

              CASE('COIL:WATERHEATING:AIRTOWATERHEATPUMP:VARIABLESPEED')
                CALL GetNewObjectDefInIDD(ObjectName,NwNumArgs,NwAorN,NwReqFld,NwObjMinFlds,NwFldNames,NwFldDefaults,NwFldUnits)
                nodiff=.false.
                OutArgs(1:18)=InArgs(1:18)
                OutArgs(19) = ''  ! new Crankcase Heater Capacity Function of Temperature Curve Name field
                OutArgs(20:CurArgs+1)=InArgs(19:CurArgs)
                CurArgs = CurArgs + 1

              ! If your original object starts with D, insert the rules here

              ! If your original object starts with E, insert the rules here

              ! If your original object starts with F, insert the rules here

              ! If your original object starts with G, insert the rules here

              ! If your original object starts with H, insert the rules here
              CASE('HVACTEMPLATE:ZONE:WATERTOAIRHEATPUMP')  ! PR 10043
                CALL GetNewObjectDefInIDD(ObjectName,NwNumArgs,NwAorN,NwReqFld,NwObjMinFlds,NwFldNames,NwFldDefaults,NwFldUnits)
                nodiff=.false.
                !- remove N20 F29 Fraction of On-Cycle Power Use
                OutArgs(1:28)=InArgs(1:28)
                OutArgs(29:CurArgs-1)=InArgs(30:CurArgs)
                CurArgs = CurArgs - 1

              CASE('AIRLOOPHVAC:UNITARYSYSTEM')  ! PR 10043
                  CALL GetNewObjectDefInIDD(ObjectName,NwNumArgs,NwAorN,NwReqFld,NwObjMinFlds,NwFldNames,NwFldDefaults,NwFldUnits)
                  nodiff=.false.
                  OutArgs(1:41)=InArgs(1:41)
                  OutArgs(42:CurArgs-4) = InArgs(46:CurArgs)
                  ! only reduce cur args if we actually had that many
                  IF (CurArgs > 42) CurArgs = CurArgs - 4
                  CALL WriteOutIDFLines(DifLfn,'AirLoopHVAC:UnitarySystem',CurArgs,OutArgs,NwFldNames,NwFldUnits)
                  DO Num3 = 1, NumCoilLatentStuff
                      IF (('AIRLOOPHVAC:UNITARYSYSTEM' /= CoilLatentStuff(Num3)%ParentType) .OR. (MakeUPPERCase(InArgs(1)) /= CoilLatentStuff(Num3)%ParentName)) CYCLE
                      IF (.NOT. CoilLatentStuff(Num3)%ActuallyCreateCurve) CYCLE
                      nodiff=.false.
                      CALL GetNewObjectDefInIDD('Curve:Linear',NwNumArgs,NwAorN,NwReqFld,NwObjMinFlds,NwFldNames,NwFldDefaults,NwFldUnits)
                      IF (TRIM(CoilLatentStuff(Num3)%cHeatPumpTimeConst) == '') THEN
                          latentTau = 60
                      ELSE
                          latentTau = ProcessNumber(CoilLatentStuff(Num3)%cHeatPumpTimeConst, ErrFlag)
                      END IF
                      IF (TRIM(CoilLatentStuff(Num3)%cMaxCyclingRate) == '') THEN
                          latentNmax = 2.5  ! does this need to be converted to seconds?
                      ELSE
                          latentNmax = ProcessNumber(CoilLatentStuff(Num3)%cMaxCyclingRate, ErrFlag)
                      END IF
                      latentA = 4 * latentTau * (latentNmax / 3600.0)
                      latentCd = latentA * (1 - EXP(-1 / latentA))
                      OutArgs(1) = CoilLatentStuff(Num3)%NewCurveName
                      OutArgs(2) = TrimSigDigits(1 - latentCd, 5)
                      OutArgs(3) = TrimSigDigits(latentCd, 5)
                      OutArgs(4) = "0.0"
                      OutArgs(5) = "1.0"
                      OutArgs(6) = "0.0"
                      OutArgs(7) = "1.0"
                      OutArgs(8) = "Dimensionless"
                      OutArgs(9) = "Dimensionless"
                      CurArgs = 9
                      CALL WriteOutIDFLines(DifLfn,'Curve:Linear',CurArgs,OutArgs,NwFldNames,NwFldUnits)
                      EXIT
                  END DO
                  Written = .TRUE.

              CASE('AIRLOOPHVAC:UNITARYHEATPUMP:WATERTOAIR')  ! PR 10043
                  CALL GetNewObjectDefInIDD(ObjectName,NwNumArgs,NwAorN,NwReqFld,NwObjMinFlds,NwFldNames,NwFldDefaults,NwFldUnits)
                  nodiff=.false.
                  OutArgs(1:14)=InArgs(1:14)
                  OutArgs(15:CurArgs-4) = InArgs(19:CurArgs)
                  CurArgs = CurArgs - 4
                  CALL WriteOutIDFLines(DifLfn,'AirLoopHVAC:UnitaryHeatPump:WaterToAir',CurArgs,OutArgs,NwFldNames,NwFldUnits)
                  DO Num3 = 1, NumCoilLatentStuff
                      IF (('AIRLOOPHVAC:UNITARYHEATPUMP:WATERTOAIR' /= CoilLatentStuff(Num3)%ParentType) .OR. (MakeUPPERCase(InArgs(1)) /= CoilLatentStuff(Num3)%ParentName)) CYCLE
                      IF (.NOT. CoilLatentStuff(Num3)%ActuallyCreateCurve) CYCLE
                      nodiff=.false.
                      CALL GetNewObjectDefInIDD('Curve:Linear',NwNumArgs,NwAorN,NwReqFld,NwObjMinFlds,NwFldNames,NwFldDefaults,NwFldUnits)
                      IF (TRIM(CoilLatentStuff(Num3)%cHeatPumpTimeConst) == '') THEN
                          latentTau = 60
                      ELSE
                          latentTau = ProcessNumber(CoilLatentStuff(Num3)%cHeatPumpTimeConst, ErrFlag)
                      END IF
                      IF (TRIM(CoilLatentStuff(Num3)%cMaxCyclingRate) == '') THEN
                          latentNmax = 2.5  ! does this need to be converted to seconds?
                      ELSE
                          latentNmax = ProcessNumber(CoilLatentStuff(Num3)%cMaxCyclingRate, ErrFlag)
                      END IF
                      latentA = 4 * latentTau * (latentNmax / 3600.0)
                      latentCd = latentA * (1 - EXP(-1 / latentA))
                      OutArgs(1) = CoilLatentStuff(Num3)%NewCurveName
                      OutArgs(2) = TrimSigDigits(1 - latentCd, 5)
                      OutArgs(3) = TrimSigDigits(latentCd, 5)
                      OutArgs(4) = "0.0"
                      OutArgs(5) = "1.0"
                      OutArgs(6) = "0.0"
                      OutArgs(7) = "1.0"
                      OutArgs(8) = "Dimensionless"
                      OutArgs(9) = "Dimensionless"
                      CurArgs = 9
                      CALL WriteOutIDFLines(DifLfn,'Curve:Linear',CurArgs,OutArgs,NwFldNames,NwFldUnits)
                      EXIT
                  END DO
                  Written = .TRUE.

              CASE('ZONEHVAC:WATERTOAIRHEATPUMP')  ! PR 10043
                  CALL GetNewObjectDefInIDD(ObjectName,NwNumArgs,NwAorN,NwReqFld,NwObjMinFlds,NwFldNames,NwFldDefaults,NwFldUnits)
                  nodiff=.false.
                  OutArgs(1:18)=InArgs(1:18)
                  OutArgs(19:CurArgs-4) = InArgs(23:CurArgs)
                  CurArgs = CurArgs - 4
                  CALL WriteOutIDFLines(DifLfn,'ZoneHVAC:WaterToAirHeatPump',CurArgs,OutArgs,NwFldNames,NwFldUnits)
                  DO Num3 = 1, NumCoilLatentStuff
                      IF (('ZONEHVAC:WATERTOAIRHEATPUMP' /= CoilLatentStuff(Num3)%ParentType) .OR. (MakeUPPERCase(InArgs(1)) /= CoilLatentStuff(Num3)%ParentName)) CYCLE
                      IF (.NOT. CoilLatentStuff(Num3)%ActuallyCreateCurve) CYCLE
                      nodiff=.false.
                      CALL GetNewObjectDefInIDD('Curve:Linear',NwNumArgs,NwAorN,NwReqFld,NwObjMinFlds,NwFldNames,NwFldDefaults,NwFldUnits)
                      IF (TRIM(CoilLatentStuff(Num3)%cHeatPumpTimeConst) == '') THEN
                          latentTau = 60
                      ELSE
                          latentTau = ProcessNumber(CoilLatentStuff(Num3)%cHeatPumpTimeConst, ErrFlag)
                      END IF
                      IF (TRIM(CoilLatentStuff(Num3)%cMaxCyclingRate) == '') THEN
                          latentNmax = 2.5  ! does this need to be converted to seconds?
                      ELSE
                          latentNmax = ProcessNumber(CoilLatentStuff(Num3)%cMaxCyclingRate, ErrFlag)
                      END IF
                      latentA = 4 * latentTau * (latentNmax / 3600.0)
                      latentCd = latentA * (1 - EXP(-1 / latentA))
                      OutArgs(1) = CoilLatentStuff(Num3)%NewCurveName
                      OutArgs(2) = TrimSigDigits(1 - latentCd, 5)
                      OutArgs(3) = TrimSigDigits(latentCd, 5)
                      OutArgs(4) = "0.0"
                      OutArgs(5) = "1.0"
                      OutArgs(6) = "0.0"
                      OutArgs(7) = "1.0"
                      OutArgs(8) = "Dimensionless"
                      OutArgs(9) = "Dimensionless"
                      CurArgs = 9
                      CALL WriteOutIDFLines(DifLfn,'Curve:Linear',CurArgs,OutArgs,NwFldNames,NwFldUnits)
                      EXIT
                  END DO
                  Written = .TRUE.

!              CASE('COIL:COOLING:DX:VARIABLESPEED')  ! PR 10043
!                  Handled above, integrated with the 90.1 metric

              CASE('COIL:COOLING:WATERTOAIRHEATPUMP:PARAMETERESTIMATION')  ! PR 10043
                  CALL GetNewObjectDefInIDD(ObjectName,NwNumArgs,NwAorN,NwReqFld,NwObjMinFlds,NwFldNames,NwFldDefaults,NwFldUnits)
                  DO Num3 = 1, NumCoilLatentStuff
                      IF (('COIL:COOLING:WATERTOAIRHEATPUMP:PARAMETERESTIMATION' /= CoilLatentStuff(Num3)%CoolingCoilType) .OR. (MakeUPPERCase(InArgs(1)) /= CoilLatentStuff(Num3)%CoolingCoilName)) CYCLE
                      nodiff=.false.
                      OutArgs = ''  ! first make them all blank
                      OutArgs(1:CurArgs)=InArgs(1:CurArgs)  ! fill out to the amount given in the input
                      OutArgs(28) = CoilLatentStuff(Num3)%NewCurveName  ! add in the new trailing fields at the end
                      OutArgs(29) = CoilLatentStuff(Num3)%cMaxCyclingRate
                      OutArgs(30) = CoilLatentStuff(Num3)%cHeatPumpTimeConst
                      OutArgs(31) = CoilLatentStuff(Num3)%cHPDelayTime
                      CurArgs = 31
                      EXIT
                  END DO

              CASE('COIL:HEATING:WATERTOAIRHEATPUMP:PARAMETERESTIMATION')  ! PR 10043
                  CALL GetNewObjectDefInIDD(ObjectName,NwNumArgs,NwAorN,NwReqFld,NwObjMinFlds,NwFldNames,NwFldDefaults,NwFldUnits)
                  DO Num3 = 1, NumCoilLatentStuff
                      IF (('COIL:HEATING:WATERTOAIRHEATPUMP:PARAMETERESTIMATION' /= CoilLatentStuff(Num3)%HeatingCoilType) .OR. (MakeUPPERCase(InArgs(1)) /= CoilLatentStuff(Num3)%HeatingCoilName)) CYCLE
                      nodiff=.false.
                      OutArgs(1:24)=InArgs(1:24)
                      OutArgs(25) = CoilLatentStuff(Num3)%NewCurveName
                      CurArgs = 25
                      EXIT
                  END DO

              CASE('COIL:COOLING:WATERTOAIRHEATPUMP:EQUATIONFIT')  ! PR 10043
                  CALL GetNewObjectDefInIDD(ObjectName,NwNumArgs,NwAorN,NwReqFld,NwObjMinFlds,NwFldNames,NwFldDefaults,NwFldUnits)
                  DO Num3 = 1, NumCoilLatentStuff
                      IF (('COIL:COOLING:WATERTOAIRHEATPUMP:EQUATIONFIT' /= CoilLatentStuff(Num3)%CoolingCoilType) .OR. (MakeUPPERCase(InArgs(1)) /= CoilLatentStuff(Num3)%CoolingCoilName)) CYCLE
                      nodiff=.false.
                      OutArgs(1:16)=InArgs(1:16)
                      OutArgs(17) = CoilLatentStuff(Num3)%NewCurveName
                      OutArgs(18:19) = InArgs(17:18)
                      OutArgs(20) = CoilLatentStuff(Num3)%cMaxCyclingRate
                      OutArgs(21) = CoilLatentStuff(Num3)%cHeatPumpTimeConst
                      OutArgs(22) = CoilLatentStuff(Num3)%cHPDelayTime
                      CurArgs = 22
                      EXIT
                  END DO

              CASE('COIL:HEATING:WATERTOAIRHEATPUMP:EQUATIONFIT')  ! PR 10043
                  CALL GetNewObjectDefInIDD(ObjectName,NwNumArgs,NwAorN,NwReqFld,NwObjMinFlds,NwFldNames,NwFldDefaults,NwFldUnits)
                  DO Num3 = 1, NumCoilLatentStuff
                      IF (('COIL:HEATING:WATERTOAIRHEATPUMP:EQUATIONFIT' /= CoilLatentStuff(Num3)%HeatingCoilType) .OR. (MakeUPPERCase(InArgs(1)) /= CoilLatentStuff(Num3)%HeatingCoilName)) CYCLE
                      nodiff=.false.
                      OutArgs(1:14)=InArgs(1:14)
                      OutArgs(15) = CoilLatentStuff(Num3)%NewCurveName
                      CurArgs = 15
                      EXIT
                  END DO

              CASE('COIL:COOLING:WATERTOAIRHEATPUMP:VARIABLESPEEDEQUATIONFIT')  ! PR 10043
                  CALL GetNewObjectDefInIDD(ObjectName,NwNumArgs,NwAorN,NwReqFld,NwObjMinFlds,NwFldNames,NwFldDefaults,NwFldUnits)
                  DO Num3 = 1, NumCoilLatentStuff
                      IF (('COIL:COOLING:WATERTOAIRHEATPUMP:VARIABLESPEEDEQUATIONFIT' /= CoilLatentStuff(Num3)%CoolingCoilType) .OR. (MakeUPPERCase(InArgs(1)) /= CoilLatentStuff(Num3)%CoolingCoilName)) CYCLE
                      nodiff=.false.
                      OutArgs(1:12)=InArgs(1:12)
                      OutArgs(13) = CoilLatentStuff(Num3)%cMaxCyclingRate
                      OutArgs(14) = CoilLatentStuff(Num3)%cHeatPumpTimeConst
                      OutArgs(15) = CoilLatentStuff(Num3)%cHPDelayTime
                      OutArgs(16:CurArgs+3) = InArgs(13:CurArgs)
                      CurArgs = CurArgs + 3
                      EXIT
                  END DO

              ! If your original object starts with I, insert the rules here

              ! If your original object starts with L, insert the rules here

              ! If your original object starts with M, insert the rules here

              ! If your original object starts with N, insert the rules here

              ! If your original object starts with O, insert the rules here

              ! If your original object starts with P, insert the rules here

              ! If your original object starts with R, insert the rules here

              ! If your original object starts with S, insert the rules here

              ! If your original object starts with T, insert the rules here

              ! If your original object starts with U, insert the rules here

              ! If your original object starts with V, insert the rules here

              ! If your original object starts with W, insert the rules here

              ! If your original object starts with Z, insert the rules here


!!!!!!!!!!!!!!!!!!!!!!!!!!!!!!!!!!!!!!!!!!!!!!!!!!!!!!!!!!!!!!!!!!!!!!!!!!!!!!!!!!!!!!!!!!!!!!!!!!!!!!!!!!!!!!!!!!!!!!!!!!!!!!!!!!!!
!                                   Changes for report variables, meters, tables -- update names                                   !
!!!!!!!!!!!!!!!!!!!!!!!!!!!!!!!!!!!!!!!!!!!!!!!!!!!!!!!!!!!!!!!!!!!!!!!!!!!!!!!!!!!!!!!!!!!!!!!!!!!!!!!!!!!!!!!!!!!!!!!!!!!!!!!!!!!!

    !!!   Changes for report variables, meters, tables -- update names
              CASE('OUTPUT:VARIABLE')
                CALL GetNewObjectDefInIDD(ObjectName,NwNumArgs,NwAorN,NwReqFld,NwObjMinFlds,NwFldNames,NwFldDefaults,NwFldUnits)
                OutArgs(1:CurArgs)=InArgs(1:CurArgs)
                nodiff=.true.
                IF (OutArgs(1) == Blank) THEN
                  OutArgs(1)='*'
                  nodiff=.false.
                ENDIF

                CALL ScanOutputVariablesForReplacement(  &
                   2,  &
                   DelThis,  &
                   checkrvi,  &
                   nodiff,  &
                   ObjectName,  &
                   DifLfn,      &
                   .true.,  & !OutVar
                   .false., & !MtrVar
                   .false., & !TimeBinVar
                   CurArgs, &
                   Written, &
                   .false.)
                IF (DelThis) CYCLE

              CASE ('OUTPUT:METER','OUTPUT:METER:METERFILEONLY','OUTPUT:METER:CUMULATIVE','OUTPUT:METER:CUMULATIVE:METERFILEONLY')
                CALL GetNewObjectDefInIDD(ObjectName,NwNumArgs,NwAorN,NwReqFld,NwObjMinFlds,NwFldNames,NwFldDefaults,NwFldUnits)
                OutArgs(1:CurArgs)=InArgs(1:CurArgs)
                nodiff=.true.
                CALL ScanOutputVariablesForReplacement(  &
                   1,  &
                   DelThis,  &
                   checkrvi,  &
                   nodiff,  &
                   ObjectName,  &
                   DifLfn,      &
                   .false.,  & !OutVar
                   .true., & !MtrVar
                   .false., & !TimeBinVar
                   CurArgs, &
                   Written, &
                   .false.)
                IF (DelThis) CYCLE

              CASE('OUTPUT:TABLE:TIMEBINS')
                CALL GetNewObjectDefInIDD(ObjectName,NwNumArgs,NwAorN,NwReqFld,NwObjMinFlds,NwFldNames,NwFldDefaults,NwFldUnits)
                OutArgs(1:CurArgs)=InArgs(1:CurArgs)
                nodiff=.true.
                IF (OutArgs(1) == Blank) THEN
                  OutArgs(1)='*'
                  nodiff=.false.
                ENDIF
                CALL ScanOutputVariablesForReplacement(  &
                   2,  &
                   DelThis,  &
                   checkrvi,  &
                   nodiff,  &
                   ObjectName,  &
                   DifLfn,      &
                   .false.,  & !OutVar
                   .false., & !MtrVar
                   .true., & !TimeBinVar
                   CurArgs, &
                   Written, &
                   .false.)
                IF (DelThis) CYCLE

!ExternalInterface:FunctionalMockupUnitImport:From:Variable, field 2
!ExternalInterface:FunctionalMockupUnitExport:From:Variable, field 2
              CASE('EXTERNALINTERFACE:FUNCTIONALMOCKUPUNITIMPORT:FROM:VARIABLE',  &
                   'EXTERNALINTERFACE:FUNCTIONALMOCKUPUNITEXPORT:FROM:VARIABLE')
                CALL GetNewObjectDefInIDD(ObjectName,NwNumArgs,NwAorN,NwReqFld,NwObjMinFlds,NwFldNames,NwFldDefaults,NwFldUnits)
                OutArgs(1:CurArgs)=InArgs(1:CurArgs)
                nodiff=.true.
                IF (OutArgs(1) == Blank) THEN
                  OutArgs(1)='*'
                  nodiff=.false.
                ENDIF
                CALL ScanOutputVariablesForReplacement(  &
                   2,  &
                   DelThis,  &
                   checkrvi,  &
                   nodiff,  &
                   ObjectName,  &
                   DifLfn,      &
                   .false.,  & !OutVar
                   .false., & !MtrVar
                   .false., & !TimeBinVar
                   CurArgs, &
                   Written, &
                   .false.)
                IF (DelThis) CYCLE

!EnergyManagementSystem:Sensor, field 3
              CASE('ENERGYMANAGEMENTSYSTEM:SENSOR')
                CALL GetNewObjectDefInIDD(ObjectName,NwNumArgs,NwAorN,NwReqFld,NwObjMinFlds,NwFldNames,NwFldDefaults,NwFldUnits)
                OutArgs(1:CurArgs)=InArgs(1:CurArgs)
                nodiff=.true.
                CALL ScanOutputVariablesForReplacement(  &
                   3,  &
                   DelThis,  &
                   checkrvi,  &
                   nodiff,  &
                   ObjectName,  &
                   DifLfn,      &
                   .false.,  & !OutVar
                   .false., & !MtrVar
                   .false., & !TimeBinVar
                   CurArgs, &
                   Written, &
                   .true.)
                IF (DelThis) CYCLE

              CASE('OUTPUT:TABLE:MONTHLY')
                CALL GetNewObjectDefInIDD(ObjectName,NwNumArgs,NwAorN,NwReqFld,NwObjMinFlds,NwFldNames,NwFldDefaults,NwFldUnits)
                nodiff=.true.
                OutArgs(1:CurArgs)=InArgs(1:CurArgs)
                CurVar=3
                DO Var=3,CurArgs,2
                  UCRepVarName=MakeUPPERCase(InArgs(Var))
                  OutArgs(CurVar)=InArgs(Var)
                  OutArgs(CurVar+1)=InArgs(Var+1)
                  pos=INDEX(UCRepVarName,'[')
                  IF (pos > 0) THEN
                    UCRepVarName=UCRepVarName(1:pos-1)
                    OutArgs(CurVar)=InArgs(Var)(1:pos-1)
                    OutArgs(CurVar+1)=InArgs(Var+1)
                  ENDIF
                  DelThis=.false.
                  DO Arg=1,NumRepVarNames
                    UCCompRepVarName=MakeUPPERCase(OldRepVarName(Arg))
                    IF (UCCompRepVarName(Len_Trim(UCCompRepVarName):Len_Trim(UCCompRepVarName)) == '*') THEN
                      WildMatch=.true.
                      UCCompRepVarName(Len_Trim(UCCompRepVarName):Len_Trim(UCCompRepVarName))=' '
                      pos=INDEX(TRIM(UCRepVarname),TRIM(UCCompRepVarName))
                    ELSE
                      WildMatch=.false.
                      pos=0
                      if (UCRepVarName == UCCompRepVarName) pos=1
                    ENDIF
                    IF (pos > 0 .and. pos /= 1) CYCLE
                    IF (pos > 0) THEN
                      IF (NewRepVarName(Arg) /= '<DELETE>') THEN
                        IF (.not. WildMatch) THEN
                          OutArgs(CurVar)=NewRepVarName(Arg)
                        ELSE
                          OutArgs(CurVar)=TRIM(NewRepVarName(Arg))//OutArgs(CurVar)(Len_Trim(UCCompRepVarName)+1:)
                        ENDIF
                        IF (NewRepVarCaution(Arg) /= Blank .and. .not. SameString(NewRepVarCaution(Arg)(1:6),'Forkeq') ) THEN
                          IF (.not. OTMVarCaution(Arg)) THEN  ! caution message not written yet
                            CALL writePreprocessorObject(DifLfn,PrognameConversion,'Warning',  &
                               'Output Table Monthly (old)="'//trim(OldRepVarName(Arg))//  &
                               '" conversion to Output Table Monthly (new)="'//  &
                               trim(NewRepVarName(Arg))//'" has the following caution "'//trim(NewRepVarCaution(Arg))//'".')
                            write(diflfn,fmtA) ' '
                            OTMVarCaution(Arg)=.true.
                          ENDIF
                        ENDIF
                        OutArgs(CurVar+1)=InArgs(Var+1)
                        nodiff=.false.
                      ELSE
                        DelThis=.true.
                      ENDIF
                      IF (OldRepVarName(Arg) == OldRepVarName(Arg+1)) THEN
                        IF (.not. SameString(NewRepVarCaution(Arg)(1:6),'Forkeq')) THEN
                          ! Adding a var field.
                          CurVar=CurVar+2
                          IF (.not. WildMatch) THEN
                            OutArgs(CurVar)=NewRepVarName(Arg+1)
                          ELSE
                            OutArgs(CurVar)=TRIM(NewRepVarName(Arg+1))//OutArgs(CurVar)(Len_Trim(UCCompRepVarName)+1:)
                          ENDIF
                          IF (NewRepVarCaution(Arg+1) /= Blank) THEN
                            IF (.not. OTMVarCaution(Arg+1)) THEN  ! caution message not written yet
                              CALL writePreprocessorObject(DifLfn,PrognameConversion,'Warning',  &
                                 'Output Table Monthly (old)="'//trim(OldRepVarName(Arg))//  &
                                 '" conversion to Output Table Monthly (new)="'//  &
                                 trim(NewRepVarName(Arg+1))//'" has the following caution "'//trim(NewRepVarCaution(Arg+1))//'".')
                              write(diflfn,fmtA) ' '
                              OTMVarCaution(Arg+1)=.true.
                            ENDIF
                          ENDIF
                          OutArgs(CurVar+1)=InArgs(Var+1)
                          nodiff=.false.
                        ENDIF
                      ENDIF
                      IF (OldRepVarName(Arg) == OldRepVarName(Arg+2)) THEN  ! only 1 more... for ForkEq
                        ! Adding a var field.
                        CurVar=CurVar+2
                        IF (.not. WildMatch) THEN
                          OutArgs(CurVar)=NewRepVarName(Arg+2)
                        ELSE
                          OutArgs(CurVar)=TRIM(NewRepVarName(Arg+2))//OutArgs(CurVar)(Len_Trim(UCCompRepVarName)+1:)
                        ENDIF
                        IF (NewRepVarCaution(Arg+2) /= Blank) THEN
                          IF (.not. OTMVarCaution(Arg+2)) THEN  ! caution message not written yet
                            CALL writePreprocessorObject(DifLfn,PrognameConversion,'Warning',  &
                               'Output Table Monthly (old)="'//trim(OldRepVarName(Arg))//  &
                               '" conversion to Output Table Monthly (new)="'//  &
                               trim(NewRepVarName(Arg+2))//'" has the following caution "'//trim(NewRepVarCaution(Arg+2))//'".')
                            write(diflfn,fmtA) ' '
                            OTMVarCaution(Arg+2)=.true.
                          ENDIF
                        ENDIF
                        OutArgs(CurVar+1)=InArgs(Var+1)
                        nodiff=.false.
                      ENDIF
                      EXIT
                    ENDIF
                  ENDDO
                  IF (.not. DelThis) CurVar=CurVar+2
                ENDDO
                CurArgs=CurVar-1

              CASE('METER:CUSTOM')
                CALL GetNewObjectDefInIDD(ObjectName,NwNumArgs,NwAorN,NwReqFld,NwObjMinFlds,NwFldNames,NwFldDefaults,NwFldUnits)
                OutArgs(1:CurArgs)=InArgs(1:CurArgs)
                nodiff=.true.
                CurVar=4
                DO Var=4,CurArgs,2
                  UCRepVarName=MakeUPPERCase(InArgs(Var))
                  OutArgs(CurVar)=InArgs(Var)
                  OutArgs(CurVar+1)=InArgs(Var+1)
                  pos=INDEX(UCRepVarName,'[')
                  IF (pos > 0) THEN
                    UCRepVarName=UCRepVarName(1:pos-1)
                    OutArgs(CurVar)=InArgs(Var)(1:pos-1)
                    OutArgs(CurVar+1)=InArgs(Var+1)
                  ENDIF
                  DelThis=.false.
                  DO Arg=1,NumRepVarNames
                    UCCompRepVarName=MakeUPPERCase(OldRepVarName(Arg))
                    IF (UCCompRepVarName(Len_Trim(UCCompRepVarName):Len_Trim(UCCompRepVarName)) == '*') THEN
                      WildMatch=.true.
                      UCCompRepVarName(Len_Trim(UCCompRepVarName):Len_Trim(UCCompRepVarName))=' '
                      pos=INDEX(TRIM(UCRepVarname),TRIM(UCCompRepVarName))
                    ELSE
                      WildMatch=.false.
                      pos=0
                      if (UCRepVarName == UCCompRepVarName) pos=1
                    ENDIF
                    IF (pos > 0 .and. pos /= 1) CYCLE
                    IF (pos > 0) THEN
                      IF (NewRepVarName(Arg) /= '<DELETE>') THEN
                        IF (.not. WildMatch) THEN
                          OutArgs(CurVar)=NewRepVarName(Arg)
                        ELSE
                          OutArgs(CurVar)=TRIM(NewRepVarName(Arg))//OutArgs(CurVar)(Len_Trim(UCCompRepVarName)+1:)
                        ENDIF
                        IF (NewRepVarCaution(Arg) /= Blank .and. .not. SameString(NewRepVarCaution(Arg)(1:6),'Forkeq') ) THEN
                          IF (.not. CMtrVarCaution(Arg)) THEN  ! caution message not written yet
                            CALL writePreprocessorObject(DifLfn,PrognameConversion,'Warning',  &
                               'Custom Meter (old)="'//trim(OldRepVarName(Arg))//  &
                               '" conversion to Custom Meter (new)="'//  &
                               trim(NewRepVarName(Arg))//'" has the following caution "'//trim(NewRepVarCaution(Arg))//'".')
                            write(diflfn,fmtA) ' '
                            CMtrVarCaution(Arg)=.true.
                          ENDIF
                        ENDIF
                        OutArgs(CurVar+1)=InArgs(Var+1)
                        nodiff=.false.
                      ELSE
                        DelThis=.true.
                      ENDIF
                      IF (OldRepVarName(Arg) == OldRepVarName(Arg+1)) THEN
                        IF (.not. SameString(NewRepVarCaution(Arg)(1:6),'Forkeq')) THEN
                          ! Adding a var field.
                          CurVar=CurVar+2
                          IF (.not. WildMatch) THEN
                            OutArgs(CurVar)=NewRepVarName(Arg+1)
                          ELSE
                            OutArgs(CurVar)=TRIM(NewRepVarName(Arg+1))//OutArgs(CurVar)(Len_Trim(UCCompRepVarName)+1:)
                          ENDIF
                          IF (NewRepVarCaution(Arg+1) /= Blank .and. .not. SameString(NewRepVarCaution(Arg+1)(1:6),'Forkeq') ) THEN
                            IF (.not. CMtrVarCaution(Arg+1)) THEN  ! caution message not written yet
                              CALL writePreprocessorObject(DifLfn,PrognameConversion,'Warning',  &
                                 'Custom Meter (old)="'//trim(OldRepVarName(Arg))//  &
                                 '" conversion to Custom Meter (new)="'//  &
                                 trim(NewRepVarName(Arg+1))//'" has the following caution "'//trim(NewRepVarCaution(Arg+1))//'".')
                              write(diflfn,fmtA) ' '
                              CMtrVarCaution(Arg+1)=.true.
                            ENDIF
                          ENDIF
                          OutArgs(CurVar+1)=InArgs(Var+1)
                          nodiff=.false.
                        ENDIF
                      ENDIF
                      IF (OldRepVarName(Arg) == OldRepVarName(Arg+2)) THEN
                        ! Adding a var field.
                        CurVar=CurVar+2
                        IF (.not. WildMatch) THEN
                          OutArgs(CurVar)=NewRepVarName(Arg+2)
                        ELSE
                          OutArgs(CurVar)=TRIM(NewRepVarName(Arg+2))//OutArgs(CurVar)(Len_Trim(UCCompRepVarName)+1:)
                        ENDIF
                        IF (NewRepVarCaution(Arg+2) /= Blank) THEN
                          IF (.not. CMtrVarCaution(Arg+2)) THEN  ! caution message not written yet
                            CALL writePreprocessorObject(DifLfn,PrognameConversion,'Warning',  &
                               'Custom Meter (old)="'//trim(OldRepVarName(Arg))//  &
                               '" conversion to Custom Meter (new)="'//  &
                               trim(NewRepVarName(Arg+2))//'" has the following caution "'//trim(NewRepVarCaution(Arg+2))//'".')
                            write(diflfn,fmtA) ' '
                            CMtrVarCaution(Arg+2)=.true.
                          ENDIF
                        ENDIF
                        OutArgs(CurVar+1)=InArgs(Var+1)
                        nodiff=.false.
                      ENDIF
                      EXIT
                    ENDIF
                  ENDDO
                  IF (.not. DelThis) CurVar=CurVar+2
                ENDDO
                CurArgs=CurVar
                DO Arg=CurVar,1,-1
                  IF (OutArgs(Arg) == Blank) THEN
                    CurArgs=CurArgs-1
                  ELSE
                    EXIT
                  ENDIF
                ENDDO

              CASE('METER:CUSTOMDECREMENT')
                CALL GetNewObjectDefInIDD(ObjectName,NwNumArgs,NwAorN,NwReqFld,NwObjMinFlds,NwFldNames,NwFldDefaults,NwFldUnits)
                OutArgs(1:CurArgs)=InArgs(1:CurArgs)
                nodiff=.true.
                CurVar=4   ! In case Source Meter would change
                DO Var=4,CurArgs,2
                  UCRepVarName=MakeUPPERCase(InArgs(Var))
                  OutArgs(CurVar)=InArgs(Var)
                  OutArgs(CurVar+1)=InArgs(Var+1)
                  pos=INDEX(UCRepVarName,'[')
                  IF (pos > 0) THEN
                    UCRepVarName=UCRepVarName(1:pos-1)
                    OutArgs(CurVar)=InArgs(Var)(1:pos-1)
                    OutArgs(CurVar+1)=InArgs(Var+1)
                  ENDIF
                  DelThis=.false.
                  DO Arg=1,NumRepVarNames
                    UCCompRepVarName=MakeUPPERCase(OldRepVarName(Arg))
                    IF (UCCompRepVarName(Len_Trim(UCCompRepVarName):Len_Trim(UCCompRepVarName)) == '*') THEN
                      WildMatch=.true.
                      UCCompRepVarName(Len_Trim(UCCompRepVarName):Len_Trim(UCCompRepVarName))=' '
                      pos=INDEX(TRIM(UCRepVarname),TRIM(UCCompRepVarName))
                    ELSE
                      WildMatch=.false.
                      pos=0
                      if (UCRepVarName == UCCompRepVarName) pos=1
                    ENDIF
                    IF (pos > 0 .and. pos /= 1) CYCLE
                    IF (pos > 0) THEN
                      IF (NewRepVarName(Arg) /= '<DELETE>') THEN
                        IF (.not. WildMatch) THEN
                          OutArgs(CurVar)=NewRepVarName(Arg)
                        ELSE
                          OutArgs(CurVar)=TRIM(NewRepVarName(Arg))//OutArgs(CurVar)(Len_Trim(UCCompRepVarName)+1:)
                        ENDIF
                        IF (NewRepVarCaution(Arg) /= Blank .and. .not. SameString(NewRepVarCaution(Arg)(1:6),'Forkeq') ) THEN
                          IF (.not. CMtrDVarCaution(Arg)) THEN  ! caution message not written yet
                            CALL writePreprocessorObject(DifLfn,PrognameConversion,'Warning',  &
                               'Custom Decrement Meter (old)="'//trim(OldRepVarName(Arg))//  &
                               '" conversion to Custom Meter (new)="'//  &
                               trim(NewRepVarName(Arg))//'" has the following caution "'//trim(NewRepVarCaution(Arg))//'".')
                            write(diflfn,fmtA) ' '
                            CMtrDVarCaution(Arg)=.true.
                          ENDIF
                        ENDIF
                        OutArgs(CurVar+1)=InArgs(Var+1)
                        nodiff=.false.
                      ELSE
                        DelThis=.true.
                      ENDIF
                      IF (OldRepVarName(Arg) == OldRepVarName(Arg+1)) THEN
                        IF (.not. SameString(NewRepVarCaution(Arg)(1:6),'Forkeq')) THEN
                          ! Adding a var field.
                          CurVar=CurVar+2
                          IF (.not. WildMatch) THEN
                            OutArgs(CurVar)=NewRepVarName(Arg+1)
                          ELSE
                            OutArgs(CurVar)=TRIM(NewRepVarName(Arg+1))//OutArgs(CurVar)(Len_Trim(UCCompRepVarName)+1:)
                          ENDIF
                          IF (NewRepVarCaution(Arg+1) /= Blank .and. .not. SameString(NewRepVarCaution(Arg+1)(1:6),'Forkeq') ) THEN
                            IF (.not. CMtrDVarCaution(Arg+1)) THEN  ! caution message not written yet
                              CALL writePreprocessorObject(DifLfn,PrognameConversion,'Warning',  &
                                 'Custom Decrement Meter (old)="'//trim(OldRepVarName(Arg))//  &
                                 '" conversion to Custom Decrement Meter (new)="'//  &
                                 trim(NewRepVarName(Arg+1))//'" has the following caution "'//trim(NewRepVarCaution(Arg+1))//'".')
                              write(diflfn,fmtA) ' '
                              CMtrDVarCaution(Arg+1)=.true.
                            ENDIF
                          ENDIF
                          OutArgs(CurVar+1)=InArgs(Var+1)
                          nodiff=.false.
                        ENDIF
                      ENDIF
                      IF (OldRepVarName(Arg) == OldRepVarName(Arg+2)) THEN
                        ! Adding a var field.
                        CurVar=CurVar+2
                        IF (.not. WildMatch) THEN
                          OutArgs(CurVar)=NewRepVarName(Arg+2)
                        ELSE
                          OutArgs(CurVar)=TRIM(NewRepVarName(Arg+2))//OutArgs(CurVar)(Len_Trim(UCCompRepVarName)+1:)
                        ENDIF
                        IF (NewRepVarCaution(Arg+2) /= Blank) THEN
                          IF (.not. CMtrDVarCaution(Arg+2)) THEN  ! caution message not written yet
                            CALL writePreprocessorObject(DifLfn,PrognameConversion,'Warning',  &
                               'Custom Decrement Meter (old)="'//trim(OldRepVarName(Arg))//  &
                               '" conversion to Custom Meter (new)="'//  &
                               trim(NewRepVarName(Arg+2))//'" has the following caution "'//trim(NewRepVarCaution(Arg+2))//'".')
                            write(diflfn,fmtA) ' '
                            CMtrDVarCaution(Arg+2)=.true.
                          ENDIF
                        ENDIF
                        OutArgs(CurVar+1)=InArgs(Var+1)
                        nodiff=.false.
                      ENDIF
                      EXIT
                    ENDIF
                  ENDDO
                  IF (.not. DelThis) CurVar=CurVar+2
                ENDDO
                CurArgs=CurVar
                DO Arg=CurVar,1,-1
                  IF (OutArgs(Arg) == Blank) THEN
                    CurArgs=CurArgs-1
                  ELSE
                    EXIT
                  ENDIF
                ENDDO

    !!!   Changes for other objects that reference meter names -- update names
              CASE('DEMANDMANAGERASSIGNMENTLIST',  &
                   'UTILITYCOST:TARIFF')
                CALL GetNewObjectDefInIDD(ObjectName,NwNumArgs,NwAorN,NwReqFld,NwObjMinFlds,NwFldNames,NwFldDefaults,NwFldUnits)
                OutArgs(1:CurArgs)=InArgs(1:CurArgs)
                nodiff=.true.

                CALL ScanOutputVariablesForReplacement(  &
                   2,  &
                   DelThis,  &
                   checkrvi,  &
                   nodiff,  &
                   ObjectName,  &
                   DifLfn,      &
                   .false.,  & !OutVar
                   .true., & !MtrVar
                   .false., & !TimeBinVar
                   CurArgs, &
                   Written, &
                   .false.)

              CASE('ELECTRICLOADCENTER:DISTRIBUTION')
                CALL GetNewObjectDefInIDD(ObjectName,NwNumArgs,NwAorN,NwReqFld,NwObjMinFlds,NwFldNames,NwFldDefaults,NwFldUnits)
                OutArgs(1:CurArgs)=InArgs(1:CurArgs)
                nodiff=.true.

               ! Field 6  A5,  \field Generator Track Meter Scheme Meter Name
                CALL ScanOutputVariablesForReplacement(  &
                   6,  &
                   DelThis,  &
                   checkrvi,  &
                   nodiff,  &
                   ObjectName,  &
                   DifLfn,      &
                   .false.,  & !OutVar
                   .true., & !MtrVar
                   .false., & !TimeBinVar
                   CurArgs, &
                   Written, &
                   .false.)

               ! Field 12    A11, \field Storage Control Track Meter Name
                CALL ScanOutputVariablesForReplacement(  &
                   12,  &
                   DelThis,  &
                   checkrvi,  &
                   nodiff,  &
                   ObjectName,  &
                   DifLfn,      &
                   .false.,  & !OutVar
                   .true., & !MtrVar
                   .false., & !TimeBinVar
                   CurArgs, &
                   Written, &
                   .false.)

              ! ANY OTHER OBJECT
              CASE DEFAULT
                  IF (FindItemInList(ObjectName,NotInNew,SIZE(NotInNew)) /= 0) THEN
                    WRITE(Auditf,fmta) 'Object="'//TRIM(ObjectName)//'" is not in the "new" IDD.'
                    WRITE(Auditf,fmta) '... will be listed as comments on the new output file.'
                    CALL WriteOutIDFLinesAsComments(DifLfn,ObjectName,CurArgs,InArgs,FldNames,FldUnits)
                    Written=.true.
                    !CYCLE
                  ELSE
                    CALL GetNewObjectDefInIDD(ObjectName,NwNumArgs,NwAorN,NwReqFld,NwObjMinFlds,NwFldNames,NwFldDefaults,NwFldUnits)
                    OutArgs(1:CurArgs)=InArgs(1:CurArgs)
                    NoDiff=.true.
                  ENDIF

              END SELECT

!!!!!!!!!!!!!!!!!!!!!!!!!!!!!!!!!!!!!!!!!!!!!!!!!!!!!   IF ONLY MAKING PRETTY    !!!!!!!!!!!!!!!!!!!!!!!!!!!!!!!!!!!!!!!!!!!!!!!!!!!
            ELSE   !!! Making Pretty

              ! Just making pretty -- no changes as above.
              CALL GetNewObjectDefInIDD(IDFRecords(Num)%Name,NwNumArgs,NwAorN,NwReqFld,NwObjMinFlds,NwFldNames,NwFldDefaults,NwFldUnits)
              OutArgs(1:CurArgs)=InArgs(1:CurArgs)
            ENDIF

            IF (DiffMinFields .and. nodiff) THEN
              ! Change in min-fields
                CALL GetNewObjectDefInIDD(ObjectName,NwNumArgs,NwAorN,NwReqFld,NwObjMinFlds,NwFldNames,NwFldDefaults,NwFldUnits)
                OutArgs(1:CurArgs)=InArgs(1:CurArgs)
                NoDiff=.false.
                DO Arg=CurArgs+1,NwObjMinFlds
                  OutArgs(Arg)=NwFldDefaults(Arg)
                ENDDO
                CurArgs=MAX(NwObjMinFlds,CurArgs)
            ENDIF

            IF (NoDiff .and. DiffOnly) CYCLE

            !! reformat for better readability
            !! BUILDING,SOLUTION ALGORITHM,OUTSIDE CONVECTION ALGORITHM,INSIDE CONVECTION ALGORITHM,REPORT VARIABLE,
            !! SURFACE:HEATTRANSFER,SURFACE:HEATTRANSFER:SUBSURFACE:SHADING:DETACHED,
            !! SURFACE:SHADING:DETACHED:FIXED,SURFACE:SHADING:DETACHED:BUILDING,
            !! SURFACE:SHADING:ATTACHED,
            !! WINDOWGLASSSPECTRALDATA,
            !! FLUIDPROPERTYTEMPERATURES,
            !! FLUIDPROPERTYSATURATED,FLUIDPROPERTYSUPERHEATED,FLUIDPROPERTYCONCENTRATION
            IF (.not. Written) THEN
              CALL CheckSpecialObjects(DifLfn,ObjectName,CurArgs,OutArgs,NwFldNames,NwFldUnits,Written)
            ENDIF

            IF (.not. Written) THEN
              CALL WriteOutIDFLines(DifLfn,ObjectName,CurArgs,OutArgs,NwFldNames,NwFldUnits)
            ENDIF

          ENDDO  ! IDFRecords

          CALL DisplayString('Processing IDF -- Processing idf objects complete.')
          IF (IDFRecords(NumIDFRecords)%CommtE /= CurComment) THEN
            DO xcount=IDFRecords(NumIDFRecords)%CommtE+1,CurComment
              WRITE(DifLfn,fmta) TRIM(Comments(xcount))
              if (xcount == IDFRecords(Num)%CommtE) WRITE(DifLfn,fmta) ''
            ENDDO
          ENDIF


!!!!!!!!!!!!!!!!!!!!!!!!!!!!!!!!!!!!!!!!!!!!!!!!!!!!!!!!!!!!!!!!!!!!!!!!!!!!!!!!!!!!!!!!!!!!!!!!!!!!!!!!!!!!!!!!!!!!!!!!!!!!!!!!!!!!
!                                                E N D    O F   P R O C E S S I N G                                                !
!!!!!!!!!!!!!!!!!!!!!!!!!!!!!!!!!!!!!!!!!!!!!!!!!!!!!!!!!!!!!!!!!!!!!!!!!!!!!!!!!!!!!!!!!!!!!!!!!!!!!!!!!!!!!!!!!!!!!!!!!!!!!!!!!!!!


          IF (GetNumSectionsFound('Report Variable Dictionary') > 0) THEN
            ObjectName='Output:VariableDictionary'
            CALL GetNewObjectDefInIDD(ObjectName,NwNumArgs,NwAorN,NwReqFld,NwObjMinFlds,NwFldNames,NwFldDefaults,NwFldUnits)
            nodiff=.false.
            OutArgs(1)='Regular'
            CurArgs=1
            CALL WriteOutIDFLines(DifLfn,ObjectName,CurArgs,OutArgs,NwFldNames,NwFldUnits)
          ENDIF

          INQUIRE(FILE=trim(FileNamePath)//'.rvi',EXIST=FileExist)
!          IF (FileExist) THEN
!            CALL writePreprocessorObject(DifLfn,PrognameConversion,'Warning',  &
!               'rvi file associated with this input is being processed. Review for accuracy.')
!            write(diflfn,fmtA) ' '
!          ENDIF
          CLOSE(DifLfn)
          CALL ProcessRviMviFiles(FileNamePath,'rvi')
          CALL ProcessRviMviFiles(FileNamePath,'mvi')
          CALL CloseOut
        ELSE  ! not a idf or imf
          CALL ProcessRviMviFiles(FileNamePath,'rvi')
          CALL ProcessRviMviFiles(FileNamePath,'mvi')
        ENDIF
      ELSE  ! Full name == Blank
        EndOfFile=.true.
      ENDIF

      CALL CreateNewName('Reallocate',CreatedOutputName,' ')

    ENDDO

    IF (.not. ExitBecauseBadFile) THEN
      StillWorking=.false.
      EXIT
    ELSE
      IF (.not. ArgFileBeingDone) THEN
        EndOfFile=.false.
      ELSE
        EndOfFile=.true.
        StillWorking=.false.
      ENDIF
    ENDIF
  ENDDO

  IF (ArgFileBeingDone .and. .not. LatestVersion .and. .not. ExitBecauseBadFile) THEN
    ! If this is true, then there was a "arg IDF File" on the command line and some files need to be renamed
    ErrFlag=.false.
    CALL copyfile(TRIM(FileNamePath)//'.'//TRIM(ArgIDFExtension),TRIM(FileNamePath)//'.'//TRIM(ArgIDFExtension)//'old',ErrFlag)
    CALL copyfile(TRIM(FileNamePath)//'.'//TRIM(ArgIDFExtension)//'new',TRIM(FileNamePath)//'.'//TRIM(ArgIDFExtension),ErrFlag)
    INQUIRE(File=TRIM(FileNamePath)//'.rvi',EXIST=FileExist)
    IF (FileExist) THEN
      CALL copyfile(TRIM(FileNamePath)//'.rvi',TRIM(FileNamePath)//'.rviold',ErrFlag)
    ENDIF
    INQUIRE(File=TRIM(FileNamePath)//'.rvinew',EXIST=FileExist)
    IF (FileExist) THEN
      CALL copyfile(TRIM(FileNamePath)//'.rvinew',TRIM(FileNamePath)//'.rvi',ErrFlag)
    ENDIF
    INQUIRE(File=TRIM(FileNamePath)//'.mvi',EXIST=FileExist)
    IF (FileExist) THEN
      CALL copyfile(TRIM(FileNamePath)//'.mvi',TRIM(FileNamePath)//'.mviold',ErrFlag)
    ENDIF
    INQUIRE(File=TRIM(FileNamePath)//'.mvinew',EXIST=FileExist)
    IF (FileExist) THEN
      CALL copyfile(TRIM(FileNamePath)//'.mvinew',TRIM(FileNamePath)//'.mvi',ErrFlag)
    ENDIF
  ENDIF

  RETURN

END SUBROUTINE CreateNewIDFUsingRules<|MERGE_RESOLUTION|>--- conflicted
+++ resolved
@@ -530,52 +530,50 @@
                 END DO
                 CurArgs = CurArgs + 3
                 ! manipulate all the speeds regardless of CurArgs count
-<<<<<<< HEAD
-                OutArgs(1:14)=InArgs(1:14)
-                OutArgs(15) = ''  ! new Crankcase Heater Capacity Function of Temperature Curve Name field
-                OutArgs(16:26)=InArgs(15:25)
-                OutArgs(27) = ''  ! new speed 1 2017 rated field
-                OutArgs(28) = ''  ! new speed 1 2023 rated field
-                OutArgs(29:38)=InArgs(26:35)
-                OutArgs(39)='' ! new speed 2 2017 rated field
-                OutArgs(40)='' ! new speed 2 2023 rated field
-                OutArgs(41:50)=InArgs(36:45)
-                OutArgs(51)='' ! new speed 3 2017 rated field
-                OutArgs(52)='' ! new speed 3 2023 rated field
-                OutArgs(53:62)=InArgs(46:55)
-                OutArgs(63)='' ! new speed 4 2017 rated field
-                OutArgs(64)='' ! new speed 4 2023 rated field
-                OutArgs(65:74)=InArgs(56:65)
-                OutArgs(75)='' ! new speed 5 2017 rated field
-                OutArgs(76)='' ! new speed 5 2023 rated field
-                OutArgs(77:86)=InArgs(66:75)
-                OutArgs(87)='' ! new speed 6 2017 rated field
-                OutArgs(88)='' ! new speed 6 2023 rated field
-                OutArgs(89:98)=InArgs(76:85)
-                OutArgs(99)='' ! new speed 7 2017 rated field
-                OutArgs(100)='' ! new speed 7 2023 rated field
-                OutArgs(101:110)=InArgs(86:95)
-                OutArgs(111)='' ! new speed 8 2017 rated field
-                OutArgs(112)='' ! new speed 8 2023 rated field
-                OutArgs(113:122)=InArgs(96:105)
-                OutArgs(123)='' ! new speed 9 2017 rated field
-                OutArgs(124)='' ! new speed 9 2023 rated field
-                OutArgs(125:134)=InArgs(106:115)
-                OutArgs(135)='' ! new speed 10 2017 rated field
-                OutArgs(136)='' ! new speed 10 2023 rated field
-                CurArgs = CurArgs + 1
-                OutArgs(137:CurArgs+21)=InArgs(116:CurArgs)
+                OutArgs(13:17)=InArgs(10:14)
+                OutArgs(18) = ''  ! new Crankcase Heater Capacity Function of Temperature Curve Name field
+                OutArgs(19:29)=InArgs(15:25)
+                OutArgs(30) = ''  ! new speed 1 2017 rated field
+                OutArgs(31) = ''  ! new speed 1 2023 rated field
+                OutArgs(32:42)=InArgs(26:35)
+                OutArgs(42)='' ! new speed 2 2017 rated field
+                OutArgs(43)='' ! new speed 2 2023 rated field
+                OutArgs(44:53)=InArgs(36:45)
+                OutArgs(54)='' ! new speed 3 2017 rated field
+                OutArgs(55)='' ! new speed 3 2023 rated field
+                OutArgs(56:65)=InArgs(46:55)
+                OutArgs(66)='' ! new speed 4 2017 rated field
+                OutArgs(67)='' ! new speed 4 2023 rated field
+                OutArgs(68:77)=InArgs(56:65)
+                OutArgs(78)='' ! new speed 5 2017 rated field
+                OutArgs(79)='' ! new speed 5 2023 rated field
+                OutArgs(80:89)=InArgs(66:75)
+                OutArgs(90)='' ! new speed 6 2017 rated field
+                OutArgs(91)='' ! new speed 6 2023 rated field
+                OutArgs(92:101)=InArgs(76:85)
+                OutArgs(102)='' ! new speed 7 2017 rated field
+                OutArgs(103)='' ! new speed 7 2023 rated field
+                OutArgs(104:113)=InArgs(86:95)
+                OutArgs(114)='' ! new speed 8 2017 rated field
+                OutArgs(115)='' ! new speed 8 2023 rated field
+                OutArgs(116:125)=InArgs(96:105)
+                OutArgs(126)='' ! new speed 9 2017 rated field
+                OutArgs(127)='' ! new speed 9 2023 rated field
+                OutArgs(128:137)=InArgs(106:115)
+                OutArgs(138)='' ! new speed 10 2017 rated field
+                OutArgs(139)='' ! new speed 10 2023 rated field
+                OutArgs(140:149)=InArgs(116:125)
                 ! But then only modify CurArgs based on the number of fields
-                IF (CurArgs .GE. 26) CurArgs = CurArgs + 2  ! this will always trigger for speed 1
-                IF (CurArgs .GE. 36) CurArgs = CurArgs + 2  ! only do this speed if we have that many inputs
-                IF (CurArgs .GE. 46) CurArgs = CurArgs + 2  ! only do this speed if we have that many inputs
-                IF (CurArgs .GE. 56) CurArgs = CurArgs + 2  ! only do this speed if we have that many inputs
-                IF (CurArgs .GE. 66) CurArgs = CurArgs + 2  ! only do this speed if we have that many inputs
-                IF (CurArgs .GE. 76) CurArgs = CurArgs + 2  ! only do this speed if we have that many inputs
-                IF (CurArgs .GE. 86) CurArgs = CurArgs + 2  ! only do this speed if we have that many inputs
-                IF (CurArgs .GE. 96) CurArgs = CurArgs + 2  ! only do this speed if we have that many inputs
-                IF (CurArgs .GE. 106) CurArgs = CurArgs + 2  ! only do this speed if we have that many inputs
-                IF (CurArgs .GE. 116) CurArgs = CurArgs + 2  ! only do this speed if we have that many inputs
+                IF (CurArgs >= 29) CurArgs = CurArgs + 2  ! this will always trigger for speed 1
+                IF (CurArgs >= 39) CurArgs = CurArgs + 2  ! only do this speed if we have that many inputs
+                IF (CurArgs >= 49) CurArgs = CurArgs + 2  ! only do this speed if we have that many inputs
+                IF (CurArgs >= 59) CurArgs = CurArgs + 2  ! only do this speed if we have that many inputs
+                IF (CurArgs >= 69) CurArgs = CurArgs + 2  ! only do this speed if we have that many inputs
+                IF (CurArgs >= 79) CurArgs = CurArgs + 2  ! only do this speed if we have that many inputs
+                IF (CurArgs >= 89) CurArgs = CurArgs + 2  ! only do this speed if we have that many inputs
+                IF (CurArgs >= 99) CurArgs = CurArgs + 2  ! only do this speed if we have that many inputs
+                IF (CurArgs >= 109) CurArgs = CurArgs + 2  ! only do this speed if we have that many inputs
+                IF (CurArgs >= 119) CurArgs = CurArgs + 2  ! only do this speed if we have that many inputs
 
               CASE('COIL:COOLING:DX:TWOSTAGEWITHHUMIDITYCONTROLMODE')
                 CALL GetNewObjectDefInIDD(ObjectName,NwNumArgs,NwAorN,NwReqFld,NwObjMinFlds,NwFldNames,NwFldDefaults,NwFldUnits)
@@ -600,50 +598,6 @@
                 OutArgs(8) = ''  ! new Crankcase Heater Capacity Function of Temperature Curve Name field
                 OutArgs(9:CurArgs+1)=InArgs(8:CurArgs)
                 CurArgs = CurArgs + 1
-=======
-                OutArgs(13:28)=InArgs(10:25)
-                OutArgs(29) = ''  ! new speed 1 2017 rated field
-                OutArgs(30) = ''  ! new speed 1 2023 rated field
-                OutArgs(31:40)=InArgs(26:35)
-                OutArgs(41)='' ! new speed 2 2017 rated field
-                OutArgs(42)='' ! new speed 2 2023 rated field
-                OutArgs(43:52)=InArgs(36:45)
-                OutArgs(53)='' ! new speed 3 2017 rated field
-                OutArgs(54)='' ! new speed 3 2023 rated field
-                OutArgs(55:64)=InArgs(46:55)
-                OutArgs(65)='' ! new speed 4 2017 rated field
-                OutArgs(66)='' ! new speed 4 2023 rated field
-                OutArgs(67:76)=InArgs(56:65)
-                OutArgs(77)='' ! new speed 5 2017 rated field
-                OutArgs(78)='' ! new speed 5 2023 rated field
-                OutArgs(79:88)=InArgs(66:75)
-                OutArgs(89)='' ! new speed 6 2017 rated field
-                OutArgs(90)='' ! new speed 6 2023 rated field
-                OutArgs(91:100)=InArgs(76:85)
-                OutArgs(101)='' ! new speed 7 2017 rated field
-                OutArgs(102)='' ! new speed 7 2023 rated field
-                OutArgs(103:112)=InArgs(86:95)
-                OutArgs(113)='' ! new speed 8 2017 rated field
-                OutArgs(114)='' ! new speed 8 2023 rated field
-                OutArgs(115:124)=InArgs(96:105)
-                OutArgs(125)='' ! new speed 9 2017 rated field
-                OutArgs(126)='' ! new speed 9 2023 rated field
-                OutArgs(127:136)=InArgs(106:115)
-                OutArgs(137)='' ! new speed 10 2017 rated field
-                OutArgs(138)='' ! new speed 10 2023 rated field
-                OutArgs(139:148)=InArgs(116:125)
-                ! But then only modify CurArgs based on the number of fields
-                IF (CurArgs >= 28) CurArgs = CurArgs + 2  ! this will always trigger for speed 1
-                IF (CurArgs >= 38) CurArgs = CurArgs + 2  ! only do this speed if we have that many inputs
-                IF (CurArgs >= 48) CurArgs = CurArgs + 2  ! only do this speed if we have that many inputs
-                IF (CurArgs >= 58) CurArgs = CurArgs + 2  ! only do this speed if we have that many inputs
-                IF (CurArgs >= 68) CurArgs = CurArgs + 2  ! only do this speed if we have that many inputs
-                IF (CurArgs >= 78) CurArgs = CurArgs + 2  ! only do this speed if we have that many inputs
-                IF (CurArgs >= 88) CurArgs = CurArgs + 2  ! only do this speed if we have that many inputs
-                IF (CurArgs >= 98) CurArgs = CurArgs + 2  ! only do this speed if we have that many inputs
-                IF (CurArgs >= 108) CurArgs = CurArgs + 2  ! only do this speed if we have that many inputs
-                IF (CurArgs >= 118) CurArgs = CurArgs + 2  ! only do this speed if we have that many inputs
->>>>>>> 8b23fc94
 
               CASE('COIL:HEATING:DX:VARIABLESPEED')
                 CALL GetNewObjectDefInIDD(ObjectName,NwNumArgs,NwAorN,NwReqFld,NwObjMinFlds,NwFldNames,NwFldDefaults,NwFldUnits)
