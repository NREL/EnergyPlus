--- conflicted
+++ resolved
@@ -97,17 +97,6 @@
         Real64 FracConvect;          // Fraction for convective heat addition
         Real64 FracDistribPerson;    // Fraction for radiant heat incident on people
         Array1D<Real64> FracDistribToSurf;
-<<<<<<< HEAD
-        Real64 TotPower;   // Convective system impact rate that the heater actually meets [W]
-        Real64 Power;      // Maximum heating rate [W]
-        Real64 ConvPower;  // Convective heating rate [W]
-        Real64 RadPower;   // Radiant heating rate [W]
-        Real64 TotEnergy;  // Convective system impact energy [J]
-        Real64 Energy;     // Maximum heating energy [J]
-        Real64 ConvEnergy; // Convective heating energy [J]
-        Real64 RadEnergy;  // Radiant heating energy [J]
-        PlantLocation plantLoc{};
-=======
         Real64 TotPower;                         // Convective system impact rate that the heater actually meets [W]
         Real64 Power;                            // Maximum heating rate [W]
         Real64 ConvPower;                        // Convective heating rate [W]
@@ -116,11 +105,7 @@
         Real64 Energy;                           // Maximum heating energy [J]
         Real64 ConvEnergy;                       // Convective heating energy [J]
         Real64 RadEnergy;                        // Radiant heating energy [J]
-        int LoopNum;                             // plant loop index
-        DataPlant::LoopSideLocation LoopSideNum; // plant loop side index
-        int BranchNum;                           // plant loop branch index
-        int CompNum;                             // plant loop component index
->>>>>>> 96bedded
+        PlantLocation plantLoc{};
         int BBLoadReSimIndex;
         int BBMassFlowReSimIndex;
         int BBInletTempFlowReSimIndex;
@@ -134,13 +119,8 @@
               SteamMassFlowRateMax(0.0), SteamVolFlowRateMax(0.0), SteamOutletTemp(0.0), SteamInletTemp(0.0), SteamInletEnthalpy(0.0),
               SteamOutletEnthalpy(0.0), SteamInletPress(0.0), SteamOutletPress(0.0), SteamInletQuality(0.0), SteamOutletQuality(0.0),
               FracRadiant(0.0), FracConvect(0.0), FracDistribPerson(0.0), TotPower(0.0), Power(0.0), ConvPower(0.0), RadPower(0.0), TotEnergy(0.0),
-<<<<<<< HEAD
-              Energy(0.0), ConvEnergy(0.0), RadEnergy(0.0), plantLoc{}, BBLoadReSimIndex(0),
-              BBMassFlowReSimIndex(0), BBInletTempFlowReSimIndex(0), ScaledHeatingCapacity(0.0)
-=======
-              Energy(0.0), ConvEnergy(0.0), RadEnergy(0.0), LoopNum(0), LoopSideNum(DataPlant::LoopSideLocation::Invalid), BranchNum(0), CompNum(0),
-              BBLoadReSimIndex(0), BBMassFlowReSimIndex(0), BBInletTempFlowReSimIndex(0), ScaledHeatingCapacity(0.0)
->>>>>>> 96bedded
+              Energy(0.0), ConvEnergy(0.0), RadEnergy(0.0), plantLoc{}, BBLoadReSimIndex(0), BBMassFlowReSimIndex(0), BBInletTempFlowReSimIndex(0),
+              ScaledHeatingCapacity(0.0)
         {
         }
     };
