// EnergyPlus, Copyright (c) 1996-2020, The Board of Trustees of the University of Illinois,
// The Regents of the University of California, through Lawrence Berkeley National Laboratory
// (subject to receipt of any required approvals from the U.S. Dept. of Energy), Oak Ridge
// National Laboratory, managed by UT-Battelle, Alliance for Sustainable Energy, LLC, and other
// contributors. All rights reserved.
//
// NOTICE: This Software was developed under funding from the U.S. Department of Energy and the
// U.S. Government consequently retains certain rights. As such, the U.S. Government has been
// granted for itself and others acting on its behalf a paid-up, nonexclusive, irrevocable,
// worldwide license in the Software to reproduce, distribute copies to the public, prepare
// derivative works, and perform publicly and display publicly, and to permit others to do so.
//
// Redistribution and use in source and binary forms, with or without modification, are permitted
// provided that the following conditions are met:
//
// (1) Redistributions of source code must retain the above copyright notice, this list of
//     conditions and the following disclaimer.
//
// (2) Redistributions in binary form must reproduce the above copyright notice, this list of
//     conditions and the following disclaimer in the documentation and/or other materials
//     provided with the distribution.
//
// (3) Neither the name of the University of California, Lawrence Berkeley National Laboratory,
//     the University of Illinois, U.S. Dept. of Energy nor the names of its contributors may be
//     used to endorse or promote products derived from this software without specific prior
//     written permission.
//
// (4) Use of EnergyPlus(TM) Name. If Licensee (i) distributes the software in stand-alone form
//     without changes from the version obtained under this License, or (ii) Licensee makes a
//     reference solely to the software portion of its product, Licensee must refer to the
//     software as "EnergyPlus version X" software, where "X" is the version number Licensee
//     obtained under this License and may not use a different name for the software. Except as
//     specifically required in this Section (4), Licensee shall not use in a company name, a
//     product name, in advertising, publicity, or other promotional activities any name, trade
//     name, trademark, logo, or other designation of "EnergyPlus", "E+", "e+" or confusingly
//     similar designation, without the U.S. Department of Energy's prior written consent.
//
// THIS SOFTWARE IS PROVIDED BY THE COPYRIGHT HOLDERS AND CONTRIBUTORS "AS IS" AND ANY EXPRESS OR
// IMPLIED WARRANTIES, INCLUDING, BUT NOT LIMITED TO, THE IMPLIED WARRANTIES OF MERCHANTABILITY
// AND FITNESS FOR A PARTICULAR PURPOSE ARE DISCLAIMED. IN NO EVENT SHALL THE COPYRIGHT OWNER OR
// CONTRIBUTORS BE LIABLE FOR ANY DIRECT, INDIRECT, INCIDENTAL, SPECIAL, EXEMPLARY, OR
// CONSEQUENTIAL DAMAGES (INCLUDING, BUT NOT LIMITED TO, PROCUREMENT OF SUBSTITUTE GOODS OR
// SERVICES; LOSS OF USE, DATA, OR PROFITS; OR BUSINESS INTERRUPTION) HOWEVER CAUSED AND ON ANY
// THEORY OF LIABILITY, WHETHER IN CONTRACT, STRICT LIABILITY, OR TORT (INCLUDING NEGLIGENCE OR
// OTHERWISE) ARISING IN ANY WAY OUT OF THE USE OF THIS SOFTWARE, EVEN IF ADVISED OF THE
// POSSIBILITY OF SUCH DAMAGE.

#ifndef WaterThermalTanks_hh_INCLUDED
#define WaterThermalTanks_hh_INCLUDED

// ObjexxFCL Headers
#include <ObjexxFCL/Array1D.fwd.hh>
#include <ObjexxFCL/Optional.fwd.hh>

// EnergyPlus Headers
#include <EnergyPlus/EnergyPlus.hh>
#include <EnergyPlus/Data/EnergyPlusData.hh>
#include <EnergyPlus/Plant/PlantLocation.hh>
#include <EnergyPlus/PlantComponent.hh>
#include <EnergyPlus/VariableSpeedCoils.hh>

namespace EnergyPlus {
    class OutputFiles;

namespace WaterThermalTanks {

    extern int const heatMode;  // heating source is on, source will not turn off until setpoint temp is reached
    extern int const floatMode; // heating source is off, source will not turn on until cutin temp is reached
    extern int const ventMode;  // tank temp is above maximum temperature and water is venting
    extern int const coolMode;  // cooling source is on, source will not turn off until setpoint temp is reached

    enum struct AmbientTempEnum
    {
        Schedule,   // ambient temperature around tank (or HPWH inlet air) is scheduled
        TempZone,   // tank is located in a zone or HPWH inlet air is zone air only
        OutsideAir, // tank is located outdoors or HPWH inlet air is outdoor air only
        ZoneAndOA   // applicable to HPWH only, inlet air is mixture of OA and zone air
    };

    enum struct CrankTempEnum
    {
        Schedule, // temperature controlling compressor crankcase heater is scheduled
        Zone,     // temperature controlling compressor crankcase heater is zone air
        Exterior  // temperature controlling compressor crankcase heater is outdoor air
    };

    enum struct TankShapeEnum
    {
        VertCylinder,  // tank shape is a vertical cylinder
        HorizCylinder, // tank shape is a horizontal cylinder
        Other          // tank shape has an arbitrary perimeter shape
    };

    // order of ControlTypeEnum and PriorityEnum must be enforced
    enum ControlTypeEnum
    {
        Cycle,
        Modulate
    };

    // order of ControlTypeEnum and PriorityEnum must be enforced
    enum PriorityEnum
    {
        MasterSlave, // water heater only, master-slave priority control of heater elements
        Simultaneous // water heater only, simultaneous control of heater elements
    };

    enum struct InletModeEnum
    {
        Fixed,  // water heater only, inlet water always enters at the user-specified height
        Seeking // water heater only, inlet water seeks out the node with the closest temperature
    };

    // reclaim heat object types for Coil:WaterHeating:Desuperheater object
    enum struct CoilObjEnum
    {
        CompressorRackRefrigeratedCase, // reclaim heating source is refrigerated case compressor rack
        DXCooling,                      // reclaim heating source is DX cooling coil
        DXMultiSpeed,                   // reclaim heating source is DX multispeed coil
        DXMultiMode,                    // reclaim heating source is DX multimode coil
        CondenserRefrigeration,         // reclaim heating source is detailed refrigeration system condenser
        DXVariableCooling,              // reclaim heating source is Variable Speed DX cooling coil
        AirWaterHeatPumpEQ              // reclaim heating source is Water to air heat pump cooling coil
    };

    enum struct SideEnum
    {
        Use,   // Indicates Use side of water heater
        Source // Indicates Source side of water heater
    };

    enum struct SizeEnum
    {
        NotSet,
        PeakDraw,
        ResidentialMin,
        PerPerson,
        PerFloorArea,
        PerUnit,
        PerSolarColArea
    };

    enum struct SourceSideEnum
    {
        StorageTank,
        IndirectHeatPrimarySetpoint,
        IndirectHeatAltSetpoint
    };

    // MODULE VARIABLE DECLARATIONS:
    extern int numChilledWaterMixed;        // number of mixed chilled water tanks
    extern int numChilledWaterStratified;   // number of stratified chilled water tanks
    extern int numWaterHeaterMixed;         // number of mixed water heaters
    extern int numWaterHeaterStratified;    // number of stratified water heaters
    extern int numWaterThermalTank;         // total number of water thermal tanks, hot and cold (MIXED + STRATIFIED)
    extern int numWaterHeaterDesuperheater; // number of desuperheater heating coils
    extern int numHeatPumpWaterHeater;      // number of heat pump water heaters

    extern Real64 hpPartLoadRatio;            // part load ratio of HPWH
    extern bool getWaterThermalTankInputFlag; // Calls to Water Heater from multiple places in code
    extern Real64 mixerInletAirSchedule;      // output of inlet air mixer node schedule
    extern Real64 mdotAir;                    // mass flow rate of evaporator air, kg/s
    extern int numWaterHeaterSizing;          // Number of sizing/design objects for water heaters.

    struct StratifiedNodeData
    {
        // Members
        Real64 Mass; // All nodes have the same mass (kg)
        Real64 OnCycLossCoeff;
        Real64 OffCycLossCoeff;
        Real64 Temp;
        Real64 SavedTemp;
        Real64 NewTemp;
        Real64 TempSum;
        Real64 TempAvg; // Average node temperature over the time step (C)
        Real64 CondCoeffUp;
        Real64 CondCoeffDn;
        Real64 OffCycParaLoad; // Heat delivered to the tank from off-cycle parasitic sources
        Real64 OnCycParaLoad;
        Real64 UseMassFlowRate;
        Real64 SourceMassFlowRate;
        Real64 MassFlowFromUpper; // Mass flow rate into this node from node above
        Real64 MassFlowFromLower; // Mass flow rate into this node from node below
        Real64 MassFlowToUpper;   // Mass flow rate from this node to node above
        Real64 MassFlowToLower;   // Mass flow rate from this node to node below
        // Report Variables
        Real64 Volume;
        Real64 Height;      // Node height from top to bottom (like a thickness)
        Real64 MaxCapacity; // For reporting
        int Inlets;
        int Outlets;
        Real64 HPWHWrappedCondenserHeatingFrac; // fraction of the heat from a wrapped condenser that enters into this node, should add up to 1.

        // Default Constructor
        StratifiedNodeData()
            : Mass(0.0), OnCycLossCoeff(0.0), OffCycLossCoeff(0.0), Temp(0.0), SavedTemp(0.0), NewTemp(0.0), TempSum(0.0), TempAvg(0.0),
              CondCoeffUp(0.0), CondCoeffDn(0.0), OffCycParaLoad(0.0), OnCycParaLoad(0.0), UseMassFlowRate(0.0), SourceMassFlowRate(0.0),
              MassFlowFromUpper(0.0), MassFlowFromLower(0.0), MassFlowToUpper(0.0), MassFlowToLower(0.0), Volume(0.0), Height(0.0), MaxCapacity(0.0),
              Inlets(0), Outlets(0), HPWHWrappedCondenserHeatingFrac(0.0)
        {
        }
    };

    struct WaterHeaterSizingData
    {
        // Members
        // input data
        SizeEnum DesignMode;                      // what sizing method to use
        Real64 TankDrawTime;                      // in hours, time storage can meet peak demand
        Real64 RecoveryTime;                      // time for tank to recover
        Real64 NominalVolForSizingDemandSideFlow; // nominal tank size to use in sizing demand side connections
        int NumberOfBedrooms;
        Real64 NumberOfBathrooms;
        Real64 TankCapacityPerPerson;
        Real64 RecoveryCapacityPerPerson;
        Real64 TankCapacityPerArea;
        Real64 RecoveryCapacityPerArea;
        Real64 NumberOfUnits;
        Real64 TankCapacityPerUnit;
        Real64 RecoveryCapacityPerUnit;
        Real64 TankCapacityPerCollectorArea;
        Real64 HeightAspectRatio;
        // data from elsewhere in E+
        Real64 PeakDemand;
        Real64 PeakNumberOfPeople;
        Real64 TotalFloorArea;
        Real64 TotalSolarCollectorArea;

        // Default Constructor
        WaterHeaterSizingData()
            : DesignMode(SizeEnum::NotSet), TankDrawTime(0.0), RecoveryTime(0.0), NominalVolForSizingDemandSideFlow(0.0), NumberOfBedrooms(0),
              NumberOfBathrooms(0.0), TankCapacityPerPerson(0.0), RecoveryCapacityPerPerson(0.0), TankCapacityPerArea(0.0),
              RecoveryCapacityPerArea(0.0), NumberOfUnits(0.0), TankCapacityPerUnit(0.0), RecoveryCapacityPerUnit(0.0),
              TankCapacityPerCollectorArea(0.0), HeightAspectRatio(0.0), PeakDemand(0.0), PeakNumberOfPeople(0.0), TotalFloorArea(0.0),
              TotalSolarCollectorArea(0.0)
        {
        }
    };

    struct HeatPumpWaterHeaterData : PlantComponent
    {
        // Members
        std::string Name;                                   // Name of heat pump water heater
        std::string Type;                                   // Type of water heater (HEAT PUMP:WATER HEATER)
        int TypeNum;                                        // integer parameter for heat pump water heater
        std::string TankName;                               // Name of tank associated with heat pump water heater
        std::string TankType;                               // Type of water heater (MIXED or STRATIFIED) used with heat pump
        int TankTypeNum;                                    // Parameter for tank type (MIXED or STRATIFIED)
        bool StandAlone;                                    // Flag for operation with no plant connections (no use nodes)
        int AvailSchedPtr;                                  // Index to Availability Schedule curve index
        int SetPointTempSchedule;                           // Index to Setpoint Temperature Schedule curve
        Real64 DeadBandTempDiff;                            // Dead band temperature difference (cut-in temperature)
        Real64 Capacity;                                    // Heat Pump rated capacity (W)
        Real64 BackupElementCapacity;                       // Tank backup element capacity (W)
        Real64 BackupElementEfficiency;                     // Tank backup element efficiency
        Real64 WHOnCycParaLoad;                             // tank's on-cycle parasitic load (W), disable for rating
        Real64 WHOffCycParaLoad;                            // tank's off-cycle parasitic load (W), disable for rating
        Real64 WHOnCycParaFracToTank;                       // tank's on-cycle parasitic frac to tank, disable for rating
        Real64 WHOffCycParaFracToTank;                      // tank's off-cycle parasitic frac to tank, disable for rating
        int WHPLFCurve;                                     // tank part-load fraction curve index, used for rating procedure
        Real64 OperatingAirFlowRate;                        // Operating volumetric air flow rate (m3/s)
        Real64 OperatingAirMassFlowRate;                    // Operating air mass flow rate (kg/s)
        Real64 OperatingWaterFlowRate;                      // Operating volumetric water flow rate (m3/s)
        Real64 COP;                                         // Heat Pump coefficient of performance (W/W)
        Real64 SHR;                                         // Heat Pump air-side coil sensible heat ratio
        Real64 RatedInletDBTemp;                            // Rated evaporator inlet air dry-bulb temperature (C)
        Real64 RatedInletWBTemp;                            // Rated evaporator inlet air wet-bulb temperature (C)
        Real64 RatedInletWaterTemp;                         // Rated condenser inlet water temperature (C)
        bool FoundTank;                                     // Found storage tank flag associated with HP water heater
        int HeatPumpAirInletNode;                           // HP air inlet node (for zone, zone/outdoor or scheduled)
        int HeatPumpAirOutletNode;                          // HP air outlet node (for zone, zone/outdoor or scheduled)
        int OutsideAirNode;                                 // outdoor air node (for outdoor or zone/outdoor air unit only)
        int ExhaustAirNode;                                 // Exhaust air node (for outdoor or zone/outdoor air unit only)
        int CondWaterInletNode;                             // Condenser water inlet node
        int CondWaterOutletNode;                            // Condenser water outlet node
        int WHUseInletNode;                                 // Water heater tank use side inlet node
        int WHUseOutletNode;                                // Water heater tank use side outlet node
        int WHUseSidePlantLoopNum;                          // if not zero, then this water heater is on plant loop #
        std::string DXCoilType;                             // Type of DX coil (Coil:DX:HeatPumpWaterHeater)
        std::string DXCoilName;                             // Name of DX coil
        int DXCoilNum;                                      // Index of DX coil
        int DXCoilTypeNum;                                  // Type Number of DX coil
        int DXCoilAirInletNode;                             // Inlet air node number of DX coil
        int DXCoilPLFFPLR;                                  // Index to HPWH's DX Coil PLF as a function of PLR curve
        std::string FanType;                                // Type of Fan (Fan:OnOff)
        int FanType_Num;                                    // Integer type of fan (3 = Fan:OnOff)
        std::string FanName;                                // Name of Fan
        std::string FanInletNode_str;                       // Fan inlet node name
        std::string FanOutletNode_str;                      // Fan outlet node name
        int FanNum;                                         // Index of Fan
        int FanPlacement;                                   // Location of Fan
        int FanOutletNode;                                  // Outlet node of heat pump water heater fan
        int WaterHeaterTankNum;                             // Index of Water Heater Tank
        int OutletAirSplitterSchPtr;                        // Index to air-side outlet air splitter schedule
        int InletAirMixerSchPtr;                            // Index to air-side inlet air mixer schedule
        int Mode;                                           // HP mode (0 = float, 1 = heating [-1 = venting na for HP])
        int SaveMode;                                       // HP mode on first iteration
        int SaveWHMode;                                     // mode of water heater tank element (backup element)
        Real64 Power;                                       // HP power used for reporting
        Real64 Energy;                                      // HP energy used for reporting
        Real64 HeatingPLR;                                  // HP PLR used for reporting
        Real64 SetPointTemp;                                // set point or cut-out temperature [C]
        Real64 MinAirTempForHPOperation;                    // HP does not operate below this ambient temperature
        Real64 MaxAirTempForHPOperation;                    // HP does not operate above this ambient temperature
        int InletAirMixerNode;                              // Inlet air mixer node number of HP water heater
        int OutletAirSplitterNode;                          // Outlet air splitter node number of HP water heater
        Real64 SourceMassFlowRate;                          // Maximum mass flow rate on the source side (kg/s)
        AmbientTempEnum InletAirConfiguration;              // Identifies source of HPWH inlet air
        int AmbientTempSchedule;                            // Schedule index pointer for ambient air temp at HPWH inlet
        int AmbientRHSchedule;                              // Schedule index pointer for ambient air RH at HPWH inlet
        int AmbientTempZone;                                // Index of ambient zone for ambient air at HPWH inlet
        CrankTempEnum CrankcaseTempIndicator;               // Indicator for HPWH compressor/crankcase heater location
        int CrankcaseTempSchedule;                          // Schedule index pointer where crankcase heater is located
        int CrankcaseTempZone;                              // Index of zone where compressor/crankcase heater is located
        Real64 OffCycParaLoad;                              // Rate for off-cycle parasitic load (W)
        Real64 OnCycParaLoad;                               // Rate for on-cycle parasitic load (W)
        AmbientTempEnum ParasiticTempIndicator;             // Indicator for HPWH parasitic heat rejection location
        Real64 OffCycParaFuelRate;                          // Electric consumption rate for off-cycle parasitic load (W)
        Real64 OnCycParaFuelRate;                           // Electric consumption rate for on-cycle parasitic load (W)
        Real64 OffCycParaFuelEnergy;                        // Electric energy consumption for off-cycle parasitic load (J)
        Real64 OnCycParaFuelEnergy;                         // Electric energy consumption for on-cycle parasitic load (J)
        bool AirFlowRateAutoSized;                          // Used to report air flow autosize info in Init
        bool WaterFlowRateAutoSized;                        // Used to report water flow autosize info in Init
        int HPSetPointError;                                // Used when temperature SP's in tank and HP are reversed
        int HPSetPointErrIndex1;                            // Index to recurring error for tank/HP set point temp
        int IterLimitErrIndex1;                             // Index for recurring iteration limit warning messages
        int IterLimitExceededNum1;                          // Counter for recurring iteration limit warning messages
        int RegulaFalsiFailedIndex1;                        // Index for recurring RegulaFalsi failed warning messages
        int RegulaFalsiFailedNum1;                          // Counter for recurring RegulaFalsi failed warning messages
        int IterLimitErrIndex2;                             // Index for recurring iteration limit warning messages
        int IterLimitExceededNum2;                          // Counter for recurring iteration limit warning messages
        int RegulaFalsiFailedIndex2;                        // Index for recurring RegulaFalsi failed warning messages
        int RegulaFalsiFailedNum2;                          // Counter for recurring RegulaFalsi failed warning messages
        bool FirstTimeThroughFlag;                          // Flag for saving water heater status
        bool ShowSetPointWarning;                           // Warn when set point is greater than max tank temp limit
        Real64 HPWaterHeaterSensibleCapacity;               // sensible capacity delivered when HPWH is attached to a zone (W)
        Real64 HPWaterHeaterLatentCapacity;                 // latent capacity delivered when HPWH is attached to a zone (kg/s)
        Real64 WrappedCondenserBottomLocation;              // Location of the bottom of the wrapped condenser.
        Real64 WrappedCondenserTopLocation;                 // Location of the top of the wrapped condenser.
        Real64 ControlSensor1Height;                        // location from bottom of tank of control sensor 1
        int ControlSensor1Node;                             // Node number of control sensor 1
        Real64 ControlSensor1Weight;                        // weight of control sensor 1
        Real64 ControlSensor2Height;                        // location from bottom of tank of control sensor 2
        int ControlSensor2Node;                             // Node number of control sensor 2
        Real64 ControlSensor2Weight;                        // weight of control sensor 2
        Real64 ControlTempAvg;                              // Measured control temperature for the heat pump, average over timestep, for reporting
        Real64 ControlTempFinal;                            // Measured control temperature at the end of the timestep, for reporting
        bool AllowHeatingElementAndHeatPumpToRunAtSameTime; // if false, if the heating element kicks on, it will recover with that before turning the
        // heat pump back on.
        // variables for variable-speed HPWH
        int NumofSpeed;                        // number of speeds for VS HPWH
        Array1D<Real64> HPWHAirVolFlowRate;    // air volume flow rate during heating operation
        Array1D<Real64> HPWHAirMassFlowRate;   // air mass flow rate during heating operation
        Array1D<Real64> HPWHWaterVolFlowRate;  // water volume flow rate during heating operation
        Array1D<Real64> HPWHWaterMassFlowRate; // water mass flow rate during heating operation
        Array1D<Real64> MSAirSpeedRatio;       // air speed ratio in heating mode
        Array1D<Real64> MSWaterSpeedRatio;     // water speed ratio in heating mode
        bool bIsIHP;                           // whether the HP is a part of Integrated Heat Pump
        bool MyOneTimeFlagHP;                  // first pass log
        bool MyTwoTimeFlagHP;                  // second pass do input check
        std::string CoilInletNode_str;         // Used to set up comp set
        std::string CoilOutletNode_str;        // Used to set up comp set
        bool CheckHPWHEquipName;

        std::string InletNodeName1;
        std::string OutletNodeName1;
        std::string InletNodeName2;
        std::string OutletNodeName2;

        bool myOneTimeInitFlag;

        // end of variables for variable-speed HPWH

        // Default Constructor
        HeatPumpWaterHeaterData()
            : TypeNum(0), TankTypeNum(0), StandAlone(false), AvailSchedPtr(0), SetPointTempSchedule(0), DeadBandTempDiff(0.0), Capacity(0.0),
              BackupElementCapacity(0.0), BackupElementEfficiency(0.0), WHOnCycParaLoad(0.0), WHOffCycParaLoad(0.0), WHOnCycParaFracToTank(0.0),
              WHOffCycParaFracToTank(0.0), WHPLFCurve(0), OperatingAirFlowRate(0.0), OperatingAirMassFlowRate(0.0), OperatingWaterFlowRate(0.0),
              COP(0.0), SHR(0.0), RatedInletDBTemp(0.0), RatedInletWBTemp(0.0), RatedInletWaterTemp(0.0), FoundTank(false), HeatPumpAirInletNode(0),
              HeatPumpAirOutletNode(0), OutsideAirNode(0), ExhaustAirNode(0), CondWaterInletNode(0), CondWaterOutletNode(0), WHUseInletNode(0),
              WHUseOutletNode(0), WHUseSidePlantLoopNum(0), DXCoilNum(0), DXCoilTypeNum(0), DXCoilAirInletNode(0), DXCoilPLFFPLR(0), FanType_Num(0),
              FanNum(0), FanPlacement(0), FanOutletNode(0), WaterHeaterTankNum(0), OutletAirSplitterSchPtr(0), InletAirMixerSchPtr(0), Mode(0),
              SaveMode(0), SaveWHMode(0), Power(0.0), Energy(0.0), HeatingPLR(0.0), SetPointTemp(0.0), MinAirTempForHPOperation(5.0),
              MaxAirTempForHPOperation(48.8888888889), InletAirMixerNode(0), OutletAirSplitterNode(0), SourceMassFlowRate(0.0),
              InletAirConfiguration(AmbientTempEnum::OutsideAir), AmbientTempSchedule(0), AmbientRHSchedule(0), AmbientTempZone(0),
              CrankcaseTempIndicator(CrankTempEnum::Schedule), CrankcaseTempSchedule(0), CrankcaseTempZone(0), OffCycParaLoad(0.0),
              OnCycParaLoad(0.0), ParasiticTempIndicator(AmbientTempEnum::OutsideAir), OffCycParaFuelRate(0.0), OnCycParaFuelRate(0.0),
              OffCycParaFuelEnergy(0.0), OnCycParaFuelEnergy(0.0), AirFlowRateAutoSized(false), WaterFlowRateAutoSized(false), HPSetPointError(0),
              HPSetPointErrIndex1(0), IterLimitErrIndex1(0), IterLimitExceededNum1(0), RegulaFalsiFailedIndex1(0), RegulaFalsiFailedNum1(0),
              IterLimitErrIndex2(0), IterLimitExceededNum2(0), RegulaFalsiFailedIndex2(0), RegulaFalsiFailedNum2(0), FirstTimeThroughFlag(true),
              ShowSetPointWarning(true), HPWaterHeaterSensibleCapacity(0.0), HPWaterHeaterLatentCapacity(0.0), WrappedCondenserBottomLocation(0.0),
              WrappedCondenserTopLocation(0.0), ControlSensor1Height(-1.0), ControlSensor1Node(1), ControlSensor1Weight(1.0),
              ControlSensor2Height(-1.0), ControlSensor2Node(2), ControlSensor2Weight(0.0), ControlTempAvg(0.0), ControlTempFinal(0.0),
              AllowHeatingElementAndHeatPumpToRunAtSameTime(true), NumofSpeed(0), HPWHAirVolFlowRate(VariableSpeedCoils::MaxSpedLevels, 0.0),
              HPWHAirMassFlowRate(VariableSpeedCoils::MaxSpedLevels, 0.0), HPWHWaterVolFlowRate(VariableSpeedCoils::MaxSpedLevels, 0.0),
              HPWHWaterMassFlowRate(VariableSpeedCoils::MaxSpedLevels, 0.0), MSAirSpeedRatio(VariableSpeedCoils::MaxSpedLevels, 0.0),
              MSWaterSpeedRatio(VariableSpeedCoils::MaxSpedLevels, 0.0), bIsIHP(false), MyOneTimeFlagHP(true), MyTwoTimeFlagHP(true),
              CheckHPWHEquipName(true), myOneTimeInitFlag(true)
        {
        }

        static PlantComponent *factory(EnergyPlusData &state, std::string const &objectName);

        void simulate(EnergyPlusData &state, const PlantLocation &calledFromLocation, bool FirstHVACIteration, Real64 &CurLoad, bool RunFlag) override;

        void onInitLoopEquip(EnergyPlusData &state, const PlantLocation &EP_UNUSED(calledFromLocation)) override;

        void getDesignCapacities(const PlantLocation &EP_UNUSED(calledFromLocation), Real64 &MaxLoad, Real64 &MinLoad, Real64 &OptLoad) override;
    };

    struct WaterThermalTankData : PlantComponent
    {
        // Members
        std::string Name;                  // Name of water heater
        std::string Type;                  // Type of water heater (MIXED or STRATIFIED)
        int TypeNum;                       // integer parameter for water heater(if part of an HPWH,then=HPWH)
        bool IsChilledWaterTank;           // logical flag, true if for chilled water, false if for hot water
        std::string EndUseSubcategoryName; // User-defined end-use subcategory name
        bool Init;                         // Flag for initialization:  TRUE means do the init
        bool StandAlone;                   // Flag for operation with no plant connections (no source or use)
        Real64 Volume;                     // Tank volume (m3)
        bool VolumeWasAutoSized;           // true if tank volume was autosize on input
        Real64 Mass;                       // Total mass of fluid in the tank (kg)
        Real64 TimeElapsed;                // Fraction of the current hour that has elapsed (h)
        // Saved in order to identify the beginning of a new system time
        AmbientTempEnum AmbientTempIndicator;  // Indicator for ambient tank losses (SCHEDULE, ZONE, EXTERIOR)
        int AmbientTempSchedule;               // Schedule index pointer
        int AmbientTempZone;                   // Number of ambient zone around tank
        int AmbientTempOutsideAirNode;         // Number of outside air node
        Real64 AmbientTemp;                    // Ambient temperature around tank (C)
        Real64 AmbientZoneGain;                // Internal gain to zone from tank losses (W)
        Real64 LossCoeff;                      // Overall tank heat loss coefficient, UA (W/K)
        Real64 OffCycLossCoeff;                // Off-cycle overall tank heat loss coefficient, UA (W/K)
        Real64 OffCycLossFracToZone;           // Fraction of off-cycle losses added to zone
        Real64 OnCycLossCoeff;                 // On-cycle overall tank heat loss coefficient, UA (W/K)
        Real64 OnCycLossFracToZone;            // Fraction of on-cycle losses added to zone
        int Mode;                              // Indicator for current operating mode
        int SavedMode;                         // Mode indicator saved from previous time step
        int ControlType;                       // Indicator for control type
        std::string FuelType;                  // Fuel type
        Real64 MaxCapacity;                    // Maximum capacity of auxiliary heater 1 (W)
        bool MaxCapacityWasAutoSized;          // true if heater 1 capacity was autosized on input
        Real64 MinCapacity;                    // Minimum capacity of auxiliary heater 1 (W)
        Real64 Efficiency;                     // Thermal efficiency of auxiliary heater 1 ()
        int PLFCurve;                          // Part load factor curve as a function of part load ratio
        int SetPointTempSchedule;              // Schedule index pointer
        Real64 SetPointTemp;                   // Setpoint temperature of auxiliary heater 1 (C)
        Real64 DeadBandDeltaTemp;              // Deadband temperature difference of auxiliary heater 1 (deltaC)
        Real64 TankTempLimit;                  // Maximum tank temperature limit before venting (C)
        Real64 IgnitionDelay;                  // Time delay before heater is allowed to turn on (s)
        Real64 OffCycParaLoad;                 // Rate for off-cycle parasitic load (W)
        std::string OffCycParaFuelType;        // Fuel type for off-cycle parasitic load
        Real64 OffCycParaFracToTank;           // Fraction of off-cycle parasitic energy ending up in tank (W)
        Real64 OnCycParaLoad;                  // Rate for on-cycle parasitic load (W)
        std::string OnCycParaFuelType;         // Fuel type for on-cycle parasitic load
        Real64 OnCycParaFracToTank;            // Fraction of on-cycle parasitic energy ending up in tank (W)
        int UseCurrentFlowLock;                // current flow lock setting on use side
        int UseInletNode;                      // Inlet node on the use side; colder water returning to a hottank
        Real64 UseInletTemp;                   // Use side inlet temperature (C)
        int UseOutletNode;                     // Outlet node on the use side; hot tank water
        Real64 UseOutletTemp;                  // Use side outlet temperature (C)
        Real64 UseMassFlowRate;                // Mass flow rate on the use side (kg/s)
        Real64 UseEffectiveness;               // Heat transfer effectiveness on use side ()
        Real64 PlantUseMassFlowRateMax;        // Plant demand-side max flow request on use side (kg/s)
        Real64 SavedUseOutletTemp;             // Use side outlet temp saved for demand-side flow control (C)
        Real64 UseDesignVolFlowRate;           // Use side plant volume flow rate (input data, autosizable) m3/s
        bool UseDesignVolFlowRateWasAutoSized; // true if use flow rate was autosize on input
        int UseBranchControlType;              // Use side plant branch control type e.g active, passive, bypass
        int UseSidePlantSizNum;                // index in plant sizing that the use side is on
        bool UseSideSeries;
        int UseSideAvailSchedNum;    // use side availability schedule
        Real64 UseSideLoadRequested; // hold MyLoad request from plant management.
        PlantLocation UseSide;
        int SourceInletNode;                      // Inlet node for the source side; hot water from supply
        Real64 SourceInletTemp;                   // Source side inlet temperature (C)
        int SourceOutletNode;                     // Outlet node for the source side; colder tank water
        Real64 SourceOutletTemp;                  // Source side outlet temperature (C)
        Real64 SourceMassFlowRate;                // Mass flow rate on the source side (kg/s)
        Real64 SourceEffectiveness;               // Heat transfer effectiveness on source side ()
        Real64 PlantSourceMassFlowRateMax;        // Plant demand-side max flow request on source side (kg/s)
        Real64 SavedSourceOutletTemp;             // Source side outlet temp saved for demand-side flow control (C)
        Real64 SourceDesignVolFlowRate;           // Source side plant volume flow rate (input, autosizable) m3/s
        bool SourceDesignVolFlowRateWasAutoSized; // true if source flow rate was autosize on input
        int SourceBranchControlType;              // source side plant branch control type e.g active, passive, bypass
        int SourceSidePlantSizNum;                // index in plant sizing that the source side is on
        bool SourceSideSeries;
        int SourceSideAvailSchedNum; // source side availability schedule.
        PlantLocation SrcSide;
        SourceSideEnum SourceSideControlMode; // flag for how source side flow is controlled
        int SourceSideAltSetpointSchedNum;    // schedule of alternate temperature setpoint values
        Real64 SizingRecoveryTime;            // sizing parameter for autosizing indirect water heaters (hr)
        Real64 MassFlowRateMax;               // Maximum flow rate for scheduled DHW (kg/s)
        Real64 VolFlowRateMin;                // Minimum flow rate for heater ignition (kg/s)
        Real64 MassFlowRateMin;               // Minimum mass flow rate for heater ignition (kg/s)
        int FlowRateSchedule;                 // Schedule index pointer
        int UseInletTempSchedule;             // Cold water supply temperature schedule index pointer
        Real64 TankTemp;                      // Temperature of tank fluid (average, if stratified) (C)
        Real64 SavedTankTemp;                 // Tank temp that is carried from time step to time step (C)
        Real64 TankTempAvg;                   // Average tank temperature over the time step (C)
        // Stratified variables (in addition to the above)
        Real64 Height;           // Height of tank (m)
        bool HeightWasAutoSized; // true if the height of tank was autosize on input
        Real64 Perimeter;        // Perimeter of tank (m), only used for OTHER shape
        TankShapeEnum Shape;     // Tank shape:  VERTICAL CYLINDER, HORIZONTAL CYLINDER, or OTHER
        Real64 HeaterHeight1;
        int HeaterNode1;
        bool HeaterOn1;
        bool SavedHeaterOn1;
        Real64 HeaterHeight2;
        int HeaterNode2;
        bool HeaterOn2;
        bool SavedHeaterOn2;
        Real64 AdditionalCond; // Additional destratification conductivity (W/m K)
        Real64 SetPointTemp2;  // Setpoint temperature of auxiliary heater 2 (C)
        int SetPointTempSchedule2;
        Real64 DeadBandDeltaTemp2;
        Real64 MaxCapacity2;
        Real64 OffCycParaHeight;
        Real64 OnCycParaHeight;
        Real64 SkinLossCoeff;
        Real64 SkinLossFracToZone;
        Real64 OffCycFlueLossCoeff;
        Real64 OffCycFlueLossFracToZone;
        Real64 UseInletHeight;              // Height of use side inlet (m)
        Real64 UseOutletHeight;             // Height of use side outlet (m)
        bool UseOutletHeightWasAutoSized;   // true if use outlet height was autosize on input
        Real64 SourceInletHeight;           // Height of source side inlet (m)
        bool SourceInletHeightWasAutoSized; // true if source inlet height was autosize on input
        Real64 SourceOutletHeight;          // Height of source side outlet (m)
        int UseInletStratNode;              // Use-side inlet node number
        int UseOutletStratNode;             // Use-side outlet node number
        int SourceInletStratNode;           // Source-side inlet node number
        int SourceOutletStratNode;          // Source-side outlet node number
        InletModeEnum InletMode;            // Inlet position mode:  1 = FIXED; 2 = SEEKING
        Real64 InversionMixingRate;
        Array1D<Real64> AdditionalLossCoeff; // Loss coefficient added to the skin loss coefficient (W/m2-K)
        int Nodes;                           // Number of nodes
        Array1D<StratifiedNodeData> Node;    // Array of node data
        // Report variables
        Real64 VolFlowRate;            // Scheduled DHW demand (m3/s)
        Real64 VolumeConsumed;         // Volume of DHW consumed (m3)
        Real64 UnmetRate;              // Energy demand to heat tank water to setpoint (W)
        Real64 LossRate;               // Energy demand to support heat losses due to ambient temp (W)
        Real64 FlueLossRate;           // Heat loss rate to flue (W)
        Real64 UseRate;                // Energy demand to heat the Use Side water to tank temp (W)
        Real64 TotalDemandRate;        // Total demand rate (sum of all above rates) (W)
        Real64 SourceRate;             // Energy supplied by the source side to help heat the tank (W)
        Real64 HeaterRate;             // The energy the water heater burner puts into the water (W)
        Real64 HeaterRate1;            // The energy heater 1 puts into the water (W)
        Real64 HeaterRate2;            // The energy heater 2 puts into the water (W)
        Real64 FuelRate;               // The fuel consumption rate for the water heater burner (W)
        Real64 FuelRate1;              // The fuel consumption rate for heater 1 (W)
        Real64 FuelRate2;              // The fuel consumption rate for heater 2 (W)
        Real64 VentRate;               // Heat recovery energy lost due to setpoint temp (W)
        Real64 OffCycParaFuelRate;     // Fuel consumption rate for off-cycle parasitic load (W)
        Real64 OffCycParaRateToTank;   // Heat rate to tank for off-cycle parasitic load (W)
        Real64 OnCycParaFuelRate;      // Fuel consumption rate for on-cycle parasitic load (W)
        Real64 OnCycParaRateToTank;    // Heat rate to tank for on-cycle parasitic load (W)
        Real64 NetHeatTransferRate;    // Net heat transfer rate to/from tank (W)
        int CycleOnCount;              // Number of times heater cycles on in the current time step
        int CycleOnCount1;             // Number of times heater 1 cycles on in the current time step
        int CycleOnCount2;             // Number of times heater 2 cycles on in the current time step
        Real64 RuntimeFraction;        // Runtime fraction, fraction of timestep that any  heater is running
        Real64 RuntimeFraction1;       // Runtime fraction, fraction of timestep that heater 1 is running
        Real64 RuntimeFraction2;       // Runtime fraction, fraction of timestep that heater 2 is running
        Real64 PartLoadRatio;          // Part load ratio, fraction of maximum heater capacity
        Real64 UnmetEnergy;            // Energy to heat tank water to setpoint (J)
        Real64 LossEnergy;             // Energy to support heat losses due to ambient temp (J)
        Real64 FlueLossEnergy;         // Energy to support heat losses to the flue (J)
        Real64 UseEnergy;              // Energy to heat the use side water to tank temp (J)
        Real64 TotalDemandEnergy;      // Total energy demand (sum of all above energies) (J)
        Real64 SourceEnergy;           // Energy supplied by the source side to help heat the tank (J)
        Real64 HeaterEnergy;           // The energy the water heater burner puts into the water (J)
        Real64 HeaterEnergy1;          // The energy heater 1 puts into the water (J)
        Real64 HeaterEnergy2;          // The energy heater 2 puts into the water (J)
        Real64 FuelEnergy;             // The fuel consumption energy for the water heater burner (J)
        Real64 FuelEnergy1;            // The fuel consumption energy for heater 1 (J)
        Real64 FuelEnergy2;            // The fuel consumption energy for heater 2 (J)
        Real64 VentEnergy;             // Heat recovery energy lost due to setpoint temp (J)
        Real64 OffCycParaFuelEnergy;   // Fuel consumption energy for off-cycle parasitic load (J)
        Real64 OffCycParaEnergyToTank; // Energy to tank for off-cycle parasitic load (J)
        Real64 OnCycParaFuelEnergy;    // Fuel consumption energy for on-cycle parasitic load (J)
        Real64 OnCycParaEnergyToTank;  // Energy to tank for on-cycle parasitic load (J)
        Real64 NetHeatTransferEnergy;  // Net heat transfer energy to/from tank (J)
        bool FirstRecoveryDone;        // Flag to indicate when first recovery to the setpoint is done
        Real64 FirstRecoveryFuel;      // Fuel energy needed for first recovery to the setpoint (J)
        int HeatPumpNum;               // Index to heat pump water heater
        int DesuperheaterNum;          // Index to desuperheating coil
        bool ShowSetPointWarning;      // Warn when set point is greater than max tank temp limit
        int MaxCycleErrorIndex;        // recurring error index
        int FreezingErrorIndex;        // recurring error index for freeze conditions
        WaterHeaterSizingData Sizing;  // ancillary data for autosizing
        int FluidIndex;                // fluid properties index
        bool MyOneTimeFlagWH;          // first pass log
        bool MyTwoTimeFlagWH;          // second pass do input check
        bool MyEnvrnFlag;
        bool WarmupFlag;
        bool SetLoopIndexFlag;
        bool AlreadyReported;
        bool AlreadyRated;
        bool MyHPSizeFlag;
        bool CheckWTTEquipName;

        std::string InletNodeName1;
        std::string OutletNodeName1;
        std::string InletNodeName2;
        std::string OutletNodeName2;

        bool myOneTimeInitFlag;

        int callerLoopNum;

        // Default Constructor
        WaterThermalTankData()
            : TypeNum(0), IsChilledWaterTank(false), Init(true), StandAlone(false), Volume(0.0), VolumeWasAutoSized(false), Mass(0.0),
              TimeElapsed(0.0), AmbientTempIndicator(AmbientTempEnum::OutsideAir), AmbientTempSchedule(0), AmbientTempZone(0),
              AmbientTempOutsideAirNode(0), AmbientTemp(0.0), AmbientZoneGain(0.0), LossCoeff(0.0), OffCycLossCoeff(0.0), OffCycLossFracToZone(0.0),
              OnCycLossCoeff(0.0), OnCycLossFracToZone(0.0), Mode(0), SavedMode(0), ControlType(ControlTypeEnum::Cycle), MaxCapacity(0.0),
              MaxCapacityWasAutoSized(false), MinCapacity(0.0), Efficiency(0.0), PLFCurve(0), SetPointTempSchedule(0), SetPointTemp(0.0),
              DeadBandDeltaTemp(0.0), TankTempLimit(0.0), IgnitionDelay(0.0), OffCycParaLoad(0.0), OffCycParaFracToTank(0.0), OnCycParaLoad(0.0),
              OnCycParaFracToTank(0.0), UseCurrentFlowLock(0), UseInletNode(0), UseInletTemp(0.0), UseOutletNode(0), UseOutletTemp(0.0),
              UseMassFlowRate(0.0), UseEffectiveness(0.0), PlantUseMassFlowRateMax(0.0), SavedUseOutletTemp(0.0), UseDesignVolFlowRate(0.0),
              UseDesignVolFlowRateWasAutoSized(false), UseBranchControlType(2), UseSidePlantSizNum(0), UseSideSeries(true), UseSideAvailSchedNum(0),
              UseSideLoadRequested(0.0), SourceInletNode(0), SourceInletTemp(0.0), SourceOutletNode(0), SourceOutletTemp(0.0),
              SourceMassFlowRate(0.0), SourceEffectiveness(0.0), PlantSourceMassFlowRateMax(0.0), SavedSourceOutletTemp(0.0),
              SourceDesignVolFlowRate(0.0), SourceDesignVolFlowRateWasAutoSized(false), SourceBranchControlType(2), SourceSidePlantSizNum(0),
              SourceSideSeries(true), SourceSideAvailSchedNum(0), SourceSideControlMode(SourceSideEnum::IndirectHeatAltSetpoint),
              SourceSideAltSetpointSchedNum(0), SizingRecoveryTime(0.0), MassFlowRateMax(0.0), VolFlowRateMin(0.0), MassFlowRateMin(0.0),
              FlowRateSchedule(0), UseInletTempSchedule(0), TankTemp(0.0), SavedTankTemp(0.0), TankTempAvg(0.0), Height(0.0),
              HeightWasAutoSized(false), Perimeter(0.0), Shape(TankShapeEnum::VertCylinder), HeaterHeight1(0.0), HeaterNode1(0), HeaterOn1(false),
              SavedHeaterOn1(false), HeaterHeight2(0.0), HeaterNode2(0), HeaterOn2(false), SavedHeaterOn2(false), AdditionalCond(0.0),
              SetPointTemp2(0.0), SetPointTempSchedule2(0), DeadBandDeltaTemp2(0.0), MaxCapacity2(0.0), OffCycParaHeight(0.0), OnCycParaHeight(0.0),
              SkinLossCoeff(0.0), SkinLossFracToZone(0.0), OffCycFlueLossCoeff(0.0), OffCycFlueLossFracToZone(0.0), UseInletHeight(0.0),
              UseOutletHeight(0.0), UseOutletHeightWasAutoSized(false), SourceInletHeight(0.0), SourceInletHeightWasAutoSized(false),
              SourceOutletHeight(0.0), UseInletStratNode(0), UseOutletStratNode(0), SourceInletStratNode(0), SourceOutletStratNode(0),
              InletMode(InletModeEnum::Fixed), InversionMixingRate(0.0), Nodes(0), VolFlowRate(0.0), VolumeConsumed(0.0), UnmetRate(0.0),
              LossRate(0.0), FlueLossRate(0.0), UseRate(0.0), TotalDemandRate(0.0), SourceRate(0.0), HeaterRate(0.0), HeaterRate1(0.0),
              HeaterRate2(0.0), FuelRate(0.0), FuelRate1(0.0), FuelRate2(0.0), VentRate(0.0), OffCycParaFuelRate(0.0), OffCycParaRateToTank(0.0),
              OnCycParaFuelRate(0.0), OnCycParaRateToTank(0.0), NetHeatTransferRate(0.0), CycleOnCount(0), CycleOnCount1(0), CycleOnCount2(0),
              RuntimeFraction(0.0), RuntimeFraction1(0.0), RuntimeFraction2(0.0), PartLoadRatio(0.0), UnmetEnergy(0.0), LossEnergy(0.0),
              FlueLossEnergy(0.0), UseEnergy(0.0), TotalDemandEnergy(0.0), SourceEnergy(0.0), HeaterEnergy(0.0), HeaterEnergy1(0.0),
              HeaterEnergy2(0.0), FuelEnergy(0.0), FuelEnergy1(0.0), FuelEnergy2(0.0), VentEnergy(0.0), OffCycParaFuelEnergy(0.0),
              OffCycParaEnergyToTank(0.0), OnCycParaFuelEnergy(0.0), OnCycParaEnergyToTank(0.0), NetHeatTransferEnergy(0.0), FirstRecoveryDone(false),
              FirstRecoveryFuel(0.0), HeatPumpNum(0), DesuperheaterNum(0), ShowSetPointWarning(true), MaxCycleErrorIndex(0), FreezingErrorIndex(0),
              FluidIndex(0), MyOneTimeFlagWH(true), MyTwoTimeFlagWH(true), MyEnvrnFlag(true), WarmupFlag(false), SetLoopIndexFlag(true),
              AlreadyReported(false), AlreadyRated(false), MyHPSizeFlag(true), CheckWTTEquipName(true), myOneTimeInitFlag(true), callerLoopNum(0)
        {
        }

        static PlantComponent *factory(EnergyPlusData &state, std::string const &objectName);

        void setupOutputVars();

        void setupZoneInternalGains();

        void setupChilledWaterTankOutputVars(OutputFiles &outputFiles);

        void setupWaterHeaterOutputVars(OutputFiles &outputFiles);

        void simulate(EnergyPlusData &state, const PlantLocation &calledFromLocation, bool FirstHVACIteration, Real64 &CurLoad, bool RunFlag) override;

        Real64 PartLoadFactor(Real64 PartLoadRatio_loc);

        void CalcNodeMassFlows(InletModeEnum inletMode);

        void SetupStratifiedNodes();

        void initialize(EnergyPlusData &state, bool FirstHVACIteration);

        bool SourceHeatNeed(Real64 OutletTemp, Real64 DeadBandTemp, Real64 SetPointTemp_loc);

        void SizeDemandSidePlantConnections();

        void SizeTankForSupplySide();

        void SizeTankForDemandSide();

        void MinePlantStructForInfo();

        void SizeSupplySidePlantConnections(Optional_int_const LoopNum = _);

        void CalcWaterThermalTank();

        void SizeStandAloneWaterHeater();

        void UpdateWaterThermalTank();

        void ReportWaterThermalTank();

        void CalcWaterThermalTankStratified(); // Water Heater being simulated

        void CalcWaterThermalTankMixed(); // Water Heater being simulated

        void CalcStandardRatings(EnergyPlusData &state, OutputFiles &outputFiles);

        void ReportCWTankInits(OutputFiles &outputFiles);

        Real64 GetHPWHSensedTankTemp();

        Real64 FindStratifiedTankSensedTemp(bool UseAverage = false);

        Real64 getDeadBandTemp();

        Real64 PlantMassFlowRatesFunc(int InNodeNum,
                                      bool FirstHVACIteration,
                                      SideEnum WaterThermalTankSide,
                                      int PlantLoopSide,
                                      bool PlumbedInSeries, // !unused1208
                                      int BranchControlType,
                                      Real64 OutletTemp,
                                      Real64 DeadBandTemp,
                                      Real64 SetPointTemp);

        static Real64 CalcTimeNeeded(Real64 Ti, // Initial tank temperature (C)
                                     Real64 Tf, // Final tank temperature (C)
                                     Real64 Ta, // Ambient environment temperature (C)
                                     Real64 T1, // Temperature of flow 1 (C)
                                     Real64 T2, // Temperature of flow 2 (C)
                                     Real64 m,  // Mass of tank fluid (kg)
                                     Real64 Cp, // Specific heat of fluid (J/kg deltaC)
                                     Real64 m1, // Mass flow rate 1 (kg/s)
                                     Real64 m2, // Mass flow rate 2 (kg/s)
                                     Real64 UA, // Heat loss coefficient to ambient environment (W/deltaC)
                                     Real64 Q   // Net heating rate for non-temp dependent sources, i.e. heater and parasitics (W)
        );

        static Real64 CalcTankTemp(Real64 Ti, // Initial tank temperature (C)
                                   Real64 Ta, // Ambient environment temperature (C)
                                   Real64 T1, // Temperature of flow 1 (C)
                                   Real64 T2, // Temperature of flow 2 (C)
                                   Real64 m,  // Mass of tank fluid (kg)
                                   Real64 Cp, // Specific heat of fluid (J/kg deltaC)
                                   Real64 m1, // Mass flow rate 1 (kg/s)
                                   Real64 m2, // Mass flow rate 2 (kg/s)
                                   Real64 UA, // Heat loss coefficient to ambient environment (W/deltaC)
                                   Real64 Q,  // Net heating rate for non-temp dependent sources, i.e. heater and parasitics (W)
                                   Real64 t   // Time elapsed from Ti to Tf (s)
        );

        static Real64 CalcTempIntegral(Real64 Ti, // Initial tank temperature (C)
                                       Real64 Tf, // Final tank temperature (C)
                                       Real64 Ta, // Ambient environment temperature (C)
                                       Real64 T1, // Temperature of flow 1 (C)
                                       Real64 T2, // Temperature of flow 2 (C)
                                       Real64 m,  // Mass of tank fluid (kg)
                                       Real64 Cp, // Specific heat of fluid (J/kg deltaC)
                                       Real64 m1, // Mass flow rate 1 (kg/s)
                                       Real64 m2, // Mass flow rate 2 (kg/s)
                                       Real64 UA, // Heat loss coefficient to ambient environment (W/deltaC)
                                       Real64 Q,  // Net heating rate for non-temp dependent sources, i.e. heater and parasitics (W)
                                       Real64 t   // Time elapsed from Ti to Tf (s)
        );

        static void CalcMixedTankSourceSideHeatTransferRate(Real64 HPWHCondenserDeltaT, // input, The temperature difference (C) across the heat pump,
                                                                                        // zero if there is no heat pump or if the heat pump is off
                                                            Real64 SourceInletTemp,     // input, Source inlet temperature (C)
                                                            Real64 Cp,                  // Specific heat of fluid (J/kg deltaC)
                                                            Real64 SetPointTemp,        // input, Mixed tank set point temperature
                                                            Real64 &SourceMassFlowRate, // source mass flow rate (kg/s)
                                                            Real64 &Qheatpump,          // heat transfer rate from heat pump
                                                            Real64 &Qsource // steady state heat transfer rate from a constant source side flow
        );

        void CalcDesuperheaterWaterHeater(bool FirstHVACIteration);

        Real64 PLRResidualWaterThermalTank(Real64 HPPartLoadRatio,    // compressor cycling ratio (1.0 is continuous, 0.0 is off)
                                           Array1D<Real64> const &Par // par(1) = HP set point temperature [C]
        );

        void CalcHeatPumpWaterHeater(EnergyPlusData &state, bool FirstHVACIteration);

        void ConvergeSingleSpeedHPWHCoilAndTank(Real64 partLoadRatio);

        void SetVSHPWHFlowRates(EnergyPlusData &state, HeatPumpWaterHeaterData &HPWH,
                                int SpeedNum,
                                Real64 SpeedRatio,
                                Real64 WaterDens,
                                Real64 &MdotWater,      // water flow rate
                                bool FirstHVACIteration // TRUE if First iteration of simulation
        );

        Real64 PLRResidualHPWH(Real64 HPPartLoadRatio, Array1D<Real64> const &Par);

<<<<<<< HEAD
        Real64 PLRResidualIterSpeed(EnergyPlusData &state, Real64 SpeedRatio,        // speed ratio between two speed levels
                                    Array1<Real64> const &Par //
=======
        Real64 PLRResidualIterSpeed(Real64 SpeedRatio,        // speed ratio between two speed levels
                                    Array1D<Real64> const &Par
>>>>>>> 63cebc91
        );

        static void ValidatePLFCurve(int CurveIndex, bool &IsValid);

        void onInitLoopEquip(EnergyPlusData &state, const PlantLocation &EP_UNUSED(calledFromLocation)) override;

        void getDesignCapacities(const PlantLocation &EP_UNUSED(calledFromLocation), Real64 &MaxLoad, Real64 &MinLoad, Real64 &OptLoad) override;
    };

    struct WaterHeaterDesuperheaterData
    {
        // Members
        std::string Name;              // Name of heat pump water heater desuperheater
        std::string Type;              // Type of water heater desuperheating coil
        int InsuffTemperatureWarn;     // Used for recurring error count on low source temperature
        int AvailSchedPtr;             // Index to Availability Schedule curve index
        int SetPointTempSchedule;      // Index to Setpoint Temperature Schedule curve
        Real64 DeadBandTempDiff;       // Dead band temperature difference (cut-in temperature)
        Real64 HeatReclaimRecoveryEff; // recovery efficiency of desuperheater (0.3 max)
        int WaterInletNode;            // Desuperheater water inlet node
        int WaterOutletNode;           // Desuperheater water outlet node
        Real64 RatedInletWaterTemp;    // Inlet water temp at rated heat reclaim recovery eff (C)
        Real64 RatedOutdoorAirTemp;    // Outdoor air temp at rated heat reclaim recovery eff (C)
        Real64 MaxInletWaterTemp;      // Max water temp for heat reclaim recovery (C)
        std::string TankType;          // Type of water heater (MIXED or STRATIFIED)
        int TankTypeNum;               // Parameter for tank type (MIXED or STRATIFIED)
        std::string TankName;          // Name of tank associated with desuperheater
        int TankNum;
        bool StandAlone;                  // Flag for operation with no plant connections (no use nodes)
        std::string HeatingSourceType;    // Type of heating source (DX coil or refrigerated rack)
        std::string HeatingSourceName;    // Name of heating source
        Real64 HeaterRate;                // Report variable for desuperheater heating rate [W]
        Real64 HeaterEnergy;              // Report variable for desuperheater heating energy [J]
        Real64 PumpPower;                 // Report variable for water circulation pump power [W]
        Real64 PumpEnergy;                // Report variable for water circulation pump energy [J]
        Real64 PumpElecPower;             // Nominal power input to the water circulation pump [W]
        Real64 PumpFracToWater;           // Nominal power fraction to water for the water circulation pump
        Real64 OperatingWaterFlowRate;    // Operating volumetric water flow rate (m3/s)
        int HEffFTemp;                    // Heating capacity as a function of temperature curve index
        Real64 HEffFTempOutput;           // report variable for HEffFTemp curve
        Real64 SetPointTemp;              // set point or cut-out temperature [C]
        int WaterHeaterTankNum;           // Index of Water Heater Tank
        Real64 DesuperheaterPLR;          // part load ratio of desuperheater
        Real64 OnCycParaLoad;             // Rate for on-cycle parasitic load (W)
        Real64 OffCycParaLoad;            // Rate for off-cycle parasitic load (W)
        Real64 OnCycParaFuelEnergy;       // Electric energy consumption for on-cycle parasitic load (J)
        Real64 OnCycParaFuelRate;         // Electric consumption rate for on-cycle parasitic load (W)
        Real64 OffCycParaFuelEnergy;      // Electric energy consumption for off-cycle parasitic load (J)
        Real64 OffCycParaFuelRate;        // Electric consumption rate for off-cycle parasitic load (W)
        int Mode;                         // mode (0 = float, 1 = heating [-1=venting na for desuperheater])
        int SaveMode;                     // desuperheater mode on first iteration
        int SaveWHMode;                   // mode of water heater tank element (backup element)
        Real64 BackupElementCapacity;     // Tank backup element capacity (W)
        Real64 DXSysPLR;                  // runtime fraction of desuperheater heating coil
        int ReclaimHeatingSourceIndexNum; // Index to reclaim heating source (condenser) of a specific type
        CoilObjEnum ReclaimHeatingSource; // The source for the Desuperheater Heating Coil
        int SetPointError;                // Used when temp SP in tank and desuperheater are reversed
        int SetPointErrIndex1;            // Index to recurring error for tank/desuperheater set point temp
        int IterLimitErrIndex1;           // Index for recurring iteration limit warning messages
        int IterLimitExceededNum1;        // Counter for recurring iteration limit warning messages
        int RegulaFalsiFailedIndex1;      // Index for recurring RegulaFalsi failed warning messages
        int RegulaFalsiFailedNum1;        // Counter for recurring RegulaFalsi failed warning messages
        int IterLimitErrIndex2;           // Index for recurring iteration limit warning messages
        int IterLimitExceededNum2;        // Counter for recurring iteration limit warning messages
        int RegulaFalsiFailedIndex2;      // Index for recurring RegulaFalsi failed warning messages
        int RegulaFalsiFailedNum2;        // Counter for recurring RegulaFalsi failed warning messages
        bool FirstTimeThroughFlag;        // Flag for saving water heater status
        bool ValidSourceType;

        std::string InletNodeName1;
        std::string OutletNodeName1;
        std::string InletNodeName2;
        std::string OutletNodeName2;

        // Default Constructor
        WaterHeaterDesuperheaterData()
            : InsuffTemperatureWarn(0), AvailSchedPtr(0), SetPointTempSchedule(0), DeadBandTempDiff(0.0), HeatReclaimRecoveryEff(0.0),
              WaterInletNode(0), WaterOutletNode(0), RatedInletWaterTemp(0.0), RatedOutdoorAirTemp(0.0), MaxInletWaterTemp(0.0), TankTypeNum(0),
              TankNum(0), StandAlone(false), HeaterRate(0.0), HeaterEnergy(0.0), PumpPower(0.0), PumpEnergy(0.0), PumpElecPower(0.0),
              PumpFracToWater(0.0), OperatingWaterFlowRate(0.0), HEffFTemp(0), HEffFTempOutput(0.0), SetPointTemp(0.0), WaterHeaterTankNum(0),
              DesuperheaterPLR(0.0), OnCycParaLoad(0.0), OffCycParaLoad(0.0), OnCycParaFuelEnergy(0.0), OnCycParaFuelRate(0.0),
              OffCycParaFuelEnergy(0.0), OffCycParaFuelRate(0.0), Mode(0), SaveMode(0), SaveWHMode(0), BackupElementCapacity(0.0), DXSysPLR(0.0),
              ReclaimHeatingSourceIndexNum(0), ReclaimHeatingSource(CoilObjEnum::DXCooling), SetPointError(0), SetPointErrIndex1(0),
              IterLimitErrIndex1(0), IterLimitExceededNum1(0), RegulaFalsiFailedIndex1(0), RegulaFalsiFailedNum1(0), IterLimitErrIndex2(0),
              IterLimitExceededNum2(0), RegulaFalsiFailedIndex2(0), RegulaFalsiFailedNum2(0), FirstTimeThroughFlag(true), ValidSourceType(false)
        {
        }
    };

    // Object Data
    extern Array1D<WaterThermalTankData> WaterThermalTank;
    extern Array1D<HeatPumpWaterHeaterData> HPWaterHeater;
    extern Array1D<WaterHeaterDesuperheaterData> WaterHeaterDesuperheater;

    // Functions

    void SimulateWaterHeaterStandAlone(EnergyPlusData &state, int WaterHeaterNum, bool FirstHVACIteration);

    void SimHeatPumpWaterHeater(EnergyPlusData &state, std::string const &CompName,
                                bool FirstHVACIteration,
                                Real64 &SensLoadMet, // sensible load met by this equipment and sent to zone, W
                                Real64 &LatLoadMet,  // net latent load met and sent to zone (kg/s), dehumid = negative
                                int &CompIndex);

    bool getDesuperHtrInput();

    bool getHPWaterHeaterInput(EnergyPlusData &state);

    bool getWaterHeaterMixedInputs();

    bool getWaterHeaterStratifiedInput();

    bool getWaterTankMixedInput();

    bool getWaterTankStratifiedInput();

    bool GetWaterThermalTankInput(EnergyPlusData &state, OutputFiles &outputFiles);

    void CalcWaterThermalTankZoneGains(EnergyPlusData &state);

    int getTankIDX(EnergyPlusData &state, std::string const &CompName, int &CompIndex);

    int getHPTankIDX(EnergyPlusData &state, std::string const &CompName, int &CompIndex);

    void clear_state();

} // namespace WaterThermalTanks

} // namespace EnergyPlus

#endif<|MERGE_RESOLUTION|>--- conflicted
+++ resolved
@@ -781,13 +781,8 @@
 
         Real64 PLRResidualHPWH(Real64 HPPartLoadRatio, Array1D<Real64> const &Par);
 
-<<<<<<< HEAD
         Real64 PLRResidualIterSpeed(EnergyPlusData &state, Real64 SpeedRatio,        // speed ratio between two speed levels
-                                    Array1<Real64> const &Par //
-=======
-        Real64 PLRResidualIterSpeed(Real64 SpeedRatio,        // speed ratio between two speed levels
                                     Array1D<Real64> const &Par
->>>>>>> 63cebc91
         );
 
         static void ValidatePLFCurve(int CurveIndex, bool &IsValid);
