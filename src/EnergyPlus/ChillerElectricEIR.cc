--- conflicted
+++ resolved
@@ -2169,15 +2169,9 @@
             // If Heat Recovery specified for this vapor compression chiller, then Qcondenser will be adjusted by this subroutine
             if (this->HeatRecActive) this->calcHeatRecovery(this->QCondenser, this->CondMassFlowRate, condInletTemp, this->QHeatRecovered);
 
-<<<<<<< HEAD
             if (CondMassFlowRate > 0.0) {
-                Cp = Psychrometrics::PsyCpAirFnW(Node(CondInletNode).HumRat);
+                Cp = Psychrometrics::PsyCpAirFnWTdb(Node(CondInletNode).HumRat, CondInletTemp);
                 CondOutletTemp = CondInletTemp + QCondenser / CondMassFlowRate / Cp;
-=======
-            if (this->CondMassFlowRate > 0.0) {
-                Cp = Psychrometrics::PsyCpAirFnWTdb(DataLoopNode::Node(this->CondInletNodeNum).HumRat, condInletTemp);
-                this->CondOutletTemp = condInletTemp + this->QCondenser / this->CondMassFlowRate / Cp;
->>>>>>> 588fe91e
             } else {
                 this->CondOutletTemp = condInletTemp;
             }
