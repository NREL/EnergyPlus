--- conflicted
+++ resolved
@@ -348,13 +348,8 @@
     Real64 SurfaceData::getInsideIR(EnergyPlusData &state, const int t_SurfNum)
     {
 
-<<<<<<< HEAD
-        const Real64 value = SurfWinIRfromParentZone(t_SurfNum) + state.dataHeatBalFanSys->QHTRadSysSurf(t_SurfNum) + state.dataHeatBalFanSys->QHWBaseboardSurf(t_SurfNum) + state.dataHeatBalFanSys->QSteamBaseboardSurf(t_SurfNum) +
+        const Real64 value = state.dataSurface->SurfWinIRfromParentZone(t_SurfNum) + state.dataHeatBalFanSys->QHTRadSysSurf(t_SurfNum) + state.dataHeatBalFanSys->QHWBaseboardSurf(t_SurfNum) + state.dataHeatBalFanSys->QSteamBaseboardSurf(t_SurfNum) +
                 state.dataHeatBalFanSys->QElecBaseboardSurf(t_SurfNum);
-=======
-        const Real64 value = state.dataSurface->SurfWinIRfromParentZone(t_SurfNum) + QHTRadSysSurf(t_SurfNum) + QHWBaseboardSurf(t_SurfNum) + QSteamBaseboardSurf(t_SurfNum) +
-                             QElecBaseboardSurf(t_SurfNum);
->>>>>>> acf6f6ab
         return value;
     }
 
@@ -408,13 +403,8 @@
         // Calculates outside infrared radiation
         Real64 value = 0;
         if (ExtBoundCond > 0) {
-<<<<<<< HEAD
-            value = SurfWinIRfromParentZone(ExtBoundCond) + state.dataHeatBalFanSys->QHTRadSysSurf(ExtBoundCond) + state.dataHeatBalFanSys->QHWBaseboardSurf(ExtBoundCond) +
+            value = state.dataSurface->SurfWinIRfromParentZone(ExtBoundCond) + state.dataHeatBalFanSys->QHTRadSysSurf(ExtBoundCond) + state.dataHeatBalFanSys->QHWBaseboardSurf(ExtBoundCond) +
                     state.dataHeatBalFanSys->QSteamBaseboardSurf(ExtBoundCond) + state.dataHeatBalFanSys->QElecBaseboardSurf(ExtBoundCond);
-=======
-            value = state.dataSurface->SurfWinIRfromParentZone(ExtBoundCond) + QHTRadSysSurf(ExtBoundCond) + QHWBaseboardSurf(ExtBoundCond) +
-                    QSteamBaseboardSurf(ExtBoundCond) + QElecBaseboardSurf(ExtBoundCond);
->>>>>>> acf6f6ab
         } else {
             Real64 tout = getOutsideAirTemperature(state, t_SurfNum) + DataGlobalConstants::KelvinConv;
             value = state.dataWindowManager->sigma * pow_4(tout);
