--- conflicted
+++ resolved
@@ -1003,11 +1003,7 @@
         // PURPOSE OF THIS SUBROUTINE:
         // Return total short wave incident to the surface
 
-<<<<<<< HEAD
-        return  SurfQRadSWOutIncident(t_SurfNum) + QS(Surface(t_SurfNum).SolarEnclIndex);
-=======
         return SurfQRadSWOutIncident(t_SurfNum) + QS(Surface(t_SurfNum).SolarEnclIndex);
->>>>>>> ffdf8bdc
     }
 
     Real64 SurfaceData::getSWBeamIncident(const int t_SurfNum)
