// EnergyPlus, Copyright (c) 1996-2020, The Board of Trustees of the University of Illinois,
// The Regents of the University of California, through Lawrence Berkeley National Laboratory
// (subject to receipt of any required approvals from the U.S. Dept. of Energy), Oak Ridge
// National Laboratory, managed by UT-Battelle, Alliance for Sustainable Energy, LLC, and other
// contributors. All rights reserved.
//
// NOTICE: This Software was developed under funding from the U.S. Department of Energy and the
// U.S. Government consequently retains certain rights. As such, the U.S. Government has been
// granted for itself and others acting on its behalf a paid-up, nonexclusive, irrevocable,
// worldwide license in the Software to reproduce, distribute copies to the public, prepare
// derivative works, and perform publicly and display publicly, and to permit others to do so.
//
// Redistribution and use in source and binary forms, with or without modification, are permitted
// provided that the following conditions are met:
//
// (1) Redistributions of source code must retain the above copyright notice, this list of
//     conditions and the following disclaimer.
//
// (2) Redistributions in binary form must reproduce the above copyright notice, this list of
//     conditions and the following disclaimer in the documentation and/or other materials
//     provided with the distribution.
//
// (3) Neither the name of the University of California, Lawrence Berkeley National Laboratory,
//     the University of Illinois, U.S. Dept. of Energy nor the names of its contributors may be
//     used to endorse or promote products derived from this software without specific prior
//     written permission.
//
// (4) Use of EnergyPlus(TM) Name. If Licensee (i) distributes the software in stand-alone form
//     without changes from the version obtained under this License, or (ii) Licensee makes a
//     reference solely to the software portion of its product, Licensee must refer to the
//     software as "EnergyPlus version X" software, where "X" is the version number Licensee
//     obtained under this License and may not use a different name for the software. Except as
//     specifically required in this Section (4), Licensee shall not use in a company name, a
//     product name, in advertising, publicity, or other promotional activities any name, trade
//     name, trademark, logo, or other designation of "EnergyPlus", "E+", "e+" or confusingly
//     similar designation, without the U.S. Department of Energy's prior written consent.
//
// THIS SOFTWARE IS PROVIDED BY THE COPYRIGHT HOLDERS AND CONTRIBUTORS "AS IS" AND ANY EXPRESS OR
// IMPLIED WARRANTIES, INCLUDING, BUT NOT LIMITED TO, THE IMPLIED WARRANTIES OF MERCHANTABILITY
// AND FITNESS FOR A PARTICULAR PURPOSE ARE DISCLAIMED. IN NO EVENT SHALL THE COPYRIGHT OWNER OR
// CONTRIBUTORS BE LIABLE FOR ANY DIRECT, INDIRECT, INCIDENTAL, SPECIAL, EXEMPLARY, OR
// CONSEQUENTIAL DAMAGES (INCLUDING, BUT NOT LIMITED TO, PROCUREMENT OF SUBSTITUTE GOODS OR
// SERVICES; LOSS OF USE, DATA, OR PROFITS; OR BUSINESS INTERRUPTION) HOWEVER CAUSED AND ON ANY
// THEORY OF LIABILITY, WHETHER IN CONTRACT, STRICT LIABILITY, OR TORT (INCLUDING NEGLIGENCE OR
// OTHERWISE) ARISING IN ANY WAY OUT OF THE USE OF THIS SOFTWARE, EVEN IF ADVISED OF THE
// POSSIBILITY OF SUCH DAMAGE.

// C++ Headers
#include <cassert>
#include <cmath>

// ObjexxFCL Headers
#include <ObjexxFCL/Array.functions.hh>
#include <ObjexxFCL/Fmath.hh>

// EnergyPlus Headers
#include <EnergyPlus/BranchNodeConnections.hh>
#include <EnergyPlus/ChillerExhaustAbsorption.hh>
#include <EnergyPlus/CurveManager.hh>
#include <EnergyPlus/DataBranchAirLoopPlant.hh>
//#include <EnergyPlus/DataEnvironment.hh>
#include <EnergyPlus/DataGlobalConstants.hh>
#include <EnergyPlus/DataHVACGlobals.hh>
#include <EnergyPlus/DataIPShortCuts.hh>
#include <EnergyPlus/DataLoopNode.hh>
#include <EnergyPlus/DataPlant.hh>
//#include <EnergyPlus/DataPrecisionGlobals.hh>
#include <EnergyPlus/DataSizing.hh>
#include <EnergyPlus/EMSManager.hh>
#include <EnergyPlus/FluidProperties.hh>
#include <EnergyPlus/General.hh>
#include <EnergyPlus/GlobalNames.hh>
#include <EnergyPlus/InputProcessing/InputProcessor.hh>
#include <EnergyPlus/MicroturbineElectricGenerator.hh>
#include <EnergyPlus/NodeInputManager.hh>
#include <EnergyPlus/OutAirNodeManager.hh>
#include <EnergyPlus/OutputProcessor.hh>
#include <EnergyPlus/OutputReportPredefined.hh>
#include <EnergyPlus/PlantUtilities.hh>
#include <EnergyPlus/Psychrometrics.hh>
#include <EnergyPlus/ReportSizingManager.hh>
#include <EnergyPlus/UtilityRoutines.hh>

namespace EnergyPlus {

namespace ChillerExhaustAbsorption {

    // MODULE INFORMATION:
    //    AUTHOR         Jason Glazer of GARD Analytics, Inc.
    //                   for Gas Research Institute (Original module GasAbsoptionChiller)
    //    DATE WRITTEN   March 2001
    //    MODIFIED       Brent Griffith, Nov 2010 plant upgrades, generalize fluid properties
    //                   Mahabir Bhandari, ORNL, Aug 2011, modified to accomodate Exhaust Fired Absorption Chiller
    //    RE-ENGINEERED  na
    // PURPOSE OF THIS MODULE:
    //    This module simulates the performance of the Exhaust fired double effect
    //    absorption chiller.
    // METHODOLOGY EMPLOYED:
    //    Once the PlantLoopManager determines that the exhasut fired absorber chiller
    //    is available to meet a loop cooling demand, it calls SimExhaustAbsorption
    //    which in turn calls the appropriate Exhaut Fired Absorption Chiller model.
    // REFERENCES:
    //    DOE-2.1e Supplement
    //    PG&E CoolToolsGas Mod
    //    Performnace curves obtained from manufcaturer
    // OTHER NOTES:
    //    The curves on this model follow the DOE-2 approach of using
    //    electric and heat input ratios.  In addition, the temperature
    //    correction curve has two independent variables for the
    //    chilled water temperature and either the entering or leaving
    //    condenser water temperature.
    //    The code was originally adopted from the ChillerAbsorption
    //    routine but has been extensively modified.
    //    Development of the original(GasAbsoptionChiller) module was funded by the Gas Research Institute.
    //    (Please see copyright and disclaimer information at end of module)

    // Object Data
    Array1D<ExhaustAbsorberSpecs> ExhaustAbsorber; // dimension to number of machines
    bool Sim_GetInput(true);                       // then TRUE, calls subroutine to read input file.

    PlantComponent *ExhaustAbsorberSpecs::factory(std::string const &objectName)
    {
        // Process the input data if it hasn't been done already
        if (Sim_GetInput) {
            GetExhaustAbsorberInput();
            Sim_GetInput = false;
        }
        // Now look for this particular pipe in the list
        for (auto &comp : ExhaustAbsorber) {
            if (comp.Name == objectName) {
                return &comp;
            }
        }
        // If we didn't find it, fatal
        ShowFatalError("LocalExhaustAbsorberFactory: Error getting inputs for comp named: " + objectName); // LCOV_EXCL_LINE
        // Shut up the compiler
        return nullptr; // LCOV_EXCL_LINE
    }

    void ExhaustAbsorberSpecs::simulate(const PlantLocation &calledFromLocation, bool FirstHVACIteration, Real64 &CurLoad, bool RunFlag)
    {

        // kind of a hacky way to find the location of this, but it's what plantloopequip was doing
        int BranchInletNodeNum =
            DataPlant::PlantLoop(calledFromLocation.loopNum).LoopSide(calledFromLocation.loopSideNum).Branch(calledFromLocation.branchNum).NodeNumIn;

        // Match inlet node name of calling branch to determine if this call is for heating or cooling
        if (BranchInletNodeNum == this->ChillReturnNodeNum) { // Operate as chiller
            this->InCoolingMode = RunFlag != 0;
            this->initialize();
            this->calcChiller(CurLoad);
            this->updateCoolRecords(CurLoad, RunFlag);
        } else if (BranchInletNodeNum == this->HeatReturnNodeNum) { // Operate as heater
            this->InHeatingMode = RunFlag != 0;
            this->initialize();
            this->calcHeater(CurLoad, RunFlag);
            this->updateHeatRecords(CurLoad, RunFlag);
        } else if (BranchInletNodeNum == this->CondReturnNodeNum) { // called from condenser loop
            if (this->CDLoopNum > 0) {
                PlantUtilities::UpdateChillerComponentCondenserSide(this->CDLoopNum,
                                                                    this->CDLoopSideNum,
                                                                    DataPlant::TypeOf_Chiller_ExhFiredAbsorption,
                                                                    this->CondReturnNodeNum,
                                                                    this->CondSupplyNodeNum,
                                                                    this->TowerLoad,
                                                                    this->CondReturnTemp,
                                                                    this->CondSupplyTemp,
                                                                    this->CondWaterFlowRate,
                                                                    FirstHVACIteration);
            }

        } else { // Error, nodes do not match
            ShowSevereError("Invalid call to Exhaust Absorber Chiller " + this->Name);
            ShowContinueError("Node connections in branch are not consistent with object nodes.");
            ShowFatalError("Preceding conditions cause termination.");
        }
    }

    void ExhaustAbsorberSpecs::getDesignCapacities(const PlantLocation &calledFromLocation, Real64 &MaxLoad, Real64 &MinLoad, Real64 &OptLoad)
    {

        // kind of a hacky way to find the location of this, but it's what plantloopequip was doing
        int BranchInletNodeNum =
            DataPlant::PlantLoop(calledFromLocation.loopNum).LoopSide(calledFromLocation.loopSideNum).Branch(calledFromLocation.branchNum).NodeNumIn;

        // Match inlet node name of calling branch to determine if this call is for heating or cooling
        if (BranchInletNodeNum == this->ChillReturnNodeNum) { // Operate as chiller
            MinLoad = this->NomCoolingCap * this->MinPartLoadRat;
            MaxLoad = this->NomCoolingCap * this->MaxPartLoadRat;
            OptLoad = this->NomCoolingCap * this->OptPartLoadRat;
        } else if (BranchInletNodeNum == this->HeatReturnNodeNum) {            // Operate as heater
            Real64 Sim_HeatCap = this->NomCoolingCap * this->NomHeatCoolRatio; // W - nominal heating capacity
            MinLoad = Sim_HeatCap * this->MinPartLoadRat;
            MaxLoad = Sim_HeatCap * this->MaxPartLoadRat;
            OptLoad = Sim_HeatCap * this->OptPartLoadRat;
        } else if (BranchInletNodeNum == this->CondReturnNodeNum) { // called from condenser loop
            MinLoad = 0.0;
            MaxLoad = 0.0;
            OptLoad = 0.0;
        } else { // Error, nodes do not match
            ShowSevereError("SimExhaustAbsorber: Invalid call to Exhaust Absorbtion Chiller-Heater " + this->Name);
            ShowContinueError("Node connections in branch are not consistent with object nodes.");
            ShowFatalError("Preceding conditions cause termination.");
        } // Operate as Chiller or Heater
    }

    void ExhaustAbsorberSpecs::getSizingFactor(Real64 &_SizFac)
    {
        _SizFac = this->SizFac;
    }

    void ExhaustAbsorberSpecs::onInitLoopEquip(const PlantLocation &calledFromLocation)
    {
        this->initialize();

        // kind of a hacky way to find the location of this, but it's what plantloopequip was doing
        int BranchInletNodeNum =
            DataPlant::PlantLoop(calledFromLocation.loopNum).LoopSide(calledFromLocation.loopSideNum).Branch(calledFromLocation.branchNum).NodeNumIn;

        if (BranchInletNodeNum == this->ChillReturnNodeNum) { // Operate as chiller
            this->size();                                     // only call from chilled water loop
        } else {
            // don't do anything here
        }
    }

    void ExhaustAbsorberSpecs::getDesignTemperatures(Real64 &TempDesCondIn, Real64 &TempDesEvapOut)
    {
        TempDesEvapOut = this->TempDesCHWSupply;
        TempDesCondIn = this->TempDesCondReturn;
    }

    void GetExhaustAbsorberInput()
    {
        // SUBROUTINE INFORMATION:
        //       AUTHOR:          Jason Glazer
        //       DATE WRITTEN:    March 2001
        //       MODIFIED         Mahabir Bhandari, ORNL, Aug 2011, modified to accomodate Exhaust Fired Double Effect Absorption Chiller
        //       RE-ENGINEERED  na

        // PURPOSE OF THIS SUBROUTINE:
        // This routine will get the input
        // required by the Exhaust Fired Absorption chiller model in the object ChillerHeater:Absorption:DoubleEffect

        // METHODOLOGY EMPLOYED:
        // EnergyPlus input processor

        // Using/Aliasing
        using namespace DataIPShortCuts; // Data for field names, blank numerics
        using BranchNodeConnections::TestCompSet;
        using CurveManager::GetCurveCheck;
        using DataSizing::AutoSize;
        using GlobalNames::VerifyUniqueChillerName;
        using NodeInputManager::GetOnlySingleNode;
        using OutAirNodeManager::CheckAndAddAirNodeNumber;

        // LOCAL VARIABLES
        int AbsorberNum; // Absorber counter
        int NumAlphas;   // Number of elements in the alpha array
        int NumNums;     // Number of elements in the numeric array
        int IOStat;      // IO Status when calling get input subroutine
        std::string ChillerName;
        bool Okay;
        bool Get_ErrorsFound(false);

        // FLOW
        cCurrentModuleObject = "ChillerHeater:Absorption:DoubleEffect";
        int NumExhaustAbsorbers = inputProcessor->getNumObjectsFound(cCurrentModuleObject);

        if (NumExhaustAbsorbers <= 0) {
            ShowSevereError("No " + cCurrentModuleObject + " equipment found in input file");
            Get_ErrorsFound = true;
        }

        if (allocated(ExhaustAbsorber)) return;

        // ALLOCATE ARRAYS
        ExhaustAbsorber.allocate(NumExhaustAbsorbers);

        // LOAD ARRAYS

        for (AbsorberNum = 1; AbsorberNum <= NumExhaustAbsorbers; ++AbsorberNum) {
            inputProcessor->getObjectItem(cCurrentModuleObject,
                                          AbsorberNum,
                                          cAlphaArgs,
                                          NumAlphas,
                                          rNumericArgs,
                                          NumNums,
                                          IOStat,
                                          _,
                                          lAlphaFieldBlanks,
                                          cAlphaFieldNames,
                                          cNumericFieldNames);
            UtilityRoutines::IsNameEmpty(cAlphaArgs(1), cCurrentModuleObject, Get_ErrorsFound);

            // Get_ErrorsFound will be set to True if problem was found, left untouched otherwise
            VerifyUniqueChillerName(cCurrentModuleObject, cAlphaArgs(1), Get_ErrorsFound, cCurrentModuleObject + " Name");

            ExhaustAbsorber(AbsorberNum).Name = cAlphaArgs(1);
            ChillerName = cCurrentModuleObject + " Named " + ExhaustAbsorber(AbsorberNum).Name;

            // Assign capacities
            ExhaustAbsorber(AbsorberNum).NomCoolingCap = rNumericArgs(1);
            if (ExhaustAbsorber(AbsorberNum).NomCoolingCap == AutoSize) {
                ExhaustAbsorber(AbsorberNum).NomCoolingCapWasAutoSized = true;
            }
            ExhaustAbsorber(AbsorberNum).NomHeatCoolRatio = rNumericArgs(2);
            // Assign efficiencies
            ExhaustAbsorber(AbsorberNum).ThermalEnergyCoolRatio = rNumericArgs(3);
            ExhaustAbsorber(AbsorberNum).ThermalEnergyHeatRatio = rNumericArgs(4);
            ExhaustAbsorber(AbsorberNum).ElecCoolRatio = rNumericArgs(5);
            ExhaustAbsorber(AbsorberNum).ElecHeatRatio = rNumericArgs(6);

            // Assign Node Numbers to specified nodes
            ExhaustAbsorber(AbsorberNum).ChillReturnNodeNum = GetOnlySingleNode(cAlphaArgs(2),
                                                                                Get_ErrorsFound,
                                                                                cCurrentModuleObject,
                                                                                cAlphaArgs(1),
                                                                                DataLoopNode::NodeType_Water,
                                                                                DataLoopNode::NodeConnectionType_Inlet,
                                                                                1,
                                                                                DataLoopNode::ObjectIsNotParent);
            ExhaustAbsorber(AbsorberNum).ChillSupplyNodeNum = GetOnlySingleNode(cAlphaArgs(3),
                                                                                Get_ErrorsFound,
                                                                                cCurrentModuleObject,
                                                                                cAlphaArgs(1),
                                                                                DataLoopNode::NodeType_Water,
                                                                                DataLoopNode::NodeConnectionType_Outlet,
                                                                                1,
                                                                                DataLoopNode::ObjectIsNotParent);
            TestCompSet(cCurrentModuleObject, cAlphaArgs(1), cAlphaArgs(2), cAlphaArgs(3), "Chilled Water Nodes");
            // Condenser node processing depends on condenser type, see below
            ExhaustAbsorber(AbsorberNum).HeatReturnNodeNum = GetOnlySingleNode(cAlphaArgs(6),
                                                                               Get_ErrorsFound,
                                                                               cCurrentModuleObject,
                                                                               cAlphaArgs(1),
                                                                               DataLoopNode::NodeType_Water,
                                                                               DataLoopNode::NodeConnectionType_Inlet,
                                                                               3,
                                                                               DataLoopNode::ObjectIsNotParent);
            ExhaustAbsorber(AbsorberNum).HeatSupplyNodeNum = GetOnlySingleNode(cAlphaArgs(7),
                                                                               Get_ErrorsFound,
                                                                               cCurrentModuleObject,
                                                                               cAlphaArgs(1),
                                                                               DataLoopNode::NodeType_Water,
                                                                               DataLoopNode::NodeConnectionType_Outlet,
                                                                               3,
                                                                               DataLoopNode::ObjectIsNotParent);
            TestCompSet(cCurrentModuleObject, cAlphaArgs(1), cAlphaArgs(6), cAlphaArgs(7), "Hot Water Nodes");
            if (Get_ErrorsFound) {
                ShowFatalError("Errors found in processing node input for " + cCurrentModuleObject + '=' + cAlphaArgs(1));
                Get_ErrorsFound = false;
            }

            // Assign Part Load Ratios
            ExhaustAbsorber(AbsorberNum).MinPartLoadRat = rNumericArgs(7);
            ExhaustAbsorber(AbsorberNum).MaxPartLoadRat = rNumericArgs(8);
            ExhaustAbsorber(AbsorberNum).OptPartLoadRat = rNumericArgs(9);
            // Assign Design Conditions
            ExhaustAbsorber(AbsorberNum).TempDesCondReturn = rNumericArgs(10);
            ExhaustAbsorber(AbsorberNum).TempDesCHWSupply = rNumericArgs(11);
            ExhaustAbsorber(AbsorberNum).EvapVolFlowRate = rNumericArgs(12);
            if (ExhaustAbsorber(AbsorberNum).EvapVolFlowRate == AutoSize) {
                ExhaustAbsorber(AbsorberNum).EvapVolFlowRateWasAutoSized = true;
            }
            if (UtilityRoutines::SameString(cAlphaArgs(16), "AirCooled")) {
                ExhaustAbsorber(AbsorberNum).CondVolFlowRate = 0.0011; // Condenser flow rate not used for this cond type
            } else {
                ExhaustAbsorber(AbsorberNum).CondVolFlowRate = rNumericArgs(13);
                if (ExhaustAbsorber(AbsorberNum).CondVolFlowRate == AutoSize) {
                    ExhaustAbsorber(AbsorberNum).CondVolFlowRateWasAutoSized = true;
                }
            }
            ExhaustAbsorber(AbsorberNum).HeatVolFlowRate = rNumericArgs(14);
            if (ExhaustAbsorber(AbsorberNum).HeatVolFlowRate == AutoSize) {
                ExhaustAbsorber(AbsorberNum).HeatVolFlowRateWasAutoSized = true;
            }
            // Assign Curve Numbers
            ExhaustAbsorber(AbsorberNum).CoolCapFTCurve = GetCurveCheck(cAlphaArgs(8), Get_ErrorsFound, ChillerName);
            ExhaustAbsorber(AbsorberNum).ThermalEnergyCoolFTCurve = GetCurveCheck(cAlphaArgs(9), Get_ErrorsFound, ChillerName);
            ExhaustAbsorber(AbsorberNum).ThermalEnergyCoolFPLRCurve = GetCurveCheck(cAlphaArgs(10), Get_ErrorsFound, ChillerName);
            ExhaustAbsorber(AbsorberNum).ElecCoolFTCurve = GetCurveCheck(cAlphaArgs(11), Get_ErrorsFound, ChillerName);
            ExhaustAbsorber(AbsorberNum).ElecCoolFPLRCurve = GetCurveCheck(cAlphaArgs(12), Get_ErrorsFound, ChillerName);
            ExhaustAbsorber(AbsorberNum).HeatCapFCoolCurve = GetCurveCheck(cAlphaArgs(13), Get_ErrorsFound, ChillerName);
            ExhaustAbsorber(AbsorberNum).ThermalEnergyHeatFHPLRCurve = GetCurveCheck(cAlphaArgs(14), Get_ErrorsFound, ChillerName);
            if (Get_ErrorsFound) {
                ShowFatalError("Errors found in processing curve input for " + cCurrentModuleObject + '=' + cAlphaArgs(1));
                Get_ErrorsFound = false;
            }
            if (UtilityRoutines::SameString(cAlphaArgs(15), "LeavingCondenser")) {
                ExhaustAbsorber(AbsorberNum).isEnterCondensTemp = false;
            } else if (UtilityRoutines::SameString(cAlphaArgs(15), "EnteringCondenser")) {
                ExhaustAbsorber(AbsorberNum).isEnterCondensTemp = true;
            } else {
                ExhaustAbsorber(AbsorberNum).isEnterCondensTemp = true;
                ShowWarningError("Invalid " + cAlphaFieldNames(15) + '=' + cAlphaArgs(15));
                ShowContinueError("Entered in " + cCurrentModuleObject + '=' + cAlphaArgs(1));
                ShowContinueError("resetting to ENTERING-CONDENSER, simulation continues");
            }
            // Assign Other Paramters
            if (UtilityRoutines::SameString(cAlphaArgs(16), "AirCooled")) {
                ExhaustAbsorber(AbsorberNum).isWaterCooled = false;
            } else if (UtilityRoutines::SameString(cAlphaArgs(16), "WaterCooled")) {
                ExhaustAbsorber(AbsorberNum).isWaterCooled = true;
            } else {
                ExhaustAbsorber(AbsorberNum).isWaterCooled = true;
                ShowWarningError("Invalid " + cAlphaFieldNames(16) + '=' + cAlphaArgs(16));
                ShowContinueError("Entered in " + cCurrentModuleObject + '=' + cAlphaArgs(1));
                ShowContinueError("resetting to WATER-COOLED, simulation continues");
            }
            if (!ExhaustAbsorber(AbsorberNum).isEnterCondensTemp && !ExhaustAbsorber(AbsorberNum).isWaterCooled) {
                ExhaustAbsorber(AbsorberNum).isEnterCondensTemp = true;
                ShowWarningError(cCurrentModuleObject + "=\"" + cAlphaArgs(1) + "\", invalid value");
                ShowContinueError("Invalid to have both LeavingCondenser and AirCooled.");
                ShowContinueError("resetting to EnteringCondenser, simulation continues");
            }
            if (ExhaustAbsorber(AbsorberNum).isWaterCooled) {
                if (lAlphaFieldBlanks(5)) {
                    ShowSevereError(cCurrentModuleObject + "=\"" + cAlphaArgs(1) + "\", invalid value");
                    ShowContinueError("For WaterCooled chiller the condenser outlet node is required.");
                    Get_ErrorsFound = true;
                }
                ExhaustAbsorber(AbsorberNum).CondReturnNodeNum = GetOnlySingleNode(cAlphaArgs(4),
                                                                                   Get_ErrorsFound,
                                                                                   cCurrentModuleObject,
                                                                                   cAlphaArgs(1),
                                                                                   DataLoopNode::NodeType_Water,
                                                                                   DataLoopNode::NodeConnectionType_Inlet,
                                                                                   2,
                                                                                   DataLoopNode::ObjectIsNotParent);
                ExhaustAbsorber(AbsorberNum).CondSupplyNodeNum = GetOnlySingleNode(cAlphaArgs(5),
                                                                                   Get_ErrorsFound,
                                                                                   cCurrentModuleObject,
                                                                                   cAlphaArgs(1),
                                                                                   DataLoopNode::NodeType_Water,
                                                                                   DataLoopNode::NodeConnectionType_Outlet,
                                                                                   2,
                                                                                   DataLoopNode::ObjectIsNotParent);
                TestCompSet(cCurrentModuleObject, cAlphaArgs(1), cAlphaArgs(4), cAlphaArgs(5), "Condenser Water Nodes");
            } else {
                ExhaustAbsorber(AbsorberNum).CondReturnNodeNum = GetOnlySingleNode(cAlphaArgs(4),
                                                                                   Get_ErrorsFound,
                                                                                   cCurrentModuleObject,
                                                                                   cAlphaArgs(1),
                                                                                   DataLoopNode::NodeType_Air,
                                                                                   DataLoopNode::NodeConnectionType_OutsideAirReference,
                                                                                   2,
                                                                                   DataLoopNode::ObjectIsNotParent);
                // Condenser outlet node not used for air or evap cooled condenser so ingore cAlphaArgs( 5 )
                // Connection not required for air or evap cooled condenser so no call to TestCompSet here
                CheckAndAddAirNodeNumber(ExhaustAbsorber(AbsorberNum).CondReturnNodeNum, Okay);
                if (!Okay) {
                    ShowWarningError(cCurrentModuleObject + ", Adding OutdoorAir:Node=" + cAlphaArgs(4));
                }
            }

            ExhaustAbsorber(AbsorberNum).CHWLowLimitTemp = rNumericArgs(15);
            ExhaustAbsorber(AbsorberNum).SizFac = rNumericArgs(16);
            ExhaustAbsorber(AbsorberNum).TypeOf = cAlphaArgs(17);

            if (UtilityRoutines::SameString(cAlphaArgs(17), "Generator:MicroTurbine")) {
                ExhaustAbsorber(AbsorberNum).CompType_Num = DataGlobalConstants::iGeneratorMicroturbine;
                ExhaustAbsorber(AbsorberNum).ExhuastSourceName = cAlphaArgs(18);

                auto thisMTG = MicroturbineElectricGenerator::MTGeneratorSpecs::factory(ExhaustAbsorber(AbsorberNum).ExhuastSourceName);
                ExhaustAbsorber(AbsorberNum).ExhaustAirInletNodeNum =
                    dynamic_cast<MicroturbineElectricGenerator::MTGeneratorSpecs *>(thisMTG)->CombustionAirOutletNodeNum;
            }
        }

        if (Get_ErrorsFound) {
            ShowFatalError("Errors found in processing input for " + cCurrentModuleObject);
        }
    }

    void ExhaustAbsorberSpecs::setupOutputVariables()
    {
        std::string const ChillerName = this->Name;

        SetupOutputVariable("Chiller Heater Evaporator Cooling Rate", OutputProcessor::Unit::W, this->CoolingLoad, "System", "Average", ChillerName);
        SetupOutputVariable("Chiller Heater Evaporator Cooling Energy",
                            OutputProcessor::Unit::J,
                            this->CoolingEnergy,
                            "System",
                            "Sum",
                            ChillerName,
                            _,
                            "ENERGYTRANSFER",
                            "CHILLERS",
                            _,
                            "Plant");

        SetupOutputVariable("Chiller Heater Heating Rate", OutputProcessor::Unit::W, this->HeatingLoad, "System", "Average", ChillerName);
        SetupOutputVariable("Chiller Heater Heating Energy",
                            OutputProcessor::Unit::J,
                            this->HeatingEnergy,
                            "System",
                            "Sum",
                            ChillerName,
                            _,
                            "ENERGYTRANSFER",
                            "BOILERS",
                            _,
                            "Plant");

        SetupOutputVariable(
            "Chiller Heater Condenser Heat Transfer Rate", OutputProcessor::Unit::W, this->TowerLoad, "System", "Average", ChillerName);
        SetupOutputVariable("Chiller Heater Condenser Heat Transfer Energy",
                            OutputProcessor::Unit::J,
                            this->TowerEnergy,
                            "System",
                            "Sum",
                            ChillerName,
                            _,
                            "ENERGYTRANSFER",
                            "HEATREJECTION",
                            _,
                            "Plant");

        SetupOutputVariable(
            "Chiller Heater Cooling Source Heat COP", OutputProcessor::Unit::W_W, this->ThermalEnergyCOP, "System", "Average", ChillerName);

        SetupOutputVariable("Chiller Heater Electric Power", OutputProcessor::Unit::W, this->ElectricPower, "System", "Average", ChillerName);
        // Do not include this on meters, this would duplicate the cool electric and heat electric
        SetupOutputVariable("Chiller Heater Electric Energy", OutputProcessor::Unit::J, this->ElectricEnergy, "System", "Sum", ChillerName);

        SetupOutputVariable(
            "Chiller Heater Cooling Electric Power", OutputProcessor::Unit::W, this->CoolElectricPower, "System", "Average", ChillerName);
        SetupOutputVariable("Chiller Heater Cooling Electric Energy",
                            OutputProcessor::Unit::J,
                            this->CoolElectricEnergy,
                            "System",
                            "Sum",
                            ChillerName,
                            _,
                            "Electricity",
                            "Cooling",
                            _,
                            "Plant");

        SetupOutputVariable(
            "Chiller Heater Heating Electric Power", OutputProcessor::Unit::W, this->HeatElectricPower, "System", "Average", ChillerName);
        SetupOutputVariable("Chiller Heater Heating Electric Energy",
                            OutputProcessor::Unit::J,
                            this->HeatElectricEnergy,
                            "System",
                            "Sum",
                            ChillerName,
                            _,
                            "Electricity",
                            "Heating",
                            _,
                            "Plant");

        SetupOutputVariable(
            "Chiller Heater Evaporator Inlet Temperature", OutputProcessor::Unit::C, this->ChillReturnTemp, "System", "Average", ChillerName);
        SetupOutputVariable(
            "Chiller Heater Evaporator Outlet Temperature", OutputProcessor::Unit::C, this->ChillSupplyTemp, "System", "Average", ChillerName);
        SetupOutputVariable(
            "Chiller Heater Evaporator Mass Flow Rate", OutputProcessor::Unit::kg_s, this->ChillWaterFlowRate, "System", "Average", ChillerName);

        if (this->isWaterCooled) {
            SetupOutputVariable(
                "Chiller Heater Condenser Inlet Temperature", OutputProcessor::Unit::C, this->CondReturnTemp, "System", "Average", ChillerName);
            SetupOutputVariable(
                "Chiller Heater Condenser Outlet Temperature", OutputProcessor::Unit::C, this->CondSupplyTemp, "System", "Average", ChillerName);
            SetupOutputVariable(
                "Chiller Heater Condenser Mass Flow Rate", OutputProcessor::Unit::kg_s, this->CondWaterFlowRate, "System", "Average", ChillerName);
        } else {
            SetupOutputVariable(
                "Chiller Heater Condenser Inlet Temperature", OutputProcessor::Unit::C, this->CondReturnTemp, "System", "Average", ChillerName);
        }

        SetupOutputVariable(
            "Chiller Heater Heating Inlet Temperature", OutputProcessor::Unit::C, this->HotWaterReturnTemp, "System", "Average", ChillerName);
        SetupOutputVariable(
            "Chiller Heater Heating Outlet Temperature", OutputProcessor::Unit::C, this->HotWaterSupplyTemp, "System", "Average", ChillerName);
        SetupOutputVariable(
            "Chiller Heater Heating Mass Flow Rate", OutputProcessor::Unit::kg_s, this->HotWaterFlowRate, "System", "Average", ChillerName);

        SetupOutputVariable(
            "Chiller Heater Cooling Part Load Ratio", OutputProcessor::Unit::None, this->CoolPartLoadRatio, "System", "Average", ChillerName);
        SetupOutputVariable("Chiller Heater Maximum Cooling Rate", OutputProcessor::Unit::W, this->CoolingCapacity, "System", "Average", ChillerName);
        SetupOutputVariable(
            "Chiller Heater Heating Part Load Ratio", OutputProcessor::Unit::None, this->HeatPartLoadRatio, "System", "Average", ChillerName);
        SetupOutputVariable("Chiller Heater Maximum Heating Rate", OutputProcessor::Unit::W, this->HeatingCapacity, "System", "Average", ChillerName);

        SetupOutputVariable(
            "Chiller Heater Runtime Fraction", OutputProcessor::Unit::None, this->FractionOfPeriodRunning, "System", "Average", ChillerName);

        SetupOutputVariable(
            "Chiller Heater Source Exhaust Inlet Temperature", OutputProcessor::Unit::C, this->ExhaustInTemp, "System", "Average", ChillerName);
        SetupOutputVariable(
            "Chiller Heater Source Exhaust Inlet Mass Flow Rate", OutputProcessor::Unit::kg_s, this->ExhaustInFlow, "System", "Average", ChillerName);

        SetupOutputVariable("Chiller Heater Heating Heat Recovery Potential Rate",
                            OutputProcessor::Unit::W,
                            this->ExhHeatRecPotentialHeat,
                            "System",
                            "Average",
                            ChillerName);
        SetupOutputVariable("Chiller Heater Cooling Heat Recovery Potential Rate",
                            OutputProcessor::Unit::W,
                            this->ExhHeatRecPotentialCool,
                            "System",
                            "Average",
                            ChillerName);

        SetupOutputVariable("Chiller Heater Cooling Source Heat Transfer Rate",
                            OutputProcessor::Unit::W,
                            this->CoolThermalEnergyUseRate,
                            "System",
                            "Average",
                            ChillerName);
        SetupOutputVariable("Chiller Heater Heating Source Heat Transfer Rate",
                            OutputProcessor::Unit::W,
                            this->HeatThermalEnergyUseRate,
                            "System",
                            "Average",
                            ChillerName);
    }

    void ExhaustAbsorberSpecs::initialize()
    {

        // SUBROUTINE INFORMATION:
        //       AUTHOR         Fred Buhl
        //       DATE WRITTEN   June 2003
        //       MODIFIED       na
        //       RE-ENGINEERED  na

        // PURPOSE OF THIS SUBROUTINE:
        // This subroutine is for initializations of Exhaust Fired absorption chiller
        // components.

        // METHODOLOGY EMPLOYED:
        // Uses the status flags to trigger initializations.

        // SUBROUTINE PARAMETER DEFINITIONS:
        std::string const RoutineName("InitExhaustAbsorber");

        // SUBROUTINE LOCAL VARIABLE DECLARATIONS:
        int CondInletNode;  // node number of water inlet node to the condenser
        int CondOutletNode; // node number of water outlet node from the condenser
        int HeatInletNode;  // node number of hot water inlet node
        int HeatOutletNode; // node number of hot water outlet node
        bool errFlag;
        Real64 rho;  // local fluid density
        Real64 mdot; // lcoal fluid mass flow rate

        if (this->oneTimeInit) {
            this->setupOutputVariables();
            this->oneTimeInit = false;
        }

        // Init more variables
        if (this->plantScanInit) {
            // Locate the chillers on the plant loops for later usage
            errFlag = false;
            PlantUtilities::ScanPlantLoopsForObject(this->Name,
                                                    DataPlant::TypeOf_Chiller_ExhFiredAbsorption,
                                                    this->CWLoopNum,
                                                    this->CWLoopSideNum,
                                                    this->CWBranchNum,
                                                    this->CWCompNum,
                                                    errFlag,
                                                    this->CHWLowLimitTemp,
                                                    _,
                                                    _,
                                                    this->ChillReturnNodeNum,
                                                    _);
            if (errFlag) {
                ShowFatalError("InitExhaustAbsorber: Program terminated due to previous condition(s).");
            }

            PlantUtilities::ScanPlantLoopsForObject(this->Name,
                                                    DataPlant::TypeOf_Chiller_ExhFiredAbsorption,
                                                    this->HWLoopNum,
                                                    this->HWLoopSideNum,
                                                    this->HWBranchNum,
                                                    this->HWCompNum,
                                                    errFlag,
                                                    _,
                                                    _,
                                                    _,
                                                    this->HeatReturnNodeNum,
                                                    _);
            if (errFlag) {
                ShowFatalError("InitExhaustAbsorber: Program terminated due to previous condition(s).");
            }

            if (this->isWaterCooled) {
                PlantUtilities::ScanPlantLoopsForObject(this->Name,
                                                        DataPlant::TypeOf_Chiller_ExhFiredAbsorption,
                                                        this->CDLoopNum,
                                                        this->CDLoopSideNum,
                                                        this->CDBranchNum,
                                                        this->CDCompNum,
                                                        errFlag,
                                                        _,
                                                        _,
                                                        _,
                                                        this->CondReturnNodeNum,
                                                        _);
                if (errFlag) {
                    ShowFatalError("InitExhaustAbsorber: Program terminated due to previous condition(s).");
                }
                PlantUtilities::InterConnectTwoPlantLoopSides(
                    this->CWLoopNum, this->CWLoopSideNum, this->CDLoopNum, this->CDLoopSideNum, DataPlant::TypeOf_Chiller_ExhFiredAbsorption, true);
                PlantUtilities::InterConnectTwoPlantLoopSides(
                    this->HWLoopNum, this->HWLoopSideNum, this->CDLoopNum, this->CDLoopSideNum, DataPlant::TypeOf_Chiller_ExhFiredAbsorption, true);
            }

            PlantUtilities::InterConnectTwoPlantLoopSides(
                this->CWLoopNum, this->CWLoopSideNum, this->HWLoopNum, this->HWLoopSideNum, DataPlant::TypeOf_Chiller_ExhFiredAbsorption, true);

            // check if outlet node of chilled water side has a setpoint.
            if ((DataLoopNode::Node(this->ChillSupplyNodeNum).TempSetPoint == DataLoopNode::SensedNodeFlagValue) &&
                (DataLoopNode::Node(this->ChillSupplyNodeNum).TempSetPointHi == DataLoopNode::SensedNodeFlagValue)) {
                if (!DataGlobals::AnyEnergyManagementSystemInModel) {
                    if (!this->ChillSetPointErrDone) {
                        ShowWarningError("Missing temperature setpoint on cool side for chiller heater named " + this->Name);
                        ShowContinueError("  A temperature setpoint is needed at the outlet node of this chiller, use a SetpointManager");
                        ShowContinueError("  The overall loop setpoint will be assumed for chiller. The simulation continues ... ");
                        this->ChillSetPointErrDone = true;
                    }
                } else {
                    // need call to EMS to check node
                    errFlag = false; // but not really fatal yet, but should be.
                    EMSManager::CheckIfNodeSetPointManagedByEMS(this->ChillSupplyNodeNum, EMSManager::iTemperatureSetPoint, errFlag);
                    if (errFlag) {
                        if (!this->ChillSetPointErrDone) {
                            ShowWarningError("Missing temperature setpoint on cool side for chiller heater named " + this->Name);
                            ShowContinueError("  A temperature setpoint is needed at the outlet node of this chiller evaporator ");
                            ShowContinueError("  use a Setpoint Manager to establish a setpoint at the chiller evaporator outlet node ");
                            ShowContinueError("  or use an EMS actuator to establish a setpoint at the outlet node ");
                            ShowContinueError("  The overall loop setpoint will be assumed for chiller. The simulation continues ... ");
                            this->ChillSetPointErrDone = true;
                        }
                    }
                }
                this->ChillSetPointSetToLoop = true;
                DataLoopNode::Node(this->ChillSupplyNodeNum).TempSetPoint =
                    DataLoopNode::Node(DataPlant::PlantLoop(this->CWLoopNum).TempSetPointNodeNum).TempSetPoint;
                DataLoopNode::Node(this->ChillSupplyNodeNum).TempSetPointHi =
                    DataLoopNode::Node(DataPlant::PlantLoop(this->CWLoopNum).TempSetPointNodeNum).TempSetPointHi;
            }
            // check if outlet node of hot water side has a setpoint.
            if ((DataLoopNode::Node(this->HeatSupplyNodeNum).TempSetPoint == DataLoopNode::SensedNodeFlagValue) &&
                (DataLoopNode::Node(this->HeatSupplyNodeNum).TempSetPointLo == DataLoopNode::SensedNodeFlagValue)) {
                if (!DataGlobals::AnyEnergyManagementSystemInModel) {
                    if (!this->HeatSetPointErrDone) {
                        ShowWarningError("Missing temperature setpoint on heat side for chiller heater named " + this->Name);
                        ShowContinueError("  A temperature setpoint is needed at the outlet node of this chiller, use a SetpointManager");
                        ShowContinueError("  The overall loop setpoint will be assumed for chiller. The simulation continues ... ");
                        this->HeatSetPointErrDone = true;
                    }
                } else {
                    // need call to EMS to check node
                    errFlag = false; // but not really fatal yet, but should be.
                    EMSManager::CheckIfNodeSetPointManagedByEMS(this->HeatSupplyNodeNum, EMSManager::iTemperatureSetPoint, errFlag);
                    if (errFlag) {
                        if (!this->HeatSetPointErrDone) {
                            ShowWarningError("Missing temperature setpoint on heat side for chiller heater named " + this->Name);
                            ShowContinueError("  A temperature setpoint is needed at the outlet node of this chiller heater ");
                            ShowContinueError("  use a Setpoint Manager to establish a setpoint at the heater side outlet node ");
                            ShowContinueError("  or use an EMS actuator to establish a setpoint at the outlet node ");
                            ShowContinueError("  The overall loop setpoint will be assumed for heater side. The simulation continues ... ");
                            this->HeatSetPointErrDone = true;
                        }
                    }
                }
                this->HeatSetPointSetToLoop = true;
                DataLoopNode::Node(this->HeatSupplyNodeNum).TempSetPoint =
                    DataLoopNode::Node(DataPlant::PlantLoop(this->HWLoopNum).TempSetPointNodeNum).TempSetPoint;
                DataLoopNode::Node(this->HeatSupplyNodeNum).TempSetPointLo =
                    DataLoopNode::Node(DataPlant::PlantLoop(this->HWLoopNum).TempSetPointNodeNum).TempSetPointLo;
            }
            this->plantScanInit = false;
        }

        CondInletNode = this->CondReturnNodeNum;
        CondOutletNode = this->CondSupplyNodeNum;
        HeatInletNode = this->HeatReturnNodeNum;
        HeatOutletNode = this->HeatSupplyNodeNum;

        if (this->envrnInit && DataGlobals::BeginEnvrnFlag && (DataPlant::PlantFirstSizesOkayToFinalize)) {

            if (this->isWaterCooled) {
                // init max available condenser water flow rate
                if (this->CDLoopNum > 0) {
                    rho = FluidProperties::GetDensityGlycol(DataPlant::PlantLoop(this->CDLoopNum).FluidName,
                                                            DataGlobals::CWInitConvTemp,
                                                            DataPlant::PlantLoop(this->CDLoopNum).FluidIndex,
                                                            RoutineName);
                } else {
                    rho = Psychrometrics::RhoH2O(DataGlobals::InitConvTemp);
                }

                this->DesCondMassFlowRate = rho * this->CondVolFlowRate;
                PlantUtilities::InitComponentNodes(0.0,
                                                   this->DesCondMassFlowRate,
                                                   CondInletNode,
                                                   CondOutletNode,
                                                   this->CDLoopNum,
                                                   this->CDLoopSideNum,
                                                   this->CDBranchNum,
                                                   this->CDCompNum);
            }

            if (this->HWLoopNum > 0) {
                rho = FluidProperties::GetDensityGlycol(DataPlant::PlantLoop(this->HWLoopNum).FluidName,
                                                        DataGlobals::HWInitConvTemp,
                                                        DataPlant::PlantLoop(this->HWLoopNum).FluidIndex,
                                                        RoutineName);
            } else {
                rho = Psychrometrics::RhoH2O(DataGlobals::InitConvTemp);
            }
            this->DesHeatMassFlowRate = rho * this->HeatVolFlowRate;
            // init available hot water flow rate
            PlantUtilities::InitComponentNodes(0.0,
                                               this->DesHeatMassFlowRate,
                                               HeatInletNode,
                                               HeatOutletNode,
                                               this->HWLoopNum,
                                               this->HWLoopSideNum,
                                               this->HWBranchNum,
                                               this->HWCompNum);

            if (this->CWLoopNum > 0) {
                rho = FluidProperties::GetDensityGlycol(DataPlant::PlantLoop(this->CWLoopNum).FluidName,
                                                        DataGlobals::CWInitConvTemp,
                                                        DataPlant::PlantLoop(this->CWLoopNum).FluidIndex,
                                                        RoutineName);
            } else {
                rho = Psychrometrics::RhoH2O(DataGlobals::InitConvTemp);
            }
            this->DesEvapMassFlowRate = rho * this->EvapVolFlowRate;
            // init available hot water flow rate
            PlantUtilities::InitComponentNodes(0.0,
                                               this->DesEvapMassFlowRate,
                                               this->ChillReturnNodeNum,
                                               this->ChillSupplyNodeNum,
                                               this->CWLoopNum,
                                               this->CWLoopSideNum,
                                               this->CWBranchNum,
                                               this->CWCompNum);

            this->envrnInit = false;
        }

        if (!DataGlobals::BeginEnvrnFlag) {
            this->envrnInit = true;
        }

        // this component model works off setpoints on the leaving node
        // fill from plant if needed
        if (this->ChillSetPointSetToLoop) {
            DataLoopNode::Node(this->ChillSupplyNodeNum).TempSetPoint =
                DataLoopNode::Node(DataPlant::PlantLoop(this->CWLoopNum).TempSetPointNodeNum).TempSetPoint;
            DataLoopNode::Node(this->ChillSupplyNodeNum).TempSetPointHi =
                DataLoopNode::Node(DataPlant::PlantLoop(this->CWLoopNum).TempSetPointNodeNum).TempSetPointHi;
        }

        if (this->HeatSetPointSetToLoop) {
            DataLoopNode::Node(this->HeatSupplyNodeNum).TempSetPoint =
                DataLoopNode::Node(DataPlant::PlantLoop(this->HWLoopNum).TempSetPointNodeNum).TempSetPoint;
            DataLoopNode::Node(this->HeatSupplyNodeNum).TempSetPointLo =
                DataLoopNode::Node(DataPlant::PlantLoop(this->HWLoopNum).TempSetPointNodeNum).TempSetPointLo;
        }

        if ((this->isWaterCooled) && ((this->InHeatingMode) || (this->InCoolingMode)) && (!this->plantScanInit)) {
            mdot = this->DesCondMassFlowRate;

            PlantUtilities::SetComponentFlowRate(
                mdot, this->CondReturnNodeNum, this->CondSupplyNodeNum, this->CDLoopNum, this->CDLoopSideNum, this->CDBranchNum, this->CDCompNum);

        } else {
            mdot = 0.0;
            if (this->CDLoopNum > 0) {
                PlantUtilities::SetComponentFlowRate(
                    mdot, this->CondReturnNodeNum, this->CondSupplyNodeNum, this->CDLoopNum, this->CDLoopSideNum, this->CDBranchNum, this->CDCompNum);
            }
        }
    }

    void ExhaustAbsorberSpecs::size()
    {

        // SUBROUTINE INFORMATION:
        //       AUTHOR         Fred Buhl
        //       DATE WRITTEN   June 2003
        //       MODIFIED       November 2013 Daeho Kang, add component sizing table entries
        //       RE-ENGINEERED  na

        // PURPOSE OF THIS SUBROUTINE:
        // This subroutine is for sizing Exhaust Fired absorption chiller components for which
        // capacities and flow rates have not been specified in the input.

        // METHODOLOGY EMPLOYED:
        // Obtains evaporator flow rate from the plant sizing array. Calculates nominal capacity from
        // the evaporator flow rate and the chilled water loop design delta T. The condenser flow rate
        // is calculated from the nominal capacity, the COP, and the condenser loop design delta T.

        // SUBROUTINE PARAMETER DEFINITIONS:
        std::string const RoutineName("SizeExhaustAbsorber");

        bool ErrorsFound; // If errors detected in input
        std::string equipName;
        Real64 Cp;                     // local fluid specific heat
        Real64 rho;                    // local fluid density
        Real64 tmpNomCap;              // local nominal capacity cooling power
        Real64 tmpEvapVolFlowRate;     // local evaporator design volume flow rate
        Real64 tmpCondVolFlowRate;     // local condenser design volume flow rate
        Real64 tmpHeatRecVolFlowRate;  // local heat recovery design volume flow rate
        Real64 NomCapUser;             // Hardsized nominal capacity for reporting
        Real64 EvapVolFlowRateUser;    // Hardsized evaporator volume flow rate for reporting
        Real64 CondVolFlowRateUser;    // Hardsized condenser flow rate for reporting
        Real64 HeatRecVolFlowRateUser; // Hardsized generator flow rate for reporting

        ErrorsFound = false;
        tmpNomCap = this->NomCoolingCap;
        tmpEvapVolFlowRate = this->EvapVolFlowRate;
        tmpCondVolFlowRate = this->CondVolFlowRate;
        tmpHeatRecVolFlowRate = this->HeatVolFlowRate;

        int PltSizCondNum = 0; // Plant Sizing index for condenser loop
        if (this->isWaterCooled) PltSizCondNum = DataPlant::PlantLoop(this->CDLoopNum).PlantSizNum;

        int PltSizHeatNum = DataPlant::PlantLoop(this->HWLoopNum).PlantSizNum;
        int PltSizCoolNum = DataPlant::PlantLoop(this->CWLoopNum).PlantSizNum;

        if (PltSizCoolNum > 0) {
            if (DataSizing::PlantSizData(PltSizCoolNum).DesVolFlowRate >= DataHVACGlobals::SmallWaterVolFlow) {
                Cp = FluidProperties::GetSpecificHeatGlycol(DataPlant::PlantLoop(this->CWLoopNum).FluidName,
                                                            DataGlobals::CWInitConvTemp,
                                                            DataPlant::PlantLoop(this->CWLoopNum).FluidIndex,
                                                            RoutineName);
                rho = FluidProperties::GetDensityGlycol(DataPlant::PlantLoop(this->CWLoopNum).FluidName,
                                                        DataGlobals::CWInitConvTemp,
                                                        DataPlant::PlantLoop(this->CWLoopNum).FluidIndex,
                                                        RoutineName);
                tmpNomCap =
                    Cp * rho * DataSizing::PlantSizData(PltSizCoolNum).DeltaT * DataSizing::PlantSizData(PltSizCoolNum).DesVolFlowRate * this->SizFac;
                if (!this->NomCoolingCapWasAutoSized) tmpNomCap = this->NomCoolingCap;
            } else {
                if (this->NomCoolingCapWasAutoSized) tmpNomCap = 0.0;
            }
            if (DataPlant::PlantFirstSizesOkayToFinalize) {
                if (this->NomCoolingCapWasAutoSized) {
                    this->NomCoolingCap = tmpNomCap;
                    if (DataPlant::PlantFinalSizesOkayToReport) {
                        ReportSizingManager::ReportSizingOutput(
                            "ChillerHeater:Absorption:DoubleEffect", this->Name, "Design Size Nominal Cooling Capacity [W]", tmpNomCap);
                    }
                    if (DataPlant::PlantFirstSizesOkayToReport) {
                        ReportSizingManager::ReportSizingOutput(
                            "ChillerHeater:Absorption:DoubleEffect", this->Name, "Initial Design Size Nominal Cooling Capacity [W]", tmpNomCap);
                    }
                } else {
                    if (this->NomCoolingCap > 0.0 && tmpNomCap > 0.0) {
                        NomCapUser = this->NomCoolingCap;
                        if (DataPlant::PlantFinalSizesOkayToReport) {
                            ReportSizingManager::ReportSizingOutput("ChillerHeater:Absorption:DoubleEffect",
                                                                    this->Name,
                                                                    "Design Size Nominal Cooling Capacity [W]",
                                                                    tmpNomCap,
                                                                    "User-Specified Nominal Cooling Capacity [W]",
                                                                    NomCapUser);
                            if (DataGlobals::DisplayExtraWarnings) {
                                if ((std::abs(tmpNomCap - NomCapUser) / NomCapUser) > DataSizing::AutoVsHardSizingThreshold) {
                                    ShowMessage("SizeChillerHeaterAbsorptionDoubleEffect: Potential issue with equipment sizing for " + this->Name);
                                    ShowContinueError("User-Specified Nominal Capacity of " + General::RoundSigDigits(NomCapUser, 2) + " [W]");
                                    ShowContinueError("differs from Design Size Nominal Capacity of " + General::RoundSigDigits(tmpNomCap, 2) +
                                                      " [W]");
                                    ShowContinueError("This may, or may not, indicate mismatched component sizes.");
                                    ShowContinueError("Verify that the value entered is intended and is consistent with other components.");
                                }
                            }
                        }
                        tmpNomCap = NomCapUser;
                    }
                }
            }
        } else {
            if (this->NomCoolingCapWasAutoSized) {
                if (DataPlant::PlantFirstSizesOkayToFinalize) {
                    ShowSevereError("SizeExhaustAbsorber: ChillerHeater:Absorption:DoubleEffect=\"" + this->Name + "\", autosize error.");
                    ShowContinueError("Autosizing of Exhaust Fired Absorption Chiller nominal cooling capacity requires");
                    ShowContinueError("a cooling loop Sizing:Plant object.");
                    ErrorsFound = true;
                }
            } else {
                if (DataPlant::PlantFinalSizesOkayToReport) {
                    if (this->NomCoolingCap > 0.0) {
                        ReportSizingManager::ReportSizingOutput(
                            "Chiller:Absorption:DoubleEffect", this->Name, "User-Specified Nominal Capacity [W]", this->NomCoolingCap);
                    }
                }
            }
        }

        if (PltSizCoolNum > 0) {
            if (DataSizing::PlantSizData(PltSizCoolNum).DesVolFlowRate >= DataHVACGlobals::SmallWaterVolFlow) {
                tmpEvapVolFlowRate = DataSizing::PlantSizData(PltSizCoolNum).DesVolFlowRate * this->SizFac;
                if (!this->EvapVolFlowRateWasAutoSized) tmpEvapVolFlowRate = this->EvapVolFlowRate;

            } else {
                if (this->EvapVolFlowRateWasAutoSized) tmpEvapVolFlowRate = 0.0;
            }
            if (DataPlant::PlantFirstSizesOkayToFinalize) {
                if (this->EvapVolFlowRateWasAutoSized) {
                    this->EvapVolFlowRate = tmpEvapVolFlowRate;
                    if (DataPlant::PlantFinalSizesOkayToReport) {
                        ReportSizingManager::ReportSizingOutput("ChillerHeater:Absorption:DoubleEffect",
                                                                this->Name,
                                                                "Design Size Design Chilled Water Flow Rate [m3/s]",
                                                                tmpEvapVolFlowRate);
                    }
                    if (DataPlant::PlantFirstSizesOkayToReport) {
                        ReportSizingManager::ReportSizingOutput("ChillerHeater:Absorption:DoubleEffect",
                                                                this->Name,
                                                                "Initial Design Size Design Chilled Water Flow Rate [m3/s]",
                                                                tmpEvapVolFlowRate);
                    }
                } else {
                    if (this->EvapVolFlowRate > 0.0 && tmpEvapVolFlowRate > 0.0) {
                        EvapVolFlowRateUser = this->EvapVolFlowRate;
                        if (DataPlant::PlantFinalSizesOkayToReport) {
                            ReportSizingManager::ReportSizingOutput("ChillerHeater:Absorption:DoubleEffect",
                                                                    this->Name,
                                                                    "Design Size Design Chilled Water Flow Rate [m3/s]",
                                                                    tmpEvapVolFlowRate,
                                                                    "User-Specified Design Chilled Water Flow Rate [m3/s]",
                                                                    EvapVolFlowRateUser);
                            if (DataGlobals::DisplayExtraWarnings) {
                                if ((std::abs(tmpEvapVolFlowRate - EvapVolFlowRateUser) / EvapVolFlowRateUser) >
                                    DataSizing::AutoVsHardSizingThreshold) {
                                    ShowMessage("SizeChillerAbsorptionDoubleEffect: Potential issue with equipment sizing for " + this->Name);
                                    ShowContinueError("User-Specified Design Chilled Water Flow Rate of " +
                                                      General::RoundSigDigits(EvapVolFlowRateUser, 5) + " [m3/s]");
                                    ShowContinueError("differs from Design Size Design Chilled Water Flow Rate of " +
                                                      General::RoundSigDigits(tmpEvapVolFlowRate, 5) + " [m3/s]");
                                    ShowContinueError("This may, or may not, indicate mismatched component sizes.");
                                    ShowContinueError("Verify that the value entered is intended and is consistent with other components.");
                                }
                            }
                        }
                        tmpEvapVolFlowRate = EvapVolFlowRateUser;
                    }
                }
            }
        } else {
            if (this->EvapVolFlowRateWasAutoSized) {
                if (DataPlant::PlantFirstSizesOkayToFinalize) {
                    ShowSevereError("SizeExhaustAbsorber: ChillerHeater:Absorption:DoubleEffect=\"" + this->Name + "\", autosize error.");
                    ShowContinueError("Autosizing of Exhaust Fired Absorption Chiller evap flow rate requires");
                    ShowContinueError("a cooling loop Sizing:Plant object.");
                    ErrorsFound = true;
                }
            } else {
                if (DataPlant::PlantFinalSizesOkayToReport) {
                    if (this->EvapVolFlowRate > 0.0) {
                        ReportSizingManager::ReportSizingOutput("ChillerHeater:Absorption:DoubleEffect",
                                                                this->Name,
                                                                "User-Specified Design Chilled Water Flow Rate [m3/s]",
                                                                this->EvapVolFlowRate);
                    }
                }
            }
        }

        PlantUtilities::RegisterPlantCompDesignFlow(this->ChillReturnNodeNum, tmpEvapVolFlowRate);

        if (PltSizHeatNum > 0) {
            if (DataSizing::PlantSizData(PltSizHeatNum).DesVolFlowRate >= DataHVACGlobals::SmallWaterVolFlow) {
                tmpHeatRecVolFlowRate = DataSizing::PlantSizData(PltSizHeatNum).DesVolFlowRate * this->SizFac;
                if (!this->HeatVolFlowRateWasAutoSized) tmpHeatRecVolFlowRate = this->HeatVolFlowRate;

            } else {
                if (this->HeatVolFlowRateWasAutoSized) tmpHeatRecVolFlowRate = 0.0;
            }
            if (DataPlant::PlantFirstSizesOkayToFinalize) {
                if (this->HeatVolFlowRateWasAutoSized) {
                    this->HeatVolFlowRate = tmpHeatRecVolFlowRate;
                    if (DataPlant::PlantFinalSizesOkayToReport) {
                        ReportSizingManager::ReportSizingOutput("ChillerHeater:Absorption:DoubleEffect",
                                                                this->Name,
                                                                "Design Size Design Hot Water Flow Rate [m3/s]",
                                                                tmpHeatRecVolFlowRate);
                    }
                    if (DataPlant::PlantFirstSizesOkayToReport) {
                        ReportSizingManager::ReportSizingOutput("ChillerHeater:Absorption:DoubleEffect",
                                                                this->Name,
                                                                "Initial Design Size Design Hot Water Flow Rate [m3/s]",
                                                                tmpHeatRecVolFlowRate);
                    }
                } else {
                    if (this->HeatVolFlowRate > 0.0 && tmpHeatRecVolFlowRate > 0.0) {
                        HeatRecVolFlowRateUser = this->HeatVolFlowRate;
                        if (DataPlant::PlantFinalSizesOkayToReport) {
                            ReportSizingManager::ReportSizingOutput("ChillerHeater:Absorption:DoubleEffect",
                                                                    this->Name,
                                                                    "Design Size Design Hot Water Flow Rate [m3/s]",
                                                                    tmpHeatRecVolFlowRate,
                                                                    "User-Specified Design Hot Water Flow Rate [m3/s]",
                                                                    HeatRecVolFlowRateUser);
                            if (DataGlobals::DisplayExtraWarnings) {
                                if ((std::abs(tmpHeatRecVolFlowRate - HeatRecVolFlowRateUser) / HeatRecVolFlowRateUser) >
                                    DataSizing::AutoVsHardSizingThreshold) {
                                    ShowMessage("SizeChillerHeaterAbsorptionDoubleEffect: Potential issue with equipment sizing for " + this->Name);
                                    ShowContinueError("User-Specified Design Hot Water Flow Rate of " +
                                                      General::RoundSigDigits(HeatRecVolFlowRateUser, 5) + " [m3/s]");
                                    ShowContinueError("differs from Design Size Design Hot Water Flow Rate of " +
                                                      General::RoundSigDigits(tmpHeatRecVolFlowRate, 5) + " [m3/s]");
                                    ShowContinueError("This may, or may not, indicate mismatched component sizes.");
                                    ShowContinueError("Verify that the value entered is intended and is consistent with other components.");
                                }
                            }
                        }
                        tmpHeatRecVolFlowRate = HeatRecVolFlowRateUser;
                    }
                }
            }
        } else {
            if (this->HeatVolFlowRateWasAutoSized) {
                if (DataPlant::PlantFirstSizesOkayToFinalize) {
                    ShowSevereError("SizeExhaustAbsorber: ChillerHeater:Absorption:DoubleEffect=\"" + this->Name + "\", autosize error.");
                    ShowContinueError("Autosizing of Exhaust Fired Absorption Chiller hot water flow rate requires");
                    ShowContinueError("a heating loop Sizing:Plant object.");
                    ErrorsFound = true;
                }
            } else {
                if (DataPlant::PlantFinalSizesOkayToReport) {
                    if (this->HeatVolFlowRate > 0.0) {
                        ReportSizingManager::ReportSizingOutput("ChillerHeater:Absorption:DoubleEffect",
                                                                this->Name,
                                                                "User-Specified Design Hot Water Flow Rate [m3/s]",
                                                                this->HeatVolFlowRate);
                    }
                }
            }
        }

        PlantUtilities::RegisterPlantCompDesignFlow(this->HeatReturnNodeNum, tmpHeatRecVolFlowRate);

        if (PltSizCondNum > 0 && PltSizCoolNum > 0) {
            if (DataSizing::PlantSizData(PltSizCoolNum).DesVolFlowRate >= DataHVACGlobals::SmallWaterVolFlow && tmpNomCap > 0.0) {

                Cp = FluidProperties::GetSpecificHeatGlycol(DataPlant::PlantLoop(this->CDLoopNum).FluidName,
                                                            this->TempDesCondReturn,
                                                            DataPlant::PlantLoop(this->CDLoopNum).FluidIndex,
                                                            RoutineName);
                rho = FluidProperties::GetDensityGlycol(DataPlant::PlantLoop(this->CDLoopNum).FluidName,
                                                        this->TempDesCondReturn,
                                                        DataPlant::PlantLoop(this->CDLoopNum).FluidIndex,
                                                        RoutineName);
                tmpCondVolFlowRate = tmpNomCap * (1.0 + this->ThermalEnergyCoolRatio) / (DataSizing::PlantSizData(PltSizCondNum).DeltaT * Cp * rho);
                if (!this->CondVolFlowRateWasAutoSized) tmpCondVolFlowRate = this->CondVolFlowRate;

            } else {
                if (this->CondVolFlowRateWasAutoSized) tmpCondVolFlowRate = 0.0;
            }
            if (DataPlant::PlantFirstSizesOkayToFinalize) {
                if (this->CondVolFlowRateWasAutoSized) {
                    this->CondVolFlowRate = tmpCondVolFlowRate;
                    if (DataPlant::PlantFinalSizesOkayToReport) {
                        ReportSizingManager::ReportSizingOutput("ChillerHeater:Absorption:DoubleEffect",
                                                                this->Name,
                                                                "Design Size Design Condenser Water Flow Rate [m3/s]",
                                                                tmpCondVolFlowRate);
                    }
                    if (DataPlant::PlantFirstSizesOkayToReport) {
                        ReportSizingManager::ReportSizingOutput("ChillerHeater:Absorption:DoubleEffect",
                                                                this->Name,
                                                                "Initial Design Size Design Condenser Water Flow Rate [m3/s]",
                                                                tmpCondVolFlowRate);
                    }
                } else {
                    if (this->CondVolFlowRate > 0.0 && tmpCondVolFlowRate > 0.0) {
                        CondVolFlowRateUser = this->CondVolFlowRate;
                        if (DataPlant::PlantFinalSizesOkayToReport) {
                            ReportSizingManager::ReportSizingOutput("ChillerHeater:Absorption:DoubleEffect",
                                                                    this->Name,
                                                                    "Design Size Design Condenser Water Flow Rate [m3/s]",
                                                                    tmpCondVolFlowRate,
                                                                    "User-Specified Design Condenser Water Flow Rate [m3/s]",
                                                                    CondVolFlowRateUser);
                            if (DataGlobals::DisplayExtraWarnings) {
                                if ((std::abs(tmpCondVolFlowRate - CondVolFlowRateUser) / CondVolFlowRateUser) >
                                    DataSizing::AutoVsHardSizingThreshold) {
                                    ShowMessage("SizeChillerAbsorptionDoubleEffect: Potential issue with equipment sizing for " + this->Name);
                                    ShowContinueError("User-Specified Design Condenser Water Flow Rate of " +
                                                      General::RoundSigDigits(CondVolFlowRateUser, 5) + " [m3/s]");
                                    ShowContinueError("differs from Design Size Design Condenser Water Flow Rate of " +
                                                      General::RoundSigDigits(tmpCondVolFlowRate, 5) + " [m3/s]");
                                    ShowContinueError("This may, or may not, indicate mismatched component sizes.");
                                    ShowContinueError("Verify that the value entered is intended and is consistent with other components.");
                                }
                            }
                        }
                        tmpCondVolFlowRate = CondVolFlowRateUser;
                    }
                }
            }
        } else {
            if (this->CondVolFlowRateWasAutoSized) {
                if (DataPlant::PlantFirstSizesOkayToFinalize) {
                    ShowSevereError("SizeExhaustAbsorber: ChillerHeater:Absorption:DoubleEffect=\"" + this->Name + "\", autosize error.");
                    ShowSevereError("Autosizing of Exhaust Fired Absorption Chiller condenser flow rate requires a condenser");
                    ShowContinueError("loop Sizing:Plant object.");
                    ErrorsFound = true;
                }
            } else {
                if (DataPlant::PlantFinalSizesOkayToReport) {
                    if (this->CondVolFlowRate > 0.0) {
                        ReportSizingManager::ReportSizingOutput("ChillerHeater:Absorption:DoubleEffect",
                                                                this->Name,
                                                                "User-Specified Design Condenser Water Flow Rate [m3/s]",
                                                                this->CondVolFlowRate);
                    }
                }
            }
        }

        // save the design condenser water volumetric flow rate for use by the condenser water loop sizing algorithms
        if (this->isWaterCooled) PlantUtilities::RegisterPlantCompDesignFlow(this->CondReturnNodeNum, tmpCondVolFlowRate);

        if (ErrorsFound) {
            ShowFatalError("Preceding sizing errors cause program termination");
        }

        if (DataPlant::PlantFinalSizesOkayToReport) {
            // create predefined report
            equipName = this->Name;
            OutputReportPredefined::PreDefTableEntry(OutputReportPredefined::pdchMechType, equipName, "ChillerHeater:Absorption:DoubleEffect");
            OutputReportPredefined::PreDefTableEntry(OutputReportPredefined::pdchMechNomEff, equipName, this->ThermalEnergyCoolRatio);
            OutputReportPredefined::PreDefTableEntry(OutputReportPredefined::pdchMechNomCap, equipName, this->NomCoolingCap);
        }
    }

    void ExhaustAbsorberSpecs::calcChiller(Real64 &MyLoad)
    {

        // SUBROUTINE INFORMATION:
        //       AUTHOR         Jason Glazer
        //       DATE WRITTEN   March 2001
        //       MODIFIED       Mahabir Bhandari, ORNL, Aug 2011, modified to accomodate exhaust fired chiller
        //       RE-ENGINEERED  na

        // PURPOSE OF THIS SUBROUTINE:
        // Simulate a Exhaust fired (Exhaust consuming) absorption chiller using
        // curves and inputs similar to DOE-2.1e

        // METHODOLOGY EMPLOYED:
        // Curve fit of performance data

        // REFERENCES:
        // 1.  DOE-2.1e Supplement and source code
        // 2.  CoolTools GasMod work

<<<<<<< HEAD
        // Using/Aliasing
        using CurveManager::CurveValue;
        using DataBranchAirLoopPlant::MassFlowTolerance;
        using DataPlant::DeltaTempTol;
        using DataPlant::DualSetPointDeadBand;
        using DataPlant::PlantLoop;
        using DataPlant::SingleSetPoint;
        using FluidProperties::GetDensityGlycol;
        using FluidProperties::GetSpecificHeatGlycol;
        using PlantUtilities::SetComponentFlowRate;
        using Psychrometrics::PsyCpAirFnW;

        // Locals
        // SUBROUTINE ARGUMENT DEFINITIONS:

=======
>>>>>>> 588fe91e
        // FlowLock = 0  if mass flow rates may be changed by loop components
        // FlowLock = 1  if mass flow rates may not be changed by loop components

        // SUBROUTINE PARAMETER DEFINITIONS:
        Real64 const AbsLeavingTemp(176.667); // C - Minimum temperature leaving the Chiller absorber (350 F)
        std::string const RoutineName("CalcExhaustAbsorberChillerModel");

        // SUBROUTINE LOCAL VARIABLE DECLARATIONS:
        // Local copies of ExhaustAbsorberSpecs Type
        // all variables that are local copies of data structure
        // variables are prefaced with an "l" for local.
        Real64 lNomCoolingCap;           // W - design nominal capacity of Absorber
        Real64 lThermalEnergyCoolRatio;  // ratio of ThermalEnergy input to cooling output
        Real64 lThermalEnergyHeatRatio;  // ratio of ThermalEnergy input to heating output
        Real64 lElecCoolRatio;           // ratio of electricity input to cooling output
        int lChillReturnNodeNum;         // Node number on the inlet side of the plant
        int lChillSupplyNodeNum;         // Node number on the outlet side of the plant
        int lCondReturnNodeNum;          // Node number on the inlet side of the condenser
        Real64 lMinPartLoadRat;          // min allowed operating frac full load
        Real64 lMaxPartLoadRat;          // max allowed operating frac full load
        int lCoolCapFTCurve;             // cooling capacity as a function of temperature curve
        int lThermalEnergyCoolFTCurve;   // ThermalEnergy-Input-to cooling output Ratio Function of Temperature Curve
        int lThermalEnergyCoolFPLRCurve; // ThermalEnergy-Input-to cooling output Ratio Function of Part Load Ratio Curve
        int lElecCoolFTCurve;            // Electric-Input-to cooling output Ratio Function of Temperature Curve
        int lElecCoolFPLRCurve;          // Electric-Input-to cooling output Ratio Function of Part Load Ratio Curve
        bool lIsEnterCondensTemp;        // if using entering conderser water temperature is TRUE, exiting is FALSE
        bool lIsWaterCooled;             // if water cooled it is TRUE
        Real64 lCHWLowLimitTemp;         // Chilled Water Lower Limit Temperature
        int lExhaustAirInletNodeNum;     // Combustion Air Inlet Node number
        // Local copies of ExhaustAbsorberReportVars Type
        Real64 lCoolingLoad(0.0); // cooling load on the chiller (previously called QEvap)
        // Real64 lCoolingEnergy( 0.0 ); // variable to track total cooling load for period (was EvapEnergy)
        Real64 lTowerLoad(0.0); // load on the cooling tower/condenser (previously called QCond)
        // Real64 lTowerEnergy( 0.0 ); // variable to track total tower load for a period (was CondEnergy)
        // Real64 lThermalEnergyUseRate( 0.0 ); // instantaneous use of exhaust for period
        // Real64 lThermalEnergy( 0.0 ); // variable to track total ThermalEnergy used for a period
        Real64 lCoolThermalEnergyUseRate(0.0); // instantaneous use of exhaust for period for cooling
        // Real64 lCoolThermalEnergy( 0.0 ); // variable to track total ThermalEnergy used for a period for cooling
        Real64 lHeatThermalEnergyUseRate(0.0); // instantaneous use of exhaust for period for heating
        // Real64 lElectricPower( 0.0 ); // parasitic electric power used (was PumpingPower)
        // Real64 lElectricEnergy( 0.0 ); // track the total electricity used for a period (was PumpingEnergy)
        Real64 lCoolElectricPower(0.0); // parasitic electric power used  for cooling
        // Real64 lCoolElectricEnergy( 0.0 ); // track the total electricity used for a period for cooling
        Real64 lHeatElectricPower(0.0);        // parasitic electric power used  for heating
        Real64 lChillReturnTemp(0.0);          // reporting: evaporator inlet temperature (was EvapInletTemp)
        Real64 lChillSupplyTemp(0.0);          // reporting: evaporator outlet temperature (was EvapOutletTemp)
        Real64 lChillWaterMassFlowRate(0.0);   // reporting: evaporator mass flow rate (was Evapmdot)
        Real64 lCondReturnTemp(0.0);           // reporting: condenser inlet temperature (was CondInletTemp)
        Real64 lCondSupplyTemp(0.0);           // reporting: condenser outlet temperature (was CondOutletTemp)
        Real64 lCondWaterMassFlowRate(0.0);    // reporting: condenser mass flow rate (was Condmdot)
        Real64 lCoolPartLoadRatio(0.0);        // operating part load ratio (load/capacity for cooling)
        Real64 lHeatPartLoadRatio(0.0);        // operating part load ratio (load/capacity for heating)
        Real64 lAvailableCoolingCapacity(0.0); // current capacity after temperature adjustment
        Real64 lFractionOfPeriodRunning(0.0);
        Real64 PartLoadRat(0.0);                // actual operating part load ratio of unit (ranges from minplr to 1)
        Real64 lChillWaterMassflowratemax(0.0); // Maximum flow rate through the evaporator
        Real64 lExhaustInTemp(0.0);             // Exhaust inlet temperature
        Real64 lExhaustInFlow(0.0);             // Exhaust inlet flow rate
        Real64 lExhHeatRecPotentialCool(0.0);   // Exhaust heat recovery potential during cooling
        Real64 lExhaustAirHumRat(0.0);
        // other local variables
        Real64 ChillDeltaTemp; // chilled water temperature difference
        Real64 ChillSupplySetPointTemp(0.0);
        Real64 calcCondTemp; // the condenser temperature used for curve calculation
        // either return or supply depending on user input
        Real64 revisedEstimateAvailCap; // final estimate of available capacity if using leaving
        // condenser water temperature
        Real64 errorAvailCap; // error fraction on final estimate of AvailableCoolingCapacity
        int LoopNum;
        int LoopSideNum;
        Real64 Cp_CW;      // local fluid specific heat for chilled water
        Real64 Cp_CD = -1; // local fluid specific heat for condenser water -- initializing to negative to ensure it isn't used uninitialized
        Real64 CpAir;      // specific heat of exhaust air

        // define constant values

        // set node values to data structure values for nodes

        lChillReturnNodeNum = this->ChillReturnNodeNum;
        lChillSupplyNodeNum = this->ChillSupplyNodeNum;
        lCondReturnNodeNum = this->CondReturnNodeNum;
        lExhaustAirInletNodeNum = this->ExhaustAirInletNodeNum;

        // set local copies of data from rest of input structure
        lNomCoolingCap = this->NomCoolingCap;
        lThermalEnergyCoolRatio = this->ThermalEnergyCoolRatio;
        lThermalEnergyHeatRatio = this->ThermalEnergyHeatRatio;
        lElecCoolRatio = this->ElecCoolRatio;
        lMinPartLoadRat = this->MinPartLoadRat;
        lMaxPartLoadRat = this->MaxPartLoadRat;
        lCoolCapFTCurve = this->CoolCapFTCurve;
        lThermalEnergyCoolFTCurve = this->ThermalEnergyCoolFTCurve;
        lThermalEnergyCoolFPLRCurve = this->ThermalEnergyCoolFPLRCurve;
        lElecCoolFTCurve = this->ElecCoolFTCurve;
        lElecCoolFPLRCurve = this->ElecCoolFPLRCurve;
        lIsEnterCondensTemp = this->isEnterCondensTemp;
        lIsWaterCooled = this->isWaterCooled;
        lCHWLowLimitTemp = this->CHWLowLimitTemp;
        lHeatElectricPower = this->HeatElectricPower;
        lHeatThermalEnergyUseRate = this->HeatThermalEnergyUseRate;
        lHeatPartLoadRatio = this->HeatPartLoadRatio;

        // initialize entering conditions
        lChillReturnTemp = DataLoopNode::Node(lChillReturnNodeNum).Temp;
        lChillWaterMassFlowRate = DataLoopNode::Node(lChillReturnNodeNum).MassFlowRate;
        lCondReturnTemp = DataLoopNode::Node(lCondReturnNodeNum).Temp;
        {
            auto const SELECT_CASE_var(DataPlant::PlantLoop(this->CWLoopNum).LoopDemandCalcScheme);
            if (SELECT_CASE_var == DataPlant::SingleSetPoint) {
                ChillSupplySetPointTemp = DataLoopNode::Node(lChillSupplyNodeNum).TempSetPoint;
            } else if (SELECT_CASE_var == DataPlant::DualSetPointDeadBand) {
                ChillSupplySetPointTemp = DataLoopNode::Node(lChillSupplyNodeNum).TempSetPointHi;
            } else {
                assert(false);
            }
        }
        ChillDeltaTemp = std::abs(lChillReturnTemp - ChillSupplySetPointTemp);
        lExhaustInTemp = DataLoopNode::Node(lExhaustAirInletNodeNum).Temp;
        lExhaustInFlow = DataLoopNode::Node(lExhaustAirInletNodeNum).MassFlowRate;
        lExhaustAirHumRat = DataLoopNode::Node(lExhaustAirInletNodeNum).HumRat;

        Cp_CW = FluidProperties::GetSpecificHeatGlycol(
            DataPlant::PlantLoop(this->CWLoopNum).FluidName, lChillReturnTemp, DataPlant::PlantLoop(this->CWLoopNum).FluidIndex, RoutineName);
        if (this->CDLoopNum > 0) {
            Cp_CD = FluidProperties::GetSpecificHeatGlycol(
                DataPlant::PlantLoop(this->CDLoopNum).FluidName, lChillReturnTemp, DataPlant::PlantLoop(this->CDLoopNum).FluidIndex, RoutineName);
        }

        // If no loop demand or Absorber OFF, return
        // will need to modify when absorber can act as a boiler
        if (MyLoad >= 0 || !((this->InHeatingMode) || (this->InCoolingMode))) {
            // set node temperatures
            lChillSupplyTemp = lChillReturnTemp;
            lCondSupplyTemp = lCondReturnTemp;
            lCondWaterMassFlowRate = 0.0;
            if (lIsWaterCooled) {
                PlantUtilities::SetComponentFlowRate(lCondWaterMassFlowRate,
                                                     this->CondReturnNodeNum,
                                                     this->CondSupplyNodeNum,
                                                     this->CDLoopNum,
                                                     this->CDLoopSideNum,
                                                     this->CDBranchNum,
                                                     this->CDCompNum);
            }
            lFractionOfPeriodRunning = min(1.0, max(lHeatPartLoadRatio, lCoolPartLoadRatio) / lMinPartLoadRat);

        } else {

            // if water cooled use the input node otherwise just use outside air temperature
            if (lIsWaterCooled) {
                // most manufacturers rate have tables of entering condenser water temperature
                // but a few use leaving condenser water temperature so we have a flag
                // when leaving is used it uses the previous iterations value of the value
                lCondReturnTemp = DataLoopNode::Node(lCondReturnNodeNum).Temp;
                if (lIsEnterCondensTemp) {
                    calcCondTemp = lCondReturnTemp;
                } else {
                    if (this->oldCondSupplyTemp == 0) {
                        this->oldCondSupplyTemp = lCondReturnTemp + 8.0; // if not previously estimated assume 8C greater than return
                    }
                    calcCondTemp = this->oldCondSupplyTemp;
                }
                // Set mass flow rates
                lCondWaterMassFlowRate = this->DesCondMassFlowRate;
                PlantUtilities::SetComponentFlowRate(lCondWaterMassFlowRate,
                                                     this->CondReturnNodeNum,
                                                     this->CondSupplyNodeNum,
                                                     this->CDLoopNum,
                                                     this->CDLoopSideNum,
                                                     this->CDBranchNum,
                                                     this->CDCompNum);
            } else {
                // air cooled
                DataLoopNode::Node(lCondReturnNodeNum).Temp = DataLoopNode::Node(lCondReturnNodeNum).OutAirDryBulb;
                calcCondTemp = DataLoopNode::Node(lCondReturnNodeNum).OutAirDryBulb;
                lCondReturnTemp = DataLoopNode::Node(lCondReturnNodeNum).Temp;
                lCondWaterMassFlowRate = 0.0;
                if (this->CDLoopNum > 0) {
                    PlantUtilities::SetComponentFlowRate(lCondWaterMassFlowRate,
                                                         this->CondReturnNodeNum,
                                                         this->CondSupplyNodeNum,
                                                         this->CDLoopNum,
                                                         this->CDLoopSideNum,
                                                         this->CDBranchNum,
                                                         this->CDCompNum);
                }
            }

            // Determine available cooling capacity using the setpoint temperature
            lAvailableCoolingCapacity = lNomCoolingCap * CurveManager::CurveValue(lCoolCapFTCurve, ChillSupplySetPointTemp, calcCondTemp);

            // Calculate current load for cooling
            MyLoad = sign(max(std::abs(MyLoad), lAvailableCoolingCapacity * lMinPartLoadRat), MyLoad);
            MyLoad = sign(min(std::abs(MyLoad), lAvailableCoolingCapacity * lMaxPartLoadRat), MyLoad);

            // Determine the following variables depending on if the flow has been set in
            // the nodes (flowlock=1 to 2) or if the amount of load is still be determined (flowlock=0)
            //    chilled water flow,
            //    cooling load taken by the chiller, and
            //    supply temperature
            lChillWaterMassflowratemax = this->DesEvapMassFlowRate;

            LoopNum = this->CWLoopNum;
            LoopSideNum = this->CWLoopSideNum;
            {
                auto const SELECT_CASE_var(DataPlant::PlantLoop(LoopNum).LoopSide(LoopSideNum).FlowLock);
                if (SELECT_CASE_var == 0) { // mass flow rates may be changed by loop components
                    this->PossibleSubcooling = false;
                    lCoolingLoad = std::abs(MyLoad);
                    if (ChillDeltaTemp != 0.0) {
                        lChillWaterMassFlowRate = std::abs(lCoolingLoad / (Cp_CW * ChillDeltaTemp));
                        if (lChillWaterMassFlowRate - lChillWaterMassflowratemax > DataBranchAirLoopPlant::MassFlowTolerance)
                            this->PossibleSubcooling = true;

                        PlantUtilities::SetComponentFlowRate(lChillWaterMassFlowRate,
                                                             this->ChillReturnNodeNum,
                                                             this->ChillSupplyNodeNum,
                                                             this->CWLoopNum,
                                                             this->CWLoopSideNum,
                                                             this->CWBranchNum,
                                                             this->CWCompNum);
                    } else {
                        lChillWaterMassFlowRate = 0.0;
                        ShowRecurringWarningErrorAtEnd("ExhaustAbsorberChillerModel:Cooling\"" + this->Name +
                                                           "\", DeltaTemp = 0 in mass flow calculation",
                                                       this->DeltaTempCoolErrCount);
                    }
                    lChillSupplyTemp = ChillSupplySetPointTemp;
                } else if (SELECT_CASE_var == 1) { // mass flow rates may not be changed by loop components
                    lChillWaterMassFlowRate = DataLoopNode::Node(lChillReturnNodeNum).MassFlowRate;
                    if (this->PossibleSubcooling) {
                        lCoolingLoad = std::abs(MyLoad);

                        ChillDeltaTemp = lCoolingLoad / lChillWaterMassFlowRate / Cp_CW;
                        lChillSupplyTemp = DataLoopNode::Node(lChillReturnNodeNum).Temp - ChillDeltaTemp;
                    } else {

                        ChillDeltaTemp = DataLoopNode::Node(lChillReturnNodeNum).Temp - ChillSupplySetPointTemp;
                        lCoolingLoad = std::abs(lChillWaterMassFlowRate * Cp_CW * ChillDeltaTemp);
                        lChillSupplyTemp = ChillSupplySetPointTemp;
                    }
                    // Check that the Chiller Supply outlet temp honors both plant loop temp low limit and also the chiller low limit
                    if (lChillSupplyTemp < lCHWLowLimitTemp) {
                        if ((DataLoopNode::Node(lChillReturnNodeNum).Temp - lCHWLowLimitTemp) > DataPlant::DeltaTempTol) {
                            lChillSupplyTemp = lCHWLowLimitTemp;
                            ChillDeltaTemp = DataLoopNode::Node(lChillReturnNodeNum).Temp - lChillSupplyTemp;
                            lCoolingLoad = lChillWaterMassFlowRate * Cp_CW * ChillDeltaTemp;
                        } else {
                            lChillSupplyTemp = DataLoopNode::Node(lChillReturnNodeNum).Temp;
                            ChillDeltaTemp = DataLoopNode::Node(lChillReturnNodeNum).Temp - lChillSupplyTemp;
                            lCoolingLoad = lChillWaterMassFlowRate * Cp_CW * ChillDeltaTemp;
                        }
                    }
                    if (lChillSupplyTemp < DataLoopNode::Node(lChillSupplyNodeNum).TempMin) {
                        if ((DataLoopNode::Node(lChillReturnNodeNum).Temp - DataLoopNode::Node(lChillSupplyNodeNum).TempMin) >
                            DataPlant::DeltaTempTol) {
                            lChillSupplyTemp = DataLoopNode::Node(lChillSupplyNodeNum).TempMin;
                            ChillDeltaTemp = DataLoopNode::Node(lChillReturnNodeNum).Temp - lChillSupplyTemp;
                            lCoolingLoad = lChillWaterMassFlowRate * Cp_CW * ChillDeltaTemp;
                        } else {
                            lChillSupplyTemp = DataLoopNode::Node(lChillReturnNodeNum).Temp;
                            ChillDeltaTemp = DataLoopNode::Node(lChillReturnNodeNum).Temp - lChillSupplyTemp;
                            lCoolingLoad = lChillWaterMassFlowRate * Cp_CW * ChillDeltaTemp;
                        }
                    }

                    // Checks Coolingload on the basis of the machine limits.
                    if (lCoolingLoad > std::abs(MyLoad)) {
                        if (lChillWaterMassFlowRate > DataBranchAirLoopPlant::MassFlowTolerance) {
                            lCoolingLoad = std::abs(MyLoad);
                            ChillDeltaTemp = lCoolingLoad / lChillWaterMassFlowRate / Cp_CW;
                            lChillSupplyTemp = DataLoopNode::Node(lChillReturnNodeNum).Temp - ChillDeltaTemp;
                        } else {
                            lChillSupplyTemp = DataLoopNode::Node(lChillReturnNodeNum).Temp;
                            ChillDeltaTemp = DataLoopNode::Node(lChillReturnNodeNum).Temp - lChillSupplyTemp;
                            lCoolingLoad = lChillWaterMassFlowRate * Cp_CW * ChillDeltaTemp;
                        }
                    }
                }
            }

            // Calculate operating part load ratio for cooling
            PartLoadRat = min(std::abs(MyLoad) / lAvailableCoolingCapacity, lMaxPartLoadRat);
            PartLoadRat = max(lMinPartLoadRat, PartLoadRat);

            if (lAvailableCoolingCapacity > 0.0) {
                if (std::abs(MyLoad) / lAvailableCoolingCapacity < lMinPartLoadRat) {
                    lCoolPartLoadRatio = MyLoad / lAvailableCoolingCapacity;
                } else {
                    lCoolPartLoadRatio = PartLoadRat;
                }
            } else { // Else if AvailableCoolingCapacity < 0.0
                lCoolPartLoadRatio = 0.0;
            }

            // calculate the fraction of the time period that the chiller would be running
            // use maximum from heating and cooling sides
            if (lCoolPartLoadRatio < lMinPartLoadRat || lHeatPartLoadRatio < lMinPartLoadRat) {
                lFractionOfPeriodRunning = min(1.0, max(lHeatPartLoadRatio, lCoolPartLoadRatio) / lMinPartLoadRat);
            } else {
                lFractionOfPeriodRunning = 1.0;
            }

            // Calculate thermal energy consumption for cooling
            // Thermal Energy used for cooling availCap * TeFIR * TeFIR-FT * TeFIR-FPLR
            lCoolThermalEnergyUseRate = lAvailableCoolingCapacity * lThermalEnergyCoolRatio *
                                        CurveManager::CurveValue(lThermalEnergyCoolFTCurve, lChillSupplyTemp, calcCondTemp) *
                                        CurveManager::CurveValue(lThermalEnergyCoolFPLRCurve, lCoolPartLoadRatio) * lFractionOfPeriodRunning;

            // Calculate electric parasitics used
            // based on nominal capacity, not available capacity,
            // electric used for cooling nomCap * %OP * EIR * EIR-FT * EIR-FPLR
            lCoolElectricPower = lNomCoolingCap * lElecCoolRatio * lFractionOfPeriodRunning *
                                 CurveManager::CurveValue(lElecCoolFTCurve, lChillSupplyTemp, calcCondTemp) *
                                 CurveManager::CurveValue(lElecCoolFPLRCurve, lCoolPartLoadRatio);

            // determine conderser load which is cooling load plus the
            // ThermalEnergy used for cooling plus
            // the electricity used
            lTowerLoad = lCoolingLoad + lCoolThermalEnergyUseRate / lThermalEnergyHeatRatio + lCoolElectricPower;

<<<<<<< HEAD
            lExhaustInTemp = Node(lExhaustAirInletNodeNum).Temp;
            lExhaustInFlow = Node(lExhaustAirInletNodeNum).MassFlowRate;
            CpAir = PsyCpAirFnW(lExhaustAirHumRat);
=======
            lExhaustInTemp = DataLoopNode::Node(lExhaustAirInletNodeNum).Temp;
            lExhaustInFlow = DataLoopNode::Node(lExhaustAirInletNodeNum).MassFlowRate;
            CpAir = Psychrometrics::PsyCpAirFnWTdb(lExhaustAirHumRat, lExhaustInTemp);
>>>>>>> 588fe91e
            lExhHeatRecPotentialCool = lExhaustInFlow * CpAir * (lExhaustInTemp - AbsLeavingTemp);
            // If Microturbine Exhaust temperature and flow rate is not sufficient to run the chiller, then chiller will not run
            // lCoolThermalEnergyUseRate , lTowerLoad and  lCoolElectricPower will be set to 0.0

            if (lExhHeatRecPotentialCool < lCoolThermalEnergyUseRate) {
                if (this->ExhTempLTAbsLeavingTempIndex == 0) {
                    ShowWarningError("ChillerHeater:Absorption:DoubleEffect \"" + this->Name + "\"");
                    ShowContinueError(
                        "...Exhaust temperature and flow input from Micro Turbine is not sufficient during cooling to run the chiller ");
                    ShowContinueError("...Value of Exhaust air inlet temp =" + General::TrimSigDigits(lExhaustInTemp, 4) + " C.");
                    ShowContinueError("... and Exhaust air flow rate of " + General::TrimSigDigits(lExhaustInFlow, 2) + " kg/s.");
                    ShowContinueError("...Value of minimum absorber leaving temp =" + General::TrimSigDigits(AbsLeavingTemp, 4) + " C.");
                    ShowContinueError("...Either increase the Exhaust temperature (min required = 350 C )  or flow or both of Micro Turbine to meet "
                                      "the min available potential criteria.");
                    ShowContinueErrorTimeStamp("... Simulation will continue.");
                }
                ShowRecurringWarningErrorAtEnd(
                    "ChillerHeater:Absorption:DoubleEffect \"" + this->Name +
                        "\": Exhaust temperature from Micro Turbine is not sufficient to run the chiller during cooling warning continues...",
                    this->ExhTempLTAbsLeavingTempIndex,
                    lExhaustInTemp,
                    AbsLeavingTemp);
                // If exhaust is not available, it means the avilable thermal energy is 0.0 and Chiller is not available
                lCoolThermalEnergyUseRate = 0.0;
                lTowerLoad = 0.0;
                lCoolElectricPower = 0.0;
                lChillSupplyTemp = lChillReturnTemp;
                lCondSupplyTemp = lCondReturnTemp;
                lFractionOfPeriodRunning = min(1.0, max(lHeatPartLoadRatio, lCoolPartLoadRatio) / lMinPartLoadRat);
            }
            // for water cooled condenser make sure enough flow rate
            // for air cooled condenser just set supply to return temperature
            if (lIsWaterCooled) {
                if (lCondWaterMassFlowRate > DataBranchAirLoopPlant::MassFlowTolerance) {
                    lCondSupplyTemp = lCondReturnTemp + lTowerLoad / (lCondWaterMassFlowRate * Cp_CD);
                } else {
                    ShowSevereError("CalcExhaustAbsorberChillerModel: Condenser flow = 0, for Exhaust Absorber Chiller=" + this->Name);
                    ShowContinueErrorTimeStamp("");
                    ShowFatalError("Program Terminates due to previous error condition.");
                }
            } else {
                lCondSupplyTemp = lCondReturnTemp; // if air cooled condenser just set supply and return to same temperature
            }

            // save the condenser water supply temperature for next iteration if that is used in lookup
            // and if capacity is large enough error than report problem
            this->oldCondSupplyTemp = lCondSupplyTemp;
            if (!lIsEnterCondensTemp) {
                // calculate the fraction of the estimated error between the capacity based on the previous
                // iteration's value of condenser supply temperature and the actual calculated condenser supply
                // temperature.  If this becomes too common then may need to iterate a solution instead of
                // relying on previous iteration method.
                revisedEstimateAvailCap = lNomCoolingCap * CurveManager::CurveValue(lCoolCapFTCurve, ChillSupplySetPointTemp, lCondSupplyTemp);
                if (revisedEstimateAvailCap > 0.0) {
                    errorAvailCap = std::abs((revisedEstimateAvailCap - lAvailableCoolingCapacity) / revisedEstimateAvailCap);
                    if (errorAvailCap > 0.05) { // if more than 5% error in estimate
                        ShowRecurringWarningErrorAtEnd("ExhaustAbsorberChillerModel:\"" + this->Name + "\", poor Condenser Supply Estimate",
                                                       this->CondErrCount,
                                                       errorAvailCap,
                                                       errorAvailCap);
                    }
                }
            }
        } // IF(MyLoad>=0 .OR. .NOT. RunFlag)
        // Write into the Report Variables except for nodes
        this->CoolingLoad = lCoolingLoad;
        this->TowerLoad = lTowerLoad;
        this->CoolThermalEnergyUseRate = lCoolThermalEnergyUseRate;
        this->CoolElectricPower = lCoolElectricPower;
        this->CondReturnTemp = lCondReturnTemp;
        this->ChillReturnTemp = lChillReturnTemp;
        this->CondSupplyTemp = lCondSupplyTemp;
        this->ChillSupplyTemp = lChillSupplyTemp;
        this->ChillWaterFlowRate = lChillWaterMassFlowRate;
        this->CondWaterFlowRate = lCondWaterMassFlowRate;
        this->CoolPartLoadRatio = lCoolPartLoadRatio;
        this->CoolingCapacity = lAvailableCoolingCapacity;
        this->FractionOfPeriodRunning = lFractionOfPeriodRunning;
        this->ExhaustInTemp = lExhaustInTemp;
        this->ExhaustInFlow = lExhaustInFlow;
        this->ExhHeatRecPotentialCool = lExhHeatRecPotentialCool;

        // write the combined heating and cooling ThermalEnergy used and electric used
        this->ThermalEnergyUseRate = lCoolThermalEnergyUseRate + lHeatThermalEnergyUseRate;
        this->ElectricPower = lCoolElectricPower + lHeatElectricPower;
    }

    void ExhaustAbsorberSpecs::calcHeater(Real64 &MyLoad, bool RunFlag)
    {

        // SUBROUTINE INFORMATION:
        //       AUTHOR         Jason Glazer and Michael J. Witte
        //       DATE WRITTEN   March 2001
        //       MODIFIED       Mahabir Bhandari, ORNL, Aug 2011, modified to accomodate exhaust fired double effect absorption chiller
        //       RE-ENGINEERED  na

        // PURPOSE OF THIS SUBROUTINE:
        // Simulate a Exhaust fired (Exhaust consuming) absorption chiller using
        // curves and inputs similar to DOE-2.1e

        // METHODOLOGY EMPLOYED:
        // Curve fit of performance data

        // REFERENCES:
        // 1.  DOE-2.1e Supplement and source code
        // 2.  CoolTools GasMod work

<<<<<<< HEAD
        // Using/Aliasing
        using CurveManager::CurveValue;
        using DataBranchAirLoopPlant::MassFlowTolerance;
        using DataPlant::DualSetPointDeadBand;
        using DataPlant::PlantLoop;
        using DataPlant::SingleSetPoint;
        using FluidProperties::GetDensityGlycol;
        using FluidProperties::GetSpecificHeatGlycol;
        using PlantUtilities::SetComponentFlowRate;
        using Psychrometrics::PsyCpAirFnW;

=======
>>>>>>> 588fe91e
        // Locals
        // SUBROUTINE ARGUMENT DEFINITIONS:
        // FlowLock = 0  if mass flow rates may be changed by loop components
        // FlowLock = 1  if mass flow rates may not be changed by loop components
        // FlowLock = 2  if overloaded and mass flow rates has changed to a small amount and Tout drops
        //                 below Setpoint

        // SUBROUTINE PARAMETER DEFINITIONS:
        Real64 const AbsLeavingTemp(176.667); // C - Minimum temperature leaving the Chiller absorber (350 F)
        static std::string const RoutineName("CalcExhaustAbsorberHeaterModel");

        // SUBROUTINE LOCAL VARIABLE DECLARATIONS:
        // Local copies of ExhaustAbsorberSpecs Type
        // all variables that are local copies of data structure
        // variables are prefaced with an "l" for local.
        Real64 lNomCoolingCap;            // W - design nominal capacity of Absorber
        Real64 lNomHeatCoolRatio;         // ratio of heating to cooling capacity
        Real64 lThermalEnergyHeatRatio;   // ratio of ThermalEnergy input to heating output
        Real64 lElecHeatRatio;            // ratio of electricity input to heating output
        int lHeatReturnNodeNum;           // absorber hot water inlet node number, water side
        int lHeatSupplyNodeNum;           // absorber hot water outlet node number, water side
        Real64 lMinPartLoadRat;           // min allowed operating frac full load
        Real64 lMaxPartLoadRat;           // max allowed operating frac full load
        int lHeatCapFCoolCurve;           // Heating Capacity Function of Cooling Capacity Curve
        int lThermalEnergyHeatFHPLRCurve; // ThermalEnergy Input to heat output ratio during heating only function
        // Local copies of ExhaustAbsorberReportVars Type
        Real64 lHeatingLoad(0.0); // heating load on the chiller
        // Real64 lHeatingEnergy( 0.0 ); // heating energy
        // Real64 lThermalEnergyUseRate( 0.0 ); // instantaneous use of Thermal Energy for period
        // Real64 lThermalEnergy( 0.0 ); // variable to track total Thermal Energy used for a period (reference only)
        Real64 lCoolThermalEnergyUseRate(0.0); // instantaneous use of thermal energy for period for cooling
        Real64 lHeatThermalEnergyUseRate(0.0); // instantaneous use of thermal energy for period for heating
        Real64 lCoolElectricPower(0.0);        // parasitic electric power used  for cooling
        Real64 lHeatElectricPower(0.0);        // parasitic electric power used  for heating
        Real64 lHotWaterReturnTemp(0.0);       // reporting: hot water return (inlet) temperature
        Real64 lHotWaterSupplyTemp(0.0);       // reporting: hot water supply (outlet) temperature
        Real64 lHotWaterMassFlowRate(0.0);     // reporting: hot water mass flow rate
        Real64 lCoolPartLoadRatio(0.0);        // operating part load ratio (load/capacity for cooling)
        Real64 lHeatPartLoadRatio(0.0);        // operating part load ratio (load/capacity for heating)
        Real64 lAvailableHeatingCapacity(0.0); // current heating capacity
        Real64 lFractionOfPeriodRunning(0.0);
        Real64 lExhaustInTemp(0.0);           // Exhaust inlet temperature
        Real64 lExhaustInFlow(0.0);           // Exhaust inlet flow rate
        Real64 lExhHeatRecPotentialHeat(0.0); // Exhaust heat recovery potential
        Real64 lExhaustAirHumRat(0.0);
        // other local variables
        Real64 HeatDeltaTemp(0.0); // hot water temperature difference
        Real64 HeatSupplySetPointTemp(0.0);
        int LoopNum;
        int LoopSideNum;
        Real64 Cp_HW; // local fluid specific heat for hot water
        Real64 CpAir;
        int lExhaustAirInletNodeNum; // Combustion Air Inlet Node number

        // set node values to data structure values for nodes

        lHeatReturnNodeNum = this->HeatReturnNodeNum;
        lHeatSupplyNodeNum = this->HeatSupplyNodeNum;
        lExhaustAirInletNodeNum = this->ExhaustAirInletNodeNum;

        // set local copies of data from rest of input structure

        lNomCoolingCap = this->NomCoolingCap;
        lNomHeatCoolRatio = this->NomHeatCoolRatio;
        lThermalEnergyHeatRatio = this->ThermalEnergyHeatRatio;
        lElecHeatRatio = this->ElecHeatRatio;
        lMinPartLoadRat = this->MinPartLoadRat;
        lMaxPartLoadRat = this->MaxPartLoadRat;
        lHeatCapFCoolCurve = this->HeatCapFCoolCurve;
        lThermalEnergyHeatFHPLRCurve = this->ThermalEnergyHeatFHPLRCurve;
        LoopNum = this->HWLoopNum;
        LoopSideNum = this->HWLoopSideNum;

        Cp_HW = FluidProperties::GetSpecificHeatGlycol(
            DataPlant::PlantLoop(LoopNum).FluidName, lHotWaterReturnTemp, DataPlant::PlantLoop(LoopNum).FluidIndex, RoutineName);

        lCoolElectricPower = this->CoolElectricPower;
        lCoolThermalEnergyUseRate = this->CoolThermalEnergyUseRate;
        lCoolPartLoadRatio = this->CoolPartLoadRatio;

        // initialize entering conditions
        lHotWaterReturnTemp = DataLoopNode::Node(lHeatReturnNodeNum).Temp;
        lHotWaterMassFlowRate = DataLoopNode::Node(lHeatReturnNodeNum).MassFlowRate;
        {
            auto const SELECT_CASE_var(DataPlant::PlantLoop(LoopNum).LoopDemandCalcScheme);
            if (SELECT_CASE_var == DataPlant::SingleSetPoint) {
                HeatSupplySetPointTemp = DataLoopNode::Node(lHeatSupplyNodeNum).TempSetPoint;
            } else if (SELECT_CASE_var == DataPlant::DualSetPointDeadBand) {
                HeatSupplySetPointTemp = DataLoopNode::Node(lHeatSupplyNodeNum).TempSetPointLo;
            } else {
                assert(false);
            }
        }
        HeatDeltaTemp = std::abs(lHotWaterReturnTemp - HeatSupplySetPointTemp);

        // If no loop demand or Absorber OFF, return
        // will need to modify when absorber can act as a boiler
        if (MyLoad <= 0 || !RunFlag) {
            // set node temperatures
            lHotWaterSupplyTemp = lHotWaterReturnTemp;
            lFractionOfPeriodRunning = min(1.0, max(lHeatPartLoadRatio, lCoolPartLoadRatio) / lMinPartLoadRat);
        } else {

            // Determine available heating capacity using the current cooling load
            lAvailableHeatingCapacity = this->NomHeatCoolRatio * this->NomCoolingCap *
                                        CurveManager::CurveValue(lHeatCapFCoolCurve, (this->CoolingLoad / this->NomCoolingCap));

            // Calculate current load for heating
            MyLoad = sign(max(std::abs(MyLoad), this->HeatingCapacity * lMinPartLoadRat), MyLoad);
            MyLoad = sign(min(std::abs(MyLoad), this->HeatingCapacity * lMaxPartLoadRat), MyLoad);

            // Determine the following variables depending on if the flow has been set in
            // the nodes (flowlock=1 to 2) or if the amount of load is still be determined (flowlock=0)
            //    chilled water flow,
            //    cooling load taken by the chiller, and
            //    supply temperature
            {
                auto const SELECT_CASE_var(DataPlant::PlantLoop(LoopNum).LoopSide(LoopSideNum).FlowLock);
                if (SELECT_CASE_var == 0) { // mass flow rates may be changed by loop components
                    lHeatingLoad = std::abs(MyLoad);
                    if (HeatDeltaTemp != 0) {
                        lHotWaterMassFlowRate = std::abs(lHeatingLoad / (Cp_HW * HeatDeltaTemp));

                        PlantUtilities::SetComponentFlowRate(lHotWaterMassFlowRate,
                                                             this->HeatReturnNodeNum,
                                                             this->HeatSupplyNodeNum,
                                                             this->HWLoopNum,
                                                             this->HWLoopSideNum,
                                                             this->HWBranchNum,
                                                             this->HWCompNum);

                    } else {
                        lHotWaterMassFlowRate = 0.0;
                        ShowRecurringWarningErrorAtEnd("ExhaustAbsorberChillerModel:Heating\"" + this->Name +
                                                           "\", DeltaTemp = 0 in mass flow calculation",
                                                       this->DeltaTempHeatErrCount);
                    }
                    lHotWaterSupplyTemp = HeatSupplySetPointTemp;
                } else if (SELECT_CASE_var == 1) { // mass flow rates may not be changed by loop components
                    lHotWaterSupplyTemp = HeatSupplySetPointTemp;
                    lHeatingLoad = std::abs(lHotWaterMassFlowRate * Cp_HW * HeatDeltaTemp);

                    // DSU this "2" is not a real state for flowLock
                } else if (SELECT_CASE_var ==
                           2) { // chiller is underloaded and mass flow rates has changed to a small amount and Tout drops below Setpoint

                    // MJW 07MAR01 Borrow logic from steam absorption module
                    // The following conditional statements are made to avoid extremely small EvapMdot
                    // & unreasonable EvapOutletTemp due to overloading.
                    // Avoid 'divide by zero' due to small EvapMdot
                    if (lHotWaterMassFlowRate < DataBranchAirLoopPlant::MassFlowTolerance) {
                        HeatDeltaTemp = 0.0;
                    } else {
                        HeatDeltaTemp = std::abs(MyLoad) / (Cp_HW * lHotWaterMassFlowRate);
                    }
                    lHotWaterSupplyTemp = lHotWaterReturnTemp + HeatDeltaTemp;

                    lHeatingLoad = std::abs(lHotWaterMassFlowRate * Cp_HW * HeatDeltaTemp);
                }
            }

            // Calculate operating part load ratio for cooling
            lHeatPartLoadRatio = lHeatingLoad / lAvailableHeatingCapacity;

            // Calculate ThermalEnergy consumption for heating
            // ThermalEnergy used for heating availCap * HIR * HIR-FT * HIR-FPLR

            lHeatThermalEnergyUseRate =
                lAvailableHeatingCapacity * lThermalEnergyHeatRatio * CurveManager::CurveValue(lThermalEnergyHeatFHPLRCurve, lHeatPartLoadRatio);

            // calculate the fraction of the time period that the chiller would be running
            // use maximum from heating and cooling sides
            lFractionOfPeriodRunning = min(1.0, max(lHeatPartLoadRatio, lCoolPartLoadRatio) / lMinPartLoadRat);

            // Calculate electric parasitics used
            // for heating based on nominal capacity not available capacity
            lHeatElectricPower = lNomCoolingCap * lNomHeatCoolRatio * lElecHeatRatio * lFractionOfPeriodRunning;
            // Coodinate electric parasitics for heating and cooling to avoid double counting
            // Total electric is the max of heating electric or cooling electric
            // If heating electric is greater, leave cooling electric and subtract if off of heating elec
            // If cooling electric is greater, set heating electric to zero

<<<<<<< HEAD
            lExhaustInTemp = Node(lExhaustAirInletNodeNum).Temp;
            lExhaustInFlow = Node(lExhaustAirInletNodeNum).MassFlowRate;
            CpAir = PsyCpAirFnW(lExhaustAirHumRat);
=======
            lExhaustInTemp = DataLoopNode::Node(lExhaustAirInletNodeNum).Temp;
            lExhaustInFlow = DataLoopNode::Node(lExhaustAirInletNodeNum).MassFlowRate;
            CpAir = Psychrometrics::PsyCpAirFnWTdb(lExhaustAirHumRat, lExhaustInTemp);
>>>>>>> 588fe91e
            lExhHeatRecPotentialHeat = lExhaustInFlow * CpAir * (lExhaustInTemp - AbsLeavingTemp);
            if (lExhHeatRecPotentialHeat < lHeatThermalEnergyUseRate) {
                if (this->ExhTempLTAbsLeavingHeatingTempIndex == 0) {
                    ShowWarningError("ChillerHeater:Absorption:DoubleEffect \"" + this->Name + "\"");
                    ShowContinueError(
                        "...Exhaust temperature and flow input from Micro Turbine is not sufficient to run the chiller during heating .");
                    ShowContinueError("...Value of Exhaust air inlet temp =" + General::TrimSigDigits(lExhaustInTemp, 4) + " C.");
                    ShowContinueError("... and Exhaust air flow rate of " + General::TrimSigDigits(lExhaustInFlow, 2) + " kg/s.");
                    ShowContinueError("...Value of minimum absorber leaving temp =" + General::TrimSigDigits(AbsLeavingTemp, 4) + " C.");
                    ShowContinueError("...Either increase the Exhaust temperature (min required = 350 C  )  or flow or both of Micro Turbine to meet "
                                      "the min available potential criteria.");
                    ShowContinueErrorTimeStamp("... Simulation will continue.");
                }
                ShowRecurringWarningErrorAtEnd(
                    "ChillerHeater:Absorption:DoubleEffect \"" + this->Name +
                        "\": Exhaust temperature from Micro Turbine is not sufficient to run the chiller during heating warning continues...",
                    this->ExhTempLTAbsLeavingHeatingTempIndex,
                    lExhaustInTemp,
                    AbsLeavingTemp);
                // If exhaust is not available, it means the avilable thermal energy is 0.0 and Chiller is not available
                lHeatThermalEnergyUseRate = 0.0;
                lHeatElectricPower = 0.0;
                lHotWaterSupplyTemp = lHotWaterReturnTemp;
                lFractionOfPeriodRunning = min(1.0, max(lHeatPartLoadRatio, lCoolPartLoadRatio) / lMinPartLoadRat);
            }

            if (lHeatElectricPower <= lCoolElectricPower) {
                lHeatElectricPower = 0.0;
            } else {
                lHeatElectricPower -= lCoolElectricPower;
            }

        } // IF(MyLoad==0 .OR. .NOT. RunFlag)
        // Write into the Report Variables except for nodes
        this->HeatingLoad = lHeatingLoad;
        this->HeatThermalEnergyUseRate = lHeatThermalEnergyUseRate;
        this->HeatElectricPower = lHeatElectricPower;
        this->HotWaterReturnTemp = lHotWaterReturnTemp;
        this->HotWaterSupplyTemp = lHotWaterSupplyTemp;
        this->HotWaterFlowRate = lHotWaterMassFlowRate;
        this->HeatPartLoadRatio = lHeatPartLoadRatio;
        this->HeatingCapacity = lAvailableHeatingCapacity;
        this->FractionOfPeriodRunning = lFractionOfPeriodRunning;

        // write the combined heating and cooling ThermalEnergy used and electric used
        this->ThermalEnergyUseRate = lCoolThermalEnergyUseRate + lHeatThermalEnergyUseRate;
        this->ElectricPower = lCoolElectricPower + lHeatElectricPower;
        this->ExhaustInTemp = lExhaustInTemp;
        this->ExhaustInFlow = lExhaustInFlow;
        this->ExhHeatRecPotentialHeat = lExhHeatRecPotentialHeat;
    }

    void ExhaustAbsorberSpecs::updateCoolRecords(Real64 MyLoad, bool RunFlag)
    {

        // SUBROUTINE INFORMATION:
        //       AUTHOR         Jason Glazer
        //       DATE WRITTEN   March 2001

        // PURPOSE OF THIS SUBROUTINE:
        // reporting

        // SUBROUTINE LOCAL VARIABLE DECLARATIONS:
        int lChillReturnNodeNum;     // Node number on the inlet side of the plant
        int lChillSupplyNodeNum;     // Node number on the outlet side of the plant
        int lCondReturnNodeNum;      // Node number on the inlet side of the condenser
        int lCondSupplyNodeNum;      // Node number on the outlet side of the condenser
        int lExhaustAirInletNodeNum; // Node number on the inlet side of the plant
        Real64 RptConstant;

        lChillReturnNodeNum = this->ChillReturnNodeNum;
        lChillSupplyNodeNum = this->ChillSupplyNodeNum;
        lCondReturnNodeNum = this->CondReturnNodeNum;
        lCondSupplyNodeNum = this->CondSupplyNodeNum;

        lExhaustAirInletNodeNum = this->ExhaustAirInletNodeNum;
        if (MyLoad == 0 || !RunFlag) {
            DataLoopNode::Node(lChillSupplyNodeNum).Temp = DataLoopNode::Node(lChillReturnNodeNum).Temp;
            if (this->isWaterCooled) {
                DataLoopNode::Node(lCondSupplyNodeNum).Temp = DataLoopNode::Node(lCondReturnNodeNum).Temp;
            }
            DataLoopNode::Node(lExhaustAirInletNodeNum).Temp = DataLoopNode::Node(lExhaustAirInletNodeNum).Temp;
            DataLoopNode::Node(lExhaustAirInletNodeNum).MassFlowRate = this->ExhaustInFlow;
        } else {
            DataLoopNode::Node(lChillSupplyNodeNum).Temp = this->ChillSupplyTemp;
            if (this->isWaterCooled) {
                DataLoopNode::Node(lCondSupplyNodeNum).Temp = this->CondSupplyTemp;
            }
            DataLoopNode::Node(lExhaustAirInletNodeNum).Temp = this->ExhaustInTemp;
            DataLoopNode::Node(lExhaustAirInletNodeNum).MassFlowRate = this->ExhaustInFlow;
        }

        // convert power to energy and instantaneous use to use over the time step
        RptConstant = DataHVACGlobals::TimeStepSys * DataGlobals::SecInHour;
        this->CoolingEnergy = this->CoolingLoad * RptConstant;
        this->TowerEnergy = this->TowerLoad * RptConstant;
        this->ThermalEnergy = this->ThermalEnergyUseRate * RptConstant;
        this->CoolThermalEnergy = this->CoolThermalEnergyUseRate * RptConstant;
        this->ElectricEnergy = this->ElectricPower * RptConstant;
        this->CoolElectricEnergy = this->CoolElectricPower * RptConstant;
        if (this->CoolThermalEnergyUseRate != 0.0) {
            this->ThermalEnergyCOP = this->CoolingLoad / this->CoolThermalEnergyUseRate;
        } else {
            this->ThermalEnergyCOP = 0.0;
        }
    }

    void ExhaustAbsorberSpecs::updateHeatRecords(Real64 MyLoad, bool RunFlag)
    {

        // SUBROUTINE INFORMATION:
        //       AUTHOR         Jason Glazer
        //       DATE WRITTEN   March 2001

        // PURPOSE OF THIS SUBROUTINE:
        // reporting

        // SUBROUTINE LOCAL VARIABLE DECLARATIONS:
        int lHeatReturnNodeNum; // absorber steam inlet node number, water side
        int lHeatSupplyNodeNum; // absorber steam outlet node number, water side
        Real64 RptConstant;

        lHeatReturnNodeNum = this->HeatReturnNodeNum;
        lHeatSupplyNodeNum = this->HeatSupplyNodeNum;

        if (MyLoad == 0 || !RunFlag) {
            DataLoopNode::Node(lHeatSupplyNodeNum).Temp = DataLoopNode::Node(lHeatReturnNodeNum).Temp;
        } else {
            DataLoopNode::Node(lHeatSupplyNodeNum).Temp = this->HotWaterSupplyTemp;
        }

        // convert power to energy and instantaneous use to use over the time step
        RptConstant = DataHVACGlobals::TimeStepSys * DataGlobals::SecInHour;
        this->HeatingEnergy = this->HeatingLoad * RptConstant;
        this->ThermalEnergy = this->ThermalEnergyUseRate * RptConstant;
        this->HeatThermalEnergy = this->HeatThermalEnergyUseRate * RptConstant;
        this->ElectricEnergy = this->ElectricPower * RptConstant;
        this->HeatElectricEnergy = this->HeatElectricPower * RptConstant;
    }

    void clear_state()
    {
        ExhaustAbsorber.deallocate();
        Sim_GetInput = true;
    }

} // namespace ChillerExhaustAbsorption

} // namespace EnergyPlus<|MERGE_RESOLUTION|>--- conflicted
+++ resolved
@@ -1259,24 +1259,6 @@
         // 1.  DOE-2.1e Supplement and source code
         // 2.  CoolTools GasMod work
 
-<<<<<<< HEAD
-        // Using/Aliasing
-        using CurveManager::CurveValue;
-        using DataBranchAirLoopPlant::MassFlowTolerance;
-        using DataPlant::DeltaTempTol;
-        using DataPlant::DualSetPointDeadBand;
-        using DataPlant::PlantLoop;
-        using DataPlant::SingleSetPoint;
-        using FluidProperties::GetDensityGlycol;
-        using FluidProperties::GetSpecificHeatGlycol;
-        using PlantUtilities::SetComponentFlowRate;
-        using Psychrometrics::PsyCpAirFnW;
-
-        // Locals
-        // SUBROUTINE ARGUMENT DEFINITIONS:
-
-=======
->>>>>>> 588fe91e
         // FlowLock = 0  if mass flow rates may be changed by loop components
         // FlowLock = 1  if mass flow rates may not be changed by loop components
 
@@ -1598,15 +1580,9 @@
             // the electricity used
             lTowerLoad = lCoolingLoad + lCoolThermalEnergyUseRate / lThermalEnergyHeatRatio + lCoolElectricPower;
 
-<<<<<<< HEAD
-            lExhaustInTemp = Node(lExhaustAirInletNodeNum).Temp;
-            lExhaustInFlow = Node(lExhaustAirInletNodeNum).MassFlowRate;
-            CpAir = PsyCpAirFnW(lExhaustAirHumRat);
-=======
             lExhaustInTemp = DataLoopNode::Node(lExhaustAirInletNodeNum).Temp;
             lExhaustInFlow = DataLoopNode::Node(lExhaustAirInletNodeNum).MassFlowRate;
-            CpAir = Psychrometrics::PsyCpAirFnWTdb(lExhaustAirHumRat, lExhaustInTemp);
->>>>>>> 588fe91e
+            CpAir = Psychrometrics::PsyCpAirFnW(lExhaustAirHumRat);
             lExhHeatRecPotentialCool = lExhaustInFlow * CpAir * (lExhaustInTemp - AbsLeavingTemp);
             // If Microturbine Exhaust temperature and flow rate is not sufficient to run the chiller, then chiller will not run
             // lCoolThermalEnergyUseRate , lTowerLoad and  lCoolElectricPower will be set to 0.0
@@ -1714,20 +1690,6 @@
         // 1.  DOE-2.1e Supplement and source code
         // 2.  CoolTools GasMod work
 
-<<<<<<< HEAD
-        // Using/Aliasing
-        using CurveManager::CurveValue;
-        using DataBranchAirLoopPlant::MassFlowTolerance;
-        using DataPlant::DualSetPointDeadBand;
-        using DataPlant::PlantLoop;
-        using DataPlant::SingleSetPoint;
-        using FluidProperties::GetDensityGlycol;
-        using FluidProperties::GetSpecificHeatGlycol;
-        using PlantUtilities::SetComponentFlowRate;
-        using Psychrometrics::PsyCpAirFnW;
-
-=======
->>>>>>> 588fe91e
         // Locals
         // SUBROUTINE ARGUMENT DEFINITIONS:
         // FlowLock = 0  if mass flow rates may be changed by loop components
@@ -1910,15 +1872,9 @@
             // If heating electric is greater, leave cooling electric and subtract if off of heating elec
             // If cooling electric is greater, set heating electric to zero
 
-<<<<<<< HEAD
-            lExhaustInTemp = Node(lExhaustAirInletNodeNum).Temp;
-            lExhaustInFlow = Node(lExhaustAirInletNodeNum).MassFlowRate;
-            CpAir = PsyCpAirFnW(lExhaustAirHumRat);
-=======
             lExhaustInTemp = DataLoopNode::Node(lExhaustAirInletNodeNum).Temp;
             lExhaustInFlow = DataLoopNode::Node(lExhaustAirInletNodeNum).MassFlowRate;
-            CpAir = Psychrometrics::PsyCpAirFnWTdb(lExhaustAirHumRat, lExhaustInTemp);
->>>>>>> 588fe91e
+            CpAir = Psychrometrics::PsyCpAirFnW(lExhaustAirHumRat);
             lExhHeatRecPotentialHeat = lExhaustInFlow * CpAir * (lExhaustInTemp - AbsLeavingTemp);
             if (lExhHeatRecPotentialHeat < lHeatThermalEnergyUseRate) {
                 if (this->ExhTempLTAbsLeavingHeatingTempIndex == 0) {
