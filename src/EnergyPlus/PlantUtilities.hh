--- conflicted
+++ resolved
@@ -201,17 +201,10 @@
                                  Optional_int_const SingleLoopSearch = _);
 
     void ScanPlantLoopsForNodeNum(EnergyPlusData &state,
-<<<<<<< HEAD
-                                  std::string_view const CallerName, // really used for error messages
-                                  int NodeNum,                   // index in Node structure of node to be scanned
-                                  int &LoopNum,                  // return value for plant loop
-                                  int &LoopSideNum,              // return value for plant loop side
-=======
-                                  std::string_view const &CallerName, // really used for error messages
+                                  std::string_view const CallerName,  // really used for error messages
                                   int NodeNum,                        // index in Node structure of node to be scanned
                                   int &LoopNum,                       // return value for plant loop
                                   int &LoopSideNum,                   // return value for plant loop side
->>>>>>> 42846a95
                                   int &BranchNum,
                                   Optional_int CompNum = _);
 
