--- conflicted
+++ resolved
@@ -188,11 +188,7 @@
 
     void ScanPlantLoopsForObject(EnergyPlusData &state,
                                  std::string_view CompName,
-<<<<<<< HEAD
-                                 int AirLoopHVAC,
-=======
                                  DataPlant::PlantEquipmentType CompType,
->>>>>>> 00d968c5
                                  int &LoopNum,
                                  int &LoopSideNum,
                                  int &BranchNum,
