// EnergyPlus, Copyright (c) 1996-2020, The Board of Trustees of the University of Illinois,
// The Regents of the University of California, through Lawrence Berkeley National Laboratory
// (subject to receipt of any required approvals from the U.S. Dept. of Energy), Oak Ridge
// National Laboratory, managed by UT-Battelle, Alliance for Sustainable Energy, LLC, and other
// contributors. All rights reserved.
//
// NOTICE: This Software was developed under funding from the U.S. Department of Energy and the
// U.S. Government consequently retains certain rights. As such, the U.S. Government has been
// granted for itself and others acting on its behalf a paid-up, nonexclusive, irrevocable,
// worldwide license in the Software to reproduce, distribute copies to the public, prepare
// derivative works, and perform publicly and display publicly, and to permit others to do so.
//
// Redistribution and use in source and binary forms, with or without modification, are permitted
// provided that the following conditions are met:
//
// (1) Redistributions of source code must retain the above copyright notice, this list of
//     conditions and the following disclaimer.
//
// (2) Redistributions in binary form must reproduce the above copyright notice, this list of
//     conditions and the following disclaimer in the documentation and/or other materials
//     provided with the distribution.
//
// (3) Neither the name of the University of California, Lawrence Berkeley National Laboratory,
//     the University of Illinois, U.S. Dept. of Energy nor the names of its contributors may be
//     used to endorse or promote products derived from this software without specific prior
//     written permission.
//
// (4) Use of EnergyPlus(TM) Name. If Licensee (i) distributes the software in stand-alone form
//     without changes from the version obtained under this License, or (ii) Licensee makes a
//     reference solely to the software portion of its product, Licensee must refer to the
//     software as "EnergyPlus version X" software, where "X" is the version number Licensee
//     obtained under this License and may not use a different name for the software. Except as
//     specifically required in this Section (4), Licensee shall not use in a company name, a
//     product name, in advertising, publicity, or other promotional activities any name, trade
//     name, trademark, logo, or other designation of "EnergyPlus", "E+", "e+" or confusingly
//     similar designation, without the U.S. Department of Energy's prior written consent.
//
// THIS SOFTWARE IS PROVIDED BY THE COPYRIGHT HOLDERS AND CONTRIBUTORS "AS IS" AND ANY EXPRESS OR
// IMPLIED WARRANTIES, INCLUDING, BUT NOT LIMITED TO, THE IMPLIED WARRANTIES OF MERCHANTABILITY
// AND FITNESS FOR A PARTICULAR PURPOSE ARE DISCLAIMED. IN NO EVENT SHALL THE COPYRIGHT OWNER OR
// CONTRIBUTORS BE LIABLE FOR ANY DIRECT, INDIRECT, INCIDENTAL, SPECIAL, EXEMPLARY, OR
// CONSEQUENTIAL DAMAGES (INCLUDING, BUT NOT LIMITED TO, PROCUREMENT OF SUBSTITUTE GOODS OR
// SERVICES; LOSS OF USE, DATA, OR PROFITS; OR BUSINESS INTERRUPTION) HOWEVER CAUSED AND ON ANY
// THEORY OF LIABILITY, WHETHER IN CONTRACT, STRICT LIABILITY, OR TORT (INCLUDING NEGLIGENCE OR
// OTHERWISE) ARISING IN ANY WAY OUT OF THE USE OF THIS SOFTWARE, EVEN IF ADVISED OF THE
// POSSIBILITY OF SUCH DAMAGE.

// EnergyPlus Headers
#include <EnergyPlus/DataHVACGlobals.hh>
#include <EnergyPlus/DataPrecisionGlobals.hh>

namespace EnergyPlus {

namespace DataHVACGlobals {

    // MODULE INFORMATION:
    //       MODIFIED       Craig Wray 22Aug2010 Added Fan Component Model

    // PURPOSE OF THIS MODULE:
    // This data-only module is a repository for HVAC variables which are considered
    // to be "global" in nature in EnergyPlus.

    // METHODOLOGY EMPLOYED:

    // REFERENCES:

    // OTHER NOTES:

    // Using/Aliasing
    using namespace DataPrecisionGlobals;

    // Data
    // -only module should be available to other modules and routines.
    // Thus, all variables in this module must be PUBLIC.

    // MODULE PARAMETER DEFINITIONS:

    Real64 const SmallTempDiff(1.0E-5);
    Real64 const SmallMassFlow(0.001);
    Real64 const VerySmallMassFlow(1.0E-30);
    Real64 const SmallLoad(1.0);
    Real64 const TempControlTol(0.1); // temperature control tolerance for packaged equip. [deg C]
    Real64 const SmallAirVolFlow(0.001);
    Real64 const SmallWaterVolFlow(1.0E-9);
    Real64 const BlankNumeric(-99999.0);      // indicates numeric input field was blank
    Real64 const RetTempMax(60.0);            // maximum return air temperature [deg C]
    Real64 const RetTempMin(-30.0);           // minimum return air temperature [deg C]
    Real64 const DesCoilHWInletTempMin(46.0); // minimum heating water coil water inlet temp for UA sizing only. [deg C]

    // Number of Sizing types from list below
    int const NumOfSizingTypes(33); // number of sizing types

    // Sizing types
    int const CoolingAirflowSizing(1);                               // request sizing for cooling air flow rate
    int const CoolingWaterflowSizing(2);                             // request sizing for cooling water flow rate
    int const HeatingWaterflowSizing(3);                             // request sizing for heating coil water flow rate
    int const CoolingWaterDesAirInletTempSizing(4);                  // request sizing for cooling water coil inlet air temp
    int const CoolingWaterDesAirInletHumRatSizing(5);                // request sizing for cooling water coil inlet air humidity ratio
    int const CoolingWaterDesWaterInletTempSizing(6);                // request sizing for cooling water coil inlet water temp
    int const CoolingWaterDesAirOutletTempSizing(7);                 // request sizing for cooling water coil outlet air temp
    int const CoolingWaterDesAirOutletHumRatSizing(8);               // request sizing for cooling water coil outlet air humidity ratio
    int const CoolingWaterNumofTubesPerRowSizing(9);                 // request sizing for cooling water coil number of tubes per row
    int const HeatingWaterDesAirInletTempSizing(10);                 // request sizing for heating water coil inlet air temp
    int const HeatingWaterDesAirInletHumRatSizing(11);               // request sizing for heating water coil inlet air humidity ratio
    int const HeatingWaterDesCoilLoadUsedForUASizing(12);            // request sizing for heating water coil capacity used for UA sizing
    int const HeatingWaterDesCoilWaterVolFlowUsedForUASizing(13);    // request sizing for heating water coil volume flow rate used for UA sizing
    int const HeatingAirflowSizing(14);                              // request sizing for heating air flow rate
    int const HeatingAirflowUASizing(15);                            // request sizing for heating air flow rate
    int const SystemAirflowSizing(16);                               // request sizing for system air flow rate
    int const CoolingCapacitySizing(17);                             // request sizing for cooling capacity
    int const HeatingCapacitySizing(18);                             // request sizing for heating capacity
    int const WaterHeatingCapacitySizing(19);                        // request sizing for water-side heating capacity
    int const WaterHeatingCoilUASizing(20);                          // request sizing for heating coil UA
    int const SystemCapacitySizing(21);                              // request sizing for system capacity
    int const CoolingSHRSizing(22);                                  // request sizing for cooling SHR
    int const HeatingDefrostSizing(23);                              // request sizing for heating defrost capacity
    int const MaxHeaterOutletTempSizing(24);                         // request sizing for heating coil maximum outlet temperature
    int const AutoCalculateSizing(25);                               // identifies an autocalulate input
    int const ZoneCoolingLoadSizing(26);                             // zone cooling sensible load (zsz file)
    int const ZoneHeatingLoadSizing(27);                             // zome heating sensible load (zsz file)
    int const MinSATempCoolingSizing(28);                            // minimum SA temperature in cooling
    int const MaxSATempHeatingSizing(29);                            // maximum SA temperature in heating
    int const ASHRAEMinSATCoolingSizing(30);                         // minimum SA temperature in cooling model when using ASHRAE 90.1 SZVAV method
    int const ASHRAEMaxSATHeatingSizing(31);                         // maximum SA temperature in heating model when using ASHRAE 90.1 SZVAV method
    int const HeatingCoilDesAirInletTempSizing(32);                  // design inlet air temperature for heating coil
    int const HeatingCoilDesAirOutletTempSizing(33);                 // design outlet air temperature for heating coil
    int const HeatingCoilDesAirInletHumRatSizing(34);                // design inlet air humidity ratio for heating coil
    int const DesiccantDehumidifierBFPerfDataFaceVelocitySizing(35); // identifies desiccant performance data face velocity autosisizing input

    // Condenser Type (using same numbering scheme as for chillers)
    int const AirCooled(1);   // Air-cooled condenser
    int const WaterCooled(2); // Water-cooled condenser
    int const EvapCooled(3);  // Evaporatively-cooled condenser
    int const WaterHeater(4); // Condenser heats water (e.g., in water heater tank)

    // The following parameters are used for system availability status
    int const NoAction(0);
    int const ForceOff(1);
    int const CycleOn(2);
    int const CycleOnZoneFansOnly(3);
    // The following parameters describe the setpoint types in TempControlType(ActualZoneNum)
    int const SingleHeatingSetPoint(1);
    int const SingleCoolingSetPoint(2);
    int const SingleHeatCoolSetPoint(3);
    int const DualSetPointWithDeadBand(4);
    // parameters describing air duct type
    int const Main(1);
    int const Cooling(2);
    int const Heating(3);
    int const Other(4);
    int const RAB(5);
    // parameters describing fan types
    int const NumAllFanTypes(6); // cpw22Aug2010 (was 4)

    // fan types
    int const FanType_SimpleConstVolume(1);
    int const FanType_SimpleVAV(2);
    int const FanType_SimpleOnOff(3);
    int const FanType_ZoneExhaust(4);
    int const FanType_ComponentModel(5);    // cpw22Aug2010
    int const FanType_SystemModelObject(6); // new for V8.7, simple versatile fan object

    // Fan Minimum Flow Fraction Input Method
    int const MinFrac(1);
    int const FixedMin(2);
    // Fan mode
    int const CycFanCycCoil(1);  // Cycling fan, cycling coil = 1
    int const ContFanCycCoil(2); // Continuous fan, cycling coil = 2
    // Fan placement
    int const BlowThru(1); // fan before coil
    int const DrawThru(2); // fan after coil
    // OA Controller Heat Recovery Bypass Control Types
    int const BypassWhenWithinEconomizerLimits(0);   // heat recovery controlled by economizer limits
    int const BypassWhenOAFlowGreaterThanMinimum(1); // heat recovery ON at minimum OA in economizer mode

    Array1D_string const
        cFanTypes(NumAllFanTypes,
                  {"Fan:ConstantVolume", "Fan:VariableVolume", "Fan:OnOff", "Fan:ZoneExhaust", "Fan:ComponentModel", "Fan:SystemModel"});

    // parameters describing unitary systems
    int const NumUnitarySystemTypes(7);
    // Furnace/Unitary System Types
    int const Furnace_HeatOnly(1);
    int const Furnace_HeatCool(2);
    int const UnitarySys_HeatOnly(3);
    int const UnitarySys_HeatCool(4);
    int const UnitarySys_HeatPump_AirToAir(5);
    int const UnitarySys_HeatPump_WaterToAir(6);
    int const UnitarySys_AnyCoilType(7);
    Array1D_string const cFurnaceTypes(NumUnitarySystemTypes,
                                       {"AirLoopHVAC:Unitary:Furnace:HeatOnly",
                                        "AirLoopHVAC:Unitary:Furnace:HeatCool",
                                        "AirLoopHVAC:UnitaryHeatOnly",
                                        "AirLoopHVAC:UnitaryHeatCool",
                                        "AirLoopHVAC:UnitaryHeatPump:AirToAir",
                                        "AirLoopHVAC:UnitaryHeatPump:WaterToAir",
                                        "AirLoopHVAC:UnitarySystem"});

    // parameters describing coil types
    int const NumAllCoilTypes(34);

    int const CoilDX_CoolingSingleSpeed(1);
    int const CoilDX_HeatingEmpirical(2);
    int const CoilDX_CoolingTwoSpeed(3);
    int const CoilDX_CoolingHXAssisted(4);
    int const CoilDX_CoolingTwoStageWHumControl(5);
    int const CoilDX_HeatPumpWaterHeaterPumped(6);
    int const CoilDX_HeatPumpWaterHeaterWrapped(7);
    int const CoilDX_MultiSpeedCooling(8);
    int const CoilDX_MultiSpeedHeating(9);

    int const Coil_HeatingGasOrOtherFuel(10);
    int const Coil_HeatingGas_MultiStage(11);
    int const Coil_HeatingElectric(12);
    int const Coil_HeatingElectric_MultiStage(13);
    int const Coil_HeatingDesuperheater(14);

    int const Coil_CoolingWater(15);
    int const Coil_CoolingWaterDetailed(16);
    int const Coil_HeatingWater(17);
    int const Coil_HeatingSteam(18);
    int const CoilWater_CoolingHXAssisted(19);

    int const Coil_CoolingWaterToAirHP(20);
    int const Coil_HeatingWaterToAirHP(21);
    int const Coil_CoolingWaterToAirHPSimple(22);
    int const Coil_HeatingWaterToAirHPSimple(23);
    int const CoilVRF_Cooling(24);
    int const CoilVRF_Heating(25);

    int const Coil_UserDefined(26);
    int const CoilDX_PackagedThermalStorageCooling(27);

    int const Coil_CoolingWaterToAirHPVSEquationFit(28);
    int const Coil_HeatingWaterToAirHPVSEquationFit(29);
    int const Coil_CoolingAirToAirVariableSpeed(30);
    int const Coil_HeatingAirToAirVariableSpeed(31);
    int const CoilDX_HeatPumpWaterHeaterVariableSpeed(32);

    int const CoilVRF_FluidTCtrl_Cooling(33);
    int const CoilVRF_FluidTCtrl_Heating(34);

    Array1D_string const cAllCoilTypes(NumAllCoilTypes,
                                       {"Coil:Cooling:DX:SingleSpeed",
                                        "Coil:Heating:DX:SingleSpeed",
                                        "Coil:Cooling:DX:TwoSpeed",
                                        "CoilSystem:Cooling:DX:HeatExchangerAssisted",
                                        "Coil:Cooling:DX:TwoStageWithHumidityControlMode",
                                        "Coil:WaterHeating:AirToWaterHeatPump:Pumped",
                                        "Coil:WaterHeating:AirToWaterHeatPump:Wrapped",
                                        "Coil:Cooling:DX:MultiSpeed",
                                        "Coil:Heating:DX:MultiSpeed",
                                        "Coil:Heating:Fuel",
                                        "Coil:Heating:Gas:MultiStage",
                                        "Coil:Heating:Electric",
                                        "Coil:Heating:Electric:MultiStage",
                                        "Coil:Heating:Desuperheater",
                                        "Coil:Cooling:Water",
                                        "Coil:Cooling:Water:DetailedGeometry",
                                        "Coil:Heating:Water",
                                        "Coil:Heating:Steam",
                                        "CoilSystem:Cooling:Water:HeatExchangerAssisted",
                                        "Coil:Cooling:WaterToAirHeatPump:ParameterEstimation",
                                        "Coil:Heating:WaterToAirHeatPump:ParameterEstimation",
                                        "Coil:Cooling:WaterToAirHeatPump:EquationFit",
                                        "Coil:Heating:WaterToAirHeatPump:EquationFit",
                                        "Coil:Cooling:DX:VariableRefrigerantFlow",
                                        "Coil:Heating:DX:VariableRefrigerantFlow",
                                        "Coil:UserDefined",
                                        "Coil:Cooling:DX:SingleSpeed:ThermalStorage",
                                        "Coil:Cooling:WaterToAirHeatPump:VariableSpeedEquationFit",
                                        "Coil:Heating:WaterToAirHeatPump:VariableSpeedEquationFit",
                                        "Coil:Cooling:DX:VariableSpeed",
                                        "Coil:Heating:DX:VariableSpeed",
                                        "Coil:WaterHeating:AirToWaterHeatPump:VariableSpeed",
                                        "Coil:Cooling:DX:VariableRefrigerantFlow:FluidTemperatureControl",
                                        "Coil:Heating:DX:VariableRefrigerantFlow:FluidTemperatureControl"});

    Array1D_string const cCoolingCoilTypes(NumAllCoilTypes,
                                           {"Coil:Cooling:DX:SingleSpeed",
                                            "",
                                            "Coil:Cooling:DX:TwoSpeed",
                                            "CoilSystem:Cooling:DX:HeatExchangerAssisted",
                                            "Coil:Cooling:DX:TwoStageWithHumidityControlMode",
                                            "",
                                            "",
                                            "Coil:Cooling:DX:MultiSpeed",
                                            "",
                                            "",
                                            "",
                                            "",
                                            "",
                                            "",
                                            "Coil:Cooling:Water",
                                            "Coil:Cooling:Water:DetailedGeometry",
                                            "",
                                            "",
                                            "CoilSystem:Cooling:Water:HeatExchangerAssisted",
                                            "Coil:Cooling:WaterToAirHeatPump:ParameterEstimation",
                                            "",
                                            "Coil:Cooling:WaterToAirHeatPump:EquationFit",
                                            "",
                                            "Coil:Cooling:DX:VariableRefrigerantFlow",
                                            "",
                                            "",
                                            "Coil:Cooling:DX:SingleSpeed:ThermalStorage",
                                            "Coil:Cooling:WaterToAirHeatPump:VariableSpeedEquationFit",
                                            "",
                                            "Coil:Cooling:DX:VariableSpeed",
                                            "",
                                            "",
                                            "Coil:Cooling:DX:VariableRefrigerantFlow:FluidTemperatureControl",
                                            ""});

    Array1D_string const cHeatingCoilTypes(NumAllCoilTypes,
                                           {"",
                                            "Coil:Heating:DX:SingleSpeed",
                                            "",
                                            "",
                                            "",
                                            "Coil:WaterHeating:AirToWaterHeatPump:Pumped",
                                            "Coil:WaterHeating:AirToWaterHeatPump:Wrapped",
                                            "",
                                            "Coil:Heating:DX:MultiSpeed",
                                            "Coil:Heating:Fuel",
                                            "Coil:Heating:Gas:MultiStage",
                                            "Coil:Heating:Electric",
                                            "Coil:Heating:Electric:MultiStage",
                                            "Coil:Heating:Desuperheater",
                                            "",
                                            "",
                                            "Coil:Heating:Water",
                                            "Coil:Heating:Steam",
                                            "",
                                            "",
                                            "Coil:Heating:WaterToAirHeatPump:ParameterEstimation",
                                            "",
                                            "Coil:Heating:WaterToAirHeatPump:EquationFit",
                                            "",
                                            "Coil:Heating:DX:VariableRefrigerantFlow",
                                            "",
                                            "",
                                            "",
                                            "Coil:Heating:WaterToAirHeatPump:VariableSpeedEquationFit",
                                            "",
                                            "Coil:Heating:DX:VariableSpeed",
                                            "Coil:WaterHeating:AirToWaterHeatPump:VariableSpeed",
                                            "",
                                            "Coil:Heating:DX:VariableRefrigerantFlow:FluidTemperatureControl"});

    // Water to air HP coil types
    int const WatertoAir_Simple(1);
    int const WatertoAir_ParEst(2);
    int const WatertoAir_VarSpeedEquationFit(3);
    int const WatertoAir_VarSpeedLooUpTable(4);

    // Water to Air HP Water Flow Mode
    int const WaterCycling(1);  // water flow cycles with compressor
    int const WaterConstant(2); // water flow is constant
    int const
        WaterConstantOnDemand(3); // water flow is constant whenever the coil is operational - this is the only method used in EP V7.2 and earlier

    // parameters describing coil performance types
    int const CoilPerfDX_CoolBypassEmpirical(100);

    // Airflow per total capacity range (Regular DX coils)
    Real64 const MaxRatedVolFlowPerRatedTotCap1(0.00006041); // m3/s per watt = 450 cfm/ton
    Real64 const MinRatedVolFlowPerRatedTotCap1(0.00004027); // m3/s per watt = 300 cfm/ton
    Real64 const MaxHeatVolFlowPerRatedTotCap1(0.00008056);  // m3/s per watt = 600 cfm/ton
    Real64 const MaxCoolVolFlowPerRatedTotCap1(0.00006713);  // m3/s per watt = 500 cfm/ton
    Real64 const MinOperVolFlowPerRatedTotCap1(0.00002684);  // m3/s per watt = 200 cfm/ton

    // 100% DOAS DX coils Airflow per total capacity ratio
    Real64 const MaxRatedVolFlowPerRatedTotCap2(0.00003355); // m3/s per watt = 250 cfm/ton
    Real64 const MinRatedVolFlowPerRatedTotCap2(0.00001677); // m3/s per watt = 125 cfm/ton
    Real64 const MaxHeatVolFlowPerRatedTotCap2(0.00004026);  // m3/s per watt = 300 cfm/ton
    Real64 const MaxCoolVolFlowPerRatedTotCap2(0.00004026);  // m3/s per watt = 300 cfm/ton
    Real64 const MinOperVolFlowPerRatedTotCap2(0.00001342);  // m3/s per watt = 100 cfm/ton

    Array1D<Real64> MaxRatedVolFlowPerRatedTotCap(2, {MaxRatedVolFlowPerRatedTotCap1, MaxRatedVolFlowPerRatedTotCap2});
    Array1D<Real64> MinRatedVolFlowPerRatedTotCap(2, {MinRatedVolFlowPerRatedTotCap1, MinRatedVolFlowPerRatedTotCap2});
    Array1D<Real64> MaxHeatVolFlowPerRatedTotCap(2, {MaxHeatVolFlowPerRatedTotCap1, MaxHeatVolFlowPerRatedTotCap2});
    Array1D<Real64> MaxCoolVolFlowPerRatedTotCap(2, {MaxCoolVolFlowPerRatedTotCap1, MaxCoolVolFlowPerRatedTotCap2});
    Array1D<Real64> MinOperVolFlowPerRatedTotCap(2, {MinOperVolFlowPerRatedTotCap1, MinOperVolFlowPerRatedTotCap2});

    // dx coil type (DXCT)
    int const RegularDXCoil(1); // Regular DX coils or mixed air dx coils
    int const DOASDXCoil(2);    // 100% DOAS DX coils
    int DXCT(1);                // dx coil type: regular DX coil ==1, 100% DOAS DX coil = 2

    // Parameters describing Heat Exchanger types
    int const NumHXTypes(3);

    int const HX_AIRTOAIR_FLATPLATE(1);
    int const HX_AIRTOAIR_GENERIC(2);
    int const HX_DESICCANT_BALANCED(3);

    Array1D_string const
        cHXTypes(NumHXTypes,
                 {"HeatExchanger:AirToAir:FlatPlate", "HeatExchanger:AirToAir:SensibleAndLatent", "HeatExchanger:Desiccant:BalancedFlow"});

    // Parameters describing air terminal mixers
    int const NumATMixerTypes(2);

    int const No_ATMixer(0);
    int const ATMixer_InletSide(1);
    int const ATMixer_SupplySide(2);

    Array1D_string const cATMixerTypes(NumATMixerTypes, {"AirTerminal:SingleDuct:InletSideMixer", "AirTerminal:SingleDuct:SupplySideMixer"});
    bool const ATMixerExists(true);

    // Parameters describing variable refrigerant flow terminal unit types
    int const NumVRFTUTypes(1);

    int const VRFTUType_ConstVolume(1);

    Array1D_string const cVRFTUTypes(NumVRFTUTypes, std::string("ZoneHVAC:TerminalUnit:VariableRefrigerantFlow"));

    // VRF Heating Performance Curve Temperature Type
    int const NumVRFHeatingPerformanceOATTypes(2);
    int const WetBulbIndicator(1);
    int const DryBulbIndicator(2);

    Array1D_string const cVRFHeatingPerformanceOATTypes(NumVRFHeatingPerformanceOATTypes, {"WetBulbTemperature", "DryBulbTemperature"});

    // parameter concerning the amount of change in zone temperature is needed
    // for oscillation of zone temperature to be detected.
    Real64 const OscillateMagnitude(0.15);

    // Parameters for HVACSystemRootFindingAlgorithm
    int const Bisection(2);

    // DERIVED TYPE DEFINITIONS

    // INTERFACE BLOCK SPECIFICATIONS

    // MODULE VARIABLE DECLARATIONS:

    bool FirstTimeStepSysFlag(false); // Set to true at the start of each sub-time step

    Real64 TimeStepSys(0.0);                  // System Time Increment - the adaptive time step used by the HVAC simulation (hours)
    Real64 SysTimeElapsed(0.0);               // elapsed system time in zone timestep (hours)
    Real64 FracTimeStepZone(0.0);             // System time step divided by the zone time step
    bool ShortenTimeStepSys(false);           // Logical flag that triggers shortening of system time step
    int NumOfSysTimeSteps(1);                 // for current zone time step, number of system timesteps inside  it
    int NumOfSysTimeStepsLastZoneTimeStep(1); // previous zone time step, num of system timesteps inside
    int LimitNumSysSteps(0);

    bool UseZoneTimeStepHistory(true);    // triggers use of zone time step history, else system time step history, for ZTM1, ZTMx
    int NumPlantLoops(0);                 // Number of plant loops specified in simulation
    int NumCondLoops(0);                  // Number of condenser plant loops specified in simulation
    int NumElecCircuits(0);               // Number of electric circuits specified in simulation
    int NumGasMeters(0);                  // Number of gas meters specified in simulation
    int NumPrimaryAirSys(0);              // Number of primary HVAC air systems
    Real64 OnOffFanPartLoadFraction(1.0); // fan part-load fraction (Fan:OnOff)
    Real64 DXCoilTotalCapacity(0.0);      // DX coil total cooling capacity (eio report var for HPWHs)
    Real64 DXElecCoolingPower(0.0);       // Electric power consumed by DX cooling coil last DX simulation
    Real64 DXElecHeatingPower(0.0);       // Electric power consumed by DX heating coil last DX simulation
    Real64 ElecHeatingCoilPower(0.0);     // Electric power consumed by electric heating coil
    Real64 AirToAirHXElecPower(0.0);      // Electric power consumed by Heat Exchanger:Air To Air (Generic or Flat Plate)
    // from last simulation in HeatRecovery.cc
    Real64 UnbalExhMassFlow(0.0);      // unbalanced zone exhaust from a zone equip component [kg/s]
    Real64 BalancedExhMassFlow(0.0);   // balanced zone exhaust (declared as so by user)  [kg/s]
    Real64 PlenumInducedMassFlow(0.0); // secondary air mass flow rate induced from a return plenum [kg/s]
    bool TurnFansOn(false);            // If true overrides fan schedule and cycles fans on
    bool TurnZoneFansOnlyOn(false); // If true overrides zone fan schedule and cycles fans on (currently used only by parallel powered induction unit)
    bool TurnFansOff(false);        // If True overides fan schedule and TurnFansOn and forces fans off
    bool ZoneCompTurnFansOn(false); // If true overrides fan schedule and cycles fans on
    bool ZoneCompTurnFansOff(false); // If True overides fan schedule and TurnFansOn and forces fans off
    bool SetPointErrorFlag(false);   // True if any needed setpoints not set; if true, program terminates
    bool DoSetPointTest(false);      // True one time only for sensed node setpoint test
    bool NightVentOn(false);         // set TRUE in SimAirServingZone if night ventilation is happening

    int NumTempContComps(0);
    Real64 HPWHInletDBTemp(0.0);     // Used by curve objects when calculating DX coil performance for HEAT PUMP:WATER HEATER
    Real64 HPWHInletWBTemp(0.0);     // Used by curve objects when calculating DX coil performance for HEAT PUMP:WATER HEATER
    Real64 HPWHCrankcaseDBTemp(0.0); // Used for HEAT PUMP:WATER HEATER crankcase heater ambient temperature calculations
    bool AirLoopInit(false);         // flag for whether InitAirLoops has been called
    bool AirLoopsSimOnce(false);     // True means that the air loops have been simulated once in this environment
    bool GetAirPathDataDone(false);  // True means that air loops inputs have been processed

    // Hybrid ventilation control part
    int NumHybridVentSysAvailMgrs(0);               // Number of hybrid ventilation control
    Array1D_int HybridVentSysAvailAirLoopNum;       // Airloop number in hybrid vent availability manager
    Array1D_int HybridVentSysAvailVentCtrl;         // Ventilation control action in hybrid vent availability manager
    Array1D_int HybridVentSysAvailActualZoneNum;    // Actual zone num in hybrid vent availability manager
    Array1D_int HybridVentSysAvailANCtrlStatus;     // AN control status in hybrid vent availability manager
    Array1D_int HybridVentSysAvailMaster;           // Master object name: Ventilation for simple; Zone name for AN
    Array1D<Real64> HybridVentSysAvailWindModifier; // Wind modifier for AirflowNetwork
    // For multispeed heat pump only
    Real64 MSHPMassFlowRateLow(0.0);       // Mass flow rate at low speed
    Real64 MSHPMassFlowRateHigh(0.0);      // Mass flow rate at high speed
    Real64 MSHPWasteHeat(0.0);             // Waste heat
    Real64 PreviousTimeStep(0.0);          // The time step length at the previous time step
    bool ShortenTimeStepSysRoomAir(false); // Logical flag that triggers shortening of system time step

    Real64 deviationFromSetPtThresholdHtg(-0.2); // heating threshold for reporting setpoint deviation
    Real64 deviationFromSetPtThresholdClg(0.2);  // cooling threshold for reporting setpoint deviation

    bool SimAirLoopsFlag;          // True when the air loops need to be (re)simulated
    bool SimElecCircuitsFlag;      // True when electic circuits need to be (re)simulated
    bool SimPlantLoopsFlag;        // True when the main plant loops need to be (re)simulated
    bool SimZoneEquipmentFlag;     // True when zone equipment components need to be (re)simulated
    bool SimNonZoneEquipmentFlag;  // True when non-zone equipment components need to be (re)simulated
    bool ZoneMassBalanceHVACReSim; // True when zone air mass flow balance and air loop needs (re)simulated
    int MinAirLoopIterationsAfterFirst(1); // minimum number of HVAC iterations after FirstHVACIteration

<<<<<<< HEAD
    int const NumZoneHVACTerminalTypes(39);
=======
    int const NumZoneHVACTerminalTypes(37);
>>>>>>> 171e4ee7

    Array1D_string const ZoneHVACTerminalTypes(NumZoneHVACTerminalTypes,
                                               {"ZONEHVAC:TERMINALUNIT:VARIABLEREFRIGERANTFLOW",
                                                "ZONEHVAC:ENERGYRECOVERYVENTILATOR",
                                                "ZONEHVAC:FOURPIPEFANCOIL",
                                                "ZONEHVAC:OUTDOORAIRUNIT",
                                                "ZONEHVAC:PACKAGEDTERMINALAIRCONDITIONER",
                                                "ZONEHVAC:PACKAGEDTERMINALHEATPUMP",
                                                "ZONEHVAC:UNITHEATER",
                                                "ZONEHVAC:UNITVENTILATOR",
                                                "ZONEHVAC:VENTILATEDSLAB",
                                                "ZONEHVAC:WATERTOAIRHEATPUMP",
                                                "ZONEHVAC:WINDOWAIRCONDITIONER",
                                                "ZONEHVAC:BASEBOARD:RADIANTCONVECTIVE:ELECTRIC",
                                                "ZONEHVAC:BASEBOARD:RADIANTCONVECTIVE:WATER",
                                                "ZONEHVAC:BASEBOARD:RADIANTCONVECTIVE:STEAM",
                                                "ZONEHVAC:BASEBOARD:CONVECTIVE:ELECTRIC",
                                                "ZONEHVAC:BASEBOARD:CONVECTIVE:WATER",
                                                "ZONEHVAC:HIGHTEMPERATURERADIANT",
                                                "ZONEHVAC:DEHUMIDIFIER:DX",
                                                "ZONEHVAC:IDEALLOADSAIRSYSTEM",
                                                "ZONEHVAC:REFRIGERATIONCHILLERSET",
                                                "ZONEHVAC:HYBRIDUNITARYHVAC",
                                                "FAN:ZONEEXHAUST",
                                                "WATERHEATER:HEATPUMP",
                                                "AIRTERMINAL:DUALDUCT:CONSTANTVOLUME",
                                                "AIRTERMINAL:DUALDUCT:VAV",
                                                "AIRTERMINAL:SINGLEDUCT:CONSTANTVOLUME:REHEAT",
                                                "AIRTERMINAL:SINGLEDUCT:CONSTANTVOLUME:NOREHEAT",
                                                "AIRTERMINAL:SINGLEDUCT:VAV:REHEAT",
                                                "AIRTERMINAL:SINGLEDUCT:VAV:NOREHEAT",
                                                "AIRTERMINAL:SINGLEDUCT:SERIESPIU:REHEAT",
                                                "AIRTERMINAL:SINGLEDUCT:PARALLELPIU:REHEAT",
                                                "AIRTERMINAL:SINGLEDUCT:CONSTANTVOLUME:FOURPIPEINDUCTION",
                                                "AIRTERMINAL:SINGLEDUCT:VAV:REHEAT:VARIABLESPEEDFAN",
                                                "AIRTERMINAL:SINGLEDUCT:VAV:HEATANDCOOL:REHEAT",
                                                "AIRTERMINAL:SINGLEDUCT:VAV:HEATANDCOOL:NOREHEAT",
                                                "AIRTERMINAL:SINGLEDUCT:CONSTANTVOLUME:COOLEDBEAM",
                                                "AIRTERMINAL:DUALDUCT:VAV:OUTDOORAIR",
                                                "AIRLOOPHVACRETURNAIR"});

    Array1D_string const ccZoneHVACTerminalTypes(NumZoneHVACTerminalTypes,
                                                 {"ZoneHVAC:TerminalUnit:VariableRefrigerantFlow",
                                                  "ZoneHVAC:EnergyRecoveryVentilator",
                                                  "ZoneHVAC:FourPipeFanCoil",
                                                  "ZoneHVAC:OutdoorAirUnit",
                                                  "ZoneHVAC:PackagedTerminalAirConditioner",
                                                  "ZoneHVAC:PackagedTerminalHeatPump",
                                                  "ZoneHVAC:UnitHeater",
                                                  "ZoneHVAC:UnitVentilator",
                                                  "ZoneHVAC:VentilatedSlab",
                                                  "ZoneHVAC:WaterToAirHeatPump",
                                                  "ZoneHVAC:WindowAirConditioner",
                                                  "ZoneHVAC:Baseboard:RadiantConvective:Electric",
                                                  "ZoneHVAC:Baseboard:RadiantConvective:Water",
                                                  "ZoneHVAC:Baseboard:RadiantConvective:Steam",
                                                  "ZoneHVAC:Baseboard:Convective:Electric",
                                                  "ZoneHVAC:Baseboard:Convective:Water",
                                                  "ZoneHVAC:HighTemperatureRadiant",
                                                  "ZoneHVAC:Dehumidifier:DX",
                                                  "ZoneHVAC:IdealLoadsAirSystem",
                                                  "ZoneHVAC:RefrigerationChillerSet",
                                                  "ZoneHVAC:HybridUnitaryHVAC",
                                                  "Fan:ZoneExhaust",
                                                  "WaterHeater:HeatPump",
                                                  "AirTerminal:DualDuct:ConstantVolume",
                                                  "AirTerminal:DualDuct:VAV",
                                                  "AirTerminal:SingleDuct:ConstantVolume:Reheat",
                                                  "AirTerminal:SingleDuct:ConstantVolume:NoReheat",
                                                  "AirTerminal:SingleDuct:VAV:Reheat",
                                                  "AirTerminal:SingleDuct:VAV:NoReheat",
                                                  "AirTerminal:SingleDuct:SeriesPIU:Reheat",
                                                  "AirTerminal:SingleDuct:ParallelPIU:Reheat",
                                                  "AirTerminal:SingleDuct:ConstantVolume:FourPipeInduction",
                                                  "AirTerminal:SingleDuct:VAV:Reheat:VariableSpeedFan",
                                                  "AirTerminal:SingleDuct:VAV:HeatAndCool:Reheat",
                                                  "AirTerminal:SingleDuct:VAV:HeatAndCool:NoReheat",
                                                  "AirTerminal:SingleDuct:ConstantVolume:CooledBeam",
                                                  "AirTerminal:DualDuct:VAV:OutdoorAir",
                                                  "AirLoopHVACReturnAir"});

    int const ZoneEquipTypeOf_VariableRefrigerantFlow(1);
    int const ZoneEquipTypeOf_EnergyRecoveryVentilator(2);
    int const ZoneEquipTypeOf_FourPipeFanCoil(3);
    int const ZoneEquipTypeOf_OutdoorAirUnit(4);
    int const ZoneEquipTypeOf_PackagedTerminalAirConditioner(5);
    int const ZoneEquipTypeOf_PackagedTerminalHeatPump(6);
    int const ZoneEquipTypeOf_UnitHeater(7);
    int const ZoneEquipTypeOf_UnitVentilator(8);
    int const ZoneEquipTypeOf_VentilatedSlab(9);
    int const ZoneEquipTypeOf_WaterToAirHeatPump(10);
    int const ZoneEquipTypeOf_WindowAirConditioner(11);
    int const ZoneEquipTypeOf_BaseboardRadiantConvectiveElectric(12);
    int const ZoneEquipTypeOf_BaseboardRadiantConvectiveWater(13);
    int const ZoneEquipTypeOf_BaseboardRadiantConvectiveSteam(14);
    int const ZoneEquipTypeOf_BaseboardConvectiveElectric(15);
    int const ZoneEquipTypeOf_BaseboardConvectiveWater(16);
    int const ZoneEquipTypeOf_HighTemperatureRadiant(17);
    int const ZoneEquipTypeOf_DehumidifierDX(18);
    int const ZoneEquipTypeOf_IdealLoadsAirSystem(19);
    int const ZoneEquipTypeOf_RefrigerationChillerSet(20);
<<<<<<< HEAD
    int const ZoneEquipTypeOf_HybridUnitaryAirConditioners(21);
    int const ZoneEquipTypeOf_FanZoneExhaust(22);
    int const ZoneEquipTypeOf_WaterHeaterHeatPump(23);
    int const ZoneEquipTypeOf_AirTerminalSingleDuctUncontrolled(24);
    int const ZoneEquipTypeOf_AirTerminalDualDuctConstantVolume(25);
    int const ZoneEquipTypeOf_AirTerminalDualDuctVAV(26);
    int const ZoneEquipTypeOf_AirTerminalSingleDuctConstantVolumeReheat(27);
    int const ZoneEquipTypeOf_AirTerminalSingleDuctConstantVolumeNoReheat(28);
    int const ZoneEquipTypeOf_AirTerminalSingleDuctVAVReheat(29);
    int const ZoneEquipTypeOf_AirTerminalSingleDuctVAVNoReheat(30);
    int const ZoneEquipTypeOf_AirTerminalSingleDuctSeriesPIUReheat(31);
    int const ZoneEquipTypeOf_AirTerminalSingleDuctParallelPIUReheat(32);
    int const ZoneEquipTypeOf_AirTerminalSingleDuctCAVFourPipeInduction(33);
    int const ZoneEquipTypeOf_AirTerminalSingleDuctVAVReheatVariableSpeedFan(45);
    int const ZoneEquipTypeOf_AirTerminalSingleDuctVAVHeatAndCoolReheat(35);
    int const ZoneEquipTypeOf_AirTerminalSingleDuctVAVHeatAndCoolNoReheat(36);
    int const ZoneEquipTypeOf_AirTerminalSingleDuctConstantVolumeCooledBeam(37);
    int const ZoneEquipTypeOf_AirTerminalDualDuctVAVOutdoorAir(38);
    int const ZoneEquipTypeOf_AirLoopHVACReturnAir(39);
=======
    int const ZoneEquipTypeOf_FanZoneExhaust(21);
    int const ZoneEquipTypeOf_WaterHeaterHeatPump(22);
    int const ZoneEquipTypeOf_AirTerminalDualDuctConstantVolume(23);
    int const ZoneEquipTypeOf_AirTerminalDualDuctVAV(24);
    int const ZoneEquipTypeOf_AirTerminalSingleDuctConstantVolumeReheat(25);
    int const ZoneEquipTypeOf_AirTerminalSingleDuctConstantVolumeNoReheat(26);
    int const ZoneEquipTypeOf_AirTerminalSingleDuctVAVReheat(27);
    int const ZoneEquipTypeOf_AirTerminalSingleDuctVAVNoReheat(28);
    int const ZoneEquipTypeOf_AirTerminalSingleDuctSeriesPIUReheat(29);
    int const ZoneEquipTypeOf_AirTerminalSingleDuctParallelPIUReheat(30);
    int const ZoneEquipTypeOf_AirTerminalSingleDuctCAVFourPipeInduction(31);
    int const ZoneEquipTypeOf_AirTerminalSingleDuctVAVReheatVariableSpeedFan(32);
    int const ZoneEquipTypeOf_AirTerminalSingleDuctVAVHeatAndCoolReheat(33);
    int const ZoneEquipTypeOf_AirTerminalSingleDuctVAVHeatAndCoolNoReheat(34);
    int const ZoneEquipTypeOf_AirTerminalSingleDuctConstantVolumeCooledBeam(35);
    int const ZoneEquipTypeOf_AirTerminalDualDuctVAVOutdoorAir(36);
    int const ZoneEquipTypeOf_AirLoopHVACReturnAir(37);
>>>>>>> 171e4ee7

    // Object Data
    Array1D<ZoneCompTypeData> ZoneComp;
    OptStartDataType OptStartData; // For optimum start
    Array1D<ComponentSetPtData> CompSetPtEquip;
    HVACSystemRootFindingAlgorithm HVACSystemRootFinding;

    // Clears the global data in DataHVACGlobals.
    // Needed for unit tests, should not be normally called.
    void clear_state()
    {
        DXCT = 1;
        FirstTimeStepSysFlag = false;
        TimeStepSys = 0.0;
        SysTimeElapsed = 0.0;
        FracTimeStepZone = 0.0;
        ShortenTimeStepSys = false;
        NumOfSysTimeSteps = 1;
        NumOfSysTimeStepsLastZoneTimeStep = 1;
        LimitNumSysSteps = 0;
        UseZoneTimeStepHistory = true;
        NumPlantLoops = 0;
        NumCondLoops = 0;
        NumElecCircuits = 0;
        NumGasMeters = 0;
        NumPrimaryAirSys = 0;
        OnOffFanPartLoadFraction = 1.0;
        DXCoilTotalCapacity = 0.0;
        DXElecCoolingPower = 0.0;
        DXElecHeatingPower = 0.0;
        ElecHeatingCoilPower = 0.0;
        AirToAirHXElecPower = 0.0;
        UnbalExhMassFlow = 0.0;
        BalancedExhMassFlow = 0.0;
        PlenumInducedMassFlow = 0.0;
        TurnFansOn = false;
        TurnZoneFansOnlyOn = false;
        TurnFansOff = false;
        ZoneCompTurnFansOn = false;
        ZoneCompTurnFansOff = false;
        SetPointErrorFlag = false;
        DoSetPointTest = false;
        NightVentOn = false;
        NumTempContComps = 0;
        HPWHInletDBTemp = 0.0;
        HPWHInletWBTemp = 0.0;
        HPWHCrankcaseDBTemp = 0.0;
        AirLoopInit = false;
        AirLoopsSimOnce = false;
        GetAirPathDataDone = false;
        NumHybridVentSysAvailMgrs = 0;
        HybridVentSysAvailAirLoopNum.deallocate();
        HybridVentSysAvailVentCtrl.deallocate();
        HybridVentSysAvailActualZoneNum.deallocate();
        HybridVentSysAvailANCtrlStatus.deallocate();
        HybridVentSysAvailMaster.deallocate();
        HybridVentSysAvailWindModifier.deallocate();
        MSHPMassFlowRateLow = 0.0;
        MSHPMassFlowRateHigh = 0.0;
        MSHPWasteHeat = 0.0;
        PreviousTimeStep = 0.0;
        ShortenTimeStepSysRoomAir = false;
        deviationFromSetPtThresholdHtg = -0.2;
        deviationFromSetPtThresholdClg = 0.2;
        SimAirLoopsFlag = true;
        SimElecCircuitsFlag = true;
        SimPlantLoopsFlag = true;
        SimZoneEquipmentFlag = true;
        SimNonZoneEquipmentFlag = true;
        ZoneMassBalanceHVACReSim = true;
        MinAirLoopIterationsAfterFirst = 1;
        ZoneComp.deallocate();
        CompSetPtEquip.deallocate();
        OptStartData = OptStartDataType();
        // unit test ZoneTempPredictorCorrector_ReportingTest fails without this next line. Next 2 lines are just to be thorough.
        OptStartData.OptStartFlag.deallocate();
        OptStartData.ActualZoneNum.deallocate();
        OptStartData.OccStartTime.deallocate();
    }

} // namespace DataHVACGlobals

} // namespace EnergyPlus<|MERGE_RESOLUTION|>--- conflicted
+++ resolved
@@ -505,11 +505,7 @@
     bool ZoneMassBalanceHVACReSim; // True when zone air mass flow balance and air loop needs (re)simulated
     int MinAirLoopIterationsAfterFirst(1); // minimum number of HVAC iterations after FirstHVACIteration
 
-<<<<<<< HEAD
     int const NumZoneHVACTerminalTypes(39);
-=======
-    int const NumZoneHVACTerminalTypes(37);
->>>>>>> 171e4ee7
 
     Array1D_string const ZoneHVACTerminalTypes(NumZoneHVACTerminalTypes,
                                                {"ZONEHVAC:TERMINALUNIT:VARIABLEREFRIGERANTFLOW",
@@ -611,7 +607,6 @@
     int const ZoneEquipTypeOf_DehumidifierDX(18);
     int const ZoneEquipTypeOf_IdealLoadsAirSystem(19);
     int const ZoneEquipTypeOf_RefrigerationChillerSet(20);
-<<<<<<< HEAD
     int const ZoneEquipTypeOf_HybridUnitaryAirConditioners(21);
     int const ZoneEquipTypeOf_FanZoneExhaust(22);
     int const ZoneEquipTypeOf_WaterHeaterHeatPump(23);
@@ -631,25 +626,6 @@
     int const ZoneEquipTypeOf_AirTerminalSingleDuctConstantVolumeCooledBeam(37);
     int const ZoneEquipTypeOf_AirTerminalDualDuctVAVOutdoorAir(38);
     int const ZoneEquipTypeOf_AirLoopHVACReturnAir(39);
-=======
-    int const ZoneEquipTypeOf_FanZoneExhaust(21);
-    int const ZoneEquipTypeOf_WaterHeaterHeatPump(22);
-    int const ZoneEquipTypeOf_AirTerminalDualDuctConstantVolume(23);
-    int const ZoneEquipTypeOf_AirTerminalDualDuctVAV(24);
-    int const ZoneEquipTypeOf_AirTerminalSingleDuctConstantVolumeReheat(25);
-    int const ZoneEquipTypeOf_AirTerminalSingleDuctConstantVolumeNoReheat(26);
-    int const ZoneEquipTypeOf_AirTerminalSingleDuctVAVReheat(27);
-    int const ZoneEquipTypeOf_AirTerminalSingleDuctVAVNoReheat(28);
-    int const ZoneEquipTypeOf_AirTerminalSingleDuctSeriesPIUReheat(29);
-    int const ZoneEquipTypeOf_AirTerminalSingleDuctParallelPIUReheat(30);
-    int const ZoneEquipTypeOf_AirTerminalSingleDuctCAVFourPipeInduction(31);
-    int const ZoneEquipTypeOf_AirTerminalSingleDuctVAVReheatVariableSpeedFan(32);
-    int const ZoneEquipTypeOf_AirTerminalSingleDuctVAVHeatAndCoolReheat(33);
-    int const ZoneEquipTypeOf_AirTerminalSingleDuctVAVHeatAndCoolNoReheat(34);
-    int const ZoneEquipTypeOf_AirTerminalSingleDuctConstantVolumeCooledBeam(35);
-    int const ZoneEquipTypeOf_AirTerminalDualDuctVAVOutdoorAir(36);
-    int const ZoneEquipTypeOf_AirLoopHVACReturnAir(37);
->>>>>>> 171e4ee7
 
     // Object Data
     Array1D<ZoneCompTypeData> ZoneComp;
