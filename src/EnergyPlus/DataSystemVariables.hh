// EnergyPlus, Copyright (c) 1996-2021, The Board of Trustees of the University of Illinois,
// The Regents of the University of California, through Lawrence Berkeley National Laboratory
// (subject to receipt of any required approvals from the U.S. Dept. of Energy), Oak Ridge
// National Laboratory, managed by UT-Battelle, Alliance for Sustainable Energy, LLC, and other
// contributors. All rights reserved.
//
// NOTICE: This Software was developed under funding from the U.S. Department of Energy and the
// U.S. Government consequently retains certain rights. As such, the U.S. Government has been
// granted for itself and others acting on its behalf a paid-up, nonexclusive, irrevocable,
// worldwide license in the Software to reproduce, distribute copies to the public, prepare
// derivative works, and perform publicly and display publicly, and to permit others to do so.
//
// Redistribution and use in source and binary forms, with or without modification, are permitted
// provided that the following conditions are met:
//
// (1) Redistributions of source code must retain the above copyright notice, this list of
//     conditions and the following disclaimer.
//
// (2) Redistributions in binary form must reproduce the above copyright notice, this list of
//     conditions and the following disclaimer in the documentation and/or other materials
//     provided with the distribution.
//
// (3) Neither the name of the University of California, Lawrence Berkeley National Laboratory,
//     the University of Illinois, U.S. Dept. of Energy nor the names of its contributors may be
//     used to endorse or promote products derived from this software without specific prior
//     written permission.
//
// (4) Use of EnergyPlus(TM) Name. If Licensee (i) distributes the software in stand-alone form
//     without changes from the version obtained under this License, or (ii) Licensee makes a
//     reference solely to the software portion of its product, Licensee must refer to the
//     software as "EnergyPlus version X" software, where "X" is the version number Licensee
//     obtained under this License and may not use a different name for the software. Except as
//     specifically required in this Section (4), Licensee shall not use in a company name, a
//     product name, in advertising, publicity, or other promotional activities any name, trade
//     name, trademark, logo, or other designation of "EnergyPlus", "E+", "e+" or confusingly
//     similar designation, without the U.S. Department of Energy's prior written consent.
//
// THIS SOFTWARE IS PROVIDED BY THE COPYRIGHT HOLDERS AND CONTRIBUTORS "AS IS" AND ANY EXPRESS OR
// IMPLIED WARRANTIES, INCLUDING, BUT NOT LIMITED TO, THE IMPLIED WARRANTIES OF MERCHANTABILITY
// AND FITNESS FOR A PARTICULAR PURPOSE ARE DISCLAIMED. IN NO EVENT SHALL THE COPYRIGHT OWNER OR
// CONTRIBUTORS BE LIABLE FOR ANY DIRECT, INDIRECT, INCIDENTAL, SPECIAL, EXEMPLARY, OR
// CONSEQUENTIAL DAMAGES (INCLUDING, BUT NOT LIMITED TO, PROCUREMENT OF SUBSTITUTE GOODS OR
// SERVICES; LOSS OF USE, DATA, OR PROFITS; OR BUSINESS INTERRUPTION) HOWEVER CAUSED AND ON ANY
// THEORY OF LIABILITY, WHETHER IN CONTRACT, STRICT LIABILITY, OR TORT (INCLUDING NEGLIGENCE OR
// OTHERWISE) ARISING IN ANY WAY OUT OF THE USE OF THIS SOFTWARE, EVEN IF ADVISED OF THE
// POSSIBILITY OF SUCH DAMAGE.

#ifndef DataSystemVariables_hh_INCLUDED
#define DataSystemVariables_hh_INCLUDED

// C++ Headers
#include <string>

// EnergyPlus Headers
#include <EnergyPlus/Data/EnergyPlusData.hh>
#include <EnergyPlus/EnergyPlus.hh>
#include <EnergyPlus/FileSystem.hh>
#include <EnergyPlus/IOFiles.hh>

namespace EnergyPlus {

// Forward declarations
struct EnergyPlusData;

namespace DataSystemVariables {

    // Data
    // -only module should be available to other modules and routines.
    // Thus, all variables in this module must be PUBLIC.

    // MODULE PARAMETER DEFINITIONS:

    // DERIVED TYPE DEFINITIONS
    // na

    // INTERFACE BLOCK SPECIFICATIONS
    // na

    // MODULE VARIABLE DECLARATIONS:

    // Shading methods
<<<<<<< HEAD
    enum class ShadingMethod {PolygonClipping, PixelCounting, Scheduled, Imported};
    extern ShadingMethod shadingMethod;           // defines the shading method used
    extern bool SutherlandHodgman;                // TRUE if SutherlandHodgman algorithm for polygon clipping is to be used.
    extern bool SlaterBarsky;                  // TRUE if SlaterBarsky algorithm for polygon clipping is to be used for vertical polygons.
    extern bool DetailedSkyDiffuseAlgorithm;      // use detailed diffuse shading algorithm for sky (shading transmittance varies)
    extern bool DetailedSolarTimestepIntegration; // when true, use detailed timestep integration for all solar,shading, etc.
    extern bool ReportExtShadingSunlitFrac;              // when true, the sunlit fraction for all surfaces are exported as a csv format output
    extern bool DisableGroupSelfShading; // when true, defined shadowing surfaces group is ignored when calculating sunlit fraction
    extern bool DisableAllSelfShading;   // when true, all external shadowing surfaces is ignored when calculating sunlit fraction

    extern bool TrackAirLoopEnvFlag;              // If TRUE generates a file with runtime statistics for each HVAC
    //  controller on each air loop
    extern bool TraceAirLoopEnvFlag; // If TRUE generates a trace file with the converged solutions of all
    // HVAC controllers on each air loop at each call to SimAirLoop()
    extern bool TraceHVACControllerEnvFlag; // If TRUE generates a trace file for each individual HVAC
    // controller with all controller iterations
    extern bool ReportDuringWarmup;                      // True when the report outputs even during warmup
    extern bool ReportDuringHVACSizingSimulation;        // true when reporting outputs during HVAC sizing Simulation
    extern bool ReportDetailedWarmupConvergence;         // True when the detailed warmup convergence is requested
    extern bool UpdateDataDuringWarmupExternalInterface; // variable sets in the external interface.
    // This update the value during the warmup added for FMI
    extern Real64 Elapsed_Time;            // For showing elapsed time at end of run
    extern Real64 Time_Start;              // Call to CPU_Time for start time of simulation
    extern Real64 Time_Finish;             // Call to CPU_Time for end time of simulation
    extern std::string MinReportFrequency; // String for minimum reporting frequency
    extern bool SortedIDD;                 // after processing, use sorted IDD to obtain Defs, etc.
    extern bool lMinimalShadowing;         // TRUE if MinimalShadowing is to override Solar Distribution flag

    // TODO: is this really needed?
    extern fs::path envinputpath1;
    extern fs::path envinputpath2;

    extern bool TestAllPaths;
    extern int iEnvSetThreads;
    extern bool lEnvSetThreadsInput;
    extern int iepEnvSetThreads;
    extern bool lepSetThreadsInput;
    extern int iIDFSetThreads;
    extern bool lIDFSetThreadsInput;
    extern int inumActiveSims;
    extern bool lnumActiveSims;
    extern int MaxNumberOfThreads;
    extern int NumberIntRadThreads;
    extern int iNominalTotSurfaces;
    extern bool Threading;

    // Functions

    // Helper to try and locate a file in common folders if it's not found directly (such as when passed as a filename only). Looks in current
    // working folder, programs folder, etc.
    // Returns an empty path if not found.
    [[nodiscard]] fs::path CheckForActualFilePath(EnergyPlusData &state,
                                                  fs::path const &originalInputFilePath,  // path (or filename only) as input for object
                                                  const std::string& contextString = std::string()
    );

    // Needed for unit tests, should not be normally called.
    void clear_state();
=======
    enum class ShadingMethod
    {
        PolygonClipping,
        PixelCounting,
        Scheduled,
        Imported
    };

    // Functions

    void CheckForActualFileName(EnergyPlusData &state,
                                std::string const &originalInputFileName, // name as input for object
                                bool &FileFound,                          // Set to true if file found and is in CheckedFileName
                                std::string &foundFileName,               // Blank if not found.
                                const std::string contextString = std::string());
>>>>>>> b622e27c

    void processEnvironmentVariables(EnergyPlusData &state);

} // namespace DataSystemVariables

struct SystemVarsData : BaseGlobalStruct
{
    bool firstTime = true;

    int const iASCII_CR = 13;   // endline value when just CR instead of CR/LF
    int const iUnicode_end = 0; // endline value when Unicode file
    char const tabchar = '\t';

    DataSystemVariables::ShadingMethod shadingMethod = DataSystemVariables::ShadingMethod::PolygonClipping; // defines the shading method used

    bool DDOnly = false;             // TRUE if design days (sizingperiod:*) only are to be run.
    bool ReverseDD = false;          // TRUE if reverse design days (reordering sizingperiod:*) are to be run.
    bool DisableGLHECaching = false; // TRUE if caching is to be disabled, for example, during unit tests.
    bool FullAnnualRun = false;      // TRUE if full annual simulation is to be run.
    bool DeveloperFlag = false;      // TRUE if developer flag is turned on. (turns on more displays to console)
    bool TimingFlag = false;         // TRUE if timing flag is turned on. (turns on more timing displays to console)

    bool SutherlandHodgman = true;                 // TRUE if SutherlandHodgman algorithm for polygon clipping is to be used.
    bool SlaterBarsky = false;                     // TRUE if SlaterBarsky algorithm for polygon clipping is to be used for vertical polygons.
    bool DetailedSkyDiffuseAlgorithm = false;      // use detailed diffuse shading algorithm for sky (shading transmittance varies)
    bool DetailedSolarTimestepIntegration = false; // when true, use detailed timestep integration for all solar,shading, etc.

    bool ReportExtShadingSunlitFrac = false; // when true, the sunlit fraction for all surfaces are exported as a csv format output
    bool DisableGroupSelfShading = false;    // when true, defined shadowing surfaces group is ignored when calculating sunlit fraction
    bool DisableAllSelfShading = false;      // when true, all external shadowing surfaces is ignored when calculating sunlit fraction

    bool TrackAirLoopEnvFlag = false; // If TRUE generates a file with runtime statistics for each HVAC
    //  controller on each air loop
    bool TraceAirLoopEnvFlag = false; // If TRUE generates a trace file with the converged solutions of all
    // HVAC controllers on each air loop at each call to SimAirLoop()
    bool TraceHVACControllerEnvFlag = false; // If TRUE generates a trace file for each individual HVAC
    // controller with all controller iterations

    bool ReportDuringWarmup = false;                      // True when the report outputs even during warmup
    bool ReportDuringHVACSizingSimulation = false;        // true when reporting outputs during HVAC sizing Simulation
    bool ReportDetailedWarmupConvergence = false;         // True when the detailed warmup convergence is requested
    bool UpdateDataDuringWarmupExternalInterface = false; // variable sets in the external interface.

    // This update the value during the warmup added for FMI
    Real64 Elapsed_Time = 0.0;      // For showing elapsed time at end of run
    Real64 Time_Start = 0.0;        // Call to CPU_Time for start time of simulation
    Real64 Time_Finish = 0.0;       // Call to CPU_Time for end time of simulation
    std::string MinReportFrequency; // String for minimum reporting frequency
    bool SortedIDD = true;          // after processing, use sorted IDD to obtain Defs, etc.
    bool lMinimalShadowing = false; // TRUE if MinimalShadowing is to override Solar Distribution flag
    std::string envinputpath1;
    std::string envinputpath2;
    bool TestAllPaths = false;
    int iEnvSetThreads = 0;
    bool lEnvSetThreadsInput = false;
    int iepEnvSetThreads = 0;
    bool lepSetThreadsInput = false;
    int iIDFSetThreads = 0;
    bool lIDFSetThreadsInput = false;
    int inumActiveSims = 1;
    bool lnumActiveSims = false;
    int MaxNumberOfThreads = 1;
    int NumberIntRadThreads = 1;
    int iNominalTotSurfaces = 0;
    bool Threading = false;

    void clear_state() override
    {
        shadingMethod = DataSystemVariables::ShadingMethod::PolygonClipping;
        DDOnly = false;
        ReverseDD = false;
        DisableGLHECaching = false;
        FullAnnualRun = false;
        DeveloperFlag = false;
        TimingFlag = false;

        firstTime = true;

        SutherlandHodgman = true;
        SlaterBarsky = false;
        DetailedSkyDiffuseAlgorithm = false;
        DetailedSolarTimestepIntegration = false;

        ReportExtShadingSunlitFrac = false;
        DisableGroupSelfShading = false;
        DisableAllSelfShading = false;

        TrackAirLoopEnvFlag = false;
        TraceAirLoopEnvFlag = false;
        TraceHVACControllerEnvFlag = false;

        ReportDuringWarmup = false;
        ReportDuringHVACSizingSimulation = false;
        ReportDetailedWarmupConvergence = false;
        UpdateDataDuringWarmupExternalInterface = false;

        Elapsed_Time = 0.0;
        Time_Start = 0.0;
        Time_Finish = 0.0;
        SortedIDD = true;
        lMinimalShadowing = false;
        TestAllPaths = false;
        iEnvSetThreads = 0;
        lEnvSetThreadsInput = false;
        iepEnvSetThreads = 0;
        lepSetThreadsInput = false;
        iIDFSetThreads = 0;
        lIDFSetThreadsInput = false;
        inumActiveSims = 1;
        lnumActiveSims = false;
        MaxNumberOfThreads = 1;
        NumberIntRadThreads = 1;
        iNominalTotSurfaces = 0;
        Threading = false;
    }
};

} // namespace EnergyPlus

#endif<|MERGE_RESOLUTION|>--- conflicted
+++ resolved
@@ -79,52 +79,13 @@
     // MODULE VARIABLE DECLARATIONS:
 
     // Shading methods
-<<<<<<< HEAD
-    enum class ShadingMethod {PolygonClipping, PixelCounting, Scheduled, Imported};
-    extern ShadingMethod shadingMethod;           // defines the shading method used
-    extern bool SutherlandHodgman;                // TRUE if SutherlandHodgman algorithm for polygon clipping is to be used.
-    extern bool SlaterBarsky;                  // TRUE if SlaterBarsky algorithm for polygon clipping is to be used for vertical polygons.
-    extern bool DetailedSkyDiffuseAlgorithm;      // use detailed diffuse shading algorithm for sky (shading transmittance varies)
-    extern bool DetailedSolarTimestepIntegration; // when true, use detailed timestep integration for all solar,shading, etc.
-    extern bool ReportExtShadingSunlitFrac;              // when true, the sunlit fraction for all surfaces are exported as a csv format output
-    extern bool DisableGroupSelfShading; // when true, defined shadowing surfaces group is ignored when calculating sunlit fraction
-    extern bool DisableAllSelfShading;   // when true, all external shadowing surfaces is ignored when calculating sunlit fraction
-
-    extern bool TrackAirLoopEnvFlag;              // If TRUE generates a file with runtime statistics for each HVAC
-    //  controller on each air loop
-    extern bool TraceAirLoopEnvFlag; // If TRUE generates a trace file with the converged solutions of all
-    // HVAC controllers on each air loop at each call to SimAirLoop()
-    extern bool TraceHVACControllerEnvFlag; // If TRUE generates a trace file for each individual HVAC
-    // controller with all controller iterations
-    extern bool ReportDuringWarmup;                      // True when the report outputs even during warmup
-    extern bool ReportDuringHVACSizingSimulation;        // true when reporting outputs during HVAC sizing Simulation
-    extern bool ReportDetailedWarmupConvergence;         // True when the detailed warmup convergence is requested
-    extern bool UpdateDataDuringWarmupExternalInterface; // variable sets in the external interface.
-    // This update the value during the warmup added for FMI
-    extern Real64 Elapsed_Time;            // For showing elapsed time at end of run
-    extern Real64 Time_Start;              // Call to CPU_Time for start time of simulation
-    extern Real64 Time_Finish;             // Call to CPU_Time for end time of simulation
-    extern std::string MinReportFrequency; // String for minimum reporting frequency
-    extern bool SortedIDD;                 // after processing, use sorted IDD to obtain Defs, etc.
-    extern bool lMinimalShadowing;         // TRUE if MinimalShadowing is to override Solar Distribution flag
-
-    // TODO: is this really needed?
-    extern fs::path envinputpath1;
-    extern fs::path envinputpath2;
-
-    extern bool TestAllPaths;
-    extern int iEnvSetThreads;
-    extern bool lEnvSetThreadsInput;
-    extern int iepEnvSetThreads;
-    extern bool lepSetThreadsInput;
-    extern int iIDFSetThreads;
-    extern bool lIDFSetThreadsInput;
-    extern int inumActiveSims;
-    extern bool lnumActiveSims;
-    extern int MaxNumberOfThreads;
-    extern int NumberIntRadThreads;
-    extern int iNominalTotSurfaces;
-    extern bool Threading;
+    enum class ShadingMethod
+    {
+        PolygonClipping,
+        PixelCounting,
+        Scheduled,
+        Imported
+    };
 
     // Functions
 
@@ -135,26 +96,6 @@
                                                   fs::path const &originalInputFilePath,  // path (or filename only) as input for object
                                                   const std::string& contextString = std::string()
     );
-
-    // Needed for unit tests, should not be normally called.
-    void clear_state();
-=======
-    enum class ShadingMethod
-    {
-        PolygonClipping,
-        PixelCounting,
-        Scheduled,
-        Imported
-    };
-
-    // Functions
-
-    void CheckForActualFileName(EnergyPlusData &state,
-                                std::string const &originalInputFileName, // name as input for object
-                                bool &FileFound,                          // Set to true if file found and is in CheckedFileName
-                                std::string &foundFileName,               // Blank if not found.
-                                const std::string contextString = std::string());
->>>>>>> b622e27c
 
     void processEnvironmentVariables(EnergyPlusData &state);
 
