--- conflicted
+++ resolved
@@ -93,9 +93,7 @@
         std::function<void (void *)> externalHVACManager;
         bool externalHVACManagerInitialized = false;
         DataGlobalConstants::KindOfSim KindOfSim = DataGlobalConstants::KindOfSim::Unassigned;
-<<<<<<< HEAD
         bool sizingAnalysisEioHeaderDoneOnce = false;
-=======
         bool EndDayFlag = false;                          // True at the end of each day (last time step of last hour of day)
         bool EndHourFlag = false;                         // True at the end of each hour (last time step of hour)
         int PreviousHour = 0;                             // Previous Hour Index
@@ -160,7 +158,6 @@
         std::function<void(const std::string &)> messageCallback = nullptr;
         std::function<void(EnergyPlus::Error e, const std::string &)> errorCallback = nullptr;
         bool eplusRunningViaAPI = false;
->>>>>>> e5b42d8c
 
         void clear_state() override {
             this->BeginDayFlag = false;
@@ -190,10 +187,7 @@
             this->stopSimulation= false;
             this->externalHVACManager = nullptr;
             this->externalHVACManagerInitialized = false;
-<<<<<<< HEAD
-            KindOfSim = DataGlobalConstants::KindOfSim::Unassigned;
             this->sizingAnalysisEioHeaderDoneOnce = false;
-=======
             this->KindOfSim = DataGlobalConstants::KindOfSim::Unassigned;
             this->EndDayFlag = false;
             this->EndHourFlag = false;
@@ -259,7 +253,6 @@
             this->messageCallback = nullptr;
             this->errorCallback = nullptr;
             this->eplusRunningViaAPI = false;
->>>>>>> e5b42d8c
         }
     };
 
