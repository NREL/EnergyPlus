--- conflicted
+++ resolved
@@ -279,12 +279,9 @@
         this->FDsimDay = 0;
         this->FDnumIterYears = 0;
         this->printConsoleOutput = true;
-<<<<<<< HEAD
-        this->useCache = true;
-=======
         this->installRootOverride = false;
         this->numThread = 1;
->>>>>>> 4a6a8d10
+        this->useCache = true;
     }
 };
 
