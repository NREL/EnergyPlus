--- conflicted
+++ resolved
@@ -460,13 +460,8 @@
                 // approximation calculation
 
                 if (Surface(SurfNum).ExtBoundCond == DataSurfaces::KivaFoundation) {
-<<<<<<< HEAD
                     if (Surface(SurfNum).Class == SurfaceClass::Wall) {
-                        auto &fnd = SurfaceGeometry::kivaManager.surfaceMap[SurfNum].get_instance(0).first->foundation;
-=======
-                    if (Surface(SurfNum).Class == SurfaceClass_Wall) {
                         auto &fnd = state.dataSurfaceGeometry->kivaManager.surfaceMap[SurfNum].get_instance(0).first->foundation;
->>>>>>> cdc98a54
                         const double length = fnd.netPerimeter;
                         const double height = fnd.wall.heightAboveGrade;
                         const double area = length * height;
@@ -512,13 +507,9 @@
 
             } else if (SELECT_CASE_var1 == MoWiTTHcOutside) {
                 if (Surface(SurfNum).ExtBoundCond == DataSurfaces::KivaFoundation) {
-<<<<<<< HEAD
-                    if (Surface(SurfNum).Class == SurfaceClass::Wall) {
-                        SurfaceGeometry::kivaManager.surfaceConvMap[SurfNum].f = [=](double, double, double, double windSpeed) -> double {
-=======
-                    if (Surface(SurfNum).Class == SurfaceClass_Wall) {
+
+                    if (Surface(SurfNum).Class == SurfaceClass:Wall) {
                         state.dataSurfaceGeometry->kivaManager.surfaceConvMap[SurfNum].f = [=](double, double, double, double windSpeed) -> double {
->>>>>>> cdc98a54
                             // Average windward and leeward since all walls use same algorithm
                             double windwardHf = CalcMoWITTForcedWindward(windSpeed);
                             double leewardHf = CalcMoWITTForcedLeeward(windSpeed);
@@ -545,13 +536,8 @@
 
             } else if (SELECT_CASE_var1 == DOE2HcOutside) {
                 if (Surface(SurfNum).ExtBoundCond == DataSurfaces::KivaFoundation) {
-<<<<<<< HEAD
                     if (Surface(SurfNum).Class == SurfaceClass::Wall) {
-                        SurfaceGeometry::kivaManager.surfaceConvMap[SurfNum].f = [=](double, double, double, double windSpeed) -> double {
-=======
-                    if (Surface(SurfNum).Class == SurfaceClass_Wall) {
                         state.dataSurfaceGeometry->kivaManager.surfaceConvMap[SurfNum].f = [=](double, double, double, double windSpeed) -> double {
->>>>>>> cdc98a54
                             // Average windward and leeward since all walls use same algorithm
                             double windwardHf = CalcMoWITTForcedWindward(windSpeed);
                             double leewardHf = CalcMoWITTForcedLeeward(windSpeed);
