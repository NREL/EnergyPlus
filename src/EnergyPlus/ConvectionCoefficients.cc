--- conflicted
+++ resolved
@@ -385,17 +385,10 @@
         if (Surface(SurfNum).HasSurroundingSurfProperties) {
             SrdSurfsNum = Surface(SurfNum).SurroundingSurfacesNum;
             if (SurroundingSurfsProperty(SrdSurfsNum).SkyTempSchNum != 0) {
-<<<<<<< HEAD
                 TSky = GetCurrentScheduleValue(SurroundingSurfsProperty(SrdSurfsNum).SkyTempSchNum) + DataGlobalConstants::KelvinConv;
             }
             if (SurroundingSurfsProperty(SrdSurfsNum).GroundTempSchNum != 0) {
                 TGround = GetCurrentScheduleValue(SurroundingSurfsProperty(SrdSurfsNum).GroundTempSchNum) + DataGlobalConstants::KelvinConv;
-=======
-                TSky = GetCurrentScheduleValue(state, SurroundingSurfsProperty(SrdSurfsNum).SkyTempSchNum) + DataGlobalConstants::KelvinConv;
-            }
-            if (SurroundingSurfsProperty(SrdSurfsNum).GroundTempSchNum != 0) {
-                TGround = GetCurrentScheduleValue(state, SurroundingSurfsProperty(SrdSurfsNum).GroundTempSchNum) + DataGlobalConstants::KelvinConv;
->>>>>>> feb91562
             }
         }
 
@@ -1677,11 +1670,7 @@
                 ShowSevereMessage(RoutineName + format("{} surfaces had different outside convection algorithms specified when", Count));
                 ShowContinueError("the Zone Outside Convection Algorithm specifies \"SimpleCombined\". SimpleCombined will be used for these surfaces.");
                 if (!state.dataGlobal->DisplayExtraWarnings) {
-<<<<<<< HEAD
                     ShowContinueError("Use OutputDiagnostics,DisplayExtraWarnings; to see specific instances.");
-=======
-                    ShowContinueError(state, "Use OutputDiagnostics,DisplayExtraWarnings; to see specific instances.");
->>>>>>> feb91562
                     state.dataErrTracking->TotalSevereErrors += Count;
                 }
             }
@@ -6025,11 +6014,7 @@
         SupplyAirTemp = MAT(ZoneNum);
         if (Zone(ZoneNum).IsControlled) {
             ZoneNode = Zone(ZoneNum).SystemZoneNodeNumber;
-<<<<<<< HEAD
             AirDensity = PsyRhoAirFnPbTdbW(state.dataEnvrn->OutBaroPress, Node(ZoneNode).Temp, PsyWFnTdpPb(Node(ZoneNode).Temp, state.dataEnvrn->OutBaroPress));
-=======
-            AirDensity = PsyRhoAirFnPbTdbW(state, state.dataEnvrn->OutBaroPress, Node(ZoneNode).Temp, PsyWFnTdpPb(state, Node(ZoneNode).Temp, state.dataEnvrn->OutBaroPress));
->>>>>>> feb91562
             AirChangeRate = (Node(ZoneNode).MassFlowRate * DataGlobalConstants::SecInHour) / (AirDensity * Zone(ZoneNum).Volume);
             if (ZoneEquipConfig(ZoneNum).EquipListIndex > 0) {
                 for (EquipNum = 1; EquipNum <= ZoneEquipList(ZoneEquipConfig(ZoneNum).EquipListIndex).NumOfEquipTypes; ++EquipNum) {
@@ -8041,11 +8026,7 @@
         }
         DeltaTemp = SurfTemp - AirTemp;
         BetaFilm = 1.0 / (DataGlobalConstants::KelvinConv + SurfTemp + 0.5 * DeltaTemp);
-<<<<<<< HEAD
         AirDensity = PsyRhoAirFnPbTdbW(state.dataEnvrn->OutBaroPress, AirTemp, state.dataEnvrn->OutHumRat);
-=======
-        AirDensity = PsyRhoAirFnPbTdbW(state, state.dataEnvrn->OutBaroPress, AirTemp, state.dataEnvrn->OutHumRat);
->>>>>>> feb91562
 
         GrLn = g * pow_2(AirDensity) * pow_3(Ln) * std::abs(DeltaTemp) * BetaFilm / pow_2(v);
         RaLn = GrLn * Pr;
