// EnergyPlus, Copyright (c) 1996-2023, The Board of Trustees of the University of Illinois,
// The Regents of the University of California, through Lawrence Berkeley National Laboratory
// (subject to receipt of any required approvals from the U.S. Dept. of Energy), Oak Ridge
// National Laboratory, managed by UT-Battelle, Alliance for Sustainable Energy, LLC, and other
// contributors. All rights reserved.
//
// NOTICE: This Software was developed under funding from the U.S. Department of Energy and the
// U.S. Government consequently retains certain rights. As such, the U.S. Government has been
// granted for itself and others acting on its behalf a paid-up, nonexclusive, irrevocable,
// worldwide license in the Software to reproduce, distribute copies to the public, prepare
// derivative works, and perform publicly and display publicly, and to permit others to do so.
//
// Redistribution and use in source and binary forms, with or without modification, are permitted
// provided that the following conditions are met:
//
// (1) Redistributions of source code must retain the above copyright notice, this list of
//     conditions and the following disclaimer.
//
// (2) Redistributions in binary form must reproduce the above copyright notice, this list of
//     conditions and the following disclaimer in the documentation and/or other materials
//     provided with the distribution.
//
// (3) Neither the name of the University of California, Lawrence Berkeley National Laboratory,
//     the University of Illinois, U.S. Dept. of Energy nor the names of its contributors may be
//     used to endorse or promote products derived from this software without specific prior
//     written permission.
//
// (4) Use of EnergyPlus(TM) Name. If Licensee (i) distributes the software in stand-alone form
//     without changes from the version obtained under this License, or (ii) Licensee makes a
//     reference solely to the software portion of its product, Licensee must refer to the
//     software as "EnergyPlus version X" software, where "X" is the version number Licensee
//     obtained under this License and may not use a different name for the software. Except as
//     specifically required in this Section (4), Licensee shall not use in a company name, a
//     product name, in advertising, publicity, or other promotional activities any name, trade
//     name, trademark, logo, or other designation of "EnergyPlus", "E+", "e+" or confusingly
//     similar designation, without the U.S. Department of Energy's prior written consent.
//
// THIS SOFTWARE IS PROVIDED BY THE COPYRIGHT HOLDERS AND CONTRIBUTORS "AS IS" AND ANY EXPRESS OR
// IMPLIED WARRANTIES, INCLUDING, BUT NOT LIMITED TO, THE IMPLIED WARRANTIES OF MERCHANTABILITY
// AND FITNESS FOR A PARTICULAR PURPOSE ARE DISCLAIMED. IN NO EVENT SHALL THE COPYRIGHT OWNER OR
// CONTRIBUTORS BE LIABLE FOR ANY DIRECT, INDIRECT, INCIDENTAL, SPECIAL, EXEMPLARY, OR
// CONSEQUENTIAL DAMAGES (INCLUDING, BUT NOT LIMITED TO, PROCUREMENT OF SUBSTITUTE GOODS OR
// SERVICES; LOSS OF USE, DATA, OR PROFITS; OR BUSINESS INTERRUPTION) HOWEVER CAUSED AND ON ANY
// THEORY OF LIABILITY, WHETHER IN CONTRACT, STRICT LIABILITY, OR TORT (INCLUDING NEGLIGENCE OR
// OTHERWISE) ARISING IN ANY WAY OUT OF THE USE OF THIS SOFTWARE, EVEN IF ADVISED OF THE
// POSSIBILITY OF SUCH DAMAGE.

// C++ Headers
#include <algorithm>
#include <cassert>
#include <cmath>
#include <numeric>
#include <string>
#include <unordered_map>
#include <unordered_set>

// ObjexxFCL Headers
#include <ObjexxFCL/Array.functions.hh>
#include <ObjexxFCL/Fmath.hh>
#include <ObjexxFCL/member.functions.hh>

// EnergyPlus Headers
#include <EnergyPlus/Construction.hh>
#include <EnergyPlus/ConvectionCoefficients.hh>
#include <EnergyPlus/ConvectionConstants.hh>
#include <EnergyPlus/CurveManager.hh>
#include <EnergyPlus/Data/EnergyPlusData.hh>
#include <EnergyPlus/DataEnvironment.hh>
#include <EnergyPlus/DataErrorTracking.hh>
#include <EnergyPlus/DataHVACGlobals.hh>
#include <EnergyPlus/DataHeatBalSurface.hh>
#include <EnergyPlus/DataHeatBalance.hh>
#include <EnergyPlus/DataIPShortCuts.hh>
#include <EnergyPlus/DataLoopNode.hh>
#include <EnergyPlus/DataRoomAirModel.hh>
#include <EnergyPlus/DataSurfaces.hh>
#include <EnergyPlus/DataZoneEnergyDemands.hh>
#include <EnergyPlus/DataZoneEquipment.hh>
#include <EnergyPlus/General.hh>
#include <EnergyPlus/InputProcessing/InputProcessor.hh>
#include <EnergyPlus/Material.hh>
#include <EnergyPlus/Psychrometrics.hh>
#include <EnergyPlus/ScheduleManager.hh>
#include <EnergyPlus/SurfaceGeometry.hh>
#include <EnergyPlus/UtilityRoutines.hh>
#include <EnergyPlus/Vectors.hh>
#include <EnergyPlus/ZoneTempPredictorCorrector.hh>

namespace EnergyPlus::Convect {

// Module containing the routines dealing with the convection coefficients

// MODULE INFORMATION:
//       AUTHOR         Rick Strand
//       DATE WRITTEN   August 2000
//       MODIFIED       Brent Griffith, August 2010 expanded model choices
//       RE-ENGINEERED  na

// PURPOSE OF THIS MODULE:
// This module contains the routines dealing with convection coefficients.
// This module collects correlations/calculations for both the interior and exterior
// Manages a portion of the input and calculations for Hc values for use in surface heat balances.

// METHODOLOGY EMPLOYED:
// Subroutines are called to fill the variable HConvIn with the convection coefficient at
// the inside face.  or outside face for the current surface.

using namespace DataLoopNode;
using namespace DataHeatBalance;
using namespace DataSurfaces;
using namespace DataVectorTypes;

// Coefficients that modify the convection coeff based on surface roughness
std::array<Real64, 6> const RoughnessMultiplier{2.17, 1.67, 1.52, 1.13, 1.11, 1.0};
constexpr std::array<std::string_view, (int)RefTemp::Num> RefTempNamesUC{"MEANAIRTEMPERATURE", "ADJACENTAIRTEMPERATURE", "SUPPLYAIRTEMPERATURE"};
constexpr std::array<std::string_view, (int)RefWind::Num> RefWindNamesUC{
    "WEATHERFILE", "HEIGHTADJUST", "PARALLELCOMPONENT", "PARALLELCOMPONENTHEIGHTADJUST"};

enum class ConvSurfDeltaT
{
    Invalid = -1,
    Positive,
    Zero,
    Negative,
    Num
};

// parameters, by zone, for flow regimes for adaptive convection on inside face
enum class InConvFlowRegime
{
    Invalid = -1,
    A1, // In-floor heating or in-ceiling cooling
    A2, // In-wall heating
    A3, // no HVAC system, all buoyancy
    B,  // Convective heater in zone
    C,  // central mechanical air
    D,  // zone mechanical air
    E,  // mixed. mechanical air and buoyancy
    Num
};

void InitIntConvCoeff(EnergyPlusData &state,
                      const Array1D<Real64> &SurfaceTemperatures,    // Temperature of surfaces for evaluation of HcIn
                      ObjexxFCL::Optional_int_const ZoneToResimulate // if passed in, then only calculate surfaces that have this zone
)
{

    // SUBROUTINE INFORMATION:
    //       AUTHOR         Rick Strand
    //       DATE WRITTEN   March 1998
    //       MODIFIED       Dan Fisher, Nov 2000
    //                      Sep 2011 LKL/BG - resimulate only zones needing it for Radiant systems
    //       RE-ENGINEERED  na

    // PURPOSE OF THIS SUBROUTINE:
    // This subroutine initializes the arrays associated with interior
    // surface convection.  The main parameter which is initialized
    // in this routine is HConvIn, the convection coefficient on the
    // inside surface.

    // METHODOLOGY EMPLOYED:
    // Determine the temperature difference between the surface and the
    // zone air for the last time step and then base the calculation
    // of the convection coefficient on that value and the surface tilt.

    // REFERENCES:
    // (I)BLAST legacy routine VARTMP
    // 1.  Passive Solar Extension of the BLAST Program
    //       Appendix E. p. 17,18
    // 2.  ASHRAE
    //       Simple Algorithm:    ASHRAE Handbook of Fundamentals 1985, p. 23.2, Table 1
    //       Detailed Algorithm:  ASHRAE Handbook of Fundamentals 2001, p. 3.12, Table 5
    // 3.  Walton, G. N. 1983. Thermal Analysis Research Program (TARP) Reference Manual,
    //     NBSSIR 83-2655, National Bureau of Standards, "Surface Inside Heat Balances", pp 79-80
    // 4.  Fisher, D.E. and C.O. Pedersen, Convective Heat Transfer in Building Energy and
    //       Thermal Load Calculations, ASHRAE Transactions, vol. 103, Pt. 2, 1997, p.137
    // 5.  ISO Standard 15099:2003e

    auto const &Zone = state.dataHeatBal->Zone;
    auto const &Surface = state.dataSurface->Surface;

    if (state.dataConvect->GetUserSuppliedConvectionCoeffs) {
        GetUserConvCoeffs(state);
        state.dataConvect->GetUserSuppliedConvectionCoeffs = false;
    }

    if (state.dataConvect->NodeCheck) { // done once when conditions are ready...
        if (!state.dataGlobal->SysSizingCalc && !state.dataGlobal->ZoneSizingCalc && state.dataZoneEquip->ZoneEquipInputsFilled &&
            allocated(state.dataLoopNodes->Node)) {
            state.dataConvect->NodeCheck = false;
            for (int ZoneNum = 1; ZoneNum <= state.dataGlobal->NumOfZones; ++ZoneNum) {
                auto &zone = state.dataHeatBal->Zone(ZoneNum);
                if (zone.IntConvAlgo != HcInt::CeilingDiffuser) continue;
                if (zone.SystemZoneNodeNumber != 0) continue;
                ShowSevereError(
                    state,
                    format("InitInteriorConvectionCoeffs: Inside Convection=CeilingDiffuser, but no system inlet node defined, Zone={}", zone.Name));
                ShowContinueError(state, format("Defaulting inside convection to TARP. Check ZoneHVAC:EquipmentConnections for Zone={}", zone.Name));
                zone.IntConvAlgo = HcInt::ASHRAETARP;
            }
            // insert one-time setup for adaptive inside face
        }
    }

    if (state.dataConvect->ActiveSurfaceCheck && !state.dataGlobal->SysSizingCalc && !state.dataGlobal->ZoneSizingCalc &&
        state.dataZoneEquip->ZoneEquipSimulatedOnce) {
        SetupAdaptiveConvRadiantSurfaceData(state);
        state.dataConvect->ActiveSurfaceCheck = false;
    }

    if (state.dataGlobal->BeginEnvrnFlag && state.dataConvect->MyEnvirnFlag) {
        bool anyAdaptiveConvectionAlgorithm = false;
        for (int SurfNum = 1; SurfNum <= state.dataSurface->TotSurfaces; ++SurfNum) {
            if (state.dataSurface->surfIntConv(SurfNum).model == HcInt::AdaptiveConvectionAlgorithm) {
                anyAdaptiveConvectionAlgorithm = true;
                break;
            }
        }
        for (int ZoneNum = 1; ZoneNum <= state.dataGlobal->NumOfZones; ++ZoneNum) {
            if (state.dataHeatBal->Zone(ZoneNum).IntConvAlgo == HcInt::AdaptiveConvectionAlgorithm) {
                anyAdaptiveConvectionAlgorithm = true;
                break;
            }
        }
        if (anyAdaptiveConvectionAlgorithm) {
            // need to clear out node conditions because dynamic assignments will be affected
            if (state.dataLoopNodes->NumOfNodes > 0 && allocated(state.dataLoopNodes->Node)) {
                for (auto &e : state.dataLoopNodes->Node) {
                    e.Temp = state.dataLoopNodes->DefaultNodeValues.Temp;
                    e.TempMin = state.dataLoopNodes->DefaultNodeValues.TempMin;
                    e.TempMax = state.dataLoopNodes->DefaultNodeValues.TempMax;
                    e.TempSetPoint = state.dataLoopNodes->DefaultNodeValues.TempSetPoint;
                    e.MassFlowRate = state.dataLoopNodes->DefaultNodeValues.MassFlowRate;
                    e.MassFlowRateMin = state.dataLoopNodes->DefaultNodeValues.MassFlowRateMin;
                    e.MassFlowRateMax = state.dataLoopNodes->DefaultNodeValues.MassFlowRateMax;
                    e.MassFlowRateMinAvail = state.dataLoopNodes->DefaultNodeValues.MassFlowRateMinAvail;
                    e.MassFlowRateMaxAvail = state.dataLoopNodes->DefaultNodeValues.MassFlowRateMaxAvail;
                    e.MassFlowRateSetPoint = state.dataLoopNodes->DefaultNodeValues.MassFlowRateSetPoint;
                    e.Quality = state.dataLoopNodes->DefaultNodeValues.Quality;
                    e.Press = state.dataLoopNodes->DefaultNodeValues.Press;
                    e.Enthalpy = state.dataLoopNodes->DefaultNodeValues.Enthalpy;
                    e.HumRat = state.dataLoopNodes->DefaultNodeValues.HumRat;
                    e.HumRatMin = state.dataLoopNodes->DefaultNodeValues.HumRatMin;
                    e.HumRatMax = state.dataLoopNodes->DefaultNodeValues.HumRatMax;
                    e.HumRatSetPoint = state.dataLoopNodes->DefaultNodeValues.HumRatSetPoint;
                    e.TempSetPointHi = state.dataLoopNodes->DefaultNodeValues.TempSetPointHi;
                    e.TempSetPointLo = state.dataLoopNodes->DefaultNodeValues.TempSetPointLo;
                }
                if (allocated(state.dataLoopNodes->MoreNodeInfo)) {
                    for (auto &e : state.dataLoopNodes->MoreNodeInfo) {
                        e.WetBulbTemp = state.dataLoopNodes->DefaultNodeValues.Temp;
                        e.RelHumidity = 0.0;
                        e.ReportEnthalpy = state.dataLoopNodes->DefaultNodeValues.Enthalpy;
                        e.VolFlowRateStdRho = 0.0;
                        e.VolFlowRateCrntRho = 0.0;
                        e.Density = 0.0;
                    }
                }
            }
        }
        state.dataConvect->MyEnvirnFlag = false;
    }

    if (!state.dataGlobal->BeginEnvrnFlag) state.dataConvect->MyEnvirnFlag = true;

    for (int ZoneNum = 1; ZoneNum <= state.dataGlobal->NumOfZones; ++ZoneNum) {
        switch (Zone(ZoneNum).IntConvAlgo) {
        case HcInt::CeilingDiffuser:
            CalcCeilingDiffuserIntConvCoeff(state, ZoneNum, SurfaceTemperatures);
            break;
        case HcInt::TrombeWall:
            CalcTrombeWallIntConvCoeff(state, ZoneNum, SurfaceTemperatures);
            break;
        default:;
            // nothing
        }
    }

    for (int ZoneNum = 1; ZoneNum <= state.dataGlobal->NumOfZones; ++ZoneNum) {
        auto const &zone = state.dataHeatBal->Zone(ZoneNum);
        for (int spaceNum : zone.spaceIndexes) {
            auto const &thisSpace = state.dataHeatBal->space(spaceNum);
            for (int SurfNum = thisSpace.HTSurfaceFirst; SurfNum <= thisSpace.HTSurfaceLast; ++SurfNum) {

                if (present(ZoneToResimulate)) {
                    if ((ZoneNum != ZoneToResimulate) && (state.dataSurface->SurfAdjacentZone(SurfNum) != ZoneToResimulate)) {
                        continue; // skip surfaces that are not associated with this zone
                    }
                }
                auto const &surface = Surface(SurfNum);
                if (state.dataSurface->UseRepresentativeSurfaceCalculations) {
                    int repSurfNum = surface.RepresentativeCalcSurfNum;
                    if (SurfNum != repSurfNum) continue;
                }

                HcInt intConvAlgo = state.dataSurface->surfIntConv(SurfNum).model;
                if (intConvAlgo == HcInt::SetByZone) {
                    intConvAlgo = zone.IntConvAlgo;
                }

                switch (intConvAlgo) {
                case HcInt::Value:
                case HcInt::Schedule:
                case HcInt::UserCurve: {
                    state.dataHeatBalSurf->SurfHConvInt(SurfNum) = SetIntConvCoeff(state, SurfNum);
                    // Establish some lower limit to avoid a zero convection coefficient (and potential divide by zero problems)
                    if (state.dataHeatBalSurf->SurfHConvInt(SurfNum) < state.dataHeatBal->LowHConvLimit)
                        state.dataHeatBalSurf->SurfHConvInt(SurfNum) = state.dataHeatBal->LowHConvLimit;
                } break;

                case HcInt::ASHRAESimple: {
                    CalcASHRAESimpleIntConvCoeff(
                        state, SurfNum, SurfaceTemperatures(SurfNum), state.dataZoneTempPredictorCorrector->zoneHeatBalance(ZoneNum).MAT);
                    // Establish some lower limit to avoid a zero convection coefficient (and potential divide by zero problems)
                    if (state.dataHeatBalSurf->SurfHConvInt(SurfNum) < state.dataHeatBal->LowHConvLimit)
                        state.dataHeatBalSurf->SurfHConvInt(SurfNum) = state.dataHeatBal->LowHConvLimit;
                } break;

                case HcInt::ASHRAETARP: {
                    if (!state.dataConstruction->Construct(Surface(SurfNum).Construction).TypeIsWindow) {
                        CalcASHRAEDetailedIntConvCoeff(
                            state, SurfNum, SurfaceTemperatures(SurfNum), state.dataZoneTempPredictorCorrector->zoneHeatBalance(ZoneNum).MAT);
                    } else {
                        CalcISO15099WindowIntConvCoeff(
                            state, SurfNum, SurfaceTemperatures(SurfNum), state.dataZoneTempPredictorCorrector->zoneHeatBalance(ZoneNum).MAT);
                    }

                    // Establish some lower limit to avoid a zero convection coefficient (and potential divide by zero problems)
                    if (state.dataHeatBalSurf->SurfHConvInt(SurfNum) < state.dataHeatBal->LowHConvLimit)
                        state.dataHeatBalSurf->SurfHConvInt(SurfNum) = state.dataHeatBal->LowHConvLimit;
                } break;

                case HcInt::AdaptiveConvectionAlgorithm: {
                    ManageIntAdaptiveConvAlgo(state, SurfNum);
                } break;

                case HcInt::CeilingDiffuser:
                case HcInt::TrombeWall: {
                    // Already done above and can't be at individual surface
                } break;

                case HcInt::ASTMC1340: {
                    CalcASTMC1340ConvCoeff(
                        state, SurfNum, SurfaceTemperatures(SurfNum), state.dataZoneTempPredictorCorrector->zoneHeatBalance(ZoneNum).MAT);
                } break;

                default: {
                    ShowFatalError(state, "Unhandled convection coefficient algorithm."); // assert?
                } break;
                }

                if (state.dataSurface->SurfEMSOverrideIntConvCoef(SurfNum)) {
                    state.dataHeatBalSurf->SurfHConvInt(SurfNum) = state.dataSurface->SurfEMSValueForIntConvCoef(SurfNum);
                    if (Surface(SurfNum).ExtBoundCond == DataSurfaces::KivaFoundation) {
                        Real64 hConst = state.dataSurface->SurfEMSValueForIntConvCoef(SurfNum);
                        state.dataSurfaceGeometry->kivaManager.surfaceConvMap[SurfNum].in = KIVA_CONST_CONV(hConst);
                    }
                }

            } // for (surface)
        }     // for (space)
    }         // for (zone)

    for (int ZoneNum = 1; ZoneNum <= state.dataGlobal->NumOfZones; ++ZoneNum) {
        for (int spaceNum : state.dataHeatBal->Zone(ZoneNum).spaceIndexes) {
            auto const &thisSpace = state.dataHeatBal->space(spaceNum);
            for (int SurfNum = thisSpace.WindowSurfaceFirst; SurfNum <= thisSpace.WindowSurfaceLast; ++SurfNum) {
                auto const &surface(Surface(SurfNum));
                if (state.dataSurface->UseRepresentativeSurfaceCalculations) {
                    int repSurfNum = surface.RepresentativeCalcSurfNum;
                    if (SurfNum != repSurfNum) continue;
                }
                if (Surface(SurfNum).ExtBoundCond == ExternalEnvironment) {
                    state.dataHeatBalSurf->SurfHConvInt(SurfNum) =
                        state.dataHeatBalSurf->SurfHConvInt(SurfNum) * state.dataHeatBalSurf->SurfWinCoeffAdjRatio(SurfNum);
                }
            }
        }
    }
}

void InitExtConvCoeff(EnergyPlusData &state,
                      int const SurfNum,                          // Surface number (in Surface derived type)
                      Real64 const HMovInsul,                     // Equivalent convection coefficient of movable insulation
                      Material::SurfaceRoughness const Roughness, // Roughness index (1-6), see DataHeatBalance parameters
                      Real64 const AbsExt,                        // Exterior thermal absorptance
                      Real64 const TempExt,                       // Exterior surface temperature (C)
                      Real64 &HExt,                               // Convection coefficient to exterior air
                      Real64 &HSky,                               // "Convection" coefficient to sky temperature
                      Real64 &HGround,                            // "Convection" coefficient to ground temperature
                      Real64 &HAir,                               // Radiation to Air Component
                      Real64 &HSrdSurf                            // Radiation to surrounding surfaces
)
{

    // SUBROUTINE INFORMATION:
    //       AUTHOR         George Walton
    //       DATE WRITTEN   January 1990
    //       RE-ENGINEERED  Mar98 (RKS); Sep03 (LKL): Add additional flavors of Ext Convection Coeff.
    //                      Dec03 (PGE): Re-eng'd ASHRAEDetailed to match BLAST and TARP.
    //                      Aug04 (PGE): Corrected error for calculating local wind speeds for different terrains.
    //                      Aug 2010 B. Griffith.  for outside air convection, added new adaptive convection algorithm etc.

    // PURPOSE OF THIS SUBROUTINE:
    // This subroutine determines the outside convection coefficient for
    // a particular surface.

    // METHODOLOGY EMPLOYED:
    // Based on the properties of a particular surface, determine what the
    // outside convection coefficients are for outside air, the sky, and
    // the ground.  Convection coefficients for the sky and ground are
    // actually linearized radiation coefficients.  The ground surface is
    // assumed to be the same temperature as the outside air.

    // REFERENCES:
    // (I)BLAST legacy routine OCNVCO
    // TARP Reference Manual, "Surface Outside Heat Balances", pp 71ff

    // SUBROUTINE LOCAL VARIABLE DECLARATIONS:
    Real64 SurfWindSpeed;  // Local wind speed at height of the heat transfer surface (m/s)
    Real64 Hn;             // Natural part of exterior convection
    Real64 Hf;             // Forced part of exterior convection
    Real64 rCalcPerimeter; // approximation for Perimeter

    auto const &surface = state.dataSurface->Surface(SurfNum);

    if (state.dataConvect->GetUserSuppliedConvectionCoeffs) {
        GetUserConvCoeffs(state);
        state.dataConvect->GetUserSuppliedConvectionCoeffs = false;
    }

    Real64 TAir = state.dataSurface->SurfOutDryBulbTemp(SurfNum) + Constant::KelvinConv;
    Real64 TSurf = TempExt + Constant::KelvinConv;
    Real64 TSky = state.dataEnvrn->SkyTempKelvin;
    Real64 TGround = TAir;

    HSrdSurf = 0.0;
    if (surface.SurfHasSurroundingSurfProperty) {
        int SrdSurfsNum = surface.SurfSurroundingSurfacesNum;
        if (state.dataSurface->SurroundingSurfsProperty(SrdSurfsNum).SkyTempSchNum != 0) {
            TSky = ScheduleManager::GetCurrentScheduleValue(state, state.dataSurface->SurroundingSurfsProperty(SrdSurfsNum).SkyTempSchNum) +
                   Constant::KelvinConv;
        }
        HSrdSurf = SurroundingSurfacesRadCoeffAverage(state, SurfNum, TSurf, AbsExt);
    }
    if (surface.UseSurfPropertyGndSurfTemp) {
        int gndSurfsNum = surface.SurfPropertyGndSurfIndex;
        TGround = state.dataSurface->GroundSurfsProperty(gndSurfsNum).SurfsTempAvg + Constant::KelvinConv;
    }

    int BaseSurf = surface.BaseSurf; // If this is a base surface, BaseSurf = SurfNum

    Real64 SurfWindDir = state.dataSurface->SurfOutWindDir(SurfNum);

    if (!surface.ExtWind) {
        SurfWindSpeed = 0.0; // No wind exposure
    } else if (surface.Class == SurfaceClass::Window && state.dataSurface->SurfWinShadingFlag(SurfNum) == WinShadingType::ExtShade) {
        SurfWindSpeed = 0.0; // Assume zero wind speed at outside glass surface of window with exterior shade
    } else {
        SurfWindSpeed = state.dataSurface->SurfOutWindSpeed(SurfNum);
    }

    // Check if exterior is to be set by user
    HcExt extConvAlgo = state.dataSurface->surfExtConv(SurfNum).model;
    if (extConvAlgo == HcExt::SetByZone) {
        extConvAlgo = state.dataHeatBal->Zone(surface.Zone).ExtConvAlgo;
    }

    switch (extConvAlgo) {
    case HcExt::Value:
    case HcExt::Schedule:
    case HcExt::UserCurve: {
        HExt = SetExtConvCoeff(state, SurfNum);
    } break;

    case HcExt::ASHRAESimple: {
        if (surface.ExtBoundCond == DataSurfaces::KivaFoundation) {
            state.dataSurfaceGeometry->kivaManager.surfaceConvMap[SurfNum].f = [](double, double, double, double windSpeed) -> double {
                return windSpeed;
            };
            state.dataSurfaceGeometry->kivaManager.surfaceConvMap[SurfNum].out = [=](double, double, double hfTerm, double, double) -> double {
                return CalcASHRAESimpExtConvCoeff(Roughness, hfTerm);
            };
        } else {
            HExt = CalcASHRAESimpExtConvCoeff(Roughness, SurfWindSpeed); // includes radiation to sky, ground, and air
        }
    } break;

    case HcExt::ASHRAETARP:
    case HcExt::BLASTHcOutside:
    case HcExt::TarpHcOutside: {
        //   Convection is split into forced and natural components. The total
        //   convective heat transfer coefficient is the sum of these components.
        //   Coefficients for subsurfaces are handled in a special way.  The values for perimeter and gross area
        //   are actually referencing the base surface because a subsurface does not initiate a completely new
        //   thermal boundary layer (although it may add some additional complexity that cannot be accounted for
        //   here).  The values for height (Z) and roughness do, however, come from the subsurface.
        //   BLAST algorithm has been replaced by this one since it was identical except for the standard wind
        //   speed measurement height which was only different because of unit conversions:  10 m vs. 30 ft (= 9.14 m).
        //   ASHRAE/BLAST REFERENCES:
        //   ?
        //   TARP REFERENCES:
        //   Walton, G. N.  1983.  Thermal Analysis Research Program Reference Manual.
        //   National Bureau of Standards.  NBSSIR 83-2655.

        // due to outlying calculations when perimeter is very small compared to area, use Perimeter
        // approximation calculation

        if (surface.ExtBoundCond == DataSurfaces::KivaFoundation) {
            if (surface.Class == SurfaceClass::Wall) {
                auto const &fnd = state.dataSurfaceGeometry->kivaManager.surfaceMap[SurfNum].get_instance(0).first->foundation;
                const double length = fnd.netPerimeter;
                const double height = fnd.wall.heightAboveGrade;
                const double area = length * height;
                const double perim = 2.0 * (length + height);
                state.dataSurfaceGeometry->kivaManager.surfaceConvMap[SurfNum].f = [=](double, double, double, double windSpeed) -> double {
                    // Average windward and leeward since all walls use same algorithm
                    double windwardHf = CalcSparrowWindward(Roughness, perim, area, windSpeed);
                    double leewardHf = CalcSparrowLeeward(Roughness, perim, area, windSpeed);
                    return (windwardHf + leewardHf) / 2.0;
                };
            } else { // Slab (used for exterior grade convection)
                // Assume very large area for grade (relative to perimeter).
                constexpr double area = 9999999.;
                constexpr double perim = 1.;
                state.dataSurfaceGeometry->kivaManager.surfaceConvMap[SurfNum].f = [=](double, double, double, double windSpeed) -> double {
                    return CalcSparrowWindward(Roughness, perim, area, windSpeed);
                };
            }
            state.dataSurfaceGeometry->kivaManager.surfaceConvMap[SurfNum].out =
                [=](double Tsurf, double Tamb, double hfTerm, double, double cosTilt) -> double {
                Real64 Ts = Tsurf;
                if (HMovInsul > 0.0) Ts = (HMovInsul * Tsurf + hfTerm * Tamb) / (HMovInsul + hfTerm);
                return CalcASHRAETARPNatural(Ts, Tamb, cosTilt) + hfTerm;
            };
        } else {
            if (state.dataSurface->Surface(BaseSurf).GrossArea != 0.0 && state.dataSurface->Surface(BaseSurf).Height != 0.0) {
                rCalcPerimeter = 2.0 * (state.dataSurface->Surface(BaseSurf).GrossArea / state.dataSurface->Surface(BaseSurf).Height +
                                        state.dataSurface->Surface(BaseSurf).Height);
                Hf = CalcHfExteriorSparrow(SurfWindSpeed,
                                           state.dataSurface->Surface(BaseSurf).GrossArea,
                                           rCalcPerimeter,
                                           surface.CosTilt,
                                           surface.Azimuth,
                                           Roughness,
                                           SurfWindDir);
            } else {
                Hf = 0.0;
            }
            if (HMovInsul > 0.0) TSurf = (HMovInsul * TSurf + Hf * TAir) / (HMovInsul + Hf);
            Hn = CalcASHRAETARPNatural(TSurf, TAir, surface.CosTilt);
            HExt = Hn + Hf;
        }
    } break;

    case HcExt::MoWiTTHcOutside: {
        if (surface.ExtBoundCond == DataSurfaces::KivaFoundation) {
            if (surface.Class == SurfaceClass::Wall) {
                state.dataSurfaceGeometry->kivaManager.surfaceConvMap[SurfNum].f = [=](double, double, double, double windSpeed) -> double {
                    // Average windward and leeward since all walls use same algorithm
                    double windwardHf = CalcMoWITTForcedWindward(windSpeed);
                    double leewardHf = CalcMoWITTForcedLeeward(windSpeed);
                    return (windwardHf + leewardHf) / 2.0;
                };
            } else {
                state.dataSurfaceGeometry->kivaManager.surfaceConvMap[SurfNum].f = [=](double, double, double, double windSpeed) -> double {
                    return CalcMoWITTForcedWindward(windSpeed);
                };
            }
            state.dataSurfaceGeometry->kivaManager.surfaceConvMap[SurfNum].out =
                [=](double Tsurf, double Tamb, double hfTerm, double, double) -> double {
                Real64 Hn = CalcMoWITTNatural(Tsurf - Tamb);
                return std::sqrt(pow_2(Hn) + pow_2(hfTerm));
            };
        } else {
            // NOTE: Movable insulation is not taken into account here
            if (Windward(surface.CosTilt, surface.Azimuth, SurfWindDir)) {
                HExt = CalcMoWITTWindward(TAir - TSurf, SurfWindSpeed);
            } else { // leeward
                HExt = CalcMoWITTLeeward(TAir - TSurf, SurfWindSpeed);
            }
        }
    } break;

    case HcExt::DOE2HcOutside: {
        if (surface.ExtBoundCond == DataSurfaces::KivaFoundation) {
            if (surface.Class == SurfaceClass::Wall) {
                state.dataSurfaceGeometry->kivaManager.surfaceConvMap[SurfNum].f = [=](double, double, double, double windSpeed) -> double {
                    // Average windward and leeward since all walls use same algorithm
                    double windwardHf = CalcMoWITTForcedWindward(windSpeed);
                    double leewardHf = CalcMoWITTForcedLeeward(windSpeed);
                    return (windwardHf + leewardHf) / 2.0;
                };
            } else {
                state.dataSurfaceGeometry->kivaManager.surfaceConvMap[SurfNum].f = [=](double, double, double, double windSpeed) -> double {
                    return CalcMoWITTForcedWindward(windSpeed);
                };
            }
            state.dataSurfaceGeometry->kivaManager.surfaceConvMap[SurfNum].out =
                [=](double Tsurf, double Tamb, double hfTerm, double, double cosTilt) -> double {
                Real64 Hf = CalcDOE2Forced(Tsurf, Tamb, cosTilt, hfTerm, Roughness);
                Real64 Ts = Tsurf;
                if (HMovInsul > 0.0) {
                    Ts = (HMovInsul * TSurf + Hf * Tamb) / (HMovInsul + Hf);
                }

                Real64 Hn = CalcASHRAETARPNatural(Ts, Tamb, cosTilt);
                return Hn + Hf;
            };
        } else {
            if (Windward(surface.CosTilt, surface.Azimuth, SurfWindDir)) {
                Hf = CalcDOE2Windward(TSurf, TAir, surface.CosTilt, SurfWindSpeed, Roughness);
            } else { // leeward
                Hf = CalcDOE2Leeward(TSurf, TAir, surface.CosTilt, SurfWindSpeed, Roughness);
            }
            if (HMovInsul > 0.0) {
                TSurf = (HMovInsul * TSurf + Hf * TAir) / (HMovInsul + Hf);
            }

            Hn = CalcASHRAETARPNatural(TSurf, TAir, surface.CosTilt);
            // Better if there was iteration for movable insulation?
            HExt = Hn + Hf;
        }
    } break;

    case HcExt::AdaptiveConvectionAlgorithm: {
        HExt = ManageExtAdaptiveConvAlgo(state, SurfNum);
    } break;

    default: {
        ShowFatalError(state, format("InitExtConvection Coefficients: invalid parameter -- outside convection type, Surface={}", surface.Name));
    } break;
    }

    if (state.dataSurface->SurfEMSOverrideExtConvCoef(SurfNum)) {
        HExt = state.dataSurface->SurfEMSValueForExtConvCoef(SurfNum);
        if (surface.ExtBoundCond == DataSurfaces::KivaFoundation) {
            state.dataSurfaceGeometry->kivaManager.surfaceConvMap[SurfNum].f = KIVA_HF_ZERO;
            Real64 hConst = state.dataSurface->SurfEMSValueForExtConvCoef(SurfNum);
            state.dataSurfaceGeometry->kivaManager.surfaceConvMap[SurfNum].out = KIVA_CONST_CONV(hConst);
        }
    }

    HExt = HExt * state.dataHeatBalSurf->SurfWinCoeffAdjRatio(SurfNum);

    if (TSurf == TSky || extConvAlgo == HcExt::ASHRAESimple) {
        HSky = 0.0;
    } else {
        // Compute sky radiation coefficient
        HSky = Constant::StefanBoltzmann * AbsExt * surface.ViewFactorSkyIR * state.dataSurface->SurfAirSkyRadSplit(SurfNum) *
               (pow_4(TSurf) - pow_4(TSky)) / (TSurf - TSky);
    }

    if (TSurf == TAir || extConvAlgo == HcExt::ASHRAESimple) {
        HGround = 0.0;
        HAir = 0.0;
    } else {
        // Compute ground radiation coefficient
        HGround = Constant::StefanBoltzmann * AbsExt * surface.ViewFactorGroundIR * (pow_4(TSurf) - pow_4(TGround)) / (TSurf - TGround);

        // Compute air radiation coefficient
        HAir = Constant::StefanBoltzmann * AbsExt * surface.ViewFactorSkyIR * (1.0 - state.dataSurface->SurfAirSkyRadSplit(SurfNum)) *
               (pow_4(TSurf) - pow_4(TAir)) / (TSurf - TAir);
    }
}

Real64 CalcHfExteriorSparrow(Real64 const SurfWindSpeed,                 // Local wind speed at height of the heat transfer surface (m/s)
                             Real64 const GrossArea,                     // Gross surface area {m2}
                             Real64 const Perimeter,                     // Surface perimeter length {m}
                             Real64 const CosTilt,                       // Cosine of the Surface Tilt Angle
                             Real64 const Azimuth,                       // Facing angle (degrees) of the surface outward normal
                             Material::SurfaceRoughness const Roughness, // Surface roughness index (6=very smooth, 5=smooth, 4=medium smooth,
                             Real64 const WindDirection                  // Wind (compass) direction (degrees)
)
{
    if (Windward(CosTilt, Azimuth, WindDirection)) {
        return CalcSparrowWindward(Roughness, Perimeter, GrossArea, SurfWindSpeed);
    } else {
        return CalcSparrowLeeward(Roughness, Perimeter, GrossArea, SurfWindSpeed);
    }
}

bool Windward(Real64 const CosTilt,      // Cosine of the surface tilt angle
              Real64 const Azimuth,      // or Facing, Direction the surface outward normal faces (degrees)
              Real64 const WindDirection // Wind direction measured clockwise from geographic North
)
{

    // FUNCTION INFORMATION:
    //       AUTHOR         Linda K. Lawrie
    //       DATE WRITTEN   September 2003

    // PURPOSE OF THIS FUNCTION:
    // This function determines if a surface is "windward" or "leeward" (that is,
    // into / against the wind (true) or in shelter from wind (false).

    // METHODOLOGY EMPLOYED:
    // Leeward is defined as greater than 100 degrees from normal incidence.
    // Note that a sufficiently horizontal surface is always considered windward.

    // REFERENCES:
    //   Walton, G. N.  1981.  Passive solar extension of the Building Loads
    //   Analysis and System Thermodynamics (BLAST) program.  Technical Report,
    //   United States Army Construction Engineering Research Laboratory,
    //   Champaign, IL.

    // Surface is horizontal
    if (std::abs(CosTilt) >= 0.98) return true;

    Real64 Diff = std::abs(WindDirection - Azimuth); // Difference between the wind direction and the surface azimuth
    if ((Diff - 180.0) > 0.001) Diff -= 360.0;
    return ((std::abs(Diff) - 90.0) <= 0.001);
}

void GetUserConvCoeffs(EnergyPlusData &state)
{

    // SUBROUTINE INFORMATION:
    //       AUTHOR         Linda K. Lawrie
    //       DATE WRITTEN   February 2003
    //       MODIFIED       November 2004; add more "user supplied convection coefficients"

    // PURPOSE OF THIS SUBROUTINE:
    // This subroutine gets the input for the object "Convection Coefficients" which
    // can be specified by a user to override the "normally" calculated convection coefficients.  The
    // change (November 2004) allows the user to specify down to the "surface level" the
    // exterior or interior algorithm to be used.

    // SUBROUTINE PARAMETER DEFINITIONS:
    static constexpr std::string_view RoutineName("GetUserConvectionCoefficients");

    // SUBROUTINE LOCAL VARIABLE DECLARATIONS:
    Array1D_string Alphas(9);
    Array1D<Real64> Numbers(2);
    int NumAlphas;
    int NumNumbers;
    int Status;
    bool ErrorsFound(false);
    std::string CurrentModuleObject;

    auto &Zone = state.dataHeatBal->Zone;
    auto &Surface = state.dataSurface->Surface;

    auto &ipsc = state.dataIPShortCut;

    // first get user-defined H models so they can be processed for later objects
    CurrentModuleObject = "SurfaceConvectionAlgorithm:Inside:UserCurve";
    int TotHcIntUserCurves = state.dataInputProcessing->inputProcessor->getNumObjectsFound(state, CurrentModuleObject);
    state.dataConvect->hcIntUserCurve.allocate(TotHcIntUserCurves);
    for (int Loop = 1; Loop <= TotHcIntUserCurves; ++Loop) {
        state.dataInputProcessing->inputProcessor->getObjectItem(state,
                                                                 CurrentModuleObject,
                                                                 Loop,
                                                                 ipsc->cAlphaArgs,
                                                                 NumAlphas,
                                                                 ipsc->rNumericArgs,
                                                                 NumNumbers,
                                                                 Status,
                                                                 ipsc->lNumericFieldBlanks,
                                                                 ipsc->lAlphaFieldBlanks,
                                                                 ipsc->cAlphaFieldNames,
                                                                 ipsc->cNumericFieldNames);
        auto &intConvUserCurve = state.dataConvect->hcIntUserCurve(Loop);
        intConvUserCurve.Name = ipsc->cAlphaArgs(1);

        ErrorObjectHeader eoh{RoutineName, CurrentModuleObject, intConvUserCurve.Name};
        intConvUserCurve.refTempType = static_cast<RefTemp>(getEnumerationValue(RefTempNamesUC, ipsc->cAlphaArgs(2)));
        if (intConvUserCurve.refTempType == RefTemp::Invalid) {
            ShowSevereInvalidKey(state, eoh, ipsc->cAlphaFieldNames(2), ipsc->cAlphaArgs(2));
            ErrorsFound = true;
        }

        if (!ipsc->lAlphaFieldBlanks(3)) {
            intConvUserCurve.hcFnTempDiffCurveNum = Curve::GetCurveIndex(state, ipsc->cAlphaArgs(3));
            if (intConvUserCurve.hcFnTempDiffCurveNum == 0) {
                ShowSevereItemNotFound(state, eoh, ipsc->cAlphaFieldNames(3), ipsc->cAlphaArgs(3));
                ErrorsFound = true;
            } else { // check type
                auto const *curve = state.dataCurveManager->PerfCurve(intConvUserCurve.hcFnTempDiffCurveNum);
                if (curve->numDims != 1) {
                    ErrorsFound = true;
                    Curve::ShowErrorCurveDims(state, eoh, ipsc->cAlphaFieldNames(3), curve->Name, "1", curve->numDims);
                }
            }
        } else {
            intConvUserCurve.hcFnTempDiffCurveNum = 0;
        }

        if (!ipsc->lAlphaFieldBlanks(4)) {
            intConvUserCurve.hcFnTempDiffDivHeightCurveNum = Curve::GetCurveIndex(state, ipsc->cAlphaArgs(4));
            if (intConvUserCurve.hcFnTempDiffDivHeightCurveNum == 0) {
                ShowSevereItemNotFound(state, eoh, ipsc->cAlphaFieldNames(4), ipsc->cAlphaArgs(4));
                ErrorsFound = true;
            } else { // check type
                auto const *curve = state.dataCurveManager->PerfCurve(intConvUserCurve.hcFnTempDiffDivHeightCurveNum);
                if (curve->numDims != 1) {
                    ErrorsFound = true;
                    Curve::ShowErrorCurveDims(state, eoh, ipsc->cAlphaFieldNames(4), curve->Name, "1", curve->numDims);
                }
            }
        } else {
            intConvUserCurve.hcFnTempDiffDivHeightCurveNum = 0;
        }

        if (!ipsc->lAlphaFieldBlanks(5)) {
            intConvUserCurve.hcFnACHCurveNum = Curve::GetCurveIndex(state, ipsc->cAlphaArgs(5));
            if (intConvUserCurve.hcFnACHCurveNum == 0) {
                ShowSevereItemNotFound(state, eoh, ipsc->cAlphaFieldNames(5), ipsc->cAlphaArgs(5));
                ErrorsFound = true;
            } else { // check type
                auto const *curve = state.dataCurveManager->PerfCurve(intConvUserCurve.hcFnACHCurveNum);
                if (curve->numDims != 1) {
                    ErrorsFound = true;
                    Curve::ShowErrorCurveDims(state, eoh, ipsc->cAlphaFieldNames(5), curve->Name, "1", curve->numDims);
                }
            }
        } else {
            intConvUserCurve.hcFnACHCurveNum = 0;
        }

        if (!ipsc->lAlphaFieldBlanks(6)) {
            intConvUserCurve.hcFnACHDivPerimLengthCurveNum = Curve::GetCurveIndex(state, ipsc->cAlphaArgs(6));
            if (intConvUserCurve.hcFnACHDivPerimLengthCurveNum == 0) {
                ShowSevereItemNotFound(state, eoh, ipsc->cAlphaFieldNames(6), ipsc->cAlphaArgs(6));
                ErrorsFound = true;
            } else { // check type
                auto const *curve = state.dataCurveManager->PerfCurve(intConvUserCurve.hcFnACHDivPerimLengthCurveNum);
                if (curve->numDims != 1) {
                    ErrorsFound = true;
                    Curve::ShowErrorCurveDims(state, eoh, ipsc->cAlphaFieldNames(6), curve->Name, "1", curve->numDims);
                }
            }
        } else {
            intConvUserCurve.hcFnACHDivPerimLengthCurveNum = 0;
        }

    } // end of 'SurfaceConvectionAlgorithm:Inside:UserCurve'

    CurrentModuleObject = "SurfaceConvectionAlgorithm:Outside:UserCurve";
    int TotOutsideHcUserCurves = state.dataInputProcessing->inputProcessor->getNumObjectsFound(state, CurrentModuleObject);
    state.dataConvect->hcExtUserCurve.allocate(TotOutsideHcUserCurves);
    for (int Loop = 1; Loop <= TotOutsideHcUserCurves; ++Loop) {
        state.dataInputProcessing->inputProcessor->getObjectItem(state,
                                                                 CurrentModuleObject,
                                                                 Loop,
                                                                 ipsc->cAlphaArgs,
                                                                 NumAlphas,
                                                                 ipsc->rNumericArgs,
                                                                 NumNumbers,
                                                                 Status,
                                                                 ipsc->lNumericFieldBlanks,
                                                                 ipsc->lAlphaFieldBlanks,
                                                                 ipsc->cAlphaFieldNames,
                                                                 ipsc->cNumericFieldNames);

        auto &extConvUserCurve = state.dataConvect->hcExtUserCurve(Loop);

        extConvUserCurve.Name = ipsc->cAlphaArgs(1);

        ErrorObjectHeader eoh{RoutineName, CurrentModuleObject, extConvUserCurve.Name};
        extConvUserCurve.windSpeedType =
            static_cast<RefWind>(getEnumerationValue(RefWindNamesUC, UtilityRoutines::MakeUPPERCase(ipsc->cAlphaArgs(2))));
        if (extConvUserCurve.windSpeedType == RefWind::Invalid) {
            ShowSevereInvalidKey(state, eoh, ipsc->cAlphaFieldNames(2), ipsc->cAlphaArgs(2));
            ErrorsFound = true;
        }

        // A3 , \field Hf Function of Wind Speed Curve Name
        if (!ipsc->lAlphaFieldBlanks(3)) {
            extConvUserCurve.hfFnWindSpeedCurveNum = Curve::GetCurveIndex(state, ipsc->cAlphaArgs(3));
            if (extConvUserCurve.hfFnWindSpeedCurveNum == 0) {
                ShowSevereItemNotFound(state, eoh, ipsc->cAlphaFieldNames(3), ipsc->cAlphaArgs(3));
                ErrorsFound = true;
            } else { // check type
                auto const *curve = state.dataCurveManager->PerfCurve(extConvUserCurve.hfFnWindSpeedCurveNum);
                if (curve->numDims != 1) {
                    ErrorsFound = true;
                    Curve::ShowErrorCurveDims(state, eoh, ipsc->cAlphaFieldNames(3), curve->Name, "1", curve->numDims);
                }
            }
        } else {
            extConvUserCurve.hfFnWindSpeedCurveNum = 0;
        }

        //  A4 , \field Hn Function of Temperature Difference Curve Name
        if (!ipsc->lAlphaFieldBlanks(4)) {
            extConvUserCurve.hnFnTempDiffCurveNum = Curve::GetCurveIndex(state, ipsc->cAlphaArgs(4));
            if (extConvUserCurve.hnFnTempDiffCurveNum == 0) {
                ShowSevereItemNotFound(state, eoh, ipsc->cAlphaFieldNames(4), ipsc->cAlphaArgs(4));
                ErrorsFound = true;
            } else { // check type
                auto const *curve = state.dataCurveManager->PerfCurve(extConvUserCurve.hnFnTempDiffCurveNum);
                if (curve->numDims != 1) {
                    ErrorsFound = true;
                    Curve::ShowErrorCurveDims(state, eoh, ipsc->cAlphaFieldNames(4), curve->Name, "1", curve->numDims);
                }
            }
        } else {
            extConvUserCurve.hnFnTempDiffCurveNum = 0;
        }

        //  A5 , \field Hn Function of Temperature Difference Divided by Height Curve Name
        if (!ipsc->lAlphaFieldBlanks(5)) {
            extConvUserCurve.hnFnTempDiffDivHeightCurveNum = Curve::GetCurveIndex(state, ipsc->cAlphaArgs(5));
            if (extConvUserCurve.hnFnTempDiffDivHeightCurveNum == 0) {
                ShowSevereItemNotFound(state, eoh, ipsc->cAlphaFieldNames(5), ipsc->cAlphaArgs(5));
                ErrorsFound = true;
            } else { // check type
                auto const *curve = state.dataCurveManager->PerfCurve(extConvUserCurve.hnFnTempDiffDivHeightCurveNum);
                if (curve->numDims != 1) {
                    ErrorsFound = true;
                    Curve::ShowErrorCurveDims(state, eoh, ipsc->cAlphaFieldNames(5), curve->Name, "1", curve->numDims);
                }
            }
        } else {
            extConvUserCurve.hnFnTempDiffDivHeightCurveNum = 0;
        }

    } // 'SurfaceConvectionAlgorithm:Outside:UserCurve'

    // now get user directed overrides at the surface level.
    state.dataSurface->TotUserIntConvModels = 0;
    state.dataSurface->TotUserExtConvModels = 0;
    CurrentModuleObject = "SurfaceProperty:ConvectionCoefficients:MultipleSurface";
    int Count = state.dataInputProcessing->inputProcessor->getNumObjectsFound(state, CurrentModuleObject);
    for (int Loop = 1; Loop <= Count; ++Loop) {
        state.dataInputProcessing->inputProcessor->getObjectItem(state,
                                                                 CurrentModuleObject,
                                                                 Loop,
                                                                 Alphas,
                                                                 NumAlphas,
                                                                 Numbers,
                                                                 NumNumbers,
                                                                 Status,
                                                                 ipsc->lNumericFieldBlanks,
                                                                 ipsc->lAlphaFieldBlanks,
                                                                 ipsc->cAlphaFieldNames,
                                                                 ipsc->cNumericFieldNames);
        if (Alphas(2) == "INSIDE") {
            ++state.dataSurface->TotUserIntConvModels;
        } else if (Alphas(2) == "OUTSIDE") {
            ++state.dataSurface->TotUserExtConvModels;
        }

        if (Alphas(6) == "INSIDE") {
            ++state.dataSurface->TotUserIntConvModels;
        } else if (Alphas(6) == "OUTSIDE") {
            ++state.dataSurface->TotUserExtConvModels;
        }
        if (NumAlphas >= 2 && ipsc->lAlphaFieldBlanks(2)) {
            ShowWarningError(state,
                             format("GetUserConvectionCoefficients: {}, for {}={}", CurrentModuleObject, ipsc->cAlphaFieldNames(1), Alphas(1)));
            ShowContinueError(state, format("{} is blank and rest of fields will not be processed.", ipsc->cAlphaFieldNames(2)));
        }
        if (NumAlphas >= 6 && ipsc->lAlphaFieldBlanks(6)) {
            ShowWarningError(state,
                             format("GetUserConvectionCoefficients: {}, for {}={}", CurrentModuleObject, ipsc->cAlphaFieldNames(1), Alphas(1)));
            ShowContinueError(state, format("{} is blank and rest of fields will not be processed.", ipsc->cAlphaFieldNames(6)));
        }
    }
    CurrentModuleObject = "SurfaceProperty:ConvectionCoefficients";
    Count = state.dataInputProcessing->inputProcessor->getNumObjectsFound(state, CurrentModuleObject);
    for (int Loop = 1; Loop <= Count; ++Loop) {
        state.dataInputProcessing->inputProcessor->getObjectItem(state,
                                                                 CurrentModuleObject,
                                                                 Loop,
                                                                 Alphas,
                                                                 NumAlphas,
                                                                 Numbers,
                                                                 NumNumbers,
                                                                 Status,
                                                                 ipsc->lNumericFieldBlanks,
                                                                 ipsc->lAlphaFieldBlanks,
                                                                 ipsc->cAlphaFieldNames,
                                                                 ipsc->cNumericFieldNames);
        if (Alphas(2) == "INSIDE") {
            ++state.dataSurface->TotUserIntConvModels;
        } else if (Alphas(2) == "OUTSIDE") {
            ++state.dataSurface->TotUserExtConvModels;
        }

        if (Alphas(6) == "INSIDE") {
            ++state.dataSurface->TotUserIntConvModels;
        } else if (Alphas(6) == "OUTSIDE") {
            ++state.dataSurface->TotUserExtConvModels;
        }
        if (NumAlphas >= 2 && ipsc->lAlphaFieldBlanks(2)) {
            ShowWarningError(state,
                             format("GetUserConvectionCoefficients: {}, for {}={}", CurrentModuleObject, ipsc->cAlphaFieldNames(1), Alphas(1)));
            ShowContinueError(state, format("{} is blank and rest of fields will not be processed.", ipsc->cAlphaFieldNames(2)));
        }
        if (NumAlphas >= 6 && ipsc->lAlphaFieldBlanks(6)) {
            ShowWarningError(state,
                             format("GetUserConvectionCoefficients: {}, for {}={}", CurrentModuleObject, ipsc->cAlphaFieldNames(1), Alphas(1)));
            ShowContinueError(state, format("{} is blank and rest of fields will not be processed.", ipsc->cAlphaFieldNames(6)));
        }
    }

    state.dataSurface->userIntConvModels.allocate(state.dataSurface->TotUserIntConvModels);
    state.dataSurface->userExtConvModels.allocate(state.dataSurface->TotUserExtConvModels);

    state.dataSurface->TotUserIntConvModels = 0;
    state.dataSurface->TotUserExtConvModels = 0;

    //   Now, get for real and check for consistency
    CurrentModuleObject = "SurfaceProperty:ConvectionCoefficients";
    Count = state.dataInputProcessing->inputProcessor->getNumObjectsFound(state, CurrentModuleObject);
    for (int Loop = 1; Loop <= Count; ++Loop) {
        state.dataInputProcessing->inputProcessor->getObjectItem(state,
                                                                 CurrentModuleObject,
                                                                 Loop,
                                                                 Alphas,
                                                                 NumAlphas,
                                                                 Numbers,
                                                                 NumNumbers,
                                                                 Status,
                                                                 ipsc->lNumericFieldBlanks,
                                                                 ipsc->lAlphaFieldBlanks,
                                                                 ipsc->cAlphaFieldNames,
                                                                 ipsc->cNumericFieldNames);

        ErrorObjectHeader eoh{RoutineName, CurrentModuleObject, ""};
        int surfNum = UtilityRoutines::FindItemInList(Alphas(1), Surface);
        if (surfNum == 0) {
            ShowSevereItemNotFound(state, eoh, ipsc->cAlphaFieldNames(1), Alphas(1));
            ErrorsFound = true;
            continue;
        }

        for (int Pass = 1, Ptr = 2, FieldNo = 2, NumField = 1; Pass <= 2; ++Pass, Ptr += 4, FieldNo += 4, ++NumField) {

            if (Alphas(Ptr).empty()) continue;

            if (Alphas(Ptr) == "OUTSIDE") {
                if (Surface(surfNum).OSCPtr > 0) {
                    ShowSevereError(
                        state,
                        format("GetUserSuppliedConvectionCoefficients: {}, OUTSIDE {} cannot be specified for OtherSideCoefficient Surface={}",
                               CurrentModuleObject,
                               CurrentModuleObject,
                               Alphas(1)));
                    ErrorsFound = true;
                }

                HcExt hcExt = static_cast<HcExt>(getEnumerationValue(HcExtNamesUC, Alphas(Ptr + 1)));

                switch (hcExt) {

                case HcExt::ASHRAESimpleCombined:
                case HcExt::TarpHcOutside:
                case HcExt::MoWiTTHcOutside:
                case HcExt::DOE2HcOutside:
                case HcExt::AdaptiveConvectionAlgorithm: {
                    ApplyExtConvValue(state, surfNum, hcExt, 0);
                } break;

                case HcExt::Value: {
                    ++state.dataSurface->TotUserExtConvModels;
                    auto &userExtConvModel = state.dataSurface->userExtConvModels(state.dataSurface->TotUserExtConvModels);
                    userExtConvModel.SurfaceName = Alphas(1);
                    userExtConvModel.WhichSurface = surfNum;
                    if (Numbers(NumField) < state.dataHeatBal->LowHConvLimit || Numbers(NumField) > state.dataHeatBal->HighHConvLimit) {
                        ShowSevereError(state, format("{}{}=\"{}, out of range value", RoutineName, CurrentModuleObject, Alphas(1)));
                        ShowContinueError(state,
                                          format("{}={}, {}=[{:.5R}].",
                                                 ipsc->cAlphaFieldNames(Ptr),
                                                 Alphas(Ptr),
                                                 ipsc->cNumericFieldNames(NumField),
                                                 Numbers(NumField)));
                        ShowContinueError(state,
                                          format("Out-of-range from low/high limits=[>={:.9R}, <={:.1R}].",
                                                 state.dataHeatBal->LowHConvLimit,
                                                 state.dataHeatBal->HighHConvLimit));
                        ShowContinueError(state, "Limits are set (or default) in HeatBalanceAlgorithm object.");
                        ErrorsFound = true;
                    }
                    userExtConvModel.overrideType = OverrideType::Value;
                    userExtConvModel.OverrideValue = Numbers(NumField);
                    if (!ipsc->lAlphaFieldBlanks(Ptr + 2)) {
                        ShowWarningError(state, format("{}{}=\"{}, duplicate value", RoutineName, CurrentModuleObject, Alphas(1)));
                        ShowContinueError(state,
                                          format("Since VALUE is used for \"{}\", {}={} is ignored.",
                                                 ipsc->cAlphaFieldNames(FieldNo + 2),
                                                 ipsc->cAlphaFieldNames(Ptr + 2),
                                                 Alphas(Ptr + 2)));
                    }
                    ApplyExtConvValue(state, surfNum, hcExt, state.dataSurface->TotUserExtConvModels);
                } break;

                case HcExt::Schedule: { // Schedule
                    ++state.dataSurface->TotUserExtConvModels;
                    auto &userExtConvModel = state.dataSurface->userExtConvModels(state.dataSurface->TotUserExtConvModels);
                    userExtConvModel.SurfaceName = Alphas(1);
                    userExtConvModel.WhichSurface = surfNum;
                    userExtConvModel.overrideType = OverrideType::Schedule;
                    userExtConvModel.ScheduleIndex = ScheduleManager::GetScheduleIndex(state, Alphas(Ptr + 2));
                    if (userExtConvModel.ScheduleIndex == 0) {
                        ShowSevereItemNotFound(state, eoh, ipsc->cAlphaFieldNames(Ptr + 2), Alphas(Ptr + 2));
                        ErrorsFound = true;
                    } else if (!ScheduleManager::CheckScheduleValueMinMax(state,
                                                                          userExtConvModel.ScheduleIndex,
                                                                          ScheduleManager::Clusivity::Inclusive,
                                                                          state.dataHeatBal->LowHConvLimit, // >=
                                                                          ScheduleManager::Clusivity::Inclusive,
                                                                          state.dataHeatBal->HighHConvLimit)) { // <=
                        ShowSevereScheduleOutOfRange(state,
                                                     eoh,
                                                     ipsc->cAlphaFieldNames(Ptr + 2),
                                                     Alphas(Ptr + 2),
                                                     state.dataHeatBal->LowHConvLimit,
                                                     state.dataHeatBal->HighHConvLimit,
                                                     "Limits are set (or default) in HeatBalanceAlgorithm object.");
                        ErrorsFound = true;
                    } else {
                        userExtConvModel.ScheduleName = Alphas(Ptr + 2);
                    }
                    ApplyExtConvValue(state, surfNum, hcExt, state.dataSurface->TotUserExtConvModels);
                } break;

                case HcExt::UserCurve: { // User curve
                    ++state.dataSurface->TotUserExtConvModels;
                    auto &userExtConvModel = state.dataSurface->userExtConvModels(state.dataSurface->TotUserExtConvModels);
                    userExtConvModel.SurfaceName = Alphas(1);
                    userExtConvModel.WhichSurface = surfNum;
                    userExtConvModel.overrideType = OverrideType::UserCurve;
                    userExtConvModel.UserCurveIndex = UtilityRoutines::FindItemInList(Alphas(Ptr + 3), state.dataConvect->hcExtUserCurve);
                    if (userExtConvModel.UserCurveIndex == 0) {
                        ShowSevereItemNotFound(state, eoh, ipsc->cAlphaFieldNames(Ptr + 3), Alphas(Ptr + 3));
                        ErrorsFound = true;
                    }
                    ApplyExtConvValue(state, surfNum, hcExt, state.dataSurface->TotUserExtConvModels);
                } break;

                case HcExt::UserValue: // Unhandled cases < HcExt::UserCurve
                case HcExt::UserSchedule:
                case HcExt::SetByZone:
                case HcExt::ASHRAETARP:
                case HcExt::BLASTHcOutside:
                case HcExt::None: {
                    ShowSevereError(state, format("{}{}=\"{}, check input", RoutineName, CurrentModuleObject, Alphas(1)));
                    ShowContinueError(state, format("Check Input Entered :{}", Alphas(Ptr + 1)));
                    ErrorsFound = true;
                } break;

                default: { // ExtValue > HcExt::UserCurve
                    // specificmodel
                    ++state.dataSurface->TotUserExtConvModels;
                    auto &userExtConvModel = state.dataSurface->userExtConvModels(state.dataSurface->TotUserExtConvModels);
                    userExtConvModel.SurfaceName = Alphas(1);
                    userExtConvModel.WhichSurface = surfNum;
                    userExtConvModel.overrideType = OverrideType::SpecifiedModel;
                    userExtConvModel.HcExtModelEq = hcExt;
                    ApplyExtConvValue(state, surfNum, hcExt, state.dataSurface->TotUserExtConvModels);
                } break;
                } // switch (ExtValue)

            } else if (Alphas(Ptr) == "INSIDE") {

                if (state.dataSurface->surfIntConv(surfNum).userModelNum != 0) {
                    ShowSevereError(state, format("{}{}=\"{}, duplicate (inside)", RoutineName, CurrentModuleObject, Alphas(1)));
                    ShowContinueError(state, "Duplicate (Inside) assignment attempt.");
                    ErrorsFound = true;
                    continue;
                }

                HcInt hcInt = static_cast<HcInt>(getEnumerationValue(HcIntNamesUC, Alphas(Ptr + 1)));

                switch (hcInt) {
                // Are these not used anymore? They can be deleted then
                case HcInt::UserValue:
                case HcInt::UserSchedule:
                case HcInt::SetByZone: {
                    ShowSevereError(state, format("{}{}=\"{}, invalid value", RoutineName, CurrentModuleObject, Alphas(1)));
                    ShowContinueError(state, format("Invalid Value Entered, for {}={}", ipsc->cAlphaFieldNames(Ptr), Alphas(Ptr)));
                    ShowContinueError(state, format("invalid value in {}={}", ipsc->cAlphaFieldNames(Ptr + 1), Alphas(Ptr + 1)));
                    ErrorsFound = true;
                } break;

                case HcInt::CeilingDiffuser:
                case HcInt::TrombeWall: {
                    ShowSevereError(state, format("{}{}=\"{}, invalid value", RoutineName, CurrentModuleObject, Alphas(1)));
                    ShowContinueError(state, format("Invalid Value Entered, for {}={}", ipsc->cAlphaFieldNames(Ptr), Alphas(Ptr)));
                    ShowContinueError(state,
                                      format("invalid value in {}={}\". This type is only applicable at a Zone level.",
                                             ipsc->cAlphaFieldNames(Ptr + 1),
                                             Alphas(Ptr + 1)));
                    ErrorsFound = true;
                } break;

                case HcInt::ASHRAESimple:
                case HcInt::ASHRAETARP:
                case HcInt::AdaptiveConvectionAlgorithm:
                case HcInt::ASTMC1340: {
                    ApplyIntConvValue(state, surfNum, hcInt, 0);
                } break;

                case HcInt::Value: {
                    ++state.dataSurface->TotUserIntConvModels;
                    auto &userIntConvModel = state.dataSurface->userIntConvModels(state.dataSurface->TotUserIntConvModels);
                    userIntConvModel.SurfaceName = Alphas(1);
                    userIntConvModel.WhichSurface = surfNum;
                    if (Numbers(NumField) < state.dataHeatBal->LowHConvLimit || Numbers(NumField) > state.dataHeatBal->HighHConvLimit) {
                        ShowSevereValueOutOfRange(state,
                                                  eoh,
                                                  ipsc->cNumericFieldNames(NumField),
                                                  Numbers(NumField),
                                                  state.dataHeatBal->LowHConvLimit,
                                                  state.dataHeatBal->HighHConvLimit,
                                                  "Limits are set (or default) in HeatBalanceAlgorithm object.");
                        ErrorsFound = true;
                    }
                    userIntConvModel.overrideType = OverrideType::Value;
                    userIntConvModel.OverrideValue = Numbers(NumField);
                    if (!ipsc->lAlphaFieldBlanks(Ptr + 2)) {
                        ShowWarningError(state, format("{}{}=\"{}, duplicate value", RoutineName, CurrentModuleObject, Alphas(1)));
                        ShowContinueError(state,
                                          format("Since VALUE is used for \"{}\", {}={} is ignored.",
                                                 ipsc->cAlphaFieldNames(FieldNo + 1),
                                                 ipsc->cAlphaFieldNames(Ptr + 2),
                                                 Alphas(Ptr + 2)));
                    }
                    ApplyIntConvValue(state, surfNum, hcInt, state.dataSurface->TotUserIntConvModels);
                } break;

                case HcInt::Schedule: {
                    ++state.dataSurface->TotUserIntConvModels;
                    auto &userIntConvModel = state.dataSurface->userIntConvModels(state.dataSurface->TotUserIntConvModels);
                    userIntConvModel.SurfaceName = Alphas(1);
                    userIntConvModel.WhichSurface = surfNum;
                    userIntConvModel.overrideType = OverrideType::Schedule;
                    userIntConvModel.ScheduleIndex = ScheduleManager::GetScheduleIndex(state, Alphas(Ptr + 2));
                    if (userIntConvModel.ScheduleIndex == 0) {
                        ShowSevereItemNotFound(state, eoh, ipsc->cAlphaFieldNames(Ptr + 2), Alphas(Ptr + 2));
                        ErrorsFound = true;
                    } else if (!ScheduleManager::CheckScheduleValueMinMax(state,
                                                                          userIntConvModel.ScheduleIndex,
                                                                          ScheduleManager::Clusivity::Inclusive,
                                                                          state.dataHeatBal->LowHConvLimit,
                                                                          ScheduleManager::Clusivity::Inclusive,
                                                                          state.dataHeatBal->HighHConvLimit)) {
                        ShowSevereScheduleOutOfRange(state,
                                                     eoh,
                                                     ipsc->cAlphaFieldNames(Ptr + 2),
                                                     Alphas(Ptr + 2),
                                                     state.dataHeatBal->LowHConvLimit,
                                                     state.dataHeatBal->HighHConvLimit,
                                                     "Limits are set (or default) in HeatBalanceAlgorithm object.");
                        ErrorsFound = true;
                    } else {
                        userIntConvModel.ScheduleName = Alphas(Ptr + 2);
                    }
                    ApplyIntConvValue(state, surfNum, hcInt, state.dataSurface->TotUserIntConvModels);
                } break;

                case HcInt::UserCurve: {
                    ++state.dataSurface->TotUserIntConvModels;
                    auto &userIntConvModel = state.dataSurface->userIntConvModels(state.dataSurface->TotUserIntConvModels);
                    userIntConvModel.SurfaceName = Alphas(1);
                    userIntConvModel.WhichSurface = surfNum;
                    userIntConvModel.overrideType = OverrideType::UserCurve;
                    userIntConvModel.UserCurveIndex = UtilityRoutines::FindItemInList(Alphas(Ptr + 3), state.dataConvect->hcIntUserCurve);
                    if (userIntConvModel.UserCurveIndex == 0) {
                        ShowSevereItemNotFound(state, eoh, ipsc->cAlphaFieldNames(Ptr + 3), Alphas(Ptr + 3));
                        ErrorsFound = true;
                    }
                    ApplyIntConvValue(state, surfNum, hcInt, state.dataSurface->TotUserIntConvModels);
                } break;

                default: { // > HcInt::UserCurve
                    // specificmodel
                    ++state.dataSurface->TotUserIntConvModels;
                    auto &userIntConvModel = state.dataSurface->userIntConvModels(state.dataSurface->TotUserIntConvModels);
                    userIntConvModel.SurfaceName = Alphas(1);
                    userIntConvModel.WhichSurface = surfNum;
                    userIntConvModel.overrideType = OverrideType::SpecifiedModel;
                    userIntConvModel.HcIntModelEq = hcInt;
                    ApplyIntConvValue(state, surfNum, hcInt, state.dataSurface->TotUserIntConvModels);
                } break;
                } // switch(HcInt)
            }     // if ("INSIDE")
        }         // for (pass)
    }             // for (Loop)

    CurrentModuleObject = "SurfaceProperty:ConvectionCoefficients:MultipleSurface";
    Count = state.dataInputProcessing->inputProcessor->getNumObjectsFound(state, CurrentModuleObject);
    for (int Loop = 1; Loop <= Count; ++Loop) {
        state.dataInputProcessing->inputProcessor->getObjectItem(state,
                                                                 CurrentModuleObject,
                                                                 Loop,
                                                                 Alphas,
                                                                 NumAlphas,
                                                                 Numbers,
                                                                 NumNumbers,
                                                                 Status,
                                                                 ipsc->lNumericFieldBlanks,
                                                                 ipsc->lAlphaFieldBlanks,
                                                                 ipsc->cAlphaFieldNames,
                                                                 ipsc->cNumericFieldNames);
        // Check Field 1 for validity
        ErrorObjectHeader eoh{RoutineName, CurrentModuleObject, ""};
        SurfaceFilter surfaceFilter = static_cast<SurfaceFilter>(getEnumerationValue(SurfaceFilterNamesUC, Alphas(1)));

        for (int Pass = 1, Ptr = 2, FieldNo = 2, NumField = 1; Pass <= 2; ++Pass, Ptr += 4, FieldNo += 4, ++NumField) {

            if (Alphas(Ptr).empty()) continue;

            if (Alphas(Ptr) == "OUTSIDE") {

                HcExt hcExt = static_cast<HcExt>(getEnumerationValue(HcExtNamesUC, Alphas(Ptr + 1)));

                switch (hcExt) {

                // Are these not used anymore? Can just get rid of them and let these inputs become HcExt::Invalid;
                case HcExt::SetByZone:
                case HcExt::BLASTHcOutside:
                case HcExt::UserValue:
                case HcExt::UserSchedule: {
                    ShowSevereError(state, format("{}{}=\"{}, check input", RoutineName, CurrentModuleObject, Alphas(1)));
                    ShowContinueError(state, format("Check Input Entered :{}", Alphas(Ptr + 1)));
                    ErrorsFound = true;
                } break;

                case HcExt::ASHRAESimple:
                case HcExt::ASHRAETARP:
                case HcExt::MoWiTTHcOutside:
                case HcExt::DOE2HcOutside:
                case HcExt::AdaptiveConvectionAlgorithm: {
                    ApplyExtConvValueMulti(state, surfaceFilter, hcExt, 0);
                } break;

                case HcExt::Value: {
                    // SimpleValueAssignment via userExtConvModels array
                    ++state.dataSurface->TotUserExtConvModels;
                    auto &userExtConvModel = state.dataSurface->userExtConvModels(state.dataSurface->TotUserExtConvModels);
                    userExtConvModel.SurfaceName = Alphas(Ptr);
                    userExtConvModel.WhichSurface = -999;
                    if (Numbers(NumField) < state.dataHeatBal->LowHConvLimit || Numbers(NumField) > state.dataHeatBal->HighHConvLimit) {
                        ShowSevereValueOutOfRange(state,
                                                  eoh,
                                                  ipsc->cNumericFieldNames(NumField),
                                                  Numbers(NumField),
                                                  state.dataHeatBal->LowHConvLimit,
                                                  state.dataHeatBal->HighHConvLimit,
                                                  "Limits are set (or default) in HeatBalanceAlgorithm object.");
                        ErrorsFound = true;
                    }
                    userExtConvModel.overrideType = OverrideType::Value;
                    userExtConvModel.OverrideValue = Numbers(NumField);
                    if (!ipsc->lAlphaFieldBlanks(Ptr + 2)) {
                        ShowWarningError(state, format("{}{}=\"{}, duplicate value", RoutineName, CurrentModuleObject, Alphas(1)));
                        ShowContinueError(state,
                                          format("Since VALUE is used for \"{}\", {}={} is ignored.",
                                                 ipsc->cAlphaFieldNames(FieldNo + 2),
                                                 ipsc->cAlphaFieldNames(Ptr + 2),
                                                 Alphas(Ptr + 2)));
                    }
                    ApplyExtConvValueMulti(state, surfaceFilter, hcExt, state.dataSurface->TotUserExtConvModels);
                } break;

                case HcExt::Schedule: {
                    ++state.dataSurface->TotUserExtConvModels;
                    auto &userExtConvModel = state.dataSurface->userExtConvModels(state.dataSurface->TotUserExtConvModels);
                    userExtConvModel.SurfaceName = Alphas(Ptr);
                    userExtConvModel.WhichSurface = -999;
                    userExtConvModel.overrideType = OverrideType::Schedule;
                    userExtConvModel.ScheduleIndex = ScheduleManager::GetScheduleIndex(state, Alphas(Ptr + 2));
                    if (userExtConvModel.ScheduleIndex == 0) {
                        ShowSevereItemNotFound(state, eoh, ipsc->cAlphaFieldNames(Ptr + 2), Alphas(Ptr + 2));
                        ErrorsFound = true;
                    } else if (!ScheduleManager::CheckScheduleValueMinMax(state,
                                                                          userExtConvModel.ScheduleIndex,
                                                                          ScheduleManager::Clusivity::Inclusive,
                                                                          state.dataHeatBal->LowHConvLimit, // >=
                                                                          ScheduleManager::Clusivity::Inclusive,
                                                                          state.dataHeatBal->HighHConvLimit)) { // <=
                        ShowSevereScheduleOutOfRange(state,
                                                     eoh,
                                                     ipsc->cAlphaFieldNames(Ptr + 2),
                                                     Alphas(Ptr + 2),
                                                     state.dataHeatBal->LowHConvLimit,
                                                     state.dataHeatBal->HighHConvLimit,
                                                     "Limits are set (or default) in HeatBalanceAlgorithm object.");
                        ErrorsFound = true;
                    } else {
                        userExtConvModel.ScheduleName = Alphas(Ptr + 2);
                    }
                    ApplyExtConvValueMulti(state, surfaceFilter, hcExt, state.dataSurface->TotUserExtConvModels);
                } break;

                case HcExt::UserCurve: { // User curve
                    ++state.dataSurface->TotUserExtConvModels;
                    auto &userExtConvModel = state.dataSurface->userExtConvModels(state.dataSurface->TotUserExtConvModels);
                    userExtConvModel.SurfaceName = Alphas(Ptr);
                    userExtConvModel.WhichSurface = -999;
                    userExtConvModel.overrideType = OverrideType::UserCurve;
                    userExtConvModel.UserCurveIndex = UtilityRoutines::FindItemInList(Alphas(Ptr + 3), state.dataConvect->hcExtUserCurve);
                    if (userExtConvModel.UserCurveIndex == 0) {
                        ShowSevereItemNotFound(state, eoh, ipsc->cAlphaFieldNames(Ptr + 3), Alphas(Ptr + 3));
                        ErrorsFound = true;
                    }
                    ApplyExtConvValueMulti(state, surfaceFilter, hcExt, state.dataSurface->TotUserExtConvModels);
                } break;

                default: { // > HcExt::UserCurve
                    // specificmodel
                    ++state.dataSurface->TotUserExtConvModels;
                    auto &userExtConvModel = state.dataSurface->userExtConvModels(state.dataSurface->TotUserExtConvModels);
                    userExtConvModel.SurfaceName = Alphas(Ptr);
                    userExtConvModel.WhichSurface = -999;
                    userExtConvModel.overrideType = OverrideType::SpecifiedModel;
                    userExtConvModel.HcExtModelEq = hcExt;
                    ApplyExtConvValueMulti(state, surfaceFilter, hcExt, state.dataSurface->TotUserExtConvModels);
                } break;
                } // switch (hcExt)

            } else if (Alphas(Ptr) == "INSIDE") {
                HcInt hcInt = static_cast<HcInt>(getEnumerationValue(HcIntNamesUC, Alphas(Ptr + 1)));

                switch (hcInt) {

                // Are these not used anymore? We can delete them and let them become HcInt::Invalid
                case HcInt::SetByZone:
                case HcInt::UserValue:
                case HcInt::UserSchedule: {
                    ShowSevereError(state, format("{}{}=\"{}, invalid value", RoutineName, CurrentModuleObject, Alphas(1)));
                    ShowContinueError(state, format(" Invalid {} entered={}", ipsc->cAlphaFieldNames(Ptr + 1), Alphas(Ptr + 1)));
                    ErrorsFound = true;
                } break;

                case HcInt::CeilingDiffuser:
                case HcInt::TrombeWall: {
                    ShowSevereError(state, format("{}{}=\"{}, invalid value", RoutineName, CurrentModuleObject, Alphas(1)));
                    ShowContinueError(state, format(" Invalid {} entered={}", ipsc->cAlphaFieldNames(Ptr), Alphas(Ptr)));
                    ShowContinueError(state,
                                      format("invalid value in {}={}\". This type is only applicable at a Zone level.",
                                             ipsc->cAlphaFieldNames(Ptr + 1),
                                             Alphas(Ptr + 1)));
                    ErrorsFound = true;
                } break;

                case HcInt::ASHRAESimple:
                case HcInt::ASHRAETARP:
                case HcInt::AdaptiveConvectionAlgorithm:
                case HcInt::ASTMC1340: {
                    ApplyIntConvValueMulti(state, surfaceFilter, hcInt, 0);
                } break;

                case HcInt::Value: {
                    // SimpleValueAssignment via userExtConvModels array
                    ++state.dataSurface->TotUserIntConvModels;
                    auto &userIntConvModel = state.dataSurface->userIntConvModels(state.dataSurface->TotUserIntConvModels);
                    userIntConvModel.SurfaceName = Alphas(Ptr);
                    userIntConvModel.WhichSurface = -999;
                    if (Numbers(NumField) < state.dataHeatBal->LowHConvLimit || Numbers(NumField) > state.dataHeatBal->HighHConvLimit) {
                        ShowSevereValueOutOfRange(state,
                                                  eoh,
                                                  ipsc->cNumericFieldNames(NumField),
                                                  Numbers(NumField),
                                                  state.dataHeatBal->LowHConvLimit,
                                                  state.dataHeatBal->HighHConvLimit,
                                                  "Limits are set (or default) in HeatBalanceAlgorithm object.");
                        ErrorsFound = true;
                    }
                    userIntConvModel.overrideType = OverrideType::Value;
                    userIntConvModel.OverrideValue = Numbers(NumField);
                    if (!ipsc->lAlphaFieldBlanks(Ptr + 2)) {
                        ShowWarningError(state, format("{}{}=\"{}, duplicate value", RoutineName, CurrentModuleObject, Alphas(1)));
                        ShowContinueError(state,
                                          format("Since VALUE is used for \"{}\", {}={} is ignored.",
                                                 ipsc->cAlphaFieldNames(FieldNo + 2),
                                                 ipsc->cAlphaFieldNames(Ptr + 2),
                                                 Alphas(Ptr + 2)));
                    }
                    ApplyIntConvValueMulti(state, surfaceFilter, hcInt, state.dataSurface->TotUserIntConvModels);
                } break;

                case HcInt::Schedule: {
                    ++state.dataSurface->TotUserIntConvModels;
                    auto &userIntConvModel = state.dataSurface->userIntConvModels(state.dataSurface->TotUserIntConvModels);
                    userIntConvModel.SurfaceName = Alphas(Ptr);
                    userIntConvModel.WhichSurface = -999;
                    userIntConvModel.overrideType = OverrideType::Schedule;
                    userIntConvModel.ScheduleIndex = ScheduleManager::GetScheduleIndex(state, Alphas(Ptr + 2));
                    if (userIntConvModel.ScheduleIndex == 0) {
                        ShowSevereItemNotFound(state, eoh, ipsc->cAlphaFieldNames(Ptr + 2), Alphas(Ptr + 2));
                        ErrorsFound = true;
                    } else if (!ScheduleManager::CheckScheduleValueMinMax(state,
                                                                          userIntConvModel.ScheduleIndex,
                                                                          ScheduleManager::Clusivity::Inclusive,
                                                                          state.dataHeatBal->LowHConvLimit, // >=
                                                                          ScheduleManager::Clusivity::Inclusive,
                                                                          state.dataHeatBal->HighHConvLimit)) { // <=
                        ShowSevereScheduleOutOfRange(state,
                                                     eoh,
                                                     ipsc->cAlphaFieldNames(Ptr + 2),
                                                     Alphas(Ptr + 2),
                                                     state.dataHeatBal->LowHConvLimit,
                                                     state.dataHeatBal->HighHConvLimit,
                                                     "Limits are set (or default) in HeatBalanceAlgorithm object.");
                        ErrorsFound = true;
                    } else {
                        userIntConvModel.ScheduleName = Alphas(Ptr + 2);
                    }
                    ApplyIntConvValueMulti(state, surfaceFilter, hcInt, state.dataSurface->TotUserIntConvModels);
                } break;

                case HcInt::UserCurve: {
                    ++state.dataSurface->TotUserIntConvModels;
                    auto &userIntConvModel = state.dataSurface->userIntConvModels(state.dataSurface->TotUserIntConvModels);
                    userIntConvModel.SurfaceName = Alphas(Ptr);
                    userIntConvModel.WhichSurface = -999;
                    userIntConvModel.overrideType = OverrideType::UserCurve;
                    userIntConvModel.UserCurveIndex = UtilityRoutines::FindItemInList(Alphas(Ptr + 3), state.dataConvect->hcIntUserCurve);
                    if (userIntConvModel.UserCurveIndex == 0) {
                        ShowSevereItemNotFound(state, eoh, ipsc->cAlphaFieldNames(Ptr + 3), Alphas(Ptr + 3));
                        ErrorsFound = true;
                    }
                    ApplyIntConvValueMulti(state, surfaceFilter, hcInt, state.dataSurface->TotUserIntConvModels);
                } break;

                default: { // > HcInt::UserCurve
                    // specificmodel
                    ++state.dataSurface->TotUserIntConvModels;
                    auto &userIntConvModel = state.dataSurface->userIntConvModels(state.dataSurface->TotUserIntConvModels);
                    userIntConvModel.SurfaceName = Alphas(Ptr);
                    userIntConvModel.WhichSurface = -999;
                    userIntConvModel.overrideType = OverrideType::SpecifiedModel;
                    userIntConvModel.HcIntModelEq = hcInt;
                    ApplyIntConvValueMulti(state, surfaceFilter, hcInt, state.dataSurface->TotUserIntConvModels);
                } break;
                } // switch (hcIn)

            } else { // Error Case
                ShowSevereError(state, format("{}{}=\"{}, invalid value", RoutineName, CurrentModuleObject, Alphas(1)));
                ShowContinueError(state, format(" Invalid {} entered={}", ipsc->cAlphaFieldNames(Ptr), Alphas(Ptr)));
                ErrorsFound = true;
            }
        } // for (Pass)
    }     // for (Loop)

    if (state.dataHeatBal->DefaultExtConvAlgo == HcExt::ASHRAESimple ||
        std::any_of(Zone.begin(), Zone.end(), [](DataHeatBalance::ZoneData const &e) { return e.ExtConvAlgo == HcExt::ASHRAESimple; })) {
        Count = 0;
        for (int Loop = 1; Loop <= state.dataSurface->TotUserExtConvModels; ++Loop) {
            auto const &userExtConvModel = state.dataSurface->userExtConvModels(Loop);
            int SurfNum = userExtConvModel.WhichSurface;
            // Tests show that Zone will override the simple convection specification of global.
            if (SurfNum <= 0) continue;               // ignore this error condition
            if (Surface(SurfNum).Zone == 0) continue; // ignore this error condition
            if (Zone(Surface(SurfNum).Zone).ExtConvAlgo == HcExt::ASHRAESimple &&
                ((userExtConvModel.overrideType == OverrideType::SpecifiedModel && userExtConvModel.HcExtModelEq != HcExt::ASHRAESimple) ||
                 userExtConvModel.overrideType != OverrideType::SpecifiedModel)) {
                ++Count;
                if (state.dataGlobal->DisplayExtraWarnings) {
                    ShowSevereError(state, format("{}Surface=\"{}\", mixed algorithms.", RoutineName, userExtConvModel.SurfaceName));
                    ShowContinueError(
                        state, "Zone Outside Convection Algorithm specifies \"SimpleCombined\". SimpleCombined will be used for this surface.");
                }
            }
        }
        if (Count > 0) {
            ShowSevereMessage(state,
                              format("{}{}", RoutineName, format("{} surfaces had different outside convection algorithms specified when", Count)));
            ShowContinueError(state,
                              "the Zone Outside Convection Algorithm specifies \"SimpleCombined\". SimpleCombined will be used for these surfaces.");
            if (!state.dataGlobal->DisplayExtraWarnings) {
                ShowContinueError(state, "Use OutputDiagnostics,DisplayExtraWarnings; to see specific instances.");
                state.dataErrTracking->TotalSevereErrors += Count;
            }
        }
    }

    // get SurfaceConvectionAlgorithm:Inside:AdaptiveModelSelections

    CurrentModuleObject = "SurfaceConvectionAlgorithm:Inside:AdaptiveModelSelections";
    Count = state.dataInputProcessing->inputProcessor->getNumObjectsFound(state, CurrentModuleObject);
    if (Count == 1) {
        state.dataInputProcessing->inputProcessor->getObjectItem(state,
                                                                 CurrentModuleObject,
                                                                 1,
                                                                 ipsc->cAlphaArgs,
                                                                 NumAlphas,
                                                                 ipsc->rNumericArgs,
                                                                 NumNumbers,
                                                                 Status,
                                                                 ipsc->lNumericFieldBlanks,
                                                                 ipsc->lAlphaFieldBlanks,
                                                                 ipsc->cAlphaFieldNames,
                                                                 ipsc->cNumericFieldNames);
        // state.dataConvect->intAdaptiveConvAlgo.Name = ipsc->cAlphaArgs(1); // not used by E+, unique object
        ErrorObjectHeader eoh{RoutineName, CurrentModuleObject, ipsc->cAlphaArgs(1)};

        auto &intAlgo = state.dataConvect->intAdaptiveConvAlgo;
        for (int iInConvClass = 0, i = 2; iInConvClass < (int)IntConvClass::Num && i <= NumAlphas; ++iInConvClass, i += 2) {

            intAlgo.intConvClassEqNums[iInConvClass] = static_cast<HcInt>(getEnumerationValue(HcIntNamesUC, ipsc->cAlphaArgs(i)));

            if (intAlgo.intConvClassEqNums[iInConvClass] == HcInt::Invalid) {
                ShowSevereInvalidKey(state, eoh, ipsc->cAlphaFieldNames(i), ipsc->cAlphaArgs(i));
                ErrorsFound = true;
            } else if (intAlgo.intConvClassEqNums[iInConvClass] == HcInt::UserCurve) {
                intAlgo.intConvClassUserCurveNums[iInConvClass] =
                    UtilityRoutines::FindItemInList(ipsc->cAlphaArgs(i + 1), state.dataConvect->hcIntUserCurve);
                if (intAlgo.intConvClassUserCurveNums[iInConvClass] == 0) {
                    ShowSevereItemNotFound(state, eoh, ipsc->cAlphaFieldNames(i + 1), ipsc->cAlphaArgs(i + 1));
                    ErrorsFound = true;
                }
            }
        } // for (iInConvClass)
    }

    CurrentModuleObject = "SurfaceConvectionAlgorithm:Outside:AdaptiveModelSelections";
    Count = state.dataInputProcessing->inputProcessor->getNumObjectsFound(state, CurrentModuleObject);
    if (Count == 1) {
        state.dataInputProcessing->inputProcessor->getObjectItem(state,
                                                                 CurrentModuleObject,
                                                                 1,
                                                                 ipsc->cAlphaArgs,
                                                                 NumAlphas,
                                                                 ipsc->rNumericArgs,
                                                                 NumNumbers,
                                                                 Status,
                                                                 ipsc->lNumericFieldBlanks,
                                                                 ipsc->lAlphaFieldBlanks,
                                                                 ipsc->cAlphaFieldNames,
                                                                 ipsc->cNumericFieldNames);

        // state.dataConvect->ExtAdaptiveConvAlgo.Name = ipsc->cAlphaArgs(1); // not used by E+, unique object
        ErrorObjectHeader eoh{RoutineName, CurrentModuleObject, ipsc->cAlphaArgs(1)};
        auto &extAlgo = state.dataConvect->extAdaptiveConvAlgo;

        for (int iOutConvClass = 0, i = 2; i < (int)ExtConvClass::Num && i <= NumAlphas; ++iOutConvClass, i += 2) {

            extAlgo.extConvClass2EqNums[iOutConvClass] = static_cast<HcExt>(getEnumerationValue(HcExtNamesUC, ipsc->cAlphaArgs(i)));

            if (extAlgo.extConvClass2EqNums[iOutConvClass] == HcExt::Invalid) {
                ShowSevereInvalidKey(state, eoh, ipsc->cAlphaFieldNames(i), ipsc->cAlphaArgs(i));
                ErrorsFound = true;

            } else if (extAlgo.extConvClass2EqNums[iOutConvClass] == HcExt::UserCurve) {
                extAlgo.extConvClass2UserCurveNums[iOutConvClass] =
                    UtilityRoutines::FindItemInList(ipsc->cAlphaArgs(i + 1), state.dataConvect->hcExtUserCurve);
                if (extAlgo.extConvClass2UserCurveNums[iOutConvClass] == 0) {
                    ShowSevereItemNotFound(state, eoh, ipsc->cAlphaFieldNames(i + 1), ipsc->cAlphaArgs(i + 1));
                    ErrorsFound = true;
                }
            }
        } // for (iOutConvClass)
    }     // if (Count == 1)

    if (ErrorsFound) {
        ShowFatalError(state, format("{}Errors found getting input.  Program termination.", RoutineName));
    }

    SetupAdaptiveConvStaticMetaData(state);
}

void ApplyIntConvValue(EnergyPlusData &state, int surfNum, HcInt model, int convUserCoeffNum)
{
    auto &surfIntConv = state.dataSurface->surfIntConv(surfNum);
    if (convUserCoeffNum == 0) {
        surfIntConv.model = model;
    } else if (surfIntConv.userModelNum == 0) {
        surfIntConv.model = model;
        surfIntConv.userModelNum = convUserCoeffNum;
    } else {
        ShowWarningError(state,
                         format("User Supplied Convection Coefficients not overwriting already assigned value for (Inside) in Surface={}",
                                state.dataSurface->Surface(surfNum).Name));
    }
}

void ApplyIntConvValueMulti(EnergyPlusData &state, SurfaceFilter surfaceFilter, HcInt model, int userModelNum)
{

    // SUBROUTINE INFORMATION:
    //       AUTHOR         Linda Lawrie
    //       DATE WRITTEN   November 2004

    // PURPOSE OF THIS SUBROUTINE:
    // This subroutine applies a convection type to a set of surfaces.

    if (state.dataSurface->SurfaceFilterLists[(int)surfaceFilter].size() == 0) {
        ShowWarningError(state,
                         format("User Supplied Convection Coefficients, Multiple Surface Assignments=\"{}\", there were no surfaces of that type "
                                "found for Inside assignment.",
                                SurfaceFilterNamesUC[(int)surfaceFilter]));
        return;
    }

    int numWarnings = 0;
    for (int surfNum : state.dataSurface->SurfaceFilterLists[(int)surfaceFilter]) {
        auto &surfIntConv = state.dataSurface->surfIntConv(surfNum);
        if (userModelNum == 0) {
            surfIntConv.model = model;
        } else if (surfIntConv.userModelNum == 0) {
            surfIntConv.model = model;
            surfIntConv.userModelNum = userModelNum;
        } else if (state.dataGlobal->DisplayExtraWarnings) {
            ShowWarningError(state,
                             format("User Supplied Convection Coefficients, Multiple Surface Assignments=\"{}\", not overwriting already "
                                    "assigned value for (Inside) in Surface={}",
                                    SurfaceFilterNamesUC[(int)surfaceFilter],
                                    state.dataSurface->Surface(surfNum).Name));
        } else {
            ++numWarnings;
        }
    } // for (surfNum)

    if (!state.dataGlobal->DisplayExtraWarnings && numWarnings > 0) {
        ShowWarningError(state,
                         format("User Supplied Convection Coefficients, Multiple Surface Assignments=\"{}\", not overwriting already assigned "
                                "values for {} Inside assignments.",
                                SurfaceFilterNamesUC[(int)surfaceFilter],
                                numWarnings));
    }
}

void ApplyExtConvValue(EnergyPlusData &state, int surfNum, HcExt model, int userModelNum)
{
    if (state.dataSurface->Surface(surfNum).OSCPtr > 0) return;

    auto &surfExtConv = state.dataSurface->surfExtConv(surfNum);
    if (userModelNum == 0) {
        surfExtConv.model = model;
    } else if (surfExtConv.userModelNum == 0) {
        surfExtConv.model = model;
        surfExtConv.userModelNum = userModelNum;
    } else {
        ShowWarningError(state,
                         format("User Supplied Convection Coefficients not overwriting already assigned value for (Outside) in Surface={}",
                                state.dataSurface->Surface(surfNum).Name));
    }
}

void ApplyExtConvValueMulti(EnergyPlusData &state, SurfaceFilter surfaceFilter, HcExt model, int convUserCoeffNum)
{

    // SUBROUTINE INFORMATION:
    //       AUTHOR         Linda Lawrie
    //       DATE WRITTEN   November 2004

    // PURPOSE OF THIS SUBROUTINE:
    // This subroutine applies a convection type to a set of surfaces.

    if (state.dataSurface->SurfaceFilterLists[(int)surfaceFilter].size() == 0) {
        return;
    }

    int numWarnings = 0;
    for (int surfNum : state.dataSurface->SurfaceFilterLists[(int)surfaceFilter]) {
        if (state.dataSurface->Surface(surfNum).OSCPtr > 0) continue;
        auto &surfExtConv = state.dataSurface->surfExtConv(surfNum);
        if (convUserCoeffNum == 0) {
            surfExtConv.model = model;
        } else if (surfExtConv.userModelNum == 0) {
            surfExtConv.model = model;
            surfExtConv.userModelNum = convUserCoeffNum;
        } else if (state.dataGlobal->DisplayExtraWarnings) {
            ShowWarningError(state,
                             format("User Supplied Convection Coefficients, Multiple Surface Assignments=\"{}\", not overwriting already "
                                    "assigned value for (Outside) in Surface={}",
                                    SurfaceFilterNamesUC[(int)surfaceFilter],
                                    state.dataSurface->Surface(surfNum).Name));
        } else {
            ++numWarnings;
        }
    } // for (surfNum)

    if (!state.dataGlobal->DisplayExtraWarnings && numWarnings > 0) {
        ShowWarningError(state,
                         format("User Supplied Convection Coefficients, Multiple Surface Assignments=\"{}\", not overwriting already assigned "
                                "values for {} Outside assignments.",
                                SurfaceFilterNamesUC[(int)surfaceFilter],
                                numWarnings));
    }
}

Real64 CalcASHRAESimpExtConvCoeff(Material::SurfaceRoughness const Roughness, // Integer index for roughness, relates to parameter array indices
                                  Real64 const SurfWindSpeed                  // Current wind speed, m/s
)
{

    // FUNCTION INFORMATION:
    //       AUTHOR         Rick Strand
    //       DATE WRITTEN   August 2000

    // PURPOSE OF THIS FUNCTION:
    // This subroutine calculates the exterior convection coefficient
    // using the ASHRAE Simple Method from a correlation from Figure 1
    // on p. 22.4 of the 1989 ASHRAE Handbook of Fundamentals.
    // This is a combined coefficient that includes radiation to sky, ground, and air.

    // REFERENCES:
    // ASHRAE Handbook of Fundamentals 1989, p.22.4

    // FUNCTION PARAMETER DEFINITIONS:
    constexpr static std::array<Real64, 6> D = {11.58, 12.49, 10.79, 8.23, 10.22, 8.23};
    constexpr static std::array<Real64, 6> E = {5.894, 4.065, 4.192, 4.00, 3.100, 3.33};
    constexpr static std::array<Real64, 6> F = {0.0, 0.028, 0.0, -0.057, 0.0, -0.036};

    return D[(int)Roughness] + E[(int)Roughness] * SurfWindSpeed + F[(int)Roughness] * pow_2(SurfWindSpeed);
}

Real64 CalcASHRAESimpleIntConvCoeff(Real64 const Tsurf, Real64 const Tamb, Real64 const cosTilt)
{
    // SUBROUTINE INFORMATION:
    //       AUTHOR         Rick Strand
    //       DATE WRITTEN   August 2000

    // PURPOSE OF THIS FUNCTION:
    // This subroutine calculates the interior convection coefficient for a surface.

    // METHODOLOGY EMPLOYED:
    // The convection coefficients are taken directly from the TARP Reference Manual.  TARP calculated
    // its coefficients using the surface conductances for e=0.9 found in ASHRAE Handbook of Fundamentals
    // 1985 in Table 1 on p. 23.2, but subtracted off the radiative component which was estimated at
    // 1.02 * 0.9 = 0.918 BTU/h-ft2-F.  Coefficients were then converted to SI units to yield the values
    // in this subroutine.

    // REFERENCES:
    // 1.  Walton, G. N. 1983. Thermal Analysis Research Program (TARP) Reference Manual,
    //     NBSSIR 83-2655, National Bureau of Standards, "Surface Inside Heat Balances", pp 79.
    // 2.  ASHRAE Handbook of Fundamentals 1985, p. 23.2, Table 1.

    //      +---------------------+-----------+---------------------------------------------+------------------+-----------------+-------------+
    //      |      Situation      | DeltaTemp |                   CosTilt                   | cos(tilt)*deltaT | Convection Type | Coefficient |
    //      +---------------------+-----------+---------------------------------------------+------------------+-----------------+-------------+
    //      | Vertical Surface    | N/A       | -0.3827 to 0.3827 (67.5 to 112.5 degrees)   | N/A              | Normal          |       3.076 |
    //      | Horizontal Surface  | Positive  | 0.9238 to 1.0 (0 to 22.5 degrees)           | Positive         | Enhanced        |       4.043 |
    //      | Horizontal Surface  | Positive  | -0.9238 to -1.0 (157.5 to 180 degrees)      | Negative         | Reduced         |       0.948 |
    //      | Horizontal Surface  | Negative  | 0.9239 to 1.0 (0 to 22.5 degrees)           | Negative         | Reduced         |       0.948 |
    //      | Horizontal Surface  | Negative  | -0.9239 to -1.0 (157.5 to 180 degrees)      | Positive         | Enhanced        |       4.040 |
    //      | Tilted Surface      | Positive  | 0.3827 to 0.9239 (22.5 to 67.5 degrees)     | Positive         | Enhanced        |       3.870 |
    //      | Tilted Surface      | Negative  | -0.3827 to -0.9239 (157.5 to 157.5 degrees) | Positive         | Enhanced        |       3.870 |
    //      | Tilted Surface      | Negative  | 0.3827 to 0.9239 (22.5 to 67.5 degrees)     | Negative         | Reduced         |       2.281 |
    //      | Tilted Surface      | Positive  | -0.3827 to -0.9239 (157.5 to 157.5 degrees) | Negative         | Reduced         |       2.281 |
    //      +---------------------+-----------+---------------------------------------------+------------------+-----------------+-------------+

    // Set HConvIn using the proper correlation based on DeltaTemp and Cosine of the Tilt of the Surface
    if (std::abs(cosTilt) < 0.3827) { // Vertical Surface
        return 3.076;
    } else {
        Real64 DeltaTempCosTilt = (Tamb - Tsurf) * cosTilt;
        if (std::abs(cosTilt) >= 0.9239) { // Horizontal Surface
            if (DeltaTempCosTilt > 0.0) {  // Enhanced Convection
                return 4.040;
            } else if (DeltaTempCosTilt < 0.0) { // Reduced Convection
                return 0.948;
            } else { // Zero DeltaTemp
                return 3.076;
            }
        } else {                          // tilted surface
            if (DeltaTempCosTilt > 0.0) { // Enhanced Convection
                return 3.870;
            } else if (DeltaTempCosTilt < 0.0) { // Reduced Convection
                return 2.281;
            } else { // Zero DeltaTemp
                return 3.076;
            }
        }
    }
}

void CalcASHRAESimpleIntConvCoeff(EnergyPlusData &state,
                                  int const SurfNum,                  // surface number for which coefficients are being calculated
                                  Real64 const SurfaceTemperature,    // Temperature of surface for evaluation of HcIn
                                  Real64 const ZoneMeanAirTemperature // Mean Air Temperature of Zone
)
{
    auto const &surface = state.dataSurface->Surface(SurfNum);
    if (surface.ExtBoundCond == DataSurfaces::KivaFoundation) {
        state.dataSurfaceGeometry->kivaManager.surfaceConvMap[SurfNum].in = [](double Tsurf, double Tamb, double, double, double cosTilt) -> double {
            return CalcASHRAESimpleIntConvCoeff(Tsurf, Tamb, cosTilt);
        };
    } else {
        state.dataHeatBalSurf->SurfHConvInt(SurfNum) = CalcASHRAESimpleIntConvCoeff(SurfaceTemperature, ZoneMeanAirTemperature, surface.CosTilt);
    }

    // Establish some lower limit to avoid a zero convection coefficient (and potential divide by zero problems)
    state.dataHeatBalSurf->SurfHConvInt(SurfNum) = max(state.dataHeatBalSurf->SurfHConvInt(SurfNum), state.dataHeatBal->LowHConvLimit);
}

Real64 CalcASHRAETARPNatural(Real64 const Tsurf, Real64 const Tamb, Real64 const cosTilt)
{
    // SUBROUTINE INFORMATION:
    //       AUTHOR         Rick Strand
    //       DATE WRITTEN   August 2000

    // PURPOSE OF THIS FUNCTION:
    // This subroutine calculates the convection coefficient for a surface.

    // NOTE:
    // Because surface tilts are given with respect to the outward normal, applications for interior
    // surfaces should use a negative cos(Tilt).

    // METHODOLOGY EMPLOYED:
    // The algorithm for convection coefficients is taken directly from the TARP Reference Manual.
    // ASHRAE Handbook of Fundamentals 2001, p. 3.12, Table 5 gives equations for natural convection
    // heat transfer coefficients in the turbulent range for large, vertical plates and for large,
    // horizontal plates facing upward when heated (or downward when cooled).  A note in the text
    // also gives an approximation for large, horizontal places facing downward when heated (or
    // upward when cooled) recommending that it should be half of the facing upward value.
    // TARP then adds a curve fit as a function of the cosine of the tilt angle to provide intermediate
    // values between vertical and horizontal.  The curve fit values at the extremes match the ASHRAE
    // values very well.

    // REFERENCES:
    // 1.  Walton, G. N. 1983. Thermal Analysis Research Program (TARP) Reference Manual,
    //     NBSSIR 83-2655, National Bureau of Standards, "Surface Inside Heat Balances", pp 79-80.
    // 2.  ASHRAE Handbook of Fundamentals 2001, p. 3.12, Table 5.

    Real64 DeltaTemp = Tsurf - Tamb;

    // Set HConvIn using the proper correlation based on DeltaTemp and Surface (Cosine Tilt)

    if ((DeltaTemp == 0.0) || (cosTilt == 0.0)) { // Vertical Surface

        return CalcASHRAEVerticalWall(DeltaTemp);

    } else if (((DeltaTemp < 0.0) && (cosTilt < 0.0)) || ((DeltaTemp > 0.0) && (cosTilt > 0.0))) { // Enhanced Convection

        return CalcWaltonUnstableHorizontalOrTilt(DeltaTemp, cosTilt);

    } else { // (((DeltaTemp > 0.0) && (cosTilt < 0.0)) || ((DeltaTemp < 0.0) && (cosTilt > 0.0))) // Reduced Convection

        return CalcWaltonStableHorizontalOrTilt(DeltaTemp, cosTilt);

    } // ...end of IF-THEN block to set HConvIn
}

void CalcASHRAEDetailedIntConvCoeff(EnergyPlusData &state,
                                    int const SurfNum,                  // surface number for which coefficients are being calculated
                                    Real64 const SurfaceTemperature,    // Temperature of surface for evaluation of HcIn
                                    Real64 const ZoneMeanAirTemperature // Mean Air Temperature of Zone
)
{
    auto const &surface = state.dataSurface->Surface(SurfNum);
    if (surface.ExtBoundCond == DataSurfaces::KivaFoundation) {
        state.dataSurfaceGeometry->kivaManager.surfaceConvMap[SurfNum].in = [](double Tsurf, double Tamb, double, double, double cosTilt) -> double {
            return CalcASHRAETARPNatural(Tsurf, Tamb, cosTilt);
        };
    } else {
        state.dataHeatBalSurf->SurfHConvInt(SurfNum) = CalcASHRAETARPNatural(
            SurfaceTemperature, ZoneMeanAirTemperature, -surface.CosTilt); // negative CosTilt because CosTilt is relative to exterior
    }

    // Establish some lower limit to avoid a zero convection coefficient (and potential divide by zero problems)
    if (state.dataHeatBalSurf->SurfHConvInt(SurfNum) < state.dataHeatBal->LowHConvLimit)
        state.dataHeatBalSurf->SurfHConvInt(SurfNum) = state.dataHeatBal->LowHConvLimit;
}

void CalcDetailedHcInForDVModel(EnergyPlusData &state,
                                int const SurfNum,                             // surface number for which coefficients are being calculated
                                const Array1D<Real64> &SurfaceTemperatures,    // Temperature of surfaces for evaluation of HcIn
                                Array1D<Real64> &HcIn,                         // Interior Convection Coeff Array
                                ObjexxFCL::Optional<Array1S<Real64> const> Vhc // Velocity array for forced convection coeff calculation
)
{

    // SUBROUTINE INFORMATION:
    //       AUTHOR         Rick Strand
    //       DATE WRITTEN   August 2000
    //       MODIFIED       Used for DV model; Feb 2004, LKL

    // PURPOSE OF THIS FUNCTION:
    // This subroutine calculates the interior convection coefficient for a surface.

    // SUBROUTINE LOCAL VARIABLE DECLARATIONS:
    Real64 TAirConv;
    Real64 Hf;
    auto const &surface = state.dataSurface->Surface(SurfNum);

    if (surface.HeatTransSurf) { // Only treat heat transfer surfaces

        // UCSD
        {
            if (state.dataSurface->SurfTAirRef(SurfNum) == DataSurfaces::RefAirTemp::AdjacentAirTemp) {
                TAirConv = state.dataHeatBal->SurfTempEffBulkAir(SurfNum);
            } else {
                // currently set to mean air temp but should add error warning here
                TAirConv = state.dataZoneTempPredictorCorrector->zoneHeatBalance(surface.Zone).MAT;
            }
        }

        assert(state.dataRoomAirMod->AirModel.allocated());
        if (state.dataRoomAirMod->AirModel(surface.Zone).AirModelType == DataRoomAirModel::RoomAirModel::UCSDDV ||
            state.dataRoomAirMod->AirModel(surface.Zone).AirModelType == DataRoomAirModel::RoomAirModel::UCSDUFI ||
            state.dataRoomAirMod->AirModel(surface.Zone).AirModelType == DataRoomAirModel::RoomAirModel::UCSDUFE) {

            // Set HConvIn using the proper correlation based on DeltaTemp and CosTiltSurf
            if (state.dataSurface->surfIntConv(SurfNum).userModelNum != 0) {

                HcIn(SurfNum) = SetIntConvCoeff(state, SurfNum);

            } else {
                HcIn(SurfNum) = CalcASHRAETARPNatural(SurfaceTemperatures(SurfNum),
                                                      TAirConv,
                                                      -surface.CosTilt); // negative CosTilt because CosTilt is relative to exterior
            }

        } else if (state.dataRoomAirMod->AirModel(surface.Zone).AirModelType == DataRoomAirModel::RoomAirModel::UCSDCV) {

            Hf = 4.3 * Vhc()(surface.Zone);

            // Set HConvIn using the proper correlation based on DeltaTemp and CosTiltSurf
            if (state.dataSurface->surfIntConv(SurfNum).userModelNum != 0) {

                HcIn(SurfNum) = SetIntConvCoeff(state, SurfNum);

            } else {
                HcIn(SurfNum) = CalcASHRAETARPNatural(SurfaceTemperatures(SurfNum),
                                                      TAirConv,
                                                      -surface.CosTilt); // negative CosTilt because CosTilt is relative to exterior
                HcIn(SurfNum) = std::pow(std::pow(HcIn(SurfNum), 3.2) + std::pow(Hf, 3.2), 1.0 / 3.2);
            }
        }
    }

    // Establish some lower limit to avoid a zero convection coefficient (and potential divide by zero problems)
    if (HcIn(SurfNum) < state.dataHeatBal->LowHConvLimit) HcIn(SurfNum) = state.dataHeatBal->LowHConvLimit;
}

Real64 CalcZoneSystemACH(EnergyPlusData &state, int const ZoneNum)
{

    if (!allocated(state.dataLoopNodes->Node)) {
        return 0.0;
    } else {
        // Set local variables
        Real64 ZoneVolume = state.dataHeatBal->Zone(ZoneNum).Volume;
        Real64 ZoneVolFlowRate = CalcZoneSystemVolFlowRate(state, ZoneNum);

        // Calculate ACH
        return ZoneVolFlowRate / ZoneVolume * Constant::SecInHour;
    }
}

Real64 CalcZoneSupplyAirTemp(EnergyPlusData &state, int const ZoneNum)
{

    int ZoneNode = state.dataHeatBal->Zone(ZoneNum).SystemZoneNodeNumber;
    if (ZoneNode <= 0) return state.dataLoopNodes->Node(ZoneNode).Temp;

    auto &zoneEquipConfig = state.dataZoneEquip->ZoneEquipConfig(ZoneNum);
    auto &zoneEquipList = state.dataZoneEquip->ZoneEquipList(zoneEquipConfig.EquipListIndex);

    int zoneInletNodeNum = 0;

    Real64 SumMdotTemp = 0.0;
    Real64 SumMdot = 0.0;

    for (int EquipNum = 1; EquipNum <= zoneEquipList.NumOfEquipTypes; ++EquipNum) {

        auto &equipData = zoneEquipList.EquipData(EquipNum);
        if (equipData.NumOutlets == 0) continue;

        zoneInletNodeNum = equipData.OutletNodeNums(1);
        if (zoneInletNodeNum == 0) continue;

        auto &zoneInletNode = state.dataLoopNodes->Node(zoneInletNodeNum);
        if (zoneInletNode.MassFlowRate > 0.0) {
            SumMdotTemp += zoneInletNode.MassFlowRate * zoneInletNode.Temp;
            SumMdot += zoneInletNode.MassFlowRate;
        }
    }

    if (SumMdot > 0.0) return SumMdotTemp / SumMdot; // mass flow weighted inlet temperature

    if (zoneInletNodeNum > 0) {
        return state.dataLoopNodes->Node(zoneInletNodeNum).Temp;
    } else {
        return state.dataLoopNodes->Node(ZoneNode).Temp;
    }
}

Real64 CalcZoneSystemVolFlowRate(EnergyPlusData &state, int const ZoneNum)
{
    auto const &zone = state.dataHeatBal->Zone(ZoneNum);

    if (state.dataGlobal->BeginEnvrnFlag || zone.SystemZoneNodeNumber <= 0) return 0.0;

    auto const &zoneNode = state.dataLoopNodes->Node(zone.SystemZoneNodeNumber);
    int ZoneMult = zone.Multiplier * zone.ListMultiplier;
    Real64 AirDensity = Psychrometrics::PsyRhoAirFnPbTdbW(
        state, state.dataEnvrn->OutBaroPress, zoneNode.Temp, Psychrometrics::PsyWFnTdpPb(state, zoneNode.Temp, state.dataEnvrn->OutBaroPress));
    return zoneNode.MassFlowRate / (AirDensity * ZoneMult);
}

Real64 CalcCeilingDiffuserACH(EnergyPlusData &state, int const ZoneNum)
{
    constexpr Real64 MinFlow(0.01); // Minimum mass flow rate
    constexpr Real64 MaxACH(100.0); // Maximum ceiling diffuser correlation limit

    auto const &zone = state.dataHeatBal->Zone(ZoneNum);

    Real64 ACH = CalcZoneSystemACH(state, ZoneNum); // Air changes per hour

    Real64 ZoneMassFlowRate;
    Real64 ZoneMult = zone.Multiplier * zone.ListMultiplier;
    int ZoneNode = zone.SystemZoneNodeNumber; // Zone node as defined in system simulation
    if (!state.dataGlobal->BeginEnvrnFlag && ZoneNode > 0) {
        ZoneMassFlowRate = state.dataLoopNodes->Node(ZoneNode).MassFlowRate / ZoneMult;
    } else { // because these are not updated yet for new environment
        ZoneMassFlowRate = 0.0;
    }

    if (ZoneMassFlowRate < MinFlow) {
        ACH = 0.0;
    } else {
        // Calculate ACH
        ACH = min(ACH, MaxACH);
        ACH = max(ACH, 0.0);
    }

    return ACH;
}

Real64 CalcCeilingDiffuserIntConvCoeff(EnergyPlusData &state,
                                       Real64 const ACH, // [1/hr] air system air change rate
                                       Real64 const Tsurf,
                                       Real64 const Tair,
                                       Real64 const cosTilt,
                                       Real64 const humRat,
                                       Real64 const height,
                                       bool const isWindow)
{
    // SUBROUTINE INFORMATION:
    //       AUTHOR         Rick Strand
    //       DATE WRITTEN   August 2000

    // PURPOSE OF THIS FUNCTION:
    // This subroutine calculates the interior convection coefficients
    // for ceiling diffusers correlated to the outlet air temperature.

    // REFERENCES:
    // Fisher, D.E. and C.O. Pedersen, Convective Heat Transfer in Building Energy and
    //       Thermal Load Calculations, ASHRAE Transactions, vol. 103, Pt. 2, 1997, p.137

    // OTHER NOTES:
    // The correlations shown below differ from (and are less accurate than) those shown
    // in the reference above (Fisher 1997).  They have been reformulated with an outlet
    // temperature reference in order to accommodate the structure of the EnergyPlus code.

    // If the Ceiling Diffuser option is selected the following correlations are used.
    // The development of the ceiling diffuser convection correlations is shown in reference 4.
    // The correlations shown below differ from (and are less accurate than) those shown in reference 4 because they have been
    // reformulated with an outlet temperature reference in order to accommodate the structure of the
    // EnergyPlus code.

    // Set HConvIn using the proper correlation based on Surface Tilt
    static const Real64 cos45(sqrt(2.) / 2.0);

    if (cosTilt < -cos45) {
        return CalcFisherPedersenCeilDiffuserFloor(state, ACH, Tsurf, Tair, cosTilt, humRat, height, isWindow); // Floor correlation
    } else if (cosTilt > cos45) {
        return CalcFisherPedersenCeilDiffuserCeiling(state, ACH, Tsurf, Tair, cosTilt, humRat, height, isWindow); // Ceiling correlation
    } else {
        return CalcFisherPedersenCeilDiffuserWalls(state, ACH, Tsurf, Tair, cosTilt, humRat, height, isWindow); // Wall correlation
    }
}

void CalcCeilingDiffuserIntConvCoeff(EnergyPlusData &state,
                                     int const ZoneNum,
                                     const Array1D<Real64> &SurfaceTemperatures) // zone number for which coefficients are being calculated
{

    Real64 ACH = CalcCeilingDiffuserACH(state, ZoneNum);

    Real64 AirHumRat = state.dataZoneTempPredictorCorrector->zoneHeatBalance(ZoneNum).ZoneAirHumRatAvg;

    for (int spaceNum : state.dataHeatBal->Zone(ZoneNum).spaceIndexes) {
        auto const &thisSpace = state.dataHeatBal->space(spaceNum);
        for (int SurfNum = thisSpace.HTSurfaceFirst; SurfNum <= thisSpace.HTSurfaceLast; ++SurfNum) {
            auto const &surface = state.dataSurface->Surface(SurfNum);
            if (surface.ExtBoundCond == DataSurfaces::KivaFoundation) {
                Real64 height = surface.Height;
                bool isWindow = state.dataConstruction->Construct(surface.Construction).TypeIsWindow;
                state.dataSurfaceGeometry->kivaManager.surfaceConvMap[SurfNum].in =
                    [=, &state](double Tsurf, double Tamb, double, double, double cosTilt) -> double {
                    return CalcCeilingDiffuserIntConvCoeff(state, ACH, Tsurf, Tamb, cosTilt, AirHumRat, height, isWindow);
                };
            } else {
                state.dataHeatBalSurf->SurfHConvInt(SurfNum) =
                    CalcCeilingDiffuserIntConvCoeff(state,
                                                    ACH,
                                                    SurfaceTemperatures(SurfNum),
                                                    state.dataZoneTempPredictorCorrector->zoneHeatBalance(ZoneNum).MAT,
                                                    surface.CosTilt,
                                                    AirHumRat,
                                                    surface.Height,
                                                    state.dataConstruction->Construct(surface.Construction).TypeIsWindow);
                // Establish some lower limit to avoid a zero convection coefficient (and potential divide by zero problems)
                if (state.dataHeatBalSurf->SurfHConvInt(SurfNum) < state.dataHeatBal->LowHConvLimit)
                    state.dataHeatBalSurf->SurfHConvInt(SurfNum) = state.dataHeatBal->LowHConvLimit;
            }
        } // SurfNum
    }
}

// CalcCeilingDiffuserInletCorr should replace CalcCeilingDiffuser (above), if ZoneTempPredictorCorrector can
// ever be made to work correctly with the inlet air temperature.

void CalcCeilingDiffuserInletCorr(EnergyPlusData &state,
                                  int const ZoneNum,                         // Zone number
                                  const Array1S<Real64> &SurfaceTemperatures // For CalcASHRAEDetailed, if called
)
{

    // SUBROUTINE INFORMATION:
    //       AUTHOR         Rick Strand
    //       DATE WRITTEN   August 2000
    //       RE-ENGINEERED  July 2003 (Peter Graham Ellis)
    //       MODIFIED       July 2003, (CC) set a flag for reference temperature so that supply air temperature
    //                                      is used as the reference in the inside heat balance calculations

    // PURPOSE OF THIS FUNCTION:
    // This subroutine calculates the interior convection coefficients
    // for ceiling diffusers correlated to the inlet air temperature.

    // REFERENCES:
    // Fisher, D.E. and C.O. Pedersen, Convective Heat Transfer in Building Energy and
    //   Thermal Load Calculations, ASHRAE Transactions, vol. 103, Pt. 2, 1997, p.137

    // SUBROUTINE LOCAL VARIABLE DECLARATIONS:
    Real64 constexpr MinFlow(0.01); // Minimum mass flow rate
    Real64 constexpr MaxACH(100.0); // Maximum ceiling diffuser correlation limit
    Real64 ACH;                     // Air changes per hour

    auto const &zone = state.dataHeatBal->Zone(ZoneNum);

    if (state.dataGlobal->SysSizingCalc || state.dataGlobal->ZoneSizingCalc || !allocated(state.dataLoopNodes->Node)) {
        ACH = 0.0;
    } else {
        // Set local variables
        Real64 ZoneVolume = zone.Volume;
        Real64 ZoneMult = zone.Multiplier * zone.ListMultiplier;
        auto const &zoneNode = state.dataLoopNodes->Node(zone.SystemZoneNodeNumber);
        Real64 AirDensity = Psychrometrics::PsyRhoAirFnPbTdbW(
            state, state.dataEnvrn->OutBaroPress, zoneNode.Temp, Psychrometrics::PsyWFnTdpPb(state, zoneNode.Temp, state.dataEnvrn->OutBaroPress));
        Real64 ZoneMassFlowRate = zoneNode.MassFlowRate / ZoneMult;

        if (ZoneMassFlowRate < MinFlow) {
            ACH = 0.0;
        } else {
            // Calculate ACH (AR: can we please stop with these unparenthesized multiple divides? / / )
            ACH = ZoneMassFlowRate / AirDensity / ZoneVolume * Constant::SecInHour;
            // Limit ACH to range of correlation
            ACH = min(ACH, MaxACH);
            ACH = max(ACH, 0.0);
        }
    }

    for (int spaceNum : state.dataHeatBal->Zone(ZoneNum).spaceIndexes) {
        auto const &thisSpace = state.dataHeatBal->space(spaceNum);
        for (int SurfNum = thisSpace.HTSurfaceFirst; SurfNum <= thisSpace.HTSurfaceLast; ++SurfNum) {
            if (ACH <= 3.0) { // Use the other convection algorithm
                if (!state.dataConstruction->Construct(state.dataSurface->Surface(SurfNum).Construction).TypeIsWindow) {
                    CalcASHRAEDetailedIntConvCoeff(
                        state, SurfNum, SurfaceTemperatures(SurfNum), state.dataZoneTempPredictorCorrector->zoneHeatBalance(ZoneNum).MAT);
                } else {
                    CalcISO15099WindowIntConvCoeff(
                        state, SurfNum, SurfaceTemperatures(SurfNum), state.dataZoneTempPredictorCorrector->zoneHeatBalance(ZoneNum).MAT);
                }
            } else { // Use forced convection correlations
                Real64 Tilt = state.dataSurface->Surface(SurfNum).Tilt;

                // assume that reference air temp for user defined convection coefficient is the mean air temperature (=MAT)
                // Calculate the convection coefficient based on inlet (supply) air conditions
                if (Tilt < 45.0) {
                    state.dataHeatBalSurf->SurfHConvInt(SurfNum) = 0.49 * std::pow(ACH, 0.8); // Ceiling correlation
                } else if (Tilt > 135.0) {
                    state.dataHeatBalSurf->SurfHConvInt(SurfNum) = 0.13 * std::pow(ACH, 0.8); // Floor correlation
                } else {
                    state.dataHeatBalSurf->SurfHConvInt(SurfNum) = 0.19 * std::pow(ACH, 0.8); // Wall correlation
                }
                // set flag for reference air temperature
                state.dataSurface->SurfTAirRef(SurfNum) = DataSurfaces::RefAirTemp::ZoneSupplyAirTemp;
                state.dataSurface->SurfTAirRefRpt(SurfNum) = DataSurfaces::SurfTAirRefReportVals[state.dataSurface->SurfTAirRef(SurfNum)];
            }

            // Establish some lower limit to avoid a zero convection coefficient (and potential divide by zero problems)
            if (state.dataHeatBalSurf->SurfHConvInt(SurfNum) < state.dataHeatBal->LowHConvLimit)
                state.dataHeatBalSurf->SurfHConvInt(SurfNum) = state.dataHeatBal->LowHConvLimit;

        } // SurfNum
    }
    if (ACH > 100.0) ShowWarningError(state, "CeilingDiffuser convection correlation is out of range: ACH > 100");
}

void CalcTrombeWallIntConvCoeff(EnergyPlusData &state,
                                int const ZoneNum,                         // Zone number for which coefficients are being calculated
                                const Array1D<Real64> &SurfaceTemperatures // Temperature of surfaces for evaluation of HcIn
)
{

    // SUBROUTINE INFORMATION:
    //       AUTHOR         Peter Graham Ellis

    // PURPOSE OF THIS FUNCTION:
    // This subroutine calculates the interior convection coefficient
    // using the Trombe Wall correlation ?????

    // SUBROUTINE PARAMETER DEFINITIONS:
    constexpr Real64 g(9.81);     // gravity constant (m/s**2)
    constexpr Real64 v(15.89e-6); // kinematic viscosity (m**2/s) for air at 300 K
    constexpr Real64 k(0.0263);   // thermal conductivity (W/m K) for air at 300 K
    constexpr Real64 Pr(0.71);    // Prandtl number for air at ?

    // SUBROUTINE LOCAL VARIABLE DECLARATIONS:
    int Surf1 = 0; // first major wall surface
    int Surf2 = 0; // second major wall surface

    // If the Trombe Wall option is selected the following correlations
    // will be used based on references by .....
    // tall enclosed rectangular cavity

    // This routine assumes that the major Trombe wall surfaces are of the
    // "WALL" class and are vertical.  The important heat transfer surfaces
    // are assumed to have exactly equal widths AND must have a greater
    // width than the side surfaces.

    auto &zone = state.dataHeatBal->Zone(ZoneNum);
    Real64 H = zone.CeilingHeight; // height of enclosure
    Real64 minorW = 100000.0;      // width of enclosure (narrow dimension) // An impossibly big width
    Real64 majorW = 0.0;           // width of major surface

    Real64 HConvNet = 0.0; // net heat transfer coefficient from wall to wall

    // determine major width and minor width
    for (int spaceNum : state.dataHeatBal->Zone(ZoneNum).spaceIndexes) {
        auto const &thisSpace = state.dataHeatBal->space(spaceNum);
        for (int SurfNum = thisSpace.HTSurfaceFirst; SurfNum <= thisSpace.HTSurfaceLast; ++SurfNum) {
            auto const &surface = state.dataSurface->Surface(SurfNum);
            if (surface.Class != SurfaceClass::Wall) continue;

            if (surface.Width > majorW) {
                majorW = surface.Width;
            }
            if (surface.Width < minorW) {
                minorW = surface.Width;
            }
        }

        // assign major surfaces
        for (int SurfNum = thisSpace.HTSurfaceFirst; SurfNum <= thisSpace.HTSurfaceLast; ++SurfNum) {
            auto const &surface = state.dataSurface->Surface(SurfNum);
            if (surface.Class != SurfaceClass::Wall) continue;

            if (surface.Width == majorW) {
                if (Surf1 == 0) {
                    Surf1 = SurfNum;
                } else {
                    Surf2 = SurfNum;

                    break; // both major surfaces are now assigned
                }
            }
        }
    }

    // check to make sure major surfaces were found
    if (Surf1 > 0 && Surf2 > 0) {
        Real64 gapW = minorW;
        Real64 asp = H / gapW; // aspect ratio H/gapW // This calc should only be done once for the zone

        // make sure inside surface is hot, outside is cold
        // NOTE: this is not ideal.  could have circumstances that reverse this?
        Real64 Tso, Tsi;
        if (SurfaceTemperatures(Surf1) > SurfaceTemperatures(Surf2)) {
            Tsi = SurfaceTemperatures(Surf1) + Constant::KelvinConv;
            Tso = SurfaceTemperatures(Surf2) + Constant::KelvinConv;
        } else {
            Tso = SurfaceTemperatures(Surf1) + Constant::KelvinConv;
            Tsi = SurfaceTemperatures(Surf2) + Constant::KelvinConv;
        }

        Real64 beta = 2.0 / (Tso + Tsi);                                       // volumetric thermal expansion coefficient
        Real64 Gr = (g * beta * std::abs(Tsi - Tso) * pow_3(gapW)) / pow_2(v); // Grashof // curve fit for v = v(T)?
        Real64 Nu = CalcNusselt(state, Surf2, asp, Tso, Tsi, Gr, Pr);          // Nusselt // curve fit for Pr = Pr(T)?

        HConvNet = (k / gapW) * Nu; // curve fit for k = k(T)?

    } else {
        // fatal Error msg "heat transfer surfaces not found"
    }

    // Assign convection coefficients
    for (int spaceNum : state.dataHeatBal->Zone(ZoneNum).spaceIndexes) {
        auto const &thisSpace = state.dataHeatBal->space(spaceNum);
        for (int SurfNum = thisSpace.HTSurfaceFirst; SurfNum <= thisSpace.HTSurfaceLast; ++SurfNum) {
            auto const &surface = state.dataSurface->Surface(SurfNum);
            // Use ASHRAESimple correlation to give values for all the minor surfaces
            CalcASHRAESimpleIntConvCoeff(
                state, SurfNum, SurfaceTemperatures(SurfNum), state.dataZoneTempPredictorCorrector->zoneHeatBalance(ZoneNum).MAT);

            // assign the convection coefficent to the major surfaces and any subsurfaces on them
            if ((surface.BaseSurf == Surf1) || (surface.BaseSurf == Surf2)) {
                if (surface.ExtBoundCond == DataSurfaces::KivaFoundation) {
                    ShowFatalError(state, format("Trombe wall convection model not applicable for foundation surface ={}", surface.Name));
                }
                state.dataHeatBalSurf->SurfHConvInt(SurfNum) = 2.0 * HConvNet;
            }

            // Establish some lower limit to avoid a zero convection coefficient (and potential divide by zero problems)
            if (state.dataHeatBalSurf->SurfHConvInt(SurfNum) < state.dataHeatBal->LowHConvLimit)
                state.dataHeatBalSurf->SurfHConvInt(SurfNum) = state.dataHeatBal->LowHConvLimit;
        } // for (surfNum)
    }     // for (spaceNum)
}

Real64 CalcNusselt(EnergyPlusData &state,
                   int const SurfNum, // Surface number
                   Real64 const asp,  // Aspect ratio: window height to gap width
                   Real64 const tso,  // Temperature of gap surface closest to outside (K)
                   Real64 const tsi,  // Temperature of gap surface closest to zone (K)
                   Real64 const gr,   // Gap gas Grashof number
                   Real64 const pr)   // Gap gas Prandtl number
{

    // SUBROUTINE INFORMATION:
    //       AUTHOR         Peter Graham Ellis, based on code adapted by Fred Winkelmann
    //                      from Window5 subroutine NusseltNumber
    //       DATE WRITTEN   September 2001

    // PURPOSE OF THIS SUBROUTINE:
    // Finds the Nusselt number for gas-filled gaps between isothermal solid layers.
    // The gap may be filled with a single gas or a gas mixture.

    // METHODOLOGY EMPLOYED:
    // Based on methodology in Chapter 5 of the July 18, 2001 draft of ISO 15099,
    // "Thermal Performance of Windows, Doors and Shading Devices--Detailed Calculations."
    // The equation numbers below correspond to those in the standard.

    // REFERENCES:
    // Window5 source code; ISO 15099

    auto const &surface = state.dataSurface->Surface(SurfNum);

    Real64 tilt = surface.Tilt;
    Real64 tiltr = tilt * Constant::DegToRadians;
    Real64 costilt = surface.CosTilt;
    Real64 sintilt = surface.SinTilt;
    Real64 ra = gr * pr; // Rayleigh number
    //! fw if (ra > 2.0e6): error that outside range of Rayleigh number?

    Real64 gnu901; // Nusselt number temporary variables for
    if (ra <= 1.0e4)
        gnu901 = 1.0 + 1.7596678e-10 * std::pow(ra, 2.2984755); // eq. 51
    else if (ra > 1.0e4 && ra <= 5.0e4)
        gnu901 = 0.028154 * std::pow(ra, 0.4134); // eq. 50
    else
        gnu901 = 0.0673838 * std::pow(ra, 1.0 / 3.0); // eq. 49

    Real64 gnu902 = 0.242 * std::pow(ra / asp, 0.272); // eq. 52
    Real64 gnu90 = max(gnu901, gnu902);

    if (tso > tsi) {                          // window heated from above
        return 1.0 + (gnu90 - 1.0) * sintilt; // eq. 53
    }

    // window heated from below
    if (tilt >= 60.0) {
        Real64 g = 0.5 * std::pow(1.0 + std::pow(ra / 3160.0, 20.6), -0.1);     // eq. 47
        Real64 gnu601a = 1.0 + pow_7(0.0936 * std::pow(ra, 0.314) / (1.0 + g)); // eq. 45
        Real64 gnu601 = std::pow(gnu601a, 0.142857);
        // For any aspect ratio
        Real64 gnu602 = (0.104 + 0.175 / asp) * std::pow(ra, 0.283); // eq. 46
        Real64 gnu60 = max(gnu601, gnu602);

        // linear interpolation for layers inclined at angles between 60 and 90 deg
        return ((90.0 - tilt) * gnu60 + (tilt - 60.0) * gnu90) / 30.0;

    } else { // eq. 42
        Real64 cra = ra * costilt;
        Real64 a = 1.0 - 1708.0 / cra;
        Real64 b = std::pow(cra / 5830.0, 0.33333) - 1.0; // LKL- replace .333 with OneThird?
        Real64 gnua = (std::abs(a) + a) / 2.0;
        Real64 gnub = (std::abs(b) + b) / 2.0;
        Real64 ang = 1708.0 * std::pow(std::sin(1.8 * tiltr), 1.6);
        return 1.0 + 1.44 * gnua * (1.0 - ang / cra) + gnub;
    }
}

Real64 SetExtConvCoeff(EnergyPlusData &state, int const SurfNum) // Surface Number
{

    // FUNCTION INFORMATION:
    //       AUTHOR         Linda K. Lawrie
    //       DATE WRITTEN   May 1998

    // PURPOSE OF THIS FUNCTION:
    // This function accesses the data structure for the User
    // Supplied Exterior Convection Coefficients and returns that
    // as the result of this function.  The surface has already
    // been verified to have user supplied exterior convection values.

    // FUNCTION LOCAL VARIABLE DECLARATIONS:
    Real64 HExt = 0.0; // Will become the returned value

    auto const &surface = state.dataSurface->Surface(SurfNum);
    auto &surfExtConv = state.dataSurface->surfExtConv(SurfNum);
    auto const &userExtConvModel = state.dataSurface->userExtConvModels(surfExtConv.userModelNum);

    switch (userExtConvModel.overrideType) {
    case OverrideType::Value: {
        HExt = userExtConvModel.OverrideValue;
        if (surface.ExtBoundCond == DataSurfaces::KivaFoundation) {
            state.dataSurfaceGeometry->kivaManager.surfaceConvMap[SurfNum].f = KIVA_HF_ZERO;
            state.dataSurfaceGeometry->kivaManager.surfaceConvMap[SurfNum].out = KIVA_CONST_CONV(HExt);
        }
        surfExtConv.hfModelEq = HcExt::UserValue; // reporting
        surfExtConv.hnModelEq = HcExt::None;      // reporting
    } break;

    case OverrideType::Schedule: {
        HExt = ScheduleManager::GetCurrentScheduleValue(state, userExtConvModel.ScheduleIndex);
        // Need to check for validity
        if (surface.ExtBoundCond == DataSurfaces::KivaFoundation) {
            state.dataSurfaceGeometry->kivaManager.surfaceConvMap[SurfNum].f = KIVA_HF_ZERO;
            state.dataSurfaceGeometry->kivaManager.surfaceConvMap[SurfNum].out = KIVA_CONST_CONV(HExt);
        }
        surfExtConv.hfModelEq = HcExt::UserSchedule; // reporting
        surfExtConv.hnModelEq = HcExt::None;         // reporting
    } break;

    case OverrideType::UserCurve: {
        HExt = CalcUserDefinedExtHcModel(state, SurfNum, userExtConvModel.UserCurveIndex);
        // Kiva convection handled in function above
        surfExtConv.hfModelEq = HcExt::UserCurve; // reporting
        surfExtConv.hnModelEq = HcExt::None;      // reporting
    } break;

    case OverrideType::SpecifiedModel: {
        HExt = EvaluateExtHcModels(state, SurfNum, userExtConvModel.HcExtModelEq, userExtConvModel.HcExtModelEq);
        // Kiva convection handled in function above
        surfExtConv.hfModelEq = userExtConvModel.HcExtModelEq; // reporting
        surfExtConv.hnModelEq = userExtConvModel.HcExtModelEq; // reporting
    } break;

    default:
        assert(false);
    }

    surfExtConv.hfModelEqRpt = HcExtReportVals[(int)surfExtConv.hfModelEq];
    surfExtConv.hnModelEqRpt = HcExtReportVals[(int)surfExtConv.hnModelEq];

    return HExt;
}

Real64 SetIntConvCoeff(EnergyPlusData &state, int const SurfNum) // Surface Number
{

    // FUNCTION INFORMATION:
    //       AUTHOR         Linda K. Lawrie
    //       DATE WRITTEN   May 1998

    // PURPOSE OF THIS FUNCTION:
    // This function accesses the data structure for the User
    // Supplied Interior Convection Coefficients and returns that
    // as the result of this function.  The surface has already
    // been verified to have user supplied interior convection values.

    Real64 HInt = 0.0; // Will become the returned value

    auto const &surface = state.dataSurface->Surface(SurfNum);
    auto &surfIntConv = state.dataSurface->surfIntConv(SurfNum);
    auto const &userIntConvModel = state.dataSurface->userIntConvModels(surfIntConv.userModelNum);

    switch (userIntConvModel.overrideType) {
    case OverrideType::Value: {
        HInt = userIntConvModel.OverrideValue;
        if (surface.ExtBoundCond == DataSurfaces::KivaFoundation) {
            state.dataSurfaceGeometry->kivaManager.surfaceConvMap[SurfNum].in = KIVA_CONST_CONV(HInt);
        }
        surfIntConv.hcModelEq = HcInt::UserValue; // reporting
        surfIntConv.hcModelEqRpt = HcIntReportVals[(int)surfIntConv.hcModelEq];
    } break;

    case OverrideType::Schedule: {
        HInt = ScheduleManager::GetCurrentScheduleValue(state, userIntConvModel.ScheduleIndex);
        // Need to check for validity
        if (surface.ExtBoundCond == DataSurfaces::KivaFoundation) {
            state.dataSurfaceGeometry->kivaManager.surfaceConvMap[SurfNum].in = KIVA_CONST_CONV(HInt);
        }
        surfIntConv.hcModelEq = HcInt::UserSchedule; // reporting
        surfIntConv.hcModelEqRpt = HcIntReportVals[(int)surfIntConv.hcModelEq];
    } break;

    case OverrideType::UserCurve: {
        HInt = CalcUserDefinedIntHcModel(state, SurfNum, userIntConvModel.UserCurveIndex);
        // Kiva convection handled in function above
        surfIntConv.hcModelEq = HcInt::UserCurve; // reporting
        surfIntConv.hcModelEqRpt = HcIntReportVals[(int)surfIntConv.hcModelEq];
    } break;
    case OverrideType::SpecifiedModel: {
        HInt = EvaluateIntHcModels(state, SurfNum, userIntConvModel.HcIntModelEq);
        // Kiva convection handled in function above
        surfIntConv.hcModelEq = userIntConvModel.HcIntModelEq;
        surfIntConv.hcModelEqRpt = HcIntReportVals[(int)surfIntConv.hcModelEq];
    } break;
    default: {
        assert(false);
    }
    }

    return HInt;
}

Real64 CalcISO15099WindowIntConvCoeff(EnergyPlusData &state,
                                      Real64 const SurfaceTemperature, // Temperature of surface for evaluation of HcIn
                                      Real64 const AirTemperature,     // Mean Air Temperature of Zone (or adjacent air temperature)
                                      Real64 const AirHumRat,          // air humidity ratio
                                      Real64 const Height,             // window cavity height [m]
                                      Real64 TiltDeg,                  // glazing tilt in degrees
                                      Real64 const sineTilt            // sine of glazing tilt
)
{

    // SUBROUTINE INFORMATION:
    //       AUTHOR         B. Griffith
    //       DATE WRITTEN   January 2009
    //       MODIFIED       BG May 2009, added EMS override for window coeffs.

    // PURPOSE OF THIS SUBROUTINE:
    // Calculate interior surface convection coefficients for windows

    // METHODOLOGY EMPLOYED:
    // correlation documented in ISO 15099, Section 8.3.2.2

    // REFERENCES:
    // Internation Standard ISO 15099. Thermal performance of windows, doors and shading devices -- Detailed Calculations
    // First Edition 2003-11-15. ISO 15099:2003(E)

    // Locals
    static constexpr Real64 OneThird((1.0 / 3.0)); // 1/3 in highest precision
    static Real64 const pow_5_25(0.56 * root_4(1.0E+5));
    static Real64 const pow_11_25(0.56 * root_4(1.0E+11));
    static Real64 const pow_11_2(0.58 * std::pow(1.0E+11, 0.2));
    static constexpr std::string_view RoutineName("WindowTempsForNominalCond");

    // SUBROUTINE LOCAL VARIABLE DECLARATIONS:
    Real64 constexpr g(9.81); // acceleration due to gravity [m/s2]
    Real64 Nuint(0.0);        // Nusselt number for interior surface convection

    Real64 SurfTempKelvin = SurfaceTemperature + Constant::KelvinConv;
    Real64 AirTempKelvin = AirTemperature + Constant::KelvinConv;
    Real64 DeltaTemp = SurfaceTemperature - AirTemperature;

    // protect against wildly out of range temperatures
    if ((AirTempKelvin < 200.0) || (AirTempKelvin > 400.0)) { // out of range
        return state.dataHeatBal->LowHConvLimit;
    }
    if ((SurfTempKelvin < 180.0) || (SurfTempKelvin > 450.0)) { // out of range
        return state.dataHeatBal->LowHConvLimit;
    }

    // mean film temperature
    Real64 TmeanFilmKelvin = AirTempKelvin + 0.25 * (DeltaTemp); // eq. 133 in ISO 15099
    Real64 TmeanFilm = TmeanFilmKelvin - 273.15;

    // density of air [kg/m3]
    Real64 rho = Psychrometrics::PsyRhoAirFnPbTdbW(state, state.dataEnvrn->OutBaroPress, TmeanFilm, AirHumRat, RoutineName);

    // the following properties are probably for dry air, should maybe be remade for moist-air
    Real64 lambda = 2.873E-3 + 7.76E-5 * TmeanFilmKelvin; // thermal conductivity of air [W/m-K] // Table B.1 in ISO 15099,
    Real64 mu = 3.723E-6 + 4.94E-8 * TmeanFilmKelvin;     // dynamic viscosity of air [kg/m-s] // Table B.2 in ISO 15099
    Real64 Cp = Psychrometrics::PsyCpAirFnW(AirHumRat);   // specific heat of air [J/kg-K]

    // four cases depending on tilt and DeltaTemp (heat flow direction )
    if (DeltaTemp > 0.0) TiltDeg = 180.0 - TiltDeg; // complement angle if cooling situation

    // Rayleigh number for cavity height [ Non dim]
    Real64 RaH = (pow_2(rho) * pow_3(Height) * g * Cp * (std::abs(DeltaTemp))) / (TmeanFilmKelvin * mu * lambda); // eq 132 in ISO 15099

    // case a)
    if ((0.0 <= TiltDeg) && (TiltDeg < 15.0)) {

        Nuint = 0.13 * std::pow(RaH, OneThird);

        // case b)
    } else if ((15.0 <= TiltDeg) && (TiltDeg <= 90.0)) {

        // Rayleigh number for slanted cavity
        Real64 RaCV = 2.5E+5 * std::pow(std::exp(0.72 * TiltDeg) / sineTilt, 0.2); // eq. 137

        if (RaH <= RaCV) {
            Nuint = 0.56 * root_4(RaH * sineTilt); // eq. 135 in ISO 15099
        } else {
            Nuint = 0.13 * (std::pow(RaH, OneThird) - std::pow(RaCV, OneThird)) + 0.56 * root_4(RaCV * sineTilt); // eq. 136 in ISO 15099
        }

        // case c)
    } else if ((90.0 < TiltDeg) && (TiltDeg <= 179.0)) {
        // bound by applicability
        if (RaH * sineTilt < 1.0E+5) {
            Nuint = pow_5_25; // bounded
        } else if (RaH * sineTilt >= 1.0E+11) {
            Nuint = pow_11_25; // bounded
        } else {
            Nuint = 0.56 * root_4(RaH * sineTilt); // eq.. 138
        }

        // case d)
    } else if ((179.0 < TiltDeg) && (TiltDeg <= 180.0)) {

        if (RaH > 1.0E+11) {
            Nuint = pow_11_2; // bounded
        } else {
            Nuint = 0.58 * std::pow(RaH, 0.2);
        }

    } else {
        assert(false);
    }

    return Nuint * lambda / Height;
}

void CalcISO15099WindowIntConvCoeff(EnergyPlusData &state,
                                    int const SurfNum,               // surface number for which coefficients are being calculated
                                    Real64 const SurfaceTemperature, // Temperature of surface for evaluation of HcIn
                                    Real64 const AirTemperature      // Mean Air Temperature of Zone (or adjacent air temperature)
)
{
    auto const &surface = state.dataSurface->Surface(SurfNum);

    // Get humidity ratio
    Real64 AirHumRat =
        (surface.Zone > 0) ? state.dataZoneTempPredictorCorrector->zoneHeatBalance(surface.Zone).ZoneAirHumRatAvg : state.dataEnvrn->OutHumRat;

    Real64 Height = surface.Height;
    Real64 TiltDeg = surface.Tilt;
    Real64 sineTilt = surface.SinTilt;

    if (surface.ExtBoundCond == DataSurfaces::KivaFoundation) {
        ShowFatalError(state, format("ISO15099 convection model not applicable for foundation surface ={}", surface.Name));
    }

    state.dataHeatBalSurf->SurfHConvInt(SurfNum) =
        CalcISO15099WindowIntConvCoeff(state, SurfaceTemperature, AirTemperature, AirHumRat, Height, TiltDeg, sineTilt);

    // EMS override point (Violates Standard 15099?  throw warning? scary.
    if (state.dataSurface->SurfEMSOverrideIntConvCoef(SurfNum))
        state.dataHeatBalSurf->SurfHConvInt(SurfNum) = state.dataSurface->SurfEMSValueForIntConvCoef(SurfNum);
    else
        state.dataHeatBalSurf->SurfHConvInt(SurfNum) *= state.dataHeatBalSurf->SurfWinCoeffAdjRatio(SurfNum);

    // Establish some lower limit to avoid a zero convection coefficient (and potential divide by zero problems)
    if (state.dataHeatBalSurf->SurfHConvInt(SurfNum) < state.dataHeatBal->LowHConvLimit)
        state.dataHeatBalSurf->SurfHConvInt(SurfNum) = state.dataHeatBal->LowHConvLimit;
}

void SetupAdaptiveConvStaticMetaData(EnergyPlusData &state)
{

    // SUBROUTINE INFORMATION:
    //       AUTHOR         Brent Griffith
    //       DATE WRITTEN   Aug 2010

    // PURPOSE OF THIS SUBROUTINE:
    // do one-time setup needed to store static data for adaptive convection algorithm

    // SUBROUTINE LOCAL VARIABLE DECLARATIONS:
    Real64 thisZoneHorizHydralicDiameter;
    bool DoReport;

    Real64 BldgVolumeSum = 0.0;
    for (int ZoneLoop = 1; ZoneLoop <= state.dataGlobal->NumOfZones; ++ZoneLoop) {
        auto const &zone = state.dataHeatBal->Zone(ZoneLoop);
        BldgVolumeSum += zone.Volume * zone.Multiplier * zone.ListMultiplier;
        Real64 PerimExtLengthSum = 0.0; // init
        int ExtWallCount = 0;           // init
        int ExtWindowCount = 0;         // init
        // model perimeter of bounding horizontal rectangle from max and min x and y values
        Real64 thisZoneSimplePerim = 2.0 * (zone.MaximumY - zone.MinimumY) + 2.0 * (zone.MaximumX - zone.MinimumX);
        if (thisZoneSimplePerim > 0.0) {
            thisZoneHorizHydralicDiameter = 4.0 * zone.FloorArea / thisZoneSimplePerim;
        } else if (zone.FloorArea > 0.0) {
            thisZoneHorizHydralicDiameter = std::sqrt(zone.FloorArea);
        }

        Real64 thisWWR = (zone.ExtGrossWallArea > 0.0) ? (zone.ExtWindowArea / zone.ExtGrossWallArea) : -999.0; // throw error?

        for (int spaceNum : zone.spaceIndexes) {
            auto const &thisSpace = state.dataHeatBal->space(spaceNum);
            // first pass thru this zones surfaces to gather data
            for (int SurfLoop = thisSpace.HTSurfaceFirst; SurfLoop <= thisSpace.HTSurfaceLast; ++SurfLoop) {
                auto const &surf = state.dataSurface->Surface(SurfLoop);
                // first catch exterior walls and do summations
                if (surf.ExtBoundCond != ExternalEnvironment) continue;

                if (surf.Class == SurfaceClass::Wall) {
                    PerimExtLengthSum += surf.Width;
                    ++ExtWallCount;
                } else if (surf.Class == SurfaceClass::Window || surf.Class == SurfaceClass::GlassDoor) {
                    ++ExtWindowCount;
                }
            }
        }
        for (int spaceNum : state.dataHeatBal->Zone(ZoneLoop).spaceIndexes) {
            auto const &thisSpace = state.dataHeatBal->space(spaceNum);
            // second pass thru zone surfs to fill data
            for (int SurfLoop = thisSpace.HTSurfaceFirst; SurfLoop <= thisSpace.HTSurfaceLast; ++SurfLoop) {
                auto &surfIntConv = state.dataSurface->surfIntConv(SurfLoop);
                surfIntConv.zoneWallHeight = zone.CeilingHeight;
                surfIntConv.zonePerimLength = PerimExtLengthSum;
                surfIntConv.zoneHorizHydrDiam = thisZoneHorizHydralicDiameter;
                surfIntConv.windowWallRatio = thisWWR;
            } // 2nd pass over surfaces.
        }

        // third pass for window locations
        if ((ExtWindowCount > 0) && (ExtWallCount > 0)) {
            for (int spaceNum : state.dataHeatBal->Zone(ZoneLoop).spaceIndexes) {
                auto const &thisSpace = state.dataHeatBal->space(spaceNum);

                for (int SurfLoop = thisSpace.HTSurfaceFirst; SurfLoop <= thisSpace.HTSurfaceLast; ++SurfLoop) {
                    auto const &surf = state.dataSurface->Surface(SurfLoop);
                    auto &surfIntConv = state.dataSurface->surfIntConv(SurfLoop);
                    if (surf.ExtBoundCond != ExternalEnvironment) continue;

                    if (surf.Class == SurfaceClass::Window || surf.Class == SurfaceClass::GlassDoor) {

                        if (surfIntConv.windowWallRatio < 0.5) {
                            surfIntConv.windowLocation =
                                (surf.Centroid.z < zone.Centroid.z) ? IntConvWinLoc::LowerPartOfExteriorWall : IntConvWinLoc::UpperPartOfExteriorWall;
                        } else {
                            surfIntConv.windowLocation = IntConvWinLoc::LargePartOfExteriorWall;
                        }

                        auto const &baseSurf = state.dataSurface->Surface(surf.BaseSurf);
                        auto &baseSurfIntConv = state.dataSurface->surfIntConv(surf.BaseSurf);
                        if (baseSurf.ExtBoundCond != ExternalEnvironment) continue;
                        if (baseSurf.Class != SurfaceClass::Wall) continue;

                        baseSurfIntConv.windowLocation =
                            (baseSurf.Centroid.z < surf.Centroid.z) ? IntConvWinLoc::WindowAboveThis : IntConvWinLoc::WindowBelowThis;

                    } else if (surf.Class == SurfaceClass::Wall && surfIntConv.windowLocation == IntConvWinLoc::NotSet) {
                        surfIntConv.windowLocation =
                            (surf.Centroid.z < zone.Centroid.z) ? IntConvWinLoc::WindowAboveThis : IntConvWinLoc::WindowBelowThis;
                    }
                }
            } // third pass over surfaces
        }
    } // loop over zones for inside face parameters

    state.dataConvect->CubeRootOfOverallBuildingVolume = std::pow(BldgVolumeSum, 1.0 / 3.0);

    SurfaceGeometry::GeoSummary geoSummaryRoof;
    SurfaceGeometry::GetGeoSummaryRoof(state, geoSummaryRoof);

    state.dataConvect->RoofLongAxisOutwardAzimuth = geoSummaryRoof.Azimuth;

    // Calculate facade areas, perimeters, and heights.
    // Why are these calculations so quick and dirty while the roof calcluation is much more detailed?
    std::array<SurfaceGeometry::GeoSummary, (int)DataSurfaces::Compass8::Num> geoSummaryFacades;

    // first pass over surfaces for outside face params
    for (auto const &surf : state.dataSurface->Surface) {
        if (surf.ExtBoundCond != ExternalEnvironment) {
            continue;
        }
        if (!surf.HeatTransSurf) {
            continue;
        }
        if ((surf.Tilt < 45.0) || (surf.Tilt >= 135.0)) continue; // not a vertical wall

        DataSurfaces::Compass8 compass8 = AzimuthToCompass8(surf.Azimuth);

        Real64 x_min = Constant::BigNumber;
        Real64 x_max = -Constant::BigNumber;
        Real64 y_min = Constant::BigNumber;
        Real64 y_max = -Constant::BigNumber;
        Real64 z_min = Constant::BigNumber;
        Real64 z_max = -Constant::BigNumber;

        for (auto const &v : surf.Vertex) {
            if (v.x < x_min) {
                x_min = v.x;
            } else if (v.x > x_max) {
                x_max = v.x;
            }
            if (v.y < y_min) {
                y_min = v.y;
            } else if (v.y > y_max) {
                y_max = v.y;
            }
            if (v.z < z_min) {
                z_min = v.z;
            } else if (v.z > z_max) {
                z_max = v.z;
            }
        }

        auto &facade = geoSummaryFacades[(int)compass8];
        facade.Area += surf.Area;
        facade.Zmax = max(z_max, facade.Zmax);
        facade.Zmin = min(z_min, facade.Zmin);
        facade.Ymax = max(y_max, facade.Ymax);
        facade.Ymin = min(y_min, facade.Ymin);
        facade.Xmax = max(x_max, facade.Xmax);
        facade.Xmin = min(x_min, facade.Xmin);
    } // fist loop over surfaces for outside face params

    for (auto &facade : geoSummaryFacades) {
        facade.Perimeter = 2.0 * std::sqrt(pow_2(facade.Xmax - facade.Xmin) + pow_2(facade.Ymax - facade.Ymin)) + 2.0 * (facade.Zmax - facade.Zmin);
        facade.Height = facade.Zmax - facade.Zmin;
    }
    for (int surfNum = 1; surfNum <= state.dataSurface->TotSurfaces; ++surfNum) {
        auto const &surf = state.dataSurface->Surface(surfNum);
        if (surf.ExtBoundCond != ExternalEnvironment) continue;
        if (!surf.HeatTransSurf) continue;

        Real64 z_min = Constant::BigNumber;
        Real64 z_max = -Constant::BigNumber;
        for (auto const &v : surf.Vertex) {
            if (v.z < z_min) {
                z_min = v.z;
            } else if (v.z > z_max) {
                z_max = v.z;
            }
        }
        Real64 z_del = z_max - z_min;

        auto &surfExtConv = state.dataSurface->surfExtConv(surfNum);
        if ((surf.Tilt >= 45.0) && (surf.Tilt < 135.0)) { // treat as vertical wall
            DataSurfaces::Compass8 compass8 = AzimuthToCompass8(surf.Azimuth);
            auto const &facade = geoSummaryFacades[(int)compass8];

            surfExtConv.faceArea = max(facade.Area, surf.GrossArea);
            surfExtConv.facePerimeter = max(facade.Perimeter, surf.Perimeter);
            surfExtConv.faceHeight = max(facade.Height, z_del);
        } else if (surf.Tilt < 45.0) { // assume part of roof
            surfExtConv.faceArea = max(geoSummaryRoof.Area, surf.GrossArea);
            surfExtConv.facePerimeter = max(geoSummaryRoof.Perimeter, surf.Perimeter);
            surfExtConv.faceHeight = max(geoSummaryRoof.Height, z_del);
        } else if (surf.Tilt >= 135.0) { // assume floor over exterior, just use surface's geometry
            surfExtConv.faceArea = surf.GrossArea;
            surfExtConv.facePerimeter = surf.Perimeter;
            surfExtConv.faceHeight = z_del;
        }
    } // second pass thru surfs for outside face convection params.

    // now send to EIO if surface reporting selected
    General::ScanForReports(state, "Surfaces", DoReport, "Details");
    if (DoReport) { // echo out static geometry data related to convection models
        static constexpr std::string_view Format_900("! <Surface Convection Parameters>, Surface Name, Outside Model Assignment, Outside "
                                                     "Area [m2], Outside Perimeter [m], Outside Height "
                                                     "[m], Inside Model Assignment, Inside Height [m], Inside Perimeter Envelope [m], Inside "
                                                     "Hydraulic Diameter [m], Window Wall Ratio, "
                                                     "Window Location, Near Radiant {{Yes/No}}, Has Active HVAC {{Yes/No}}\n");
        print(state.files.eio, Format_900); // header
        for (int SurfLoop : state.dataSurface->AllSurfaceListReportOrder) {
            auto const &surf = state.dataSurface->Surface(SurfLoop);
            auto const &surfExtConv = state.dataSurface->surfExtConv(SurfLoop);
            auto const &surfIntConv = state.dataSurface->surfIntConv(SurfLoop);

            if (!surf.HeatTransSurf) continue;

            static constexpr std::string_view Format_901(
                "Surface Convection Parameters,{},{},{:.2R},{:.2R},{:.2R},{},{:.2R},{:.2R},{:.2R},{:.2R},{},{},{}\n");

            // This reporting rubric (using numbers instead of strings, using negative numbers for "built-in" coefficients) is stupid,
            // but we are maintaining compatiblity here
            int hcExtRptNum = surfExtConv.userModelNum;
            if (hcExtRptNum == 0) hcExtRptNum = -Convect::HcExtReportVals[(int)surfExtConv.model];

            int hcIntRptNum = surfIntConv.userModelNum;
            if (hcIntRptNum == 0) hcIntRptNum = -Convect::HcIntReportVals[(int)surfIntConv.model];

            print(state.files.eio,
                  Format_901,
                  surf.Name,
                  hcExtRptNum,
                  surfExtConv.faceArea,
                  surfExtConv.facePerimeter,
                  surfExtConv.faceHeight,
                  hcIntRptNum,
                  surfIntConv.zoneWallHeight,
                  surfIntConv.zonePerimLength,
                  surfIntConv.zoneHorizHydrDiam,
                  surfIntConv.windowWallRatio,
                  surfIntConv.windowLocation,
                  surfIntConv.getsRadiantHeat ? "Yes" : "No",
                  surfIntConv.hasActiveInIt ? "Yes" : "No");

            // [m] length of perimeter zone's exterior wall | [m] hydraulic diameter, usually 4 times the zone floor area div by
            // perimeter | [-] area of windows over area of exterior wall for zone | relative location of window in zone for
            // interior Hc models
        }

        // if display advanced reports also dump meta group data used for convection geometry
        if (state.dataGlobal->DisplayAdvancedReportVariables) {
            static constexpr std::string_view Format_8000 =
                "! <Building Convection Parameters:{} Facade>, Perimeter, Height, Xmin, Xmax, Ymin, Ymax, Zmin, Zmax \n";
            static constexpr std::string_view Format_8001 =
                "Building Convection Parameters:{} Facade, {:.2R},{:.2R},{:.2R},{:.2R},{:.2R},{:.2R},{:.2R},{:.2R}\n";

            for (int c8 = 0; c8 < (int)DataSurfaces::Compass8::Num; ++c8) {

                // header for north facade
                print(state.files.eio, Format_8000, DataSurfaces::compass8Names[c8]);

                auto const &facade = geoSummaryFacades[c8];
                print(state.files.eio,
                      Format_8001,
                      DataSurfaces::compass8Names[c8],
                      facade.Perimeter,
                      facade.Height,
                      facade.Xmin,
                      facade.Xmax,
                      facade.Ymin,
                      facade.Ymax,
                      facade.Zmin,
                      facade.Zmax);
            }

            static constexpr std::string_view Format_8800(
                "! <Building Convection Parameters:Roof>, Area [m2], Perimeter [m], Height [m], Tilt [deg], Azimuth [deg]\n");
            print(state.files.eio, Format_8800); // header for roof
            static constexpr std::string_view Format_8801("Building Convection Parameters:Roof,{:.2R},{:.2R},{:.2R},{:.2R},{:.2R}");
            print(state.files.eio,
                  Format_8801,
                  geoSummaryRoof.Area,
                  geoSummaryRoof.Perimeter,
                  geoSummaryRoof.Height,
                  geoSummaryRoof.Tilt,
                  geoSummaryRoof.Azimuth);
        } // Display
    }     // Do Report
}

void SetupAdaptiveConvRadiantSurfaceData(EnergyPlusData &state)
{

    // SUBROUTINE INFORMATION:
    //       AUTHOR         Brent Griffith
    //       DATE WRITTEN   Sept 2011

    // PURPOSE OF THIS SUBROUTINE:
    // identify Zones that have active radiant elements for convection model classifications

    // METHODOLOGY EMPLOYED:
    // Need to fill in values for ZoneEquipConfig%InWallActiveElement, ZoneEquipConfig%InCeilingActiveElement
    // and ZoneEquipConfig(ZoneNum)%InFloorActiveElement.

    for (int ZoneLoop = 1; ZoneLoop <= state.dataGlobal->NumOfZones; ++ZoneLoop) {
        int activeWallCount = 0;
        Real64 activeWallArea = 0.0;
        int activeCeilingCount = 0;
        Real64 activeCeilingArea = 0.0;
        int activeFloorCount = 0;
        Real64 activeFloorArea = 0.0;

        auto &zone = state.dataHeatBal->Zone(ZoneLoop);
        for (int spaceNum : zone.spaceIndexes) {
            auto const &thisSpace = state.dataHeatBal->space(spaceNum);
            for (int SurfLoop = thisSpace.HTSurfaceFirst; SurfLoop <= thisSpace.HTSurfaceLast; ++SurfLoop) {
                auto const &surface = state.dataSurface->Surface(SurfLoop);
                if (!state.dataSurface->surfIntConv(SurfLoop).hasActiveInIt) continue;
                if (surface.Class == SurfaceClass::Wall || surface.Class == SurfaceClass::Door) {
                    ++activeWallCount;
                    activeWallArea += surface.Area;
                } else if (surface.Class == SurfaceClass::Roof) {
                    ++activeCeilingCount;
                    activeCeilingArea += surface.Area;
                } else if (surface.Class == SurfaceClass::Floor) {
                    ++activeFloorCount;
                    activeFloorArea += surface.Area;
                }
            }
        } // surface loop

        auto &zoneEquipConfig = state.dataZoneEquip->ZoneEquipConfig(ZoneLoop);
        zoneEquipConfig.InWallActiveElement = (activeWallCount > 0 && activeWallArea > 0.0);
        zoneEquipConfig.InCeilingActiveElement = (activeCeilingCount > 0 && activeCeilingArea > 0.0);
        zoneEquipConfig.InFloorActiveElement = (activeFloorCount > 0 && activeFloorArea > 0);
    } // zone loop
}

void ManageIntAdaptiveConvAlgo(EnergyPlusData &state,
                               int const SurfNum) // surface number for which coefficients are being calculated
{

    // SUBROUTINE INFORMATION:
    //       AUTHOR         Brent Griffith
    //       DATE WRITTEN   Aug 2010

    // PURPOSE OF THIS SUBROUTINE:
    // This subroutine manages the calculation of interior convection coefficient for a surface.

    // METHODOLOGY EMPLOYED:
    // This routine implements the Adaptive Convection Algorithm developed by IB-M 2000 and IB-M 2002
    //  - first calls a large routine, DynamicIntConvSurfaceClassification, that has most of the complex logic
    //  - then calls a straightforward routine that maps the classification to model equation
    //  - then calls a routine with a large case statement that calls model equations.

    // USE STATEMENTS:

    // this next call sets up the flow regime and assigns a classification to surface
    //  TODO: candidate for rework to do zone level calcs once rather than for each surface
    DynamicIntConvSurfaceClassification(state, SurfNum);

    // simple worker routine takes surface classification and fills in model to use (IntConvHcModelEq) for that surface
    MapIntConvClassToHcModels(state, SurfNum);

    state.dataHeatBalSurf->SurfHConvInt(SurfNum) = EvaluateIntHcModels(state, SurfNum, state.dataSurface->surfIntConv(SurfNum).hcModelEq);
}

Real64 ManageExtAdaptiveConvAlgo(EnergyPlusData &state,
                                 int const SurfNum) // surface number for which coefficients are being calculated
{

    // SUBROUTINE INFORMATION:
    //       AUTHOR         Brent Griffith
    //       DATE WRITTEN   Aug 2010

    // PURPOSE OF THIS SUBROUTINE:
    // This subroutine calculates the convection coefficient for the outside face of a surface

    // METHODOLOGY EMPLOYED:
    // This routine implements an adaptive structure and classification system for outdoor
    //   It calls a series of separable worker routines

    DynamicExtConvSurfaceClassification(state, SurfNum);

    MapExtConvClassToHcModels(state, SurfNum);

    auto const &surfExtConv = state.dataSurface->surfExtConv(SurfNum);
    return EvaluateExtHcModels(state, SurfNum, surfExtConv.hnModelEq, surfExtConv.hfModelEq);
}

Real64 EvaluateIntHcModels(EnergyPlusData &state, int const SurfNum, HcInt const ConvModelEquationNum)
{

    // SUBROUTINE INFORMATION:
    //       AUTHOR         Brent Griffith
    //       DATE WRITTEN   Aug 2010

    // PURPOSE OF THIS SUBROUTINE:
    // central case statement for calling inside convection models

    // METHODOLOGY EMPLOYED:
    //  - fills value for Hc by calling the appropriate convection model, usually as a function.
    //     preparation of argument values for the function calls is contained in each Case block (repeats)
    //  - also updates the reference air temperature type for use in the surface heat balance calcs

    Real64 tmpHc = 0.0;

    auto const &thisSurface = state.dataSurface->Surface(SurfNum);
    auto const &surfIntConv = state.dataSurface->surfIntConv(SurfNum);

    int const ZoneNum = thisSurface.Zone;
    Real64 const Tsurface = state.dataHeatBalSurf->SurfInsideTempHist(1)(SurfNum);
    Real64 const Tzone = state.dataZoneTempPredictorCorrector->zoneHeatBalance(ZoneNum).MAT;

    auto &HnFn = state.dataSurfaceGeometry->kivaManager.surfaceConvMap[SurfNum].in;
    // now call appropriate function to calculate Hc
    switch (ConvModelEquationNum) {

    case HcInt::UserCurve: {
        tmpHc = CalcUserDefinedIntHcModel(state, SurfNum, surfIntConv.hcUserCurveNum);
    } break;

    case HcInt::ASHRAEVerticalWall: {
        if (thisSurface.ExtBoundCond == DataSurfaces::KivaFoundation) {
            HnFn = [](double Tsurf, double Tamb, double, double, double) -> double { return CalcASHRAEVerticalWall(Tsurf - Tamb); };
        } else {
            tmpHc = CalcASHRAEVerticalWall((Tsurface - Tzone));
        }
        state.dataSurface->SurfTAirRef(SurfNum) = DataSurfaces::RefAirTemp::ZoneMeanAirTemp;

    } break;

    case HcInt::WaltonUnstableHorizontalOrTilt: {
        if (thisSurface.ExtBoundCond == DataSurfaces::KivaFoundation) {
            HnFn = [](double Tsurf, double Tamb, double, double, double cosTilt) -> double {
                return CalcWaltonUnstableHorizontalOrTilt(Tsurf - Tamb, cosTilt);
            };
        } else {
            tmpHc = CalcWaltonUnstableHorizontalOrTilt((Tsurface - Tzone), thisSurface.CosTilt); // TODO verify CosTilt in vs out
        }
        state.dataSurface->SurfTAirRef(SurfNum) = DataSurfaces::RefAirTemp::ZoneMeanAirTemp;
    } break;

    case HcInt::WaltonStableHorizontalOrTilt: {
        if (thisSurface.ExtBoundCond == DataSurfaces::KivaFoundation) {
            HnFn = [](double Tsurf, double Tamb, double, double, double cosTilt) -> double {
                return CalcWaltonStableHorizontalOrTilt(Tsurf - Tamb, cosTilt);
            };
        } else {
            tmpHc = CalcWaltonStableHorizontalOrTilt((Tsurface - Tzone), thisSurface.CosTilt); // TODO verify CosTilt in vs out
        }
        state.dataSurface->SurfTAirRef(SurfNum) = DataSurfaces::RefAirTemp::ZoneMeanAirTemp;
    } break;

    case HcInt::FisherPedersenCeilDiffuserFloor: {
        Real64 AirChangeRate = CalcCeilingDiffuserACH(state, ZoneNum);
        Real64 AirHumRat = state.dataZoneTempPredictorCorrector->zoneHeatBalance(ZoneNum).ZoneAirHumRatAvg;
        if (thisSurface.ExtBoundCond == DataSurfaces::KivaFoundation) {

            HnFn = [=, &state](double Tsurf, double Tamb, double, double, double cosTilt) -> double {
                return CalcFisherPedersenCeilDiffuserFloor(state, AirChangeRate, Tsurf, Tamb, cosTilt, AirHumRat, thisSurface.Height);
            };
        } else {
            tmpHc = CalcFisherPedersenCeilDiffuserFloor(state,
                                                        AirChangeRate,
                                                        Tsurface,
                                                        Tzone,
                                                        thisSurface.CosTilt,
                                                        AirHumRat,
                                                        thisSurface.Height,
                                                        state.dataConstruction->Construct(thisSurface.Construction).TypeIsWindow);
        }
        state.dataSurface->SurfTAirRef(SurfNum) = DataSurfaces::RefAirTemp::ZoneMeanAirTemp;
    } break;

    case HcInt::FisherPedersenCeilDiffuserCeiling: {
        Real64 AirChangeRate = CalcCeilingDiffuserACH(state, ZoneNum);
        Real64 AirHumRat = state.dataZoneTempPredictorCorrector->zoneHeatBalance(ZoneNum).ZoneAirHumRatAvg;
        if (thisSurface.ExtBoundCond == DataSurfaces::KivaFoundation) {

            HnFn = [=, &state](double Tsurf, double Tamb, double, double, double cosTilt) -> double {
                return CalcFisherPedersenCeilDiffuserCeiling(state, AirChangeRate, Tsurf, Tamb, cosTilt, AirHumRat, thisSurface.Height);
            };
        } else {
            tmpHc = CalcFisherPedersenCeilDiffuserCeiling(state,
                                                          AirChangeRate,
                                                          Tsurface,
                                                          Tzone,
                                                          thisSurface.CosTilt,
                                                          AirHumRat,
                                                          thisSurface.Height,
                                                          state.dataConstruction->Construct(thisSurface.Construction).TypeIsWindow);
        }
        state.dataSurface->SurfTAirRef(SurfNum) = DataSurfaces::RefAirTemp::ZoneMeanAirTemp;
    } break;

    case HcInt::FisherPedersenCeilDiffuserWalls: {
        Real64 AirChangeRate = CalcCeilingDiffuserACH(state, ZoneNum);
        Real64 AirHumRat = state.dataZoneTempPredictorCorrector->zoneHeatBalance(ZoneNum).ZoneAirHumRatAvg;
        if (thisSurface.ExtBoundCond == DataSurfaces::KivaFoundation) {

            HnFn = [=, &state](double Tsurf, double Tamb, double, double, double cosTilt) -> double {
                return CalcFisherPedersenCeilDiffuserWalls(state, AirChangeRate, Tsurf, Tamb, cosTilt, AirHumRat, thisSurface.Height);
            };
        } else {
            tmpHc = CalcFisherPedersenCeilDiffuserWalls(state,
                                                        AirChangeRate,
                                                        Tsurface,
                                                        Tzone,
                                                        thisSurface.CosTilt,
                                                        AirHumRat,
                                                        thisSurface.Height,
                                                        state.dataConstruction->Construct(thisSurface.Construction).TypeIsWindow);
        }
        if (thisSurface.ExtBoundCond == DataSurfaces::KivaFoundation) {
            HnFn = [=](double, double, double, double, double) -> double { return tmpHc; };
        }
        state.dataSurface->SurfTAirRef(SurfNum) = DataSurfaces::RefAirTemp::ZoneMeanAirTemp;
    } break;

    case HcInt::AlamdariHammondStableHorizontal: {
        if (thisSurface.ExtBoundCond == DataSurfaces::KivaFoundation) {
            Real64 HorizHydrDiam = surfIntConv.zoneHorizHydrDiam;
            HnFn = [=](double Tsurf, double Tamb, double, double, double) -> double {
                return CalcAlamdariHammondStableHorizontal(Tsurf - Tamb, HorizHydrDiam);
            };
        } else {
            tmpHc = CalcAlamdariHammondStableHorizontal(state, (Tsurface - Tzone), surfIntConv.zoneHorizHydrDiam, SurfNum);
        }
        state.dataSurface->SurfTAirRef(SurfNum) = DataSurfaces::RefAirTemp::ZoneMeanAirTemp;
    } break;

    case HcInt::AlamdariHammondVerticalWall: {
        if (thisSurface.ExtBoundCond == DataSurfaces::KivaFoundation) {
            Real64 WallHeight = surfIntConv.zoneWallHeight;
            HnFn = [=](double Tsurf, double Tamb, double, double, double) -> double {
                return CalcAlamdariHammondVerticalWall(Tsurf - Tamb, WallHeight);
            };
        } else {
            tmpHc = CalcAlamdariHammondVerticalWall(state, (Tsurface - Tzone), surfIntConv.zoneWallHeight, SurfNum);
        }
        state.dataSurface->SurfTAirRef(SurfNum) = DataSurfaces::RefAirTemp::ZoneMeanAirTemp;
    } break;

    case HcInt::AlamdariHammondUnstableHorizontal: {
        if (thisSurface.ExtBoundCond == DataSurfaces::KivaFoundation) {
            Real64 HorizHydrDiam = surfIntConv.zoneHorizHydrDiam;
            HnFn = [=](double Tsurf, double Tamb, double, double, double) -> double {
                return CalcAlamdariHammondStableHorizontal(Tsurf - Tamb, HorizHydrDiam);
            };
        } else {
            tmpHc = CalcAlamdariHammondUnstableHorizontal(state, (Tsurface - Tzone), surfIntConv.zoneHorizHydrDiam, SurfNum);
        }
        state.dataSurface->SurfTAirRef(SurfNum) = DataSurfaces::RefAirTemp::ZoneMeanAirTemp;
    } break;

    case HcInt::KhalifaEq3WallAwayFromHeat: {
        if (thisSurface.ExtBoundCond == DataSurfaces::KivaFoundation) {
            HnFn = [=](double Tsurf, double Tamb, double, double, double) -> double { return CalcKhalifaEq3WallAwayFromHeat(Tsurf - Tamb); };
        } else {
            tmpHc = CalcKhalifaEq3WallAwayFromHeat((Tsurface - Tzone));
        }
        state.dataSurface->SurfTAirRef(SurfNum) = DataSurfaces::RefAirTemp::ZoneMeanAirTemp;
    } break;

    case HcInt::KhalifaEq4CeilingAwayFromHeat: {
        if (thisSurface.ExtBoundCond == DataSurfaces::KivaFoundation) {
            HnFn = [=](double Tsurf, double Tamb, double, double, double) -> double { return CalcKhalifaEq4CeilingAwayFromHeat(Tsurf - Tamb); };
        } else {
            tmpHc = CalcKhalifaEq4CeilingAwayFromHeat((Tsurface - Tzone));
        }
        state.dataSurface->SurfTAirRef(SurfNum) = DataSurfaces::RefAirTemp::ZoneMeanAirTemp;
    } break;

    case HcInt::KhalifaEq5WallNearHeat: {
        if (thisSurface.ExtBoundCond == DataSurfaces::KivaFoundation) {
            HnFn = [=](double Tsurf, double Tamb, double, double, double) -> double { return CalcKhalifaEq5WallsNearHeat(Tsurf - Tamb); };
        } else {
            tmpHc = CalcKhalifaEq5WallsNearHeat((Tsurface - Tzone));
        }
        state.dataSurface->SurfTAirRef(SurfNum) = DataSurfaces::RefAirTemp::ZoneMeanAirTemp;
    } break;

    case HcInt::KhalifaEq6NonHeatedWalls: {
        if (thisSurface.ExtBoundCond == DataSurfaces::KivaFoundation) {
            HnFn = [=](double Tsurf, double Tamb, double, double, double) -> double { return CalcKhalifaEq6NonHeatedWalls(Tsurf - Tamb); };
        } else {
            tmpHc = CalcKhalifaEq6NonHeatedWalls((Tsurface - Tzone));
        }
        state.dataSurface->SurfTAirRef(SurfNum) = DataSurfaces::RefAirTemp::ZoneMeanAirTemp;
    } break;

    case HcInt::KhalifaEq7Ceiling: {
        if (thisSurface.ExtBoundCond == DataSurfaces::KivaFoundation) {
            HnFn = [=](double Tsurf, double Tamb, double, double, double) -> double { return CalcKhalifaEq7Ceiling(Tsurf - Tamb); };
        } else {
            tmpHc = CalcKhalifaEq7Ceiling((Tsurface - Tzone));
        }
        state.dataSurface->SurfTAirRef(SurfNum) = DataSurfaces::RefAirTemp::ZoneMeanAirTemp;
    } break;

    case HcInt::AwbiHattonHeatedFloor: {
        if (thisSurface.ExtBoundCond == DataSurfaces::KivaFoundation) {
            Real64 HorizHydrDiam = surfIntConv.zoneHorizHydrDiam;
            HnFn = [=](double Tsurf, double Tamb, double, double, double) -> double {
                return CalcAwbiHattonHeatedFloor(Tsurf - Tamb, HorizHydrDiam);
            };
        } else {
            tmpHc = CalcAwbiHattonHeatedFloor((Tsurface - Tzone), surfIntConv.zoneHorizHydrDiam);
        }
        state.dataSurface->SurfTAirRef(SurfNum) = DataSurfaces::RefAirTemp::ZoneMeanAirTemp;
    } break;

    case HcInt::AwbiHattonHeatedWall: {
        if (thisSurface.ExtBoundCond == DataSurfaces::KivaFoundation) {
            Real64 HorizHydrDiam = surfIntConv.zoneHorizHydrDiam;
            HnFn = [=](double Tsurf, double Tamb, double, double, double) -> double { return CalcAwbiHattonHeatedWall(Tsurf - Tamb, HorizHydrDiam); };
        } else {
            tmpHc = CalcAwbiHattonHeatedWall((Tsurface - Tzone), surfIntConv.zoneHorizHydrDiam);
        }
        state.dataSurface->SurfTAirRef(SurfNum) = DataSurfaces::RefAirTemp::ZoneMeanAirTemp;
    } break;

    case HcInt::BeausoleilMorrisonMixedAssistingWall: {
        if (thisSurface.ExtBoundCond == DataSurfaces::KivaFoundation) {
            HnFn = [=, &state](double Tsurf, double Tamb, double, double, double) -> double {
                return CalcBeausoleilMorrisonMixedAssistedWall(
                    Tsurf - Tamb, surfIntConv.zoneWallHeight, Tsurf, CalcZoneSupplyAirTemp(state, ZoneNum), CalcZoneSystemACH(state, ZoneNum));
            };
        } else {
            tmpHc = CalcBeausoleilMorrisonMixedAssistedWall(state, (Tsurface - Tzone), surfIntConv.zoneWallHeight, Tsurface, ZoneNum);
        }
        state.dataSurface->SurfTAirRef(SurfNum) = DataSurfaces::RefAirTemp::ZoneMeanAirTemp;
    } break;

    case HcInt::BeausoleilMorrisonMixedOppossingWall: {
        if (thisSurface.ExtBoundCond == DataSurfaces::KivaFoundation) {
            HnFn = [=, &state](double Tsurf, double Tamb, double, double, double) -> double {
                return CalcBeausoleilMorrisonMixedOpposingWall(
                    Tsurf - Tamb, surfIntConv.zoneWallHeight, Tsurf, CalcZoneSupplyAirTemp(state, ZoneNum), CalcZoneSystemACH(state, ZoneNum));
            };
        } else {
            tmpHc = CalcBeausoleilMorrisonMixedOpposingWall(state, (Tsurface - Tzone), surfIntConv.zoneWallHeight, Tsurface, ZoneNum);
        }
        state.dataSurface->SurfTAirRef(SurfNum) = DataSurfaces::RefAirTemp::ZoneMeanAirTemp;
    } break;

    case HcInt::BeausoleilMorrisonMixedStableCeiling: {
        if (thisSurface.ExtBoundCond == DataSurfaces::KivaFoundation) {
            HnFn = [=, &state](double Tsurf, double Tamb, double, double, double) -> double {
                return CalcBeausoleilMorrisonMixedStableCeiling(
                    Tsurf - Tamb, surfIntConv.zoneHorizHydrDiam, Tsurf, CalcZoneSupplyAirTemp(state, ZoneNum), CalcZoneSystemACH(state, ZoneNum));
            };
        } else {
            tmpHc = CalcBeausoleilMorrisonMixedStableCeiling(state, (Tsurface - Tzone), surfIntConv.zoneHorizHydrDiam, Tsurface, ZoneNum);
        }
        state.dataSurface->SurfTAirRef(SurfNum) = DataSurfaces::RefAirTemp::ZoneMeanAirTemp;
    } break;

    case HcInt::BeausoleilMorrisonMixedUnstableCeiling: {
        if (thisSurface.ExtBoundCond == DataSurfaces::KivaFoundation) {
            HnFn = [=, &state](double Tsurf, double Tamb, double, double, double) -> double {
                return CalcBeausoleilMorrisonMixedUnstableCeiling(
                    Tsurf - Tamb, surfIntConv.zoneHorizHydrDiam, Tsurf, CalcZoneSupplyAirTemp(state, ZoneNum), CalcZoneSystemACH(state, ZoneNum));
            };
        } else {
            tmpHc = CalcBeausoleilMorrisonMixedUnstableCeiling(state, (Tsurface - Tzone), surfIntConv.zoneHorizHydrDiam, Tsurface, ZoneNum);
        }
        state.dataSurface->SurfTAirRef(SurfNum) = DataSurfaces::RefAirTemp::ZoneMeanAirTemp;
    } break;

    case HcInt::BeausoleilMorrisonMixedStableFloor: {
        if (thisSurface.ExtBoundCond == DataSurfaces::KivaFoundation) {
            HnFn = [=, &state](double Tsurf, double Tamb, double, double, double) -> double {
                return CalcBeausoleilMorrisonMixedStableFloor(
                    Tsurf - Tamb, surfIntConv.zoneHorizHydrDiam, Tsurf, CalcZoneSupplyAirTemp(state, ZoneNum), CalcZoneSystemACH(state, ZoneNum));
            };
        } else {
            tmpHc = CalcBeausoleilMorrisonMixedStableFloor(state, (Tsurface - Tzone), surfIntConv.zoneHorizHydrDiam, Tsurface, ZoneNum);
        }
        state.dataSurface->SurfTAirRef(SurfNum) = DataSurfaces::RefAirTemp::ZoneMeanAirTemp;
    } break;

    case HcInt::BeausoleilMorrisonMixedUnstableFloor: {
        if (thisSurface.ExtBoundCond == DataSurfaces::KivaFoundation) {
            HnFn = [=, &state](double Tsurf, double Tamb, double, double, double) -> double {
                return CalcBeausoleilMorrisonMixedUnstableFloor(
                    Tsurf - Tamb, surfIntConv.zoneHorizHydrDiam, Tsurf, CalcZoneSupplyAirTemp(state, ZoneNum), CalcZoneSystemACH(state, ZoneNum));
            };
        } else {
            tmpHc = CalcBeausoleilMorrisonMixedUnstableFloor(state, (Tsurface - Tzone), surfIntConv.zoneHorizHydrDiam, Tsurface, ZoneNum);
        }
        state.dataSurface->SurfTAirRef(SurfNum) = DataSurfaces::RefAirTemp::ZoneMeanAirTemp;
    } break;

    case HcInt::FohannoPolidoriVerticalWall: {
        if (thisSurface.ExtBoundCond == DataSurfaces::KivaFoundation) {
            Real64 QdotConvection = -state.dataHeatBalSurf->SurfQdotConvInPerArea(SurfNum);
            Real64 WallHeight = surfIntConv.zoneWallHeight;
            HnFn = [=](double Tsurf, double Tamb, double, double, double) -> double {
                return CalcFohannoPolidoriVerticalWall(Tsurf - Tamb,
                                                       WallHeight,
                                                       Tsurf - Constant::KelvinConv, // Kiva already uses Kelvin, but algorithm expects C
                                                       QdotConvection);
            };
        } else {
            tmpHc = CallCalcFohannoPolidoriVerticalWall(
                state, (Tsurface - Tzone), surfIntConv.zoneWallHeight, Tsurface, -state.dataHeatBalSurf->SurfQdotConvInPerArea(SurfNum), SurfNum);
        }
        state.dataSurface->SurfTAirRef(SurfNum) = DataSurfaces::RefAirTemp::ZoneMeanAirTemp;
    } break;

    case HcInt::KaradagChilledCeiling: {
        if (thisSurface.ExtBoundCond == DataSurfaces::KivaFoundation) {
            HnFn = [=](double Tsurf, double Tamb, double, double, double) -> double { return CalcKaradagChilledCeiling(Tsurf - Tamb); };
        } else {
            tmpHc = CalcKaradagChilledCeiling((Tsurface - Tzone));
        }
        state.dataSurface->SurfTAirRef(SurfNum) = DataSurfaces::RefAirTemp::ZoneMeanAirTemp;
    } break;

    case HcInt::ISO15099Windows: {
        CalcISO15099WindowIntConvCoeff(state, SurfNum, Tsurface, Tzone);
        tmpHc = state.dataHeatBalSurf->SurfHConvInt(SurfNum);
        state.dataSurface->SurfTAirRef(SurfNum) = DataSurfaces::RefAirTemp::ZoneMeanAirTemp;
    } break;

    case HcInt::GoldsteinNovoselacCeilingDiffuserWindow: {
        tmpHc = CalcGoldsteinNovoselacCeilingDiffuserWindow(
            state, surfIntConv.zonePerimLength, surfIntConv.windowWallRatio, surfIntConv.windowLocation, ZoneNum);
        if (thisSurface.ExtBoundCond == DataSurfaces::KivaFoundation) {
            HnFn = [=](double, double, double, double, double) -> double { return tmpHc; };
        }
        if (state.dataHeatBal->Zone(ZoneNum).SystemZoneNodeNumber > 0) {
            state.dataSurface->SurfTAirRef(SurfNum) = DataSurfaces::RefAirTemp::ZoneSupplyAirTemp;
        } else {
            state.dataSurface->SurfTAirRef(SurfNum) = DataSurfaces::RefAirTemp::ZoneMeanAirTemp;
        }
    } break;

    case HcInt::GoldsteinNovoselacCeilingDiffuserWalls: {
        tmpHc = CalcGoldsteinNovoselacCeilingDiffuserWall(state, surfIntConv.zonePerimLength, surfIntConv.windowLocation, ZoneNum);
        if (thisSurface.ExtBoundCond == DataSurfaces::KivaFoundation) {
            HnFn = [=](double, double, double, double, double) -> double { return tmpHc; };
        }
        if (state.dataHeatBal->Zone(ZoneNum).SystemZoneNodeNumber > 0) {
            state.dataSurface->SurfTAirRef(SurfNum) = DataSurfaces::RefAirTemp::ZoneSupplyAirTemp;
        } else {
            state.dataSurface->SurfTAirRef(SurfNum) = DataSurfaces::RefAirTemp::ZoneMeanAirTemp;
        }
    } break;

    case HcInt::GoldsteinNovoselacCeilingDiffuserFloor: {
        tmpHc = CalcGoldsteinNovoselacCeilingDiffuserFloor(surfIntConv.zonePerimLength, ZoneNum);
        if (thisSurface.ExtBoundCond == DataSurfaces::KivaFoundation) {
            HnFn = [=](double, double, double, double, double) -> double { return tmpHc; };
        }
        if (state.dataHeatBal->Zone(ZoneNum).SystemZoneNodeNumber > 0) {
            state.dataSurface->SurfTAirRef(SurfNum) = DataSurfaces::RefAirTemp::ZoneSupplyAirTemp;
        } else {
            state.dataSurface->SurfTAirRef(SurfNum) = DataSurfaces::RefAirTemp::ZoneMeanAirTemp;
        }
    } break;
    default: {
        assert(false);
    } break;
    } // switch (ConvModelEqNum)

    state.dataSurface->SurfTAirRefRpt(SurfNum) = DataSurfaces::SurfTAirRefReportVals[state.dataSurface->SurfTAirRef(SurfNum)];

    if (tmpHc < AdaptiveHcIntLowLimit) tmpHc = AdaptiveHcIntLowLimit;

    return tmpHc;
}

Real64 EvaluateExtHcModels(EnergyPlusData &state, int const SurfNum, HcExt const NaturalConvModelEqNum, HcExt const ForcedConvModelEqNum)
{

    // SUBROUTINE INFORMATION:
    //       AUTHOR         Brent Griffith
    //       DATE WRITTEN   Aug 2010

    // PURPOSE OF THIS SUBROUTINE:
    // central case statement for evaluating exterior specific convection models

    // SUBROUTINE LOCAL VARIABLE DECLARATIONS:
    Real64 Hf(0.0); // the forced, or wind driven portion of film coefficient
    Real64 Hn(0.0); // the natural, or buoyancy driven portion of film coefficient
    Real64 SurfWindSpeed;
    Real64 SurfWindDir;
    Real64 HydraulicDiameter;

    // Kiva callback functions
    Kiva::ForcedConvectionTerm HfTermFn;
    Kiva::ConvectionAlgorithm HfFn(KIVA_CONST_CONV(0.0));
    Kiva::ConvectionAlgorithm HnFn(KIVA_CONST_CONV(0.0));

    auto const &surface = state.dataSurface->Surface(SurfNum);
    auto const &surfExtConv = state.dataSurface->surfExtConv(SurfNum);
    auto const &SurfQdotConvOutRepPerArea = state.dataHeatBalSurf->SurfQdotConvOutPerArea;
    Real64 SurfOutTemp = state.dataHeatBalSurf->SurfOutsideTempHist(1)(SurfNum);

    // first call Hn models
    switch (NaturalConvModelEqNum) {
    case HcExt::None: {
        Hn = 0.0;
        HnFn = KIVA_CONST_CONV(0.0);
    } break;

    case HcExt::UserCurve: {
        Hn = CalcUserDefinedExtHcModel(state, SurfNum, surfExtConv.hnUserCurveNum);
        if (surface.ExtBoundCond == DataSurfaces::KivaFoundation) {
            HnFn = [=, &state](double Tsurf, double Tamb, double HfTerm, double Roughness, double CosTilt) -> double {
                // Remove Hfterm since this is only used for the natural convection portion
                return state.dataSurfaceGeometry->kivaManager.surfaceConvMap[SurfNum].out(Tsurf, Tamb, HfTerm, Roughness, CosTilt) - HfTerm;
            };
        }
    } break;

    case HcExt::NaturalASHRAEVerticalWall: {
        Hn = CalcASHRAEVerticalWall((SurfOutTemp - state.dataSurface->SurfOutDryBulbTemp(SurfNum)));
        HnFn = [=](double Tsurf, double Tamb, double, double, double) -> double { return CalcASHRAEVerticalWall(Tsurf - Tamb); };
    } break;

    case HcExt::NaturalWaltonUnstableHorizontalOrTilt: {
        Hn = CalcWaltonUnstableHorizontalOrTilt((SurfOutTemp - state.dataSurface->SurfOutDryBulbTemp(SurfNum)),
                                                surface.CosTilt); // TODO verify CosTilt in vs out
        HnFn = [=](double Tsurf, double Tamb, double, double, double cosTilt) -> double {
            return CalcWaltonUnstableHorizontalOrTilt(Tsurf - Tamb, cosTilt);
        };
    } break;

    case HcExt::NaturalWaltonStableHorizontalOrTilt: {
        Hn = CalcWaltonStableHorizontalOrTilt((SurfOutTemp - state.dataSurface->SurfOutDryBulbTemp(SurfNum)),
                                              surface.CosTilt); // TODO verify CosTilt in vs out
        HnFn = [=](double Tsurf, double Tamb, double, double, double cosTilt) -> double {
            return CalcWaltonStableHorizontalOrTilt(Tsurf - Tamb, cosTilt);
        };
    } break;

    case HcExt::AlamdariHammondVerticalWall: {
        Real64 FaceHeight = surfExtConv.faceHeight;
        Hn = CalcAlamdariHammondVerticalWall(state, (SurfOutTemp - state.dataSurface->SurfOutDryBulbTemp(SurfNum)), FaceHeight, SurfNum);
        HnFn = [=](double Tsurf, double Tamb, double, double, double) -> double { return CalcAlamdariHammondVerticalWall(Tsurf - Tamb, FaceHeight); };
    } break;

    case HcExt::FohannoPolidoriVerticalWall: {
        if (surface.ExtBoundCond == DataSurfaces::KivaFoundation) {
            // Not compatible with Kiva (Exterior surfaces in Kiva are not currently reported. Also need to add cell-level convection.)
            ShowFatalError(state, format("Fohanno Polidori convection model not applicable for foundation surface ={}", surface.Name));
        }
        Hn = CallCalcFohannoPolidoriVerticalWall(state,
                                                 (SurfOutTemp - state.dataSurface->SurfOutDryBulbTemp(SurfNum)),
                                                 surfExtConv.faceHeight,
                                                 SurfOutTemp,
                                                 -SurfQdotConvOutRepPerArea(SurfNum),
                                                 SurfNum);
    } break;

    case HcExt::AlamdariHammondStableHorizontal: {
        if (surfExtConv.facePerimeter > 0.0) {
            HydraulicDiameter = 4.0 * surfExtConv.faceArea / surfExtConv.facePerimeter;
        } else {
            HydraulicDiameter = std::sqrt(surfExtConv.faceArea);
        }
        Hn = CalcAlamdariHammondStableHorizontal(state, (SurfOutTemp - state.dataSurface->SurfOutDryBulbTemp(SurfNum)), HydraulicDiameter, SurfNum);
    } break;

    case HcExt::AlamdariHammondUnstableHorizontal: {
        if (surfExtConv.facePerimeter > 0.0) {
            HydraulicDiameter = 4.0 * surfExtConv.faceArea / surfExtConv.facePerimeter;
        } else {
            HydraulicDiameter = std::sqrt(surfExtConv.faceArea);
        }
        Hn = CalcAlamdariHammondUnstableHorizontal(state, (SurfOutTemp - state.dataSurface->SurfOutDryBulbTemp(SurfNum)), HydraulicDiameter, SurfNum);
    } break;
    default: {
        assert(false);
    }
    } // switch (NaturalConvModelEqNum)

    if (!surface.ExtWind) {
        SurfWindSpeed = 0.0; // No wind exposure
    } else if (surface.Class == SurfaceClass::Window && state.dataSurface->SurfWinShadingFlag(SurfNum) == WinShadingType::ExtShade) {
        SurfWindSpeed = 0.0; // Assume zero wind speed at outside glass surface of window with exterior shade
    } else {
        SurfWindSpeed = state.dataSurface->SurfOutWindSpeed(SurfNum);
    }

    Material::SurfaceRoughness Roughness =
        state.dataMaterial->Material(state.dataConstruction->Construct(surface.Construction).LayerPoint(1))->Roughness;

    switch (ForcedConvModelEqNum) {
    case HcExt::None: {
        Hf = 0.0;
        HfTermFn = KIVA_HF_DEF;
        HfFn = KIVA_CONST_CONV(0.0);
    } break;

    case HcExt::UserCurve: {
        Hf = CalcUserDefinedExtHcModel(state, SurfNum, surfExtConv.hfUserCurveNum);
        if (surface.ExtBoundCond == DataSurfaces::KivaFoundation) {
            HfTermFn = state.dataSurfaceGeometry->kivaManager.surfaceConvMap[SurfNum].f;
            HnFn = state.dataSurfaceGeometry->kivaManager.surfaceConvMap[SurfNum].out;
        }
    } break;

    case HcExt::SparrowWindward: {
        Hf = CalcSparrowWindward(state, Roughness, surfExtConv.facePerimeter, surfExtConv.faceArea, SurfWindSpeed, SurfNum);

        if (surface.Class == SurfaceClass::Floor) { // used for exterior grade
            // Assume very large area for grade (relative to perimeter).
            constexpr double area = 9999999.;
            constexpr double perim = 1.;
            HfTermFn = [=](double, double, double, double windSpeed) -> double { return CalcSparrowWindward(Roughness, perim, area, windSpeed); };
        } else {
            if (surface.ExtBoundCond == DataSurfaces::KivaFoundation) {
                auto const &fnd = state.dataSurfaceGeometry->kivaManager.surfaceMap[SurfNum].get_instance(0).first->foundation;
                const double length = fnd.netPerimeter;
                const double height = fnd.wall.heightAboveGrade;
                const double area = length * height;
                const double perim = 2.0 * (length + height);
                HfTermFn = [=](double, double, double, double windSpeed) -> double {
                    // Average windward and leeward since all walls use same algorithm
                    double windwardHf = CalcSparrowWindward(Roughness, perim, area, windSpeed);
                    double leewardHf = CalcSparrowLeeward(Roughness, perim, area, windSpeed);
                    return (windwardHf + leewardHf) / 2.0;
                };
            }
        }
        HfFn = [](double, double, double HfTerm, double, double) -> double { return HfTerm; };
    } break;

    case HcExt::SparrowLeeward: {
        Hf = CalcSparrowLeeward(state, Roughness, surfExtConv.facePerimeter, surfExtConv.faceArea, SurfWindSpeed, SurfNum);
        if (surface.Class == SurfaceClass::Floor) { // used for exterior grade
            // Assume very large area for grade (relative to perimeter).
            constexpr double area = 9999999.;
            constexpr double perim = 1.;
            HfTermFn = [=](double, double, double, double windSpeed) -> double { return CalcSparrowLeeward(Roughness, perim, area, windSpeed); };
        } else {
            if (surface.ExtBoundCond == DataSurfaces::KivaFoundation) {
                auto const &fnd = state.dataSurfaceGeometry->kivaManager.surfaceMap[SurfNum].get_instance(0).first->foundation;
                const double length = fnd.netPerimeter;
                const double height = fnd.wall.heightAboveGrade;
                const double area = length * height;
                const double perim = 2.0 * (length + height);
                HfTermFn = [=](double, double, double, double windSpeed) -> double {
                    // Average windward and leeward since all walls use same algorithm
                    double windwardHf = CalcSparrowWindward(Roughness, perim, area, windSpeed);
                    double leewardHf = CalcSparrowLeeward(Roughness, perim, area, windSpeed);
                    return (windwardHf + leewardHf) / 2.0;
                };
            }
        }
        HfFn = [](double, double, double HfTerm, double, double) -> double { return HfTerm; };
    } break;

    case HcExt::MoWiTTWindward: {
        Hf = CalcMoWITTWindward(SurfOutTemp - state.dataSurface->SurfOutDryBulbTemp(SurfNum), SurfWindSpeed);
        if (surface.Class == SurfaceClass::Floor) { // used for exterior grade
            HfTermFn = [=](double, double, double, double windSpeed) -> double { return CalcMoWITTForcedWindward(windSpeed); };
        } else {
            HfTermFn = [=](double, double, double, double windSpeed) -> double {
                // Average windward and leeward since all walls use same algorithm
                double windwardHf = CalcMoWITTForcedWindward(windSpeed);
                double leewardHf = CalcMoWITTForcedLeeward(windSpeed);
                return (windwardHf + leewardHf) / 2.0;
            };
        }
        HfFn = [](double, double, double HfTerm, double, double) -> double { return HfTerm; };
    } break;

    case HcExt::MoWiTTLeeward: {
        Hf = CalcMoWITTLeeward((SurfOutTemp - state.dataSurface->SurfOutDryBulbTemp(SurfNum)), SurfWindSpeed);
        if (surface.Class == SurfaceClass::Floor) { // used for exterior grade
            HfTermFn = [=](double, double, double, double windSpeed) -> double { return CalcMoWITTForcedLeeward(windSpeed); };
        } else {
            HfTermFn = [=](double, double, double, double windSpeed) -> double {
                // Average windward and leeward since all walls use same algorithm
                double windwardHf = CalcMoWITTForcedWindward(windSpeed);
                double leewardHf = CalcMoWITTForcedLeeward(windSpeed);
                return (windwardHf + leewardHf) / 2.0;
            };
        }
        HfFn = [](double, double, double HfTerm, double, double) -> double { return HfTerm; };
    } break;

    case HcExt::DOE2Windward: {
        Hf = CalcDOE2Windward(SurfOutTemp, state.dataSurface->SurfOutDryBulbTemp(SurfNum), surface.CosTilt, SurfWindSpeed, Roughness);
        if (surface.Class == SurfaceClass::Floor) { // used for exterior grade
            HfTermFn = [=](double, double, double, double windSpeed) -> double { return CalcMoWITTForcedWindward(windSpeed); };
        } else {
            HfTermFn = [=](double, double, double, double windSpeed) -> double {
                // Average windward and leeward since all walls use same algorithm
                double windwardHf = CalcMoWITTForcedWindward(windSpeed);
                double leewardHf = CalcMoWITTForcedLeeward(windSpeed);
                return (windwardHf + leewardHf) / 2.0;
            };
        }
        HfFn = [](double, double, double HfTerm, double, double) -> double { return HfTerm; };
    } break;

    case HcExt::DOE2Leeward: {
        Hf = CalcDOE2Leeward(SurfOutTemp, state.dataSurface->SurfOutDryBulbTemp(SurfNum), surface.CosTilt, SurfWindSpeed, Roughness);
        if (surface.Class == SurfaceClass::Floor) { // used for exterior grade
            HfTermFn = [=](double, double, double, double windSpeed) -> double { return CalcMoWITTForcedWindward(windSpeed); };
        } else {
            HfTermFn = [=](double, double, double, double windSpeed) -> double {
                // Average windward and leeward since all walls use same algorithm
                double windwardHf = CalcMoWITTForcedWindward(windSpeed);
                double leewardHf = CalcMoWITTForcedLeeward(windSpeed);
                return (windwardHf + leewardHf) / 2.0;
            };
        }
        HfFn = [=](double Tsurf, double Tamb, double hfTerm, double, double cosTilt) -> double {
            return CalcDOE2Forced(Tsurf, Tamb, cosTilt, hfTerm, Roughness);
        };
    } break;

    case HcExt::NusseltJurges: {
        Hf = CalcNusseltJurges(SurfWindSpeed);
        HfTermFn = [=](double, double, double, double windSpeed) -> double { return CalcNusseltJurges(windSpeed); };
        HfFn = [](double, double, double HfTerm, double, double) -> double { return HfTerm; };
    } break;

    case HcExt::McAdams: {
        Hf = CalcMcAdams(SurfWindSpeed);
        HfTermFn = [=](double, double, double, double windSpeed) -> double { return CalcMcAdams(windSpeed); };
        HfFn = [](double, double, double HfTerm, double, double) -> double { return HfTerm; };
    } break;

    case HcExt::Mitchell: {
        Hf = CalcMitchell(state, SurfWindSpeed, state.dataConvect->CubeRootOfOverallBuildingVolume, SurfNum);
        HfTermFn = [&](double, double, double, double windSpeed) -> double {
            return CalcMitchell(windSpeed, state.dataConvect->CubeRootOfOverallBuildingVolume);
        };
        HfFn = [](double, double, double HfTerm, double, double) -> double { return HfTerm; };
    } break;

    case HcExt::ClearRoof: {
        SurfWindDir = state.dataSurface->SurfOutWindDir(SurfNum);
        Hf = CalcClearRoof(state,
                           SurfNum,
                           SurfOutTemp,
                           state.dataSurface->SurfOutDryBulbTemp(SurfNum),
                           SurfWindSpeed,
                           SurfWindDir,
                           surfExtConv.faceArea,
                           surfExtConv.facePerimeter);
        HfTermFn = [=](double, double, double, double windSpeed) -> double { return windSpeed; };
        if (surface.Class == SurfaceClass::Floor) { // used for exterior grade
            // Assume very large area for grade (relative to perimeter).
            constexpr double area = 9999999.;
            constexpr double perim = 1.;
            HfFn = [=, &state](double Tsurf, double Tamb, double hfTerm, double, double) -> double {
                return CalcClearRoof(state, Tsurf, Tamb, hfTerm, area, perim, Roughness);
            };
        } else {
            if (surface.ExtBoundCond == DataSurfaces::KivaFoundation) {
                auto const &fnd = state.dataSurfaceGeometry->kivaManager.surfaceMap[SurfNum].get_instance(0).first->foundation;
                const double length = fnd.netPerimeter;
                const double height = fnd.wall.heightAboveGrade;
                const double area = length * height;
                const double perim = 2.0 * (length + height);
                HfFn = [=, &state](double Tsurf, double Tamb, double hfTerm, double, double) -> double {
                    return CalcClearRoof(state, Tsurf, Tamb, hfTerm, area, perim, Roughness);
                };
            }
        }
    } break;

    case HcExt::BlockenWindward: {
        Hf = CalcBlockenWindward(state, state.dataEnvrn->WindSpeed, state.dataEnvrn->WindDir, surface.Azimuth, SurfNum);
        // Not compatible with Kiva (doesn't use weather station windspeed)
        if (surface.ExtBoundCond == DataSurfaces::KivaFoundation) {
            ShowFatalError(state, format("Blocken Windward convection model not applicable for foundation surface ={}", surface.Name));
        }
    } break;

    case HcExt::EmmelVertical: {
        Hf = CalcEmmelVertical(state.dataEnvrn->WindSpeed, state.dataEnvrn->WindDir, surface.Azimuth);
        // Not compatible with Kiva (doesn't use weather station windspeed)
        if (surface.ExtBoundCond == DataSurfaces::KivaFoundation) {
            ShowFatalError(state, format("Emmel Vertical convection model not applicable for foundation surface ={}", surface.Name));
        }
    } break;

    case HcExt::EmmelRoof: {
        Hf = CalcEmmelRoof(state.dataEnvrn->WindSpeed, state.dataEnvrn->WindDir, state.dataConvect->RoofLongAxisOutwardAzimuth);
        // Not compatible with Kiva (doesn't use weather station windspeed)
        if (surface.ExtBoundCond == DataSurfaces::KivaFoundation) {
            ShowFatalError(state, format("Emmel Roof convection model not applicable for foundation surface ={}", surface.Name));
        }
        break;
    } break;

    default: {
        assert(false);
    }
    } // swtich (ForcedConvModelEqNum)

    Real64 Hc = Hf + Hn;

    if (surface.ExtBoundCond == DataSurfaces::KivaFoundation) {
        state.dataSurfaceGeometry->kivaManager.surfaceConvMap[SurfNum].f = HfTermFn;
        state.dataSurfaceGeometry->kivaManager.surfaceConvMap[SurfNum].out =
            [=](double Tsurf, double Tamb, double HfTerm, double Roughness, double cosTilt) -> double {
            Real64 hcExt = HfFn(Tsurf, Tamb, HfTerm, Roughness, cosTilt) + HnFn(Tsurf, Tamb, HfTerm, Roughness, cosTilt);
            if (hcExt < AdaptiveHcExtLowLimit) hcExt = AdaptiveHcExtLowLimit;
            return hcExt;
        };
        Hc = 0.0; // Not used in Kiva
    }

    if (Hc < AdaptiveHcExtLowLimit) Hc = AdaptiveHcExtLowLimit;
    return Hc;
}

void DynamicExtConvSurfaceClassification(EnergyPlusData &state, int const SurfNum) // surface number
{

    // SUBROUTINE INFORMATION:
    //       AUTHOR         B. Griffith
    //       DATE WRITTEN   August 2010

    // METHODOLOGY EMPLOYED:
    // Decide surface classification based on wind and buoyancy, class, orientation

    auto const &surface = state.dataSurface->Surface(SurfNum);
    auto &surfExtConv = state.dataSurface->surfExtConv(SurfNum);

    Real64 surfWindDir = state.dataSurface->SurfOutWindDir(SurfNum);

    if (surface.Class == SurfaceClass::Roof ||
        (surface.Class == SurfaceClass::Floor && surface.ExtBoundCond == DataSurfaces::KivaFoundation) // Applies to exterior grade
    ) {
        Real64 DeltaTemp =
            (surface.ExtBoundCond == DataSurfaces::KivaFoundation)
                ? (state.dataSurfaceGeometry->kivaManager.surfaceMap[SurfNum].results.Tconv - state.dataSurface->SurfOutDryBulbTemp(SurfNum))
                : (state.dataHeatBalSurf->SurfOutsideTempHist(1)(SurfNum) - state.dataSurface->SurfOutDryBulbTemp(SurfNum));

        surfExtConv.convClass = (DeltaTemp < 0.0) ? ExtConvClass::RoofStable : ExtConvClass::RoofUnstable;

    } else {
        surfExtConv.convClass =
            Windward(surface.CosTilt, surface.Azimuth, surfWindDir) ? ExtConvClass::WindwardVertWall : ExtConvClass::LeewardVertWall;
    }
}

void MapExtConvClassToHcModels(EnergyPlusData &state, int const SurfNum) // surface number
{

    // SUBROUTINE INFORMATION:
    //       AUTHOR         Brent Griffith
    //       DATE WRITTEN   Aug 2010

    // Use these arrays to convert general surface classifications to
    // specific classifications for both wind-driven and natural
    // convection
    static constexpr std::array<ExtConvClass2, (int)ExtConvClass::Num> WindConvectionExtConvClass2s = {
        ExtConvClass2::WindConvection_WallWindward, // WindwardWall
        ExtConvClass2::WindConvection_WallLeeward,  // LeewardWall
        ExtConvClass2::WindConvection_HorizRoof,    // RoofStable
        ExtConvClass2::WindConvection_HorizRoof     // RoofUnstable
    };

    static constexpr std::array<ExtConvClass2, (int)ExtConvClass::Num> NaturalConvectionExtConvClass2s = {
        ExtConvClass2::NaturalConvection_VertWall,     // WindwardWall
        ExtConvClass2::NaturalConvection_VertWall,     // LeewardWall
        ExtConvClass2::NaturalConvection_StableHoriz,  // RoofStable
        ExtConvClass2::NaturalConvection_UnstableHoriz // RoofUnstable
    };

    auto &surfExtConv = state.dataSurface->surfExtConv(SurfNum);

    ExtConvClass outConvClass = surfExtConv.convClass;
    surfExtConv.convClassRpt = ExtConvClassReportVals[(int)outConvClass];

    ExtConvClass2 outConvClass2Wind = WindConvectionExtConvClass2s[(int)outConvClass];
    ExtConvClass2 outConvClass2Natural = NaturalConvectionExtConvClass2s[(int)outConvClass];

    surfExtConv.hfModelEq = state.dataConvect->extAdaptiveConvAlgo.extConvClass2EqNums[(int)outConvClass2Wind];
    surfExtConv.hfModelEqRpt = HcExtReportVals[(int)surfExtConv.hfModelEq];

    if (surfExtConv.hfModelEq == HcExt::UserCurve) {
        surfExtConv.hfUserCurveNum = state.dataConvect->extAdaptiveConvAlgo.extConvClass2UserCurveNums[(int)outConvClass2Wind];
    }

    surfExtConv.hnModelEq = state.dataConvect->extAdaptiveConvAlgo.extConvClass2EqNums[(int)outConvClass2Natural];
    surfExtConv.hnModelEqRpt = HcExtReportVals[(int)surfExtConv.hnModelEq];
    if (surfExtConv.hnModelEq == HcExt::UserCurve) {
        surfExtConv.hnUserCurveNum = state.dataConvect->extAdaptiveConvAlgo.extConvClass2UserCurveNums[(int)outConvClass2Natural];
    }
}

void DynamicIntConvSurfaceClassification(EnergyPlusData &state, int const SurfNum) // surface number
{

    // SUBROUTINE INFORMATION:
    //       AUTHOR        Brent Griffith
    //       DATE WRITTEN   Aug 2010

    // PURPOSE OF THIS SUBROUTINE:
    // collects dynamic updates needed for adaptive convection algorithm

    // METHODOLOGY EMPLOYED:
    // Decide flow regime to set IntConvClassification done by zone using the following rules

    // Using zone flow regime, and surface's characteristics assign IntConvHcModelEq

    // SUBROUTINE PARAMETER DEFINITIONS:
    Real64 constexpr g(9.81);                     // gravity constant (m/s**2)
    Real64 constexpr v(15.89e-6);                 // kinematic viscosity (m**2/s) for air at 300 K
    Real64 constexpr ActiveDelTempThreshold(1.5); // deg C, temperature difference for surfaces to be considered "active"

    // SUBROUTINE LOCAL VARIABLE DECLARATIONS:
    int PriorityEquipOn(0);
    constexpr int MaxZoneEquipmentOn{11};
    constexpr int MaxZoneEquipmentIdx{MaxZoneEquipmentOn - 1};
    std::array<int, MaxZoneEquipmentOn> HeatingPriorityStack{};
    std::array<int, MaxZoneEquipmentOn> CoolingPriorityStack{};
    std::array<InConvFlowRegime, MaxZoneEquipmentOn> FlowRegimeStack{};
    FlowRegimeStack.fill(InConvFlowRegime::Invalid);
    int EquipOnCount(0);
    InConvFlowRegime FinalFlowRegime(InConvFlowRegime::Invalid);
    Real64 Tmin(std::numeric_limits<float>::max()); // temporary min surf temp
    Real64 Tmax(std::numeric_limits<float>::min()); // temporary max surf temp
    Real64 GrH(0.0);                                // Grashof number for zone height H
    Real64 Re(0.0);                                 // Reynolds number for zone air system flow
    Real64 Ri(0.0);                                 // Richardson Number, Gr/Re**2 for determining mixed regime
    Real64 AirDensity(0.0);                         // temporary zone air density
    Real64 DeltaTemp(0.0);                          // temporary temperature difference (Tsurf - Tair)

    auto &surface = state.dataSurface->Surface(SurfNum);
    int zoneNum = surface.Zone;
    auto &zone = state.dataHeatBal->Zone(zoneNum);

    EquipOnCount = 0;

    // HVAC connections
    if (!zone.IsControlled) { // no HVAC control
        FlowRegimeStack[0] = InConvFlowRegime::A3;
    } else { // is controlled, lets see by how and if that means is currently active

        auto &zoneEquipConfig = state.dataZoneEquip->ZoneEquipConfig(surface.Zone);
        auto &zoneNode = state.dataLoopNodes->Node(zone.SystemZoneNodeNumber);

        if (!(zoneEquipConfig.EquipListIndex > 0) || state.dataGlobal->SysSizingCalc || state.dataGlobal->ZoneSizingCalc ||
            !state.dataZoneEquip->ZoneEquipSimulatedOnce) {
            FlowRegimeStack[0] = InConvFlowRegime::A3;
        } else {

            auto &zoneEquipList = state.dataZoneEquip->ZoneEquipList(zoneEquipConfig.EquipListIndex);
            for (int EquipNum = 1; EquipNum <= zoneEquipList.NumOfEquipTypes; ++EquipNum) {

                switch (zoneEquipList.EquipTypeEnum(EquipNum)) {
                case DataZoneEquipment::ZoneEquip::AirDistUnit:
                case DataZoneEquipment::ZoneEquip::PurchasedAir: {
                    if (!allocated(zoneEquipList.EquipData(EquipNum).OutletNodeNums)) continue;

                    // get inlet node, not zone node if possible
                    int zoneInletNodeNum = zoneEquipList.EquipData(EquipNum).OutletNodeNums(1);
                    if ((zoneInletNodeNum > 0 && state.dataLoopNodes->Node(zoneInletNodeNum).MassFlowRate > 0.0) ||
                        (zoneInletNodeNum <= 0 && zoneNode.MassFlowRate > 0.0)) {
                        EquipOnCount = min(EquipOnCount + 1, MaxZoneEquipmentIdx);
                        FlowRegimeStack[EquipOnCount] = InConvFlowRegime::C;
                        HeatingPriorityStack[EquipOnCount] = zoneEquipList.HeatingPriority(EquipNum);
                        CoolingPriorityStack[EquipOnCount] = zoneEquipList.CoolingPriority(EquipNum);
                    }
                } break;
                case DataZoneEquipment::ZoneEquip::WindowAC:
                case DataZoneEquipment::ZoneEquip::PkgTermHPAirToAir:
                case DataZoneEquipment::ZoneEquip::PkgTermACAirToAir:
                case DataZoneEquipment::ZoneEquip::ZoneDXDehumidifier:
                case DataZoneEquipment::ZoneEquip::PkgTermHPWaterToAir:
                case DataZoneEquipment::ZoneEquip::FanCoil4Pipe:
                case DataZoneEquipment::ZoneEquip::UnitVentilator:
                case DataZoneEquipment::ZoneEquip::UnitHeater:
                case DataZoneEquipment::ZoneEquip::OutdoorAirUnit: {
                    if (!allocated(zoneEquipList.EquipData(EquipNum).OutletNodeNums)) continue;

                    int zoneInletNodeNum = zoneEquipList.EquipData(EquipNum).OutletNodeNums(1);
                    if ((zoneInletNodeNum > 0 && state.dataLoopNodes->Node(zoneInletNodeNum).MassFlowRate > 0.0) ||
                        (zoneInletNodeNum <= 0 && zoneNode.MassFlowRate > 0.0)) {

                        EquipOnCount = min(EquipOnCount + 1, MaxZoneEquipmentIdx);
                        FlowRegimeStack[EquipOnCount] = InConvFlowRegime::D;
                        HeatingPriorityStack[EquipOnCount] = zoneEquipList.HeatingPriority(EquipNum);
                        CoolingPriorityStack[EquipOnCount] = zoneEquipList.CoolingPriority(EquipNum);
                    }
                } break;
                case DataZoneEquipment::ZoneEquip::CoolingPanel:
                case DataZoneEquipment::ZoneEquip::BBSteam:
                case DataZoneEquipment::ZoneEquip::BBWaterConvective:
                case DataZoneEquipment::ZoneEquip::BBElectricConvective:
                case DataZoneEquipment::ZoneEquip::BBWater: {
                    if (zoneEquipList.EquipData(EquipNum).ON) {
                        EquipOnCount = min(EquipOnCount + 1, MaxZoneEquipmentIdx);
                        FlowRegimeStack[EquipOnCount] = InConvFlowRegime::B;
                        HeatingPriorityStack[EquipOnCount] = zoneEquipList.HeatingPriority(EquipNum);
                        CoolingPriorityStack[EquipOnCount] = zoneEquipList.CoolingPriority(EquipNum);
                    }
                } break;
                    // Is this the same case as above?
                case DataZoneEquipment::ZoneEquip::BBElectric:
                case DataZoneEquipment::ZoneEquip::HiTempRadiant: {
                    if (zoneEquipList.EquipData(EquipNum).ON) {
                        EquipOnCount = min(EquipOnCount + 1, MaxZoneEquipmentIdx);
                        FlowRegimeStack[EquipOnCount] = InConvFlowRegime::B;
                        HeatingPriorityStack[EquipOnCount] = zoneEquipList.HeatingPriority(EquipNum);
                        CoolingPriorityStack[EquipOnCount] = zoneEquipList.CoolingPriority(EquipNum);
                    }
                } break;
                case DataZoneEquipment::ZoneEquip::VentilatedSlab:
                case DataZoneEquipment::ZoneEquip::LoTempRadiant: {
                    if (zoneEquipConfig.InFloorActiveElement) {
                        for (int spaceNum : zone.spaceIndexes) {
                            auto const &thisSpace = state.dataHeatBal->space(spaceNum);

                            for (int SurfLoop = thisSpace.HTSurfaceFirst; SurfLoop <= thisSpace.HTSurfaceLast; ++SurfLoop) {

                                if (!state.dataSurface->surfIntConv(SurfLoop).hasActiveInIt) continue;
                                auto &surface = state.dataSurface->Surface(SurfLoop);
                                if (surface.Class != SurfaceClass::Floor) continue;

                                Real64 DeltaTemp = state.dataHeatBalSurf->SurfInsideTempHist(1)(SurfLoop) -
                                                   state.dataZoneTempPredictorCorrector->zoneHeatBalance(zoneNum).MAT;
                                if (DeltaTemp > ActiveDelTempThreshold) { // assume heating with floor
                                    // system ON is not enough because floor surfaces can continue to heat because of thermal capacity
                                    EquipOnCount = min(EquipOnCount + 1, MaxZoneEquipmentIdx);
                                    FlowRegimeStack[EquipOnCount] = InConvFlowRegime::A1;
                                    HeatingPriorityStack[EquipOnCount] = zoneEquipList.HeatingPriority(EquipNum);
                                    CoolingPriorityStack[EquipOnCount] = zoneEquipList.CoolingPriority(EquipNum);
                                    break;
                                } // if (DeltaTemp)
                            }     // for (SurfLoop)
                        }         // for (spaceNum)
                    }             // if (InFloorActiveElement)

                    if (zoneEquipConfig.InCeilingActiveElement) {
                        for (int spaceNum : zone.spaceIndexes) {
                            auto const &thisSpace = state.dataHeatBal->space(spaceNum);

                            for (int SurfLoop = thisSpace.HTSurfaceFirst; SurfLoop <= thisSpace.HTSurfaceLast; ++SurfLoop) {
                                if (!state.dataSurface->surfIntConv(SurfLoop).hasActiveInIt) continue;
                                auto const &surface = state.dataSurface->Surface(SurfLoop);
                                if (surface.Class != SurfaceClass::Roof) continue;

                                Real64 DeltaTemp = state.dataHeatBalSurf->SurfInsideTempHist(1)(SurfLoop) -
                                                   state.dataZoneTempPredictorCorrector->zoneHeatBalance(zoneNum).MAT;
                                if (DeltaTemp < ActiveDelTempThreshold) { // assume cooling with ceiling
                                    // system ON is not enough because  surfaces can continue to cool because of thermal capacity
                                    EquipOnCount = min(EquipOnCount + 1, MaxZoneEquipmentIdx);
                                    FlowRegimeStack[EquipOnCount] = InConvFlowRegime::A1;
                                    HeatingPriorityStack[EquipOnCount] = zoneEquipList.HeatingPriority(EquipNum);
                                    CoolingPriorityStack[EquipOnCount] = zoneEquipList.CoolingPriority(EquipNum);
                                    break;
                                } // if (DeltaTemp)
                            }     // for (SurfLoop)
                        }         // for (spaceNum)
                    }             // if (InCeilingActiveElement)

                    if (zoneEquipConfig.InWallActiveElement) {
                        for (int spaceNum : zone.spaceIndexes) {
                            auto const &thisSpace = state.dataHeatBal->space(spaceNum);

                            for (int SurfLoop = thisSpace.HTSurfaceFirst; SurfLoop <= thisSpace.HTSurfaceLast; ++SurfLoop) {
                                if (!state.dataSurface->surfIntConv(SurfLoop).hasActiveInIt) continue;
                                auto const &surface = state.dataSurface->Surface(SurfLoop);
                                if (surface.Class != SurfaceClass::Wall && surface.Class != SurfaceClass::Door) continue;

                                DeltaTemp = state.dataHeatBalSurf->SurfInsideTempHist(1)(SurfLoop) -
                                            state.dataZoneTempPredictorCorrector->zoneHeatBalance(zoneNum).MAT;
                                if (DeltaTemp > ActiveDelTempThreshold) { // assume heating with wall panel
                                    // system ON is not enough because  surfaces can continue to heat because of thermal capacity
                                    EquipOnCount = min(EquipOnCount + 1, MaxZoneEquipmentIdx);
                                    FlowRegimeStack[EquipOnCount] = InConvFlowRegime::A2;
                                    HeatingPriorityStack[EquipOnCount] = zoneEquipList.HeatingPriority(EquipNum);
                                    CoolingPriorityStack[EquipOnCount] = zoneEquipList.CoolingPriority(EquipNum);
                                } else { // not heating, no special models wall cooling so use simple buoyancy
                                    EquipOnCount = min(EquipOnCount + 1, MaxZoneEquipmentIdx);
                                    FlowRegimeStack[EquipOnCount] = InConvFlowRegime::A3;
                                    HeatingPriorityStack[EquipOnCount] = zoneEquipList.HeatingPriority(EquipNum);
                                    CoolingPriorityStack[EquipOnCount] = zoneEquipList.CoolingPriority(EquipNum);
                                } // else (DeltaTemp)
                            }     // for (SurfLoop)
                        }         // for (spaceNum)
                    }             // if (InWallActiveElement)
                } break;
                default:; // nothing
                }

            } // for (EquipNum)
        }
    }

    // now select which equipment type is dominant compared to all those that are ON
    if (EquipOnCount > 0) {
        if (state.dataZoneEnergyDemand->ZoneSysEnergyDemand(zoneNum).ZoneSNLoadPredictedRate >= 0.0) { // heating load
            PriorityEquipOn = 1;
            for (int EquipOnLoop = 1; EquipOnLoop <= EquipOnCount; ++EquipOnLoop) {
                // assume highest priority/first sim order is dominant for flow regime
                if (HeatingPriorityStack[EquipOnLoop] < HeatingPriorityStack[PriorityEquipOn]) {
                    PriorityEquipOn = EquipOnLoop;
                }
            }
        } else if (state.dataZoneEnergyDemand->ZoneSysEnergyDemand(zoneNum).ZoneSNLoadPredictedRate < 0.0) { // cooling load
            PriorityEquipOn = 1;
            for (int EquipOnLoop = 1; EquipOnLoop <= EquipOnCount; ++EquipOnLoop) {
                // assume highest priority/first sim order is dominant for flow regime
                if (CoolingPriorityStack[EquipOnLoop] < CoolingPriorityStack[PriorityEquipOn]) {
                    PriorityEquipOn = EquipOnLoop;
                }
            }
        }
        FinalFlowRegime = FlowRegimeStack[PriorityEquipOn];
    } else {
        // no equipment on, so simple buoyancy flow regime
        FinalFlowRegime = InConvFlowRegime::A3;
    }

    // now if flow regimes C or D, then check for Mixed regime or very low flow rates
    if ((FinalFlowRegime == InConvFlowRegime::C) || (FinalFlowRegime == InConvFlowRegime::D)) {

        auto const &zoneNode = state.dataLoopNodes->Node(zone.SystemZoneNodeNumber);
        // Calculate Grashof, Reynolds, and Richardson numbers for the zone
        // Grashof for zone air based on largest delta T between surfaces and zone height
        for (int spaceNum : zone.spaceIndexes) {
            auto const &thisSpace = state.dataHeatBal->space(spaceNum);
            for (int surfNum = thisSpace.HTSurfaceFirst; surfNum <= thisSpace.HTSurfaceLast; ++surfNum) {
                Real64 SurfTemp = state.dataHeatBalSurf->SurfInsideTempHist(1)(surfNum);
                if (SurfTemp < Tmin)
                    Tmin = SurfTemp;
                else if (SurfTemp > Tmax)
                    Tmax = SurfTemp;
            }
        }
        GrH = (g * (Tmax - Tmin) * pow_3(zone.CeilingHeight)) /
              ((state.dataZoneTempPredictorCorrector->zoneHeatBalance(zoneNum).MAT + Constant::KelvinConv) * pow_2(v));

        // Reynolds number = Vdot supply / v * cube root of zone volume (Goldstein and Noveselac 2010)
        if (zoneNode.MassFlowRate > 0.0) {
            AirDensity = Psychrometrics::PsyRhoAirFnPbTdbW(state,
                                                           state.dataEnvrn->OutBaroPress,
                                                           zoneNode.Temp,
                                                           Psychrometrics::PsyWFnTdpPb(state, zoneNode.Temp, state.dataEnvrn->OutBaroPress));
            Re = zoneNode.MassFlowRate / (v * AirDensity * std::pow(zone.Volume, 1.0 / 3.0));
        } else {
            Re = 0.0;
        }

        if (Re > 0.0) {
            Ri = GrH / pow_2(Re); // Richardson Number
            if (Ri > 10.0) {      // natural convection expected
                FinalFlowRegime = InConvFlowRegime::A3;
            } else if (Ri < 0.1) { // forced
                // no change, already a forced regime
            } else { // mixed
                FinalFlowRegime = InConvFlowRegime::E;
            }
        } else { // natural convection expected
            FinalFlowRegime = InConvFlowRegime::A3;
        }
    }

    static constexpr std::array<std::array<IntConvClass, (int)ConvSurfDeltaT::Num>,
                                (int)SurfOrientation::Num>
        A1{{
            {IntConvClass::A1_FloorHeatCeilCool_StableHoriz,     // HorizontalDown, Positive
             IntConvClass::A1_FloorHeatCeilCool_StableHoriz,     // HorizontalDown, Zero
             IntConvClass::A1_FloorHeatCeilCool_UnstableHoriz},  // HorizontalDown, Negative
            {IntConvClass::A1_FloorHeatCeilCool_StableTilted,    // TiltedDownward, Positive
             IntConvClass::A1_FloorHeatCeilCool_StableTilted,    // TiltedDownward, Zero
             IntConvClass::A1_FloorHeatCeilCool_UnstableTilted}, // TiltedDownward, Negative
            {IntConvClass::A1_FloorHeatCeilCool_VertWalls,       // Vertical, Positive
             IntConvClass::A1_FloorHeatCeilCool_VertWalls,       // Vertical, Zero
             IntConvClass::A1_FloorHeatCeilCool_VertWalls},      // Vertical, Negative
            {IntConvClass::A1_FloorHeatCeilCool_UnstableTilted,  // TiltedUpward, Positive
             IntConvClass::A1_FloorHeatCeilCool_StableTilted,    // TiltedUpward, Zero
             IntConvClass::A1_FloorHeatCeilCool_StableTilted},   // TiltedUpward, Negative
            {IntConvClass::A1_FloorHeatCeilCool_UnstableHoriz,   // HorizontalUp, Positive
             IntConvClass::A1_FloorHeatCeilCool_StableHoriz,     // HorizontalUp, Zero
             IntConvClass::A1_FloorHeatCeilCool_StableHoriz}     // HorizontalUp, Negative
        }};

    static constexpr std::array<std::array<IntConvClass, (int)ConvSurfDeltaT::Num>,
                                (int)SurfOrientation::Num>
        A2{{
            {IntConvClass::A2_WallPanelHeat_StableHoriz,         // HorizontalDown, Positive
             IntConvClass::A2_WallPanelHeat_StableHoriz,         // HorizontalDown, Zero
             IntConvClass::A2_WallPanelHeat_UnstableHoriz},      // HorizontalDown, Negative
            {IntConvClass::A2_WallPanelHeat_StableTilted,        // TiltedDownward, Positive
             IntConvClass::A2_WallPanelHeat_StableTilted,        // TiltedDownward, Zero
             IntConvClass::A2_WallPanelHeat_UnstableTilted},     // TiltedDownward, Negative
            {IntConvClass::A2_WallPanelHeat_VertWallsNonHeated,  // Vertical, Positive
             IntConvClass::A2_WallPanelHeat_VertWallsNonHeated,  // Vertical, Zero
             IntConvClass::A2_WallPanelHeat_VertWallsNonHeated}, // Vertical, Negative
            {IntConvClass::A2_WallPanelHeat_UnstableTilted,      // TiltedUpward, Positive
             IntConvClass::A2_WallPanelHeat_StableTilted,        // TiltedUpward, Zero
             IntConvClass::A2_WallPanelHeat_StableTilted},       // TiltedUpward, Negative
            {IntConvClass::A2_WallPanelHeat_UnstableHoriz,       // HorizontalUp, Positive
             IntConvClass::A2_WallPanelHeat_StableHoriz,         // HorizontalUp, Zero
             IntConvClass::A2_WallPanelHeat_StableHoriz}         // HorizontalUp, Negative
        }};

    static constexpr std::array<std::array<IntConvClass, (int)ConvSurfDeltaT::Num>,
                                (int)SurfOrientation::Num>
        A3{{
            {IntConvClass::A3_SimpleBuoy_StableHoriz,     // HorizontalDown, Positive
             IntConvClass::A3_SimpleBuoy_StableHoriz,     // HorizontalDown, Zero
             IntConvClass::A3_SimpleBuoy_UnstableHoriz},  // HorizontalDown, Negative
            {IntConvClass::A3_SimpleBuoy_StableTilted,    // TiltedDownward, Positive
             IntConvClass::A3_SimpleBuoy_StableTilted,    // TiltedDownward, Zero
             IntConvClass::A3_SimpleBuoy_UnstableTilted}, // TiltedDownward, Negative
            {IntConvClass::A3_SimpleBuoy_VertWalls,       // Vertical, Positive
             IntConvClass::A3_SimpleBuoy_VertWalls,       // Vertical, Zero
             IntConvClass::A3_SimpleBuoy_VertWalls},      // Vertical, Negative
            {IntConvClass::A3_SimpleBuoy_UnstableTilted,  // TiltedUpward, Positive
             IntConvClass::A3_SimpleBuoy_StableTilted,    // TiltedUpward, Zero
             IntConvClass::A3_SimpleBuoy_StableTilted},   // TiltedUpward, Negative
            {IntConvClass::A3_SimpleBuoy_UnstableHoriz,   // HorizontalUp, Positive
             IntConvClass::A3_SimpleBuoy_StableHoriz,     // HorizontalUp, Zero
             IntConvClass::A3_SimpleBuoy_StableHoriz}     // HorizontalUp, Negative
        }};

    static constexpr std::array<std::array<IntConvClass, (int)ConvSurfDeltaT::Num>,
                                (int)SurfOrientation::Num>
        B{{
            {IntConvClass::B_ConvectiveHeat_StableHoriz,     // HorizontalDown, Positive
             IntConvClass::B_ConvectiveHeat_StableHoriz,     // HorizontalDown, Zero
             IntConvClass::B_ConvectiveHeat_UnstableHoriz},  // HorizontalDown, Negative
            {IntConvClass::B_ConvectiveHeat_StableTilted,    // TiltedDownward, Positive
             IntConvClass::B_ConvectiveHeat_StableTilted,    // TiltedDownward, Zero
             IntConvClass::B_ConvectiveHeat_UnstableTilted}, // TiltedDownward, Negative
            {IntConvClass::B_ConvectiveHeat_VertWalls,       // Vertical, Positive
             IntConvClass::B_ConvectiveHeat_VertWalls,       // Vertical, Zero
             IntConvClass::B_ConvectiveHeat_VertWalls},      // Vertical, Negative
            {IntConvClass::B_ConvectiveHeat_UnstableTilted,  // TiltedUpward, Positive
             IntConvClass::B_ConvectiveHeat_StableTilted,    // TiltedUpward, Zero
             IntConvClass::B_ConvectiveHeat_StableTilted},   // TiltedUpward, Negative
            {IntConvClass::B_ConvectiveHeat_UnstableHoriz,   // HorizontalUp, Positive
             IntConvClass::B_ConvectiveHeat_StableHoriz,     // HorizontalUp, Zero
             IntConvClass::B_ConvectiveHeat_StableHoriz}     // HorizontalUp, Negative
        }};

    static constexpr std::array<std::array<IntConvClass, (int)ConvSurfDeltaT::Num>,
                                (int)SurfOrientation::Num>
        D{{
            {IntConvClass::D_ZoneFanCirc_StableHoriz,     // HorizontalDown, Positive
             IntConvClass::D_ZoneFanCirc_StableHoriz,     // HorizontalDown, Zero
             IntConvClass::D_ZoneFanCirc_UnstableHoriz},  // HorizontalDown, Negative
            {IntConvClass::D_ZoneFanCirc_StableTilted,    // TiltedDownward, Positive
             IntConvClass::D_ZoneFanCirc_StableTilted,    // TiltedDownward, Zero
             IntConvClass::D_ZoneFanCirc_UnstableTilted}, // TiltedDownward, Negative
            {IntConvClass::D_ZoneFanCirc_Walls,           // Vertical, Positive
             IntConvClass::D_ZoneFanCirc_Walls,           // Vertical, Zero
             IntConvClass::D_ZoneFanCirc_Walls},          // Vertical, Negative
            {IntConvClass::D_ZoneFanCirc_UnstableTilted,  // TiltedUpward, Positive
             IntConvClass::D_ZoneFanCirc_StableTilted,    // TiltedUpward, Zero
             IntConvClass::D_ZoneFanCirc_StableTilted},   // TiltedUpward, Negative
            {IntConvClass::D_ZoneFanCirc_UnstableHoriz,   // HorizontalUp, Positive
             IntConvClass::D_ZoneFanCirc_StableHoriz,     // HorizontalUp, Zero
             IntConvClass::D_ZoneFanCirc_StableHoriz}     // HorizontalUp, Negative
        }};

    auto DeltaTempLambda = [](Real64 surfTemp, Real64 airTemp) {
        Real64 deltaT = surfTemp - airTemp;
        if (deltaT > 0.0) {
            return (int)ConvSurfDeltaT::Positive;
        } else if (deltaT < 0.0) {
            return (int)ConvSurfDeltaT::Negative;
        } else {
            return (int)ConvSurfDeltaT::Zero;
        }
    };

    // now finish out specific model eq for this surface

    int iDeltaTemp =
        DeltaTempLambda(state.dataHeatBalSurf->SurfInsideTempHist(1)(SurfNum), state.dataZoneTempPredictorCorrector->zoneHeatBalance(zoneNum).MAT);
    int iConvOrient = int(surface.convOrientation);

    auto &surfIntConv = state.dataSurface->surfIntConv(SurfNum);
    switch (FinalFlowRegime) {
    case InConvFlowRegime::A1: {

        switch (surface.Class) {
        case SurfaceClass::Wall:
        case SurfaceClass::Door:
        case SurfaceClass::IntMass: {
            surfIntConv.convClass = A1[iConvOrient][iDeltaTemp];
        } break;
        case SurfaceClass::Roof: {
            surfIntConv.convClass = (surfIntConv.hasActiveInIt) ? IntConvClass::A1_FloorHeatCeilCool_ChilledCeil : A1[iConvOrient][iDeltaTemp];
        } break;
        case SurfaceClass::Floor: {
            surfIntConv.convClass = (surfIntConv.hasActiveInIt) ? IntConvClass::A1_FloorHeatCeilCool_HeatedFloor : A1[iConvOrient][iDeltaTemp];
        } break;
        case SurfaceClass::Window:
        case SurfaceClass::GlassDoor:
        case SurfaceClass::TDD_Diffuser: {
            surfIntConv.convClass = IntConvClass::A1_FloorHeatCeilCool_Windows;
        } break;
        default:
            assert(false);
        }

        if (surfIntConv.convClass == IntConvClass::Invalid) {
            ShowSevereError(state, format("DynamicIntConvSurfaceClassification: failed to resolve Hc model for A1 surface named{}", surface.Name));
        }

    } break; // A1

    case InConvFlowRegime::A2: {

        switch (surface.Class) {
        case SurfaceClass::Roof:
        case SurfaceClass::Floor:
        case SurfaceClass::IntMass: {
            surfIntConv.convClass = A2[iConvOrient][iDeltaTemp];
        } break;
        case SurfaceClass::Wall:
        case SurfaceClass::Door: {
            surfIntConv.convClass = (surfIntConv.hasActiveInIt) ? IntConvClass::A2_WallPanelHeat_HeatedVerticalWall : A2[iConvOrient][iDeltaTemp];
        } break;
        case SurfaceClass::Window:
        case SurfaceClass::GlassDoor:
        case SurfaceClass::TDD_Diffuser: {
            surfIntConv.convClass = IntConvClass::A2_WallPanelHeat_Windows;
        } break;
        default:
            assert(false);
        }

        if (surfIntConv.convClass == IntConvClass::Invalid) {
            ShowSevereError(state, format("DynamicIntConvSurfaceClassification: failed to resolve Hc model for A2 surface named{}", surface.Name));
        }

    } break; // A2

    case InConvFlowRegime::A3: {

        switch (surface.Class) {
        case SurfaceClass::Wall:
        case SurfaceClass::Door:
        case SurfaceClass::Roof:
        case SurfaceClass::Floor: {
            surfIntConv.convClass = A3[iConvOrient][iDeltaTemp];
        } break;
        case SurfaceClass::IntMass: {
            // assume horizontal upwards
            surfIntConv.convClass = A3[int(SurfOrientation::HorizontalUp)][iDeltaTemp];
        } break;
        case SurfaceClass::Window:
        case SurfaceClass::GlassDoor:
        case SurfaceClass::TDD_Diffuser: {
            surfIntConv.convClass = IntConvClass::A3_SimpleBuoy_Windows;
        } break;
        default:
            assert(false);
        }

        if (surfIntConv.convClass == IntConvClass::Invalid) {
            ShowSevereError(state, format("DynamicIntConvSurfaceClassification: failed to resolve Hc model for A3 surface named{}", surface.Name));
        }

    } break; // A3

    case InConvFlowRegime::B: {

        switch (surface.Class) {
        case SurfaceClass::Wall:
        case SurfaceClass::Door: {
            surfIntConv.convClass = (surfIntConv.getsRadiantHeat) ? IntConvClass::B_ConvectiveHeat_VertWallsNearHeat : B[iConvOrient][iDeltaTemp];
        } break;
        case SurfaceClass::Roof:
        case SurfaceClass::Floor: {
            surfIntConv.convClass = B[iConvOrient][iDeltaTemp];
        } break;
        case SurfaceClass::Window:
        case SurfaceClass::GlassDoor:
        case SurfaceClass::TDD_Diffuser: {
            surfIntConv.convClass = IntConvClass::B_ConvectiveHeat_Windows;
        } break;
        case SurfaceClass::IntMass: {
            // assume horizontal upwards
            surfIntConv.convClass = B[int(SurfOrientation::HorizontalUp)][iDeltaTemp];
        } break;
        default:
            assert(false);
        }

        if (surfIntConv.convClass == IntConvClass::Invalid) {
            ShowSevereError(state, format("DynamicIntConvSurfaceClassification: failed to resolve Hc model for B surface named{}", surface.Name));
        }
    } break; // B

    case InConvFlowRegime::C: {

        switch (surface.Class) {
        case SurfaceClass::Wall:
        case SurfaceClass::Door: {
            surfIntConv.convClass = IntConvClass::C_CentralAirHeat_Walls;
        } break;
        case SurfaceClass::Roof: {
            surfIntConv.convClass = IntConvClass::C_CentralAirHeat_Ceiling;
        } break;
        case SurfaceClass::Floor: {
            surfIntConv.convClass = IntConvClass::C_CentralAirHeat_Floor;
        } break;
        case SurfaceClass::Window:
        case SurfaceClass::GlassDoor:
        case SurfaceClass::TDD_Diffuser: {
            surfIntConv.convClass = IntConvClass::C_CentralAirHeat_Windows;
        } break;
        case SurfaceClass::IntMass: {
            surfIntConv.convClass = IntConvClass::C_CentralAirHeat_Floor;
        } break;
        default:
            assert(false);
        }

        if (surfIntConv.convClass == IntConvClass::Invalid) {
            ShowSevereError(state, format("DynamicIntConvSurfaceClassification: failed to resolve Hc model for C surface named{}", surface.Name));
        }

    } break; // C

    case InConvFlowRegime::D: {

        switch (surface.Class) {
        case SurfaceClass::Wall:
        case SurfaceClass::Door:
        case SurfaceClass::Roof:
        case SurfaceClass::Floor: {
            surfIntConv.convClass = D[iConvOrient][iDeltaTemp];
        } break;
        case SurfaceClass::Window:
        case SurfaceClass::GlassDoor:
        case SurfaceClass::TDD_Diffuser: {
            surfIntConv.convClass = IntConvClass::D_ZoneFanCirc_Windows;
        } break;
        case SurfaceClass::IntMass: {
            // assume horizontal upwards.
            surfIntConv.convClass = D[int(SurfOrientation::HorizontalUp)][iDeltaTemp];
        } break;
        default:
            assert(false);
        }

        if (surfIntConv.convClass == IntConvClass::Invalid) {
            ShowSevereError(state, format("DynamicIntConvSurfaceClassification: failed to resolve Hc model for D surface named{}", surface.Name));
        }

    } break; // D

    case InConvFlowRegime::E: {
        Real64 deltaTemp = state.dataHeatBalSurf->SurfInsideTempHist(1)(SurfNum) - state.dataZoneTempPredictorCorrector->zoneHeatBalance(zoneNum).MAT;

        switch (surface.Class) {
        case SurfaceClass::Wall:
        case SurfaceClass::Door: {
            switch (FlowRegimeStack[PriorityEquipOn]) {
            case InConvFlowRegime::C: {
                // assume forced flow is down along wall (ceiling diffuser)
                surfIntConv.convClass = (deltaTemp > 0.0) ? IntConvClass::E_MixedBuoy_OpposFlowWalls
                                                          :                            // surface is hotter so plume upwards and forces oppose
                                            IntConvClass::E_MixedBuoy_AssistFlowWalls; // surface is cooler so plume down and forces assist
            } break;
            case InConvFlowRegime::D: {
                // assume forced flow is upward along wall (perimeter zone HVAC with fan)
                surfIntConv.convClass = (deltaTemp > 0.0) ? IntConvClass::E_MixedBuoy_AssistFlowWalls
                                                          :                           // surface is hotter so plume up and forces assist
                                            IntConvClass::E_MixedBuoy_OpposFlowWalls; // surface is cooler so plume downward and forces oppose
            } break;
            default:
                assert(false);
            }

        } break;

        case SurfaceClass::Roof: {
            surfIntConv.convClass = (deltaTemp > 0.0) ? // surface is hotter so stable
                                        IntConvClass::E_MixedBuoy_StableCeiling
                                                      : IntConvClass::E_MixedBuoy_UnstableCeiling;
        } break;
        case SurfaceClass::Floor: {
            surfIntConv.convClass = (deltaTemp > 0.0) ? // surface is hotter so unstable
                                        IntConvClass::E_MixedBuoy_UnstableFloor
                                                      : IntConvClass::E_MixedBuoy_StableFloor;
        } break;
        case SurfaceClass::Window: {
        case SurfaceClass::GlassDoor:
        case SurfaceClass::TDD_Diffuser: {
            surfIntConv.convClass = IntConvClass::E_MixedBuoy_Windows;
        } break;
        case SurfaceClass::IntMass: {
            surfIntConv.convClass = (deltaTemp > 0.0) ? IntConvClass::E_MixedBuoy_UnstableFloor : IntConvClass::E_MixedBuoy_StableFloor;
        } break;
        default:
            assert(false);
        }

            if (surfIntConv.convClass == IntConvClass::Invalid) {
                ShowSevereError(state,
                                format("DynamicIntConvSurfaceClassification: failed to resolve Hc model for E surface named {}", surface.Name));
            }
        }
    } break; // E

    default:
        ShowSevereError(state,
                        format("DynamicIntConvSurfaceClassification: failed to determine zone flow regime for surface named {}", surface.Name));
    }

    // Set report var after surface has been classified
    surfIntConv.convClassRpt = IntConvClassReportVals[(int)surfIntConv.convClass];
}

void MapIntConvClassToHcModels(EnergyPlusData &state, int const SurfNum) // surface pointer index
{

    // SUBROUTINE INFORMATION:
    //       AUTHOR         Brent Griffith
    //       DATE WRITTEN   Aug 2010

    // PURPOSE OF THIS SUBROUTINE:
    // Map Hc model equation data from central structure to surface structure

    // METHODOLOGY EMPLOYED:
    // Long case statement depends on surface classification determined in DynamicIntConvSurfaceClassification
    // then simply map data stored in InsideFaceAdaptiveConvectionAlgo into the surface's structure
    // if model type is user-defined, also store the index to the user curve to be used.

    auto &surfIntConv = state.dataSurface->surfIntConv(SurfNum);
    IntConvClass intConvClass = surfIntConv.convClass;
    assert(intConvClass != IntConvClass::Invalid);

    switch (intConvClass) {
    // A few cases require special handling
    case IntConvClass::C_CentralAirHeat_Walls: {
        if ((surfIntConv.zonePerimLength == 0.0) &&
            (state.dataConvect->intAdaptiveConvAlgo.intConvClassEqNums[(int)intConvClass] == HcInt::GoldsteinNovoselacCeilingDiffuserWalls)) {
            // no perimeter, Goldstein Novolselac model not good so revert to fisher pedersen model
            surfIntConv.hcModelEq = HcInt::FisherPedersenCeilDiffuserWalls;
            surfIntConv.hcModelEqRpt = HcIntReportVals[(int)surfIntConv.hcModelEq];
        } else {
            surfIntConv.hcModelEq = state.dataConvect->intAdaptiveConvAlgo.intConvClassEqNums[(int)intConvClass];
            surfIntConv.hcModelEqRpt = HcIntReportVals[(int)surfIntConv.hcModelEq];
        }
        if (surfIntConv.hcModelEq == HcInt::UserCurve) {
            surfIntConv.hcUserCurveNum = state.dataConvect->intAdaptiveConvAlgo.intConvClassUserCurveNums[(int)intConvClass];
        }
    } break;

    case IntConvClass::C_CentralAirHeat_Floor: {
        if ((surfIntConv.zonePerimLength == 0.0) &&
            (state.dataConvect->intAdaptiveConvAlgo.intConvClassEqNums[(int)intConvClass] == HcInt::GoldsteinNovoselacCeilingDiffuserFloor)) {
            // no perimeter, Goldstein Novolselac model not good so revert to fisher pedersen model
            surfIntConv.hcModelEq = HcInt::FisherPedersenCeilDiffuserFloor;
            surfIntConv.hcModelEqRpt = HcIntReportVals[(int)surfIntConv.hcModelEq];
        } else {
            surfIntConv.hcModelEq = state.dataConvect->intAdaptiveConvAlgo.intConvClassEqNums[(int)intConvClass];
            surfIntConv.hcModelEqRpt = HcIntReportVals[(int)surfIntConv.hcModelEq];
        }
        if (surfIntConv.hcModelEq == HcInt::UserCurve) {
            surfIntConv.hcUserCurveNum = state.dataConvect->intAdaptiveConvAlgo.intConvClassUserCurveNums[(int)intConvClass];
        }
    } break;

    case IntConvClass::C_CentralAirHeat_Windows: {
        if ((surfIntConv.zonePerimLength == 0.0) &&
            (state.dataConvect->intAdaptiveConvAlgo.intConvClassEqNums[(int)intConvClass] == HcInt::GoldsteinNovoselacCeilingDiffuserWindow)) {
            // no perimeter, Goldstein Novolselac model not good so revert to ISO15099
            surfIntConv.hcModelEq = HcInt::ISO15099Windows;
            surfIntConv.hcModelEqRpt = HcIntReportVals[(int)surfIntConv.hcModelEq];
        } else {
            surfIntConv.hcModelEq = state.dataConvect->intAdaptiveConvAlgo.intConvClassEqNums[(int)intConvClass];
            surfIntConv.hcModelEqRpt = HcIntReportVals[(int)surfIntConv.hcModelEq];
        }
        if (surfIntConv.hcModelEq == HcInt::UserCurve) {
            surfIntConv.hcUserCurveNum = state.dataConvect->intAdaptiveConvAlgo.intConvClassUserCurveNums[(int)intConvClass];
        }
    } break;

    default: { // Invalid has been asserted above so we can use default here
        surfIntConv.hcModelEq = state.dataConvect->intAdaptiveConvAlgo.intConvClassEqNums[(int)intConvClass];
        surfIntConv.hcModelEqRpt = HcIntReportVals[(int)surfIntConv.hcModelEq];
        if (surfIntConv.hcModelEq == HcInt::UserCurve) {
            surfIntConv.hcUserCurveNum = state.dataConvect->intAdaptiveConvAlgo.intConvClassUserCurveNums[(int)intConvClass];
        }
    }
    } // switch (intConvClass)
}

Real64 CalcUserDefinedIntHcModel(EnergyPlusData &state, int const SurfNum, int const UserCurveNum)
{

    // SUBROUTINE INFORMATION:
    //       AUTHOR         Brent Griffith
    //       DATE WRITTEN   Aug 2010

    // PURPOSE OF THIS SUBROUTINE:
    // calculate user-defined convection correlations for inside face

    // METHODOLOGY EMPLOYED:
    // call curve objects to evaluate user's model equation
    // prepare independent parameters for x values

    // SUBROUTINE LOCAL VARIABLE DECLARATIONS:
    Real64 tmpAirTemp;
    Real64 AirChangeRate;

    auto const &surface = state.dataSurface->Surface(SurfNum);
    int zoneNum = state.dataSurface->Surface(SurfNum).Zone;
    auto const &zone = state.dataHeatBal->Zone(zoneNum);

    Real64 SumMdotTemp = 0.0;
    Real64 SumMdot = 0.0;
    Real64 SupplyAirTemp = state.dataZoneTempPredictorCorrector->zoneHeatBalance(zoneNum).MAT;
    if (zone.IsControlled) {
        auto const &zoneNode = state.dataLoopNodes->Node(zone.SystemZoneNodeNumber);
        Real64 AirDensity = Psychrometrics::PsyRhoAirFnPbTdbW(
            state, state.dataEnvrn->OutBaroPress, zoneNode.Temp, Psychrometrics::PsyWFnTdpPb(state, zoneNode.Temp, state.dataEnvrn->OutBaroPress));
        AirChangeRate = (zoneNode.MassFlowRate * Constant::SecInHour) / (AirDensity * zone.Volume);

        auto const &zoneEquipConfig = state.dataZoneEquip->ZoneEquipConfig(surface.Zone);
        if (zoneEquipConfig.EquipListIndex > 0) {
            auto const &zoneEquipList = state.dataZoneEquip->ZoneEquipList(zoneEquipConfig.EquipListIndex);
            for (int EquipNum = 1; EquipNum <= zoneEquipList.NumOfEquipTypes; ++EquipNum) {
                if (!allocated(zoneEquipList.EquipData(EquipNum).OutletNodeNums)) continue;

                int zoneInletNodeNum = zoneEquipList.EquipData(EquipNum).OutletNodeNums(1);
                if (zoneInletNodeNum <= 0) continue;
                auto const &zoneInletNode = state.dataLoopNodes->Node(zoneInletNodeNum);
                if (zoneInletNode.MassFlowRate > 0.0) { // Technically speaking, this check is not necessary since x += 0.0 is x.
                    SumMdotTemp += zoneInletNode.MassFlowRate * zoneInletNode.Temp;
                }
            } // for (EquipNum)
        }
        if (SumMdot > 0.0) {
            SupplyAirTemp = SumMdotTemp / SumMdot; // mass flow weighted inlet temperature
        }
    }

    auto &userCurve = state.dataConvect->hcIntUserCurve(UserCurveNum);
    auto &surfIntConv = state.dataSurface->surfIntConv(SurfNum);

    switch (userCurve.refTempType) {
    case RefTemp::MeanAirTemp:
        tmpAirTemp = state.dataZoneTempPredictorCorrector->zoneHeatBalance(zoneNum).MAT;
        state.dataSurface->SurfTAirRef(SurfNum) = DataSurfaces::RefAirTemp::ZoneMeanAirTemp;
        break;
    case RefTemp::AdjacentAirTemp:
        tmpAirTemp = state.dataHeatBal->SurfTempEffBulkAir(SurfNum);
        state.dataSurface->SurfTAirRef(SurfNum) = DataSurfaces::RefAirTemp::AdjacentAirTemp;
        break;
    case RefTemp::SupplyAirTemp:
        tmpAirTemp = SupplyAirTemp;
        state.dataSurface->SurfTAirRef(SurfNum) = DataSurfaces::RefAirTemp::ZoneSupplyAirTemp;
        break;
    default:
        assert(false);
    }

    state.dataSurface->SurfTAirRefRpt(SurfNum) = DataSurfaces::SurfTAirRefReportVals[state.dataSurface->SurfTAirRef(SurfNum)];

    Real64 HcFnTempDiff(0.0), HcFnTempDiffDivHeight(0.0), HcFnACH(0.0), HcFnACHDivPerimLength(0.0);
    Kiva::ConvectionAlgorithm HcFnTempDiffFn(KIVA_CONST_CONV(0.0)), HcFnTempDiffDivHeightFn(KIVA_CONST_CONV(0.0));
    if (userCurve.hcFnTempDiffCurveNum > 0) {
        HcFnTempDiff =
            Curve::CurveValue(state, userCurve.hcFnTempDiffCurveNum, std::abs(state.dataHeatBalSurf->SurfInsideTempHist(1)(SurfNum) - tmpAirTemp));
        HcFnTempDiffFn = [&](double Tsurf, double Tamb, double, double, double) -> double {
            return Curve::CurveValue(state, userCurve.hcFnTempDiffCurveNum, std::abs(Tsurf - Tamb));
        };
    }

    if (userCurve.hcFnTempDiffDivHeightCurveNum > 0) {
        HcFnTempDiffDivHeight =
            Curve::CurveValue(state,
                              userCurve.hcFnTempDiffDivHeightCurveNum,
                              (std::abs(state.dataHeatBalSurf->SurfInsideTempHist(1)(SurfNum) - tmpAirTemp) / surfIntConv.zoneWallHeight));
        HcFnTempDiffDivHeightFn = [=, &state](double Tsurf, double Tamb, double, double, double) -> double {
            return Curve::CurveValue(state, userCurve.hcFnTempDiffDivHeightCurveNum, std::abs(Tsurf - Tamb) / surfIntConv.zoneWallHeight);
        };
    }

    if (userCurve.hcFnACHCurveNum > 0) {
        HcFnACH = Curve::CurveValue(state, userCurve.hcFnACHCurveNum, AirChangeRate);
    }

    if (userCurve.hcFnACHDivPerimLengthCurveNum > 0) {
        HcFnACHDivPerimLength = Curve::CurveValue(state, userCurve.hcFnACHDivPerimLengthCurveNum, (AirChangeRate / surfIntConv.zonePerimLength));
    }

    if (state.dataSurface->Surface(SurfNum).ExtBoundCond == DataSurfaces::KivaFoundation) {
        state.dataSurfaceGeometry->kivaManager.surfaceConvMap[SurfNum].in =
            [=](double Tsurf, double Tamb, double HfTerm, double Roughness, double CosTilt) -> double {
            return HcFnTempDiffFn(Tsurf, Tamb, HfTerm, Roughness, CosTilt) + HcFnTempDiffDivHeightFn(Tsurf, Tamb, HfTerm, Roughness, CosTilt) +
                   HcFnACH + HcFnACHDivPerimLength;
        };
        return 0.0;
    } else {
        return HcFnTempDiff + HcFnTempDiffDivHeight + HcFnACH + HcFnACHDivPerimLength;
    }
}

Real64 CalcUserDefinedExtHcModel(EnergyPlusData &state, int const SurfNum, int const UserCurveNum)
{

    // SUBROUTINE INFORMATION:
    //       AUTHOR         Brent Griffith
    //       DATE WRITTEN   Aug 2010

    // PURPOSE OF THIS SUBROUTINE:
    // calculate user-defined convection correlations for outside face

    // SUBROUTINE LOCAL VARIABLE DECLARATIONS:
    Real64 windVel;
    Real64 Theta;
    Real64 ThetaRad;

    auto &userCurve = state.dataConvect->hcExtUserCurve(UserCurveNum);
    auto const &surface = state.dataSurface->Surface(SurfNum);

    switch (userCurve.windSpeedType) {
    case RefWind::WeatherFile:
        windVel = state.dataEnvrn->WindSpeed;
        break;
    case RefWind::AtZ:
        windVel = state.dataSurface->SurfOutWindSpeed(SurfNum);
        break;
    case RefWind::ParallelComp:
        // WindSpeed , WindDir, surface Azimuth
        Theta = CalcWindSurfaceTheta(state.dataEnvrn->WindDir, surface.Azimuth);
        ThetaRad = Theta * Constant::DegToRadians;
        break;
    case RefWind::ParallelCompAtZ:
        // Surface WindSpeed , Surface WindDir, surface Azimuth
        Theta = CalcWindSurfaceTheta(state.dataSurface->SurfOutWindDir(SurfNum), surface.Azimuth);
        ThetaRad = Theta * Constant::DegToRadians;
        windVel = std::cos(ThetaRad) * state.dataSurface->SurfOutWindSpeed(SurfNum);
        break;
    default:
        assert(false);
    }

    Kiva::ForcedConvectionTerm HfFnWindSpeedFn(KIVA_HF_DEF);
    Kiva::ConvectionAlgorithm HnFnTempDiffFn(KIVA_CONST_CONV(0.0)), HnFnTempDiffDivHeightFn(KIVA_CONST_CONV(0.0));

    Real64 HfFnWindSpeed(0.0), HnFnTempDiff(0.0), HnFnTempDiffDivHeight(0.0);

    if (userCurve.hfFnWindSpeedCurveNum > 0) {
        HfFnWindSpeed = Curve::CurveValue(state, userCurve.hfFnWindSpeedCurveNum, windVel);
        HfFnWindSpeedFn = [&](double, double, double, double windSpeed) -> double {
            return Curve::CurveValue(state, userCurve.hfFnWindSpeedCurveNum, windSpeed);
        };
    }

    auto const &surfExtConv = state.dataSurface->surfExtConv(SurfNum);

    Real64 surfDeltaTemp = std::abs(state.dataHeatBalSurf->SurfInsideTempHist(1)(SurfNum) - state.dataSurface->SurfOutDryBulbTemp(SurfNum));
    if (userCurve.hnFnTempDiffCurveNum > 0) {
        HnFnTempDiff = Curve::CurveValue(state, userCurve.hnFnTempDiffCurveNum, surfDeltaTemp);
        HnFnTempDiffFn = [&](double Tsurf, double Tamb, double, double, double) -> double {
            return Curve::CurveValue(state, userCurve.hnFnTempDiffCurveNum, std::abs(Tsurf - Tamb));
        };
    }

    if (userCurve.hnFnTempDiffDivHeightCurveNum > 0) {
        if (surfExtConv.faceHeight > 0.0) {
            HnFnTempDiffDivHeight = Curve::CurveValue(state, userCurve.hnFnTempDiffDivHeightCurveNum, surfDeltaTemp / surfExtConv.faceHeight);
            HnFnTempDiffDivHeightFn = [=, &state](double Tsurf, double Tamb, double, double, double) -> double {
                return Curve::CurveValue(state, userCurve.hnFnTempDiffDivHeightCurveNum, (std::abs(Tsurf - Tamb) / surfExtConv.faceHeight));
            };
        }
    }

    if (surface.ExtBoundCond == DataSurfaces::KivaFoundation) {
        state.dataSurfaceGeometry->kivaManager.surfaceConvMap[SurfNum].f = HfFnWindSpeedFn;
        state.dataSurfaceGeometry->kivaManager.surfaceConvMap[SurfNum].out =
            [=](double Tsurf, double Tamb, double HfTerm, double Roughness, double CosTilt) -> double {
            return HnFnTempDiffFn(Tsurf, Tamb, HfTerm, Roughness, CosTilt) + HnFnTempDiffDivHeightFn(Tsurf, Tamb, HfTerm, Roughness, CosTilt) +
                   HfTerm;
        };
    }
    return HfFnWindSpeed + HnFnTempDiff + HnFnTempDiffDivHeight;
}

//** Begin catalog of Hc equation functions. **** !*************************************************

Real64 CalcFisherPedersenCeilDiffuserFloor(EnergyPlusData &state,
                                           Real64 const ACH, // [1/hr] air system air change rate
                                           Real64 const Tsurf,
                                           Real64 const Tair,
                                           Real64 const cosTilt,
                                           Real64 const humRat,
                                           Real64 const height,
                                           bool const isWindow)
{

    // AUTHOR: Brent Griffith (Aug 2010)
    // PURPOSE OF THIS FUNCTION: Calculate the model equation by Fisher and Pedersen for floors with ceiling diffusers
    // REFERENCE: Fisher, D.E. and C.O. Pedersen, Convective Heat Transfer in Building Energy and Thermal Load Calculations,
    //            ASHRAE Transactions, vol. 103, Pt. 2, 1997, p.13

    if (ACH >= 3.0) {
        return 3.873 + 0.082 * std::pow(ACH, 0.98);
    } else {                               // Revert to purely natural convection
        Real64 Hforced = 4.11365377688938; // Value of Hforced when ACH=3
        return CalcFisherPedersenCeilDiffuserNatConv(state, Hforced, ACH, Tsurf, Tair, cosTilt, humRat, height, isWindow);
    }
}

Real64 CalcFisherPedersenCeilDiffuserCeiling(EnergyPlusData &state,
                                             Real64 const ACH, // [1/hr] air system air change rate
                                             Real64 const Tsurf,
                                             Real64 const Tair,
                                             Real64 const cosTilt,
                                             Real64 const humRat,
                                             Real64 const height,
                                             bool const isWindow)
{

    // AUTHOR: Brent Griffith (Aug 2010)
    // PURPOSE OF THIS FUNCTION: Calculate the model equation by Fisher and Pedersen for floors with ceiling diffusers
    // REFERENCE: Fisher, D.E. and C.O. Pedersen, Convective Heat Transfer in Building Energy and Thermal Load Calculations,
    //            ASHRAE Transactions, vol. 103, Pt. 2, 1997, p.13

    if (ACH >= 3.0) {
        return 2.234 + 4.099 * std::pow(ACH, 0.503);
    } else {                               // Revert to purely natural convection
        Real64 Hforced = 9.35711423763866; // Value of Hforced when ACH=3
        return CalcFisherPedersenCeilDiffuserNatConv(state, Hforced, ACH, Tsurf, Tair, cosTilt, humRat, height, isWindow);
    }
}

Real64 CalcFisherPedersenCeilDiffuserWalls(EnergyPlusData &state,
                                           Real64 const ACH, // [1/hr] air system air change rate
                                           Real64 const Tsurf,
                                           Real64 const Tair,
                                           Real64 const cosTilt,
                                           Real64 const humRat,
                                           Real64 const height,
                                           bool const isWindow)
{

    // AUTHOR: Brent Griffith (Aug 2010)
    // PURPOSE OF THIS FUNCTION: Calculate the model equation by Fisher and Pedersen for floors with ceiling diffusers
    // REFERENCE: Fisher, D.E. and C.O. Pedersen, Convective Heat Transfer in Building Energy and Thermal Load Calculations,
    //            ASHRAE Transactions, vol. 103, Pt. 2, 1997, p.13

    if (ACH >= 3.0) {
        return 1.208 + 1.012 * std::pow(ACH, 0.604);
    } else {                               // Revert to purely natural convection
        Real64 Hforced = 3.17299636062606; // Value of Hforced when ACH=3
        return CalcFisherPedersenCeilDiffuserNatConv(state, Hforced, ACH, Tsurf, Tair, cosTilt, humRat, height, isWindow);
    }
}

Real64 CalcFisherPedersenCeilDiffuserNatConv(EnergyPlusData &state,
                                             Real64 const Hforced,
                                             Real64 const ACH,
                                             Real64 const Tsurf,
                                             Real64 const Tair,
                                             Real64 const cosTilt,
                                             Real64 const humRat,
                                             Real64 const height,
                                             bool const isWindow)
{

    Real64 Hnatural;

    if (isWindow) {                        // Unlikely for a floor, but okay...
        Real64 const tilt = acos(cosTilt); // outward facing tilt
        Real64 const sinTilt = sin(tilt);
        Hnatural = CalcISO15099WindowIntConvCoeff(state, Tsurf, Tair, humRat, height, tilt, sinTilt);
    } else {
        Hnatural = CalcASHRAETARPNatural(Tsurf, Tair, -cosTilt); // negative cosTilt because interior of surface
    }
    if (ACH <= 0.5) {
        return Hnatural;
    } else {
        return Hnatural + ((Hforced - Hnatural) * ((ACH - 0.5) / 2.5)); // range for interpolation goes from ACH=0.5 to ACH=3.0 or a range of 2.5
    }
}

Real64 CalcAlamdariHammondUnstableHorizontal(Real64 const DeltaTemp,        // [C] temperature difference between surface and air
                                             Real64 const HydraulicDiameter // [m] characteristic size, = (4 * area) / perimeter
)
{

    // FUNCTION INFORMATION:
    //       AUTHOR         Brent Griffith
    //       DATE WRITTEN   Jul 2010

    // PURPOSE OF THIS FUNCTION:
    // Calculate model equation for Alamdari and Hammond
    // This function only for the Unstable heat flow direction for horizontal surfaces

    // REFERENCES:
    // Alamdari, F. and G.P. Hammond. 1983. Improved data correlations
    // for buoyancy-driven convection in rooms.  Building Services Engineering
    // Research & Technology. Vol. 4, No. 3.

    return std::pow(pow_6(1.4 * std::pow(std::abs(DeltaTemp) / HydraulicDiameter, 0.25)) + (1.63 * pow_2(DeltaTemp)),
                    1.0 / 6.0); // Tuned pow_6( std::pow( std::abs( DeltaTemp ), 1.0/3.0 ) ) changed to pow_2( DeltaTemp )
}

Real64 CalcAlamdariHammondUnstableHorizontal(EnergyPlusData &state,
                                             Real64 const DeltaTemp,         // [C] temperature difference between surface and air
                                             Real64 const HydraulicDiameter, // [m] characteristic size, = (4 * area) / perimeter
                                             int const SurfNum               // for messages
)
{
    std::string_view constexpr routineName = "CalcAlamdariHammondUnstableHorizontal";
    if (HydraulicDiameter > 0.0) {
        return CalcAlamdariHammondUnstableHorizontal(DeltaTemp, HydraulicDiameter);
    } else {
        ErrorObjectHeader eoh{routineName, "Surface", state.dataSurface->Surface(SurfNum).Name};
        ShowWarningHydraulicDiameterZero(state, state.dataConvect->AHUnstableHorizontalErrorIDX, eoh);
        return 9.999;
    }
}

Real64 CalcAlamdariHammondStableHorizontal(Real64 const DeltaTemp,        // [C] temperature difference between surface and air
                                           Real64 const HydraulicDiameter // [m] characteristic size, = (4 * area) / perimeter
)
{

    // FUNCTION INFORMATION:
    //       AUTHOR         Brent Griffith
    //       DATE WRITTEN   Jul 2010

    // PURPOSE OF THIS FUNCTION:
    // Calculate model equation for Alamdari and Hammond
    // This function only for the Stable heat flow direction for horizontal surfaces

    // REFERENCES:
    // Alamdari, F. and G.P. Hammond. 1983. Improved data correlations
    // for buoyancy-driven convection in rooms.  Building Services Engineering
    // Research & Technology. Vol. 4, No. 3.

    return 0.6 * std::pow(std::abs(DeltaTemp) / pow_2(HydraulicDiameter), 0.2);
}

Real64 CalcAlamdariHammondStableHorizontal(EnergyPlusData &state,
                                           Real64 const DeltaTemp,         // [C] temperature difference between surface and air
                                           Real64 const HydraulicDiameter, // [m] characteristic size, = (4 * area) / perimeter
                                           int const SurfNum               // for messages
)
{
    std::string_view constexpr routineName = "CalcAlamdariHammondStableHorizontal";
    if (HydraulicDiameter > 0.0) {
        return CalcAlamdariHammondStableHorizontal(DeltaTemp, HydraulicDiameter);
    } else {
        ErrorObjectHeader eoh{routineName, "Surface", state.dataSurface->Surface(SurfNum).Name};
        ShowWarningHydraulicDiameterZero(state, state.dataConvect->AHStableHorizontalErrorIDX, eoh);
        if (DeltaTemp == 0.0 && !state.dataGlobal->WarmupFlag) {
            ShowWarningDeltaTempZero(state, state.dataConvect->BMMixedAssistedWallErrorIDX1, eoh);
        }
        return 9.999;
    }
}

Real64 CalcAlamdariHammondVerticalWall(Real64 const DeltaTemp, // [C] temperature difference between surface and air
                                       Real64 const Height)
{

    // FUNCTION INFORMATION:
    //       AUTHOR         Brent Griffith
    //       DATE WRITTEN   Jul 2010

    // PURPOSE OF THIS FUNCTION:
    // Calculate model equation for Alamdari and Hammond
    // This function only for the vertical wall surfaces

    // METHODOLOGY EMPLOYED:
    // isolate function for equation.

    // REFERENCES:
    // Alamdari, F. and G.P. Hammond. 1983. Improved data correlations
    // for buoyancy-driven convection in rooms.  Building Services Engineering
    // Research & Technology. Vol. 4, No. 3.

    return std::pow(pow_6(1.5 * std::pow(std::abs(DeltaTemp) / Height, 0.25)) + (1.23 * pow_2(DeltaTemp)),
                    1.0 / 6.0); // Tuned pow_6( std::pow( std::abs( DeltaTemp ), 1.0/3.0 ) ) changed to pow_2( DeltaTemp )
}

Real64 CalcAlamdariHammondVerticalWall(EnergyPlusData &state,
                                       Real64 const DeltaTemp, // [C] temperature difference between surface and air
                                       Real64 const Height,    // [m] characteristic size, = zone height
                                       int const SurfNum       // for messages
)
{
    std::string_view constexpr routineName = "CalcAlamdariHammondVerticalWall";

    if (Height > 0.0) {
        return CalcAlamdariHammondVerticalWall(DeltaTemp, Height);
    } else {
        ErrorObjectHeader eoh{routineName, "Surface", state.dataSurface->Surface(SurfNum).Name};
        ShowWarningHydraulicDiameterZero(state, state.dataConvect->AHVerticalWallErrorIDX, eoh);
        return 9.999;
    }
}

Real64 CalcKhalifaEq3WallAwayFromHeat(Real64 const DeltaTemp) // [C] temperature difference between surface and air
{

    // FUNCTION INFORMATION:
    //       AUTHOR         Brent Griffith
    //       DATE WRITTEN   Jul 2010

    // PURPOSE OF THIS FUNCTION:
    // Calculate model equation for Khalifa's Eq 3 for Walls Away From Heat

    // METHODOLOGY EMPLOYED:
    // isolate function for equation.

    // REFERENCES:
    // Khalifa AJN. 1989 Heat transfer processes in buildings. Ph.D. Thesis,
    //   University of Wales College of Cardiff, Cardiff, UK.
    // Equations actually from Beausoleil-Morrison 2000 who referenced Khalifa
    // Beausoleil-Morrison, I. 2000. The adaptive coupling of heat and
    //  air flow modeling within dynamic whole-building simulations.
    //  PhD. Thesis. University of Strathclyde, Glasgow, UK.

    return 2.07 * std::pow(std::abs(DeltaTemp), 0.23);
}

Real64 CalcKhalifaEq4CeilingAwayFromHeat(Real64 const DeltaTemp) // [C] temperature difference between surface and air
{

    // FUNCTION INFORMATION:
    //       AUTHOR         Brent Griffith
    //       DATE WRITTEN   Jul 2010

    // PURPOSE OF THIS FUNCTION:
    // Calculate model equation for Khalifa's Eq 4 for Ceilings Away From Heat

    // REFERENCES:
    // Khalifa AJN. 1989 Heat transfer processes in buildings. Ph.D. Thesis,
    //   University of Wales College of Cardiff, Cardiff, UK.
    // Equations actually from Beausoleil-Morrison 2000 who referenced Khalifa
    // Beausoleil-Morrison, I. 2000. The adaptive coupling of heat and
    //  air flow modeling within dynamic whole-building simulations.
    //  PhD. Thesis. University of Strathclyde, Glasgow, UK.

    return 2.72 * std::pow(std::abs(DeltaTemp), 0.13);
}

Real64 CalcKhalifaEq5WallsNearHeat(Real64 const DeltaTemp) // [C] temperature difference between surface and air
{

    // FUNCTION INFORMATION:
    //       AUTHOR         Brent Griffith
    //       DATE WRITTEN   Jul 2010

    // PURPOSE OF THIS FUNCTION:
    // Calculate model equation for Khalifa's Eq 5 for Walls near the heater

    // REFERENCES:
    // Khalifa AJN. 1989 Heat transfer processes in buildings. Ph.D. Thesis,
    //   University of Wales College of Cardiff, Cardiff, UK.
    // Equations actually from Beausoleil-Morrison 2000 who referenced Khalifa
    // Beausoleil-Morrison, I. 2000. The adaptive coupling of heat and
    //  air flow modeling within dynamic whole-building simulations.
    //  PhD. Thesis. University of Strathclyde, Glasgow, UK.

    return 1.98 * std::pow(std::abs(DeltaTemp), 0.32);
}

Real64 CalcKhalifaEq6NonHeatedWalls(Real64 const DeltaTemp) // [C] temperature difference between surface and air
{

    // FUNCTION INFORMATION:
    //       AUTHOR         Brent Griffith
    //       DATE WRITTEN   Jul 2010

    // PURPOSE OF THIS FUNCTION:
    // Calculate model equation for Khalifa's Eq 6 for non-heated walls

    // REFERENCES:
    // Khalifa AJN. 1989 Heat transfer processes in buildings. Ph.D. Thesis,
    //   University of Wales College of Cardiff, Cardiff, UK.
    // Equations actually from Beausoleil-Morrison 2000 who referenced Khalifa
    // Beausoleil-Morrison, I. 2000. The adaptive coupling of heat and
    //  air flow modeling within dynamic whole-building simulations.
    //  PhD. Thesis. University of Strathclyde, Glasgow, UK.

    return 2.30 * std::pow(std::abs(DeltaTemp), 0.24);
}

Real64 CalcKhalifaEq7Ceiling(Real64 const DeltaTemp) // [C] temperature difference between surface and air
{

    // FUNCTION INFORMATION:
    //       AUTHOR         Brent Griffith
    //       DATE WRITTEN   Jul 2010

    // PURPOSE OF THIS FUNCTION:
    // Calculate model equation for Khalifa's Eq 7 for ceilings

    // REFERENCES:
    // Khalifa AJN. 1989 Heat transfer processes in buildings. Ph.D. Thesis,
    //   University of Wales College of Cardiff, Cardiff, UK.
    // Equations actually from Beausoleil-Morrison 2000 who referenced Khalifa
    // Beausoleil-Morrison, I. 2000. The adaptive coupling of heat and
    //  air flow modeling within dynamic whole-building simulations.
    //  PhD. Thesis. University of Strathclyde, Glasgow, UK.

    return 3.10 * std::pow(std::abs(DeltaTemp), 0.17);
}

Real64 CalcAwbiHattonHeatedFloor(Real64 const DeltaTemp,        // [C] temperature difference between surface and air
                                 Real64 const HydraulicDiameter // [m] characteristic size, = (4 * area) / perimeter
)
{

    // FUNCTION INFORMATION:
    //       AUTHOR         Brent Griffith
    //       DATE WRITTEN   Jul 2010

    // PURPOSE OF THIS FUNCTION:
    // Calculate model equation for Awbi and Hatton for heated floors

    // METHODOLOGY EMPLOYED:
    // apply numerical protection for low values of hydraulic diameter

    // REFERENCES:
    // Awbi, H.B. and A. Hatton. 1999. Natural convection from heated room surfaces.
    //   Energy and Buildings 30 (1999) 233-244.
    //   This function is for equation 15 in the reference

    if (HydraulicDiameter > 1.0) {
        return 2.175 * std::pow(std::abs(DeltaTemp), 0.308) / std::pow(HydraulicDiameter, 0.076);
    } else {
        Real64 const pow_fac(2.175 / std::pow(1.0, 0.076));
        return pow_fac * std::pow(std::abs(DeltaTemp), 0.308);
    }
}

Real64 CalcAwbiHattonHeatedWall(Real64 const DeltaTemp,        // [C] temperature difference between surface and air
                                Real64 const HydraulicDiameter // [m] characteristic size, = (4 * area) / perimeter
)
{

    // FUNCTION INFORMATION:
    //       AUTHOR         Brent Griffith
    //       DATE WRITTEN   Jul 2010

    // PURPOSE OF THIS FUNCTION:
    // Calculate model equation for Awbi and Hatton for heated walls

    // REFERENCES:
    // Awbi, H.B. and A. Hatton. 1999. Natural convection from heated room surfaces.
    //   Energy and Buildings 30 (1999) 233-244.
    //   This function is for equation 12 in the reference

    return 1.823 * std::pow(std::abs(DeltaTemp), 0.293) / std::pow(max(HydraulicDiameter, 1.0), 0.121);
}

Real64 CalcBeausoleilMorrisonMixedAssistedWall(Real64 const DeltaTemp,     // [C] temperature difference between surface and air
                                               Real64 const Height,        // [m] characteristic size
                                               Real64 const SurfTemp,      // [C] surface temperature
                                               Real64 const SupplyAirTemp, // [C] temperature of supply air into zone
                                               Real64 const AirChangeRate  // [ACH] [1/hour] supply air ACH for zone
)
{

    // FUNCTION INFORMATION:
    //       AUTHOR         Brent Griffith
    //       DATE WRITTEN   Jul 2010

    // PURPOSE OF THIS FUNCTION:
    // Calculate model equation Beausoleil-Morrison's mixed flow regime
    // with mechanical and buoyancy forces assisting each other along a Wall

    // REFERENCES:
    // Beausoleil-Morrison, I. 2000. The adaptive coupling of heat and
    //  air flow modeling within dynamic whole-building simulations.
    //  PhD. Thesis. University of Strathclyde, Glasgow, UK.

    Real64 cofpow =
        std::sqrt(pow_6(1.5 * std::pow(std::abs(DeltaTemp) / Height, 0.25)) + std::pow(1.23 * pow_2(DeltaTemp), 1.0 / 6.0)) +
        pow_3(((SurfTemp - SupplyAirTemp) / std::abs(DeltaTemp)) *
              (-0.199 + 0.190 * std::pow(AirChangeRate,
                                         0.8))); // Tuned pow_6( std::pow( std::abs( DeltaTemp ), 1.0/3.0 ) ) changed to pow_2( DeltaTemp )
    Real64 Hc = std::pow(std::abs(cofpow),
                         1.0 / 3.0); // Tuned pow_6( std::pow( std::abs( DeltaTemp ), 1.0/3.0 ) ) changed to pow_2( DeltaTemp )
    if (cofpow < 0.0) {
        Hc = -Hc;
    }
    return Hc;
}

Real64 CalcBeausoleilMorrisonMixedAssistedWall(EnergyPlusData &state,
                                               Real64 const DeltaTemp, // [C] temperature difference between surface and air
                                               Real64 const Height,    // [m] characteristic size
                                               Real64 const SurfTemp,  // [C] surface temperature
                                               int const ZoneNum       // index of zone for messaging
)
{
    std::string_view constexpr routineName = "CalcBeausoleilMorrisonMixedAssistedWall";

    if ((std::abs(DeltaTemp) > DataHVACGlobals::SmallTempDiff) && (Height != 0.0)) {
        Real64 SupplyAirTemp = CalcZoneSupplyAirTemp(state, ZoneNum);
        Real64 AirChangeRate = CalcZoneSystemACH(state, ZoneNum);
        return CalcBeausoleilMorrisonMixedAssistedWall(DeltaTemp, Height, SurfTemp, SupplyAirTemp, AirChangeRate);
    } else {
        ErrorObjectHeader eoh{routineName, "Zone", state.dataHeatBal->Zone(ZoneNum).Name};
        if (Height == 0.0) {
            ShowWarningHydraulicDiameterZero(state, state.dataConvect->BMMixedAssistedWallErrorIDX2, eoh);
        }
        if (DeltaTemp == 0.0 && !state.dataGlobal->WarmupFlag) {
            ShowWarningDeltaTempZero(state, state.dataConvect->BMMixedAssistedWallErrorIDX1, eoh);
        }
        return 9.999;
    }
}

Real64 CalcBeausoleilMorrisonMixedOpposingWall(Real64 const DeltaTemp,     // [C] temperature difference between surface and air
                                               Real64 const Height,        // [m] characteristic size
                                               Real64 const SurfTemp,      // [C] surface temperature
                                               Real64 const SupplyAirTemp, // [C] temperature of supply air into zone
                                               Real64 const AirChangeRate  // [ACH] [1/hour] supply air ACH for zone
)
{

    // FUNCTION INFORMATION:
    //       AUTHOR         Brent Griffith
    //       DATE WRITTEN   Jul 2010

    // PURPOSE OF THIS FUNCTION:
    // Calculate model equation Beausoleil-Morrison's mixed flow regime
    // with mechanical and buoyancy forces opposing each other along a Wall

    // REFERENCES:
    // Beausoleil-Morrison, I. 2000. The adaptive coupling of heat and
    //  air flow modeling within dynamic whole-building simulations.
    //  PhD. Thesis. University of Strathclyde, Glasgow, UK.

    Real64 HcTmp1 = 9.999;
    Real64 HcTmp2 = 9.999;

    if (Height != 0.0) {
        Real64 cofpow =
            std::sqrt(pow_6(1.5 * std::pow(std::abs(DeltaTemp) / Height, 0.25)) + std::pow(1.23 * pow_2(DeltaTemp), 1.0 / 6.0)) -
            pow_3(((SurfTemp - SupplyAirTemp) / std::abs(DeltaTemp)) *
                  (-0.199 + 0.190 * std::pow(AirChangeRate,
                                             0.8))); // Tuned pow_6( std::pow( std::abs( DeltaTemp ), 1.0/3.0 ) ) changed to pow_2( DeltaTemp )
        HcTmp1 = std::pow(std::abs(cofpow),
                          1.0 / 3.0); // Tuned pow_6( std::pow( std::abs( DeltaTemp ), 1.0/3.0 ) ) changed to pow_2( DeltaTemp )
        if (cofpow < 0.0) {
            HcTmp1 = -HcTmp1;
        }

        HcTmp2 = 0.8 * std::pow(pow_6(1.5 * std::pow(std::abs(DeltaTemp) / Height, 0.25)) + (1.23 * pow_2(DeltaTemp)),
                                1.0 / 6.0); // Tuned pow_6( std::pow( std::abs( DeltaTemp ), 1.0/3.0 ) ) changed to pow_2( DeltaTemp )
    }

    Real64 HcTmp3 = 0.8 * ((SurfTemp - SupplyAirTemp) / std::abs(DeltaTemp)) * (-0.199 + 0.190 * std::pow(AirChangeRate, 0.8));

    return max(max(HcTmp1, HcTmp2), HcTmp3);
}

Real64 CalcBeausoleilMorrisonMixedOpposingWall(EnergyPlusData &state,
                                               Real64 const DeltaTemp, // [C] temperature difference between surface and air
                                               Real64 const Height,    // [m] characteristic size
                                               Real64 const SurfTemp,  // [C] surface temperature
                                               int const ZoneNum       // index of zone for messaging
)
{
    std::string_view constexpr routineName = "CalcBeausoleilMorrisonMixedOpposingWall";
    ErrorObjectHeader eoh{routineName, "Zone", state.dataHeatBal->Zone(ZoneNum).Name};
    if (std::abs(DeltaTemp) > DataHVACGlobals::SmallTempDiff) { // protect divide by zero

        if (Height == 0.0) {
            ShowWarningHydraulicDiameterZero(state, state.dataConvect->BMMixedOpposingWallErrorIDX2, eoh);
            return 9.999;
        }
        Real64 SupplyAirTemp = CalcZoneSupplyAirTemp(state, ZoneNum);
        Real64 AirChangeRate = CalcZoneSystemACH(state, ZoneNum);
        return CalcBeausoleilMorrisonMixedOpposingWall(DeltaTemp, Height, SurfTemp, SupplyAirTemp, AirChangeRate);

    } else {
        if (!state.dataGlobal->WarmupFlag) {
            ShowWarningDeltaTempZero(state, state.dataConvect->BMMixedOpposingWallErrorIDX1, eoh);
        }
        return 9.999;
    }
}

Real64 CalcBeausoleilMorrisonMixedStableFloor(Real64 const DeltaTemp,         // [C] temperature difference between surface and air
                                              Real64 const HydraulicDiameter, // [m] characteristic size, = (4 * area) / perimeter
                                              Real64 const SurfTemp,          // [C] surface temperature
                                              Real64 const SupplyAirTemp,     // [C] temperature of supply air into zone
                                              Real64 const AirChangeRate      // [ACH] [1/hour] supply air ACH for zone
)
{

    // FUNCTION INFORMATION:
    //       AUTHOR         Brent Griffith
    //       DATE WRITTEN   Jul 2010

    // PURPOSE OF THIS FUNCTION:
    // Calculate model equation Beausoleil-Morrison's mixed flow regime
    // with mechanical and buoyancy forces acting on an thermally stable floor

    // REFERENCES:
    // Beausoleil-Morrison, I. 2000. The adaptive coupling of heat and
    //  air flow modeling within dynamic whole-building simulations.
    //  PhD. Thesis. University of Strathclyde, Glasgow, UK.

    Real64 cofpow = pow_3(0.6 * std::pow(std::abs(DeltaTemp) / HydraulicDiameter, 0.2)) +
                    pow_3(((SurfTemp - SupplyAirTemp) / std::abs(DeltaTemp)) * (0.159 + 0.116 * std::pow(AirChangeRate, 0.8)));
    Real64 Hc = std::pow(std::abs(cofpow), 1.0 / 3.0);
    if (cofpow < 0.0) {
        Hc = -Hc;
    }
    return Hc;
}

void ShowWarningHydraulicDiameterZero(EnergyPlusData &state, int &errorIdx, ErrorObjectHeader const &eoh)
{
    if (errorIdx == 0) {
        ShowWarningMessage(state, format("{}: Convection model not evaluated (would divide by zero)", eoh.routineName));
        ShowContinueError(
            state, format("Effective hydraulic diameter is zero, convection model not applicable for {} named {}", eoh.objectType, eoh.objectName));
        ShowContinueError(state, "Convection heat transfer coefficient set to 9.999 [W/m2-K] and the simulation continues");
    }
    ShowRecurringWarningErrorAtEnd(state,
                                   format("{}: Convection model not evaluated because effective hydraulic diameter is zero "
                                          "and set to 9.999 [W/m2-K]",
                                          eoh.routineName),
                                   errorIdx);
}

void ShowWarningDeltaTempZero(EnergyPlusData &state, int &errorIdx, ErrorObjectHeader const &eoh)
{
    if (errorIdx == 0) {
        ShowWarningMessage(state, format("{}: Convection model not evaluated (would divide by zero)", eoh.routineName));
        ShowContinueError(state, "The temperature difference between surface and air is zero");
        ShowContinueError(state, format("Occurs for {} named {}", eoh.objectType, eoh.objectName));
        ShowContinueError(state, "Convection surface heat transfer coefficient set to 9.999 [W/m2-K] and the simulation continues");
    }

    ShowRecurringWarningErrorAtEnd(state,
                                   format("{}: Convection model not evaluated because of zero temperature "
                                          "difference and set to 9.999 [W/m2-K]",
                                          eoh.routineName),
                                   errorIdx);
}

void ShowWarningWindowLocation(EnergyPlusData &state, int &errorIdx, ErrorObjectHeader const &eoh, IntConvWinLoc winLoc)
{
    if (errorIdx == 0) {
        ShowSevereMessage(state, format("{}: Convection model not evaluated (bad relative window location)", eoh.routineName));
        ShowContinueError(state, format("Value for window location = {}", winLoc));
        ShowContinueError(state, format("Occurs for {} named {}", eoh.objectType, eoh.objectName));
        ShowContinueError(state, "Convection surface heat transfer coefficient set to 9.999 [W/m2-K] and the simulation continues");
    }
    ShowRecurringSevereErrorAtEnd(state,
                                  format("{}: Convection model not evaluated because bad window "
                                         "location and set to 9.999 [W/m2-K]",
                                         eoh.routineName),
                                  errorIdx);
}

void ShowWarningPerimeterLengthZero(EnergyPlusData &state, int &errorIdx, ErrorObjectHeader const &eoh)
{
    if (errorIdx == 0) {
        ShowWarningError(state, format("{}: Convection model not evaluated (zero zone exterior perimeter length)", eoh.routineName));
        ShowContinueError(state, "Value for zone exterior perimeter length = 0.0");
        ShowContinueError(state, format("Occurs for {} named {}", eoh.objectType, eoh.objectName));
        ShowContinueError(state, "Convection surface heat transfer coefficient set to 9.999 [W/m2-K] and the simulation continues");
    }
    ShowRecurringSevereErrorAtEnd(state,
                                  format("{}: Convection model not evaluated because bad perimeter "
                                         "length and set to 9.999 [W/m2-K]",
                                         eoh.routineName),
                                  errorIdx);
}

void ShowWarningFaceAreaZero(EnergyPlusData &state, int &errorIdx, ErrorObjectHeader const &eoh)
{
    if (errorIdx == 0) {
        ShowSevereMessage(state, format("{}: Convection model not evaluated (bad face area)", eoh.routineName));
        ShowContinueError(state, "Value for effective face area = 0.0");
        ShowContinueError(state, format("Occurs for {} named {}", eoh.objectType, eoh.objectName));
        ShowContinueError(state, "Convection surface heat transfer coefficient set to 9.999 [W/m2-K] and the simulation continues");
    }
    ShowRecurringSevereErrorAtEnd(
        state, format("{}: Convection model not evaluated because bad face area and set to 9.999 [W/m2-k]", eoh.routineName), errorIdx);
}

Real64 CalcBeausoleilMorrisonMixedStableFloor(EnergyPlusData &state,
                                              Real64 const DeltaTemp,         // [C] temperature difference between surface and air
                                              Real64 const HydraulicDiameter, // [m] characteristic size, = (4 * area) / perimeter
                                              Real64 const SurfTemp,          // [C] surface temperature
                                              int const ZoneNum               // index of zone for messaging
)
{
    std::string_view constexpr routineName = "CalcBeausoleilMorrisonMixedStableFloor";

    if ((HydraulicDiameter != 0.0) && (std::abs(DeltaTemp) > DataHVACGlobals::SmallTempDiff)) {
        Real64 SupplyAirTemp = CalcZoneSupplyAirTemp(state, ZoneNum);
        Real64 AirChangeRate = CalcZoneSystemACH(state, ZoneNum);
        return CalcBeausoleilMorrisonMixedStableFloor(DeltaTemp, HydraulicDiameter, SurfTemp, SupplyAirTemp, AirChangeRate);
    } else {
        ErrorObjectHeader eoh{routineName, "Zone", state.dataHeatBal->Zone(ZoneNum).Name};
        if (HydraulicDiameter == 0.0) {
            ShowWarningHydraulicDiameterZero(state, state.dataConvect->BMMixedStableFloorErrorIDX1, eoh);
        }
        if (DeltaTemp == 0.0 && !state.dataGlobal->WarmupFlag) {
            ShowWarningDeltaTempZero(state, state.dataConvect->BMMixedStableFloorErrorIDX2, eoh);
        }
        return 9.999;
    }
}

Real64 CalcBeausoleilMorrisonMixedUnstableFloor(Real64 const DeltaTemp,         // [C] temperature difference between surface and air
                                                Real64 const HydraulicDiameter, // [m] characteristic size, = (4 * area) / perimeter
                                                Real64 const SurfTemp,          // [C] surface temperature
                                                Real64 const SupplyAirTemp,     // [C] temperature of supply air into zone
                                                Real64 const AirChangeRate      // [ACH] [1/hour] supply air ACH for zone
)
{

    // FUNCTION INFORMATION:
    //       AUTHOR         Brent Griffith
    //       DATE WRITTEN   Jul 2010

    // PURPOSE OF THIS FUNCTION:
    // Calculate model equation Beausoleil-Morrison's mixed flow regime
    // with mechanical and buoyancy forces acting on an thermally unstable floor

    // REFERENCES:
    // Beausoleil-Morrison, I. 2000. The adaptive coupling of heat and
    //  air flow modeling within dynamic whole-building simulations.
    //  PhD. Thesis. University of Strathclyde, Glasgow, UK.

    Real64 cofpow =
        std::sqrt(pow_6(1.4 * std::pow(std::abs(DeltaTemp) / HydraulicDiameter, 0.25)) + pow_6(1.63 * std::pow(std::abs(DeltaTemp), 1.0 / 3.0))) +
        pow_3(((SurfTemp - SupplyAirTemp) / std::abs(DeltaTemp)) * (0.159 + 0.116 * std::pow(AirChangeRate, 0.8)));
    Real64 Hc = std::pow(std::abs(cofpow), 1.0 / 3.0);
    if (cofpow < 0.0) {
        Hc = -Hc;
    }

    return Hc;
}

Real64 CalcBeausoleilMorrisonMixedUnstableFloor(EnergyPlusData &state,
                                                Real64 const DeltaTemp,         // [C] temperature difference between surface and air
                                                Real64 const HydraulicDiameter, // [m] characteristic size, = (4 * area) / perimeter
                                                Real64 const SurfTemp,          // [C] surface temperature
                                                int const ZoneNum               // index of zone for messaging
)
{
    std::string_view constexpr routineName = "CalcBeausoleilMorrisonMixedUnstableFloor";
    if ((HydraulicDiameter != 0.0) && (std::abs(DeltaTemp) > DataHVACGlobals::SmallTempDiff)) {
        Real64 SupplyAirTemp = CalcZoneSupplyAirTemp(state, ZoneNum);
        Real64 AirChangeRate = CalcZoneSystemACH(state, ZoneNum);
        return CalcBeausoleilMorrisonMixedUnstableFloor(DeltaTemp, HydraulicDiameter, SurfTemp, SupplyAirTemp, AirChangeRate);
    } else {
        ErrorObjectHeader eoh{routineName, "Zone", state.dataHeatBal->Zone(ZoneNum).Name};
        if (HydraulicDiameter == 0.0) {
            ShowWarningHydraulicDiameterZero(state, state.dataConvect->BMMixedUnstableFloorErrorIDX1, eoh);
        }

        if (DeltaTemp == 0.0 && !state.dataGlobal->WarmupFlag) {
            ShowWarningDeltaTempZero(state, state.dataConvect->BMMixedUnstableFloorErrorIDX2, eoh);
        }
        return 9.999;
    }
}

Real64 CalcBeausoleilMorrisonMixedStableCeiling(Real64 const DeltaTemp,         // [C] temperature difference between surface and air
                                                Real64 const HydraulicDiameter, // [m] characteristic size, = (4 * area) / perimeter
                                                Real64 const SurfTemp,          // [C] surface temperature
                                                Real64 const SupplyAirTemp,     // [C] temperature of supply air into zone
                                                Real64 const AirChangeRate      // [ACH] [1/hour] supply air ACH for zone
)
{

    // FUNCTION INFORMATION:
    //       AUTHOR         Brent Griffith
    //       DATE WRITTEN   Jul 2010

    // PURPOSE OF THIS FUNCTION:
    // Calculate model equation Beausoleil-Morrison's mixed flow regime
    // with mechanical and buoyancy forces acting on a thermally stable ceiling

    // REFERENCES:
    // Beausoleil-Morrison, I. 2000. The adaptive coupling of heat and
    //  air flow modeling within dynamic whole-building simulations.
    //  PhD. Thesis. University of Strathclyde, Glasgow, UK.

    Real64 cofpow = pow_3(0.6 * std::pow(std::abs(DeltaTemp) / HydraulicDiameter, 0.2)) +
                    pow_3(((SurfTemp - SupplyAirTemp) / std::abs(DeltaTemp)) * (-0.166 + 0.484 * std::pow(AirChangeRate, 0.8)));
    Real64 Hc = std::pow(std::abs(cofpow), 1.0 / 3.0);
    if (cofpow < 0.0) {
        Hc = -Hc;
    }
    return Hc;
}

Real64 CalcBeausoleilMorrisonMixedStableCeiling(EnergyPlusData &state,
                                                Real64 const DeltaTemp,         // [C] temperature difference between surface and air
                                                Real64 const HydraulicDiameter, // [m] characteristic size, = (4 * area) / perimeter
                                                Real64 const SurfTemp,          // [C] surface temperature
                                                int const ZoneNum               // index of zone for messaging
)
{
    std::string_view constexpr routineName = "CalcBeausoleilMorrisonMixedStableCeiling";
    if ((HydraulicDiameter != 0.0) && (std::abs(DeltaTemp) > DataHVACGlobals::SmallTempDiff)) {
        Real64 SupplyAirTemp = CalcZoneSupplyAirTemp(state, ZoneNum);
        Real64 AirChangeRate = CalcZoneSystemACH(state, ZoneNum);
        return CalcBeausoleilMorrisonMixedStableCeiling(DeltaTemp, HydraulicDiameter, SurfTemp, SupplyAirTemp, AirChangeRate);
    } else {
        ErrorObjectHeader eoh{routineName, "Zone", state.dataHeatBal->Zone(ZoneNum).Name};

        if (HydraulicDiameter == 0.0) {
            ShowWarningHydraulicDiameterZero(state, state.dataConvect->BMMixedStableCeilingErrorIDX1, eoh);
        }
        if (DeltaTemp == 0.0 && !state.dataGlobal->WarmupFlag) {
            ShowWarningDeltaTempZero(state, state.dataConvect->BMMixedStableCeilingErrorIDX2, eoh);
        }
        return 9.999;
    }
}

Real64 CalcBeausoleilMorrisonMixedUnstableCeiling(Real64 const DeltaTemp,         // [C] temperature difference between surface and air
                                                  Real64 const HydraulicDiameter, // [m] characteristic size, = (4 * area) / perimeter
                                                  Real64 const SurfTemp,          // [C] surface temperature
                                                  Real64 const SupplyAirTemp,     // [C] temperature of supply air into zone
                                                  Real64 const AirChangeRate      // [ACH] [1/hour] supply air ACH for zone
)
{

    // FUNCTION INFORMATION:
    //       AUTHOR         Brent Griffith
    //       DATE WRITTEN   Jul 2010

    // PURPOSE OF THIS FUNCTION:
    // Calculate model equation Beausoleil-Morrison's mixed flow regime
    // with mechanical and buoyancy forces acting on a thermally unstable ceiling

    // REFERENCES:
    // Beausoleil-Morrison, I. 2000. The adaptive coupling of heat and
    //  air flow modeling within dynamic whole-building simulations.
    //  PhD. Thesis. University of Strathclyde, Glasgow, UK.

    Real64 cofpow =
        std::sqrt(pow_6(1.4 * std::pow(std::abs(DeltaTemp) / HydraulicDiameter, 0.25)) + pow_6(1.63 * std::pow(std::abs(DeltaTemp), 1.0 / 3.0))) +
        pow_3(((SurfTemp - SupplyAirTemp) / std::abs(DeltaTemp)) * (-0.166 + 0.484 * std::pow(AirChangeRate, 0.8)));
    Real64 Hc = std::pow(std::abs(cofpow), 1.0 / 3.0);
    if (cofpow < 0.0) {
        Hc = -Hc;
    }
    return Hc;
}

Real64 CalcBeausoleilMorrisonMixedUnstableCeiling(EnergyPlusData &state,
                                                  Real64 const DeltaTemp,         // [C] temperature difference between surface and air
                                                  Real64 const HydraulicDiameter, // [m] characteristic size, = (4 * area) / perimeter
                                                  Real64 const SurfTemp,          // [C] surface temperature
                                                  int const ZoneNum               // index of zone for messaging
)
{
    std::string_view constexpr routineName = "CalcBeausoleilMorrisonMixedUnstableCeiling";

    if ((HydraulicDiameter != 0.0) && (std::abs(DeltaTemp) > DataHVACGlobals::SmallTempDiff)) {
        Real64 SupplyAirTemp = CalcZoneSupplyAirTemp(state, ZoneNum);
        Real64 AirChangeRate = CalcZoneSystemACH(state, ZoneNum);
        return CalcBeausoleilMorrisonMixedUnstableCeiling(DeltaTemp, HydraulicDiameter, SurfTemp, SupplyAirTemp, AirChangeRate);
    } else {
        ErrorObjectHeader eoh{routineName, "Zone", state.dataHeatBal->Zone(ZoneNum).Name};
        if (HydraulicDiameter == 0.0) {
            ShowWarningHydraulicDiameterZero(state, state.dataConvect->BMMixedUnstableCeilingErrorIDX1, eoh);
        }
        if (DeltaTemp == 0.0 && !state.dataGlobal->WarmupFlag) {
            ShowWarningDeltaTempZero(state, state.dataConvect->BMMixedUnstableCeilingErrorIDX2, eoh);
        }
        return 9.999;
    }
}

Real64 CalcFohannoPolidoriVerticalWall(Real64 const DeltaTemp, // [C] temperature difference between surface and air
                                       Real64 const Height,    // [m] characteristic size, height of zone
                                       Real64 const SurfTemp,  // [C] surface temperature
                                       Real64 const QdotConv   // [W/m2] heat flux rate for rayleigh #
)
{

    // FUNCTION INFORMATION:
    //       AUTHOR         Brent Griffith
    //       DATE WRITTEN   Jul 2010

    // PURPOSE OF THIS FUNCTION:
    // Calculate model equation for natural convection

    // REFERENCES:
    // Fohanno, S., and G. Polidori. 2006. Modelling of natural convective heat transfer
    // at an internal surface. Energy and Buildings 38 (2006) 548 - 553

    // FUNCTION PARAMETER DEFINITIONS:
    Real64 constexpr g = 9.81;     // gravity constant (m/s**2)  // Constant::Gravity is 9.807
    Real64 constexpr v = 15.89e-6; // kinematic viscosity (m**2/s) for air at 300 K
    Real64 constexpr k = 0.0263;   // thermal conductivity (W/m K) for air at 300 K
    Real64 constexpr Pr = 0.71;    // Prandtl number for air at ?

    Real64 BetaFilm = 1.0 / (Constant::KelvinConv + SurfTemp + 0.5 * DeltaTemp); // TODO check sign on DeltaTemp
    Real64 RaH = (g * BetaFilm * QdotConv * pow_4(Height) * Pr) / (k * pow_2(v));

    if (RaH <= 6.3e09) {
        return 1.332 * std::pow(std::abs(DeltaTemp) / Height, 0.25);
    } else {
        return 1.235 * std::exp(0.0467 * Height) * std::pow(std::abs(DeltaTemp), 0.316);
    }
}

Real64 CallCalcFohannoPolidoriVerticalWall(EnergyPlusData &state,
                                           Real64 const DeltaTemp, // [C] temperature difference between surface and air
                                           Real64 const Height,    // [m] characteristic size, height of zone
                                           Real64 const SurfTemp,  // [C] surface temperature
                                           Real64 const QdotConv,  // [W/m2] heat flux rate for rayleigh #
                                           int const SurfNum       // for messages
)
{
    std::string_view constexpr routineName = "CalcFohannoPolidoriVerticalWall";
    if (Height > 0.0) {
        return CalcFohannoPolidoriVerticalWall(DeltaTemp, Height, SurfTemp, QdotConv);
    } else {
        ErrorObjectHeader eoh{routineName, "Surface", state.dataSurface->Surface(SurfNum).Name};
        // bad value for Height, but we have little info to identify calling culprit
        ShowWarningHydraulicDiameterZero(state, state.dataConvect->CalcFohannoPolidoriVerticalWallErrorIDX, eoh);
        return 9.999;
    }
}

Real64 CalcKaradagChilledCeiling(Real64 const DeltaTemp) // [C] temperature difference between surface and air
{

    // FUNCTION INFORMATION:
    //       AUTHOR         Brent Griffith
    //       DATE WRITTEN   Jul 2010

    // PURPOSE OF THIS FUNCTION:
    // Calculate model equation for natural convection developed by Karadag for chilled ceilings

    // REFERENCES:
    // Karadag, R. 2009. New approach relevant to total heat transfer coefficient
    //   including the effect of radiation and convection at the ceiling in a cooled
    //   ceiling room.  Applied Thermal Engineering 29 (2009) 1561-1565
    //    This function is for equation 8 in the reference

    return 3.1 * std::pow(std::abs(DeltaTemp), 0.22);
}

Real64 CalcGoldsteinNovoselacCeilingDiffuserWindow(Real64 const AirSystemFlowRate,        // [m3/s] air system flow rate
                                                   Real64 const ZoneExtPerimLength,       // [m] length of zone perimeter with exterior walls
                                                   Real64 const WindWallRatio,            // [ ] fraction of window area to wall area for zone
                                                   IntConvWinLoc const WindowLocationType // index for location types
)
{

    // FUNCTION INFORMATION:
    //       AUTHOR         Brent Griffith
    //       DATE WRITTEN   Aug 2010

    // PURPOSE OF THIS FUNCTION:
    // Calculate model equation for windows in zones with slot diffusers on them
    //  developed by Novoselac for RP-1416

    // REFERENCES:
    // Goldstien, K. and A. Novoselac. 2010. Convective Heat Transfer in Rooms
    //  With Ceiling Slot Diffusers (RP-1416). HVAC&R Research Journal TBD

    if (ZoneExtPerimLength > 0.0) {
        if (WindWallRatio <= 0.5) {

            switch (WindowLocationType) {
            case IntConvWinLoc::UpperPartOfExteriorWall:
            case IntConvWinLoc::LargePartOfExteriorWall:
            case IntConvWinLoc::NotSet:
                return 0.117 * std::pow(AirSystemFlowRate / ZoneExtPerimLength, 0.8);
            case IntConvWinLoc::LowerPartOfExteriorWall:
                return 0.093 * std::pow(AirSystemFlowRate / ZoneExtPerimLength, 0.8);
            default:
                assert(false);
                return 9.999;
            }

        } else {
            return 0.103 * std::pow(AirSystemFlowRate / ZoneExtPerimLength, 0.8);
        }
    } else {
        return 9.999;
    }
}

Real64 CalcGoldsteinNovoselacCeilingDiffuserWindow(EnergyPlusData &state,
                                                   Real64 const zoneExtPerimLength, // [m] length of zone perimeter with exterior walls
                                                   Real64 const WindWallRatio,      // [ ] fraction of window area to wall area for zone
                                                   IntConvWinLoc const winLoc,      // index for location types
                                                   int const ZoneNum                // for messages
)
{
    std::string_view constexpr routineName = "CalcGoldsteinNovoselacCeilingDiffuserWindow";
    ErrorObjectHeader eoh{routineName, "Zone", state.dataHeatBal->Zone(ZoneNum).Name};

    Real64 AirSystemFlowRate = CalcZoneSystemVolFlowRate(state, ZoneNum);

    if (zoneExtPerimLength > 0.0) {
        if (WindWallRatio <= 0.5) {
            if (winLoc != IntConvWinLoc::UpperPartOfExteriorWall && winLoc != IntConvWinLoc::LowerPartOfExteriorWall &&
                winLoc != IntConvWinLoc::LargePartOfExteriorWall && winLoc != IntConvWinLoc::NotSet) {
                // Should we not be returning 9.999 here as we do everywhere else?
                ShowWarningWindowLocation(state, state.dataConvect->CalcGoldsteinNovoselacCeilingDiffuserWindowErrorIDX1, eoh, winLoc);
            }
        }
    } else {
        ShowWarningPerimeterLengthZero(state, state.dataConvect->CalcGoldsteinNovoselacCeilingDiffuserWindowErrorIDX2, eoh);
    }
    return CalcGoldsteinNovoselacCeilingDiffuserWindow(AirSystemFlowRate, zoneExtPerimLength, WindWallRatio, winLoc);
}

Real64 CalcGoldsteinNovoselacCeilingDiffuserWall(Real64 const AirSystemFlowRate,        // [m3/s] air system flow rate
                                                 Real64 const ZoneExtPerimLength,       // [m] length of zone perimeter with exterior walls
                                                 IntConvWinLoc const WindowLocationType // index for location types
)
{

    // FUNCTION INFORMATION:
    //       AUTHOR         Brent Griffith
    //       DATE WRITTEN   Aug 2010

    // PURPOSE OF THIS FUNCTION:
    // Calculate model equation for exterior walls in zones with slot diffusers on them
    //  developed by Novoselac for RP-1416

    // REFERENCES:
    // Goldstien, K. and A. Novoselac. 2010. Convective Heat Transfer in Rooms
    //  With Ceiling Slot Diffusers (RP-1416). HVAC&R Research Journal TBD

    if (ZoneExtPerimLength > 0.0) {

        switch (WindowLocationType) {
        case IntConvWinLoc::WindowAboveThis:
        case IntConvWinLoc::NotSet:
            return 0.063 * std::pow(AirSystemFlowRate / ZoneExtPerimLength, 0.8);
        case IntConvWinLoc::WindowBelowThis:
            return 0.093 * std::pow(AirSystemFlowRate / ZoneExtPerimLength, 0.8);
        default:
            assert(false);
            return 9.999;
        }
    } else {
        return 9.999;
    }
}

Real64 CalcGoldsteinNovoselacCeilingDiffuserWall(EnergyPlusData &state,
                                                 Real64 const zoneExtPerimLength, // [m] length of zone perimeter with exterior walls
                                                 IntConvWinLoc const winLoc,      // index for location types
                                                 int const ZoneNum                // for messages
)
{
    std::string_view constexpr routineName = "CalcGoldsteinNovoselacCeilingDiffuserWall";
    ErrorObjectHeader eoh{routineName, "Zone", state.dataHeatBal->Zone(ZoneNum).Name};
    Real64 AirSystemFlowRate = CalcZoneSystemVolFlowRate(state, ZoneNum);

    // Should we not be returning 9.999 under these conditions?
    if (zoneExtPerimLength > 0.0) {
        if (winLoc != IntConvWinLoc::WindowAboveThis && winLoc != IntConvWinLoc::WindowBelowThis && winLoc != IntConvWinLoc::NotSet) {
            ShowWarningWindowLocation(state, state.dataConvect->CalcGoldsteinNovoselacCeilingDiffuserWallErrorIDX1, eoh, winLoc);
        }
    } else {
        ShowWarningPerimeterLengthZero(state, state.dataConvect->CalcGoldsteinNovoselacCeilingDiffuserWallErrorIDX2, eoh);
    }
    return CalcGoldsteinNovoselacCeilingDiffuserWall(AirSystemFlowRate, zoneExtPerimLength, winLoc);
}

Real64 CalcGoldsteinNovoselacCeilingDiffuserFloor(Real64 const AirSystemFlowRate, // [m3/s] air system flow rate
                                                  Real64 const ZoneExtPerimLength // [m] length of zone perimeter with exterior walls
)
{

    // FUNCTION INFORMATION:
    //       AUTHOR         Brent Griffith
    //       DATE WRITTEN   Aug 2010

    // PURPOSE OF THIS FUNCTION:
    // Calculate model equation for floors in zones with slot diffusers on them
    //  developed by Novoselac for RP-1416

    // REFERENCES:
    // Goldstien, K. and A. Novoselac. 2010. Convective Heat Transfer in Rooms
    //  With Ceiling Slot Diffusers (RP-1416). HVAC&R Research Journal TBD

    if (ZoneExtPerimLength > 0.0) {
        return 0.048 * std::pow(AirSystemFlowRate / ZoneExtPerimLength, 0.8);
    } else {
        return 9.999; // safe but noticeable
    }
}

Real64 CalcGoldsteinNovoselacCeilingDiffuserFloor(EnergyPlusData &state,
                                                  Real64 const ZoneExtPerimLength, // [m] length of zone perimeter with exterior walls
                                                  int const ZoneNum                // for messages
)
{
    std::string_view constexpr routineName = "CalcGoldsteinNovoselacCeilingDiffuserFloor";
    Real64 AirSystemFlowRate = CalcZoneSystemVolFlowRate(state, ZoneNum);

    if (ZoneExtPerimLength <= 0.0) {
        ErrorObjectHeader eoh{routineName, "Zone", state.dataHeatBal->Zone(ZoneNum).Name};
        ShowWarningPerimeterLengthZero(state, state.dataConvect->CalcGoldsteinNovoselacCeilingDiffuserFloorErrorIDX, eoh);
        // return 9.999?
    }
    return CalcGoldsteinNovoselacCeilingDiffuserFloor(AirSystemFlowRate, ZoneExtPerimLength);
}

Real64 CalcSparrowWindward(Material::SurfaceRoughness const RoughnessIndex, Real64 const FacePerimeter, Real64 const FaceArea, Real64 const WindAtZ)
{

    // FUNCTION INFORMATION:
    //       AUTHOR         Brent Griffith
    //       DATE WRITTEN   Aug 2010

    // PURPOSE OF THIS FUNCTION:
    // Calculate Sparrow Hf for windward surfaces

    // REFERENCES:

    //   1. TARP Reference Manual, "Surface Outside Heat Balances", pp 71ff
    //   2. Sparrow, E. M., J. W. Ramsey, and E. A. Mass.  1979.  Effect of finite
    //   width on heat transfer and fluid flow about an inclined rectangular plate.
    //   Journal of Heat Transfer 101:  204.
    //   3. McClellan, T.M.  1996.  Investigation of a heat balance cooling load
    //   procedure with a detailed study of outside heat transfer parameters.
    //   M.S. Thesis, Department of Mechanical and Industrial Engineering,
    //   University of Illinois at Urbana-Champaign.

    return 2.537 * RoughnessMultiplier[(int)RoughnessIndex] * std::sqrt(FacePerimeter * WindAtZ / FaceArea);
}

Real64 CalcSparrowLeeward(Material::SurfaceRoughness const RoughnessIndex, Real64 const FacePerimeter, Real64 const FaceArea, Real64 const WindAtZ)
{

    // FUNCTION INFORMATION:
    //       AUTHOR         Brent Griffith
    //       DATE WRITTEN   Aug 2010

    // PURPOSE OF THIS FUNCTION:
    // Calculate Sparrow Hf for leeward surfaces

    // REFERENCES:

    //   1. TARP Reference Manual, "Surface Outside Heat Balances", pp 71ff
    //   2. Sparrow, E. M., J. W. Ramsey, and E. A. Mass.  1979.  Effect of finite
    //   width on heat transfer and fluid flow about an inclined rectangular plate.
    //   Journal of Heat Transfer 101:  204.
    //   3. McClellan, T.M.  1996.  Investigation of a heat balance cooling load
    //   procedure with a detailed study of outside heat transfer parameters.
    //   M.S. Thesis, Department of Mechanical and Industrial Engineering,
    //   University of Illinois at Urbana-Champaign.

    return 0.5 * CalcSparrowWindward(RoughnessIndex, FacePerimeter, FaceArea, WindAtZ);
}

Real64 CalcSparrowWindward(EnergyPlusData &state,
                           Material::SurfaceRoughness const RoughnessIndex,
                           Real64 const FacePerimeter,
                           Real64 const FaceArea,
                           Real64 const WindAtZ,
                           int const SurfNum)
{
    std::string_view constexpr routineName = "CalcSparrowWindward";

    if (FaceArea > 0.0) {
        return CalcSparrowWindward(RoughnessIndex, FacePerimeter, FaceArea, WindAtZ);

    } else {
        ErrorObjectHeader eoh{routineName, "Surface", state.dataSurface->Surface(SurfNum).Name};
        ShowWarningFaceAreaZero(state, state.dataConvect->CalcSparrowWindwardErrorIDX, eoh);
        return 9.999; // safe but noticeable
    }
}

Real64 CalcSparrowLeeward(EnergyPlusData &state,
                          Material::SurfaceRoughness const RoughnessIndex,
                          Real64 const FacePerimeter,
                          Real64 const FaceArea,
                          Real64 const WindAtZ,
                          int const SurfNum)
{
    std::string_view constexpr routineName = "CalcSparrowLeeward";

    if (FaceArea > 0.0) {
        return CalcSparrowLeeward(RoughnessIndex, FacePerimeter, FaceArea, WindAtZ);
    } else {
        ErrorObjectHeader eoh{routineName, "Surface", state.dataSurface->Surface(SurfNum).Name};
        ShowWarningFaceAreaZero(state, state.dataConvect->CalcSparrowLeewardErrorIDX, eoh);
        return 9.999; // safe but noticeable
    }
}

Real64 CalcMoWITTNatural(Real64 DeltaTemp)
{
    Real64 constexpr temp_fac(0.84);
    return temp_fac * std::pow(std::abs(DeltaTemp), 1.0 / 3.0);
}

Real64 CalcMoWITTForcedWindward(Real64 const WindAtZ)
{
    Real64 constexpr wind_fac(3.26); // = a, Constant, W/(m2K(m/s)^b)
    Real64 constexpr wind_exp(0.89); // = b
    return wind_fac * std::pow(WindAtZ, wind_exp);
}

Real64 CalcMoWITTForcedLeeward(Real64 const WindAtZ)
{
    Real64 constexpr wind_fac(3.55);  // = a, Constant, W/(m2K(m/s)^b)
    Real64 constexpr wind_exp(0.617); // = b
    return wind_fac * std::pow(WindAtZ, wind_exp);
}

Real64 CalcMoWITTWindward(Real64 const DeltaTemp, Real64 const WindAtZ)
{

    // FUNCTION INFORMATION:
    //       AUTHOR         Brent Griffith
    //       DATE WRITTEN   Aug 2010

    // PURPOSE OF THIS FUNCTION:
    // calculate MoWITT Hc equation for windward surfaces

    // REFERENCES:
    //   Yazdanian, M. and J.H. Klems.  1994.  Measurement of the exterior convective
    //   film coefficient for windows in low-rise buildings.
    //   ASHRAE Transactions 100(1):  1087.

    Real64 Hn = CalcMoWITTNatural(DeltaTemp);
    Real64 Hf = CalcMoWITTForcedWindward(WindAtZ);
    return std::sqrt(pow_2(Hn) + pow_2(Hf));
}

Real64 CalcMoWITTLeeward(Real64 const DeltaTemp, Real64 const WindAtZ)
{

    // FUNCTION INFORMATION:
    //       AUTHOR         Brent Griffith
    //       DATE WRITTEN   Aug 2010

    // PURPOSE OF THIS FUNCTION:
    // calculate MoWITT Hc equation for leeward surfaces

    // REFERENCES:
    //   Yazdanian, M. and J.H. Klems.  1994.  Measurement of the exterior convective
    //   film coefficient for windows in low-rise buildings.
    //   ASHRAE Transactions 100(1):  1087.

    Real64 Hn = CalcMoWITTNatural(DeltaTemp);
    Real64 Hf = CalcMoWITTForcedLeeward(WindAtZ);
    return std::sqrt(pow_2(Hn) + pow_2(Hf));
}

Real64 CalcDOE2Forced(
    Real64 const SurfaceTemp, Real64 const AirTemp, Real64 const CosineTilt, Real64 const HfSmooth, Material::SurfaceRoughness const RoughnessIndex)
{
    // This allows costly HfSmooth to be calculated independently (avoids excessive use of std::pow() in Kiva)
    Real64 Hn = CalcASHRAETARPNatural(SurfaceTemp, AirTemp, CosineTilt);
    Real64 HcSmooth = std::sqrt(pow_2(Hn) + pow_2(HfSmooth));
    return RoughnessMultiplier[(int)RoughnessIndex] * (HcSmooth - Hn);
}

Real64 CalcDOE2Windward(
    Real64 const SurfaceTemp, Real64 const AirTemp, Real64 const CosineTilt, Real64 const WindAtZ, Material::SurfaceRoughness const RoughnessIndex)
{
    // FUNCTION INFORMATION:
    //       AUTHOR         Brent Griffith
    //       DATE WRITTEN   Aug 2010
    //       RE-ENGINEERED  na

    // PURPOSE OF THIS FUNCTION:
    // calculate DOE-2 Hf equation for windward surfaces

    // REFERENCES:
    //   Lawrence Berkeley Laboratory.  1994.  DOE2.1E-053 source code.
    //   Yazdanian, M. and J.H. Klems.  1994.  Measurement of the exterior convective
    //   film coefficient for windows in low-rise buildings.
    //   ASHRAE Transactions 100(1):  1087.
    Real64 HfSmooth = CalcMoWITTForcedWindward(WindAtZ);

    return CalcDOE2Forced(SurfaceTemp, AirTemp, CosineTilt, HfSmooth, RoughnessIndex);
}

Real64 CalcDOE2Leeward(
    Real64 const SurfaceTemp, Real64 const AirTemp, Real64 const CosineTilt, Real64 const WindAtZ, Material::SurfaceRoughness const RoughnessIndex)
{
    // FUNCTION INFORMATION:
    //       AUTHOR         Brent Griffith
    //       DATE WRITTEN   Aug 2010

    // PURPOSE OF THIS FUNCTION:
    // calculate DOE-2 Hf equation for leeward surfaces

    // REFERENCES:
    //   Lawrence Berkeley Laboratory.  1994.  DOE2.1E-053 source code.
    //   Yazdanian, M. and J.H. Klems.  1994.  Measurement of the exterior convective
    //   film coefficient for windows in low-rise buildings.
    //   ASHRAE Transactions 100(1):  1087.

    Real64 HfSmooth = CalcMoWITTForcedLeeward(WindAtZ);

    return CalcDOE2Forced(SurfaceTemp, AirTemp, CosineTilt, HfSmooth, RoughnessIndex);
}

Real64 CalcNusseltJurges(Real64 const WindAtZ)
{

    // FUNCTION INFORMATION:
    //       AUTHOR         Brent Griffith
    //       DATE WRITTEN   Aug 2010

    // PURPOSE OF THIS FUNCTION:
    // calculate model equation for forced convection using Nusselt Jurges correlation
    // model is attributed to Nusselt and Jurges but the equation is recast in current units
    // by Palyvos

    // REFERENCES:
    // 1. Nusselt, W., W. Jurges. 1922. Die Kuhlung einer ebenen Wand durch einen Luftstrom
    //     (The cooling of a plane wall by an air flow). Gesundheits Ingenieur 52, Heft, 45, Jargang.
    // 2. Palyvos, J.A., 2008. A survey of wind convection coefficient correlations for building
    //     envelope energy systems' modeling. Applied Thermal Engineering 28 (2008) 801-808. Elsevier.

    return 5.8 + 3.94 * WindAtZ;
}

Real64 CalcMcAdams(Real64 const WindAtZ)
{

    // FUNCTION INFORMATION:
    //       AUTHOR         Brent Griffith
    //       DATE WRITTEN   Aug 2010

    // PURPOSE OF THIS FUNCTION:
    // calculate model equation for forced convection using McAdams correlation
    // model is attributed to McAdams but the equation is as recast in current units
    // by Palyvos

    // REFERENCES:
    // 1. McAdams, W.H., 1954. Heat Transmission, third ed., McGraw-Hill, New York.
    // 2. Palyvos, J.A., 2008. A survey of wind convection coefficient correlations for building
    //     envelope energy systems' modeling. Applied Thermal Engineering 28 (2008) 801-808. Elsevier.

    return 5.8 + 3.8 * WindAtZ;
}

Real64 CalcMitchell(Real64 const WindAtZ, Real64 const LengthScale)
{

    // FUNCTION INFORMATION:
    //       AUTHOR         Brent Griffith
    //       DATE WRITTEN   Aug 2010

    // PURPOSE OF THIS FUNCTION:
    // calculate model equation for forced convection using Mitchell correlation
    // model is attributed to Mitchell but the equation is as recast in current units
    // by Palyvos

    // REFERENCES:
    // 1. Mitchell, J.W., 1976. Heat transfer from spheres and other animal forms. Biophy. J. 16 (1976) 561
    // 2. Palyvos, J.A., 2008. A survey of wind convection coefficient correlations for building
    //     envelope energy systems' modeling. Applied Thermal Engineering 28 (2008) 801-808. Elsevier.

    return 8.6 * std::pow(WindAtZ, 0.6) / std::pow(LengthScale, 0.4);
}

Real64 CalcMitchell(EnergyPlusData &state, Real64 const WindAtZ, Real64 const LengthScale, int const SurfNum)
{
    if (LengthScale > 0.0) {
        return CalcMitchell(WindAtZ, LengthScale);
    } else {
        if (state.dataConvect->CalcMitchellErrorIDX == 0) {
            ShowSevereMessage(state, "CalcMitchell: Convection model not evaluated (bad length scale)");
            ShowContinueError(state, format("Value for effective length scale = {:.5R}", LengthScale));
            ShowContinueError(state, format("Occurs for surface named = {}", state.dataSurface->Surface(SurfNum).Name));
            ShowContinueError(state, "Convection surface heat transfer coefficient set to 9.999 [W/m2-K] and the simulation continues");
        }
        ShowRecurringSevereErrorAtEnd(state,
                                      "CalcMitchell: Convection model not evaluated because bad length scale and set to 9.999 [W/m2-k]",
                                      state.dataConvect->CalcMitchellErrorIDX);
        return 9.999; // safe but noticeable
    }
}

Real64 CalcWindSurfaceTheta(Real64 const WindDir, Real64 const SurfAzimuth)
{
    // Computes the angle theta between the wind direction and the surface azimuth
    // Should always be a value between 0-180 deg

    Real64 windDir = std::fmod(WindDir, 360);
    Real64 surfAzi = std::fmod(SurfAzimuth, 360);
    Real64 theta = std::abs(windDir - surfAzi);
    if (theta > 180) {
        return abs(theta - 360);
    } else {
        return theta;
    }
}

Real64 CalcBlockenWindward(EnergyPlusData &state,
                           Real64 const WindAt10m,
                           Real64 const WindDir,     // Wind direction measured clockwise from geographic North
                           Real64 const SurfAzimuth, // or Facing, Direction the surface outward normal faces (degrees)
                           int const SurfNum)
{

    // FUNCTION INFORMATION:
    //       AUTHOR         Brent Griffith
    //       DATE WRITTEN   Aug 2010

    // PURPOSE OF THIS FUNCTION:
    // calculate model equation for forced convection using Blocken correlation

    // REFERENCES:
    // Blocken, B., T. Defraeye, D. Derome, J. Carmeliet. 2009.
    //  High-Resolution CFD Simulations for Forced Convection
    //   Heat Transfer Coefficients at the Facade of a Low-Rise Building.
    //   Building and Environment 44 (2009) 2396 - 2412.

    Real64 Theta = CalcWindSurfaceTheta(WindDir, SurfAzimuth); // angle between wind and surface azimuth

    if (Theta <= 11.25) {
        return 4.6 * std::pow(WindAt10m, 0.89);
    } else if (Theta <= 33.75) {
        return 5.0 * std::pow(WindAt10m, 0.8);
    } else if (Theta <= 56.25) {
        return 4.6 * std::pow(WindAt10m, 0.84);
    } else if (Theta <= 100.0) {
        return 4.5 * std::pow(WindAt10m, 0.81);
    } else {
        if (state.dataConvect->CalcBlockenWindwardErrorIDX == 0) {
            ShowSevereMessage(state, "CalcBlockenWindward: Convection model wind angle calculation suspect (developer issue)");
            ShowContinueError(state, format("Value for theta angle = {:.5R}", Theta));
            ShowContinueError(state, format("Occurs for surface named = {}", state.dataSurface->Surface(SurfNum).Name));
            ShowContinueError(state, "Convection model uses EmmelVertical correlation and the simulation continues");
        }
        ShowRecurringSevereErrorAtEnd(
            state, "CalcBlockenWindward: Convection model wind angle calculation suspect.", state.dataConvect->CalcBlockenWindwardErrorIDX);
        return CalcEmmelVertical(WindAt10m, WindDir, SurfAzimuth);
    }
}

Real64 CalcEmmelVertical(Real64 const WindAt10m,
                         Real64 const WindDir,     // Wind direction measured clockwise from geographic North
                         Real64 const SurfAzimuth) // or Facing, Direction the surface outward normal faces (degrees)
{

    // FUNCTION INFORMATION:
    //       AUTHOR         Brent Griffith
    //       DATE WRITTEN   Aug 2010

    // PURPOSE OF THIS FUNCTION:
    // calculate model equation for forced convection using Emmel correlation
    // for vertical walls

    // REFERENCES:
    // Emmel, M.G., M.O. Abadie, N. Mendes. 2007. New external convective
    //   heat transfer coefficient correlations for isolated low-rise buildings.
    //   Energy and Buildings 39 (2007) 335- 342

    Real64 Theta = CalcWindSurfaceTheta(WindDir, SurfAzimuth); // angle between wind and surface azimuth

    if (Theta <= 22.5) {
        return 5.15 * std::pow(WindAt10m, 0.81);
    } else if (Theta <= 67.5) {
        return 3.34 * std::pow(WindAt10m, 0.84);
    } else if (Theta <= 112.5) {
        return 4.78 * std::pow(WindAt10m, 0.71);
    } else if (Theta <= 157.5) {
        return 4.05 * std::pow(WindAt10m, 0.77);
    } else {
        return 3.54 * std::pow(WindAt10m, 0.76);
    }
}

Real64 CalcEmmelRoof(Real64 const WindAt10m,
                     Real64 const WindDir,                // Wind direction measured clockwise from geographic North
                     Real64 const LongAxisOutwardAzimuth) // or Facing, Direction the surface outward normal faces (degrees)
{

    // FUNCTION INFORMATION:
    //       AUTHOR         Brent Griffith
    //       DATE WRITTEN   Aug 2010

    // PURPOSE OF THIS FUNCTION:
    // calculate model equation for forced convection using Emmel correlation
    // for horizontal roofs

    // REFERENCES:
    // Emmel, M.G., M.O. Abadie, N. Mendes. 2007. New external convective
    //   heat transfer coefficient correlations for isolated low-rise buildings.
    //    Energy and Buildings 39 (2007) 335- 342

    Real64 Theta = CalcWindSurfaceTheta(WindDir, LongAxisOutwardAzimuth); // angle between wind and surface azimuth

    if (Theta <= 22.5) {
        return 5.11 * std::pow(WindAt10m, 0.78);
    } else if (Theta <= 67.5) {
        return 4.60 * std::pow(WindAt10m, 0.79);
    } else if (Theta <= 112.5) {
        return 3.67 * std::pow(WindAt10m, 0.85);
    } else if (Theta <= 157.5) {
        return 4.60 * std::pow(WindAt10m, 0.79);
    } else {
        return 5.11 * std::pow(WindAt10m, 0.78);
    }
}

Real64 CalcClearRoof(EnergyPlusData &state,
                     Real64 const SurfTemp,
                     Real64 const AirTemp,
                     Real64 const WindAtZ,
                     Real64 const RoofArea,
                     Real64 const RoofPerimeter,
                     Material::SurfaceRoughness const RoughnessIndex)
{

    // FUNCTION PARAMETER DEFINITIONS:
    Real64 constexpr g = 9.81;     // gravity constant (m/s**2)
    Real64 constexpr v = 15.89e-6; // kinematic viscosity (m**2/s) for air at 300 K
    Real64 constexpr k = 0.0263;   // thermal conductivity (W/m K) for air at 300 K
    Real64 constexpr Pr = 0.71;    // Prandtl number for air at ?

    // FUNCTION LOCAL VARIABLE DECLARATIONS:
    Real64 eta;

    // find x, don't know x. avoid time consuming geometry algorithm
    Real64 x = std::sqrt(RoofArea) / 2.0; // quick simplification, geometry routines to develop

    Real64 Ln = (RoofPerimeter > 0.0) ? (RoofArea / RoofPerimeter) : std::sqrt(RoofArea);
    Real64 DeltaTemp = SurfTemp - AirTemp;
    Real64 BetaFilm = 1.0 / (Constant::KelvinConv + SurfTemp + 0.5 * DeltaTemp);
    Real64 AirDensity = Psychrometrics::PsyRhoAirFnPbTdbW(state, state.dataEnvrn->OutBaroPress, AirTemp, state.dataEnvrn->OutHumRat);

    Real64 GrLn = g * pow_2(AirDensity) * pow_3(Ln) * std::abs(DeltaTemp) * BetaFilm / pow_2(v);
    Real64 RaLn = GrLn * Pr;

    Real64 Rex = WindAtZ * AirDensity * x / v;

    Real64 Rf = RoughnessMultiplier[(int)RoughnessIndex];
    if (Rex > 0.1) { // avoid zero and crazy small denominators
        Real64 tmp = std::log(1.0 + GrLn / pow_2(Rex));
        eta = tmp / (1.0 + tmp);
    } else {
        eta = 1.0; // forced convection gone because no wind
    }

    return eta * (k / Ln) * 0.15 * std::pow(RaLn, 1.0 / 3.0) + (k / x) * Rf * 0.0296 * std::pow(Rex, 0.8) * std::pow(Pr, 1.0 / 3.0);
}

Real64 CalcClearRoof(EnergyPlusData &state,
                     int const SurfNum,
                     Real64 const SurfTemp,
                     Real64 const AirTemp,
                     Real64 const WindAtZ,
                     [[maybe_unused]] Real64 const WindDirect, // Wind direction measured clockwise from geographic North
                     Real64 const RoofArea,
                     Real64 const RoofPerimeter)
{
    Material::SurfaceRoughness const RoughnessIndex =
        state.dataMaterial->Material(state.dataConstruction->Construct(state.dataSurface->Surface(SurfNum).Construction).LayerPoint(1))->Roughness;
    // find x, don't know x. avoid time consuming geometry algorithm
    Real64 x = std::sqrt(RoofArea) / 2.0; // quick simplification, geometry routines to develop

    if (x > 0.0) {
        return CalcClearRoof(state, SurfTemp, AirTemp, WindAtZ, RoofArea, RoofPerimeter, RoughnessIndex);
    } else {
        if (state.dataSurface->Surface(SurfNum).ExtBoundCond != DataSurfaces::OtherSideCondModeledExt) {
            if (state.dataConvect->CalcClearRoofErrorIDX == 0) {
                ShowSevereMessage(state, "CalcClearRoof: Convection model not evaluated (bad value for distance to roof edge)");
                ShowContinueError(state, format("Value for distance to roof edge ={:.3R}", x));
                ShowContinueError(state, format("Occurs for surface named = {}", state.dataSurface->Surface(SurfNum).Name));
                ShowContinueError(state, "Convection surface heat transfer coefficient set to 9.999 [W/m2-K] and the simulation continues");
            }
            ShowRecurringSevereErrorAtEnd(
                state,
                "CalcClearRoof: Convection model not evaluated because bad value for distance to roof edge and set to 9.999 [W/m2-k]",
                state.dataConvect->CalcClearRoofErrorIDX);
        }
        return 9.9999; // safe but noticeable
    }
}

void CalcASTMC1340ConvCoeff(EnergyPlusData &state,
                            int const SurfNum,                  // surface number for which coefficients are being calculated
                            Real64 const SurfaceTemperature,    // Temperature of surface for evaluation of HcIn
                            Real64 const ZoneMeanAirTemperature // Mean Air Temperature of Zone
)
{
    auto const &surface = state.dataSurface->Surface(SurfNum);

    int ZoneNum = surface.Zone;
    Real64 Volume = state.dataHeatBal->Zone(ZoneNum).Volume; // Volume of the zone in m3
    Real64 Vair = std::pow(Volume, 1.0 / 3.0) * CalcZoneSystemACH(state, ZoneNum) / 3600;

    state.dataHeatBalSurf->SurfHConvInt(SurfNum) =
        CalcASTMC1340ConvCoeff(state, SurfNum, SurfaceTemperature, ZoneMeanAirTemperature, Vair, surface.Tilt);

    // Establish some lower limit to avoid a zero convection coefficient (and potential divide by zero problems)
    if (state.dataHeatBalSurf->SurfHConvInt(SurfNum) < state.dataHeatBal->LowHConvLimit)
        state.dataHeatBalSurf->SurfHConvInt(SurfNum) = state.dataHeatBal->LowHConvLimit;
}

Real64 CalcASTMC1340ConvCoeff(EnergyPlusData &state, int const SurfNum, Real64 const Tsurf, Real64 const Tair, Real64 const Vair, Real64 const Tilt)
{
    // FUNCTION INFORMATION:
    //       AUTHOR         Dareum Nam
    //       DATE WRITTEN   Feb 2021

    // PURPOSE OF THIS FUNCTION:
    // Calculate the inside convection coefficient for attic zones containing radiant barriers

    // REFERENCES:
    // 1. ASTM C1340: Standard Practice for Estimation of Heat Gain or Loss Through Ceilings Under Attics
    // Containing Radiant Barriers by Use of a Computer Program
    // 2. Fontanini, A. D., Aguilar, J. L. C., Mitchell, M. S., Kosny, J., Merket, N., DeGraw, J. W., & Lee, E. (2018).
    // Predicting the performance of radiant technologies in attics: Reducing the discrepancies between attic specific
    // and whole-building energy models. Energy and Buildings, 169, 69-83.

    Real64 Nun; // Nusselt number for natural convection
    Real64 Nuf; // Nusselt number for forced convection
    Real64 Grc; // Critical Grashof number

    constexpr Real64 g = Constant::GravityConstant; // Acceleration of gravity, m/s2

    auto const &surface = state.dataSurface->Surface(SurfNum);

    // Characteristic length: the length along the heat flow direction
    // (the square root of surface area for floors and ceilings,
    // average height for gables and walls, and length of pitched roof
    // from soffit to ridge) Surface Outside Face Outdoor Air Wind
    // Speed (for exterior surfaces)
    Real64 L = (Tilt == 0 || Tilt == 180) ? std::sqrt(surface.Area) : surface.Height;
    // The velocity of the air stream in m/s, (for interior surfaces)
    Real64 v = (surface.ExtBoundCond == 0) ? state.dataSurface->SurfOutWindSpeed(SurfNum) : Vair;
    // Prandtl number
    Real64 Pr = 0.7880 - (2.631 * std::pow(10, -4) * (Tair + 273.15));
    // Volume coefficient of expansion of air, 1/K
    Real64 beta_SI = 1 / (Tair + 273.15);
    // Density of air, kg/m3
    Real64 rho_SI = (22.0493 / (Tair + 273.15)) * 16;
    // Specific heat of air, J/kg.k
    Real64 cp_SI = 0.068559 * (3.4763 + (1.066 * std::pow(10, -4) * (Tair + 273.15))) * 4186.8;
    Real64 dv = (241.9 * std::pow(10, -7)) * (145.8 * (Tair + 273.15) * std::pow((Tair + 273.15), 0.5)) / ((Tair + 273.15) + 110.4);
    // Kinematic viscosity of air, m2/s
    Real64 visc = dv * (0.45359237 / (0.3048 * 3600)) / rho_SI;
    Real64 k_SI_n = (0.6325 * std::pow(10, -5) * std::pow((Tair + 273.15), 0.5) * 241.77);
    Real64 k_SI_d = (1.0 + (245.4 * std::pow(10, (-12 / (Tair + 273.15)))) / (Tair + 273.15));
    // Thermal conductivity of air, W/m.K
    Real64 k_SI = 1.730735 * (k_SI_n / k_SI_d);

    // Temperature difference between TSurf and Tair
    Real64 DeltaTemp = Tsurf - Tair;

    // Rayleigh number
    Real64 Ra = std::abs(g * beta_SI * rho_SI * cp_SI * DeltaTemp * (L * L * L)) / (visc * k_SI);
    // Reynolds number
    Real64 Re = (v * L) / visc;

    // Natural convection (Nun)
    if (Tilt == 0) {         // Horizontal surface: Roof
        if (DeltaTemp > 0) { // heat flow down
            Nun = 0.58 * std::pow(Ra, 0.2);
        } else if (Ra < 8000000) { // heat flow up
            Nun = 0.54 * std::pow(Ra, 0.25);
        } else {
            Nun = 0.15 * std::pow(Ra, 1.0 / 3.0);
        }
    } else if (Tilt > 0 && Tilt < 90) { // Tilted roof
        if (DeltaTemp > 0) {            // heat flow down
            if (Tilt < 2) {
                Nun = 0.58 * std::pow(Ra, 0.2);
            } else {
                Nun = 0.56 * std::pow(Ra * (std::sin(Tilt * Constant::DegToRadians)), 0.25);
            }
        } else { // heat flow up
            if (Tilt < 15) {
                Grc = 1000000;
            } else if (Tilt <= 75.0) {
                Grc = std::pow(10, Tilt / (1.1870 + (0.0870 * Tilt)));
            } else {
                Grc = 5000000000;
            }
            if ((Ra / Pr) <= Grc) {
                Nun = 0.56 * std::pow(Ra * (std::sin(Tilt * 3.14159 / 180)), 0.25);
            } else {
                Nun = 0.14 * (std::pow(Ra, Constant::OneThird) - std::pow(Grc * Pr, Constant::OneThird)) +
                      0.56 * std::pow(Grc * Pr * (std::sin(Tilt * Constant::DegToRadians)), 0.25);
            }
        }
    } else if (Tilt == 180) { // Horizontal surface: Floor
        if (DeltaTemp <= 0) { // heat flow down
            Nun = 0.58 * std::pow(Ra, 0.2);
        } else if (Ra < 8000000) { // heat flow up
            Nun = 0.54 * std::pow(Ra, 0.25);
        } else {
            Nun = 0.15 * std::pow(Ra, 1.0 / 3.0);
        }
    } else if (Tilt > 90 && Tilt < 180) { // Tilted Floor
        if (DeltaTemp <= 0) {             // heat flow down
            if (Tilt > 178) {
                Nun = 0.58 * std::pow(Ra, 0.2);
            } else {
                Nun = 0.56 * std::pow(Ra * (std::sin(Tilt * Constant::DegToRadians)), 0.25);
            }
        } else { // heat flow up
            if (Tilt > 165) {
                Grc = 1000000;
            } else if (Tilt <= 105.0) {
                Grc = std::pow(10, Tilt / (1.1870 + (0.0870 * Tilt)));
            } else {
                Grc = 5000000000;
            }
            if ((Ra / Pr) <= Grc) {
                Nun = 0.56 * std::pow(Ra * (std::sin(Tilt * Constant::DegToRadians)), 0.25);
            } else {
                Nun = 0.14 * (std::pow(Ra, Constant::OneThird) - std::pow(Grc * Pr, Constant::OneThird)) +
                      0.56 * std::pow(Grc * Pr * (std::sin(Tilt * Constant::DegToRadians)), 0.25);
            }
        }
    } else { // Vertical wall (Tilt = 90)
        if (Ra < 1000000000) {
            Nun = 0.59 * std::pow(Ra, 0.25);
        } else {
            Nun = 0.10 * std::pow(Ra, 1.0 / 3.0);
        }
    }

    // Forced convection (Nuf)
    if (Re < 500000) {
        Nuf = 0.664 * std::pow(Pr, 1.0 / 3.0) * std::pow(Re, 0.5);
    } else {
        Nuf = std::pow(Pr, 1.0 / 3.0) * ((0.037 * std::pow(Re, 0.8)) - 850);
    }

    // Combined convection coefficient
    Real64 hf = Nuf * k_SI / L;
    Real64 hn = Nun * k_SI / L;
    return std::pow((std::pow(hf, 3) + std::pow(hn, 3)), 1.0 / 3.0);
}

SurfOrientation GetSurfConvOrientation(Real64 const Tilt)
{
    if (Tilt < 5.0) {
        return SurfOrientation::HorizontalDown;
    } else if ((Tilt >= 5.0) && (Tilt < 85.0)) {
        return SurfOrientation::TiltedDownward;
    } else if ((Tilt >= 85.0) && (Tilt < 95.0)) {
        return SurfOrientation::Vertical;
    } else if ((Tilt >= 95.0) && (Tilt < 175.0)) {
        return SurfOrientation::TiltedUpward;
    } else if (Tilt >= 175.0) {
        return SurfOrientation::HorizontalUp;
    } else {
        return SurfOrientation::Invalid;
    }
}

<<<<<<< HEAD
Real64 SurroundingSurfacesRadCoeffAverage(EnergyPlusData &state, int const SurfNum, Real64 const TSurfK, Real64 const AbsExt)
{
    // compute exterior surfaces LW radiation transfer coefficient to surrounding surfaces
    // the surface.SrdSurfTemp is weighed by surrounding surfaces view factor
    Real64 HSrdSurf = 0.0;
    auto &surface = state.dataSurface->Surface(SurfNum);
    Real64 SrdSurfsTK = surface.SrdSurfTemp + Constant::KelvinConv;
    if (TSurfK != SrdSurfsTK) {
        HSrdSurf = Constant::StefanBoltzmann * AbsExt * surface.ViewFactorSrdSurfs * (pow_4(TSurfK) - pow_4(SrdSurfsTK)) / (TSurfK - SrdSurfsTK);
    }
    return HSrdSurf;
}
=======
void ShowSevereValueOutOfRange(
    EnergyPlusData &state, ErrorObjectHeader const &eoh, std::string_view fieldName, Real64 fieldVal, Real64 lo, Real64 hi, std::string const &msg)
{
    ShowSevereError(state, format("{}: {} = {} out of range value", eoh.routineName, eoh.objectType, eoh.objectName));
    ShowContinueError(state, format("{} = [{:.5R}] is out-of-range", fieldName, fieldVal));
    ShowContinueError(state, format("Low/high limits = [>={:.9R}, <={:.1R}].", lo, hi));
    if (!msg.empty()) ShowContinueError(state, msg);
}

void ShowSevereScheduleOutOfRange(EnergyPlusData &state,
                                  ErrorObjectHeader const &eoh,
                                  std::string_view fieldName,
                                  std::string_view fieldVal,
                                  Real64 lo,
                                  Real64 hi,
                                  std::string const &msg)
{
    ShowSevereError(state, format("{}: {} = {} out of range value", eoh.routineName, eoh.objectType, eoh.objectName));
    ShowContinueError(state, format("{} = {} contains an out-of-range value", fieldName, fieldVal));
    ShowContinueError(state, format("Low/high limits = [>={:.9R}, <={:.1R}].", lo, hi));
    if (!msg.empty()) ShowContinueError(state, msg);
}

>>>>>>> 3ce85f9c
} // namespace EnergyPlus::Convect<|MERGE_RESOLUTION|>--- conflicted
+++ resolved
@@ -434,14 +434,12 @@
     Real64 TSky = state.dataEnvrn->SkyTempKelvin;
     Real64 TGround = TAir;
 
-    HSrdSurf = 0.0;
     if (surface.SurfHasSurroundingSurfProperty) {
         int SrdSurfsNum = surface.SurfSurroundingSurfacesNum;
         if (state.dataSurface->SurroundingSurfsProperty(SrdSurfsNum).SkyTempSchNum != 0) {
             TSky = ScheduleManager::GetCurrentScheduleValue(state, state.dataSurface->SurroundingSurfsProperty(SrdSurfsNum).SkyTempSchNum) +
                    Constant::KelvinConv;
         }
-        HSrdSurf = SurroundingSurfacesRadCoeffAverage(state, SurfNum, TSurf, AbsExt);
     }
     if (surface.UseSurfPropertyGndSurfTemp) {
         int gndSurfsNum = surface.SurfPropertyGndSurfIndex;
@@ -6517,7 +6515,29 @@
     }
 }
 
-<<<<<<< HEAD
+void ShowSevereValueOutOfRange(
+    EnergyPlusData &state, ErrorObjectHeader const &eoh, std::string_view fieldName, Real64 fieldVal, Real64 lo, Real64 hi, std::string const &msg)
+{
+    ShowSevereError(state, format("{}: {} = {} out of range value", eoh.routineName, eoh.objectType, eoh.objectName));
+    ShowContinueError(state, format("{} = [{:.5R}] is out-of-range", fieldName, fieldVal));
+    ShowContinueError(state, format("Low/high limits = [>={:.9R}, <={:.1R}].", lo, hi));
+    if (!msg.empty()) ShowContinueError(state, msg);
+}
+
+void ShowSevereScheduleOutOfRange(EnergyPlusData &state,
+                                  ErrorObjectHeader const &eoh,
+                                  std::string_view fieldName,
+                                  std::string_view fieldVal,
+                                  Real64 lo,
+                                  Real64 hi,
+                                  std::string const &msg)
+{
+    ShowSevereError(state, format("{}: {} = {} out of range value", eoh.routineName, eoh.objectType, eoh.objectName));
+    ShowContinueError(state, format("{} = {} contains an out-of-range value", fieldName, fieldVal));
+    ShowContinueError(state, format("Low/high limits = [>={:.9R}, <={:.1R}].", lo, hi));
+    if (!msg.empty()) ShowContinueError(state, msg);
+}
+
 Real64 SurroundingSurfacesRadCoeffAverage(EnergyPlusData &state, int const SurfNum, Real64 const TSurfK, Real64 const AbsExt)
 {
     // compute exterior surfaces LW radiation transfer coefficient to surrounding surfaces
@@ -6530,29 +6550,5 @@
     }
     return HSrdSurf;
 }
-=======
-void ShowSevereValueOutOfRange(
-    EnergyPlusData &state, ErrorObjectHeader const &eoh, std::string_view fieldName, Real64 fieldVal, Real64 lo, Real64 hi, std::string const &msg)
-{
-    ShowSevereError(state, format("{}: {} = {} out of range value", eoh.routineName, eoh.objectType, eoh.objectName));
-    ShowContinueError(state, format("{} = [{:.5R}] is out-of-range", fieldName, fieldVal));
-    ShowContinueError(state, format("Low/high limits = [>={:.9R}, <={:.1R}].", lo, hi));
-    if (!msg.empty()) ShowContinueError(state, msg);
-}
-
-void ShowSevereScheduleOutOfRange(EnergyPlusData &state,
-                                  ErrorObjectHeader const &eoh,
-                                  std::string_view fieldName,
-                                  std::string_view fieldVal,
-                                  Real64 lo,
-                                  Real64 hi,
-                                  std::string const &msg)
-{
-    ShowSevereError(state, format("{}: {} = {} out of range value", eoh.routineName, eoh.objectType, eoh.objectName));
-    ShowContinueError(state, format("{} = {} contains an out-of-range value", fieldName, fieldVal));
-    ShowContinueError(state, format("Low/high limits = [>={:.9R}, <={:.1R}].", lo, hi));
-    if (!msg.empty()) ShowContinueError(state, msg);
-}
-
->>>>>>> 3ce85f9c
+
 } // namespace EnergyPlus::Convect