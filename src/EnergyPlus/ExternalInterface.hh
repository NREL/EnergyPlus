--- conflicted
+++ resolved
@@ -72,33 +72,6 @@
 
 namespace ExternalInterface {
 
-<<<<<<< HEAD
-    // MODULE VARIABLE DECLARATIONS:
-    extern Real64 tComm;
-    extern Real64 tStop;
-    extern Real64 tStart;
-    extern Real64 hStep;
-    extern bool FlagReIni;
-    extern fs::path FMURootWorkingFolder;
-    extern int LEN_FMU_ROOT_DIR;
-
-    // MODULE PARAMETER DEFINITIONS:
-    extern int const maxVar;               // Maximum number of variables to be exchanged
-    extern int const maxErrMsgLength;      // Maximum error message length from xml schema validation
-    extern int const indexSchedule;        // Index for schedule in inpVarTypes
-    extern int const indexVariable;        // Index for variable in inpVarTypes
-    extern int const indexActuator;        // Index for actuator in inpVarTypes
-    extern int nInKeys;                    // Number of input variables available in ExternalInterface (=highest index* number)
-    extern int const fmiOK;                // fmiOK
-    extern int const fmiWarning;           // fmiWarning
-    extern int const fmiDiscard;           // fmiDiscard
-    extern int const fmiError;             // fmiError
-    extern int const fmiFatal;             // fmiPending
-    extern int const fmiPending;           // fmiPending
-    extern fs::path const socCfgFilPath;  // socket configuration file
-
-    void clear_state();
-=======
     // MODULE PARAMETER DEFINITIONS:
     int constexpr maxVar(100000);         // Maximum number of variables to be exchanged
     int constexpr maxErrMsgLength(10000); // Maximum error message length from xml schema validation
@@ -111,7 +84,6 @@
     int constexpr fmiError(3);            // fmiError
     int constexpr fmiFatal(4);            // fmiPending
     int constexpr fmiPending(5);          // fmiPending
->>>>>>> b622e27c
 
     struct fmuInputVariableType
     {
@@ -364,7 +336,7 @@
     Real64 tStart = 0.0;
     Real64 hStep = 15.0;
     bool FlagReIni = false;
-    std::string FMURootWorkingFolder;
+    fs::path FMURootWorkingFolder;
     int nInKeys = 3; // Number of input variables available in ExternalInterface (=highest index* number)
 
     Array1D<ExternalInterface::FMUType> FMU;                                // Variable Types structure
@@ -408,7 +380,7 @@
     bool FirstCallTStep = true;        // Flag for first call during time stepping
     int fmiEndSimulation = 0;          // Flag to indicate end of simulation
 
-    std::string const socCfgFilNam = "socket.cfg"; // socket configuration file
+    fs::path const socCfgFilPath = "socket.cfg"; // socket configuration file
     std::unordered_map<std::string, std::string> UniqueFMUInputVarNames;
 
     int nOutVal; // Number of output values (E+ -> ExternalInterface)
@@ -421,7 +393,7 @@
         this->tStart = 0.0;
         this->hStep = 15.0;
         this->FlagReIni = false;
-        this->FMURootWorkingFolder = "";
+        this->FMURootWorkingFolder.clear();
         this->nInKeys = 3; // Number of input variables available in ExternalInterface (=highest index* number)
 
         this->FMU.clear();               // Variable Types structure
