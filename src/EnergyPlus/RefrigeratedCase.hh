--- conflicted
+++ resolved
@@ -553,13 +553,8 @@
               ActualCondenserFanPower(0.0), CondenserFanConsumption(0.0), SensZoneCreditHeatRate(0.0), SensZoneCreditHeat(0.0),
               SensHVACCreditHeatRate(0.0), SensHVACCreditHeat(0.0), EvapFreezeWarnIndex(0), NoFlowWarnIndex(0), HighTempWarnIndex(0),
               LowTempWarnIndex(0), HighFlowWarnIndex(0), HighInletWarnIndex(0), InletNode(0), InletTemp(0.0), OutletNode(0), PlantTypeOfNum(0),
-<<<<<<< HEAD
               PlantLoopNum(0), PlantLoopSideNum(DataPlant::LoopSideLocation::Invalid), PlantBranchNum(0), PlantCompNum(0), OutletTemp(0.0), OutletTempSchedPtr(0), VolFlowRate(0.0),
-              DesVolFlowRate(0.0), MassFlowRate(0.0), CondLoad(0.0), CondEnergy(0.0), FlowType(iCndsrFlowType::VariableFlow), VolFlowRateMax(0.0),
-=======
-              PlantLoopNum(0), PlantLoopSideNum(0), PlantBranchNum(0), PlantCompNum(0), OutletTemp(0.0), OutletTempSchedPtr(0), VolFlowRate(0.0),
               DesVolFlowRate(0.0), MassFlowRate(0.0), CondLoad(0.0), CondEnergy(0.0), FlowType(CndsrFlowType::VariableFlow), VolFlowRateMax(0.0),
->>>>>>> b03bdf04
               MassFlowRateMax(0.0), InletTempMin(10.0), OutletTempMax(55.0), TotalCoolingLoad(0.0), ShowCOPWarning(true)
         {
         }
@@ -1053,15 +1048,9 @@
               CondCreditWarnIndex1(0), CondCreditWarnIndex2(0), CondCreditWarnIndex3(0), CondCreditWarnIndex4(0), CondCreditWarnIndex5(0),
               CondCreditWarnIndex6(0), CondCreditWarnIndex7(0), NoFlowWarnIndex(0), HighTempWarnIndex(0), LowTempWarnIndex(0), HighFlowWarnIndex(0),
               HighInletWarnIndex(0), InletNode(0), EvapSchedPtr(0), EvapWaterSupplyMode(WaterSupply::FromMains), EvapWaterSupTankID(0),
-<<<<<<< HEAD
               EvapWaterTankDemandARRID(0), OutletNode(0), PlantTypeOfNum(0), PlantLoopNum(0), PlantLoopSideNum(DataPlant::LoopSideLocation::Invalid), PlantBranchNum(0), PlantCompNum(0),
-              OutletTempSchedPtr(0), InletAirNodeNum(0), InletAirZoneNum(0), FanSpeedControlType(iFanSpeedCtrlType::Unassigned), CapCurvePtr(0),
-              CascadeSysID(0), CascadeTempControl(iCascadeCndsrTempCtrlType::Unassigned), CascadeSinkSystemID(0), CascadeRatedEvapTemp(0.0),
-=======
-              EvapWaterTankDemandARRID(0), OutletNode(0), PlantTypeOfNum(0), PlantLoopNum(0), PlantLoopSideNum(0), PlantBranchNum(0), PlantCompNum(0),
               OutletTempSchedPtr(0), InletAirNodeNum(0), InletAirZoneNum(0), FanSpeedControlType(FanSpeedCtrlType::Invalid), CapCurvePtr(0),
               CascadeSysID(0), CascadeTempControl(CascadeCndsrTempCtrlType::Invalid), CascadeSinkSystemID(0), CascadeRatedEvapTemp(0.0),
->>>>>>> b03bdf04
               MinCondLoad(0.0), TempSlope(0.0), EvapEffect(0.9), RatedAirFlowRate(0.0), EvapPumpPower(0.0), ActualEvapPumpPower(0.0),
               EvapPumpConsumption(0.0), EvapWaterConsumpRate(0.0), EvapWaterConsumption(0.0), BasinHeaterPowerFTempDiff(0.0),
               BasinHeaterSetPointTemp(2.0), BasinHeaterPower(0.0), BasinHeaterConsumption(0.0), FanMinAirFlowRatio(0.0), RatedFanPower(0.0),
