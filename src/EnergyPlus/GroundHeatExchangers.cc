--- conflicted
+++ resolved
@@ -189,26 +189,6 @@
         // singleBoreholesVector.clear();
     }
 
-    Real64 Pipe::simulate(Real64 time, Real64 timeStep, Real64 flowRate, Real64 temperature)
-    {
-        //  Simulate the temperature response of an adiabatic pipe with internal fluid mixing.
-
-        //  Rees, S.J. 2015. 'An extended two-dimensional borehole heat exchanger model for
-        //  simulation of short and medium timescale thermal response.' Renewable Energy. 83: 518-526.
-
-        //  Skoglund, T, and P. Dejmek. 2007. 'A dynamic object-oriented model for efficient
-        //  fsimulation of fluid dispersion in turbulent flow with varying fluid properties.'
-        //  Chem. Eng. Sci.. 62: 2168-2178.
-
-        //  Bischoff, K.B., and O. Levenspiel. 1962. 'Fluid dispersion--generalization and comparision
-        //  of mathematical models--II; Comparison of models.' Chem. Eng. Sci.. 17: 257-264.
-
-        //
-
-
-        return 0;
-    }
-
     Real64 Pipe::calcTransitTime(Real64 flowRate, Real64 temperature)
     {
         // Compute the fluid transit time
@@ -227,21 +207,29 @@
         return this->volFluid / vdot;
     }
 
-<<<<<<< HEAD
+    Real64 Pipe::simulate(Real64 EP_UNUSED(time), Real64 EP_UNUSED(timeStep), Real64 EP_UNUSED(flowRate), Real64 EP_UNUSED(temperature))
+    {
+
+        //  Simulate the temperature response of an adiabatic pipe with internal fluid mixing.
+
+        //  Rees, S.J. 2015. 'An extended two-dimensional borehole heat exchanger model for
+        //  simulation of short and medium timescale thermal response.' Renewable Energy. 83: 518-526.
+
+        //  Skoglund, T, and P. Dejmek. 2007. 'A dynamic object-oriented model for efficient
+        //  fsimulation of fluid dispersion in turbulent flow with varying fluid properties.'
+        //  Chem. Eng. Sci.. 62: 2168-2178.
+
+        //  Bischoff, K.B., and O. Levenspiel. 1962. 'Fluid dispersion--generalization and comparision
+        //  of mathematical models--II; Comparison of models.' Chem. Eng. Sci.. 17: 257-264.
+
+        //
+
+
+        return 0;
+    }
+
     Real64 Pipe::plugFlowOutletTemp(Real64 time)
-=======
-    Real64 Pipe::simulate(Real64 EP_UNUSED(time), Real64 EP_UNUSED(timeStep), Real64 EP_UNUSED(flowRate), Real64 EP_UNUSED(temperature))
->>>>>>> b7612c29
     {
-        // tracks the plug flow outlet temperature
-
-        // @param time: simulation time
-        // @returns temperature, C
-
-        if (time <= 0) {
-            return this->inletTemps[0];
-        }
-
         int idx = 0;
         for (auto it = this->inletTempTimes.begin(); it != this->inletTempTimes.end(); ++it) {
             Real64 t_l = *it;
