--- conflicted
+++ resolved
@@ -1176,11 +1176,7 @@
 
     //******************************************************************************
 
-<<<<<<< HEAD
-    void GLHESlinky::calcGFunctions(EnergyPlusData &state)
-=======
     void GLHESlinky::calcGFunctions([[maybe_unused]] EnergyPlusData &state)
->>>>>>> 4af4ea43
     {
         // SUBROUTINE INFORMATION:
         //       AUTHOR:          Matt Mitchell
