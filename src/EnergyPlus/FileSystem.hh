// EnergyPlus, Copyright (c) 1996-2021, The Board of Trustees of the University of Illinois,
// The Regents of the University of California, through Lawrence Berkeley National Laboratory
// (subject to receipt of any required approvals from the U.S. Dept. of Energy), Oak Ridge
// National Laboratory, managed by UT-Battelle, Alliance for Sustainable Energy, LLC, and other
// contributors. All rights reserved.
//
// NOTICE: This Software was developed under funding from the U.S. Department of Energy and the
// U.S. Government consequently retains certain rights. As such, the U.S. Government has been
// granted for itself and others acting on its behalf a paid-up, nonexclusive, irrevocable,
// worldwide license in the Software to reproduce, distribute copies to the public, prepare
// derivative works, and perform publicly and display publicly, and to permit others to do so.
//
// Redistribution and use in source and binary forms, with or without modification, are permitted
// provided that the following conditions are met:
//
// (1) Redistributions of source code must retain the above copyright notice, this list of
//     conditions and the following disclaimer.
//
// (2) Redistributions in binary form must reproduce the above copyright notice, this list of
//     conditions and the following disclaimer in the documentation and/or other materials
//     provided with the distribution.
//
// (3) Neither the name of the University of California, Lawrence Berkeley National Laboratory,
//     the University of Illinois, U.S. Dept. of Energy nor the names of its contributors may be
//     used to endorse or promote products derived from this software without specific prior
//     written permission.
//
// (4) Use of EnergyPlus(TM) Name. If Licensee (i) distributes the software in stand-alone form
//     without changes from the version obtained under this License, or (ii) Licensee makes a
//     reference solely to the software portion of its product, Licensee must refer to the
//     software as "EnergyPlus version X" software, where "X" is the version number Licensee
//     obtained under this License and may not use a different name for the software. Except as
//     specifically required in this Section (4), Licensee shall not use in a company name, a
//     product name, in advertising, publicity, or other promotional activities any name, trade
//     name, trademark, logo, or other designation of "EnergyPlus", "E+", "e+" or confusingly
//     similar designation, without the U.S. Department of Energy's prior written consent.
//
// THIS SOFTWARE IS PROVIDED BY THE COPYRIGHT HOLDERS AND CONTRIBUTORS "AS IS" AND ANY EXPRESS OR
// IMPLIED WARRANTIES, INCLUDING, BUT NOT LIMITED TO, THE IMPLIED WARRANTIES OF MERCHANTABILITY
// AND FITNESS FOR A PARTICULAR PURPOSE ARE DISCLAIMED. IN NO EVENT SHALL THE COPYRIGHT OWNER OR
// CONTRIBUTORS BE LIABLE FOR ANY DIRECT, INDIRECT, INCIDENTAL, SPECIAL, EXEMPLARY, OR
// CONSEQUENTIAL DAMAGES (INCLUDING, BUT NOT LIMITED TO, PROCUREMENT OF SUBSTITUTE GOODS OR
// SERVICES; LOSS OF USE, DATA, OR PROFITS; OR BUSINESS INTERRUPTION) HOWEVER CAUSED AND ON ANY
// THEORY OF LIABILITY, WHETHER IN CONTRACT, STRICT LIABILITY, OR TORT (INCLUDING NEGLIGENCE OR
// OTHERWISE) ARISING IN ANY WAY OUT OF THE USE OF THIS SOFTWARE, EVEN IF ADVISED OF THE
// POSSIBILITY OF SUCH DAMAGE.

#ifndef FileSystem_hh_INCLUDED
#define FileSystem_hh_INCLUDED

#include <algorithm>
<<<<<<< HEAD
#include <string>
=======
#include <fmt/format.h>
#include <fmt/os.h>
#include <fmt/ostream.h>
#include <fmt/ranges.h>
#include <nlohmann/json.hpp>
#include <string>
#if __has_include(<filesystem>)
#include <filesystem>
namespace fs = std::filesystem;
#elif __has_include(<experimental/filesystem>)
#include <experimental/filesystem>
namespace fs = std::experimental::filesystem;
#else
#error "no filesystem support"
#endif

// Add a custom formatter for fmt
namespace fmt {
template <> struct formatter<fs::path> : formatter<std::string>
{
};
} // namespace fmt

// If we want to allow this kind of stuff
// fs::path p = "folder/eplus";
// std::string suffixStr = "out.audit";
//
// fs::path filePath = p + suffixStr; => folder/eplusout.audit (would throw)
// std::string message = "Cannot find " + p + "." => would throw now, need p.string() instead

// inline fs::path operator+(fs::path const &left, fs::path const &right) {
//    return fs::path(left)+=right;
// }
>>>>>>> 4a6a8d10

namespace EnergyPlus {

namespace FileSystem {

    extern std::string const exeExtension;

    enum class FileTypes
    {
        Unknown = -1,
        // JSON types should go first,
        EpJSON,
        JSON,
        GLHE,
        last_json_type = GLHE,
        CBOR,
        MsgPack,
        UBJSON,
        BSON,
        last_binary_json_type = BSON,
        IDF,
        IMF,
        CSV,
        TSV,
        TXT,
        ESO,
        MTR,
        last_flat_file_type = MTR,
        Num
    };

    constexpr std::array<std::string_view, static_cast<std::size_t>(FileTypes::Num)> FileTypesExt{
        "epJSON", "json", "glhe", "cbor", "msgpack", "ubjson", "bson", "idf", "imf", "csv", "tsv", "txt", "eso", "mtr"};
    static_assert(FileTypesExt.size() == static_cast<std::size_t>(FileTypes::Num), "Mismatched FileTypes enum and FileTypesExt array.");
    static_assert(!FileTypesExt.back().empty(), "Likely missing an enum from FileTypes in FileTypesExt array.");

    inline constexpr bool is_all_json_type(FileTypes t)
    {
        return t > FileTypes::Unknown && t <= FileTypes::last_binary_json_type;
    }
    inline constexpr bool is_json_type(FileTypes t)
    {
        return t > FileTypes::Unknown && t <= FileTypes::last_json_type;
    }
    inline constexpr bool is_binary_json_type(FileTypes t)
    {
        return t > FileTypes::last_json_type && t <= FileTypes::last_binary_json_type;
    }
    inline constexpr bool is_idf_type(FileTypes t)
    {
        return t == FileTypes::IDF || t == FileTypes::IMF;
    }
    inline constexpr bool is_flat_file_type(FileTypes t)
    {
        return t > FileTypes::last_binary_json_type && t <= FileTypes::last_flat_file_type;
    }

    // Similar to fs::path::make_preferred, but also does '\\' => '/' conversion on POSIX, which make_preferred does not do
    [[nodiscard]] fs::path makeNativePath(fs::path const &path);

    [[nodiscard]] fs::path getFileName(fs::path const &filePath);

    // Returns the parent directory of a path. This implementation differs from filesystem::path::parent_path because it treats trailing separators
    // differently.
    // | s      | getParentDirectoryPath(s) | fs::path(s).parent_path() |
    // |--------|---------------------------|---------------------------|
    // | a/b/c  | "a/b"                     | "a/b"                     |
    // | a/b/c/ | "a/b"                     | "a/b/c"                   |
    // | a.idf  | "./"                      | ""                        |
    [[nodiscard]] fs::path getParentDirectoryPath(fs::path const &filePath);

    [[nodiscard]] fs::path getAbsolutePath(fs::path const &filePath);

    [[nodiscard]] fs::path getProgramPath();

    // For `a/b/c.txt.idf` it returns `idf`, i.e. anything after last dot, **not including the dot** (unlike fs::path::extension() which includes it)
    [[nodiscard]] fs::path getFileExtension(fs::path const &gc);

    // Returns the FileType by looking at its extension.
    [[nodiscard]] FileTypes getFileType(fs::path const &filePath);

    // Turns a/b/c.txt.idf into a/b/c.txt, **without mutating the original object** unlike fs::path::replace_extension
    [[nodiscard]] fs::path removeFileExtension(fs::path const &filePath);

    // Replace (or append) an extension to a path **without mutating the original object** unlike fs::path::replace_extension
    [[nodiscard]] fs::path replaceFileExtension(fs::path const &filePath, fs::path const &ext);

    // Creates a directory if it doesn't already exists
    void makeDirectory(fs::path const &directoryPath);

    bool pathExists(fs::path const &path);

    bool directoryExists(fs::path const &directoryPath);

    bool fileExists(fs::path const &filePath);

    // Checks that fileExists(filePath), if so tries to rename to destination, falling back on copy+remove if failed (if trying to do move accross
    // devices for eg)
    void moveFile(fs::path const &filePath, fs::path const &destinationPath);

    int systemCall(std::string const &command);

    // Returns false if not fileExists(filePath), or if filePath cannot be removed
    bool removeFile(fs::path const &filePath);

    // On Windows, this just copies the file. On Unix, it creates a symlink
    // Starts by checking that fileExists(filePath) is true
    void linkFile(fs::path const &filePath, fs::path const &linkPath);

    // Reads the full file if it exists
    // On Windows, this must be binary input to have \r\n in the read file otherwise it will be converted to \n
    std::string readFile(fs::path const &filePath, std::ios_base::openmode mode = std::ios_base::in | std::ios_base::binary);

    // Reads the full json file if it exists
    nlohmann::json readJSON(fs::path const &filePath, std::ios_base::openmode mode = std::ios_base::in | std::ios_base::binary);

    template <FileTypes fileType> std::string getJSON(const nlohmann::json &data, int const indent = 4)
    {
        if constexpr (is_json_type(fileType)) {
            return data.dump(indent, ' ', false, nlohmann::json::error_handler_t::replace);
        } else if constexpr (is_binary_json_type(fileType)) {
            std::string binary_data;
            if constexpr (fileType == FileTypes::CBOR) {
                nlohmann::json::to_cbor(data, binary_data);
            } else if constexpr (fileType == FileTypes::MsgPack) {
                nlohmann::json::to_msgpack(data, binary_data);
            } else if constexpr (fileType == FileTypes::BSON) {
                nlohmann::json::to_bson(data, binary_data);
            } else if constexpr (fileType == FileTypes::UBJSON) {
                nlohmann::json::to_ubjson(data, binary_data);
            }
            return binary_data;
        } else {
            static_assert(is_all_json_type(fileType), "Must be a JSON type");
        }
    }

    template <class T, class... Ts> struct is_any : std::disjunction<std::is_same<std::remove_cv_t<T>, std::remove_cv_t<Ts>>...>
    {
    };

    template <class T>
    inline constexpr bool enable_unique_ptr_v =
        is_any<T, std::unique_ptr<fs::path>, std::unique_ptr<fmt::ostream>, std::unique_ptr<std::ostream>, std::unique_ptr<FILE *>>::value;

    template <class T, FileTypes fileType>
    inline constexpr bool enable_json_v = is_all_json_type(fileType) && is_any<T, nlohmann::json>::value &&
                                          !is_any<T, std::string_view, std::string, char *>::value;

    template <FileTypes fileType> void writeFile(fs::path const &filePath, const std::string_view data)
    {
        static_assert(fileType > FileTypes::Unknown, "Must be a valid file type");
#ifdef _WIN32
        auto filePathStr = filePath.string();
        auto path = filePathStr.c_str();
#else
        auto path = filePath.c_str();
#endif
        auto f = fmt::output_file(path, fmt::buffer_size = (2 << 17));
        f.print("{}", data);
    }

    template <FileTypes fileType> void writeFile(fmt::ostream &os, const std::string_view data)
    {
        static_assert(fileType > FileTypes::Unknown, "Must be a valid file type");
        os.print("{}", data);
    }

    template <FileTypes fileType> void writeFile(std::ostream &os, const std::string_view data)
    {
        static_assert(fileType > FileTypes::Unknown, "Must be a valid file type");
        fmt::print(os, "{}", data);
    }

    template <FileTypes fileType> void writeFile(FILE *f, const std::string_view data)
    {
        static_assert(fileType > FileTypes::Unknown, "Must be a valid file type");
        fmt::print(f, "{}", data);
    }

    template <class T, FileTypes fileType, typename = std::enable_if_t<enable_unique_ptr_v<T>>> void writeFile(T &os, const std::string_view data)
    {
        static_assert(fileType > FileTypes::Unknown, "Must be a valid file type");
        if (os) {
            writeFile<fileType>(*os, data);
        }
    }

    template <FileTypes fileType, class T, typename = std::enable_if_t<enable_json_v<T, fileType>>>
    void writeFile(fs::path const &filePath, T &data, int const indent = 4)
    {
        auto const json_str = getJSON<fileType>(data, indent);
        writeFile<fileType>(filePath, std::string_view(json_str));
    }

    template <FileTypes fileType, class T, typename = std::enable_if_t<enable_json_v<T, fileType>>>
    void writeFile(fmt::ostream &os, T &data, int const indent = 4)
    {
        auto const json_str = getJSON<fileType>(data, indent);
        writeFile<fileType>(os, std::string_view(json_str));
    }

    template <FileTypes fileType, class T, typename = std::enable_if_t<enable_json_v<T, fileType>>>
    void writeFile(std::ostream &os, T &data, int const indent = 4)
    {
        auto const json_str = getJSON<fileType>(data, indent);
        writeFile<fileType>(os, std::string_view(json_str));
    }

    template <FileTypes fileType, class T, typename = std::enable_if_t<enable_json_v<T, fileType>>>
    void writeFile(FILE *f, T &data, int const indent = 4)
    {
        auto const json_str = getJSON<fileType>(data, indent);
        writeFile<fileType>(f, std::string_view(json_str));
    }

    template <FileTypes fileType, class T, class T2, typename = std::enable_if_t<enable_json_v<T2, fileType> && enable_unique_ptr_v<T>>>
    void writeFile(T &os, T2 &data, int const indent = 4)
    {
        if (os) {
            auto const json_str = getJSON<fileType>(data, indent);
            writeFile<fileType>(*os, std::string_view(json_str));
        }
    }

} // namespace FileSystem
} // namespace EnergyPlus
#endif<|MERGE_RESOLUTION|>--- conflicted
+++ resolved
@@ -49,9 +49,6 @@
 #define FileSystem_hh_INCLUDED
 
 #include <algorithm>
-<<<<<<< HEAD
-#include <string>
-=======
 #include <fmt/format.h>
 #include <fmt/os.h>
 #include <fmt/ostream.h>
@@ -85,7 +82,6 @@
 // inline fs::path operator+(fs::path const &left, fs::path const &right) {
 //    return fs::path(left)+=right;
 // }
->>>>>>> 4a6a8d10
 
 namespace EnergyPlus {
 
