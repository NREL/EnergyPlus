--- conflicted
+++ resolved
@@ -191,13 +191,6 @@
         using CTElectricGenerator::SimCTPlantHeatRecovery;
         using EvaporativeFluidCoolers::SimEvapFluidCoolers;
         using FuelCellElectricGenerator::SimFuelCellPlantHeatRecovery;
-<<<<<<< HEAD
-        using ICEngineElectricGenerator::SimICEPlantHeatRecovery;
-        using IceThermalStorage::SimIceStorage;
-        using MicroturbineElectricGenerator::SimMTPlantHeatRecovery;
-=======
-        using MicroCHPElectricGenerator::SimMicroCHPPlantHeatRecovery;
->>>>>>> 0fea4834
         using PlantHeatExchangerFluidToFluid::SimFluidHeatExchanger;
 
         using BaseboardRadiator::UpdateBaseboardPlantConnection;
