--- conflicted
+++ resolved
@@ -178,11 +178,6 @@
 
         // Using/Aliasing
         using ChillerExhaustAbsorption::SimExhaustAbsorber;
-<<<<<<< HEAD
-        using ChillerGasAbsorption::SimGasAbsorber;
-=======
-        using ChillerReformulatedEIR::SimReformulatedEIRChiller;
->>>>>>> 651b53da
         using Pumps::SimPumps;
         using ScheduleManager::GetCurrentScheduleValue;
         using BaseboardRadiator::UpdateBaseboardPlantConnection;
