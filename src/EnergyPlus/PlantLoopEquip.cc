// EnergyPlus, Copyright (c) 1996-2019, The Board of Trustees of the University of Illinois,
// The Regents of the University of California, through Lawrence Berkeley National Laboratory
// (subject to receipt of any required approvals from the U.S. Dept. of Energy), Oak Ridge
// National Laboratory, managed by UT-Battelle, Alliance for Sustainable Energy, LLC, and other
// contributors. All rights reserved.
//
// NOTICE: This Software was developed under funding from the U.S. Department of Energy and the
// U.S. Government consequently retains certain rights. As such, the U.S. Government has been
// granted for itself and others acting on its behalf a paid-up, nonexclusive, irrevocable,
// worldwide license in the Software to reproduce, distribute copies to the public, prepare
// derivative works, and perform publicly and display publicly, and to permit others to do so.
//
// Redistribution and use in source and binary forms, with or without modification, are permitted
// provided that the following conditions are met:
//
// (1) Redistributions of source code must retain the above copyright notice, this list of
//     conditions and the following disclaimer.
//
// (2) Redistributions in binary form must reproduce the above copyright notice, this list of
//     conditions and the following disclaimer in the documentation and/or other materials
//     provided with the distribution.
//
// (3) Neither the name of the University of California, Lawrence Berkeley National Laboratory,
//     the University of Illinois, U.S. Dept. of Energy nor the names of its contributors may be
//     used to endorse or promote products derived from this software without specific prior
//     written permission.
//
// (4) Use of EnergyPlus(TM) Name. If Licensee (i) distributes the software in stand-alone form
//     without changes from the version obtained under this License, or (ii) Licensee makes a
//     reference solely to the software portion of its product, Licensee must refer to the
//     software as "EnergyPlus version X" software, where "X" is the version number Licensee
//     obtained under this License and may not use a different name for the software. Except as
//     specifically required in this Section (4), Licensee shall not use in a company name, a
//     product name, in advertising, publicity, or other promotional activities any name, trade
//     name, trademark, logo, or other designation of "EnergyPlus", "E+", "e+" or confusingly
//     similar designation, without the U.S. Department of Energy's prior written consent.
//
// THIS SOFTWARE IS PROVIDED BY THE COPYRIGHT HOLDERS AND CONTRIBUTORS "AS IS" AND ANY EXPRESS OR
// IMPLIED WARRANTIES, INCLUDING, BUT NOT LIMITED TO, THE IMPLIED WARRANTIES OF MERCHANTABILITY
// AND FITNESS FOR A PARTICULAR PURPOSE ARE DISCLAIMED. IN NO EVENT SHALL THE COPYRIGHT OWNER OR
// CONTRIBUTORS BE LIABLE FOR ANY DIRECT, INDIRECT, INCIDENTAL, SPECIAL, EXEMPLARY, OR
// CONSEQUENTIAL DAMAGES (INCLUDING, BUT NOT LIMITED TO, PROCUREMENT OF SUBSTITUTE GOODS OR
// SERVICES; LOSS OF USE, DATA, OR PROFITS; OR BUSINESS INTERRUPTION) HOWEVER CAUSED AND ON ANY
// THEORY OF LIABILITY, WHETHER IN CONTRACT, STRICT LIABILITY, OR TORT (INCLUDING NEGLIGENCE OR
// OTHERWISE) ARISING IN ANY WAY OUT OF THE USE OF THIS SOFTWARE, EVEN IF ADVISED OF THE
// POSSIBILITY OF SUCH DAMAGE.

// C++ Headers
#include <algorithm>

// ObjexxFCL Headers

// EnergyPlus Headers
#include <EnergyPlus/BaseboardRadiator.hh>
#include <EnergyPlus/CTElectricGenerator.hh>
#include <EnergyPlus/ChillerAbsorption.hh>
#include <EnergyPlus/ChillerElectricEIR.hh>
#include <EnergyPlus/ChillerExhaustAbsorption.hh>
#include <EnergyPlus/ChillerGasAbsorption.hh>
#include <EnergyPlus/ChillerIndirectAbsorption.hh>
#include <EnergyPlus/ChillerReformulatedEIR.hh>
#include <EnergyPlus/DataGlobals.hh>
#include <EnergyPlus/DataLoopNode.hh>
#include <EnergyPlus/DataPlant.hh>
#include <EnergyPlus/DataPrecisionGlobals.hh>
#include <EnergyPlus/EvaporativeFluidCoolers.hh>
#include <EnergyPlus/FuelCellElectricGenerator.hh>
#include <EnergyPlus/HVACVariableRefrigerantFlow.hh>
#include <EnergyPlus/HWBaseboardRadiator.hh>
#include <EnergyPlus/ICEngineElectricGenerator.hh>
#include <EnergyPlus/IceThermalStorage.hh>
#include <EnergyPlus/MicroCHPElectricGenerator.hh>
#include <EnergyPlus/MicroturbineElectricGenerator.hh>
#include <EnergyPlus/PhotovoltaicThermalCollectors.hh>
#include <EnergyPlus/Plant/PlantLocation.hh>
#include <EnergyPlus/PlantCentralGSHP.hh>
#include <EnergyPlus/PlantChillers.hh>
#include <EnergyPlus/PlantComponentTemperatureSources.hh>
#include <EnergyPlus/PlantHeatExchangerFluidToFluid.hh>
#include <EnergyPlus/Pumps.hh>
#include <EnergyPlus/RefrigeratedCase.hh>
#include <EnergyPlus/ScheduleManager.hh>
#include <EnergyPlus/SolarCollectors.hh>
#include <EnergyPlus/SteamBaseboardRadiator.hh>
#include <EnergyPlus/SwimmingPool.hh>
#include <EnergyPlus/UserDefinedComponents.hh>
#include <EnergyPlus/UtilityRoutines.hh>
#include <EnergyPlus/WaterCoils.hh>
#include <EnergyPlus/WaterThermalTanks.hh>
#include <EnergyPlus/WaterUse.hh>

namespace EnergyPlus {

namespace PlantLoopEquip {

    // MODULE INFORMATION:
    //       AUTHOR         Sankaranarayanan K P
    //       DATE WRITTEN   July 2005
    //       MODIFIED       na
    //       RE-ENGINEERED  na

    // PURPOSE OF THIS MODULE:
    // This module contains subroutine that calls the required component for simulation. The components are selected
    // using a CASE statement.

    // METHODOLOGY EMPLOYED:
    // Needs description, as appropriate.

    // REFERENCES: none

    // OTHER NOTES: none

    // Using/Aliasing
    using namespace DataPrecisionGlobals;
    using namespace DataPlant;
    using DataLoopNode::Node;

    // Data
    // SUBROUTINE SPECIFICATION

    // MODULE SUBROUTINES

    // Functions

    void SimPlantEquip(int const LoopNum,     // loop counter
                       int const LoopSideNum, // loop counter
                       int const BranchNum,
                       int const Num,
                       bool const FirstHVACIteration, // TRUE if First iteration of simulation
                       bool &InitLoopEquip,
                       bool const GetCompSizFac // Tells component routine to return the component sizing fraction
    )
    {

        // SUBROUTINE INFORMATION:
        //       AUTHOR         Dan Fisher
        //       DATE WRITTEN   July 1998
        //       MODIFIED       June 2000  -Brandon Anderson
        //                             Changed to Group Similar Components.  Components will
        //                         be defined by ComponentType:SpecificComponent.
        //                         The colon will act as the type delimeter, So all
        //                         components of one type will be grouped. ex.(Boilers,Chillers)
        //                       May 2003 - Simon Rees
        //                         Added initial loop to force free cooling chiller etc to be
        //                         simulated before other components.
        //       RE-ENGINEERED  na

        // PURPOSE OF THIS SUBROUTINE:
        // This subroutine calls the appropriate routines to simulate
        // the equipment on the plant.

        // METHODOLOGY EMPLOYED:
        // This subroutine employs a rule-based
        // scheme to operate the plant equipment simulation without
        // requiring a detailed flow network solver.  The scheme is based
        // on several restrictive assumptions which may be relaxed when
        // a more detailed solution technique is developed.  The current
        // assumptions are:
        //    1.   All loop cooling/heating equipment is connected
        //         in parallel.
        //    2.   Only one circulation pump may be specified per loop.
        //    3.   The circulation pump must be specified first in the
        //         simulation order and is assumed to be connected in
        //         series with the cooling/heating equipment.
        //    4.   The Circ. pump determines the maximum flow rate for
        //         the loop.
        // The scheme is valid only for Part Load based plant equipment
        // models (currently the only type implemented).  Each equipment
        // simulation updates its outlet node temperature, estimates its
        // flow rate and returns a remaining loop demand which is passed
        // on to the other available equipment.

        // NOTE: All Equipment return the index of their lists during "InitLoopEquip"
        // as a time reduction measure.  Specific ifs are set to catch those modules that don't.
        // If you add a module or new equipment type, you must set up this structure.

        // REFERENCES:
        // na

        // Using/Aliasing
        using ChillerElectricEIR::SimElectricEIRChiller;
        using ChillerExhaustAbsorption::SimExhaustAbsorber;
        using ChillerGasAbsorption::SimGasAbsorber;
        using ChillerReformulatedEIR::SimReformulatedEIRChiller;
        using PlantChillers::SimChiller;
        using Pumps::SimPumps;
<<<<<<< HEAD
        using FuelCellElectricGenerator::SimFuelCellPlantHeatRecovery;
=======
        using ScheduleManager::GetCurrentScheduleValue;
        using WaterThermalTanks::SimWaterThermalTank;
>>>>>>> 6315024e
        using PlantHeatExchangerFluidToFluid::SimFluidHeatExchanger;
        using BaseboardRadiator::UpdateBaseboardPlantConnection;
        using HVACVariableRefrigerantFlow::SimVRFCondenserPlant;
        using HWBaseboardRadiator::UpdateHWBaseboardPlantConnection;
        using RefrigeratedCase::SimRefrigCondenser;
        using SteamBaseboardRadiator::UpdateSteamBaseboardPlantConnection;
        using WaterCoils::UpdateWaterToAirCoilPlantConnection;

        // SUBROUTINE LOCAL VARIABLE DECLARATIONS:
        int EquipNum; // Plant side component list equipment number
        int EquipTypeNum;
        bool RunFlag; // TRUE if operating this iteration
        int EquipFlowCtrl;
        Real64 CurLoad;
        Real64 MaxLoad;
        Real64 MinLoad;
        Real64 OptLoad;
        Real64 SizingFac = 0.0;        // the component sizing fraction
        int GeneralEquipType;    // Basic Equipment type from EquipType Used to help organize this routine
        Real64 TempCondInDesign; // Design condenser inlet temp. C , or 25.d0
        Real64 TempEvapOutDesign;
        EnergyPlus::PlantLocation sim_component_location(LoopNum, LoopSideNum, BranchNum, Num);

        // set up a reference for this component
        auto &sim_component(PlantLoop(LoopNum).LoopSide(LoopSideNum).Branch(BranchNum).Comp(Num));

        static std::vector<int> compsToSimAfterInitLoopEquip = {TypeOf_Pipe, TypeOf_PipeSteam, TypeOf_SolarCollectorICS, TypeOf_SolarCollectorFlatPlate};

        // set local variables
        EquipTypeNum = sim_component.TypeOf_Num;
        EquipFlowCtrl = sim_component.FlowCtrl;
        GeneralEquipType = sim_component.GeneralEquipType;
        EquipNum = sim_component.CompNum;
        RunFlag = sim_component.ON;
        CurLoad = sim_component.MyLoad;

        if (sim_component.compPtr != nullptr) {
            if (InitLoopEquip) {
                sim_component.compPtr->onInitLoopEquip(sim_component_location);
                sim_component.compPtr->getDesignCapacities(
                    sim_component_location, sim_component.MaxLoad, sim_component.MinLoad, sim_component.OptLoad);
                sim_component.compPtr->getDesignTemperatures(sim_component.TempDesCondIn, sim_component.TempDesEvapOut);

                if (GetCompSizFac) {
                    sim_component.compPtr->getSizingFactor(sim_component.SizFac);
                }

                // KLUGEY HACK ALERT!!!
                // Some components before transition were never checking InitLoopEquip, and each call to SimXYZ would actually just pass through the
                // calculation Other components, on the other hand, would check InitLoopEquip, do a few things, then exit early without doing any
                // calculation This may be wrong...but during this transition, it would be very nice to keep no diffs Thus, I will return here for all
                // components that actually returned after their onInitLoopEquip stuff
                //   and I will fall through and actually call simulate on the components that did that before
                // I anticipate the list of components that fall through to be very small, so that is the check I will do.
                // If std::find returns the .end() iterator, that means it didn't find it in the list, which means it's not one of the ones to fall
                // through, so RETURN
                if (std::find(compsToSimAfterInitLoopEquip.begin(), compsToSimAfterInitLoopEquip.end(), EquipTypeNum) ==
                    compsToSimAfterInitLoopEquip.end()) {
                    return;
                }
            }
        }

        // select equipment and call equipment simulation
        // PIPES
        // Pipe has no special types at the moment, so find it this way
        if (GeneralEquipType == GenEquipTypes_Pipe) {
            if (EquipTypeNum == TypeOf_Pipe) {
                sim_component.compPtr->simulate(sim_component_location, FirstHVACIteration, CurLoad, RunFlag);

            } else if (EquipTypeNum == TypeOf_PipeSteam) {
                sim_component.compPtr->simulate(sim_component_location, FirstHVACIteration, CurLoad, RunFlag);

            } else if (EquipTypeNum == TypeOf_PipeExterior) {
                sim_component.compPtr->simulate(sim_component_location, FirstHVACIteration, CurLoad, RunFlag);

            } else if (EquipTypeNum == TypeOf_PipeInterior) {
                sim_component.compPtr->simulate(sim_component_location, FirstHVACIteration, CurLoad, RunFlag);

            } else if (EquipTypeNum == TypeOf_PipeUnderground) {
                sim_component.compPtr->simulate(sim_component_location, FirstHVACIteration, CurLoad, RunFlag);

            } else if (EquipTypeNum == TypeOf_PipingSystemPipeCircuit) {
                sim_component.compPtr->simulate(sim_component_location, FirstHVACIteration, CurLoad, RunFlag);

            } else {
                ShowSevereError("SimPlantEquip: Invalid Pipe Type=" + sim_component.TypeOf);
                ShowContinueError("Occurs in Plant Loop=" + PlantLoop(LoopNum).Name);
                ShowFatalError("Preceding condition causes termination.");
            }

        } else if (GeneralEquipType == GenEquipTypes_Pump) {
            // DSU? This is still called by the sizing routine, is that OK?

            //      SELECT CASE(EquipTypeNum)
            //       CASE (TypeOf_LoopPump)
            //         ! Loop pumps are simulated before this routine
            //         PumpHeat = 0.0
            //       CASE (TypeOf_BranchPump)  ! This is the branch pump case
            //        BranchInletNode = PlantLoop(LoopNum)%LoopSide(LoopSideNum)%Branch(BranchNum)%NodeNumIn
            //        LastNodeOnBranch  = PlantLoop(LoopNum)%LoopSide(LoopSideNum)%Branch(BranchNum)%NodeNumOut
            //        BranchFlowRequest = Node(LastNodeOnBranch)%MassFlowRate
            //        IF(PlantLoop(LoopNum)%LoopSide(LoopSideNum)%FlowLock == 0) THEN    !DSU
            //          PumpPowerToLoop = .FALSE.
            //        ELSE
            //          PumpPowerToLoop = .TRUE.
            //        END IF
            //        CALL SimPumps(EquipName,LoopNum,BranchInletNode,BranchFlowRequest, &
            //                       RunLoopPumps,InitialBranchFlow,PumpPowerToLoop,     &
            //                       PlantLoop(LoopNum)%LoopSide(LoopSideNum)%Branch(BranchNum)%PumpIndex,PumpOutletNode,PumpHeat)
            //        PlantLoop(LoopNum)%LoopSide(LoopSideNum)%Branch(BranchNum)%Comp(Num)%ON = RunLoopPumps
            //        PlantLoop(LoopNum)%LoopSide(LoopSideNum)%Branch(BranchNum)%PumpMassFlow = node(PumpOutletNode)%MassFlowRate
            //        ! This will only stay TRUE for this branch
            //        If(PumpPowerToLoop) AddPumpHeat = .True.
            //        IF(PlantLoop(LoopNum)%LoopSide(SupplySide)%FlowLock == 0) Node(PumpOutletNode)%temp = &   !DSU
            //           PlantLoop(LoopNum)%LoopSide(DemandSide)%FlowRequestTemperature
            //    END SELECT

            // CHILLERS
        } else if (GeneralEquipType == GenEquipTypes_Chiller) {
            if ((EquipTypeNum == TypeOf_Chiller_EngineDriven) || (EquipTypeNum == TypeOf_Chiller_Electric) ||
                (EquipTypeNum == TypeOf_Chiller_ConstCOP) || (EquipTypeNum == TypeOf_Chiller_CombTurbine)) {
                SimChiller(LoopNum,
                           LoopSideNum,
                           EquipTypeNum,
                           sim_component.Name,
                           EquipFlowCtrl,
                           EquipNum,
                           RunFlag,
                           FirstHVACIteration,
                           InitLoopEquip,
                           CurLoad,
                           MaxLoad,
                           MinLoad,
                           OptLoad,
                           GetCompSizFac,
                           SizingFac,
                           TempCondInDesign,
                           TempEvapOutDesign);
                if (InitLoopEquip) {
                    sim_component.MaxLoad = MaxLoad;
                    sim_component.MinLoad = MinLoad;
                    sim_component.OptLoad = OptLoad;
                    sim_component.CompNum = EquipNum;
                    sim_component.TempDesCondIn = TempCondInDesign;
                    sim_component.TempDesEvapOut = TempEvapOutDesign;
                }
                if (GetCompSizFac) {
                    sim_component.SizFac = SizingFac;
                }

            } else if (EquipTypeNum == TypeOf_Chiller_Absorption) {

                sim_component.compPtr->simulate(sim_component_location, FirstHVACIteration, CurLoad, RunFlag);

            } else if (EquipTypeNum == TypeOf_Chiller_Indirect_Absorption) {
                dynamic_cast<ChillerIndirectAbsorption::IndirectAbsorberSpecs*> (sim_component.compPtr)->EquipFlowCtrl = EquipFlowCtrl;
                sim_component.compPtr->simulate(sim_component_location, FirstHVACIteration, CurLoad, RunFlag);

            } else if (EquipTypeNum == TypeOf_Chiller_ElectricEIR) {
                SimElectricEIRChiller(sim_component.TypeOf,
                                      sim_component.Name,
                                      EquipFlowCtrl,
                                      EquipNum,
                                      LoopNum,
                                      RunFlag,
                                      FirstHVACIteration,
                                      InitLoopEquip,
                                      CurLoad,
                                      MaxLoad,
                                      MinLoad,
                                      OptLoad,
                                      GetCompSizFac,
                                      SizingFac,
                                      TempCondInDesign,
                                      TempEvapOutDesign);
                if (InitLoopEquip) {
                    sim_component.MaxLoad = MaxLoad;
                    sim_component.MinLoad = MinLoad;
                    sim_component.OptLoad = OptLoad;
                    sim_component.CompNum = EquipNum;
                    sim_component.TempDesCondIn = TempCondInDesign;
                    sim_component.TempDesEvapOut = TempEvapOutDesign;
                }
                if (GetCompSizFac) {
                    sim_component.SizFac = SizingFac;
                }

            } else if (EquipTypeNum == TypeOf_Chiller_ElectricReformEIR) {
                SimReformulatedEIRChiller(sim_component.TypeOf,
                                          sim_component.Name,
                                          EquipFlowCtrl,
                                          EquipNum,
                                          LoopNum,
                                          RunFlag,
                                          FirstHVACIteration,
                                          InitLoopEquip,
                                          CurLoad,
                                          MaxLoad,
                                          MinLoad,
                                          OptLoad,
                                          GetCompSizFac,
                                          SizingFac,
                                          TempCondInDesign,
                                          TempEvapOutDesign);
                if (InitLoopEquip) {
                    sim_component.MaxLoad = MaxLoad;
                    sim_component.MinLoad = MinLoad;
                    sim_component.OptLoad = OptLoad;
                    sim_component.CompNum = EquipNum;
                    sim_component.TempDesCondIn = TempCondInDesign;
                    sim_component.TempDesEvapOut = TempEvapOutDesign;
                }
                if (GetCompSizFac) {
                    sim_component.SizFac = SizingFac;
                }

                // Chiller-Heater needs to know whether it is being called for heating or cooling
                // Since loops are generic, pass the branch inlet nodenum
            } else if (EquipTypeNum == TypeOf_Chiller_DFAbsorption) {
                SimGasAbsorber(sim_component.TypeOf,
                               sim_component.Name,
                               EquipFlowCtrl,
                               EquipNum,
                               RunFlag,
                               FirstHVACIteration,
                               InitLoopEquip,
                               CurLoad,
                               PlantLoop(LoopNum).LoopSide(LoopSideNum).Branch(BranchNum).NodeNumIn,
                               MaxLoad,
                               MinLoad,
                               OptLoad,
                               GetCompSizFac,
                               SizingFac,
                               TempCondInDesign,
                               TempEvapOutDesign); // DSU
                if (InitLoopEquip) {
                    sim_component.MaxLoad = MaxLoad;
                    sim_component.MinLoad = MinLoad;
                    sim_component.OptLoad = OptLoad;
                    sim_component.CompNum = EquipNum;
                    sim_component.TempDesCondIn = TempCondInDesign;
                    sim_component.TempDesEvapOut = TempEvapOutDesign;
                }
                if (GetCompSizFac) {
                    sim_component.SizFac = SizingFac;
                }

                // Exhaust Fired Absorption Chiller

            } else if (EquipTypeNum == TypeOf_Chiller_ExhFiredAbsorption) {
                SimExhaustAbsorber(sim_component.TypeOf,
                                   sim_component.Name,
                                   EquipFlowCtrl,
                                   EquipNum,
                                   RunFlag,
                                   FirstHVACIteration,
                                   InitLoopEquip,
                                   CurLoad,
                                   PlantLoop(LoopNum).LoopSide(LoopSideNum).Branch(BranchNum).NodeNumIn,
                                   MaxLoad,
                                   MinLoad,
                                   OptLoad,
                                   GetCompSizFac,
                                   SizingFac); // DSU
                if (InitLoopEquip) {
                    sim_component.MaxLoad = MaxLoad;
                    sim_component.MinLoad = MinLoad;
                    sim_component.OptLoad = OptLoad;
                    sim_component.CompNum = EquipNum;
                }
                if (GetCompSizFac) {
                    sim_component.SizFac = SizingFac;
                }

            } else {
                ShowSevereError("SimPlantEquip: Invalid Chiller Type=" + sim_component.TypeOf);
                ShowContinueError("Occurs in Plant Loop=" + PlantLoop(LoopNum).Name);
                ShowFatalError("Preceding condition causes termination.");
            }

            if (InitLoopEquip && EquipNum == 0) {
                ShowSevereError("InitLoop did not set Equipment Index for Chiller=" + sim_component.TypeOf);
                ShowContinueError("..Chiller Name=" + sim_component.Name + ", in Plant Loop=" + PlantLoop(LoopNum).Name);
                ShowFatalError("Previous condition causes termination.");
            }

            // HEAT PUMPS
        } else if (GeneralEquipType == GenEquipTypes_HeatPump) {
            if (EquipTypeNum == TypeOf_HPWaterPECooling) {
                sim_component.compPtr->simulate(sim_component_location, FirstHVACIteration, CurLoad, RunFlag);

            } else if (EquipTypeNum == TypeOf_HPWaterPEHeating) {
                sim_component.compPtr->simulate(sim_component_location, FirstHVACIteration, CurLoad, RunFlag);

            } else if (EquipTypeNum == TypeOf_HPWaterEFCooling) {
                sim_component.compPtr->simulate(sim_component_location, FirstHVACIteration, CurLoad, RunFlag);

            } else if (EquipTypeNum == TypeOf_HPWaterEFHeating) {
                sim_component.compPtr->simulate(sim_component_location, FirstHVACIteration, CurLoad, RunFlag);

            } else if (EquipTypeNum == TypeOf_HeatPumpEIRCooling) {
                sim_component.compPtr->simulate(sim_component_location, FirstHVACIteration, CurLoad, RunFlag);

            } else if (EquipTypeNum == TypeOf_HeatPumpEIRHeating) {
                sim_component.compPtr->simulate(sim_component_location, FirstHVACIteration, CurLoad, RunFlag);

            } else if (EquipTypeNum == TypeOf_HeatPumpVRF) {

                SimVRFCondenserPlant(sim_component.TypeOf,
                                     EquipTypeNum,
                                     sim_component.Name,
                                     EquipNum,
                                     FirstHVACIteration,
                                     InitLoopEquip,
                                     CurLoad,
                                     MaxLoad,
                                     MinLoad,
                                     OptLoad,
                                     LoopNum); // DSU
                if (InitLoopEquip) {
                    sim_component.MaxLoad = MaxLoad;
                    sim_component.MinLoad = MinLoad;
                    sim_component.OptLoad = OptLoad;
                    sim_component.CompNum = EquipNum;
                }

            } else {
                ShowSevereError("SimPlantEquip: Invalid Heat Pump Type=" + sim_component.TypeOf);
                ShowContinueError("Occurs in Plant Loop=" + PlantLoop(LoopNum).Name);
                ShowFatalError("Preceding condition causes termination.");
            }

            if (InitLoopEquip && EquipNum == 0) {
                ShowSevereError("InitLoop did not set Equipment Index for HeatPump=" + sim_component.TypeOf);
                ShowContinueError("..HeatPump Name=" + sim_component.Name + ", in Plant Loop=" + PlantLoop(LoopNum).Name);
                ShowFatalError("Previous condition causes termination.");
            }

            // TOWERS
        } else if (GeneralEquipType == GenEquipTypes_CoolingTower) {

            // TOWERS
            if (EquipTypeNum == TypeOf_CoolingTower_SingleSpd) {
                sim_component.compPtr->simulate(sim_component_location, FirstHVACIteration, CurLoad, RunFlag);
            } else if (EquipTypeNum == TypeOf_CoolingTower_TwoSpd) {
                sim_component.compPtr->simulate(sim_component_location, FirstHVACIteration, CurLoad, RunFlag);
            } else if (EquipTypeNum == TypeOf_CoolingTower_VarSpd) { // 'CoolingTower:VariableSpeed'
                sim_component.compPtr->simulate(sim_component_location, FirstHVACIteration, CurLoad, RunFlag);
            } else if (EquipTypeNum == TypeOf_CoolingTower_VarSpdMerkel) {
                sim_component.compPtr->simulate(sim_component_location, FirstHVACIteration, CurLoad, RunFlag);
            } else {
                ShowSevereError("SimPlantEquip: Invalid Tower Type=" + sim_component.TypeOf);
                ShowContinueError("Occurs in Plant Loop=" + PlantLoop(LoopNum).Name);
                ShowFatalError("Preceding condition causes termination.");
            }

            // FLUID COOLERS
        } else if (GeneralEquipType == GenEquipTypes_FluidCooler) {
            sim_component.compPtr->simulate(sim_component_location, FirstHVACIteration, CurLoad, RunFlag);

            // EVAPORATIVE FLUID COOLERS
        } else if (GeneralEquipType == GenEquipTypes_EvapFluidCooler) {

            if (EquipTypeNum == TypeOf_EvapFluidCooler_SingleSpd) {
                sim_component.compPtr->simulate(sim_component_location, FirstHVACIteration, CurLoad, RunFlag);
            } else if (EquipTypeNum == TypeOf_EvapFluidCooler_TwoSpd) {
                sim_component.compPtr->simulate(sim_component_location, FirstHVACIteration, CurLoad, RunFlag);
            } else {
                ShowSevereError("SimPlantEquip: Invalid EvapFluidCooler Type=" + sim_component.TypeOf);
                ShowContinueError("Occurs in Plant Loop=" + PlantLoop(LoopNum).Name);
                ShowFatalError("Preceding condition causes termination.");
            }

            // BOILERS
        } else if (GeneralEquipType == GenEquipTypes_Boiler) {
            if (EquipTypeNum == TypeOf_Boiler_Simple) {
                sim_component.compPtr->simulate(sim_component_location, FirstHVACIteration, CurLoad, RunFlag);

            } else if (EquipTypeNum == TypeOf_Boiler_Steam) {
                sim_component.compPtr->simulate(sim_component_location, FirstHVACIteration, CurLoad, RunFlag);

            } else {
                ShowSevereError("SimPlantEquip: Invalid Boiler Type=" + sim_component.TypeOf);
                ShowContinueError("Occurs in Plant Loop=" + PlantLoop(LoopNum).Name);
                ShowFatalError("Preceding condition causes termination.");
            }

            // WATER HEATER
        } else if (GeneralEquipType == GenEquipTypes_WaterThermalTank) {

            if ((EquipTypeNum == TypeOf_WtrHeaterMixed) || (EquipTypeNum == TypeOf_WtrHeaterStratified)) {

                dynamic_cast<WaterThermalTanks::WaterThermalTankData*> (sim_component.compPtr)->callerLoopNum = LoopNum;
                sim_component.compPtr->simulate(sim_component_location, FirstHVACIteration, CurLoad, RunFlag);
                dynamic_cast<WaterThermalTanks::WaterThermalTankData*> (sim_component.compPtr)->callerLoopNum = 0;

                // HEAT PUMP WATER HEATER
            } else if (EquipTypeNum == TypeOf_HeatPumpWtrHeaterPumped || EquipTypeNum == TypeOf_HeatPumpWtrHeaterWrapped) {

                int tankIdx = dynamic_cast<WaterThermalTanks::HeatPumpWaterHeaterData*> (sim_component.compPtr)->WaterHeaterTankNum;
                auto &tank = WaterThermalTanks::WaterThermalTank(tankIdx);
                tank.callerLoopNum = LoopNum;
                sim_component.compPtr->simulate(sim_component_location, FirstHVACIteration, CurLoad, RunFlag);
                tank.callerLoopNum = 0;

            } else {
                ShowSevereError("SimPlantEquip: Invalid Water Heater Type=" + sim_component.TypeOf);
                ShowContinueError("Occurs in Plant Loop=" + PlantLoop(LoopNum).Name);
                ShowFatalError("Preceding condition causes termination.");
            }

            if (InitLoopEquip && EquipNum == 0) {
                ShowSevereError("InitLoop did not set Equipment Index for Water Heater=" + sim_component.TypeOf);
                ShowContinueError("..Water Thermal Tank Name=" + sim_component.Name + ", in Plant Loop=" + PlantLoop(LoopNum).Name);
                ShowFatalError("Previous condition causes termination.");
            }

            // PURCHASED
        } else if (GeneralEquipType == GenEquipTypes_Purchased) {
            if (EquipTypeNum == TypeOf_PurchChilledWater) {
                sim_component.compPtr->simulate(sim_component_location, FirstHVACIteration, CurLoad, RunFlag);

            } else if (EquipTypeNum == TypeOf_PurchHotWater) {
                sim_component.compPtr->simulate(sim_component_location, FirstHVACIteration, CurLoad, RunFlag);

            } else {
                ShowSevereError("SimPlantEquip: Invalid District Energy Type=" + sim_component.TypeOf);
                ShowContinueError("Occurs in Plant Loop=" + PlantLoop(LoopNum).Name);
                ShowFatalError("Preceding condition causes termination.");
            }

        } else if (GeneralEquipType == GenEquipTypes_HeatExchanger) {

            if (EquipTypeNum == TypeOf_FluidToFluidPlantHtExchg) {
                SimFluidHeatExchanger(LoopNum,
                                      LoopSideNum,
                                      sim_component.TypeOf,
                                      sim_component.Name,
                                      EquipNum,
                                      InitLoopEquip,
                                      CurLoad,
                                      MaxLoad,
                                      MinLoad,
                                      OptLoad,
                                      FirstHVACIteration);
                if (InitLoopEquip) {
                    sim_component.MaxLoad = MaxLoad;
                    sim_component.MinLoad = MinLoad;
                    sim_component.OptLoad = OptLoad;
                    sim_component.CompNum = EquipNum;
                }

            } else {
                ShowSevereError("SimPlantEquip: Invalid Heat Exchanger Type=" + sim_component.TypeOf);
                ShowContinueError("Occurs in Plant Loop=" + PlantLoop(LoopNum).Name);
                ShowFatalError("Preceding condition causes termination.");
            }

        } else if (GeneralEquipType == GenEquipTypes_GroundHeatExchanger) {

            if (EquipTypeNum == TypeOf_GrndHtExchgSystem) { // 'GROUND HEAT EXCHANGER:SYSTEM'
                sim_component.compPtr->simulate(sim_component_location, FirstHVACIteration, CurLoad, RunFlag);

            } else if (EquipTypeNum == TypeOf_GrndHtExchgSurface) { // 'GROUND HEAT EXCHANGER:SURFACE'
                sim_component.compPtr->simulate(sim_component_location, FirstHVACIteration, CurLoad, RunFlag);

            } else if (EquipTypeNum == TypeOf_GrndHtExchgPond) { // 'GROUND HEAT EXCHANGER:POND'
                sim_component.compPtr->simulate(sim_component_location, FirstHVACIteration, CurLoad, RunFlag);

            } else if (EquipTypeNum == TypeOf_GrndHtExchgHorizTrench) {
                sim_component.compPtr->simulate(sim_component_location, FirstHVACIteration, CurLoad, RunFlag);

                if (InitLoopEquip) {
                    sim_component.CompNum = EquipNum;
                }

            } else if (EquipTypeNum == TypeOf_GrndHtExchgSlinky) { // 'GROUND HEAT EXCHANGER:SLINKY'
                sim_component.compPtr->simulate(sim_component_location, FirstHVACIteration, CurLoad, RunFlag);
            }
            // THERMAL STORAGE
        } else if (GeneralEquipType == GenEquipTypes_ThermalStorage) {

            // If component setpoint based control is active for this equipment
            // then reset CurLoad to original EquipDemand.
            // Allow negative CurLoad.  For cold storage this means the storage should
            // charge, for hot storage, this means the storage should discharge.
            if (sim_component.CurOpSchemeType == CompSetPtBasedSchemeType) {
                CurLoad = sim_component.EquipDemand;
                if (CurLoad != 0) RunFlag = true;
            }

            if (EquipTypeNum == TypeOf_TS_IceSimple) {
                sim_component.compPtr->simulate(sim_component_location, FirstHVACIteration, CurLoad, RunFlag);

            } else if (EquipTypeNum == TypeOf_TS_IceDetailed) {
                sim_component.compPtr->simulate(sim_component_location, FirstHVACIteration, CurLoad, RunFlag);

            } else if ((EquipTypeNum == TypeOf_ChilledWaterTankMixed) || (EquipTypeNum == TypeOf_ChilledWaterTankStratified)) {

                int tankIDX = WaterThermalTanks::getTankIDX(sim_component.Name, EquipNum);
                auto &tank = WaterThermalTanks::WaterThermalTank(tankIDX);
                tank.callerLoopNum = LoopNum;

                sim_component.compPtr->simulate(sim_component_location, FirstHVACIteration, CurLoad, RunFlag);

//                SimWaterThermalTank_WaterTank(EquipTypeNum,
//                                    sim_component.Name,
//                                    EquipNum,
//                                    RunFlag,
//                                    InitLoopEquip,
//                                    CurLoad,
//                                    MaxLoad,
//                                    MinLoad,
//                                    OptLoad,
//                                    FirstHVACIteration); // DSU

                WaterThermalTanks::WaterThermalTank(tankIDX).callerLoopNum = 0;

//                if (InitLoopEquip) {
//                    sim_component.MaxLoad = MaxLoad;
//                    sim_component.MinLoad = MinLoad;
//                    sim_component.OptLoad = OptLoad;
//                    sim_component.CompNum = EquipNum;
//                }

            } else {
                ShowSevereError("SimPlantEquip: Invalid Chilled/Ice Thermal Storage Type=" + sim_component.TypeOf);
                ShowContinueError("Occurs in Plant Loop=" + PlantLoop(LoopNum).Name);
                ShowFatalError("Preceding condition causes termination.");
            }

            if (InitLoopEquip && EquipNum == 0) {
                ShowSevereError("InitLoop did not set Equipment Index for Thermal Storage=" + sim_component.TypeOf);
                ShowContinueError("..Chilled/Ice Thermal Storage Name=" + sim_component.Name + ", in Plant Loop=" + PlantLoop(LoopNum).Name);
                ShowFatalError("Previous condition causes termination.");
            }

        } else if (GeneralEquipType == GenEquipTypes_Valve) {
            if (EquipTypeNum == TypeOf_ValveTempering) {
                sim_component.compPtr->simulate(sim_component_location, FirstHVACIteration, CurLoad, RunFlag);
            } else {
                ShowSevereError("SimPlantEquip: Invalid Valve Type=" + sim_component.TypeOf);
                ShowContinueError("Occurs in Plant Loop=" + PlantLoop(LoopNum).Name);
                ShowFatalError("Preceding condition causes termination.");
            }

        } else if (GeneralEquipType == GenEquipTypes_Generator) {
            // for heat recovery plant interactions.

            if (EquipTypeNum == TypeOf_Generator_FCExhaust) {
                dynamic_cast<FuelCellElectricGenerator::FCDataStruct*> (sim_component.compPtr)->TypeOf = DataPlant::TypeOf_Generator_FCExhaust;
                sim_component.compPtr->simulate(sim_component_location, FirstHVACIteration, CurLoad, RunFlag);

            } else if (EquipTypeNum == TypeOf_Generator_FCStackCooler) {
                dynamic_cast<FuelCellElectricGenerator::FCDataStruct*> (sim_component.compPtr)->TypeOf = DataPlant::TypeOf_Generator_FCStackCooler;
                sim_component.compPtr->simulate(sim_component_location, FirstHVACIteration, CurLoad, RunFlag);

            } else if (EquipTypeNum == TypeOf_Generator_MicroCHP) {
                sim_component.compPtr->simulate(sim_component_location, FirstHVACIteration, CurLoad, RunFlag);

            } else if (EquipTypeNum == TypeOf_Generator_MicroTurbine) {
                sim_component.compPtr->simulate(sim_component_location, FirstHVACIteration, CurLoad, RunFlag);

            } else if (EquipTypeNum == TypeOf_Generator_ICEngine) {
                sim_component.compPtr->simulate(sim_component_location, FirstHVACIteration, CurLoad, RunFlag);

            } else if (EquipTypeNum == TypeOf_Generator_CTurbine) {
                sim_component.compPtr->simulate(sim_component_location, FirstHVACIteration, CurLoad, RunFlag);

            } else {
                ShowSevereError("SimPlantEquip: Invalid Generator Type=" + sim_component.TypeOf);
                ShowContinueError("Occurs in Plant Loop=" + PlantLoop(LoopNum).Name);
                ShowFatalError("Preceding condition causes termination.");
            }

            if (InitLoopEquip && EquipNum == 0) {
                ShowSevereError("InitLoop did not set Equipment Index for Generator=" + sim_component.TypeOf);
                ShowContinueError("..Generator Name=" + sim_component.Name + ", in Plant Loop=" + PlantLoop(LoopNum).Name);
                ShowFatalError("Previous condition causes termination.");
            }

        } else if (GeneralEquipType == GenEquipTypes_LoadProfile) { // DSU2 draft out InitLoopEquip on a demand side component

            if (EquipTypeNum == TypeOf_PlantLoadProfile) {
                sim_component.compPtr->simulate(sim_component_location, FirstHVACIteration, CurLoad, RunFlag);
                if (InitLoopEquip) {
                    sim_component.CompNum = EquipNum;
                }

            } else {
                ShowSevereError("SimPlantEquip: Invalid Load Profile Type=" + sim_component.TypeOf);
                ShowContinueError("Occurs in Plant Loop=" + PlantLoop(LoopNum).Name);
                ShowFatalError("Preceding condition causes termination.");
            }

        } else if (GeneralEquipType == GenEquipTypes_DemandCoil) { // DSU3
            // for now these are place holders, the sim routines are called from other places, unclear if we need
            //  to call an update routine, or if air-side updates are sufficient.  this is where plant updates would be called from

            if (EquipTypeNum == TypeOf_CoilWaterCooling) {
                //          CALL UpdateWaterToAirCoilPlantConnection(EquipTypeNum,EquipName,EquipFlowCtrl,LoopNum,LoopSideNum,EquipNum,&
                //                                                   FirstHVACIteration, InitLoopEquip)
                //          IF(InitLoopEquip)THEN
                //            PlantLoop(LoopNum)%LoopSide(LoopSideNum)%Branch(BranchNum)%Comp(Num)%CompNum =  EquipNum
                //          ENDIF
            } else if (EquipTypeNum == TypeOf_CoilWaterDetailedFlatCooling) {
                //          CALL UpdateWaterToAirCoilPlantConnection(EquipTypeNum,EquipName,EquipFlowCtrl,LoopNum,LoopSideNum,EquipNum,&
                //                                                   FirstHVACIteration, InitLoopEquip)
                //          IF(InitLoopEquip)THEN
                //            PlantLoop(LoopNum)%LoopSide(LoopSideNum)%Branch(BranchNum)%Comp(Num)%CompNum =  EquipNum
                //          ENDIF
            } else if (EquipTypeNum == TypeOf_CoilWaterSimpleHeating) {
                //!          CALL UpdateWaterToAirCoilPlantConnection(EquipTypeNum,EquipName,EquipFlowCtrl,LoopNum,LoopSideNum,EquipNum,&
                //!                                                   FirstHVACIteration, InitLoopEquip)
                //!
                //          IF(InitLoopEquip)THEN
                //            PlantLoop(LoopNum)%LoopSide(LoopSideNum)%Branch(BranchNum)%Comp(Num)%CompNum =  EquipNum
                //          ENDIF
            } else if (EquipTypeNum == TypeOf_CoilSteamAirHeating) {
                // CALL UpdateSteamToAirCoilPlantConnection()

            } else if (EquipTypeNum == TypeOf_CoilWAHPHeatingEquationFit) {

            } else if (EquipTypeNum == TypeOf_CoilWAHPCoolingEquationFit) {

            } else if (EquipTypeNum == TypeOf_CoilVSWAHPHeatingEquationFit) {

            } else if (EquipTypeNum == TypeOf_CoilVSWAHPCoolingEquationFit) {

            } else if (EquipTypeNum == TypeOf_CoilWAHPHeatingParamEst) {

            } else if (EquipTypeNum == TypeOf_CoilWAHPCoolingParamEst) {

            } else if (EquipTypeNum == TypeOf_PackagedTESCoolingCoil) {

            } else {
                ShowSevereError("SimPlantEquip: Invalid Load Coil Type=" + sim_component.TypeOf);
                ShowContinueError("Occurs in Plant Loop=" + PlantLoop(LoopNum).Name);
                ShowFatalError("Preceding condition causes termination.");

            } // DSU3

        } else if (GeneralEquipType == GenEquipTypes_WaterUse) {

            if (EquipTypeNum == TypeOf_WaterUseConnection) {

                sim_component.compPtr->simulate(sim_component_location, FirstHVACIteration, CurLoad, RunFlag);

            } else {
                ShowSevereError("SimPlantEquip: Invalid Load Coil Type=" + sim_component.TypeOf);
                ShowContinueError("Occurs in Plant Loop=" + PlantLoop(LoopNum).Name);
                ShowFatalError("Preceding condition causes termination.");
            }

        } else if (GeneralEquipType == GenEquipTypes_SolarCollector) {

            if ((EquipTypeNum == TypeOf_SolarCollectorFlatPlate) || (EquipTypeNum == TypeOf_SolarCollectorICS)) {

                sim_component.compPtr->simulate(sim_component_location, FirstHVACIteration, CurLoad, RunFlag);

            } else if (EquipTypeNum == TypeOf_PVTSolarCollectorFlatPlate) {

                sim_component.compPtr->simulate(sim_component_location, FirstHVACIteration, CurLoad, RunFlag);

            } else {
                ShowSevereError("SimPlantEquip: Invalid Solar Collector Type=" + sim_component.TypeOf);
                ShowContinueError("Occurs in Plant Loop=" + PlantLoop(LoopNum).Name);
                ShowFatalError("Preceding condition causes termination.");
            }

        } else if (GeneralEquipType == GenEquipTypes_ZoneHVACDemand) { // ZoneHVAC and air terminal models with direct plant connections
            // for now these are place holders, the sim routines are called from other places, unclear if we need
            //  to call an update routine, or if air-side updates are sufficient.  this is where plant updates would be called from

            if (EquipTypeNum == TypeOf_Baseboard_Conv_Water) {

            } else if (EquipTypeNum == TypeOf_Baseboard_Rad_Conv_Steam) {

            } else if (EquipTypeNum == TypeOf_Baseboard_Rad_Conv_Water) {

            } else if (EquipTypeNum == TypeOf_CoolingPanel_Simple) {

            } else if (EquipTypeNum == TypeOf_LowTempRadiant_VarFlow) {

            } else if (EquipTypeNum == TypeOf_LowTempRadiant_ConstFlow) {

            } else if (EquipTypeNum == TypeOf_CooledBeamAirTerminal) {

            } else if (EquipTypeNum == TypeOf_FourPipeBeamAirTerminal) {

            } else if (EquipTypeNum == TypeOf_MultiSpeedHeatPumpRecovery) {

            } else if (EquipTypeNum == TypeOf_UnitarySysRecovery) {

            } else if (EquipTypeNum == TypeOf_SwimmingPool_Indoor) {

            } else {

                ShowSevereError("SimPlantEquip: Invalid ZoneHVAC Type=" + sim_component.TypeOf);
                ShowContinueError("Occurs in Plant Loop=" + PlantLoop(LoopNum).Name);
                ShowFatalError("Preceding condition causes termination.");
            }

        } else if (GeneralEquipType == GenEquipTypes_Refrigeration) {

            if (EquipTypeNum == TypeOf_RefrigSystemWaterCondenser) {
                SimRefrigCondenser(EquipTypeNum, sim_component.Name, EquipNum, FirstHVACIteration, InitLoopEquip);

                if (InitLoopEquip) {
                    sim_component.CompNum = EquipNum;
                }

            } else if (EquipTypeNum == TypeOf_RefrigerationWaterCoolRack) {
                SimRefrigCondenser(EquipTypeNum, sim_component.Name, EquipNum, FirstHVACIteration, InitLoopEquip);

                if (InitLoopEquip) {
                    sim_component.CompNum = EquipNum;
                }

            } else {
                ShowSevereError("SimPlantEquip: Invalid Refrigeration Type=" + sim_component.TypeOf);
                ShowContinueError("Occurs in Plant Loop=" + PlantLoop(LoopNum).Name);
                ShowFatalError("Preceding condition causes termination.");
            }

        } else if (GeneralEquipType == GenEquipTypes_PlantComponent) {

            if (EquipTypeNum == TypeOf_PlantComponentUserDefined) {
                sim_component.compPtr->simulate(sim_component_location, FirstHVACIteration, CurLoad, RunFlag);

            } else if (EquipTypeNum == TypeOf_WaterSource) {
                sim_component.compPtr->simulate(sim_component_location, FirstHVACIteration, CurLoad, RunFlag);
            } else {
                //        CALL ShowSevereError('SimPlantEquip: Invalid Component Equipment Type='//TRIM(EquipType))
                //        CALL ShowContinueError('Occurs in Plant Loop='//TRIM(PlantLoop(LoopNum)%Name))
                //        CALL ShowFatalError('Preceding condition causes termination.')
            }

        } else if (GeneralEquipType == GenEquipTypes_CentralHeatPumpSystem) {

            if (EquipTypeNum == TypeOf_CentralGroundSourceHeatPump) {

                sim_component.compPtr->simulate(sim_component_location, FirstHVACIteration, CurLoad, RunFlag);

                if (GetCompSizFac) {
                    sim_component.SizFac = SizingFac;
                }

            } else {
                ShowSevereError("SimPlantEquip: Invalid Central Heat Pump System Type=" + sim_component.TypeOf);
                ShowContinueError("Occurs in Plant Loop=" + PlantLoop(LoopNum).Name);
                ShowFatalError("Preceding condition causes termination.");
            }

        } else {
            ShowSevereError("SimPlantEquip: Invalid Equipment Type=" + sim_component.TypeOf);
            ShowContinueError("Occurs in Plant Loop=" + PlantLoop(LoopNum).Name);
            ShowFatalError("Preceding condition causes termination.");
        } // TypeOfEquip
    }

} // namespace PlantLoopEquip

} // namespace EnergyPlus<|MERGE_RESOLUTION|>--- conflicted
+++ resolved
@@ -82,7 +82,6 @@
 #include <EnergyPlus/ScheduleManager.hh>
 #include <EnergyPlus/SolarCollectors.hh>
 #include <EnergyPlus/SteamBaseboardRadiator.hh>
-#include <EnergyPlus/SwimmingPool.hh>
 #include <EnergyPlus/UserDefinedComponents.hh>
 #include <EnergyPlus/UtilityRoutines.hh>
 #include <EnergyPlus/WaterCoils.hh>
@@ -184,12 +183,8 @@
         using ChillerReformulatedEIR::SimReformulatedEIRChiller;
         using PlantChillers::SimChiller;
         using Pumps::SimPumps;
-<<<<<<< HEAD
-        using FuelCellElectricGenerator::SimFuelCellPlantHeatRecovery;
-=======
         using ScheduleManager::GetCurrentScheduleValue;
         using WaterThermalTanks::SimWaterThermalTank;
->>>>>>> 6315024e
         using PlantHeatExchangerFluidToFluid::SimFluidHeatExchanger;
         using BaseboardRadiator::UpdateBaseboardPlantConnection;
         using HVACVariableRefrigerantFlow::SimVRFCondenserPlant;
@@ -582,19 +577,45 @@
         } else if (GeneralEquipType == GenEquipTypes_WaterThermalTank) {
 
             if ((EquipTypeNum == TypeOf_WtrHeaterMixed) || (EquipTypeNum == TypeOf_WtrHeaterStratified)) {
-
-                dynamic_cast<WaterThermalTanks::WaterThermalTankData*> (sim_component.compPtr)->callerLoopNum = LoopNum;
-                sim_component.compPtr->simulate(sim_component_location, FirstHVACIteration, CurLoad, RunFlag);
-                dynamic_cast<WaterThermalTanks::WaterThermalTankData*> (sim_component.compPtr)->callerLoopNum = 0;
+                SimWaterThermalTank(EquipTypeNum,
+                                    sim_component.Name,
+                                    EquipNum,
+                                    RunFlag,
+                                    InitLoopEquip,
+                                    CurLoad,
+                                    MaxLoad,
+                                    MinLoad,
+                                    OptLoad,
+                                    FirstHVACIteration,
+                                    LoopNum,
+                                    LoopSideNum); // DSU
+                if (InitLoopEquip) {
+                    sim_component.MaxLoad = MaxLoad;
+                    sim_component.MinLoad = MinLoad;
+                    sim_component.OptLoad = OptLoad;
+                    sim_component.CompNum = EquipNum;
+                }
 
                 // HEAT PUMP WATER HEATER
             } else if (EquipTypeNum == TypeOf_HeatPumpWtrHeaterPumped || EquipTypeNum == TypeOf_HeatPumpWtrHeaterWrapped) {
-
-                int tankIdx = dynamic_cast<WaterThermalTanks::HeatPumpWaterHeaterData*> (sim_component.compPtr)->WaterHeaterTankNum;
-                auto &tank = WaterThermalTanks::WaterThermalTank(tankIdx);
-                tank.callerLoopNum = LoopNum;
-                sim_component.compPtr->simulate(sim_component_location, FirstHVACIteration, CurLoad, RunFlag);
-                tank.callerLoopNum = 0;
+                SimWaterThermalTank(EquipTypeNum,
+                                    sim_component.Name,
+                                    EquipNum,
+                                    RunFlag,
+                                    InitLoopEquip,
+                                    CurLoad,
+                                    MaxLoad,
+                                    MinLoad,
+                                    OptLoad,
+                                    FirstHVACIteration,
+                                    LoopNum,
+                                    LoopSideNum); // DSU
+                if (InitLoopEquip) {
+                    sim_component.MaxLoad = MaxLoad;
+                    sim_component.MinLoad = MinLoad;
+                    sim_component.OptLoad = OptLoad;
+                    sim_component.CompNum = EquipNum;
+                }
 
             } else {
                 ShowSevereError("SimPlantEquip: Invalid Water Heater Type=" + sim_component.TypeOf);
@@ -689,32 +710,24 @@
                 sim_component.compPtr->simulate(sim_component_location, FirstHVACIteration, CurLoad, RunFlag);
 
             } else if ((EquipTypeNum == TypeOf_ChilledWaterTankMixed) || (EquipTypeNum == TypeOf_ChilledWaterTankStratified)) {
-
-                int tankIDX = WaterThermalTanks::getTankIDX(sim_component.Name, EquipNum);
-                auto &tank = WaterThermalTanks::WaterThermalTank(tankIDX);
-                tank.callerLoopNum = LoopNum;
-
-                sim_component.compPtr->simulate(sim_component_location, FirstHVACIteration, CurLoad, RunFlag);
-
-//                SimWaterThermalTank_WaterTank(EquipTypeNum,
-//                                    sim_component.Name,
-//                                    EquipNum,
-//                                    RunFlag,
-//                                    InitLoopEquip,
-//                                    CurLoad,
-//                                    MaxLoad,
-//                                    MinLoad,
-//                                    OptLoad,
-//                                    FirstHVACIteration); // DSU
-
-                WaterThermalTanks::WaterThermalTank(tankIDX).callerLoopNum = 0;
-
-//                if (InitLoopEquip) {
-//                    sim_component.MaxLoad = MaxLoad;
-//                    sim_component.MinLoad = MinLoad;
-//                    sim_component.OptLoad = OptLoad;
-//                    sim_component.CompNum = EquipNum;
-//                }
+                SimWaterThermalTank(EquipTypeNum,
+                                    sim_component.Name,
+                                    EquipNum,
+                                    RunFlag,
+                                    InitLoopEquip,
+                                    CurLoad,
+                                    MaxLoad,
+                                    MinLoad,
+                                    OptLoad,
+                                    FirstHVACIteration,
+                                    LoopNum,
+                                    LoopSideNum); // DSU
+                if (InitLoopEquip) {
+                    sim_component.MaxLoad = MaxLoad;
+                    sim_component.MinLoad = MinLoad;
+                    sim_component.OptLoad = OptLoad;
+                    sim_component.CompNum = EquipNum;
+                }
 
             } else {
                 ShowSevereError("SimPlantEquip: Invalid Chilled/Ice Thermal Storage Type=" + sim_component.TypeOf);
