--- conflicted
+++ resolved
@@ -796,303 +796,6 @@
     }
 }
 
-<<<<<<< HEAD
-void CalcPassiveExteriorBaffleGap(EnergyPlusData &state,
-                                  const Array1D_int &SurfPtrARR, // Array of indexes pointing to Surface structure in DataSurfaces
-                                  Real64 const VentArea,         // Area available for venting the gap [m2]
-                                  Real64 const Cv,               // Orifice coefficient for volume-based discharge, wind-driven [--]
-                                  Real64 const Cd,               // Orifice coefficient for discharge,  buoyancy-driven [--]
-                                  Real64 const HdeltaNPL,        // Height difference from neutral pressure level [m]
-                                  Real64 const SolAbs,           // solar absorptivity of baffle [--]
-                                  Real64 const AbsExt,           // thermal absorptance/emittance of baffle material [--]
-                                  Real64 const Tilt,             // Tilt of gap [Degrees]
-                                  Real64 const AspRat,           // aspect ratio of gap  Height/gap [--]
-                                  Real64 const GapThick,         // Thickness of air space between baffle and underlying heat transfer surface
-                                  Material::SurfaceRoughness const Roughness, // Roughness index (1-6), see DataHeatBalance parameters
-                                  Real64 const QdotSource,                    // Source/sink term, e.g. electricity exported from solar cell [W]
-                                  Real64 &TsBaffle,                           // Temperature of baffle (both sides) use lagged value on input [C]
-                                  Real64 &TaGap,                              // Temperature of air gap (assumed mixed) use lagged value on input [C]
-                                  ObjexxFCL::Optional<Real64> HcGapRpt,
-                                  ObjexxFCL::Optional<Real64> HrGapRpt,
-                                  ObjexxFCL::Optional<Real64> IscRpt,
-                                  ObjexxFCL::Optional<Real64> MdotVentRpt,
-                                  ObjexxFCL::Optional<Real64> VdotWindRpt,
-                                  ObjexxFCL::Optional<Real64> VdotBuoyRpt)
-{
-
-    // SUBROUTINE INFORMATION:
-    //       AUTHOR         B.T. Griffith
-    //       DATE WRITTEN   November 2004
-    //       MODIFIED       BG March 2007 outdoor conditions from surface for height-dependent conditions
-
-    // PURPOSE OF THIS SUBROUTINE:
-    // model the effect of the a ventilated baffle covering the outside of a heat transfer surface.
-    // return calculated temperatures and certain intermediate values for reporting
-
-    // METHODOLOGY EMPLOYED:
-    // Heat balances on baffle and air space.
-    // Natural ventilation calculations use buoyancy and wind.
-
-    // REFERENCES:
-    // Nat. Vent. equations from ASHRAE HoF 2001 Chapt. 26
-
-    // SUBROUTINE PARAMETER DEFINITIONS:
-    Real64 constexpr g = 9.807;          // gravitational constant (m/s**2)
-    Real64 constexpr nu = 15.66e-6;      // kinematic viscosity (m**2/s) for air at 300 K (Mills 1999 Heat Transfer)
-    Real64 constexpr k = 0.0267;         // thermal conductivity (W/m K) for air at 300 K (Mills 1999 Heat Transfer)
-    Real64 constexpr Sigma = 5.6697e-08; // Stefan-Boltzmann constant
-    static constexpr std::string_view RoutineName = "CalcPassiveExteriorBaffleGap";
-    // INTERFACE BLOCK SPECIFICATIONS:
-
-    // DERIVED TYPE DEFINITIONS:
-
-    // SUBROUTINE LOCAL VARIABLE DECLARATIONS:
-
-    // following arrays are used to temporarily hold results from multiple underlying surfaces
-    Array1D<Real64> HSkyARR;
-    Array1D<Real64> HGroundARR;
-    Array1D<Real64> HAirARR;
-    Array1D<Real64> HPlenARR;
-    Array1D<Real64> HExtARR;
-    Array1D<Real64> LocalWindArr;
-
-    // local working variables
-    Real64 Tamb;                  // outdoor drybulb
-    Real64 VdotThermal;           // Volume flow rate of nat. vent due to buoyancy
-    Real64 NuPlen;                // Nusselt No. for plenum Gap
-    Real64 LocalOutDryBulbTemp;   // OutDryBulbTemp for here
-    Real64 LocalWetBulbTemp;      // OutWetBulbTemp for here
-    Real64 LocalOutHumRat;        // OutHumRat for here
-    bool ICSCollectorIsOn(false); // ICS collector has OSCM on
-    int CollectorNum;             // current solar collector index
-    Real64 ICSWaterTemp;          // ICS solar collector water temp
-    Real64 ICSULossbottom;        // ICS solar collector bottom loss Conductance
-    Real64 sum_area = 0.0;
-    Real64 sum_produc_area_drybulb = 0.0;
-    Real64 sum_produc_area_wetbulb = 0.0;
-    for (int SurfNum : SurfPtrARR) {
-        sum_area += state.dataSurface->Surface(SurfNum).Area;
-        sum_produc_area_drybulb += state.dataSurface->Surface(SurfNum).Area * state.dataSurface->SurfOutDryBulbTemp(SurfNum);
-        sum_produc_area_wetbulb += state.dataSurface->Surface(SurfNum).Area * state.dataSurface->SurfOutWetBulbTemp(SurfNum);
-    }
-    //    LocalOutDryBulbTemp = sum( Surface( SurfPtrARR ).Area * Surface( SurfPtrARR ).OutDryBulbTemp ) / sum( Surface( SurfPtrARR ).Area );
-    LocalOutDryBulbTemp = sum_produc_area_drybulb / sum_area; // Autodesk:F2C++ Functions handle array subscript usage
-    //    LocalWetBulbTemp = sum( Surface( SurfPtrARR ).Area * Surface( SurfPtrARR ).OutWetBulbTemp ) / sum( Surface( SurfPtrARR ).Area );
-    LocalWetBulbTemp = sum_produc_area_wetbulb / sum_area;
-
-    LocalOutHumRat = Psychrometrics::PsyWFnTdbTwbPb(state, LocalOutDryBulbTemp, LocalWetBulbTemp, state.dataEnvrn->OutBaroPress, RoutineName);
-
-    Real64 RhoAir = Psychrometrics::PsyRhoAirFnPbTdbW(state, state.dataEnvrn->OutBaroPress, LocalOutDryBulbTemp, LocalOutHumRat, RoutineName);
-    Real64 CpAir = Psychrometrics::PsyCpAirFnW(LocalOutHumRat);
-    if (!state.dataEnvrn->IsRain) {
-        Tamb = LocalOutDryBulbTemp;
-    } else { // when raining we use wetbulb not drybulb
-        Tamb = LocalWetBulbTemp;
-    }
-    Real64 A = sum_area;        // projected area of baffle from sum of underlying surfaces
-    Real64 TmpTsBaf = TsBaffle; // baffle temperature
-
-    // loop through underlying surfaces and collect needed data
-    int NumSurfs = size(SurfPtrARR); // number of underlying HT surfaces associated with UTSC
-    HSkyARR.dimension(NumSurfs, 0.0);
-    HGroundARR.dimension(NumSurfs, 0.0);
-    HAirARR.dimension(NumSurfs, 0.0);
-    LocalWindArr.dimension(NumSurfs, 0.0);
-    HPlenARR.dimension(NumSurfs, 0.0);
-    HExtARR.dimension(NumSurfs, 0.0);
-
-    for (int ThisSurf = 1; ThisSurf <= NumSurfs; ++ThisSurf) {
-        int SurfPtr = SurfPtrARR(ThisSurf);
-        // Initializations for this surface
-        Real64 HMovInsul = 0.0;
-        LocalWindArr(ThisSurf) = state.dataSurface->SurfOutWindSpeed(SurfPtr);
-        Convect::InitExtConvCoeff(
-            state, SurfPtr, HMovInsul, Roughness, AbsExt, TmpTsBaf, HExtARR(ThisSurf), HSkyARR(ThisSurf), HGroundARR(ThisSurf), HAirARR(ThisSurf));
-        int ConstrNum = state.dataSurface->Surface(SurfPtr).Construction;
-        Real64 AbsThermSurf =
-            dynamic_cast<Material::MaterialChild *>(state.dataMaterial->Material(state.dataConstruction->Construct(ConstrNum).LayerPoint(1)))
-                ->AbsorpThermal;
-        Real64 TsoK = state.dataHeatBalSurf->SurfOutsideTempHist(1)(SurfPtr) + Constant::Kelvin;
-        Real64 TsBaffK = TmpTsBaf + Constant::Kelvin;
-        if (TsBaffK == TsoK) {        // avoid divide by zero
-            HPlenARR(ThisSurf) = 0.0; // no net heat transfer if same temperature
-        } else {
-            HPlenARR(ThisSurf) = Sigma * AbsExt * AbsThermSurf * (pow_4(TsBaffK) - pow_4(TsoK)) / (TsBaffK - TsoK);
-        }
-        // Added for ICS collector OSCM
-        if (state.dataSurface->SurfIsICS(SurfPtr)) {
-            ICSCollectorIsOn = true;
-            CollectorNum = state.dataSurface->SurfICSPtr(SurfPtr);
-        }
-    }
-
-    if (ICSCollectorIsOn) {
-        if (state.dataGlobal->BeginEnvrnFlag && state.dataGeneralRoutines->MyICSEnvrnFlag) {
-            ICSULossbottom = 0.40;
-            ICSWaterTemp = 20.0;
-        } else {
-            if (!state.dataSolarCollectors->Collector.allocated()) {
-                ICSULossbottom = 0.40;
-                ICSWaterTemp = 20.0;
-            } else {
-                ICSULossbottom = state.dataSolarCollectors->Collector(CollectorNum).UbLoss;
-                ICSWaterTemp = state.dataSolarCollectors->Collector(CollectorNum).TempOfWater;
-                state.dataGeneralRoutines->MyICSEnvrnFlag = false;
-            }
-        }
-    }
-    if (!state.dataGlobal->BeginEnvrnFlag) {
-        state.dataGeneralRoutines->MyICSEnvrnFlag = true;
-    }
-    if (A == 0.0) { // should have been caught earlier
-    }
-    Array1D<Real64> Area(
-        array_sub(state.dataSurface->Surface,
-                  &DataSurfaces::SurfaceData::Area,
-                  SurfPtrARR)); // Autodesk:F2C++ Copy of subscripted Area array for use below: This makes a copy so review wrt performance
-    // now figure area-weighted averages from underlying surfaces.
-    Real64 Vwind = sum(LocalWindArr * Area) / A; // area weighted average of wind velocity
-    LocalWindArr.deallocate();
-    Real64 HrSky = sum(HSkyARR * Area) / A; // radiation coeff for sky, area-weighted average
-    HSkyARR.deallocate();
-    Real64 HrGround = sum(HGroundARR * Area) / A; // radiation coeff for ground, area-weighted average
-    HGroundARR.deallocate();
-    Real64 HrAtm = sum(HAirARR * Area) / A; // radiation coeff for air (bulk atmosphere), area-weighted average
-    HAirARR.deallocate();
-    Real64 HrPlen = sum(HPlenARR * Area) / A; // radiation coeff for plenum surfaces, area-weighted average
-    HPlenARR.deallocate();
-    Real64 HExt = sum(HExtARR * Area) / A; // dummy for call to InitExteriorConvectionCoeff
-    HExtARR.deallocate();
-
-    if (state.dataEnvrn->IsRain) HExt = 1000.0;
-
-    // temperature of underlying surface, area-weighted average
-    Real64 Tso =
-        sum_product_sub(state.dataHeatBalSurf->SurfOutsideTempHist(1), state.dataSurface->Surface, &DataSurfaces::SurfaceData::Area, SurfPtrARR) / A;
-    // Incoming combined solar radiation, area-weighted average
-    Real64 Isc =
-        sum_product_sub(state.dataHeatBal->SurfQRadSWOutIncident, state.dataSurface->Surface, &DataSurfaces::SurfaceData::Area, SurfPtrARR) / A;
-    // average of surface temps , for Beta in Grashoff no.
-    Real64 TmeanK = 0.5 * (TmpTsBaf + Tso) + Constant::Kelvin;
-    // Grasshof number for natural convection calc
-    Real64 Gr = g * pow_3(GapThick) * std::abs(Tso - TmpTsBaf) * pow_2(RhoAir) / (TmeanK * pow_2(nu));
-
-    PassiveGapNusseltNumber(AspRat, Tilt, TmpTsBaf, Tso, Gr, NuPlen); // intentionally switch Tso to Tsi
-    Real64 HcPlen = NuPlen * (k / GapThick);                          // surface convection heat transfer coefficient for plenum surfaces
-
-    // now model natural ventilation of plenum gap.
-    Real64 VdotWind = Cv * (VentArea / 2.0) * Vwind; // volume flow rate of nat. vent due to wind
-
-    if (TaGap > Tamb) {
-        VdotThermal = Cd * (VentArea / 2.0) * std::sqrt(2.0 * g * HdeltaNPL * (TaGap - Tamb) / (TaGap + Constant::Kelvin));
-    } else if (TaGap == Tamb) {
-        VdotThermal = 0.0;
-    } else {
-        if ((std::abs(Tilt) < 5.0) || (std::abs(Tilt - 180.0) < 5.0)) {
-            VdotThermal = 0.0; // stable buoyancy situation
-        } else {
-            VdotThermal = Cd * (VentArea / 2.0) * std::sqrt(2.0 * g * HdeltaNPL * (Tamb - TaGap) / (Tamb + Constant::Kelvin));
-        }
-    }
-
-    Real64 VdotVent = VdotWind + VdotThermal; // total volume flow rate of nat vent
-    Real64 MdotVent = VdotVent * RhoAir;      // total mass flow rate of nat vent
-
-    // now calculate baffle temperature
-    if (!ICSCollectorIsOn) {
-        TsBaffle = (Isc * SolAbs + HExt * Tamb + HrAtm * Tamb + HrSky * state.dataEnvrn->SkyTemp + HrGround * Tamb + HrPlen * Tso + HcPlen * TaGap +
-                    QdotSource) /
-                   (HExt + HrAtm + HrSky + HrGround + HrPlen + HcPlen);
-    } else {
-
-        TsBaffle = (ICSULossbottom * ICSWaterTemp + HrPlen * Tso + HcPlen * TaGap + QdotSource) / (ICSULossbottom + HrPlen + HcPlen);
-    }
-    // now calculate gap air temperature
-
-    TaGap = (HcPlen * A * Tso + MdotVent * CpAir * Tamb + HcPlen * A * TsBaffle) / (HcPlen * A + MdotVent * CpAir + HcPlen * A);
-
-    if (present(HcGapRpt)) HcGapRpt = HcPlen;
-    if (present(HrGapRpt)) HrGapRpt = HrPlen;
-    if (present(IscRpt)) IscRpt = Isc;
-    if (present(MdotVentRpt)) MdotVentRpt = MdotVent;
-    if (present(VdotWindRpt)) VdotWindRpt = VdotWind;
-    if (present(VdotBuoyRpt)) VdotBuoyRpt = VdotThermal;
-}
-
-//****************************************************************************
-
-void PassiveGapNusseltNumber(Real64 const AspRat, // Aspect Ratio of Gap height to gap width
-                             Real64 const Tilt,   // Tilt of gap, degrees
-                             Real64 const Tso,    // Temperature of gap surface closest to outside (K)
-                             Real64 const Tsi,    // Temperature of gap surface closest to zone (K)
-                             Real64 const Gr,     // Gap gas Grashof number
-                             Real64 &gNu          // Gap gas Nusselt number
-)
-{
-
-    // SUBROUTINE INFORMATION:
-    //       AUTHOR         Adapted by B. Griffith from Fred Winkelmann's from NusseltNumber in WindowManager.cc
-    //       DATE WRITTEN   September 2001
-    //       MODIFIED       B. Griffith November 2004  (same models but slightly different for general use)
-
-    // PURPOSE OF THIS SUBROUTINE:
-    // Finds the Nusselt number for air-filled gaps between isothermal solid layers.
-
-    // METHODOLOGY EMPLOYED:
-    // Based on methodology in Chapter 5 of the July 18, 2001 draft of ISO 15099,
-    // "Thermal Performance of Windows, Doors and Shading Devices--Detailed Calculations."
-    // The equation numbers below correspond to those in the standard.
-
-    // REFERENCES:
-    // Window5 source code; ISO 15099
-
-    // SUBROUTINE PARAMETER DEFINITIONS:
-    Real64 constexpr Pr(0.71); // Prandtl number for air
-
-    // SUBROUTINE LOCAL VARIABLE DECLARATIONS
-    Real64 gnu901; // Nusselt number temporary variables for
-
-    Real64 tiltr = Tilt * Constant::DegToRadians;
-    Real64 Ra = Gr * Pr; // Rayleigh number
-
-    if (Ra <= 1.0e4) {
-        gnu901 = 1.0 + 1.7596678e-10 * std::pow(Ra, 2.2984755); // eq. 51
-    }
-    if (Ra > 1.0e4 && Ra <= 5.0e4) gnu901 = 0.028154 * std::pow(Ra, 0.4134); // eq. 50
-    if (Ra > 5.0e4) gnu901 = 0.0673838 * std::pow(Ra, 1.0 / 3.0);            // eq. 49
-
-    Real64 gnu902 = 0.242 * std::pow(Ra / AspRat, 0.272); // eq. 52
-    Real64 gnu90 = max(gnu901, gnu902);
-
-    if (Tso > Tsi) {                                 // window heated from above
-        gNu = 1.0 + (gnu90 - 1.0) * std::sin(tiltr); // eq. 53
-    } else {                                         // window heated from below
-        if (Tilt >= 60.0) {
-            Real64 g = 0.5 * std::pow(1.0 + std::pow(Ra / 3160.0, 20.6), -0.1);     // eq. 47
-            Real64 gnu601a = 1.0 + pow_7(0.0936 * std::pow(Ra, 0.314) / (1.0 + g)); // eq. 45
-            Real64 gnu601 = std::pow(gnu601a, 0.142857);
-
-            // For any aspect ratio
-            Real64 gnu602 = (0.104 + 0.175 / AspRat) * std::pow(Ra, 0.283); // eq. 46
-            Real64 gnu60 = max(gnu601, gnu602);
-
-            // linear interpolation for layers inclined at angles between 60 and 90 deg
-            gNu = ((90.0 - Tilt) * gnu60 + (Tilt - 60.0) * gnu90) / 30.0;
-        }
-        if (Tilt < 60.0) { // eq. 42
-            Real64 cra = Ra * std::cos(tiltr);
-            Real64 a = 1.0 - 1708.0 / cra;
-            Real64 b = std::pow(cra / 5830.0, 0.33333) - 1.0;
-            Real64 gnua = (std::abs(a) + a) / 2.0;
-            Real64 gnub = (std::abs(b) + b) / 2.0;
-            Real64 ang = 1708.0 * std::pow(std::sin(1.8 * tiltr), 1.6);
-            gNu = 1.0 + 1.44 * gnua * (1.0 - ang / cra) + gnub;
-        }
-    }
-}
-
-=======
->>>>>>> 6ac42b57
 void CalcBasinHeaterPower(EnergyPlusData &state,
                           Real64 const Capacity,     // Basin heater capacity per degree C below setpoint (W/C)
                           int const SchedulePtr,     // Pointer to basin heater schedule
