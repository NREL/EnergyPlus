--- conflicted
+++ resolved
@@ -541,22 +541,14 @@
 
         case BBSteamRadConvNum: // 'ZONEHVAC:BASEBOARD:RADIANTCONVECTIVE:STEAM'
             // Simulate baseboard
-<<<<<<< HEAD
-            CalcSteamBaseboard(state.dataConvectionCoefficients, state.dataZoneTempPredictorCorrector, CompNum, LoadMet);
-=======
             CalcSteamBaseboard(state, CompNum, LoadMet);
->>>>>>> c2ef22a3
             // Calculate the control signal (the variable we are forcing to zero)
             ZoneController.SensedValue = (LoadMet - QZnReq) / Denom;
             break;
 
         case BBWaterRadConvNum: // 'ZONEHVAC:BASEBOARD:RADIANTCONVECTIVE:WATER'
             // Simulate baseboard
-<<<<<<< HEAD
-            CalcHWBaseboard(state.dataConvectionCoefficients, state.dataZoneTempPredictorCorrector, CompNum, LoadMet);
-=======
             CalcHWBaseboard(state, CompNum, LoadMet);
->>>>>>> c2ef22a3
             // Calculate the control signal (the variable we are forcing to zero)
             ZoneController.SensedValue = (LoadMet - QZnReq) / Denom;
             break;
