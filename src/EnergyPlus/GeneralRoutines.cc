--- conflicted
+++ resolved
@@ -1616,15 +1616,9 @@
                             ErrFound = true;
                             ++NumErr;
                         }
-<<<<<<< HEAD
-                        print(ioFiles.bnd, "     #Outlet Nodes on Supply Air Path Component,{}\n", ZoneSupPlenCond(Count2).NumOutletNodes);
-                        for (Count1 = 1; Count1 <= ZoneSupPlenCond(Count2).NumOutletNodes; ++Count1) {
+                        print(ioFiles.bnd, "     #Outlet Nodes on Supply Air Path Component,{}\n", state.dataZonePlenum.ZoneSupPlenCond(Count2).NumOutletNodes);
+                        for (Count1 = 1; Count1 <= state.dataZonePlenum.ZoneSupPlenCond(Count2).NumOutletNodes; ++Count1) {
                             print(ioFiles.bnd,
-=======
-                        print(outputFiles.bnd, "     #Outlet Nodes on Supply Air Path Component,{}\n", state.dataZonePlenum.ZoneSupPlenCond(Count2).NumOutletNodes);
-                        for (Count1 = 1; Count1 <= state.dataZonePlenum.ZoneSupPlenCond(Count2).NumOutletNodes; ++Count1) {
-                            print(outputFiles.bnd,
->>>>>>> 4f18c328
                                   "     Supply Air Path Component Nodes,{},{},{},{},{},{}\n",
                                   Count1,
                                   SupplyAirPath(BCount).ComponentType(Count),
@@ -1968,15 +1962,9 @@
                                 AllNodes(CountNodes) = state.dataZonePlenum.ZoneRetPlenCond(Count2).InletNode(Loop);
                             }
                         }
-<<<<<<< HEAD
-                        print(ioFiles.bnd, "     #Inlet Nodes on Return Air Path Component,{}\n", ZoneRetPlenCond(Count2).NumInletNodes);
-                        for (Count1 = 1; Count1 <= ZoneRetPlenCond(Count2).NumInletNodes; ++Count1) {
+                        print(ioFiles.bnd, "     #Inlet Nodes on Return Air Path Component,{}\n", state.dataZonePlenum.ZoneRetPlenCond(Count2).NumInletNodes);
+                        for (Count1 = 1; Count1 <= state.dataZonePlenum.ZoneRetPlenCond(Count2).NumInletNodes; ++Count1) {
                             print(ioFiles.bnd,
-=======
-                        print(outputFiles.bnd, "     #Inlet Nodes on Return Air Path Component,{}\n", state.dataZonePlenum.ZoneRetPlenCond(Count2).NumInletNodes);
-                        for (Count1 = 1; Count1 <= state.dataZonePlenum.ZoneRetPlenCond(Count2).NumInletNodes; ++Count1) {
-                            print(outputFiles.bnd,
->>>>>>> 4f18c328
                                   "     Return Air Path Component Nodes,{},{},{},{},{},{}\n",
                                   Count1,
                                   ReturnAirPath(BCount).ComponentType(NumComp),
