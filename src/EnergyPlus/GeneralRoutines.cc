--- conflicted
+++ resolved
@@ -856,7 +856,6 @@
     Array1D<Real64> HAirARR;
     Array1D<Real64> HPlenARR;
     Array1D<Real64> HExtARR;
-    Array1D<Real64> HSrdSurfsARR;
     Array1D<Real64> LocalWindArr;
 
     // local working variables
@@ -903,33 +902,16 @@
     LocalWindArr.dimension(NumSurfs, 0.0);
     HPlenARR.dimension(NumSurfs, 0.0);
     HExtARR.dimension(NumSurfs, 0.0);
-    HSrdSurfsARR.dimension(NumSurfs, 0.0);
 
     for (int ThisSurf = 1; ThisSurf <= NumSurfs; ++ThisSurf) {
         int SurfPtr = SurfPtrARR(ThisSurf);
         // Initializations for this surface
         Real64 HMovInsul = 0.0;
         LocalWindArr(ThisSurf) = state.dataSurface->SurfOutWindSpeed(SurfPtr);
-<<<<<<< HEAD
-        InitExteriorConvectionCoeff(state,
-                                    SurfPtr,
-                                    HMovInsul,
-                                    Roughness,
-                                    AbsExt,
-                                    TmpTsBaf,
-                                    HExtARR(ThisSurf),
-                                    HSkyARR(ThisSurf),
-                                    HGroundARR(ThisSurf),
-                                    HAirARR(ThisSurf),
-                                    HSrdSurfsARR(ThisSurf));
-        ConstrNum = state.dataSurface->Surface(SurfPtr).Construction;
-        AbsThermSurf =
-=======
         ConvectionCoefficients::InitExteriorConvectionCoeff(
             state, SurfPtr, HMovInsul, Roughness, AbsExt, TmpTsBaf, HExtARR(ThisSurf), HSkyARR(ThisSurf), HGroundARR(ThisSurf), HAirARR(ThisSurf));
         int ConstrNum = state.dataSurface->Surface(SurfPtr).Construction;
         Real64 AbsThermSurf =
->>>>>>> a116efeb
             dynamic_cast<Material::MaterialChild *>(state.dataMaterial->Material(state.dataConstruction->Construct(ConstrNum).LayerPoint(1)))
                 ->AbsorpThermal;
         Real64 TsoK = state.dataHeatBalSurf->SurfOutsideTempHist(1)(SurfPtr) + Constant::KelvinConv;
