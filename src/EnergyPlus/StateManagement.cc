// EnergyPlus, Copyright (c) 1996-2021, The Board of Trustees of the University of Illinois,
// The Regents of the University of California, through Lawrence Berkeley National Laboratory
// (subject to receipt of any required approvals from the U.S. Dept. of Energy), Oak Ridge
// National Laboratory, managed by UT-Battelle, Alliance for Sustainable Energy, LLC, and other
// contributors. All rights reserved.
//
// NOTICE: This Software was developed under funding from the U.S. Department of Energy and the
// U.S. Government consequently retains certain rights. As such, the U.S. Government has been
// granted for itself and others acting on its behalf a paid-up, nonexclusive, irrevocable,
// worldwide license in the Software to reproduce, distribute copies to the public, prepare
// derivative works, and perform publicly and display publicly, and to permit others to do so.
//
// Redistribution and use in source and binary forms, with or without modification, are permitted
// provided that the following conditions are met:
//
// (1) Redistributions of source code must retain the above copyright notice, this list of
//     conditions and the following disclaimer.
//
// (2) Redistributions in binary form must reproduce the above copyright notice, this list of
//     conditions and the following disclaimer in the documentation and/or other materials
//     provided with the distribution.
//
// (3) Neither the name of the University of California, Lawrence Berkeley National Laboratory,
//     the University of Illinois, U.S. Dept. of Energy nor the names of its contributors may be
//     used to endorse or promote products derived from this software without specific prior
//     written permission.
//
// (4) Use of EnergyPlus(TM) Name. If Licensee (i) distributes the software in stand-alone form
//     without changes from the version obtained under this License, or (ii) Licensee makes a
//     reference solely to the software portion of its product, Licensee must refer to the
//     software as "EnergyPlus version X" software, where "X" is the version number Licensee
//     obtained under this License and may not use a different name for the software. Except as
//     specifically required in this Section (4), Licensee shall not use in a company name, a
//     product name, in advertising, publicity, or other promotional activities any name, trade
//     name, trademark, logo, or other designation of "EnergyPlus", "E+", "e+" or confusingly
//     similar designation, without the U.S. Department of Energy's prior written consent.
//
// THIS SOFTWARE IS PROVIDED BY THE COPYRIGHT HOLDERS AND CONTRIBUTORS "AS IS" AND ANY EXPRESS OR
// IMPLIED WARRANTIES, INCLUDING, BUT NOT LIMITED TO, THE IMPLIED WARRANTIES OF MERCHANTABILITY
// AND FITNESS FOR A PARTICULAR PURPOSE ARE DISCLAIMED. IN NO EVENT SHALL THE COPYRIGHT OWNER OR
// CONTRIBUTORS BE LIABLE FOR ANY DIRECT, INDIRECT, INCIDENTAL, SPECIAL, EXEMPLARY, OR
// CONSEQUENTIAL DAMAGES (INCLUDING, BUT NOT LIMITED TO, PROCUREMENT OF SUBSTITUTE GOODS OR
// SERVICES; LOSS OF USE, DATA, OR PROFITS; OR BUSINESS INTERRUPTION) HOWEVER CAUSED AND ON ANY
// THEORY OF LIABILITY, WHETHER IN CONTRACT, STRICT LIABILITY, OR TORT (INCLUDING NEGLIGENCE OR
// OTHERWISE) ARISING IN ANY WAY OUT OF THE USE OF THIS SOFTWARE, EVEN IF ADVISED OF THE
// POSSIBILITY OF SUCH DAMAGE.

#include <EnergyPlus/StateManagement.hh>

#include <AirflowNetwork/Elements.hpp>
#include <EnergyPlus/AirflowNetworkBalanceManager.hh>
#include <EnergyPlus/Autosizing/Base.hh>
#include <EnergyPlus/Coils/CoilCoolingDX.hh>
#include <EnergyPlus/Construction.hh>
#include <EnergyPlus/CurveManager.hh>
#include <EnergyPlus/Data/EnergyPlusData.hh>
#include <EnergyPlus/DataBranchNodeConnections.hh>
#include <EnergyPlus/DataHVACGlobals.hh>
#include <EnergyPlus/DataHeatBalFanSys.hh>
#include <EnergyPlus/DataHeatBalSurface.hh>
#include <EnergyPlus/DataHeatBalance.hh>
#include <EnergyPlus/DataIPShortCuts.hh>
#include <EnergyPlus/DataLoopNode.hh>
#include <EnergyPlus/DataMoistureBalance.hh>
#include <EnergyPlus/DataMoistureBalanceEMPD.hh>
#include <EnergyPlus/DataOutputs.hh>
#include <EnergyPlus/DataPhotovoltaics.hh>
#include <EnergyPlus/DataReportingFlags.hh>
#include <EnergyPlus/DataSizing.hh>
#include <EnergyPlus/DataStringGlobals.hh>
#include <EnergyPlus/DataSurfaceLists.hh>
#include <EnergyPlus/DataSurfaces.hh>
#include <EnergyPlus/DataSystemVariables.hh>
#include <EnergyPlus/DataUCSDSharedData.hh>
#include <EnergyPlus/DataViewFactorInformation.hh>
#include <EnergyPlus/DesiccantDehumidifiers.hh>
#include <EnergyPlus/DisplacementVentMgr.hh>
#include <EnergyPlus/DualDuct.hh>
#include <EnergyPlus/ElectricBaseboardRadiator.hh>
#include <EnergyPlus/ElectricPowerServiceManager.hh>
#include <EnergyPlus/EvaporativeCoolers.hh>
#include <EnergyPlus/EvaporativeFluidCoolers.hh>
#include <EnergyPlus/ExternalInterface.hh>
#include <EnergyPlus/FanCoilUnits.hh>
#include <EnergyPlus/Fans.hh>
#include <EnergyPlus/FaultsManager.hh>
#include <EnergyPlus/FluidProperties.hh>
#include <EnergyPlus/Furnaces.hh>
#include <EnergyPlus/General.hh>
#include <EnergyPlus/GeneralRoutines.hh>
#include <EnergyPlus/GroundTemperatureModeling/GroundTemperatureModelManager.hh>
#include <EnergyPlus/HVACControllers.hh>
#include <EnergyPlus/HVACCooledBeam.hh>
#include <EnergyPlus/HVACDXHeatPumpSystem.hh>
#include <EnergyPlus/HVACDXSystem.hh>
#include <EnergyPlus/HVACDuct.hh>
#include <EnergyPlus/HVACFan.hh>
#include <EnergyPlus/HVACHXAssistedCoolingCoil.hh>
#include <EnergyPlus/HVACManager.hh>
#include <EnergyPlus/HVACMultiSpeedHeatPump.hh>
#include <EnergyPlus/HVACSingleDuctInduc.hh>
#include <EnergyPlus/HVACUnitaryBypassVAV.hh>
#include <EnergyPlus/HeatBalFiniteDiffManager.hh>
#include <EnergyPlus/HeatBalanceAirManager.hh>
#include <EnergyPlus/HeatBalanceIntRadExchange.hh>
#include <EnergyPlus/HeatBalanceManager.hh>
#include <EnergyPlus/HeatBalanceSurfaceManager.hh>
#include <EnergyPlus/HeatRecovery.hh>
#include <EnergyPlus/HeatingCoils.hh>
#include <EnergyPlus/HighTempRadiantSystem.hh>
#include <EnergyPlus/Humidifiers.hh>
#include <EnergyPlus/HybridModel.hh>
#include <EnergyPlus/IntegratedHeatPump.hh>
#include <EnergyPlus/InternalHeatGains.hh>
#include <EnergyPlus/LowTempRadiantSystem.hh>
#include <EnergyPlus/OutAirNodeManager.hh>
#include <EnergyPlus/OutputReportTabular.hh>
#include <EnergyPlus/OutputReportTabularAnnual.hh>
#include <EnergyPlus/OutsideEnergySources.hh>
#include <EnergyPlus/PVWatts.hh>
#include <EnergyPlus/PackagedThermalStorageCoil.hh>
#include <EnergyPlus/PhaseChangeModeling/HysteresisModel.hh>
#include <EnergyPlus/PhotovoltaicThermalCollectors.hh>
#include <EnergyPlus/Photovoltaics.hh>
#include <EnergyPlus/PollutionModule.hh>
#include <EnergyPlus/Psychrometrics.hh>
#include <EnergyPlus/ReportCoilSelection.hh>
#include <EnergyPlus/RoomAirModelAirflowNetwork.hh>
#include <EnergyPlus/RoomAirModelManager.hh>
#include <EnergyPlus/RoomAirModelUserTempPattern.hh>
#include <EnergyPlus/RuntimeLanguageProcessor.hh>
#include <EnergyPlus/ScheduleManager.hh>

void EnergyPlus::clearAllStates(EnergyPlusData &state)
{
    // clear the passed in state
    state.clear_state();
    // then clear any other remaining global state, the number of these here will reduce over time
    using namespace EnergyPlus;
    // A to Z order
    autosizing_clear_state();
    CoilCoolingDX::clear_state();
    AirflowNetwork::clear_state();
    DataHeatBalance::clear_state();
    DataHeatBalFanSys::clear_state();
    DataHeatBalSurface::clear_state();
    DataHVACGlobals::clear_state();
    DataIPShortCuts::clear_state();
    DataLoopNode::clear_state();
    DataMoistureBalance::clear_state();
    DataMoistureBalanceEMPD::clear_state();
    DataOutputs::clear_state();
    DataPhotovoltaics::clear_state();
    DataReportingFlags::clear_state();
    DataSizing::clear_state();
    DataStringGlobals::clear_state();
    DataSurfaceLists::clear_state();
    DataSurfaces::clear_state();
    DataSystemVariables::clear_state();
    DataUCSDSharedData::clear_state();
    DataViewFactorInformation::clear_state();
    DesiccantDehumidifiers::clear_state();
    DisplacementVentMgr::clear_state();
    DualDuct::clear_state();
    clearFacilityElectricPowerServiceObject();
    ElectricBaseboardRadiator::clear_state();
    EvaporativeCoolers::clear_state();
    EvaporativeFluidCoolers::clear_state();
    ExternalInterface::clear_state();
    FanCoilUnits::clear_state();
    Fans::clear_state();
    FaultsManager::clear_state();
    FluidProperties::clear_state();
    Furnaces::clear_state();
    General::clear_state();
<<<<<<< HEAD
    GroundHeatExchangers::clear_state();
=======
    GeneralRoutines_clear_state(); // GeneralRoutines does not have a namespace
>>>>>>> dc795ea0
    GroundTemperatureManager::clear_state();
    HeatBalanceAirManager::clear_state();
    HeatBalanceIntRadExchange::clear_state();
    HeatBalanceManager::clear_state();
    HeatBalanceSurfaceManager::clear_state();
    HeatBalFiniteDiffManager::clear_state();
    HeatRecovery::clear_state();
    HeatingCoils::clear_state();
    HighTempRadiantSystem::clear_state();
    Humidifiers::clear_state();
    HVACControllers::clear_state();
    HVACCooledBeam::clear_state();
    HVACDuct::clear_state();
    HVACDXHeatPumpSystem::clear_state();
    HVACDXSystem::clear_state();
    HVACHXAssistedCoolingCoil::clear_state();
    HVACFan::clearHVACFanObjects();
    HVACManager::clear_state();
    HVACMultiSpeedHeatPump::clear_state();
    HVACSingleDuctInduc::clear_state();
    HVACUnitaryBypassVAV::clear_state();
    HybridModel::clear_state();
    HysteresisPhaseChange::clear_state();
    InternalHeatGains::clear_state();
    LowTempRadiantSystem::clear_state();
    OutputReportTabular::clear_state(state);
    OutputReportTabularAnnual::clear_state();
    PackagedThermalStorageCoil::clear_state();
    Photovoltaics::clear_state();
    PhotovoltaicThermalCollectors::clear_state();
    PollutionModule::clear_state();
    Psychrometrics::clear_state();
    PVWatts::clear_state();
    clearCoilSelectionReportObj(); // ReportCoilSelection
    RoomAirModelAirflowNetwork::clear_state();
    RoomAirModelManager::clear_state();
    RoomAirModelUserTempPattern::clear_state();
    RuntimeLanguageProcessor::clear_state();
    ScheduleManager::clear_state();
}<|MERGE_RESOLUTION|>--- conflicted
+++ resolved
@@ -173,11 +173,6 @@
     FluidProperties::clear_state();
     Furnaces::clear_state();
     General::clear_state();
-<<<<<<< HEAD
-    GroundHeatExchangers::clear_state();
-=======
-    GeneralRoutines_clear_state(); // GeneralRoutines does not have a namespace
->>>>>>> dc795ea0
     GroundTemperatureManager::clear_state();
     HeatBalanceAirManager::clear_state();
     HeatBalanceIntRadExchange::clear_state();
