--- conflicted
+++ resolved
@@ -417,10 +417,6 @@
     ZoneAirLoopEquipmentManager::clear_state();
     ZoneContaminantPredictorCorrector::clear_state();
     ZoneDehumidifier::clear_state();
-<<<<<<< HEAD
-=======
-    ZoneEquipmentManager::clear_state();
->>>>>>> 2989bfc7
     ZoneTempPredictorCorrector::clear_state();
     ResultsFramework::clear_state();
 }