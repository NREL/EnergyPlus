--- conflicted
+++ resolved
@@ -126,12 +126,6 @@
     HVACSingleDuctInduc::clear_state();
     HybridModel::clear_state();
     HysteresisPhaseChange::clear_state();
-<<<<<<< HEAD
-    LowTempRadiantSystem::clear_state();
-=======
-    OutputReportTabular::clear_state(state);
-    OutputReportTabularAnnual::clear_state();
->>>>>>> 0c8db472
     PackagedThermalStorageCoil::clear_state();
     Photovoltaics::clear_state();
     PhotovoltaicThermalCollectors::clear_state();
