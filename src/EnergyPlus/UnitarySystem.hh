--- conflicted
+++ resolved
@@ -238,7 +238,6 @@
         };
 
         UnitarySysInputSpec original_input_specs;
-<<<<<<< HEAD
         int m_UnitarySysNum = -1;
         SysType m_sysType = SysType::Invalid;
         bool m_ThisSysInputShouldBeGotten = true;
@@ -277,6 +276,7 @@
         Real64 m_DesignHeatingCapacity = 0.0;
         Real64 m_MaxHeatAirVolFlow = 0.0;
         int m_NumOfSpeedHeating = 0;
+        int m_NumOfSpeedSuppHeating = 0;
         bool m_MultiSpeedHeatingCoil = false;
         bool m_VarSpeedHeatingCoil = false;
         int m_SystemHeatControlNodeNum = 0;
@@ -384,6 +384,9 @@
         Real64 m_HeatingSpeedRatio = 0.0;
         int m_HeatingSpeedNum = 0;
         int m_SpeedNum = 0;
+        Real64 m_SuppHeatingCycRatio = 0.0;
+        Real64 m_SuppHeatingSpeedRatio = 0.0;
+        int m_SuppHeatingSpeedNum = 0;
 
         bool m_EMSOverrideCoilSpeedNumOn = false;
         Real64 m_EMSOverrideCoilSpeedNumValue = 0.0;
@@ -425,190 +428,6 @@
         bool m_EMSOverrideMoistZoneLoadRequest = false;         // If true, then EMS is calling to override zone load
         Real64 m_EMSSensibleZoneLoadValue = 0.0;                // Value EMS is directing to use
         Real64 m_EMSMoistureZoneLoadValue = 0.0;                // Value EMS is directing to use
-=======
-        int m_UnitarySysNum;
-        SysType m_sysType;
-        bool m_ThisSysInputShouldBeGotten;
-        int m_SysAvailSchedPtr; // Pointer to the availability schedule
-        UnitarySysCtrlType m_ControlType;
-        DehumCtrlType m_DehumidControlType_Num;
-        bool m_Humidistat;
-        bool m_ValidASHRAECoolCoil;
-        bool m_ValidASHRAEHeatCoil;
-        bool m_SimASHRAEModel; // flag denoting that ASHRAE model (SZVAV) should be used
-        bool m_setFaultModelInput;
-        int m_FanIndex;
-        FanPlace m_FanPlace;
-        int m_FanOpModeSchedPtr;
-        bool m_FanExists;
-        int m_FanType_Num;
-        bool m_RequestAutoSize;
-        Real64 m_ActualFanVolFlowRate;
-        Real64 m_DesignFanVolFlowRate;
-        Real64 m_DesignMassFlowRate;
-        int m_FanAvailSchedPtr;
-        int m_FanOpMode;
-        int m_ATMixerIndex;
-        int m_ATMixerPriNode;
-        int m_ATMixerSecNode;
-        bool m_AirLoopEquipment;
-        int m_ZoneInletNode;
-        int m_ZoneSequenceCoolingNum;
-        int m_ZoneSequenceHeatingNum;
-        bool m_HeatCoilExists;
-        Real64 m_HeatingSizingRatio;
-        int m_HeatingCoilType_Num;
-        bool m_DXHeatingCoil;
-        int m_HeatingCoilIndex;
-        int m_HeatingCoilAvailSchPtr;
-        Real64 m_DesignHeatingCapacity;
-        Real64 m_MaxHeatAirVolFlow;
-        int m_NumOfSpeedHeating;
-        int m_NumOfSpeedSuppHeating;
-        bool m_MultiSpeedHeatingCoil;
-        bool m_VarSpeedHeatingCoil;
-        int m_SystemHeatControlNodeNum;
-        bool m_CoolCoilExists;
-        int m_CoolingCoilType_Num;
-        int m_NumOfSpeedCooling;
-        int m_CoolingCoilAvailSchPtr;
-        Real64 m_DesignCoolingCapacity;
-        Real64 m_MaxCoolAirVolFlow;
-        int m_CondenserNodeNum;
-        DataHeatBalance::RefrigCondenserType m_CondenserType;
-        int m_CoolingCoilIndex;
-        bool m_HeatPump;
-        int m_ActualDXCoilIndexForHXAssisted;
-        bool m_DiscreteSpeedCoolingCoil;
-        bool m_ContSpeedCoolingCoil;
-        int m_SystemCoolControlNodeNum;
-        int m_WaterCyclingMode;
-        bool m_ISHundredPercentDOASDXCoil;
-        bool m_RunOnSensibleLoad;
-        bool m_RunOnLatentLoad;
-        bool m_RunOnLatentOnlyWithSensible;
-        int m_DehumidificationMode;
-        int m_SuppHeatCoilType_Num;
-        bool m_SuppCoilExists;
-        Real64 m_DesignSuppHeatingCapacity;
-        int m_SuppCoilAirInletNode;
-        int m_SuppCoilAirOutletNode;
-        int m_SuppCoilFluidInletNode;
-        Real64 m_MaxSuppCoilFluidFlow;
-        int m_SuppHeatCoilIndex;
-        int m_SuppHeatControlNodeNum;
-        Real64 m_SupHeaterLoad;
-        int m_CoolingSAFMethod;
-        int m_HeatingSAFMethod;
-        int m_NoCoolHeatSAFMethod;
-        Real64 m_MaxNoCoolHeatAirVolFlow;
-        UseCompFlow m_AirFlowControl;
-        bool m_CoolingCoilUpstream;
-        Real64 m_MaxOATSuppHeat;
-        Real64 m_MinOATCompressorCooling;
-        Real64 m_MinOATCompressorHeating;
-        Real64 m_MaxONOFFCyclesperHour;
-        Real64 m_HPTimeConstant;
-        Real64 m_OnCyclePowerFraction;
-        Real64 m_FanDelayTime;
-        Real64 m_AncillaryOnPower;
-        Real64 m_AncillaryOffPower;
-        Real64 m_DesignHRWaterVolumeFlow;
-        Real64 m_MaxHROutletWaterTemp;
-        bool m_HeatRecActive;
-        int m_HeatRecoveryInletNodeNum;
-        int m_HeatRecoveryOutletNodeNum;
-        int m_DesignSpecMSHPIndex;
-        Real64 m_NoLoadAirFlowRateRatio;
-        int m_SingleMode;
-        bool m_MultiOrVarSpeedHeatCoil;
-        bool m_MultiOrVarSpeedCoolCoil;
-        Real64 m_PartLoadFrac;
-        Real64 m_CoolingPartLoadFrac;
-        Real64 m_HeatingPartLoadFrac;
-        Real64 m_SuppHeatPartLoadFrac;
-        Real64 m_HeatCompPartLoadRatio;
-        Real64 m_CoolCompPartLoadRatio;
-        Real64 m_SpeedRatio;
-        Real64 m_CycRatio;
-
-        bool m_MyEnvrnFlag;
-        bool m_MyEnvrnFlag2;
-        bool m_MyPlantScanFlag;
-        bool m_MySuppCoilPlantScanFlag;
-        bool m_MySetPointCheckFlag;
-        bool m_MySizingCheckFlag;
-        bool m_InitHeatPump; // Heat pump initialization flag (for error reporting)
-        PlantLocation m_HRPlantLoc;
-        PlantLocation m_SuppCoilPlantLoc;
-        int m_SuppCoilFluidOutletNodeNum;
-
-        Real64 m_WSHPRuntimeFrac;
-        Real64 m_CompPartLoadRatio;
-        Real64 m_CoolingCoilSensDemand;
-        Real64 m_CoolingCoilLatentDemand;
-        Real64 m_HeatingCoilSensDemand;
-        Real64 m_SenLoadLoss;
-        Real64 m_LatLoadLoss;
-        Real64 m_DesignHeatRecMassFlowRate;
-        Real64 m_HeatRecoveryMassFlowRate;
-        Real64 m_HeatRecoveryRate;
-        Real64 m_HeatRecoveryEnergy;
-        Real64 m_HeatRecoveryInletTemp;
-        Real64 m_HeatRecoveryOutletTemp;
-
-        int m_IterationCounter;
-
-        Real64 m_DesiredOutletTemp;
-        Real64 m_DesiredOutletHumRat;
-        int m_FrostControlStatus;
-
-        Real64 m_CoolingCycRatio;
-        Real64 m_CoolingSpeedRatio;
-        int m_CoolingSpeedNum;
-        Real64 m_HeatingCycRatio;
-        Real64 m_HeatingSpeedRatio;
-        int m_HeatingSpeedNum;
-        int m_SpeedNum;
-        Real64 m_SuppHeatingCycRatio;
-        Real64 m_SuppHeatingSpeedRatio;
-        int m_SuppHeatingSpeedNum;
-
-        bool m_EMSOverrideCoilSpeedNumOn;
-        Real64 m_EMSOverrideCoilSpeedNumValue;
-        int m_CoilSpeedErrIdx;
-
-        Real64 m_DehumidInducedHeatingDemandRate;
-
-        Real64 m_TotalAuxElecPower;
-        Real64 m_HeatingAuxElecConsumption;
-        Real64 m_CoolingAuxElecConsumption;
-        Real64 m_ElecPower;
-        Real64 m_ElecPowerConsumption;
-
-        int m_LastMode;
-        bool m_FirstPass;
-
-        Real64 m_TotCoolEnergyRate;
-        Real64 m_SensCoolEnergyRate;
-        Real64 m_LatCoolEnergyRate;
-        Real64 m_TotHeatEnergyRate;
-        Real64 m_SensHeatEnergyRate;
-        Real64 m_LatHeatEnergyRate;
-
-        bool m_DesignFanVolFlowRateEMSOverrideOn;         // If true, then EMS is calling to override autosize fan flow
-        bool m_MaxHeatAirVolFlowEMSOverrideOn;            // If true, then EMS is calling to override autosize fan flow
-        bool m_MaxCoolAirVolFlowEMSOverrideOn;            // If true, then EMS is calling to override autosize fan flow
-        bool m_MaxNoCoolHeatAirVolFlowEMSOverrideOn;      // If true, then EMS is calling to override autosize fan flow
-        Real64 m_DesignFanVolFlowRateEMSOverrideValue;    // EMS value for override of fan flow rate autosize [m3/s]
-        Real64 m_MaxHeatAirVolFlowEMSOverrideValue;       // EMS value for override of fan flow rate autosize [m3/s]
-        Real64 m_MaxCoolAirVolFlowEMSOverrideValue;       // EMS value for override of fan flow rate autosize [m3/s]
-        Real64 m_MaxNoCoolHeatAirVolFlowEMSOverrideValue; // EMS value for override of fan flow rate autosize [m3/s]
-        bool m_EMSOverrideSensZoneLoadRequest;            // If true, then EMS is calling to override zone load
-        bool m_EMSOverrideMoistZoneLoadRequest;           // If true, then EMS is calling to override zone load
-        Real64 m_EMSSensibleZoneLoadValue;                // Value EMS is directing to use
-        Real64 m_EMSMoistureZoneLoadValue;                // Value EMS is directing to use
->>>>>>> f39484f1
         // Staged thermostat control
         int m_StageNum = 0;    // Stage number specified by staged thermostat
         bool m_Staged = false; // Using Staged thermostat
