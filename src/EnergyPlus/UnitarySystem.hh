--- conflicted
+++ resolved
@@ -355,7 +355,6 @@
         bool m_InitHeatPump = false; // Heat pump initialization flag (for error reporting)
         PlantLocation m_HRPlantLoc;
         PlantLocation m_SuppCoilPlantLoc;
-<<<<<<< HEAD
         int m_SuppCoilFluidOutletNodeNum = 0;
 
         Real64 m_WSHPRuntimeFrac = 0.0;
@@ -391,6 +390,8 @@
 
         bool m_EMSOverrideCoilSpeedNumOn = false;
         Real64 m_EMSOverrideCoilSpeedNumValue = 0.0;
+        bool m_EMSOverrideSuppCoilSpeedNumOn = false;
+        Real64 m_EMSOverrideSuppCoilSpeedNumValue = 0.0;
         int m_CoilSpeedErrIdx = 0;
 
         Real64 m_DehumidInducedHeatingDemandRate = 0.0;
@@ -429,77 +430,6 @@
         bool m_EMSOverrideMoistZoneLoadRequest = false;         // If true, then EMS is calling to override zone load
         Real64 m_EMSSensibleZoneLoadValue = 0.0;                // Value EMS is directing to use
         Real64 m_EMSMoistureZoneLoadValue = 0.0;                // Value EMS is directing to use
-=======
-        int m_SuppCoilFluidOutletNodeNum;
-
-        Real64 m_WSHPRuntimeFrac;
-        Real64 m_CompPartLoadRatio;
-        Real64 m_CoolingCoilSensDemand;
-        Real64 m_CoolingCoilLatentDemand;
-        Real64 m_HeatingCoilSensDemand;
-        Real64 m_SenLoadLoss;
-        Real64 m_LatLoadLoss;
-        Real64 m_DesignHeatRecMassFlowRate;
-        Real64 m_HeatRecoveryMassFlowRate;
-        Real64 m_HeatRecoveryRate;
-        Real64 m_HeatRecoveryEnergy;
-        Real64 m_HeatRecoveryInletTemp;
-        Real64 m_HeatRecoveryOutletTemp;
-
-        int m_IterationCounter;
-
-        Real64 m_DesiredOutletTemp;
-        Real64 m_DesiredOutletHumRat;
-        int m_FrostControlStatus;
-
-        Real64 m_CoolingCycRatio;
-        Real64 m_CoolingSpeedRatio;
-        int m_CoolingSpeedNum;
-        Real64 m_HeatingCycRatio;
-        Real64 m_HeatingSpeedRatio;
-        int m_HeatingSpeedNum;
-        int m_SpeedNum;
-        Real64 m_SuppHeatingCycRatio;
-        Real64 m_SuppHeatingSpeedRatio;
-        int m_SuppHeatingSpeedNum;
-
-        bool m_EMSOverrideCoilSpeedNumOn;
-        Real64 m_EMSOverrideCoilSpeedNumValue;
-        bool m_EMSOverrideSuppCoilSpeedNumOn;
-        Real64 m_EMSOverrideSuppCoilSpeedNumValue;
-        int m_CoilSpeedErrIdx;
-
-        Real64 m_DehumidInducedHeatingDemandRate;
-
-        Real64 m_TotalAuxElecPower;
-        Real64 m_HeatingAuxElecConsumption;
-        Real64 m_CoolingAuxElecConsumption;
-        Real64 m_ElecPower;
-        Real64 m_ElecPowerConsumption;
-
-        int m_LastMode;
-        bool m_FirstPass;
-
-        Real64 m_TotCoolEnergyRate;
-        Real64 m_SensCoolEnergyRate;
-        Real64 m_LatCoolEnergyRate;
-        Real64 m_TotHeatEnergyRate;
-        Real64 m_SensHeatEnergyRate;
-        Real64 m_LatHeatEnergyRate;
-
-        bool m_DesignFanVolFlowRateEMSOverrideOn;         // If true, then EMS is calling to override autosize fan flow
-        bool m_MaxHeatAirVolFlowEMSOverrideOn;            // If true, then EMS is calling to override autosize fan flow
-        bool m_MaxCoolAirVolFlowEMSOverrideOn;            // If true, then EMS is calling to override autosize fan flow
-        bool m_MaxNoCoolHeatAirVolFlowEMSOverrideOn;      // If true, then EMS is calling to override autosize fan flow
-        Real64 m_DesignFanVolFlowRateEMSOverrideValue;    // EMS value for override of fan flow rate autosize [m3/s]
-        Real64 m_MaxHeatAirVolFlowEMSOverrideValue;       // EMS value for override of fan flow rate autosize [m3/s]
-        Real64 m_MaxCoolAirVolFlowEMSOverrideValue;       // EMS value for override of fan flow rate autosize [m3/s]
-        Real64 m_MaxNoCoolHeatAirVolFlowEMSOverrideValue; // EMS value for override of fan flow rate autosize [m3/s]
-        bool m_EMSOverrideSensZoneLoadRequest;            // If true, then EMS is calling to override zone load
-        bool m_EMSOverrideMoistZoneLoadRequest;           // If true, then EMS is calling to override zone load
-        Real64 m_EMSSensibleZoneLoadValue;                // Value EMS is directing to use
-        Real64 m_EMSMoistureZoneLoadValue;                // Value EMS is directing to use
->>>>>>> 9d122658
         // Staged thermostat control
         int m_StageNum = 0;    // Stage number specified by staged thermostat
         bool m_Staged = false; // Using Staged thermostat
@@ -520,7 +450,7 @@
         int m_FaultyCoilSATIndex = 0;       // Index of the fault object corresponding to the coil
         Real64 m_FaultyCoilSATOffset = 0.0; // Coil SAT sensor offset
 
-        PackagedThermalStorageCoil::PTSCOperatingMode m_TESOpMode; // operating mode of TES DX cooling coil
+        PackagedThermalStorageCoil::PTSCOperatingMode m_TESOpMode = PackagedThermalStorageCoil::PTSCOperatingMode::Invalid;
         bool m_initLoadBasedControlAirLoopPass = false;
         int m_airLoopPassCounter = 0;
         int m_airLoopReturnCounter = 0;
