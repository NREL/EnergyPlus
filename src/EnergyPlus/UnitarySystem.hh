--- conflicted
+++ resolved
@@ -66,16 +66,12 @@
 
     struct UnitarySysInputSpec
     {
-<<<<<<< HEAD
-        std::string system_type;
-=======
         // system_type is not an object input but the actual type of object (e.g., UnitarySystem, CoilSystem:Cooling:DX, etc.).
         // Each specific getInput sets this string accordingly so that processInputSpec knows the object type
         // that will be used in warnings and reporting. This is a work in progress.
         std::string system_type;
 
         // object input fields
->>>>>>> 0295c893
         std::string name;
         std::string control_type;
         std::string controlling_zone_or_thermostat_location;
@@ -413,9 +409,9 @@
         bool m_OKToPrintSizing;
         bool m_IsDXCoil;
         Real64 m_SmallLoadTolerance;
-
         bool m_waterSideEconomizerFlag;   // true if water-side economizer coil is active
         Real64 m_minAirToWaterTempOffset; // coil entering air to entering water temp offset
+
 
     public:
         // SZVAV variables
@@ -461,8 +457,8 @@
         DesignSpecMSHP *m_CompPointerMSHP;
         std::string Name;
         std::string UnitType;
-        Real64 LoadSHR;                // Load sensible heat ratio with humidity control
-        Real64 CoilSHR;                // Load sensible heat ratio with humidity control
+        Real64 LoadSHR; // Load sensible heat ratio with humidity control
+        Real64 CoilSHR; // Load sensible heat ratio with humidity control
         bool runWaterSideEconomizer;   // true if water-side economizer conditioon is favorbale
         int WaterSideEconomizerStatus; // water side economizer status flag, report variable
 
@@ -824,15 +820,13 @@
         static void
         getUnitarySystemInputData(EnergyPlusData &state, std::string_view Name, bool const ZoneEquipment, int const ZoneOAUnitNum, bool &errorsFound);
 
-<<<<<<< HEAD
+        static void
+        getDXCoilSystemData(EnergyPlusData &state, std::string_view Name, bool const ZoneEquipment, int const ZoneOAUnitNum, bool &errorsFound);
+
         static void getCoilWaterSystemInputData(
             EnergyPlusData &state, std::string_view CoilSysName, bool const ZoneEquipment, int const ZoneOAUnitNum, bool &errorsFound);
-=======
-        static void
-        getDXCoilSystemData(EnergyPlusData &state, std::string_view Name, bool const ZoneEquipment, int const ZoneOAUnitNum, bool &errorsFound);
 
         static void allocateUnitarySys(EnergyPlusData &state);
->>>>>>> 0295c893
 
         static HVACSystemData *
         factory(EnergyPlusData &state, int const object_type_of_num, std::string const objectName, bool const ZoneEquipment, int const ZoneOAUnitNum);
@@ -973,7 +967,6 @@
 
     bool myOneTimeFlag = true;
     bool getInputFlag = true;
-    bool reportVariablesAreSetup = false;
 
     bool getCoilWaterSysInputOnceFlag = true;
     std::string const coilSysCoolingWaterObjectName = "CoilSystem:Cooling:Water";
@@ -1012,7 +1005,6 @@
         if (designSpecMSHP.size() > 0) designSpecMSHP.clear();
         myOneTimeFlag = true;
         getInputFlag = true;
-
         getCoilWaterSysInputOnceFlag = true;
         numCoilWaterSystems = 0;
     }
