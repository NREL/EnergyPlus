--- conflicted
+++ resolved
@@ -49,12 +49,9 @@
 #include <EnergyPlus/Data/EnergyPlusData.hh>
 #include <EnergyPlus/DataEnvironment.hh>
 #include <EnergyPlus/DataSizing.hh>
-<<<<<<< HEAD
+#include <EnergyPlus/Psychrometrics.hh>
 #include <EnergyPlus/DataZoneEnergyDemands.hh>
 #include <EnergyPlus/ScheduleManager.hh>
-=======
-#include <EnergyPlus/Psychrometrics.hh>
->>>>>>> 7f35ab63
 
 namespace EnergyPlus {
 
@@ -69,23 +66,6 @@
     // associated with HVAC system design flow rates, temperatures and
     // capacities. This data is available to the HVAC component modules
     // for their self sizing calculations.
-
-<<<<<<< HEAD
-    using namespace DataPrecisionGlobals;
-=======
-    // REFERENCES:
-    // na
-
-    // OTHER NOTES:
-    // na
-
-    // Using/Aliasing
-    // Data
-    // -only module should be available to other modules and routines.
-    // Thus, all variables in this module must be PUBLIC.
-
-    // MODULE PARAMETER DEFINITIONS:
->>>>>>> 7f35ab63
 
     // parameters for outside air flow method
     int const NumOAFlowMethods(9);
@@ -860,31 +840,6 @@
         firstPassFlag = false;
     }
 
-<<<<<<< HEAD
-    Real64 ZoneAirDistributionData::calculateEz(int const ZoneNum) // Zone index
-    {
-        Real64 zoneEz = 1.0;
-        // Calc the zone supplied OA flow rate counting the zone air distribution effectiveness
-        //  First check whether the zone air distribution effectiveness schedule exists, if yes uses it;
-        //   otherwise uses the inputs of zone distribution effectiveness in cooling mode or heating mode
-        if (this->ZoneADEffSchPtr > 0) {
-            // Get schedule value for the zone air distribution effectiveness
-            zoneEz = ScheduleManager::GetCurrentScheduleValue(this->ZoneADEffSchPtr);
-        } else {
-            Real64 zoneLoad = DataZoneEnergyDemands::ZoneSysEnergyDemand(ZoneNum).TotalOutputRequired;
-
-            // Zone in cooling mode
-            if (zoneLoad < 0.0) zoneEz = this->ZoneADEffCooling;
-
-            // Zone in heating mode
-            if (zoneLoad > 0.0) zoneEz = this->ZoneADEffHeating;
-        }
-        if (zoneEz <= 0.0) {
-            // Enforce defaults
-            zoneEz = 1.0;
-        }
-        return zoneEz;
-=======
     void GetCoilDesFlowT(EnergyPlusData &state,
                          int SysNum,           // central air system index
                          Real64 CpAir,         // specific heat to be used in calculations [J/kgC]
@@ -988,9 +943,33 @@
             }
             DesExitHumRat = Psychrometrics::PsyWFnTdbRhPb(state, DesExitTemp, 0.9, state.dataEnvrn->StdBaroPress, "GetCoilDesFlowT");
         }
->>>>>>> 7f35ab63
     }
 
+    Real64 ZoneAirDistributionData::calculateEz(int const ZoneNum) // Zone index
+    {
+        Real64 zoneEz = 1.0;
+        // Calc the zone supplied OA flow rate counting the zone air distribution effectiveness
+        //  First check whether the zone air distribution effectiveness schedule exists, if yes uses it;
+        //   otherwise uses the inputs of zone distribution effectiveness in cooling mode or heating mode
+        if (this->ZoneADEffSchPtr > 0) {
+            // Get schedule value for the zone air distribution effectiveness
+            zoneEz = ScheduleManager::GetCurrentScheduleValue(this->ZoneADEffSchPtr);
+        } else {
+            Real64 zoneLoad = DataZoneEnergyDemands::ZoneSysEnergyDemand(ZoneNum).TotalOutputRequired;
+
+            // Zone in cooling mode
+            if (zoneLoad < 0.0) zoneEz = this->ZoneADEffCooling;
+
+            // Zone in heating mode
+            if (zoneLoad > 0.0) zoneEz = this->ZoneADEffHeating;
+        }
+        if (zoneEz <= 0.0) {
+            // Enforce defaults
+            zoneEz = 1.0;
+        }
+        return zoneEz;
+    }
+
 } // namespace DataSizing
 
 } // namespace EnergyPlus