// EnergyPlus, Copyright (c) 1996-2021, The Board of Trustees of the University of Illinois,
// The Regents of the University of California, through Lawrence Berkeley National Laboratory
// (subject to receipt of any required approvals from the U.S. Dept. of Energy), Oak Ridge
// National Laboratory, managed by UT-Battelle, Alliance for Sustainable Energy, LLC, and other
// contributors. All rights reserved.
//
// NOTICE: This Software was developed under funding from the U.S. Department of Energy and the
// U.S. Government consequently retains certain rights. As such, the U.S. Government has been
// granted for itself and others acting on its behalf a paid-up, nonexclusive, irrevocable,
// worldwide license in the Software to reproduce, distribute copies to the public, prepare
// derivative works, and perform publicly and display publicly, and to permit others to do so.
//
// Redistribution and use in source and binary forms, with or without modification, are permitted
// provided that the following conditions are met:
//
// (1) Redistributions of source code must retain the above copyright notice, this list of
//     conditions and the following disclaimer.
//
// (2) Redistributions in binary form must reproduce the above copyright notice, this list of
//     conditions and the following disclaimer in the documentation and/or other materials
//     provided with the distribution.
//
// (3) Neither the name of the University of California, Lawrence Berkeley National Laboratory,
//     the University of Illinois, U.S. Dept. of Energy nor the names of its contributors may be
//     used to endorse or promote products derived from this software without specific prior
//     written permission.
//
// (4) Use of EnergyPlus(TM) Name. If Licensee (i) distributes the software in stand-alone form
//     without changes from the version obtained under this License, or (ii) Licensee makes a
//     reference solely to the software portion of its product, Licensee must refer to the
//     software as "EnergyPlus version X" software, where "X" is the version number Licensee
//     obtained under this License and may not use a different name for the software. Except as
//     specifically required in this Section (4), Licensee shall not use in a company name, a
//     product name, in advertising, publicity, or other promotional activities any name, trade
//     name, trademark, logo, or other designation of "EnergyPlus", "E+", "e+" or confusingly
//     similar designation, without the U.S. Department of Energy's prior written consent.
//
// THIS SOFTWARE IS PROVIDED BY THE COPYRIGHT HOLDERS AND CONTRIBUTORS "AS IS" AND ANY EXPRESS OR
// IMPLIED WARRANTIES, INCLUDING, BUT NOT LIMITED TO, THE IMPLIED WARRANTIES OF MERCHANTABILITY
// AND FITNESS FOR A PARTICULAR PURPOSE ARE DISCLAIMED. IN NO EVENT SHALL THE COPYRIGHT OWNER OR
// CONTRIBUTORS BE LIABLE FOR ANY DIRECT, INDIRECT, INCIDENTAL, SPECIAL, EXEMPLARY, OR
// CONSEQUENTIAL DAMAGES (INCLUDING, BUT NOT LIMITED TO, PROCUREMENT OF SUBSTITUTE GOODS OR
// SERVICES; LOSS OF USE, DATA, OR PROFITS; OR BUSINESS INTERRUPTION) HOWEVER CAUSED AND ON ANY
// THEORY OF LIABILITY, WHETHER IN CONTRACT, STRICT LIABILITY, OR TORT (INCLUDING NEGLIGENCE OR
// OTHERWISE) ARISING IN ANY WAY OUT OF THE USE OF THIS SOFTWARE, EVEN IF ADVISED OF THE
// POSSIBILITY OF SUCH DAMAGE.

#ifndef DataPlant_hh_INCLUDED
#define DataPlant_hh_INCLUDED

// C++ Headers
#include <numeric>

// ObjexxFCL Headers
#include <ObjexxFCL/Array1D.hh>
#include <ObjexxFCL/Fmath.hh>
#include <ObjexxFCL/Optional.hh>

// EnergyPlus Headers
#include <EnergyPlus/Data/BaseData.hh>
#include <EnergyPlus/DataGlobals.hh>
#include <EnergyPlus/DataLoopNode.hh>
#include <EnergyPlus/EnergyPlus.hh>
#include <EnergyPlus/OutputProcessor.hh>
#include <EnergyPlus/Plant/CallingOrder.hh>
#include <EnergyPlus/Plant/Enums.hh>
#include <EnergyPlus/Plant/Loop.hh>
#include <EnergyPlus/Plant/PlantAvailManager.hh>
#include <EnergyPlus/Plant/ReportLoopData.hh>

namespace EnergyPlus {

namespace DataPlant {

    // Using/Aliasing
    using DataLoopNode::SensedNodeFlagValue;

    // Criteria percentage limits for determining re-simulation of connected loop sides
    constexpr Real64 CriteriaDelta_MassFlowRate(0.001);
    constexpr Real64 CriteriaDelta_Temperature(0.010);
    constexpr Real64 CriteriaDelta_HeatTransferRate(0.100);

    // Parameters for loop side location
    constexpr int DemandSupply_No(0);
    constexpr int DemandSide(1);
    constexpr int SupplySide(2);

    // Parameters for tolerance
    constexpr Real64 LoopDemandTol(0.1);   // minimum significant loop cooling or heating demand
    constexpr Real64 DeltaTempTol(0.0001); // minimum significant loop temperature difference

    // Parameters for Component/Equipment Types  (ref: TypeOf in CompData)
<<<<<<< HEAD
    constexpr int NumSimPlantEquipTypes(99);
    extern Array1D_string const SimPlantEquipTypes;
    extern Array1D_string const ccSimPlantEquipTypes;
    extern Array1D<LoopType> const ValidLoopEquipTypes;

    constexpr int TypeOf_Other(-1);
    constexpr int TypeOf_Boiler_Simple(1);
    constexpr int TypeOf_Boiler_Steam(2);
    constexpr int TypeOf_Chiller_Absorption(3);          // older BLAST absorption chiller
    constexpr int TypeOf_Chiller_Indirect_Absorption(4); // revised absorption chiller
    constexpr int TypeOf_Chiller_CombTurbine(5);
    constexpr int TypeOf_Chiller_ConstCOP(6);
    constexpr int TypeOf_Chiller_DFAbsorption(7);
    constexpr int TypeOf_Chiller_Electric(8); // basic BLAST Chiller
    constexpr int TypeOf_Chiller_ElectricEIR(9);
    constexpr int TypeOf_Chiller_ElectricReformEIR(10);
    constexpr int TypeOf_Chiller_EngineDriven(11);
    constexpr int TypeOf_CoolingTower_SingleSpd(12);
    constexpr int TypeOf_CoolingTower_TwoSpd(13);
    constexpr int TypeOf_CoolingTower_VarSpd(14);
    constexpr int TypeOf_Generator_FCExhaust(15);
    constexpr int TypeOf_HeatPumpWtrHeaterPumped(16);
    constexpr int TypeOf_HPWaterEFCooling(17);
    constexpr int TypeOf_HPWaterEFHeating(18);
    constexpr int TypeOf_HPWaterPECooling(19);
    constexpr int TypeOf_HPWaterPEHeating(20);
    constexpr int TypeOf_Pipe(21);
    constexpr int TypeOf_PipeSteam(22);
    constexpr int TypeOf_PipeExterior(23);
    constexpr int TypeOf_PipeInterior(24);
    constexpr int TypeOf_PipeUnderground(25);
    constexpr int TypeOf_PurchChilledWater(26);
    constexpr int TypeOf_PurchHotWater(27);
    constexpr int TypeOf_TS_IceDetailed(28);
    constexpr int TypeOf_TS_IceSimple(29);
    constexpr int TypeOf_ValveTempering(30);
    constexpr int TypeOf_WtrHeaterMixed(31);
    constexpr int TypeOf_WtrHeaterStratified(32);
    constexpr int TypeOf_PumpVariableSpeed(33);
    constexpr int TypeOf_PumpConstantSpeed(34);
    constexpr int TypeOf_PumpCondensate(35);
    constexpr int TypeOf_PumpBankVariableSpeed(36);
    constexpr int TypeOf_PumpBankConstantSpeed(37);
    constexpr int TypeOf_WaterUseConnection(38);
    constexpr int TypeOf_CoilWaterCooling(39);             // demand side component
    constexpr int TypeOf_CoilWaterDetailedFlatCooling(40); // demand side component
    constexpr int TypeOf_CoilWaterSimpleHeating(41);       // demand side component
    constexpr int TypeOf_CoilSteamAirHeating(42);          // demand side component
    constexpr int TypeOf_SolarCollectorFlatPlate(43);      // demand side component
    constexpr int TypeOf_PlantLoadProfile(44);             // demand side component
    constexpr int TypeOf_GrndHtExchgSystem(45);
    constexpr int TypeOf_GrndHtExchgSurface(46);
    constexpr int TypeOf_GrndHtExchgPond(47);
    constexpr int TypeOf_Generator_MicroTurbine(48); // newer FSEC turbine
    constexpr int TypeOf_Generator_ICEngine(49);
    constexpr int TypeOf_Generator_CTurbine(50); // older BLAST turbine
    constexpr int TypeOf_Generator_MicroCHP(51);
    constexpr int TypeOf_Generator_FCStackCooler(52);
    constexpr int TypeOf_FluidCooler_SingleSpd(53);
    constexpr int TypeOf_FluidCooler_TwoSpd(54);
    constexpr int TypeOf_EvapFluidCooler_SingleSpd(55);
    constexpr int TypeOf_EvapFluidCooler_TwoSpd(56);
    constexpr int TypeOf_ChilledWaterTankMixed(57);
    constexpr int TypeOf_ChilledWaterTankStratified(58);
    constexpr int TypeOf_PVTSolarCollectorFlatPlate(59);
    constexpr int TypeOf_Baseboard_Conv_Water(60);
    constexpr int TypeOf_Baseboard_Rad_Conv_Steam(61);
    constexpr int TypeOf_Baseboard_Rad_Conv_Water(62);
    constexpr int TypeOf_LowTempRadiant_VarFlow(63);
    constexpr int TypeOf_LowTempRadiant_ConstFlow(64);
    constexpr int TypeOf_CooledBeamAirTerminal(65);
    constexpr int TypeOf_CoilWAHPHeatingEquationFit(66);
    constexpr int TypeOf_CoilWAHPCoolingEquationFit(67);
    constexpr int TypeOf_CoilWAHPHeatingParamEst(68);
    constexpr int TypeOf_CoilWAHPCoolingParamEst(69);
    constexpr int TypeOf_RefrigSystemWaterCondenser(70);
    constexpr int TypeOf_RefrigerationWaterCoolRack(71);
    constexpr int TypeOf_MultiSpeedHeatPumpRecovery(72);
    constexpr int TypeOf_Chiller_ExhFiredAbsorption(73);
    constexpr int TypeOf_PipingSystemPipeCircuit(74);
    constexpr int TypeOf_SolarCollectorICS(75);
    constexpr int TypeOf_CoilVSWAHPHeatingEquationFit(76);
    constexpr int TypeOf_CoilVSWAHPCoolingEquationFit(77);
    constexpr int TypeOf_PlantComponentUserDefined(78);
    constexpr int TypeOf_CoilUserDefined(79);
    constexpr int TypeOf_ZoneHVACAirUserDefined(80);
    constexpr int TypeOf_AirTerminalUserDefined(81);
    constexpr int TypeOf_HeatPumpVRF(82);
    constexpr int TypeOf_GrndHtExchgHorizTrench(83);
    constexpr int TypeOf_FluidToFluidPlantHtExchg(84);
    constexpr int TypeOf_WaterSource(85);
    constexpr int TypeOf_CentralGroundSourceHeatPump(86);
    constexpr int TypeOf_UnitarySysRecovery(87);
    constexpr int TypeOf_PackagedTESCoolingCoil(88);
    constexpr int TypeOf_CoolingTower_VarSpdMerkel(89);
    constexpr int TypeOf_SwimmingPool_Indoor(90);
    constexpr int TypeOf_GrndHtExchgSlinky(91);
    constexpr int TypeOf_HeatPumpWtrHeaterWrapped(92);
    constexpr int TypeOf_FourPipeBeamAirTerminal(93);
    constexpr int TypeOf_CoolingPanel_Simple(94);
    constexpr int TypeOf_HeatPumpEIRCooling(95);
    constexpr int TypeOf_HeatPumpEIRHeating(96);
    constexpr int TypeOf_PlantLoadProfileSteam(97);
    constexpr int TypeOf_PurchSteam(98);
    constexpr int TypeOf_SteamToWaterPlantHtExchg(99);
=======

    static constexpr std::array<std::string_view, static_cast<int>(PlantEquipmentType::Num)> PlantEquipTypeNames{
        "Boiler:HotWater",
        "Boiler:Steam",
        "Chiller:Absorption",
        "Chiller:Absorption:Indirect",
        "Chiller:CombustionTurbine",
        "Chiller:ConstantCOP",
        "ChillerHeater:Absorption:DirectFired",
        "Chiller:Electric",
        "Chiller:Electric:EIR",
        "Chiller:Electric:ReformulatedEIR",
        "Chiller:EngineDriven",
        "CoolingTower:SingleSpeed",
        "CoolingTower:TwoSpeed",
        "CoolingTower:VariableSpeed",
        "Generator:Fuelcell:ExhaustGastoWaterHeatExchanger",
        "WaterHeater:HeatPump:PumpedCondenser",
        "Heatpump:WatertoWater:Equationfit:Cooling",
        "Heatpump:WatertoWater:Equationfit:Heating",
        "Heatpump:WatertoWater:ParameterEstimation:Cooling",
        "Heatpump:WatertoWater:ParameterEstimation:Heating",
        "Pipe:Adiabatic",
        "Pipe:Adiabatic:Steam",
        "Pipe:Outdoor",
        "Pipe:Indoor",
        "Pipe:Underground",
        "DistrictCooling",
        "DistrictHeating",
        "ThermalStorage:Ice:Detailed",
        "ThermalStorage:Ice:Simple",
        "TemperingValve",
        "WaterHeater:Mixed",
        "WaterHeater:Stratified",
        "Pump:VariableSpeed",
        "Pump:ConstantSpeed",
        "Pump:VariableSpeed:Condensate",
        "HeaderedPumps:VariableSpeed",
        "HeaderedPumps:ConstantSpeed",
        "WaterUse:Connections",
        "Coil:Cooling:Water",
        "Coil:Cooling:Water:DetailedGeometry",
        "Coil:Heating:Water",
        "Coil:Heating:Steam",
        "Solarcollector:Flatplate:Water",
        "LoadProfile:Plant",
        "GroundHeatExchanger:System",
        "GroundHeatExchanger:Surface",
        "GroundHeatExchanger:Pond",
        "Generator:Microturbine",
        "Generator:InternalCombustionEngine",
        "Generator:CombustionTurbine",
        "Generator:Microchp",
        "Generator:Fuelcell:StackCooler",
        "FluidCooler:SingleSpeed",
        "FluidCooler:TwoSpeed",
        "EvaporativeFluidCooler:SingleSpeed",
        "EvaporativeFluidCooler:TwoSpeed",
        "ThermalStorage:ChilledWater:Mixed",
        "ThermalStorage:ChilledWater:Stratified",
        "SolarCollector:FlatPlate:PhotovoltaicThermal",
        "ZoneHVAC:Baseboard:Convective:Water",
        "ZoneHVAC:Baseboard:RadiantConvective:Steam",
        "ZoneHVAC:Baseboard:RadiantConvective:Water",
        "ZoneHVAC:LowTemperatureRadiant:VariableFlow",
        "ZoneHVAC:LowTemperatureRadiant:ConstantFlow",
        "AirTerminal:SingleDuct:ConstantVolume:CooledBeam",
        "Coil:Heating:WaterToAirHeatPump:EquationFit",
        "Coil:Cooling:WaterToAirHeatPump:EquationFit",
        "Coil:Heating:WaterToAirHeatPump:ParameterEstimation",
        "Coil:Cooling:WaterToAirHeatPump:ParameterEstimation",
        "Refrigeration:Condenser:WaterCooled",
        "Refrigeration:CompressorRack",
        "AirLoopHVAC:UnitaryHeatPump:AirToAir:MultiSpeed",
        "ChillerHeater:Absorption:DoubleEffect",
        "PipingSystem:Underground:PipeCircuit",
        "SolarCollector:IntegralCollectorStorage",
        "Coil:Heating:WaterToAirHeatPump:VariableSpeedEquationFit",
        "Coil:Cooling:WaterToAirHeatPump:VariableSpeedEquationFit",
        "PlantComponent:UserDefined",
        "Coil:UserDefined",
        "ZoneHVAC:ForcedAir:UserDefined",
        "AirTerminal:SingleDuct:UserDefined",
        "AirConditioner:VariableRefrigerantFlow",
        "GroundHeatExchanger:HorizontalTrench",
        "HeatExchanger:FluidToFluid",
        "PlantComponent:TemperatureSource",
        "CentralHeatPumpSystem",
        "AirLoopHVAC:UnitarySystem",
        "Coil:Cooling:DX:SingleSpeed:ThermalStorage",
        "CoolingTower:VariableSpeed:Merkel",
        "SwimmingPool:Indoor",
        "GroundHeatExchanger:Slinky",
        "WaterHeater:HeatPump:WrappedCondenser",
        "AirTerminal:SingleDuct:ConstantVolume:FourPipeBeam",
        "ZoneHVAC:CoolingPanel:RadiantConvective:Water",
        "HeatPump:PlantLoop:EIR:Cooling",
        "HeatPump:PlantLoop:EIR:Heating"};
>>>>>>> b03bdf04

    static constexpr std::array<std::string_view, static_cast<size_t>(PlantEquipmentType::Num)> PlantEquipTypeNamesUC{
        "BOILER:HOTWATER",
        "BOILER:STEAM",
        "CHILLER:ABSORPTION",
        "CHILLER:ABSORPTION:INDIRECT",
        "CHILLER:COMBUSTIONTURBINE",
        "CHILLER:CONSTANTCOP",
        "CHILLERHEATER:ABSORPTION:DIRECTFIRED",
        "CHILLER:ELECTRIC",
        "CHILLER:ELECTRIC:EIR",
        "CHILLER:ELECTRIC:REFORMULATEDEIR",
        "CHILLER:ENGINEDRIVEN",
        "COOLINGTOWER:SINGLESPEED",
        "COOLINGTOWER:TWOSPEED",
        "COOLINGTOWER:VARIABLESPEED",
        "GENERATOR:FUELCELL:EXHAUSTGASTOWATERHEATEXCHANGER",
        "WATERHEATER:HEATPUMP:PUMPEDCONDENSER",
        "HEATPUMP:WATERTOWATER:EQUATIONFIT:COOLING",
        "HEATPUMP:WATERTOWATER:EQUATIONFIT:HEATING",
        "HEATPUMP:WATERTOWATER:PARAMETERESTIMATION:COOLING",
        "HEATPUMP:WATERTOWATER:PARAMETERESTIMATION:HEATING",
        "PIPE:ADIABATIC",
        "PIPE:ADIABATIC:STEAM",
        "PIPE:OUTDOOR",
        "PIPE:INDOOR",
        "PIPE:UNDERGROUND",
        "DISTRICTCOOLING",
        "DISTRICTHEATING",
        "THERMALSTORAGE:ICE:DETAILED",
        "THERMALSTORAGE:ICE:SIMPLE",
        "TEMPERINGVALVE",
        "WATERHEATER:MIXED",
        "WATERHEATER:STRATIFIED",
        "PUMP:VARIABLESPEED",
        "PUMP:CONSTANTSPEED",
        "PUMP:VARIABLESPEED:CONDENSATE",
        "HEADEREDPUMPS:VARIABLESPEED",
        "HEADEREDPUMPS:CONSTANTSPEED",
        "WATERUSE:CONNECTIONS",
        "COIL:COOLING:WATER",
        "COIL:COOLING:WATER:DETAILEDGEOMETRY",
        "COIL:HEATING:WATER",
        "COIL:HEATING:STEAM",
        "SOLARCOLLECTOR:FLATPLATE:WATER",
        "LOADPROFILE:PLANT",
        "GROUNDHEATEXCHANGER:SYSTEM",
        "GROUNDHEATEXCHANGER:SURFACE",
        "GROUNDHEATEXCHANGER:POND",
        "GENERATOR:MICROTURBINE",
        "GENERATOR:INTERNALCOMBUSTIONENGINE",
        "GENERATOR:COMBUSTIONTURBINE",
        "GENERATOR:MICROCHP",
        "GENERATOR:FUELCELL:STACKCOOLER",
        "FLUIDCOOLER:SINGLESPEED",
        "FLUIDCOOLER:TWOSPEED",
        "EVAPORATIVEFLUIDCOOLER:SINGLESPEED",
        "EVAPORATIVEFLUIDCOOLER:TWOSPEED",
        "THERMALSTORAGE:CHILLEDWATER:MIXED",
        "THERMALSTORAGE:CHILLEDWATER:STRATIFIED",
        "SOLARCOLLECTOR:FLATPLATE:PHOTOVOLTAICTHERMAL",
        "ZONEHVAC:BASEBOARD:CONVECTIVE:WATER",
        "ZONEHVAC:BASEBOARD:RADIANTCONVECTIVE:STEAM",
        "ZONEHVAC:BASEBOARD:RADIANTCONVECTIVE:WATER",
        "ZONEHVAC:LOWTEMPERATURERADIANT:VARIABLEFLOW",
        "ZONEHVAC:LOWTEMPERATURERADIANT:CONSTANTFLOW",
        "AIRTERMINAL:SINGLEDUCT:CONSTANTVOLUME:COOLEDBEAM",
        "COIL:HEATING:WATERTOAIRHEATPUMP:EQUATIONFIT",
        "COIL:COOLING:WATERTOAIRHEATPUMP:EQUATIONFIT",
        "COIL:HEATING:WATERTOAIRHEATPUMP:PARAMETERESTIMATION",
        "COIL:COOLING:WATERTOAIRHEATPUMP:PARAMETERESTIMATION",
        "REFRIGERATION:CONDENSER:WATERCOOLED",
        "REFRIGERATION:COMPRESSORRACK",
        "AIRLOOPHVAC:UNITARYHEATPUMP:AIRTOAIR:MULTISPEED",
        "CHILLERHEATER:ABSORPTION:DOUBLEEFFECT",
        "PIPINGSYSTEM:UNDERGROUND:PIPECIRCUIT",
        "SOLARCOLLECTOR:INTEGRALCOLLECTORSTORAGE",
        "COIL:HEATING:WATERTOAIRHEATPUMP:VARIABLESPEEDEQUATIONFIT",
        "COIL:COOLING:WATERTOAIRHEATPUMP:VARIABLESPEEDEQUATIONFIT",
        "PLANTCOMPONENT:USERDEFINED",
        "COIL:USERDEFINED",
        "ZONEHVAC:FORCEDAIR:USERDEFINED",
        "AIRTERMINAL:SINGLEDUCT:USERDEFINED",
        "AIRCONDITIONER:VARIABLEREFRIGERANTFLOW",
        "GROUNDHEATEXCHANGER:HORIZONTALTRENCH",
        "HEATEXCHANGER:FLUIDTOFLUID",
        "PLANTCOMPONENT:TEMPERATURESOURCE",
        "CENTRALHEATPUMPSYSTEM",
        "AIRLOOPHVAC:UNITARYSYSTEM",
        "COIL:COOLING:DX:SINGLESPEED:THERMALSTORAGE",
        "COOLINGTOWER:VARIABLESPEED:MERKEL",
        "SWIMMINGPOOL:INDOOR",
        "GROUNDHEATEXCHANGER:SLINKY",
        "WATERHEATER:HEATPUMP:WRAPPEDCONDENSER",
        "AIRTERMINAL:SINGLEDUCT:CONSTANTVOLUME:FOURPIPEBEAM",
        "ZONEHVAC:COOLINGPANEL:RADIANTCONVECTIVE:WATER",
        "HEATPUMP:PLANTLOOP:EIR:COOLING",
        "HEATPUMP:PLANTLOOP:EIR:HEATING"};

    static constexpr std::array<LoopType, static_cast<size_t>(PlantEquipmentType::Num)> ValidLoopEquipTypes{
        LoopType::Plant, LoopType::Plant, LoopType::Plant, LoopType::Plant, LoopType::Plant, LoopType::Plant, LoopType::Plant, LoopType::Plant,
        LoopType::Plant, LoopType::Plant, LoopType::Plant, LoopType::Both,  LoopType::Both,  LoopType::Both,  LoopType::Plant, LoopType::Plant,
        LoopType::Plant, LoopType::Plant, LoopType::Plant, LoopType::Plant, LoopType::Both,  LoopType::Both,  LoopType::Both,  LoopType::Both,
        LoopType::Both,  LoopType::Both,  LoopType::Both,  LoopType::Plant, LoopType::Plant, LoopType::Both,  LoopType::Both,  LoopType::Both,
        LoopType::Both,  LoopType::Both,  LoopType::Both,  LoopType::Both,  LoopType::Both,  LoopType::Plant, LoopType::Plant, LoopType::Plant,
        LoopType::Plant, LoopType::Plant, LoopType::Plant, LoopType::Both,  LoopType::Both,  LoopType::Both,  LoopType::Both,  LoopType::Plant,
        LoopType::Plant, LoopType::Plant, LoopType::Plant, LoopType::Plant, LoopType::Both,  LoopType::Both,  LoopType::Both,  LoopType::Both,
        LoopType::Both,  LoopType::Both,  LoopType::Both,  LoopType::Plant, LoopType::Plant, LoopType::Plant, LoopType::Plant, LoopType::Plant,
        LoopType::Both,  LoopType::Both,  LoopType::Both,  LoopType::Both,  LoopType::Both,  LoopType::Both,  LoopType::Both,  LoopType::Plant,
        LoopType::Plant, LoopType::Both,  LoopType::Both,  LoopType::Both,  LoopType::Both,  LoopType::Both,  LoopType::Both,  LoopType::Both,
        LoopType::Both,  LoopType::Both,  LoopType::Both,  LoopType::Both,  LoopType::Both,  LoopType::Plant, LoopType::Plant, LoopType::Both,
        LoopType::Both,  LoopType::Both,  LoopType::Both,  LoopType::Plant, LoopType::Plant, LoopType::Plant, LoopType::Both,  LoopType::Both};

} // namespace DataPlant

struct DataPlantData : BaseGlobalStruct
{

    int TotNumLoops = 0;     // number of plant and condenser loops
    int TotNumHalfLoops = 0; // number of half loops (2 * TotNumLoops)
    bool PlantFirstSizeCompleted = false;
    bool PlantFirstSizesOkayToFinalize = false; // true if plant sizing is finishing and can save results
    bool PlantReSizingCompleted = false;
    bool PlantFirstSizesOkayToReport = false;
    bool PlantFinalSizesOkayToReport = false;
    bool AnyEMSPlantOpSchemesInModel = false;
    int PlantManageSubIterations = 0; // tracks plant iterations to characterize solver
    int PlantManageHalfLoopCalls = 0; // tracks number of half loop calls
    Array1D<DataPlant::PlantLoopData> PlantLoop;
    Array1D<DataPlant::PlantAvailMgrData> PlantAvailMgr;
    Array1D<DataPlant::ReportLoopData> VentRepPlantSupplySide;
    Array1D<DataPlant::ReportLoopData> VentRepPlantDemandSide;
    Array1D<DataPlant::ReportLoopData> VentRepCondSupplySide;
    Array1D<DataPlant::ReportLoopData> VentRepCondDemandSide;
    Array1D<DataPlant::PlantCallingOrderInfoStruct> PlantCallingOrderInfo;

    void clear_state() override
    {
        this->TotNumLoops = 0;
        this->TotNumHalfLoops = 0;
        this->PlantFirstSizeCompleted = false;
        this->PlantFirstSizesOkayToFinalize = false;
        this->PlantReSizingCompleted = false;
        this->PlantFirstSizesOkayToReport = false;
        this->PlantFinalSizesOkayToReport = false;
        this->AnyEMSPlantOpSchemesInModel = false;
        this->PlantManageSubIterations = 0;
        this->PlantManageHalfLoopCalls = 0;
        this->PlantLoop.deallocate();
        this->PlantAvailMgr.deallocate();
        this->VentRepPlantSupplySide.deallocate();
        this->VentRepPlantDemandSide.deallocate();
        this->VentRepCondSupplySide.deallocate();
        this->VentRepCondDemandSide.deallocate();
        this->PlantCallingOrderInfo.deallocate();
    }
};

} // namespace EnergyPlus

#endif<|MERGE_RESOLUTION|>--- conflicted
+++ resolved
@@ -90,113 +90,6 @@
     constexpr Real64 DeltaTempTol(0.0001); // minimum significant loop temperature difference
 
     // Parameters for Component/Equipment Types  (ref: TypeOf in CompData)
-<<<<<<< HEAD
-    constexpr int NumSimPlantEquipTypes(99);
-    extern Array1D_string const SimPlantEquipTypes;
-    extern Array1D_string const ccSimPlantEquipTypes;
-    extern Array1D<LoopType> const ValidLoopEquipTypes;
-
-    constexpr int TypeOf_Other(-1);
-    constexpr int TypeOf_Boiler_Simple(1);
-    constexpr int TypeOf_Boiler_Steam(2);
-    constexpr int TypeOf_Chiller_Absorption(3);          // older BLAST absorption chiller
-    constexpr int TypeOf_Chiller_Indirect_Absorption(4); // revised absorption chiller
-    constexpr int TypeOf_Chiller_CombTurbine(5);
-    constexpr int TypeOf_Chiller_ConstCOP(6);
-    constexpr int TypeOf_Chiller_DFAbsorption(7);
-    constexpr int TypeOf_Chiller_Electric(8); // basic BLAST Chiller
-    constexpr int TypeOf_Chiller_ElectricEIR(9);
-    constexpr int TypeOf_Chiller_ElectricReformEIR(10);
-    constexpr int TypeOf_Chiller_EngineDriven(11);
-    constexpr int TypeOf_CoolingTower_SingleSpd(12);
-    constexpr int TypeOf_CoolingTower_TwoSpd(13);
-    constexpr int TypeOf_CoolingTower_VarSpd(14);
-    constexpr int TypeOf_Generator_FCExhaust(15);
-    constexpr int TypeOf_HeatPumpWtrHeaterPumped(16);
-    constexpr int TypeOf_HPWaterEFCooling(17);
-    constexpr int TypeOf_HPWaterEFHeating(18);
-    constexpr int TypeOf_HPWaterPECooling(19);
-    constexpr int TypeOf_HPWaterPEHeating(20);
-    constexpr int TypeOf_Pipe(21);
-    constexpr int TypeOf_PipeSteam(22);
-    constexpr int TypeOf_PipeExterior(23);
-    constexpr int TypeOf_PipeInterior(24);
-    constexpr int TypeOf_PipeUnderground(25);
-    constexpr int TypeOf_PurchChilledWater(26);
-    constexpr int TypeOf_PurchHotWater(27);
-    constexpr int TypeOf_TS_IceDetailed(28);
-    constexpr int TypeOf_TS_IceSimple(29);
-    constexpr int TypeOf_ValveTempering(30);
-    constexpr int TypeOf_WtrHeaterMixed(31);
-    constexpr int TypeOf_WtrHeaterStratified(32);
-    constexpr int TypeOf_PumpVariableSpeed(33);
-    constexpr int TypeOf_PumpConstantSpeed(34);
-    constexpr int TypeOf_PumpCondensate(35);
-    constexpr int TypeOf_PumpBankVariableSpeed(36);
-    constexpr int TypeOf_PumpBankConstantSpeed(37);
-    constexpr int TypeOf_WaterUseConnection(38);
-    constexpr int TypeOf_CoilWaterCooling(39);             // demand side component
-    constexpr int TypeOf_CoilWaterDetailedFlatCooling(40); // demand side component
-    constexpr int TypeOf_CoilWaterSimpleHeating(41);       // demand side component
-    constexpr int TypeOf_CoilSteamAirHeating(42);          // demand side component
-    constexpr int TypeOf_SolarCollectorFlatPlate(43);      // demand side component
-    constexpr int TypeOf_PlantLoadProfile(44);             // demand side component
-    constexpr int TypeOf_GrndHtExchgSystem(45);
-    constexpr int TypeOf_GrndHtExchgSurface(46);
-    constexpr int TypeOf_GrndHtExchgPond(47);
-    constexpr int TypeOf_Generator_MicroTurbine(48); // newer FSEC turbine
-    constexpr int TypeOf_Generator_ICEngine(49);
-    constexpr int TypeOf_Generator_CTurbine(50); // older BLAST turbine
-    constexpr int TypeOf_Generator_MicroCHP(51);
-    constexpr int TypeOf_Generator_FCStackCooler(52);
-    constexpr int TypeOf_FluidCooler_SingleSpd(53);
-    constexpr int TypeOf_FluidCooler_TwoSpd(54);
-    constexpr int TypeOf_EvapFluidCooler_SingleSpd(55);
-    constexpr int TypeOf_EvapFluidCooler_TwoSpd(56);
-    constexpr int TypeOf_ChilledWaterTankMixed(57);
-    constexpr int TypeOf_ChilledWaterTankStratified(58);
-    constexpr int TypeOf_PVTSolarCollectorFlatPlate(59);
-    constexpr int TypeOf_Baseboard_Conv_Water(60);
-    constexpr int TypeOf_Baseboard_Rad_Conv_Steam(61);
-    constexpr int TypeOf_Baseboard_Rad_Conv_Water(62);
-    constexpr int TypeOf_LowTempRadiant_VarFlow(63);
-    constexpr int TypeOf_LowTempRadiant_ConstFlow(64);
-    constexpr int TypeOf_CooledBeamAirTerminal(65);
-    constexpr int TypeOf_CoilWAHPHeatingEquationFit(66);
-    constexpr int TypeOf_CoilWAHPCoolingEquationFit(67);
-    constexpr int TypeOf_CoilWAHPHeatingParamEst(68);
-    constexpr int TypeOf_CoilWAHPCoolingParamEst(69);
-    constexpr int TypeOf_RefrigSystemWaterCondenser(70);
-    constexpr int TypeOf_RefrigerationWaterCoolRack(71);
-    constexpr int TypeOf_MultiSpeedHeatPumpRecovery(72);
-    constexpr int TypeOf_Chiller_ExhFiredAbsorption(73);
-    constexpr int TypeOf_PipingSystemPipeCircuit(74);
-    constexpr int TypeOf_SolarCollectorICS(75);
-    constexpr int TypeOf_CoilVSWAHPHeatingEquationFit(76);
-    constexpr int TypeOf_CoilVSWAHPCoolingEquationFit(77);
-    constexpr int TypeOf_PlantComponentUserDefined(78);
-    constexpr int TypeOf_CoilUserDefined(79);
-    constexpr int TypeOf_ZoneHVACAirUserDefined(80);
-    constexpr int TypeOf_AirTerminalUserDefined(81);
-    constexpr int TypeOf_HeatPumpVRF(82);
-    constexpr int TypeOf_GrndHtExchgHorizTrench(83);
-    constexpr int TypeOf_FluidToFluidPlantHtExchg(84);
-    constexpr int TypeOf_WaterSource(85);
-    constexpr int TypeOf_CentralGroundSourceHeatPump(86);
-    constexpr int TypeOf_UnitarySysRecovery(87);
-    constexpr int TypeOf_PackagedTESCoolingCoil(88);
-    constexpr int TypeOf_CoolingTower_VarSpdMerkel(89);
-    constexpr int TypeOf_SwimmingPool_Indoor(90);
-    constexpr int TypeOf_GrndHtExchgSlinky(91);
-    constexpr int TypeOf_HeatPumpWtrHeaterWrapped(92);
-    constexpr int TypeOf_FourPipeBeamAirTerminal(93);
-    constexpr int TypeOf_CoolingPanel_Simple(94);
-    constexpr int TypeOf_HeatPumpEIRCooling(95);
-    constexpr int TypeOf_HeatPumpEIRHeating(96);
-    constexpr int TypeOf_PlantLoadProfileSteam(97);
-    constexpr int TypeOf_PurchSteam(98);
-    constexpr int TypeOf_SteamToWaterPlantHtExchg(99);
-=======
 
     static constexpr std::array<std::string_view, static_cast<int>(PlantEquipmentType::Num)> PlantEquipTypeNames{
         "Boiler:HotWater",
@@ -294,8 +187,10 @@
         "AirTerminal:SingleDuct:ConstantVolume:FourPipeBeam",
         "ZoneHVAC:CoolingPanel:RadiantConvective:Water",
         "HeatPump:PlantLoop:EIR:Cooling",
-        "HeatPump:PlantLoop:EIR:Heating"};
->>>>>>> b03bdf04
+        "HeatPump:PlantLoop:EIR:Heating",
+        "LoadProfile:Plant:Steam",
+        "DistrictHeatingSteam",
+        "HeatExchanger:SteamToWater"};
 
     static constexpr std::array<std::string_view, static_cast<size_t>(PlantEquipmentType::Num)> PlantEquipTypeNamesUC{
         "BOILER:HOTWATER",
@@ -393,7 +288,10 @@
         "AIRTERMINAL:SINGLEDUCT:CONSTANTVOLUME:FOURPIPEBEAM",
         "ZONEHVAC:COOLINGPANEL:RADIANTCONVECTIVE:WATER",
         "HEATPUMP:PLANTLOOP:EIR:COOLING",
-        "HEATPUMP:PLANTLOOP:EIR:HEATING"};
+        "HEATPUMP:PLANTLOOP:EIR:HEATING",
+        "LOADPROFILE:PLANT:STEAM",
+        "DISTRICTHEATINGSTEAM",
+        "HEATEXCHANGER:STEAMTOWATER"};
 
     static constexpr std::array<LoopType, static_cast<size_t>(PlantEquipmentType::Num)> ValidLoopEquipTypes{
         LoopType::Plant, LoopType::Plant, LoopType::Plant, LoopType::Plant, LoopType::Plant, LoopType::Plant, LoopType::Plant, LoopType::Plant,
@@ -407,7 +305,8 @@
         LoopType::Both,  LoopType::Both,  LoopType::Both,  LoopType::Both,  LoopType::Both,  LoopType::Both,  LoopType::Both,  LoopType::Plant,
         LoopType::Plant, LoopType::Both,  LoopType::Both,  LoopType::Both,  LoopType::Both,  LoopType::Both,  LoopType::Both,  LoopType::Both,
         LoopType::Both,  LoopType::Both,  LoopType::Both,  LoopType::Both,  LoopType::Both,  LoopType::Plant, LoopType::Plant, LoopType::Both,
-        LoopType::Both,  LoopType::Both,  LoopType::Both,  LoopType::Plant, LoopType::Plant, LoopType::Plant, LoopType::Both,  LoopType::Both};
+        LoopType::Both,  LoopType::Both,  LoopType::Both,  LoopType::Plant, LoopType::Plant, LoopType::Plant, LoopType::Both,  LoopType::Both,
+        LoopType::Both,  LoopType::Both,  LoopType::Both};
 
 } // namespace DataPlant
 
