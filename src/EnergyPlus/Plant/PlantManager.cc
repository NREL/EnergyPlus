--- conflicted
+++ resolved
@@ -978,9 +978,6 @@
                                 this_comp.compPtr = WaterUse::WaterConnectionsType::factory(state.dataWaterUse, CompNames(CompNum));
                             } else if (UtilityRoutines::SameString(this_comp_type, "Coil:Cooling:Water")) {
                                 this_comp.TypeOf_Num = TypeOf_CoilWaterCooling;
-                                this_comp.CurOpSchemeType = DemandOpSchemeType;
-                            } else if (UtilityRoutines::SameString(this_comp_type, "Coil:Dehumidification:LiquidDesiccant")) {
-                                this_comp.TypeOf_Num = TypeOf_CoilLiqDesiccantDehum;
                                 this_comp.CurOpSchemeType = DemandOpSchemeType;
                             } else if (UtilityRoutines::SameString(this_comp_type,
                                                                    "Coil:Cooling:Water:DetailedGeometry")) {
@@ -1212,14 +1209,7 @@
                                 this_comp.compPtr = OutsideEnergySources::OutsideEnergySourceSpecs::factory(TypeOf_PurchHotWater, CompNames(CompNum));
                             } else if (UtilityRoutines::SameString(this_comp_type, "ThermalStorage:Ice:Simple")) {
                                 this_comp.TypeOf_Num = TypeOf_TS_IceSimple;
-<<<<<<< HEAD
-                                this_comp.compPtr = IceThermalStorage::SimpleIceStorageData::factory(CompNames(CompNum));
-                            } else if (UtilityRoutines::SameString(this_comp_type, "ThermalStorage:Pcm:Simple")) {
-                                this_comp.TypeOf_Num = TypeOf_TS_PcmSimple;
-                                this_comp.compPtr = IceThermalStorage::SimplePcmStorageData::factory(CompNames(CompNum));
-=======
                                 this_comp.compPtr = IceThermalStorage::SimpleIceStorageData::factory(state, CompNames(CompNum));
->>>>>>> 258bfbd7
                             } else if (UtilityRoutines::SameString(this_comp_type, "ThermalStorage:Ice:Detailed")) {
                                 this_comp.TypeOf_Num = TypeOf_TS_IceDetailed;
                                 this_comp.compPtr = IceThermalStorage::DetailedIceStorageData::factory(state, CompNames(CompNum));
@@ -2882,8 +2872,6 @@
                                         ShouldBeACTIVE = true;
                                     } else if (SELECT_CASE_var == TypeOf_CoilWaterCooling) {
                                         ShouldBeACTIVE = true;
-                                    } else if (SELECT_CASE_var == TypeOf_CoilLiqDesiccantDehum) {
-                                        ShouldBeACTIVE = true;
                                     } else if (SELECT_CASE_var == TypeOf_CoilWaterDetailedFlatCooling) {
                                         ShouldBeACTIVE = true;
                                     } else if (SELECT_CASE_var == TypeOf_CoilWaterSimpleHeating) {
@@ -3908,10 +3896,6 @@
                                     this_component.FlowCtrl = ControlType_Active;
                                     this_component.FlowPriority = LoopFlowStatus_NeedyIfLoopOn;
                                     this_component.HowLoadServed = HowMet_PassiveCap;
-                                } else if (SELECT_CASE_var == TypeOf_TS_PcmSimple) { //                    = 29
-                                    this_component.FlowCtrl = ControlType_Active;
-                                    this_component.FlowPriority = LoopFlowStatus_NeedyIfLoopOn;
-                                    this_component.HowLoadServed = HowMet_PassiveCap;
                                 } else if (SELECT_CASE_var == TypeOf_ValveTempering) { //                  = 30
                                     this_component.FlowCtrl = ControlType_Active;
                                     this_component.FlowPriority = LoopFlowStatus_NeedyIfLoopOn;
@@ -3965,10 +3949,6 @@
                                     this_component.FlowCtrl = ControlType_Active;
                                     this_component.FlowPriority = LoopFlowStatus_NeedyAndTurnsLoopOn;
                                     this_component.HowLoadServed = HowMet_NoneDemand;
-                                } else if (SELECT_CASE_var == TypeOf_CoilLiqDesiccantDehum) { //               = 97  ! demand side component
-                                    this_component.FlowCtrl = ControlType_Active;
-                                    this_component.FlowPriority = LoopFlowStatus_NeedyAndTurnsLoopOn;
-                                    this_component.HowLoadServed = HowMet_NoneDemand;
                                 } else if (SELECT_CASE_var ==
                                            TypeOf_CoilWaterDetailedFlatCooling) { //      = 40  ! demand side component
                                     this_component.FlowCtrl = ControlType_Active;
