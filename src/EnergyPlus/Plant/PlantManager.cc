--- conflicted
+++ resolved
@@ -2095,16 +2095,6 @@
         auto &thisLoopSide = thisLoop.LoopSide(LoopSideNum);
         std::string_view const loopSide = DataPlant::DemandSupplyNames[static_cast<int>(LoopSideNum)];
 
-<<<<<<< HEAD
-        // OutputReportPredefined::PreDefTableEntry(state, orp->pdchTopPlantCompType + repOffset, thisLoopSide.loopSideDescription, loopType);
-        // OutputReportPredefined::PreDefTableEntry(state, orp->pdchTopPlantSide + repOffset, thisLoopSide.loopSideDescription, loopSide);
-
-        // s->pdstTopPlantLoop2 = newPreDefSubTable(state, s->pdrTopology, "Plant Loop Component Arrangement 2");
-        // s->pdchTopPlantLoopType2 = newPreDefColumn(state, s->pdstTopPlantLoop2, "Loop Type");
-        // s->pdchTopPlantLoopName2 = newPreDefColumn(state, s->pdstTopPlantLoop2, "Loop Name");
-        // s->pdchTopPlantSide2 = newPreDefColumn(state, s->pdstTopPlantLoop2, "Side");
-        // s->pdchTopPlantSplitMixName2 = newPreDefColumn(state, s->pdstTopPlantLoop2, "Splitter/Mixer Name");
-=======
         // s->pdstTopPlantLoop2 = newPreDefSubTable(state, s->pdrTopology, "Plant Loop Component Arrangement");
         // s->pdchTopPlantLoopType2 = newPreDefColumn(state, s->pdstTopPlantLoop2, "Loop Type");
         // s->pdchTopPlantLoopName2 = newPreDefColumn(state, s->pdstTopPlantLoop2, "Loop Name");
@@ -2115,7 +2105,6 @@
         // s->pdchTopPlantCompName2 = newPreDefColumn(state, s->pdstTopPlantLoop2, "Component Name");
         // s->pdchTopPlantMixName2 = newPreDefColumn(state, s->pdstTopPlantLoop2, "Mixer Name");
 
->>>>>>> c486077c
         OutputReportPredefined::PreDefTableEntry(state, orp->pdchTopPlantLoopType2, format("{}", rowCounter), loopType);
         OutputReportPredefined::PreDefTableEntry(state, orp->pdchTopPlantLoopName2, format("{}", rowCounter), thisLoop.Name);
         OutputReportPredefined::PreDefTableEntry(state, orp->pdchTopPlantSide2, format("{}", rowCounter), loopSide);
@@ -2124,36 +2113,13 @@
         // Report for first branch
         auto &thisBranch = thisLoopSide.Branch(1);
         constexpr std::string_view branch = "Branch";
-<<<<<<< HEAD
-        // fillPlantToplogyRow(state, thisBranch.Name, branch, loopSide, loopType, thisLoop.Name, thisLoop.FluidName, repOffset);
-        // fillPlantToplogyComponentRow2(state, loopType, thisLoop.Name, loopSide, thisBranch.Name, "", "", rowCounter);
 
         for (int compNum = 1; compNum <= thisBranch.TotalComponents; ++compNum) {
             auto &thisComp = thisBranch.Comp(compNum);
-            // fillPlantToplogyRow(state, thisComp.Name, thisComp.TypeOf, loopSide, branch, thisBranch.Name, thisLoop.FluidName, repOffset);
-=======
-
-        for (int compNum = 1; compNum <= thisBranch.TotalComponents; ++compNum) {
-            auto &thisComp = thisBranch.Comp(compNum);
->>>>>>> c486077c
             fillPlantToplogyComponentRow2(state, loopType, thisLoop.Name, loopSide, thisBranch.Name, thisComp.TypeOf, thisComp.Name, rowCounter);
         }
 
         if (thisLoopSide.TotalBranches >= 3) {
-<<<<<<< HEAD
-            // splitter
-            if (thisLoopSide.Splitter.Exists) {
-                constexpr std::string_view splitter = "Splitter";
-                // fillPlantToplogyRow(state, thisLoopSide.Splitter.Name, splitter, loopSide, loopType, thisLoop.Name, thisLoop.FluidName, repOffset);
-                fillPlantToplogySplitterMixerRow2(state, loopType, thisLoop.Name, loopSide, thisLoopSide.Splitter.Name, rowCounter);
-            }
-
-            // parallel branches
-            for (int branchNum = 2; branchNum <= thisLoopSide.TotalBranches - 1; ++branchNum) {
-                auto &thisBranch = thisLoopSide.Branch(branchNum);
-                // fillPlantToplogyRow(state, thisBranch.Name, branch, loopSide, loopType, thisLoop.Name, thisLoop.FluidName, repOffset);
-                // fillPlantToplogyComponentRow2(state, loopType, thisLoop.Name, loopSide, thisBranch.Name, "", "", rowCounter);
-=======
             // parallel branches
             for (int branchNum = 2; branchNum <= thisLoopSide.TotalBranches - 1; ++branchNum) {
                 auto &thisBranch = thisLoopSide.Branch(branchNum);
@@ -2161,7 +2127,6 @@
                 if (thisLoopSide.Splitter.Exists) {
                     fillPlantToplogySplitterRow2(state, loopType, thisLoop.Name, loopSide, thisLoopSide.Splitter.Name, rowCounter);
                 }
->>>>>>> c486077c
 
                 for (int compNum = 1; compNum <= thisBranch.TotalComponents; ++compNum) {
                     auto &thisComp = thisBranch.Comp(compNum);
@@ -2169,15 +2134,6 @@
                     fillPlantToplogyComponentRow2(
                         state, loopType, thisLoop.Name, loopSide, thisBranch.Name, thisComp.TypeOf, thisComp.Name, rowCounter);
                 }
-<<<<<<< HEAD
-            }
-
-            // mixer
-            if (thisLoopSide.Mixer.Exists) {
-                constexpr std::string_view mixer = "Mixer";
-                // fillPlantToplogyRow(state, thisLoopSide.Mixer.Name, mixer, loopSide, loopType, thisLoop.Name, thisLoop.FluidName, repOffset);
-                fillPlantToplogySplitterMixerRow2(state, loopType, thisLoop.Name, loopSide, thisLoopSide.Mixer.Name, rowCounter);
-=======
                 // mixer
                 if (thisLoopSide.Mixer.Exists) {
                     rowCounter -= 1;
@@ -2185,60 +2141,18 @@
                     fillPlantToplogyMixerRow2(state, loopType, thisLoop.Name, loopSide, thisLoopSide.Mixer.Name, rowCounter);
                     rowCounter += 1;
                 }
->>>>>>> c486077c
             }
 
             // Outlet Branch
             auto &thisBranch = thisLoopSide.Branch(thisLoopSide.TotalBranches);
-<<<<<<< HEAD
-            // fillPlantToplogyRow(state, thisBranch.Name, branch, loopSide, loopType, thisLoop.Name, thisLoop.FluidName, repOffset);
-            // fillPlantToplogyComponentRow2(state, loopType, thisLoop.Name, loopSide, thisBranch.Name, "", "", rowCounter);
             for (int compNum = 1; compNum <= thisBranch.TotalComponents; ++compNum) {
                 auto &thisComp = thisBranch.Comp(compNum);
-                // fillPlantToplogyRow(state, thisComp.Name, thisComp.TypeOf, loopSide, branch, thisBranch.Name, thisLoop.FluidName, repOffset);
-=======
-            for (int compNum = 1; compNum <= thisBranch.TotalComponents; ++compNum) {
-                auto &thisComp = thisBranch.Comp(compNum);
->>>>>>> c486077c
                 fillPlantToplogyComponentRow2(state, loopType, thisLoop.Name, loopSide, thisBranch.Name, thisComp.TypeOf, thisComp.Name, rowCounter);
             }
         }
     }
 }
 
-<<<<<<< HEAD
-// void fillPlantToplogyRow(EnergyPlusData &state,
-//                          const std::string_view &compName,
-//                          const std::string_view &compType,
-//                          const std::string_view &side,
-//                          const std::string_view &parentType,
-//                          const std::string_view &parentName,
-//                          const std::string_view &fluidName,
-//                          const int reportOffset)
-//{
-//     auto &orp = state.dataOutRptPredefined;
-//     OutputReportPredefined::PreDefTableEntry(state, orp->pdchTopPlantCompType + reportOffset, compName, compType);
-//     OutputReportPredefined::PreDefTableEntry(state, orp->pdchTopPlantSide + reportOffset, compName, side);
-//     OutputReportPredefined::PreDefTableEntry(state, orp->pdchTopPlantParType + reportOffset, compName, parentType);
-//     OutputReportPredefined::PreDefTableEntry(state, orp->pdchTopPlantParName + reportOffset, compName, parentName);
-//     OutputReportPredefined::PreDefTableEntry(state, orp->pdchTopPlantConType + reportOffset, compName, fluidName);
-// }
-
-void fillPlantToplogySplitterMixerRow2(EnergyPlusData &state,
-                                       const std::string_view &loopType,
-                                       const std::string_view &loopName,
-                                       const std::string_view &side,
-                                       const std::string_view &splitterMixerName,
-                                       int &rowCounter)
-{
-    auto &orp = state.dataOutRptPredefined;
-    // s->pdchTopPlantSplitMixName2 = newPreDefColumn(state, s->pdstTopPlantLoop2, "Splitter/Mixer Name");
-    OutputReportPredefined::PreDefTableEntry(state, orp->pdchTopPlantLoopType2, format("{}", rowCounter), loopType);
-    OutputReportPredefined::PreDefTableEntry(state, orp->pdchTopPlantLoopName2, format("{}", rowCounter), loopName);
-    OutputReportPredefined::PreDefTableEntry(state, orp->pdchTopPlantSide2, format("{}", rowCounter), side);
-    OutputReportPredefined::PreDefTableEntry(state, orp->pdchTopPlantSplitMixName2, format("{}", rowCounter), splitterMixerName);
-    ++rowCounter;
-=======
 void fillPlantToplogySplitterRow2(EnergyPlusData &state,
                                   const std::string_view &loopType,
                                   const std::string_view &loopName,
@@ -2266,7 +2180,6 @@
     OutputReportPredefined::PreDefTableEntry(state, orp->pdchTopPlantLoopName2, format("{}", rowCounter), loopName);
     OutputReportPredefined::PreDefTableEntry(state, orp->pdchTopPlantSide2, format("{}", rowCounter), side);
     OutputReportPredefined::PreDefTableEntry(state, orp->pdchTopPlantMixName2, format("{}", rowCounter), mixerName);
->>>>>>> c486077c
 }
 void fillPlantToplogyComponentRow2(EnergyPlusData &state,
                                    const std::string_view &loopType,
