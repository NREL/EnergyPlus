// EnergyPlus, Copyright (c) 1996-2020, The Board of Trustees of the University of Illinois,
// The Regents of the University of California, through Lawrence Berkeley National Laboratory
// (subject to receipt of any required approvals from the U.S. Dept. of Energy), Oak Ridge
// National Laboratory, managed by UT-Battelle, Alliance for Sustainable Energy, LLC, and other
// contributors. All rights reserved.
//
// NOTICE: This Software was developed under funding from the U.S. Department of Energy and the
// U.S. Government consequently retains certain rights. As such, the U.S. Government has been
// granted for itself and others acting on its behalf a paid-up, nonexclusive, irrevocable,
// worldwide license in the Software to reproduce, distribute copies to the public, prepare
// derivative works, and perform publicly and display publicly, and to permit others to do so.
//
// Redistribution and use in source and binary forms, with or without modification, are permitted
// provided that the following conditions are met:
//
// (1) Redistributions of source code must retain the above copyright notice, this list of
//     conditions and the following disclaimer.
//
// (2) Redistributions in binary form must reproduce the above copyright notice, this list of
//     conditions and the following disclaimer in the documentation and/or other materials
//     provided with the distribution.
//
// (3) Neither the name of the University of California, Lawrence Berkeley National Laboratory,
//     the University of Illinois, U.S. Dept. of Energy nor the names of its contributors may be
//     used to endorse or promote products derived from this software without specific prior
//     written permission.
//
// (4) Use of EnergyPlus(TM) Name. If Licensee (i) distributes the software in stand-alone form
//     without changes from the version obtained under this License, or (ii) Licensee makes a
//     reference solely to the software portion of its product, Licensee must refer to the
//     software as "EnergyPlus version X" software, where "X" is the version number Licensee
//     obtained under this License and may not use a different name for the software. Except as
//     specifically required in this Section (4), Licensee shall not use in a company name, a
//     product name, in advertising, publicity, or other promotional activities any name, trade
//     name, trademark, logo, or other designation of "EnergyPlus", "E+", "e+" or confusingly
//     similar designation, without the U.S. Department of Energy's prior written consent.
//
// THIS SOFTWARE IS PROVIDED BY THE COPYRIGHT HOLDERS AND CONTRIBUTORS "AS IS" AND ANY EXPRESS OR
// IMPLIED WARRANTIES, INCLUDING, BUT NOT LIMITED TO, THE IMPLIED WARRANTIES OF MERCHANTABILITY
// AND FITNESS FOR A PARTICULAR PURPOSE ARE DISCLAIMED. IN NO EVENT SHALL THE COPYRIGHT OWNER OR
// CONTRIBUTORS BE LIABLE FOR ANY DIRECT, INDIRECT, INCIDENTAL, SPECIAL, EXEMPLARY, OR
// CONSEQUENTIAL DAMAGES (INCLUDING, BUT NOT LIMITED TO, PROCUREMENT OF SUBSTITUTE GOODS OR
// SERVICES; LOSS OF USE, DATA, OR PROFITS; OR BUSINESS INTERRUPTION) HOWEVER CAUSED AND ON ANY
// THEORY OF LIABILITY, WHETHER IN CONTRACT, STRICT LIABILITY, OR TORT (INCLUDING NEGLIGENCE OR
// OTHERWISE) ARISING IN ANY WAY OUT OF THE USE OF THIS SOFTWARE, EVEN IF ADVISED OF THE
// POSSIBILITY OF SUCH DAMAGE.

// C++ Headers
#include <algorithm>
#include <cassert>

// ObjexxFCL Headers
#include <ObjexxFCL/Array.functions.hh>
#include <ObjexxFCL/Fmath.hh>
#include <ObjexxFCL/string.functions.hh>

// EnergyPlus Headers
#include <EnergyPlus/Boilers.hh>
#include <EnergyPlus/BoilerSteam.hh>
#include <EnergyPlus/BranchInputManager.hh>
#include <EnergyPlus/ChillerIndirectAbsorption.hh>
#include <EnergyPlus/ChillerAbsorption.hh>
#include <EnergyPlus/ChillerElectricEIR.hh>
#include <EnergyPlus/ChillerGasAbsorption.hh>
#include <EnergyPlus/ChillerExhaustAbsorption.hh>
#include <EnergyPlus/ChillerReformulatedEIR.hh>
#include <EnergyPlus/CondenserLoopTowers.hh>
#include <EnergyPlus/CTElectricGenerator.hh>
#include <EnergyPlus/DataBranchAirLoopPlant.hh>
#include <EnergyPlus/DataConvergParams.hh>
#include <EnergyPlus/DataEnvironment.hh>
#include <EnergyPlus/DataErrorTracking.hh>
#include <EnergyPlus/DataHVACGlobals.hh>
#include <EnergyPlus/DataIPShortCuts.hh>
#include <EnergyPlus/DataLoopNode.hh>
#include <EnergyPlus/DataSizing.hh>
#include <EnergyPlus/EMSManager.hh>
#include <EnergyPlus/EvaporativeFluidCoolers.hh>
#include <EnergyPlus/FluidCoolers.hh>
#include <EnergyPlus/FluidProperties.hh>
#include <EnergyPlus/FuelCellElectricGenerator.hh>
#include <EnergyPlus/General.hh>
#include <EnergyPlus/Data/EnergyPlusData.hh>
#include <EnergyPlus/GroundHeatExchangers.hh>
#include <EnergyPlus/HVACInterfaceManager.hh>
#include <EnergyPlus/HeatPumpWaterToWaterSimple.hh>
#include <EnergyPlus/HeatPumpWaterToWaterCOOLING.hh>
#include <EnergyPlus/HeatPumpWaterToWaterHEATING.hh>
#include <EnergyPlus/HVACVariableRefrigerantFlow.hh>
#include <EnergyPlus/ICEngineElectricGenerator.hh>
#include <EnergyPlus/InputProcessing/InputProcessor.hh>
#include <EnergyPlus/MicroturbineElectricGenerator.hh>
#include <EnergyPlus/NodeInputManager.hh>
#include <EnergyPlus/MicroCHPElectricGenerator.hh>
#include <EnergyPlus/OutputProcessor.hh>
#include <EnergyPlus/OutsideEnergySources.hh>
#include <EnergyPlus/PhotovoltaicThermalCollectors.hh>
#include <EnergyPlus/PipeHeatTransfer.hh>
#include <EnergyPlus/Pipes.hh>
#include <EnergyPlus/Plant/PlantManager.hh>
#include <EnergyPlus/PlantCentralGSHP.hh>
#include <EnergyPlus/PlantChillers.hh>
#include <EnergyPlus/PlantComponentTemperatureSources.hh>
#include <EnergyPlus/PlantHeatExchangerFluidToFluid.hh>
#include <EnergyPlus/PlantLoadProfile.hh>
#include <EnergyPlus/PlantLoopHeatPumpEIR.hh>
#include <EnergyPlus/PlantPipingSystemsManager.hh>
#include <EnergyPlus/PlantUtilities.hh>
#include <EnergyPlus/PlantValves.hh>
#include <EnergyPlus/PondGroundHeatExchanger.hh>
#include <EnergyPlus/RefrigeratedCase.hh>
#include <EnergyPlus/ReportSizingManager.hh>
#include <EnergyPlus/ScheduleManager.hh>
#include <EnergyPlus/SetPointManager.hh>
#include <EnergyPlus/SolarCollectors.hh>
#include <EnergyPlus/SurfaceGroundHeatExchanger.hh>
#include <EnergyPlus/SystemAvailabilityManager.hh>
#include <EnergyPlus/UserDefinedComponents.hh>
#include <EnergyPlus/UtilityRoutines.hh>
#include <EnergyPlus/WaterThermalTanks.hh>
#include <EnergyPlus/WaterUse.hh>
#include <EnergyPlus/IceThermalStorage.hh>

namespace EnergyPlus {

    namespace PlantManager {

        // MODULE INFORMATION:
        //       AUTHOR         Sankaranarayanan K P, Rich Liesen
        //       DATE WRITTEN   May 2005
        //       MODIFIED
        //       RE-ENGINEERED  Sept. 2010 D. Fisher, Edwin Lee, Brent Griffith
        //                      major plant upgrades:
        //                         Single half loop solver
        //                         Automated branch control types
        //                         new loop sequencing structure
        //                         Temperature out range checks

        // PURPOSE OF THIS MODULE:
        // This module serves as the driver for the plant simulation. All necessary iterations and update related to plant
        // connections are performed in this module.

        // Using/Aliasing
        using namespace DataGlobals;
        using namespace DataHVACGlobals;
        using namespace DataPlant;
        using namespace DataBranchAirLoopPlant;
        using namespace DataLoopNode;
        using namespace FluidProperties;

        // MODULE PARAMETER DEFINITIONS
        int const Plant(1);
        int const Condenser(2);
        int const TempSetPt(1001);
        bool InitLoopEquip(true);
        bool GetCompSizFac(true);

        static std::string const fluidNameSteam("STEAM");

        Array1D_int SupplySideInletNode;  // Node number for the supply side inlet
        Array1D_int SupplySideOutletNode; // Node number for the supply side outlet
        Array1D_int DemandSideInletNode;  // Inlet node on the demand side

        void clear_state() {
            InitLoopEquip = true;
            GetCompSizFac = true;
            SupplySideInletNode.deallocate();
            SupplySideOutletNode.deallocate();
            DemandSideInletNode.deallocate();
        }

        void ManagePlantLoops(EnergyPlusData &state, bool const FirstHVACIteration,
                              bool &SimAirLoops,                    // True when the air loops need to be (re)simulated
                              bool &SimZoneEquipment,               // True when zone equipment components need to be (re)simulated
                              bool &EP_UNUSED(
                                      SimNonZoneEquipment), // True when non-zone equipment components need to be (re)simulated
                              bool &SimPlantLoops,                  // True when some part of Plant needs to be (re)simulated
                              bool &SimElecCircuits                 // True when electic circuits need to be (re)simulated
        ) {

            // SUBROUTINE INFORMATION:
            //       AUTHOR         Sankaranarayanan K P
            //       DATE WRITTEN   Apr 2005
            //       MODIFIED
            //       RE-ENGINEERED  B. Griffith, Feb. 2010

            // PURPOSE OF THIS SUBROUTINE:
            // This subroutine manages the plant loop simulation

            // METHODOLOGY EMPLOYED:
            // Set up the while iteration block for the plant loop simulation.
            // Calls half loop sides to be simulated in predetermined order.
            // Reset the flags as necessary

            // Using/Aliasing
            using DataConvergParams::MaxPlantSubIterations;
            using DataConvergParams::MinPlantSubIterations;
            using PlantUtilities::LogPlantConvergencePoints;

            // SUBROUTINE VARIABLE DEFINITIONS
            int IterPlant;
            int LoopNum;
            int LoopSide;
            int LoopSideNum;
            int OtherSide;
            bool SimHalfLoopFlag;
            int HalfLoopNum;
            int CurntMinPlantSubIterations;

            if (std::any_of(PlantLoop.begin(), PlantLoop.end(), [](DataPlant::PlantLoopData const &e) {
                return (e.CommonPipeType == DataPlant::CommonPipe_Single) ||
                       (e.CommonPipeType == DataPlant::CommonPipe_TwoWay);
            })) {
                CurntMinPlantSubIterations = max(7, MinPlantSubIterations);
            } else {
                CurntMinPlantSubIterations = MinPlantSubIterations;
            }

            if (TotNumLoops <= 0) { // quick return if no plant in model
                SimPlantLoops = false;
                return;
            }

            IterPlant = 0;
            InitializeLoops(state, FirstHVACIteration);

            while ((SimPlantLoops) && (IterPlant <= MaxPlantSubIterations)) {
                // go through half loops in predetermined calling order
                for (HalfLoopNum = 1; HalfLoopNum <= TotNumHalfLoops; ++HalfLoopNum) {

                    LoopNum = PlantCallingOrderInfo(HalfLoopNum).LoopIndex;
                    LoopSide = PlantCallingOrderInfo(HalfLoopNum).LoopSide;
                    OtherSide = 3 - LoopSide; // will give us 1 if LoopSide is 2, or 2 if LoopSide is 1

                    auto &this_loop(PlantLoop(LoopNum));
                    auto &this_loop_side(this_loop.LoopSide(LoopSide));
                    auto &other_loop_side(this_loop.LoopSide(OtherSide));

                    SimHalfLoopFlag = this_loop_side.SimLoopSideNeeded; // set half loop sim flag

                    if (SimHalfLoopFlag || IterPlant <= CurntMinPlantSubIterations) {

                        this_loop_side.solve(state, FirstHVACIteration, other_loop_side.SimLoopSideNeeded);

                        // Always set this side to false,  so that it won't keep being turned on just because of first hvac
                        this_loop_side.SimLoopSideNeeded = false;

                        // If we did the demand side, turn on the supply side (only if we need to do it last)
                        if (LoopSide == DemandSide) {
                            if (this_loop.HasPressureComponents) {
                                other_loop_side.SimLoopSideNeeded = false;
                            }
                        }

                        // Update the report variable
                        this_loop.LastLoopSideSimulated = LoopSide;

                        ++PlantManageHalfLoopCalls;
                    }

                } // half loop based calling order...

                // decide new status for SimPlantLoops flag
                SimPlantLoops = false;
                for (LoopNum = 1; LoopNum <= TotNumLoops; ++LoopNum) {
                    for (LoopSideNum = 1; LoopSideNum <= 2; ++LoopSideNum) {
                        if (PlantLoop(LoopNum).LoopSide(LoopSideNum).SimLoopSideNeeded) {
                            SimPlantLoops = true;
                            goto LoopLevel_exit;
                        }
                    }
                }
                LoopLevel_exit:;

                ++IterPlant; // Increment the iteration counter
                if (IterPlant < CurntMinPlantSubIterations) SimPlantLoops = true;
                ++PlantManageSubIterations; // these are summed across all half loops for reporting
            }                               // while

            // add check for non-plant system sim flag updates
            //  could set SimAirLoops, SimElecCircuits, SimZoneEquipment flags for now
            for (LoopNum = 1; LoopNum <= TotNumLoops; ++LoopNum) {
                for (LoopSide = DemandSide; LoopSide <= SupplySide; ++LoopSide) {
                    auto &this_loop_side(PlantLoop(LoopNum).LoopSide(LoopSide));
                    if (this_loop_side.SimAirLoopsNeeded) SimAirLoops = true;
                    if (this_loop_side.SimZoneEquipNeeded) SimZoneEquipment = true;
                    //  IF (this_loop_side.SimNonZoneEquipNeeded) SimNonZoneEquipment = .TRUE.
                    if (this_loop_side.SimElectLoadCentrNeeded) SimElecCircuits = true;
                }
            }

            // Also log the convergence history of all loopsides once complete
            LogPlantConvergencePoints(FirstHVACIteration);
        }

        void GetPlantLoopData(EnergyPlusData &state) {

            // SUBROUTINE INFORMATION:
            //       AUTHOR         Sankaranarayanan K P
            //       DATE WRITTEN   April 2005
            //       MODIFIED       na
            //       RE-ENGINEERED  na

            // PURPOSE OF THIS SUBROUTINE:
            // This subroutine reads the primary plant loop
            // attributes from the input file

            // METHODOLOGY EMPLOYED:
            // calls the Input Processor to retrieve data from input file.

            // Using/Aliasing
            using namespace DataIPShortCuts; // Data for field names, blank numerics
            using ScheduleManager::GetScheduleIndex;
            using SetPointManager::IsNodeOnSetPtManager;
            auto &localTempSetPt(SetPointManager::iCtrlVarType_Temp);
            using NodeInputManager::GetOnlySingleNode;
            using namespace BranchInputManager;
            using DataConvergParams::PlantConvergence;
            using DataSizing::AutoSize;
            using FluidProperties::CheckFluidPropertyName;
            using FluidProperties::FindGlycol;
            using General::RoundSigDigits;
            using SystemAvailabilityManager::GetPlantAvailabilityManager;

            // SUBROUTINE PARAMETER DEFINITIONS:
            static std::string const RoutineName("GetPlant/CondenserLoopData: ");

            // SUBROUTINE LOCAL VARIABLE DECLARATIONS:
            int LoopNum;      // DO loop counter for loops
            int PressSimLoop; // DO loop counter for pressure simulation type
            int NumAlphas;    // Number of elements in the alpha array
            int NumNums;      // Number of elements in the numeric array
            int IOStat;       // IO Status when calling get input subroutine
            int NumFluids;    // number of fluids in sim
            int PlantLoopNum;
            int CondLoopNum;
            Array1D_string Alpha(18); // dimension to num of alpha fields in input
            Array1D<Real64> Num(30);  // dimension to num of numeric data fields in input
            static bool ErrorsFound(false);
            std::string LoadingScheme;
            bool ErrFound;
            std::string CurrentModuleObject; // for ease in renaming.
            bool MatchedPressureString;
            int PressSimAlphaIndex;

            // FLOW:
            CurrentModuleObject = "PlantLoop";
            NumPlantLoops = inputProcessor->getNumObjectsFound(
                    CurrentModuleObject); // Get the number of primary plant loops
            CurrentModuleObject = "CondenserLoop";
            NumCondLoops = inputProcessor->getNumObjectsFound(CurrentModuleObject); // Get the number of Condenser loops
            TotNumLoops = NumPlantLoops + NumCondLoops;

            if (TotNumLoops > 0) {
                PlantLoop.allocate(TotNumLoops);
                PlantConvergence.allocate(TotNumLoops);
                if (!allocated(PlantAvailMgr)) {
                    PlantAvailMgr.allocate(TotNumLoops);
                }
            } else {
                return;
            }

            for (LoopNum = 1; LoopNum <= TotNumLoops; ++LoopNum) {
                Alpha = "";
                Num = 0.0;

                // set up some references
                auto &this_loop(PlantLoop(LoopNum));
                this_loop.LoopSide.allocate(2);
                auto &this_demand_side(this_loop.LoopSide(1));
                auto &this_supply_side(this_loop.LoopSide(2));
                if (LoopNum <= NumPlantLoops) {
                    PlantLoopNum = LoopNum;
                    this_loop.TypeOfLoop = Plant;
                    CurrentModuleObject = "PlantLoop";
                    inputProcessor->getObjectItem(CurrentModuleObject,
                                                  PlantLoopNum,
                                                  Alpha,
                                                  NumAlphas,
                                                  Num,
                                                  NumNums,
                                                  IOStat,
                                                  lNumericFieldBlanks,
                                                  lAlphaFieldBlanks,
                                                  cAlphaFieldNames,
                                                  cNumericFieldNames);
                } else {
                    CondLoopNum = LoopNum - NumPlantLoops;
                    this_loop.TypeOfLoop = Condenser;
                    CurrentModuleObject = "CondenserLoop";
                    inputProcessor->getObjectItem(CurrentModuleObject,
                                                  CondLoopNum,
                                                  Alpha,
                                                  NumAlphas,
                                                  Num,
                                                  NumNums,
                                                  IOStat,
                                                  lNumericFieldBlanks,
                                                  _,
                                                  cAlphaFieldNames,
                                                  cNumericFieldNames);
                }
                UtilityRoutines::IsNameEmpty(Alpha(1), CurrentModuleObject, ErrorsFound);
                this_loop.Name = Alpha(1); // Load the Plant Loop Name

                if (UtilityRoutines::SameString(Alpha(2), "STEAM")) {
                    this_loop.FluidType = NodeType_Steam;
                    this_loop.FluidName = Alpha(2);
                } else if (UtilityRoutines::SameString(Alpha(2), "WATER")) {
                    this_loop.FluidType = NodeType_Water;
                    this_loop.FluidName = Alpha(2);
                    this_loop.FluidIndex = FindGlycol(Alpha(2));
                } else if (UtilityRoutines::SameString(Alpha(2), "USERDEFINEDFLUIDTYPE")) {
                    this_loop.FluidType = NodeType_Water;
                    this_loop.FluidName = Alpha(3);
                    // check for valid fluid name
                    NumFluids = CheckFluidPropertyName(Alpha(3));
                    if (NumFluids == 0) {
                        ShowSevereError(
                                CurrentModuleObject + "=\"" + Alpha(1) + "\", missing fluid data for Plant loop.");
                        ErrorsFound = true;
                    } else {
                        this_loop.FluidIndex = FindGlycol(Alpha(3));
                        if (this_loop.FluidIndex == 0) {
                            ShowSevereError(CurrentModuleObject + "=\"" + Alpha(1) +
                                            "\", invalid glycol fluid data for Plant loop.");
                            ErrorsFound = true;
                        }
                    }
                } else {
                    ShowWarningError("Input error: " + cAlphaFieldNames(2) + '=' + Alpha(2) + " entered, in " +
                                     CurrentModuleObject + '=' + Alpha(1));
                    ShowContinueError("Will default to Water.");

                    this_loop.FluidType = NodeType_Water;
                    this_loop.FluidName = "WATER";
                    this_loop.FluidIndex = FindGlycol("WATER");
                }

                this_loop.OperationScheme = Alpha(4); // Load the Plant Control Scheme Priority List

                // Load the temperature and flow rate maximum and minimum limits
                this_loop.MaxTemp = Num(1);
                this_loop.MinTemp = Num(2);
                this_loop.MaxVolFlowRate = Num(3);
                if (this_loop.MaxVolFlowRate == AutoSize) {
                    this_loop.MaxVolFlowRateWasAutoSized = true;
                }
                this_loop.MinVolFlowRate = Num(4);

                // The Plant loop volume for both halves of the loop is read in and used in this module for the
                // correct loop temperature step.  Loop data is read in supply side, but the volume is not used in
                // a calculation there.
                this_loop.Volume = Num(5);
                if (lNumericFieldBlanks(5)) this_loop.Volume = AutoCalculate;
                if (this_loop.Volume == AutoCalculate) {
                    this_loop.VolumeWasAutoSized = true;
                }
                // circulation time used to autocalculate loop volume
                if (lNumericFieldBlanks(6)) {
                    this_loop.CirculationTime = 2.0; // default
                } else {
                    this_loop.CirculationTime = Num(6);
                }

                // Load the Loop Inlet and Outlet Nodes and Connection Info (Alpha(7-10) are related to the supply side)
                this_supply_side.NodeNameIn = Alpha(6);
                this_supply_side.NodeNameOut = Alpha(7);
                this_supply_side.BranchList = Alpha(8);
                this_supply_side.ConnectList = Alpha(9);
                this_demand_side.NodeNameIn = Alpha(10);
                this_demand_side.NodeNameOut = Alpha(11);
                this_demand_side.BranchList = Alpha(12);
                this_demand_side.ConnectList = Alpha(13);

                this_supply_side.NodeNumIn = GetOnlySingleNode(
                        Alpha(6), ErrorsFound, CurrentModuleObject, Alpha(1), this_loop.FluidType,
                        NodeConnectionType_Inlet, 1, ObjectIsParent);
                this_supply_side.NodeNumOut = GetOnlySingleNode(
                        Alpha(7), ErrorsFound, CurrentModuleObject, Alpha(1), this_loop.FluidType,
                        NodeConnectionType_Outlet, 1, ObjectIsParent);
                this_demand_side.NodeNumIn = GetOnlySingleNode(
                        Alpha(10), ErrorsFound, CurrentModuleObject, Alpha(1), this_loop.FluidType,
                        NodeConnectionType_Inlet, 1, ObjectIsParent);
                this_demand_side.NodeNumOut = GetOnlySingleNode(
                        Alpha(11), ErrorsFound, CurrentModuleObject, Alpha(1), this_loop.FluidType,
                        NodeConnectionType_Outlet, 1, ObjectIsParent);

                this_demand_side.InletNodeSetPt = IsNodeOnSetPtManager(state, this_demand_side.NodeNumIn, localTempSetPt);
                this_demand_side.OutletNodeSetPt = IsNodeOnSetPtManager(state, this_demand_side.NodeNumOut, localTempSetPt);
                this_supply_side.InletNodeSetPt = IsNodeOnSetPtManager(state, this_supply_side.NodeNumIn, localTempSetPt);
                this_supply_side.OutletNodeSetPt = IsNodeOnSetPtManager(state, this_supply_side.NodeNumOut, localTempSetPt);
                this_loop.TempSetPointNodeNum = GetOnlySingleNode(
                        Alpha(5), ErrorsFound, CurrentModuleObject, Alpha(1), this_loop.FluidType,
                        NodeConnectionType_Sensor, 1, ObjectIsParent);

                // Load the load distribution scheme.
                LoadingScheme = Alpha(14);
                if (UtilityRoutines::SameString(LoadingScheme, "Optimal")) {
                    this_loop.LoadDistribution = OptimalLoading;
                } else if (UtilityRoutines::SameString(LoadingScheme, "SequentialLoad")) {
                    this_loop.LoadDistribution = SequentialLoading;
                } else if (UtilityRoutines::SameString(LoadingScheme, "UniformLoad")) {
                    this_loop.LoadDistribution = UniformLoading;
                } else if (UtilityRoutines::SameString(LoadingScheme, "UniformPLR")) {
                    this_loop.LoadDistribution = UniformPLRLoading;
                } else if (UtilityRoutines::SameString(LoadingScheme, "SequentialUniformPLR")) {
                    this_loop.LoadDistribution = SequentialUniformPLRLoading;
                } else {
                    ShowWarningError(RoutineName + CurrentModuleObject + "=\"" + Alpha(1) + "\", Invalid choice.");
                    ShowContinueError("..." + cAlphaFieldNames(14) + "=\"" + Alpha(14) + "\".");
                    ShowContinueError("Will default to SequentialLoad."); // TODO rename point
                    this_loop.LoadDistribution = SequentialLoading;
                }

                // When dual setpoint is allowed in condenser loop modify this code. Sankar 06/29/2009
                if (this_loop.TypeOfLoop == Plant) {
                    // Get the Loop Demand Calculation Scheme
                    if (UtilityRoutines::SameString(Alpha(16), "SingleSetpoint")) {
                        this_loop.LoopDemandCalcScheme = SingleSetPoint;
                    } else if (UtilityRoutines::SameString(Alpha(16), "DualSetpointDeadband")) {
                        if (this_loop.FluidType == NodeType_Steam) {
                            ShowWarningError(
                                    RoutineName + CurrentModuleObject + "=\"" + Alpha(1) + "\", Invalid choice.");
                            ShowContinueError(cAlphaFieldNames(16) + "=\"" + Alpha(16) + "\" not valid for " +
                                              cAlphaFieldNames(2) + "= Steam");
                            ShowContinueError("Will reset " + cAlphaFieldNames(16) +
                                              " = SingleSetPoint and simulation will continue.");
                            this_loop.LoopDemandCalcScheme = SingleSetPoint;
                        } else {
                            this_loop.LoopDemandCalcScheme = DualSetPointDeadBand;
                        }
                    } else if (UtilityRoutines::SameString(Alpha(16), "")) {
                        this_loop.LoopDemandCalcScheme = SingleSetPoint;
                    } else {
                        ShowWarningError(RoutineName + CurrentModuleObject + "=\"" + Alpha(1) + "\", Invalid choice.");
                        ShowContinueError("..." + cAlphaFieldNames(16) + "=\"" + Alpha(16) + "\".");
                        ShowContinueError("Will default to SingleSetPoint."); // TODO rename point
                        this_loop.LoopDemandCalcScheme = SingleSetPoint;
                    }
                } else if (this_loop.TypeOfLoop == Condenser) {
                    this_loop.LoopDemandCalcScheme = SingleSetPoint;
                }

                // When Commonpipe is allowed in condenser loop modify this code. Sankar 06/29/2009
                if (this_loop.TypeOfLoop == Plant) {
                    if (UtilityRoutines::SameString(Alpha(17), "CommonPipe")) {
                        this_loop.CommonPipeType = CommonPipe_Single;
                    } else if (UtilityRoutines::SameString(Alpha(17), "TwoWayCommonPipe")) {
                        this_loop.CommonPipeType = CommonPipe_TwoWay;
                    } else if (UtilityRoutines::SameString(Alpha(17), "None") || lAlphaFieldBlanks(17)) {
                        this_loop.CommonPipeType = CommonPipe_No;
                    } else {
                        ShowSevereError(RoutineName + CurrentModuleObject + "=\"" + Alpha(1) + "\", Invalid choice.");
                        ShowContinueError("Invalid " + cAlphaFieldNames(17) + "=\"" + Alpha(17) + "\".");
                        ShowContinueError("Refer to I/O reference document for more details.");
                        ErrorsFound = true;
                    }
                } else if (this_loop.TypeOfLoop == Condenser) {
                    this_loop.CommonPipeType = CommonPipe_No;
                }

                if (this_loop.CommonPipeType == CommonPipe_TwoWay) {
                    if (this_demand_side.InletNodeSetPt && this_supply_side.InletNodeSetPt) {
                        ShowSevereError(
                                RoutineName + CurrentModuleObject + "=\"" + Alpha(1) + "\", Invalid condition.");
                        ShowContinueError(
                                "While using a two way common pipe there can be setpoint on only one node other than Plant Supply Outlet node.");
                        ShowContinueError("Currently both Plant Demand inlet and plant supply inlet have setpoints.");
                        ShowContinueError("Select one of the two nodes and rerun the simulation.");
                        ErrorsFound = true;
                    }
                    if (!this_demand_side.InletNodeSetPt && !this_supply_side.InletNodeSetPt) {
                        ShowSevereError(
                                RoutineName + CurrentModuleObject + "=\"" + Alpha(1) + "\", Invalid condition.");
                        ShowContinueError(
                                "While using a two way common pipe there must be a setpoint in addition to the Plant Supply Outlet node.");
                        ShowContinueError(
                                "Currently neither plant demand inlet nor plant supply inlet have setpoints.");
                        ShowContinueError("Select one of the two nodes and rerun the simulation.");
                        ErrorsFound = true;
                    }
                }

                // Pressure Simulation Type Input
                // First set the alpha index in the object as it is different for plant/condenser
                // When CommonPipe, etc., is allowed in condenser loop, modify this code.  Edwin/Sankar 08/12/2009
                if (this_loop.TypeOfLoop == Plant) {
                    PressSimAlphaIndex = 18;
                } else {
                    PressSimAlphaIndex = 15;
                }

                if (NumAlphas >= PressSimAlphaIndex) {
                    MatchedPressureString = false;

                    // Check all types
                    for (PressSimLoop = 1; PressSimLoop <= 4; ++PressSimLoop) {
                        if (UtilityRoutines::SameString(Alpha(PressSimAlphaIndex), PressureSimType(PressSimLoop))) {
                            this_loop.PressureSimType = PressSimLoop;
                            MatchedPressureString = true;
                            break;
                        }
                    }

                    // If we found a match, check to make sure it is one of the valid
                    // ones for this phase of pressure implementation
                    if (MatchedPressureString) {
                        if ((this_loop.PressureSimType == Press_NoPressure) ||
                            (this_loop.PressureSimType == Press_PumpPowerCorrection) ||
                            (this_loop.PressureSimType == Press_FlowCorrection)) {
                            // We are OK here, move on
                        } else {
                            // We have an erroneous input, alert user
                            ShowSevereError(
                                    RoutineName + CurrentModuleObject + "=\"" + Alpha(1) + "\", Invalid choice.");
                            ShowContinueError("Invalid " + cAlphaFieldNames(PressSimAlphaIndex) + "=\"" +
                                              Alpha(PressSimAlphaIndex) + "\".");
                            ShowContinueError("Currently only options are: ");
                            ShowContinueError("  - " + PressureSimType(Press_NoPressure));
                            ShowContinueError("  - " + PressureSimType(Press_PumpPowerCorrection));
                            ShowContinueError("  - " + PressureSimType(Press_FlowCorrection));
                            ErrorsFound = true;
                        }
                    }

                    // if we made it this far and didn't get a match, check for blank
                    if (!MatchedPressureString) {
                        if (Alpha(PressSimAlphaIndex).empty()) {
                            this_loop.PressureSimType = Press_NoPressure;
                            break;
                        }
                    }

                    // if we made it this far, there was no match, and it wasn't blank
                    if (!MatchedPressureString) {
                        ShowSevereError(
                                RoutineName + CurrentModuleObject + "=\"" + Alpha(1) + "\", Invalid condition.");
                        ShowContinueError(
                                "Invalid " + cAlphaFieldNames(PressSimAlphaIndex) + "=\"" + Alpha(PressSimAlphaIndex) +
                                "\".");
                        ErrorsFound = true;
                    }
                }

                ErrFound = false;

                if (this_loop.TypeOfLoop == Plant) {
                    GetPlantAvailabilityManager(Alpha(15), LoopNum, TotNumLoops, ErrFound);
                }

                if (ErrFound) {
                    ShowContinueError("Input errors in  " + CurrentModuleObject + '=' + Alpha(1));
                    ErrorsFound = true;
                }

                if (GetFirstBranchInletNodeName(state, this_demand_side.BranchList) != this_demand_side.NodeNameIn) {
                    ShowSevereError(RoutineName + CurrentModuleObject + "=\"" + Alpha(1) + "\", Invalid condition.");
                    ShowContinueError("The inlet node of the first branch in the " + cAlphaFieldNames(12) + '=' +
                                      Alpha(12));                                                          //"Plant Demand Side Branch List"
                    ShowContinueError("is not the same as the " + cAlphaFieldNames(10) + '=' +
                                      Alpha(10)); // "Plant Demand Side Inlet Node Name"
                    ShowContinueError("Branch List Inlet Node Name=" +
                                      GetFirstBranchInletNodeName(state, this_demand_side.BranchList)); // TODO rename point
                    ShowContinueError(
                            "Branches in a BRANCH LIST must be listed in flow order: inlet branch, then parallel branches, then outlet branch."); // TODO
                    // rename
                    // point
                    ErrorsFound = true;
                }

                if (GetLastBranchOutletNodeName(state, this_demand_side.BranchList) != this_demand_side.NodeNameOut) {
                    //"Plant Demand Side Branch List"
                    ShowSevereError(RoutineName + CurrentModuleObject + "=\"" + Alpha(1) + "\", Invalid condition.");
                    ShowContinueError(
                            "The outlet node of the last branch in the " + cAlphaFieldNames(12) + '=' + Alpha(12));
                    //"Plant Demand Side Outlet Node Name"
                    ShowContinueError("is not the same as the " + cAlphaFieldNames(11) + '=' + Alpha(11));
                    ShowContinueError("Branch List Outlet Node Name=" +
                                      GetLastBranchOutletNodeName(state, this_demand_side.BranchList)); // TODO rename point
                    // TODO rename point
                    ShowContinueError(
                            "Branches in a BRANCH LIST must be listed in flow order: inlet branch, then parallel branches, then outlet branch.");
                    ErrorsFound = true;
                }

                if (GetFirstBranchInletNodeName(state, this_supply_side.BranchList) != this_supply_side.NodeNameIn) {
                    //"Plant Supply Side Branch List"
                    ShowSevereError(RoutineName + CurrentModuleObject + "=\"" + Alpha(1) + "\", Invalid condition.");
                    ShowContinueError(
                            "The inlet node of the first branch in the " + cAlphaFieldNames(8) + '=' + Alpha(8));
                    //"Plant Supply Side Inlet Node Name
                    ShowContinueError("is not the same as the " + cAlphaFieldNames(6) + '=' + Alpha(6));
                    ShowContinueError("Branch List Inlet Node Name=" +
                                      GetFirstBranchInletNodeName(state, this_supply_side.BranchList)); // TODO rename point
                    // TODO rename point
                    ShowContinueError(
                            "Branches in a BRANCH LIST must be listed in flow order: inlet branch, then parallel branches, then outlet branch.");
                    ErrorsFound = true;
                }

                if (GetLastBranchOutletNodeName(state, this_supply_side.BranchList) != this_supply_side.NodeNameOut) {
                    //"Plant Supply Side Branch List"
                    ShowSevereError(RoutineName + CurrentModuleObject + "=\"" + Alpha(1) + "\", Invalid condition.");
                    ShowContinueError(
                            "The outlet node of the last branch in the " + cAlphaFieldNames(8) + '=' + Alpha(8));
                    //"Plant Supply Side Outlet Node Name"
                    ShowContinueError("is not the same as the " + cAlphaFieldNames(7) + '=' + Alpha(7));
                    ShowContinueError("Branch List Outlet Node Name=" +
                                      GetLastBranchOutletNodeName(state, this_supply_side.BranchList)); // TODO rename point
                    // TODO rename point
                    ShowContinueError(
                            "Branches in a BRANCH LIST must be listed in flow order: inlet branch, then parallel branches, then outlet branch.");
                    ErrorsFound = true;
                }
            }

            if (ErrorsFound) {
                ShowFatalError(
                        RoutineName + "Errors found in processing input. Preceding conditions cause termination.");
            }

            // set up loop status (set by system availability managers) report variables
            // Condenser loop does not have availability manager yet. Once implemented, move the setup output variable to
            // outside the IF statement.
            for (LoopNum = 1; LoopNum <= TotNumLoops; ++LoopNum) {

                SetupOutputVariable("Plant System Cycle On Off Status",
                                    OutputProcessor::Unit::None,
                                    PlantAvailMgr(LoopNum).AvailStatus,
                                    "Plant",
                                    "Average",
                                    PlantLoop(LoopNum).Name);
            }
        }

        void GetPlantInput(EnergyPlusData &state) {

            // SUBROUTINE INFORMATION:
            //       AUTHOR         Sankaranarayanan K P
            //       DATE WRITTEN   April 2005
            //       MODIFIED
            //       RE-ENGINEERED  na

            // PURPOSE OF THIS SUBROUTINE:
            // This subroutine gets input either through the Plant Loop derived type
            // or by calls out to the branch manager to obtain data.  By the end of
            // the routine the module level derived type Loop should be fully allocated
            // and fully populated.

            // Using/Aliasing
            using namespace NodeInputManager;
            using namespace BranchInputManager;

            // SUBROUTINE LOCAL VARIABLE DECLARATIONS:
            int LoopNum; // DO loop counter for loops
            int HalfLoopNum;
            int NumOfPipesInLoop;
            int LoopSideNum;
            int BranchNum; // DO loop counter for branches
            int CompNum;   // DO loop counter for components
            int NodeNum;   // DO loop counter for nodes
            int Outlet;
            int Inlet;
            int NumParams;
            int NumAlphas;
            int NumNumbers;
            int SplitNum;
            int MixNum;
            int NumConnectorsInLoop;
            int ConnNum;
            int TotCompsOnBranch;
            int MaxNumAlphas;

            bool SplitInBranch;
            bool MixerOutBranch;
            static bool ErrorsFound(false);
            bool ASeriesBranchHasPump;
            bool AParallelBranchHasPump;

            std::string LoopIdentifier;

            static Array1D_string BranchNames;     // Branch names from GetBranchList call
            static Array1D_string CompTypes;       // Branch names from GetBranchList call
            static Array1D_string CompNames;       // Branch names from GetBranchList call
            static Array1D_int CompCtrls;          // Branch names from GetBranchList call
            static Array1D_string InletNodeNames;  // Node names from GetBranchData call
            static Array1D_string OutletNodeNames; // Node names from GetBranchData call
            static Array1D_int InletNodeNumbers;   // Node numbers from GetBranchData call
            static Array1D_int OutletNodeNumbers;  // Node numbers from GetBranchData call
            static Array1D_bool SplitOutBranch;
            static Array1D_bool MixerInBranch;
            bool errFlag;
            int LoopNumInArray;

            inputProcessor->getObjectDefMaxArgs("Connector:Splitter", NumParams, NumAlphas, NumNumbers);
            MaxNumAlphas = NumAlphas;
            inputProcessor->getObjectDefMaxArgs("Connector:Mixer", NumParams, NumAlphas, NumNumbers);
            MaxNumAlphas = max(MaxNumAlphas, NumAlphas);
            HalfLoopNum = 0;

            for (LoopNum = 1; LoopNum <= TotNumLoops; ++LoopNum) {
                auto &plantLoop = PlantLoop(LoopNum);
                plantLoop.LoopHasConnectionComp = false;

                for (LoopSideNum = DemandSide; LoopSideNum <= SupplySide; ++LoopSideNum) {
                    auto &loopSide = plantLoop.LoopSide(LoopSideNum);
                    ASeriesBranchHasPump = false;
                    AParallelBranchHasPump = false;
                    NumOfPipesInLoop = 0; // Initialization
                    ++HalfLoopNum;
                    loopSide.BypassExists = false;
                    if (plantLoop.TypeOfLoop == Plant && LoopSideNum == DemandSide) {
                        LoopIdentifier = "Plant Demand";
                    } else if (plantLoop.TypeOfLoop == Plant && LoopSideNum == SupplySide) {
                        LoopIdentifier = "Plant Supply";
                    } else if (plantLoop.TypeOfLoop == Condenser && LoopSideNum == DemandSide) {
                        LoopIdentifier = "Condenser Demand";
                    } else if (plantLoop.TypeOfLoop == Condenser && LoopSideNum == SupplySide) {
                        LoopIdentifier = "Condenser Supply";
                    }

                    // Get the branch list and size the Branch portion of the Loop derived type
                    loopSide.TotalBranches = NumBranchesInBranchList(state, loopSide.BranchList);
                    BranchNames.allocate(loopSide.TotalBranches);
                    BranchNames = "";
                    GetBranchList(state, plantLoop.Name, loopSide.BranchList, loopSide.TotalBranches, BranchNames, LoopIdentifier);
                    loopSide.Branch.allocate(loopSide.TotalBranches);

                    // Cycle through all of the branches and set up the node data
                    for (BranchNum = 1; BranchNum <= loopSide.TotalBranches; ++BranchNum) {
                        auto &branch = loopSide.Branch(BranchNum);
                        branch.Name = BranchNames(BranchNum);
                        branch.TotalComponents = NumCompsInBranch(state, BranchNames(BranchNum));
                        branch.IsBypass = false;

                        CompTypes.allocate(branch.TotalComponents);
                        CompNames.allocate(branch.TotalComponents);
                        CompCtrls.dimension(branch.TotalComponents, 0);
                        InletNodeNames.allocate(branch.TotalComponents);
                        InletNodeNumbers.dimension(branch.TotalComponents, 0);
                        OutletNodeNames.allocate(branch.TotalComponents);
                        OutletNodeNumbers.dimension(branch.TotalComponents, 0);

                        GetBranchData(state,
                                      plantLoop.Name,
                                      BranchNames(BranchNum),
                                      branch.PressureCurveType,
                                      branch.PressureCurveIndex,
                                      branch.TotalComponents,
                                      CompTypes,
                                      CompNames,
                                      InletNodeNames,
                                      InletNodeNumbers,
                                      OutletNodeNames,
                                      OutletNodeNumbers,
                                      ErrorsFound);

                        branch.Comp.allocate(branch.TotalComponents);

                        for (CompNum = 1; CompNum <= PlantLoop(LoopNum).LoopSide(LoopSideNum).Branch(BranchNum).TotalComponents; ++CompNum) {
                            // set up some references
                            auto &this_comp_type(CompTypes(CompNum));
                            auto &this_comp(PlantLoop(LoopNum).LoopSide(LoopSideNum).Branch(BranchNum).Comp(CompNum));

                            this_comp.CurOpSchemeType = UnknownStatusOpSchemeType;
                            this_comp.TypeOf = this_comp_type;
                            this_comp.location = EnergyPlus::PlantLocation(LoopNum, LoopSideNum, BranchNum, CompNum);

                            if (UtilityRoutines::SameString(this_comp_type, "Pipe:Adiabatic")) {
                                this_comp.TypeOf_Num = TypeOf_Pipe;
                                this_comp.CurOpSchemeType = NoControlOpSchemeType;
                                this_comp.compPtr = Pipes::LocalPipeData::factory(state.pipes, TypeOf_Pipe, CompNames(CompNum));
                            } else if (UtilityRoutines::SameString(this_comp_type, "Pipe:Adiabatic:Steam")) {
                                this_comp.TypeOf_Num = TypeOf_PipeSteam;
                                this_comp.CurOpSchemeType = NoControlOpSchemeType;
                                this_comp.compPtr = Pipes::LocalPipeData::factory(state.pipes, TypeOf_PipeSteam, CompNames(CompNum));
                            } else if (UtilityRoutines::SameString(this_comp_type, "Pipe:Outdoor")) {
                                this_comp.TypeOf_Num = TypeOf_PipeExterior;
                                this_comp.CurOpSchemeType = NoControlOpSchemeType;
                                this_comp.compPtr = PipeHeatTransfer::PipeHTData::factory(state, TypeOf_PipeExterior,
                                                                                          CompNames(CompNum));
                            } else if (UtilityRoutines::SameString(this_comp_type, "Pipe:Indoor")) {
                                this_comp.TypeOf_Num = TypeOf_PipeInterior;
                                this_comp.CurOpSchemeType = NoControlOpSchemeType;
                                this_comp.compPtr = PipeHeatTransfer::PipeHTData::factory(state, TypeOf_PipeInterior,
                                                                                          CompNames(CompNum));
                            } else if (UtilityRoutines::SameString(this_comp_type, "Pipe:Underground")) {
                                this_comp.TypeOf_Num = TypeOf_PipeUnderground;
                                this_comp.CurOpSchemeType = NoControlOpSchemeType;
                                this_comp.compPtr = PipeHeatTransfer::PipeHTData::factory(state, TypeOf_PipeUnderground,
                                                                                          CompNames(CompNum));
                            } else if (UtilityRoutines::SameString(this_comp_type,
                                                                   "PipingSystem:Underground:PipeCircuit")) {
                                this_comp.TypeOf_Num = TypeOf_PipingSystemPipeCircuit;
                                this_comp.CurOpSchemeType = NoControlOpSchemeType;
                                this_comp.compPtr = PlantPipingSystemsManager::Circuit::factory(state,
                                        TypeOf_PipingSystemPipeCircuit, CompNames(CompNum));
                            } else if (has_prefixi(this_comp_type, "Pump") ||
                                       has_prefixi(this_comp_type, "HeaderedPumps")) {
                                if (has_prefixi(this_comp_type, "Pump:VariableSpeed:Condensate")) {
                                    this_comp.TypeOf_Num = TypeOf_PumpCondensate;
                                } else if (has_prefixi(this_comp_type, "Pump:ConstantSpeed")) {
                                    this_comp.TypeOf_Num = TypeOf_PumpConstantSpeed;
                                } else if (has_prefixi(this_comp_type, "Pump:VariableSpeed")) {
                                    this_comp.TypeOf_Num = TypeOf_PumpVariableSpeed;
                                } else if (has_prefixi(this_comp_type, "HeaderedPumps:ConstantSpeed")) {
                                    this_comp.TypeOf_Num = TypeOf_PumpBankConstantSpeed;
                                } else if (has_prefixi(this_comp_type, "HeaderedPumps:VariableSpeed")) {
                                    this_comp.TypeOf_Num = TypeOf_PumpBankVariableSpeed;
                                } else {
                                    // discover unsupported equipment on branches.
                                    ShowSevereError(
                                            "GetPlantInput: trying to process a pump type that is not supported, dev note");
                                    ShowContinueError("Component Type =" + this_comp_type);
                                }
                                this_comp.CurOpSchemeType = PumpOpSchemeType;
                                if (BranchNum == 1 || BranchNum == PlantLoop(LoopNum).LoopSide(LoopSideNum).TotalBranches) {
                                    ASeriesBranchHasPump = true;
                                } else {
                                    AParallelBranchHasPump = true;
                                }
                                LoopSidePumpInformation p;
                                p.PumpName = CompNames(CompNum);
                                p.BranchNum = BranchNum;
                                p.CompNum = CompNum;
                                p.PumpOutletNode = OutletNodeNumbers(CompNum);
                                DataPlant::PlantLoop(LoopNum).LoopSide(LoopSideNum).BranchPumpsExist = AParallelBranchHasPump;
                                DataPlant::PlantLoop(LoopNum).LoopSide(LoopSideNum).Pumps.push_back(p);
                                DataPlant::PlantLoop(LoopNum).LoopSide(LoopSideNum).TotalPumps++;
                            } else if (UtilityRoutines::SameString(this_comp_type, "WaterHeater:Mixed")) {
                                this_comp.TypeOf_Num = TypeOf_WtrHeaterMixed;
                                if (LoopSideNum == DemandSide) {
                                    this_comp.CurOpSchemeType = DemandOpSchemeType;
                                } else if (LoopSideNum == SupplySide) {
                                    this_comp.CurOpSchemeType = UnknownStatusOpSchemeType;
                                }
                                this_comp.compPtr = WaterThermalTanks::WaterThermalTankData::factory(state, CompNames(CompNum));
                            } else if (UtilityRoutines::SameString(this_comp_type, "WaterHeater:Stratified")) {
                                this_comp.TypeOf_Num = TypeOf_WtrHeaterStratified;
                                if (LoopSideNum == DemandSide) {
                                    this_comp.CurOpSchemeType = DemandOpSchemeType;
                                } else if (LoopSideNum == SupplySide) {
                                    this_comp.CurOpSchemeType = UnknownStatusOpSchemeType;
                                }
                                this_comp.compPtr = WaterThermalTanks::WaterThermalTankData::factory(state, CompNames(CompNum));
                            } else if (UtilityRoutines::SameString(this_comp_type,
                                                                   "ChillerHeater:Absorption:Directfired")) {
                                this_comp.TypeOf_Num = TypeOf_Chiller_DFAbsorption;
                                this_comp.compPtr = ChillerGasAbsorption::GasAbsorberSpecs::factory(state, CompNames(CompNum));
                            } else if (UtilityRoutines::SameString(this_comp_type,
                                                                   "ChillerHeater:Absorption:DoubleEffect")) {
                                this_comp.TypeOf_Num = TypeOf_Chiller_ExhFiredAbsorption;
                                this_comp.compPtr = ChillerExhaustAbsorption::ExhaustAbsorberSpecs::factory(state, CompNames(CompNum));
                            } else if (UtilityRoutines::SameString(this_comp_type,
                                                                   "ThermalStorage:ChilledWater:Mixed")) {
                                this_comp.TypeOf_Num = TypeOf_ChilledWaterTankMixed;
                                if (LoopSideNum == DemandSide) {
                                    this_comp.CurOpSchemeType = DemandOpSchemeType;
                                } else if (LoopSideNum == SupplySide) {
                                    this_comp.CurOpSchemeType = UnknownStatusOpSchemeType;
                                }
                                this_comp.compPtr = WaterThermalTanks::WaterThermalTankData::factory(state, CompNames(CompNum));
                            } else if (UtilityRoutines::SameString(this_comp_type,
                                                                   "ThermalStorage:ChilledWater:Stratified")) {
                                this_comp.TypeOf_Num = TypeOf_ChilledWaterTankStratified;
                                if (LoopSideNum == DemandSide) {
                                    this_comp.CurOpSchemeType = DemandOpSchemeType;
                                } else if (LoopSideNum == SupplySide) {
                                    this_comp.CurOpSchemeType = UnknownStatusOpSchemeType;
                                }
                                this_comp.compPtr = WaterThermalTanks::WaterThermalTankData::factory(state, CompNames(CompNum));
                            } else if (UtilityRoutines::SameString(this_comp_type, "WaterUse:Connections")) {
                                this_comp.TypeOf_Num = TypeOf_WaterUseConnection;
                                this_comp.CurOpSchemeType = DemandOpSchemeType;
                                this_comp.compPtr = WaterUse::WaterConnectionsType::factory(state, *state.dataWaterUse, CompNames(CompNum));
                            } else if (UtilityRoutines::SameString(this_comp_type, "Coil:Cooling:Water")) {
                                this_comp.TypeOf_Num = TypeOf_CoilWaterCooling;
                                this_comp.CurOpSchemeType = DemandOpSchemeType;
                            } else if (UtilityRoutines::SameString(this_comp_type,
                                                                   "Coil:Cooling:Water:DetailedGeometry")) {
                                this_comp.TypeOf_Num = TypeOf_CoilWaterDetailedFlatCooling;
                                this_comp.CurOpSchemeType = DemandOpSchemeType;
                            } else if (UtilityRoutines::SameString(this_comp_type, "Coil:Heating:Water")) {
                                this_comp.TypeOf_Num = TypeOf_CoilWaterSimpleHeating;
                                this_comp.CurOpSchemeType = DemandOpSchemeType;
                            } else if (UtilityRoutines::SameString(this_comp_type, "Coil:Heating:Steam")) {
                                this_comp.TypeOf_Num = TypeOf_CoilSteamAirHeating;
                                this_comp.CurOpSchemeType = DemandOpSchemeType;
                            } else if (UtilityRoutines::SameString(this_comp_type, "SolarCollector:FlatPlate:Water")) {
                                this_comp.TypeOf_Num = TypeOf_SolarCollectorFlatPlate;
                                if (LoopSideNum == DemandSide) {
                                    this_comp.CurOpSchemeType = DemandOpSchemeType;
                                } else if (LoopSideNum == SupplySide) {
                                    this_comp.CurOpSchemeType = UncontrolledOpSchemeType;
                                }
                                this_comp.compPtr = SolarCollectors::CollectorData::factory(CompNames(CompNum));
                            } else if (UtilityRoutines::SameString(this_comp_type,
                                                                   "SolarCollector:IntegralCollectorStorage")) {
                                this_comp.TypeOf_Num = TypeOf_SolarCollectorICS;
                                if (LoopSideNum == DemandSide) {
                                    this_comp.CurOpSchemeType = DemandOpSchemeType;
                                } else if (LoopSideNum == SupplySide) {
                                    this_comp.CurOpSchemeType = UncontrolledOpSchemeType;
                                }
                                this_comp.compPtr = SolarCollectors::CollectorData::factory(CompNames(CompNum));
                            } else if (UtilityRoutines::SameString(this_comp_type, "LoadProfile:Plant")) {
                                this_comp.TypeOf_Num = TypeOf_PlantLoadProfile;
                                this_comp.CurOpSchemeType = DemandOpSchemeType;
                                this_comp.compPtr = PlantLoadProfile::PlantProfileData::factory(CompNames(CompNum));
                            } else if (UtilityRoutines::SameString(this_comp_type, "GroundHeatExchanger:System")) {
                                this_comp.TypeOf_Num = TypeOf_GrndHtExchgSystem;
                                this_comp.CurOpSchemeType = UncontrolledOpSchemeType;
                                this_comp.compPtr = GroundHeatExchangers::GLHEBase::factory(state, TypeOf_GrndHtExchgSystem,
                                                                                            CompNames(CompNum));
                            } else if (UtilityRoutines::SameString(this_comp_type, "GroundHeatExchanger:Surface")) {
                                this_comp.TypeOf_Num = TypeOf_GrndHtExchgSurface;
                                this_comp.CurOpSchemeType = UncontrolledOpSchemeType;
                                this_comp.compPtr =
                                        SurfaceGroundHeatExchanger::SurfaceGroundHeatExchangerData::factory(
                                                TypeOf_GrndHtExchgSurface, CompNames(CompNum));
                            } else if (UtilityRoutines::SameString(this_comp_type, "GroundHeatExchanger:Pond")) {
                                this_comp.TypeOf_Num = TypeOf_GrndHtExchgPond;
                                this_comp.CurOpSchemeType = UncontrolledOpSchemeType;
                                this_comp.compPtr =
                                        PondGroundHeatExchanger::PondGroundHeatExchangerData::factory(CompNames(CompNum));
                            } else if (UtilityRoutines::SameString(this_comp_type, "GroundHeatExchanger:Slinky")) {
                                this_comp.TypeOf_Num = TypeOf_GrndHtExchgSlinky;
                                this_comp.CurOpSchemeType = UncontrolledOpSchemeType;
                                this_comp.compPtr = GroundHeatExchangers::GLHEBase::factory(state, TypeOf_GrndHtExchgSlinky,
                                                                                            CompNames(CompNum));
                            } else if (UtilityRoutines::SameString(this_comp_type, "Chiller:Electric:EIR")) {
                                this_comp.TypeOf_Num = TypeOf_Chiller_ElectricEIR;
                                if (LoopSideNum == DemandSide) {
                                    this_comp.CurOpSchemeType = DemandOpSchemeType;
                                } else if (LoopSideNum == SupplySide) {
                                    this_comp.CurOpSchemeType = UnknownStatusOpSchemeType;
                                }
                                this_comp.compPtr = ChillerElectricEIR::ElectricEIRChillerSpecs::factory(state, CompNames(CompNum));
                            } else if (UtilityRoutines::SameString(this_comp_type,
                                                                   "Chiller:Electric:ReformulatedEIR")) {
                                this_comp.TypeOf_Num = TypeOf_Chiller_ElectricReformEIR;
                                if (LoopSideNum == DemandSide) {
                                    this_comp.CurOpSchemeType = DemandOpSchemeType;
                                } else if (LoopSideNum == SupplySide) {
                                    this_comp.CurOpSchemeType = UnknownStatusOpSchemeType;
                                }
                                this_comp.compPtr = ChillerReformulatedEIR::ReformulatedEIRChillerSpecs::factory(state, CompNames(CompNum));
                            } else if (UtilityRoutines::SameString(this_comp_type, "Chiller:Electric")) {
                                this_comp.TypeOf_Num = TypeOf_Chiller_Electric;
                                if (LoopSideNum == DemandSide) {
                                    this_comp.CurOpSchemeType = DemandOpSchemeType;
                                } else if (LoopSideNum == SupplySide) {
                                    this_comp.CurOpSchemeType = UnknownStatusOpSchemeType;
                                }
                                this_comp.compPtr = PlantChillers::ElectricChillerSpecs::factory(state.dataPlantChillers, CompNames(CompNum));
                            } else if (UtilityRoutines::SameString(this_comp_type, "Chiller:EngineDriven")) {
                                this_comp.TypeOf_Num = TypeOf_Chiller_EngineDriven;
                                if (LoopSideNum == DemandSide) {
                                    this_comp.CurOpSchemeType = DemandOpSchemeType;
                                } else if (LoopSideNum == SupplySide) {
                                    this_comp.CurOpSchemeType = UnknownStatusOpSchemeType;
                                }
                                this_comp.compPtr = PlantChillers::EngineDrivenChillerSpecs::factory(state, CompNames(CompNum));
                            } else if (UtilityRoutines::SameString(this_comp_type, "Chiller:CombustionTurbine")) {
                                this_comp.TypeOf_Num = TypeOf_Chiller_CombTurbine;
                                if (LoopSideNum == DemandSide) {
                                    this_comp.CurOpSchemeType = DemandOpSchemeType;
                                } else if (LoopSideNum == SupplySide) {
                                    this_comp.CurOpSchemeType = UnknownStatusOpSchemeType;
                                }
                                this_comp.compPtr = PlantChillers::GTChillerSpecs::factory(state.dataPlantChillers, CompNames(CompNum));
                            } else if (UtilityRoutines::SameString(this_comp_type, "Chiller:ConstantCOP")) {
                                this_comp.TypeOf_Num = TypeOf_Chiller_ConstCOP;
                                if (LoopSideNum == DemandSide) {
                                    this_comp.CurOpSchemeType = DemandOpSchemeType;
                                } else if (LoopSideNum == SupplySide) {
                                    this_comp.CurOpSchemeType = UnknownStatusOpSchemeType;
                                }
                                this_comp.compPtr = PlantChillers::ConstCOPChillerSpecs::factory(state.dataPlantChillers, CompNames(CompNum));
                            } else if (UtilityRoutines::SameString(this_comp_type, "Boiler:HotWater")) {
                                this_comp.TypeOf_Num = TypeOf_Boiler_Simple;
                                this_comp.CurOpSchemeType = UnknownStatusOpSchemeType;
                                this_comp.compPtr = Boilers::BoilerSpecs::factory(state, CompNames(CompNum));
                            } else if (UtilityRoutines::SameString(this_comp_type, "Boiler:Steam")) {
                                this_comp.TypeOf_Num = TypeOf_Boiler_Steam;
                                this_comp.CurOpSchemeType = UnknownStatusOpSchemeType;
                                this_comp.compPtr = BoilerSteam::BoilerSpecs::factory(state, CompNames(CompNum));
                            } else if (UtilityRoutines::SameString(this_comp_type, "Chiller:Absorption:Indirect")) {
                                this_comp.TypeOf_Num = TypeOf_Chiller_Indirect_Absorption;
                                if (LoopSideNum == DemandSide) {
                                    this_comp.CurOpSchemeType = DemandOpSchemeType;
                                } else if (LoopSideNum == SupplySide) {
                                    this_comp.CurOpSchemeType = UnknownStatusOpSchemeType;
                                }
                                this_comp.compPtr = ChillerIndirectAbsorption::IndirectAbsorberSpecs::factory(state, CompNames(CompNum));
                            } else if (UtilityRoutines::SameString(this_comp_type, "Chiller:Absorption")) {
                                this_comp.TypeOf_Num = TypeOf_Chiller_Absorption;
                                if (LoopSideNum == DemandSide) {
                                    this_comp.CurOpSchemeType = DemandOpSchemeType;
                                } else if (LoopSideNum == SupplySide) {
                                    this_comp.CurOpSchemeType = UnknownStatusOpSchemeType;
                                }
                                this_comp.compPtr = ChillerAbsorption::BLASTAbsorberSpecs::factory(state, CompNames(CompNum));
                            } else if (UtilityRoutines::SameString(this_comp_type, "CoolingTower:SingleSpeed")) {
                                this_comp.TypeOf_Num = TypeOf_CoolingTower_SingleSpd;
                                this_comp.CurOpSchemeType = UnknownStatusOpSchemeType;
<<<<<<< HEAD
                                this_comp.compPtr = CondenserLoopTowers::CoolingTower::factory(state, state.dataCondenserLoopTowers, CompNames(CompNum));
                            } else if (UtilityRoutines::SameString(this_comp_type, "CoolingTower:TwoSpeed")) {
                                this_comp.TypeOf_Num = TypeOf_CoolingTower_TwoSpd;
                                this_comp.CurOpSchemeType = UnknownStatusOpSchemeType;
                                this_comp.compPtr = CondenserLoopTowers::CoolingTower::factory(state, state.dataCondenserLoopTowers, CompNames(CompNum));
                            } else if (UtilityRoutines::SameString(this_comp_type, "CoolingTower:VariableSpeed")) {
                                this_comp.TypeOf_Num = TypeOf_CoolingTower_VarSpd;
                                this_comp.compPtr = CondenserLoopTowers::CoolingTower::factory(state, state.dataCondenserLoopTowers, CompNames(CompNum));
                            } else if (UtilityRoutines::SameString(this_comp_type, "CoolingTower:VariableSpeed:Merkel")) {
                                this_comp.TypeOf_Num = TypeOf_CoolingTower_VarSpdMerkel;
                                this_comp.compPtr = CondenserLoopTowers::CoolingTower::factory(state, state.dataCondenserLoopTowers, CompNames(CompNum));
=======
                                this_comp.compPtr = CondenserLoopTowers::CoolingTower::factory(state, CompNames(CompNum));
                            } else if (UtilityRoutines::SameString(this_comp_type, "CoolingTower:TwoSpeed")) {
                                this_comp.TypeOf_Num = TypeOf_CoolingTower_TwoSpd;
                                this_comp.CurOpSchemeType = UnknownStatusOpSchemeType;
                                this_comp.compPtr = CondenserLoopTowers::CoolingTower::factory(state, CompNames(CompNum));
                            } else if (UtilityRoutines::SameString(this_comp_type, "CoolingTower:VariableSpeed")) {
                                this_comp.TypeOf_Num = TypeOf_CoolingTower_VarSpd;
                                this_comp.compPtr = CondenserLoopTowers::CoolingTower::factory(state, CompNames(CompNum));
                            } else if (UtilityRoutines::SameString(this_comp_type, "CoolingTower:VariableSpeed:Merkel")) {
                                this_comp.TypeOf_Num = TypeOf_CoolingTower_VarSpdMerkel;
                                this_comp.compPtr = CondenserLoopTowers::CoolingTower::factory(state, CompNames(CompNum));
>>>>>>> 42d84720
                            } else if (UtilityRoutines::SameString(this_comp_type, "Generator:FuelCell:ExhaustGasToWaterHeatExchanger")) {
                                this_comp.TypeOf_Num = TypeOf_Generator_FCExhaust;
                                this_comp.compPtr = FuelCellElectricGenerator::FCDataStruct::factory_exhaust(state, CompNames(CompNum));
                                if (LoopSideNum == DemandSide) {
                                    this_comp.CurOpSchemeType = DemandOpSchemeType;
                                } else if (LoopSideNum == SupplySide) {
                                    this_comp.CurOpSchemeType = UnknownStatusOpSchemeType;
                                }
                            } else if (UtilityRoutines::SameString(this_comp_type,
                                                                   "WaterHeater:HeatPump:PumpedCondenser")) {
                                this_comp.TypeOf_Num = TypeOf_HeatPumpWtrHeaterPumped;
                                this_comp.CurOpSchemeType = DemandOpSchemeType;
                                this_comp.compPtr = WaterThermalTanks::HeatPumpWaterHeaterData::factory(state, CompNames(CompNum));
                            } else if (UtilityRoutines::SameString(this_comp_type,
                                                                   "WaterHeater:HeatPump:WrappedCondenser")) {
                                this_comp.TypeOf_Num = TypeOf_HeatPumpWtrHeaterWrapped;
                                this_comp.CurOpSchemeType = DemandOpSchemeType;
                                this_comp.compPtr = WaterThermalTanks::HeatPumpWaterHeaterData::factory(state, CompNames(CompNum));
                            } else if (UtilityRoutines::SameString(this_comp_type,
                                                                   "HeatPump:WatertoWater:EquationFit:Cooling")) {
                                this_comp.compPtr = HeatPumpWaterToWaterSimple::GshpSpecs::factory(
                                        TypeOf_HPWaterEFCooling, CompNames(CompNum));
                                this_comp.TypeOf_Num = TypeOf_HPWaterEFCooling;
                                if (LoopSideNum == DemandSide) {
                                    this_comp.CurOpSchemeType = DemandOpSchemeType;
                                } else if (LoopSideNum == SupplySide) {
                                    this_comp.CurOpSchemeType = UnknownStatusOpSchemeType;
                                }
                            } else if (UtilityRoutines::SameString(this_comp_type,
                                                                   "HeatPump:WatertoWater:EquationFit:Heating")) {
                                this_comp.compPtr = HeatPumpWaterToWaterSimple::GshpSpecs::factory(
                                        TypeOf_HPWaterEFHeating, CompNames(CompNum));
                                this_comp.TypeOf_Num = TypeOf_HPWaterEFHeating;
                                if (LoopSideNum == DemandSide) {
                                    this_comp.CurOpSchemeType = DemandOpSchemeType;
                                } else if (LoopSideNum == SupplySide) {
                                    this_comp.CurOpSchemeType = UnknownStatusOpSchemeType;
                                }
                            } else if (UtilityRoutines::SameString(this_comp_type,
                                                                   "HeatPump:WaterToWater:ParameterEstimation:Heating")) {
                                this_comp.compPtr = HeatPumpWaterToWaterHEATING::GshpPeHeatingSpecs::factory(CompNames(CompNum));
                                this_comp.TypeOf_Num = TypeOf_HPWaterPEHeating;
                                if (LoopSideNum == DemandSide) {
                                    this_comp.CurOpSchemeType = DemandOpSchemeType;
                                } else if (LoopSideNum == SupplySide) {
                                    this_comp.CurOpSchemeType = UnknownStatusOpSchemeType;
                                }
                            } else if (UtilityRoutines::SameString(this_comp_type,
                                                                   "HeatPump:WaterToWater:ParameterEstimation:Cooling")) {
                                this_comp.compPtr = HeatPumpWaterToWaterCOOLING::GshpPeCoolingSpecs::factory(CompNames(CompNum));
                                this_comp.TypeOf_Num = TypeOf_HPWaterPECooling;
                                if (LoopSideNum == DemandSide) {
                                    this_comp.CurOpSchemeType = DemandOpSchemeType;
                                } else if (LoopSideNum == SupplySide) {
                                    this_comp.CurOpSchemeType = UnknownStatusOpSchemeType;
                                }
                            } else if (UtilityRoutines::SameString(this_comp_type,
                                                                   "HeatPump:PlantLoop:EIR:Heating")) {
                                this_comp.compPtr = EIRPlantLoopHeatPumps::EIRPlantLoopHeatPump::factory(state, TypeOf_HeatPumpEIRHeating, CompNames(CompNum));
                                this_comp.TypeOf_Num = TypeOf_HeatPumpEIRHeating;
                                if (LoopSideNum == DemandSide) {
                                    this_comp.CurOpSchemeType = DemandOpSchemeType;
                                } else if (LoopSideNum == SupplySide) {
                                    this_comp.CurOpSchemeType = UnknownStatusOpSchemeType;
                                }
                            } else if (UtilityRoutines::SameString(this_comp_type,
                                                                   "HeatPump:PlantLoop:EIR:Cooling")) {
                                this_comp.compPtr = EIRPlantLoopHeatPumps::EIRPlantLoopHeatPump::factory(state, TypeOf_HeatPumpEIRCooling, CompNames(CompNum));
                                this_comp.TypeOf_Num = TypeOf_HeatPumpEIRCooling;
                                if (LoopSideNum == DemandSide) {
                                    this_comp.CurOpSchemeType = DemandOpSchemeType;
                                } else if (LoopSideNum == SupplySide) {
                                    this_comp.CurOpSchemeType = UnknownStatusOpSchemeType;
                                }
                            } else if (UtilityRoutines::SameString(this_comp_type,
                                                                   "AirConditioner:VariableRefrigerantFlow")) {
                                this_comp.TypeOf_Num = TypeOf_HeatPumpVRF;
                                if (LoopSideNum == DemandSide) {
                                    this_comp.CurOpSchemeType = DemandOpSchemeType;
                                } else if (LoopSideNum == SupplySide) {
                                    this_comp.CurOpSchemeType = UnknownStatusOpSchemeType;
                                }
                                this_comp.compPtr = HVACVariableRefrigerantFlow::VRFCondenserEquipment::factory(state, CompNames(CompNum));
                            } else if (UtilityRoutines::SameString(this_comp_type, "DistrictCooling")) {
                                this_comp.TypeOf_Num = TypeOf_PurchChilledWater;
                                this_comp.compPtr = OutsideEnergySources::OutsideEnergySourceSpecs::factory(TypeOf_PurchChilledWater, CompNames(CompNum));
                            } else if (UtilityRoutines::SameString(this_comp_type, "DistrictHeating")) {
                                this_comp.TypeOf_Num = TypeOf_PurchHotWater;
                                this_comp.compPtr = OutsideEnergySources::OutsideEnergySourceSpecs::factory(TypeOf_PurchHotWater, CompNames(CompNum));
                            } else if (UtilityRoutines::SameString(this_comp_type, "ThermalStorage:Ice:Simple")) {
                                this_comp.TypeOf_Num = TypeOf_TS_IceSimple;
                                this_comp.compPtr = IceThermalStorage::SimpleIceStorageData::factory(state, CompNames(CompNum));
                            } else if (UtilityRoutines::SameString(this_comp_type, "ThermalStorage:Ice:Detailed")) {
                                this_comp.TypeOf_Num = TypeOf_TS_IceDetailed;
                                this_comp.compPtr = IceThermalStorage::DetailedIceStorageData::factory(state, CompNames(CompNum));
                            } else if (UtilityRoutines::SameString(this_comp_type, "TemperingValve")) {
                                this_comp.compPtr = PlantValves::TemperValveData::factory(CompNames(CompNum));
                                this_comp.TypeOf_Num = TypeOf_ValveTempering;
                            } else if (UtilityRoutines::SameString(this_comp_type, "HeatExchanger:FluidToFluid")) {
                                this_comp.TypeOf_Num = TypeOf_FluidToFluidPlantHtExchg;
                                if (LoopSideNum == DemandSide) {
                                    this_comp.CurOpSchemeType = DemandOpSchemeType;
                                } else if (LoopSideNum == SupplySide) {
                                    this_comp.CurOpSchemeType = FreeRejectionOpSchemeType;
                                }
                                this_comp.compPtr = PlantHeatExchangerFluidToFluid::HeatExchangerStruct::factory(CompNames(CompNum));
                            } else if (UtilityRoutines::SameString(this_comp_type, "Generator:MicroTurbine")) {
                                this_comp.TypeOf_Num = TypeOf_Generator_MicroTurbine;
                                if (LoopSideNum == DemandSide) {
                                    this_comp.CurOpSchemeType = DemandOpSchemeType;
                                } else if (LoopSideNum == SupplySide) {
                                    this_comp.CurOpSchemeType = UnknownStatusOpSchemeType;
                                }
                                this_comp.compPtr = MicroturbineElectricGenerator::MTGeneratorSpecs::factory(state, CompNames(CompNum));
                            } else if (UtilityRoutines::SameString(this_comp_type,
                                                                   "Generator:InternalCombustionEngine")) {
                                this_comp.TypeOf_Num = TypeOf_Generator_ICEngine;
                                if (LoopSideNum == DemandSide) {
                                    this_comp.CurOpSchemeType = DemandOpSchemeType;
                                } else if (LoopSideNum == SupplySide) {
                                    this_comp.CurOpSchemeType = UnknownStatusOpSchemeType;
                                }
                                this_comp.compPtr = ICEngineElectricGenerator::ICEngineGeneratorSpecs::factory(state, CompNames(CompNum));

                            } else if (UtilityRoutines::SameString(this_comp_type, "Generator:CombustionTurbine")) {
                                this_comp.TypeOf_Num = TypeOf_Generator_CTurbine;
                                if (LoopSideNum == DemandSide) {
                                    this_comp.CurOpSchemeType = DemandOpSchemeType;
                                } else if (LoopSideNum == SupplySide) {
                                    this_comp.CurOpSchemeType = UnknownStatusOpSchemeType;
                                }
                                this_comp.compPtr = CTElectricGenerator::CTGeneratorData::factory(state, CompNames(CompNum));
                            } else if (UtilityRoutines::SameString(this_comp_type, "Generator:MicroCHP")) {
                                this_comp.TypeOf_Num = TypeOf_Generator_MicroCHP;
                                if (LoopSideNum == DemandSide) {
                                    this_comp.CurOpSchemeType = DemandOpSchemeType;
                                } else if (LoopSideNum == SupplySide) {
                                    this_comp.CurOpSchemeType = UnknownStatusOpSchemeType;
                                }
                                this_comp.compPtr = MicroCHPElectricGenerator::MicroCHPDataStruct::factory(state, state.files, CompNames(CompNum));
                            } else if (UtilityRoutines::SameString(this_comp_type, "Generator:FuelCell:StackCooler")) {
                                this_comp.TypeOf_Num = TypeOf_Generator_FCStackCooler;
                                this_comp.compPtr = FuelCellElectricGenerator::FCDataStruct::factory(state, CompNames(CompNum));
                                if (LoopSideNum == DemandSide) {
                                    this_comp.CurOpSchemeType = DemandOpSchemeType;
                                } else if (LoopSideNum == SupplySide) {
                                    this_comp.CurOpSchemeType = UnknownStatusOpSchemeType;
                                }
                            } else if (UtilityRoutines::SameString(this_comp_type, "FluidCooler:SingleSpeed")) {
                                this_comp.TypeOf_Num = TypeOf_FluidCooler_SingleSpd;
                                this_comp.compPtr = FluidCoolers::FluidCoolerspecs::factory(
                                        TypeOf_FluidCooler_SingleSpd, CompNames(CompNum));
                            } else if (UtilityRoutines::SameString(this_comp_type, "FluidCooler:TwoSpeed")) {
                                this_comp.TypeOf_Num = TypeOf_FluidCooler_TwoSpd;
                                this_comp.compPtr = FluidCoolers::FluidCoolerspecs::factory(
                                        TypeOf_FluidCooler_TwoSpd, CompNames(CompNum));
                            } else if (UtilityRoutines::SameString(this_comp_type, "EvaporativeFluidCooler:SingleSpeed")) {
                                this_comp.TypeOf_Num = TypeOf_EvapFluidCooler_SingleSpd;
                                this_comp.compPtr = EvaporativeFluidCoolers::EvapFluidCoolerSpecs::factory(state,
                                        TypeOf_EvapFluidCooler_SingleSpd, CompNames(CompNum));
                            } else if (UtilityRoutines::SameString(this_comp_type, "EvaporativeFluidCooler:TwoSpeed")) {
                                this_comp.TypeOf_Num = TypeOf_EvapFluidCooler_TwoSpd;
                                this_comp.compPtr = EvaporativeFluidCoolers::EvapFluidCoolerSpecs::factory(state,
                                        TypeOf_EvapFluidCooler_TwoSpd, CompNames(CompNum));
                            } else if (UtilityRoutines::SameString(this_comp_type,
                                                                   "SolarCollector:FlatPlate:PhotovoltaicThermal")) {
                                this_comp.TypeOf_Num = TypeOf_PVTSolarCollectorFlatPlate;
                                if (LoopSideNum == DemandSide) {
                                    this_comp.CurOpSchemeType = DemandOpSchemeType;
                                } else if (LoopSideNum == SupplySide) {
                                    this_comp.CurOpSchemeType = UnknownStatusOpSchemeType;
                                }
                                this_comp.compPtr = PhotovoltaicThermalCollectors::PVTCollectorStruct::factory(CompNames(CompNum));
                            } else if (UtilityRoutines::SameString(this_comp_type, "CentralHeatPumpSystem")) {
                                this_comp.TypeOf_Num = TypeOf_CentralGroundSourceHeatPump;
                                this_comp.compPtr = PlantCentralGSHP::WrapperSpecs::factory(state, CompNames(CompNum));
                                // now deal with demand components of the ZoneHVAC type served by ControlCompOutput
                            } else if (UtilityRoutines::SameString(this_comp_type,
                                                                   "ZoneHVAC:Baseboard:RadiantConvective:Water")) {
                                this_comp.TypeOf_Num = TypeOf_Baseboard_Rad_Conv_Water;
                                this_comp.CurOpSchemeType = DemandOpSchemeType;
                            } else if (UtilityRoutines::SameString(this_comp_type,
                                                                   "ZoneHVAC:Baseboard:Convective:Water")) {
                                this_comp.TypeOf_Num = TypeOf_Baseboard_Conv_Water;
                                this_comp.CurOpSchemeType = DemandOpSchemeType;
                            } else if (UtilityRoutines::SameString(this_comp_type,
                                                                   "ZoneHVAC:Baseboard:RadiantConvective:Steam")) {
                                this_comp.TypeOf_Num = TypeOf_Baseboard_Rad_Conv_Steam;
                                this_comp.CurOpSchemeType = DemandOpSchemeType;
                            } else if (UtilityRoutines::SameString(this_comp_type,
                                                                   "ZoneHVAC:CoolingPanel:RadiantConvective:Water")) {
                                this_comp.TypeOf_Num = TypeOf_CoolingPanel_Simple;
                                this_comp.CurOpSchemeType = DemandOpSchemeType;
                            } else if (UtilityRoutines::SameString(this_comp_type,
                                                                   "ZoneHVAC:LowTemperatureRadiant:VariableFlow")) {
                                this_comp.TypeOf_Num = TypeOf_LowTempRadiant_VarFlow;
                                this_comp.CurOpSchemeType = DemandOpSchemeType;
                            } else if (UtilityRoutines::SameString(this_comp_type,
                                                                   "ZoneHVAC:LowTemperatureRadiant:ConstantFlow")) {
                                this_comp.TypeOf_Num = TypeOf_LowTempRadiant_ConstFlow;
                                this_comp.CurOpSchemeType = DemandOpSchemeType;
                            } else if (UtilityRoutines::SameString(this_comp_type,
                                                                   "AirTerminal:SingleDuct:ConstantVolume:CooledBeam")) {
                                this_comp.TypeOf_Num = TypeOf_CooledBeamAirTerminal;
                                this_comp.CurOpSchemeType = DemandOpSchemeType;
                            } else if (UtilityRoutines::SameString(this_comp_type,
                                                                   "AirTerminal:SingleDuct:ConstantVolume:FourPipeBeam")) {
                                this_comp.TypeOf_Num = TypeOf_FourPipeBeamAirTerminal;
                                this_comp.CurOpSchemeType = DemandOpSchemeType;
                            } else if (UtilityRoutines::SameString(this_comp_type,
                                                                   "AirLoopHVAC:UnitaryHeatPump:AirToAir:MultiSpeed")) {
                                this_comp.TypeOf_Num = TypeOf_MultiSpeedHeatPumpRecovery;
                                this_comp.CurOpSchemeType = DemandOpSchemeType;
                            } else if (UtilityRoutines::SameString(this_comp_type, "AirLoopHVAC:UnitarySystem")) {
                                this_comp.TypeOf_Num = TypeOf_UnitarySysRecovery;
                                this_comp.CurOpSchemeType = DemandOpSchemeType;
                            } else if (UtilityRoutines::SameString(this_comp_type,
                                                                   "Coil:Heating:WaterToAirHeatPump:EquationFit")) {
                                this_comp.TypeOf_Num = TypeOf_CoilWAHPHeatingEquationFit;
                                this_comp.CurOpSchemeType = DemandOpSchemeType;
                            } else if (UtilityRoutines::SameString(this_comp_type,
                                                                   "Coil:Cooling:WaterToAirHeatPump:EquationFit")) {
                                this_comp.TypeOf_Num = TypeOf_CoilWAHPCoolingEquationFit;
                                this_comp.CurOpSchemeType = DemandOpSchemeType;
                            } else if (UtilityRoutines::SameString(this_comp_type,
                                                                   "Coil:Heating:WaterToAirHeatPump:VariableSpeedEquationFit")) {
                                this_comp.TypeOf_Num = TypeOf_CoilVSWAHPHeatingEquationFit;
                                this_comp.CurOpSchemeType = DemandOpSchemeType;
                            } else if (UtilityRoutines::SameString(this_comp_type,
                                                                   "Coil:Cooling:WaterToAirHeatPump:VariableSpeedEquationFit")) {
                                this_comp.TypeOf_Num = TypeOf_CoilVSWAHPCoolingEquationFit;
                                this_comp.CurOpSchemeType = DemandOpSchemeType;
                            } else if (UtilityRoutines::SameString(this_comp_type,
                                                                   "Coil:Heating:WaterToAirHeatPump:ParameterEstimation")) {
                                this_comp.TypeOf_Num = TypeOf_CoilWAHPHeatingParamEst;
                                this_comp.CurOpSchemeType = DemandOpSchemeType;
                            } else if (UtilityRoutines::SameString(this_comp_type,
                                                                   "Coil:Cooling:WaterToAirHeatPump:ParameterEstimation")) {
                                this_comp.TypeOf_Num = TypeOf_CoilWAHPCoolingParamEst;
                                this_comp.CurOpSchemeType = DemandOpSchemeType;
                            } else if (UtilityRoutines::SameString(this_comp_type,
                                                                   "Refrigeration:Condenser:WaterCooled")) {
                                this_comp.TypeOf_Num = TypeOf_RefrigSystemWaterCondenser;
                                this_comp.CurOpSchemeType = DemandOpSchemeType;
                                this_comp.compPtr = RefrigeratedCase::RefrigCondenserData::factory(state, CompNames(CompNum));
                            } else if (UtilityRoutines::SameString(this_comp_type, "Refrigeration:CompressorRack")) {
                                this_comp.TypeOf_Num = TypeOf_RefrigerationWaterCoolRack;
                                this_comp.CurOpSchemeType = DemandOpSchemeType;
                                this_comp.compPtr = RefrigeratedCase::RefrigRackData::factory(state, CompNames(CompNum));
                            } else if (UtilityRoutines::SameString(this_comp_type, "PlantComponent:UserDefined")) {
                                this_comp.TypeOf_Num = TypeOf_PlantComponentUserDefined;
                                this_comp.CurOpSchemeType = UnknownStatusOpSchemeType;
                                this_comp.compPtr = UserDefinedComponents::UserPlantComponentStruct::factory(state, CompNames(CompNum));
                            } else if (UtilityRoutines::SameString(this_comp_type, "Coil:UserDefined")) {
                                this_comp.TypeOf_Num = TypeOf_CoilUserDefined;
                                this_comp.CurOpSchemeType = UnknownStatusOpSchemeType;
                            } else if (UtilityRoutines::SameString(this_comp_type, "ZoneHVAC:ForcedAir:UserDefined")) {
                                this_comp.TypeOf_Num = TypeOf_ZoneHVACAirUserDefined;
                                this_comp.CurOpSchemeType = UnknownStatusOpSchemeType;
                            } else if (UtilityRoutines::SameString(this_comp_type,
                                                                   "AirTerminal:SingleDuct:UserDefined")) {
                                this_comp.TypeOf_Num = TypeOf_AirTerminalUserDefined;
                                this_comp.CurOpSchemeType = UnknownStatusOpSchemeType;
                            } else if (UtilityRoutines::SameString(this_comp_type,"PlantComponent:TemperatureSource")) {
                                this_comp.TypeOf_Num = TypeOf_WaterSource;
                                this_comp.CurOpSchemeType = UncontrolledOpSchemeType;
                                this_comp.compPtr = PlantComponentTemperatureSources::WaterSourceSpecs::factory(CompNames(CompNum));
                            } else if (UtilityRoutines::SameString(this_comp_type,
                                                                   "GroundHeatExchanger:HorizontalTrench")) {
                                this_comp.TypeOf_Num = TypeOf_GrndHtExchgHorizTrench;
                                this_comp.CurOpSchemeType = TypeOf_GrndHtExchgHorizTrench;
                                this_comp.compPtr = PlantPipingSystemsManager::Circuit::factory(state,
                                        TypeOf_GrndHtExchgHorizTrench, CompNames(CompNum));
                            } else if (UtilityRoutines::SameString(this_comp_type,
                                                                   "Coil:Cooling:DX:SingleSpeed:ThermalStorage")) {
                                this_comp.TypeOf_Num = TypeOf_PackagedTESCoolingCoil;
                                this_comp.CurOpSchemeType = DemandOpSchemeType;
                            } else if (UtilityRoutines::SameString(this_comp_type, "SwimmingPool:Indoor")) {
                                this_comp.TypeOf_Num = TypeOf_SwimmingPool_Indoor;
                                this_comp.CurOpSchemeType = DemandOpSchemeType;
                            } else {
                                // discover unsupported equipment on branches.
                                ShowSevereError("GetPlantInput: Branch=\"" + BranchNames(BranchNum) +
                                                "\", invalid component on branch.");
                                ShowContinueError("...invalid component type=\"" + this_comp_type + "\", name=\"" +
                                                  CompNames(CompNum) + "\".");
                                //            ErrorsFound=.TRUE.
                            }

                            this_comp.Name = CompNames(CompNum);
                            this_comp.NodeNameIn = InletNodeNames(CompNum);
                            this_comp.NodeNumIn = InletNodeNumbers(CompNum);
                            this_comp.NodeNameOut = OutletNodeNames(CompNum);
                            this_comp.NodeNumOut = OutletNodeNumbers(CompNum);

                        }

                        // set branch inlet/outlet nodes
                        branch.NodeNumIn = branch.Comp(1).NodeNumIn;
                        branch.NodeNumOut = branch.Comp(branch.TotalComponents).NodeNumOut;

                        CompTypes.deallocate();
                        CompNames.deallocate();
                        CompCtrls.deallocate();
                        InletNodeNames.deallocate();
                        InletNodeNumbers.deallocate();
                        OutletNodeNames.deallocate();
                        OutletNodeNumbers.deallocate();
                    }

                    BranchNames.deallocate();

                    if (ASeriesBranchHasPump && AParallelBranchHasPump) {
                        ShowSevereError("Current version does not support Loop pumps and branch pumps together");
                        ShowContinueError("Occurs in loop " + PlantLoop(LoopNum).Name);
                        ErrorsFound = true;
                    }

                    // Obtain the Splitter and Mixer information
                    if (loopSide.ConnectList.empty()) {
                        NumofSplitters = 0;
                        NumofMixers = 0;
                    } else {
                        errFlag = false;
                        GetNumSplitterMixerInConntrList(state, plantLoop.Name, loopSide.ConnectList, NumofSplitters, NumofMixers, errFlag);
                        if (errFlag) {
                            ErrorsFound = true;
                        }
                        if (NumofSplitters != NumofMixers) {
                            ShowSevereError("GetPlantInput: Loop Name=" + plantLoop.Name + ", ConnectorList=" +
                                                loopSide.ConnectList + ", unequal number of splitters and mixers");
                            ErrorsFound = true;
                        }
                    }

                    loopSide.Splitter.Exists = NumofSplitters > 0;
                    loopSide.Mixer.Exists = NumofMixers > 0;

                    if (ErrorsFound) {
                        ShowFatalError("GetPlantInput: Previous Severe errors cause termination.");
                    }

                    NumConnectorsInLoop = NumofSplitters + NumofMixers;
                    SplitNum = 1;
                    for (ConnNum = 1; ConnNum <= NumConnectorsInLoop; ++ConnNum) {

                        if (SplitNum > NumofSplitters) break;
                        OutletNodeNames.allocate(MaxNumAlphas);
                        OutletNodeNumbers.allocate(MaxNumAlphas);
                        GetLoopSplitter(state,
                                        plantLoop.Name,
                                        loopSide.ConnectList,
                                        loopSide.Splitter.Name,
                                        loopSide.Splitter.Exists,
                                        loopSide.Splitter.NodeNameIn,
                                        loopSide.Splitter.NodeNumIn,
                                        loopSide.Splitter.TotalOutletNodes,
                                        OutletNodeNames,
                                        OutletNodeNumbers,
                                        ErrorsFound,
                                        ConnNum,
                                        SplitNum);

                        if (SplitNum == 1) {
                            OutletNodeNames.deallocate();
                            OutletNodeNumbers.deallocate();
                            continue;
                        }

                        // Map the inlet node to the splitter to a branch number
                        if (loopSide.Splitter.Exists) {
                            // Map the inlet node to the splitter to a branch number
                            SplitInBranch = false;
                            for (BranchNum = 1; BranchNum <= loopSide.TotalBranches; ++BranchNum) {
                                auto &branch = loopSide.Branch(BranchNum);
                                CompNum = branch.TotalComponents;
                                if (loopSide.Splitter.NodeNumIn == branch.Comp(CompNum).NodeNumOut) {
                                    loopSide.Splitter.BranchNumIn = BranchNum;
                                    SplitInBranch = true;
                                    break; // BranchNum DO loop
                                }
                            }
                            if (!SplitInBranch) {
                                ShowSevereError("Splitter Inlet Branch not found, Splitter=" + loopSide.Splitter.Name);
                                ShowContinueError("Splitter Branch Inlet name=" + loopSide.Splitter.NodeNameIn);
                                ShowContinueError("In Loop=" + plantLoop.Name);
                                ErrorsFound = true;
                            }

                            loopSide.Splitter.NodeNameOut.allocate(loopSide.Splitter.TotalOutletNodes);
                            loopSide.Splitter.NodeNumOut.dimension(loopSide.Splitter.TotalOutletNodes, 0);
                            loopSide.Splitter.BranchNumOut.dimension(loopSide.Splitter.TotalOutletNodes, 0);

                            SplitOutBranch.allocate(loopSide.Splitter.TotalOutletNodes);
                            SplitOutBranch = false;
                            for (NodeNum = 1; NodeNum <= loopSide.Splitter.TotalOutletNodes; ++NodeNum) {
                                loopSide.Splitter.NodeNameOut(NodeNum) = OutletNodeNames(NodeNum);
                                loopSide.Splitter.NodeNumOut(NodeNum) = OutletNodeNumbers(NodeNum);
                                // The following DO loop series is intended to store the branch number for each outlet
                                // branch of the splitter
                                for (BranchNum = 1; BranchNum <= loopSide.TotalBranches; ++BranchNum) {
                                    if (loopSide.Splitter.NodeNumOut(NodeNum) == loopSide.Branch(BranchNum).Comp(1).NodeNumIn) {
                                        loopSide.Splitter.BranchNumOut(NodeNum) = BranchNum;
                                        SplitOutBranch(NodeNum) = true;
                                        break; // BranchNum DO loop
                                    }
                                }
                            }

                            for (Outlet = 1; Outlet <= loopSide.Splitter.TotalOutletNodes; ++Outlet) {
                                if (SplitOutBranch(Outlet)) continue;
                                ShowSevereError("Splitter Outlet Branch not found, Splitter=" + loopSide.Splitter.Name);
                                ShowContinueError("Splitter Branch Outlet node name=" + loopSide.Splitter.NodeNameOut(Outlet));
                                ShowContinueError("In Loop=" + plantLoop.Name);
                                ShowContinueError("Loop BranchList=" + loopSide.BranchList);
                                ShowContinueError("Loop ConnectorList=" + loopSide.ConnectList);
                                ErrorsFound = true;
                            }

                            SplitOutBranch.deallocate();

                        } // Splitter exists
                        OutletNodeNames.deallocate();
                        OutletNodeNumbers.deallocate();
                    }

                    MixNum = 1;
                    for (ConnNum = 1; ConnNum <= NumConnectorsInLoop; ++ConnNum) {

                        if (MixNum > NumofMixers) break;
                        InletNodeNames.allocate(MaxNumAlphas);
                        InletNodeNumbers.allocate(MaxNumAlphas);
                        GetLoopMixer(state,
                                     plantLoop.Name,
                                     loopSide.ConnectList,
                                     loopSide.Mixer.Name,
                                     loopSide.Mixer.Exists,
                                     loopSide.Mixer.NodeNameOut,
                                     loopSide.Mixer.NodeNumOut,
                                     loopSide.Mixer.TotalInletNodes,
                                     InletNodeNames,
                                     InletNodeNumbers,
                                     ErrorsFound,
                                     ConnNum,
                                     MixNum);

                        if (MixNum == 1) {
                            InletNodeNames.deallocate();
                            InletNodeNumbers.deallocate();
                            continue;
                        }
                        // Map the outlet node of the mixer to a branch number
                        if (loopSide.Mixer.Exists) {
                            // Map the outlet node of the mixer to a branch number
                            MixerOutBranch = false;
                            for (BranchNum = 1; BranchNum <= loopSide.TotalBranches; ++BranchNum) {
                                if (loopSide.Mixer.NodeNumOut == loopSide.Branch(BranchNum).Comp(1).NodeNumIn) {
                                    loopSide.Mixer.BranchNumOut = BranchNum;
                                    MixerOutBranch = true;
                                    break; // BranchNum DO loop
                                }
                            }
                            if (!MixerOutBranch) {
                                ShowSevereError("Mixer Outlet Branch not found, Mixer=" + loopSide.Mixer.Name);
                                ErrorsFound = true;
                            }

                            loopSide.Mixer.NodeNameIn.allocate(loopSide.Mixer.TotalInletNodes);
                            loopSide.Mixer.NodeNumIn.dimension(loopSide.Mixer.TotalInletNodes, 0);
                            loopSide.Mixer.BranchNumIn.dimension(loopSide.Mixer.TotalInletNodes, 0);

                            MixerInBranch.allocate(loopSide.Mixer.TotalInletNodes);
                            MixerInBranch = false;
                            for (NodeNum = 1; NodeNum <= loopSide.Mixer.TotalInletNodes; ++NodeNum) {
                                loopSide.Mixer.NodeNameIn(NodeNum) = InletNodeNames(NodeNum);
                                loopSide.Mixer.NodeNumIn(NodeNum) = InletNodeNumbers(NodeNum);
                                // The following DO loop series is intended to store the branch number for each inlet branch of the mixer
                                for (BranchNum = 1; BranchNum <= loopSide.TotalBranches; ++BranchNum) {
                                    auto &branch = loopSide.Branch(BranchNum);
                                    CompNum = branch.TotalComponents;
                                    if (loopSide.Mixer.NodeNumIn(NodeNum) == branch.Comp(CompNum).NodeNumOut) {
                                        loopSide.Mixer.BranchNumIn(NodeNum) = BranchNum;
                                        MixerInBranch(NodeNum) = true;
                                        break; // BranchNum DO loop
                                    }
                                }
                            }

                            for (Inlet = 1; Inlet <= loopSide.Mixer.TotalInletNodes; ++Inlet) {
                                if (MixerInBranch(Inlet)) continue;
                                ShowSevereError("Mixer Inlet Branch not found, Mixer=" + loopSide.Mixer.Name);
                                ShowContinueError("Mixer Branch Inlet name=" + loopSide.Mixer.NodeNameIn(Inlet));
                                ShowContinueError("In Loop=" + plantLoop.Name);
                                ShowContinueError("Loop BranchList=" + loopSide.BranchList);
                                ShowContinueError("Loop ConnectorList=" + loopSide.ConnectList);
                                ErrorsFound = true;
                            }

                            MixerInBranch.deallocate();
                        } // Mixer exists
                        InletNodeNames.deallocate();
                        InletNodeNumbers.deallocate();
                    }

                    loopSide.noLoadConstantSpeedBranchFlowRateSteps.allocate(loopSide.TotalBranches - 2);

                    // TODO: this is just intended to be temporary
                    loopSide.myLoopNum = LoopNum;
                    loopSide.myLoopSideNum = LoopSideNum;
                    loopSide.myOtherLoopSideNum = 3 - LoopSideNum;

                } // ... end LoopSideNum=DemandSide,SupplySide

                plantLoop.LoopSide(1).loopSideDescription = plantLoop.Name + " - Demand Side";
                plantLoop.LoopSide(2).loopSideDescription = plantLoop.Name + " - Supply Side";

                // a nice little spot to report out bad pump/common-pipe configurations
                bool const ThisSideHasPumps = (plantLoop.LoopSide(1).TotalPumps > 0);
                bool const OtherSideHasPumps = (plantLoop.LoopSide(2).TotalPumps > 0);
                if ((plantLoop.CommonPipeType != CommonPipe_No) && (!ThisSideHasPumps || !OtherSideHasPumps)) {
                    ShowSevereError("Input Error: Common Pipe configurations must have pumps on both sides of loop");
                    ShowContinueError("Occurs on plant loop name =\"" + plantLoop.Name + "\"");
                    ShowContinueError("Make sure both demand and supply sides have a pump");
                    ErrorsFound = true;
                } else if ((plantLoop.CommonPipeType == CommonPipe_No) && ThisSideHasPumps && OtherSideHasPumps) {
                    ShowSevereError("Input Error: Pumps on both loop sides must utilize a common pipe");
                    ShowContinueError("Occurs on plant loop name =\"" + plantLoop.Name + "\"");
                    ShowContinueError("Add common pipe or remove one loop side pump");
                    ErrorsFound = true;
                } else if (!ThisSideHasPumps && !OtherSideHasPumps) {
                    ShowSevereError("SetupLoopFlowRequest: Problem in plant topology, no pumps specified on the loop");
                    ShowContinueError("Occurs on plant loop name =\"" + plantLoop.Name + "\"");
                    ShowContinueError("All plant loops require at least one pump");
                    ErrorsFound = true;
                }

                // set up some pump indexing for convenience later
                for (int LoopSideCounter = 1; LoopSideCounter <= 2; ++LoopSideCounter) {
                    for (int PumpCounter = 1; PumpCounter <= plantLoop.LoopSide(LoopSideCounter).TotalPumps; ++PumpCounter) {
                        int const PumpBranchNum = plantLoop.LoopSide(LoopSideCounter).Pumps(PumpCounter).BranchNum;
                        int const PumpCompNum = plantLoop.LoopSide(LoopSideCounter).Pumps(PumpCounter).CompNum;
                        plantLoop.LoopSide(LoopSideCounter).Branch(PumpBranchNum).Comp(PumpCompNum).IndexInLoopSidePumps = PumpCounter;
                    }
                }

            }

            if (ErrorsFound) {
                ShowFatalError("GetPlantInput: Errors in getting PlantLoop Input");
            }

            if (NumPlantLoops > 0) VentRepPlantSupplySide.allocate(NumPlantLoops);
            if (NumPlantLoops > 0) VentRepPlantDemandSide.allocate(NumPlantLoops);

            for (LoopNum = 1; LoopNum <= NumPlantLoops; ++LoopNum) {

                // set up references for this loop
                auto &this_plant_loop(PlantLoop(LoopNum));
                auto &this_plant_supply(this_plant_loop.LoopSide(SupplySide));
                auto &this_vent_plant_supply(VentRepPlantSupplySide(LoopNum));
                auto &this_plant_demand(this_plant_loop.LoopSide(DemandSide));
                auto &this_vent_plant_demand(VentRepPlantDemandSide(LoopNum));

                this_vent_plant_supply.Name = this_plant_loop.Name;
                this_vent_plant_supply.NodeNumIn = this_plant_supply.NodeNumIn;
                this_vent_plant_supply.NodeNameIn = this_plant_supply.NodeNameIn;
                this_vent_plant_supply.NodeNumOut = this_plant_supply.NodeNumOut;
                this_vent_plant_supply.NodeNameOut = this_plant_supply.NodeNameOut;
                this_vent_plant_supply.TotalBranches = this_plant_supply.TotalBranches;

                if (this_vent_plant_supply.TotalBranches > 0)
                    this_vent_plant_supply.Branch.allocate(this_vent_plant_supply.TotalBranches);

                for (BranchNum = 1; BranchNum <= this_vent_plant_supply.TotalBranches; ++BranchNum) {

                    auto &this_plant_supply_branch(PlantLoop(LoopNum).LoopSide(SupplySide).Branch(BranchNum));
                    auto &this_vent_plant_supply_branch(VentRepPlantSupplySide(LoopNum).Branch(BranchNum));

                    this_vent_plant_supply_branch.Name = this_plant_supply_branch.Name;
                    this_vent_plant_supply_branch.NodeNumIn = this_plant_supply_branch.NodeNumIn;
                    this_vent_plant_supply_branch.NodeNumOut = this_plant_supply_branch.NodeNumOut;
                    this_vent_plant_supply_branch.TotalComponents = this_plant_supply_branch.TotalComponents;
                    if (this_vent_plant_supply_branch.TotalComponents > 0) {
                        TotCompsOnBranch = this_vent_plant_supply_branch.TotalComponents;
                        this_vent_plant_supply_branch.Comp.allocate(TotCompsOnBranch);
                    }

                    for (CompNum = 1;
                         CompNum <= VentRepPlantSupplySide(LoopNum).Branch(BranchNum).TotalComponents; ++CompNum) {

                        auto &this_plant_supply_comp(
                                PlantLoop(LoopNum).LoopSide(SupplySide).Branch(BranchNum).Comp(CompNum));
                        auto &this_vent_plant_supply_comp(
                                VentRepPlantSupplySide(LoopNum).Branch(BranchNum).Comp(CompNum));

                        this_vent_plant_supply_comp.Name = this_plant_supply_comp.Name;
                        this_vent_plant_supply_comp.TypeOf = this_plant_supply_comp.TypeOf;
                        this_vent_plant_supply_comp.NodeNameIn = this_plant_supply_comp.NodeNameIn;
                        this_vent_plant_supply_comp.NodeNameOut = this_plant_supply_comp.NodeNameOut;
                        this_vent_plant_supply_comp.NodeNumIn = this_plant_supply_comp.NodeNumIn;
                        this_vent_plant_supply_comp.NodeNumOut = this_plant_supply_comp.NodeNumOut;

                    } // loop over components in branches on the loop (ventilation report data)

                } // loop over branches on the loop (ventilation report data)

                this_vent_plant_demand.Name = this_plant_loop.Name;
                this_vent_plant_demand.NodeNumIn = this_plant_demand.NodeNumIn;
                this_vent_plant_demand.NodeNameIn = this_plant_demand.NodeNameIn;
                this_vent_plant_demand.NodeNumOut = this_plant_demand.NodeNumOut;
                this_vent_plant_demand.NodeNameOut = this_plant_demand.NodeNameOut;
                this_vent_plant_demand.TotalBranches = this_plant_demand.TotalBranches;

                if (this_vent_plant_demand.TotalBranches > 0)
                    this_vent_plant_demand.Branch.allocate(this_vent_plant_demand.TotalBranches);

                for (BranchNum = 1; BranchNum <= this_vent_plant_demand.TotalBranches; ++BranchNum) {

                    auto &this_plant_demand_branch(PlantLoop(LoopNum).LoopSide(DemandSide).Branch(BranchNum));
                    auto &this_vent_plant_demand_branch(VentRepPlantDemandSide(LoopNum).Branch(BranchNum));

                    this_vent_plant_demand_branch.Name = this_plant_demand_branch.Name;
                    this_vent_plant_demand_branch.NodeNumIn = this_plant_demand_branch.NodeNumIn;
                    this_vent_plant_demand_branch.NodeNumOut = this_plant_demand_branch.NodeNumOut;
                    this_vent_plant_demand_branch.TotalComponents = this_plant_demand_branch.TotalComponents;
                    if (this_vent_plant_demand_branch.TotalComponents > 0) {
                        TotCompsOnBranch = this_vent_plant_demand_branch.TotalComponents;
                        this_vent_plant_demand_branch.Comp.allocate(TotCompsOnBranch);
                    }

                    for (CompNum = 1; CompNum <= this_vent_plant_demand_branch.TotalComponents; ++CompNum) {

                        auto &this_plant_demand_comp(
                                PlantLoop(LoopNum).LoopSide(DemandSide).Branch(BranchNum).Comp(CompNum));
                        auto &this_vent_plant_demand_comp(
                                VentRepPlantDemandSide(LoopNum).Branch(BranchNum).Comp(CompNum));

                        this_vent_plant_demand_comp.Name = this_plant_demand_comp.Name;
                        this_vent_plant_demand_comp.TypeOf = this_plant_demand_comp.TypeOf;
                        this_vent_plant_demand_comp.NodeNameIn = this_plant_demand_comp.NodeNameIn;
                        this_vent_plant_demand_comp.NodeNameOut = this_plant_demand_comp.NodeNameOut;
                        this_vent_plant_demand_comp.NodeNumIn = this_plant_demand_comp.NodeNumIn;
                        this_vent_plant_demand_comp.NodeNumOut = this_plant_demand_comp.NodeNumOut;

                    } // loop over components in branches on the loop (ventilation report data)

                } // loop over branches on the loop (ventilation report data)

            } // loop over plant supply loops (ventilation report data)

            if (NumCondLoops > 0) VentRepCondSupplySide.allocate(NumCondLoops);
            if (NumCondLoops > 0) VentRepCondDemandSide.allocate(NumCondLoops);

            for (LoopNum = 1; LoopNum <= NumCondLoops; ++LoopNum) {

                LoopNumInArray = LoopNum + NumPlantLoops;

                // set up references for this loop
                auto &this_cond_loop(PlantLoop(LoopNumInArray));
                auto &this_cond_supply(this_cond_loop.LoopSide(SupplySide));
                auto &this_vent_cond_supply(VentRepCondSupplySide(LoopNum));
                auto &this_cond_demand(this_cond_loop.LoopSide(DemandSide));
                auto &this_vent_cond_demand(VentRepCondDemandSide(LoopNum));

                this_vent_cond_supply.Name = this_cond_loop.Name;
                this_vent_cond_supply.NodeNumIn = this_cond_supply.NodeNumIn;
                this_vent_cond_supply.NodeNameIn = this_cond_supply.NodeNameIn;
                this_vent_cond_supply.NodeNumOut = this_cond_supply.NodeNumOut;
                this_vent_cond_supply.NodeNameOut = this_cond_supply.NodeNameOut;
                this_vent_cond_supply.TotalBranches = this_cond_supply.TotalBranches;
                if (this_vent_cond_supply.TotalBranches > 0)
                    this_vent_cond_supply.Branch.allocate(this_vent_cond_supply.TotalBranches);

                for (BranchNum = 1; BranchNum <= this_vent_cond_supply.TotalBranches; ++BranchNum) {

                    auto &this_cond_supply_branch(this_cond_supply.Branch(BranchNum));
                    auto &this_vent_cond_supply_branch(this_vent_cond_supply.Branch(BranchNum));

                    this_vent_cond_supply_branch.Name = this_cond_supply_branch.Name;
                    this_vent_cond_supply_branch.NodeNumIn = this_cond_supply_branch.NodeNumIn;
                    this_vent_cond_supply_branch.NodeNumOut = this_cond_supply_branch.NodeNumOut;
                    this_vent_cond_supply_branch.TotalComponents = this_cond_supply_branch.TotalComponents;
                    if (this_vent_cond_supply_branch.TotalComponents > 0) {
                        TotCompsOnBranch = this_vent_cond_supply_branch.TotalComponents;
                        this_vent_cond_supply_branch.Comp.allocate(TotCompsOnBranch);
                    }

                    for (CompNum = 1; CompNum <= this_vent_cond_supply_branch.TotalComponents; ++CompNum) {

                        auto &this_cond_supply_comp(
                                this_cond_loop.LoopSide(SupplySide).Branch(BranchNum).Comp(CompNum));
                        auto &this_vent_cond_supply_comp(this_vent_cond_supply.Branch(BranchNum).Comp(CompNum));

                        this_vent_cond_supply_comp.Name = this_cond_supply_comp.Name;
                        this_vent_cond_supply_comp.TypeOf = this_cond_supply_comp.TypeOf;
                        this_vent_cond_supply_comp.NodeNameIn = this_cond_supply_comp.NodeNameIn;
                        this_vent_cond_supply_comp.NodeNameOut = this_cond_supply_comp.NodeNameOut;
                        this_vent_cond_supply_comp.NodeNumIn = this_cond_supply_comp.NodeNumIn;
                        this_vent_cond_supply_comp.NodeNumOut = this_cond_supply_comp.NodeNumOut;

                    } // loop over components in branches on the loop (ventilation report data)

                } // loop over branches on the loop (ventilation report data)

                this_vent_cond_demand.Name = this_cond_loop.Name;
                this_vent_cond_demand.NodeNumIn = this_cond_demand.NodeNumIn;
                this_vent_cond_demand.NodeNameIn = this_cond_demand.NodeNameIn;
                this_vent_cond_demand.NodeNumOut = this_cond_demand.NodeNumOut;
                this_vent_cond_demand.NodeNameOut = this_cond_demand.NodeNameOut;
                this_vent_cond_demand.TotalBranches = this_cond_demand.TotalBranches;
                if (this_vent_cond_demand.TotalBranches > 0)
                    this_vent_cond_demand.Branch.allocate(this_vent_cond_demand.TotalBranches);

                for (BranchNum = 1; BranchNum <= this_vent_cond_demand.TotalBranches; ++BranchNum) {

                    auto &this_cond_demand_branch(this_cond_demand.Branch(BranchNum));
                    auto &this_vent_cond_demand_branch(this_vent_cond_demand.Branch(BranchNum));

                    this_vent_cond_demand_branch.Name = this_cond_demand_branch.Name;
                    this_vent_cond_demand_branch.NodeNumIn = this_cond_demand_branch.NodeNumIn;
                    this_vent_cond_demand_branch.NodeNumOut = this_cond_demand_branch.NodeNumOut;
                    this_vent_cond_demand_branch.TotalComponents = this_cond_demand_branch.TotalComponents;
                    if (this_vent_cond_demand_branch.TotalComponents > 0) {
                        TotCompsOnBranch = this_vent_cond_demand_branch.TotalComponents;
                        this_vent_cond_demand_branch.Comp.allocate(TotCompsOnBranch);
                    }

                    for (CompNum = 1; CompNum <= this_vent_cond_demand_branch.TotalComponents; ++CompNum) {

                        auto &this_cond_demand_comp(this_cond_demand_branch.Comp(CompNum));
                        auto &this_vent_cond_demand_comp(this_vent_cond_demand_branch.Comp(CompNum));

                        this_vent_cond_demand_comp.Name = this_cond_demand_comp.Name;
                        this_vent_cond_demand_comp.TypeOf = this_cond_demand_comp.TypeOf;
                        this_vent_cond_demand_comp.NodeNameIn = this_cond_demand_comp.NodeNameIn;
                        this_vent_cond_demand_comp.NodeNameOut = this_cond_demand_comp.NodeNameOut;
                        this_vent_cond_demand_comp.NodeNumIn = this_cond_demand_comp.NodeNumIn;
                        this_vent_cond_demand_comp.NodeNumOut = this_cond_demand_comp.NodeNumOut;

                    } // loop over components in branches on the loop (ventilation report data)

                } // loop over branches on the loop (ventilation report data)

            } // loop over plant supply loops (ventilation report data)
        }

        void SetupReports() {

            // SUBROUTINE INFORMATION:
            //       AUTHOR         Rick Strand
            //       DATE WRITTEN   July 2001
            //       MODIFIED       na
            //       RE-ENGINEERED  na

            // PURPOSE OF THIS SUBROUTINE:
            // This subroutine initializes the plant supply side reports.
            // It was created during the splitting of supply and demand side functions.

            // Using/Aliasing
            using DataGlobals::DisplayAdvancedReportVariables;
            using DataPlant::DemandOpSchemeType;
            using DataPlant::DemandSide;
            using DataPlant::PlantLoop;
            using DataPlant::SupplySide;

            // SUBROUTINE LOCAL VARIABLE DECLARATIONS:
            int LoopNum; // DO loop counter (plant supply sides)
            int LoopSideNum;
            int BranchNum;
            int CompNum;
            int MaxBranches;                 // Maximum number of branches on any plant loop (used for allocating arrays)
            std::string CurrentModuleObject; // for ease in renaming.
            int FluidIndex;

            // FLOW:
            MaxBranches = 0;
            for (auto &loop : PlantLoop) {
                MaxBranches = max(MaxBranches, loop.LoopSide(DemandSide).TotalBranches);
                MaxBranches = max(MaxBranches, loop.LoopSide(SupplySide).TotalBranches);
                loop.MaxBranch = MaxBranches;
                loop.CoolingDemand = 0.0;
                loop.HeatingDemand = 0.0;
                loop.DemandNotDispatched = 0.0;
                loop.UnmetDemand = 0.0;
                loop.InletNodeTemperature = 0.0;
                loop.OutletNodeTemperature = 0.0;
                loop.InletNodeFlowrate = 0.0;
                loop.BypassFrac = 0.0;
                loop.OutletNodeFlowrate = 0.0;
            }

            for (LoopNum = 1; LoopNum <= TotNumLoops; ++LoopNum) {
                auto &loop = PlantLoop(LoopNum);
                if (LoopNum <= NumPlantLoops) {
                    CurrentModuleObject = "Plant Loop";
                } else {
                    CurrentModuleObject = "Cond Loop";
                }
                // CurrentModuleObject='Plant/Condenser Loop'
                SetupOutputVariable("Plant Supply Side Cooling Demand Rate",
                                    OutputProcessor::Unit::W,
                                    loop.CoolingDemand,
                                    "System",
                                    "Average",
                                    PlantLoop(LoopNum).Name);
                SetupOutputVariable("Plant Supply Side Heating Demand Rate",
                                    OutputProcessor::Unit::W,
                                    loop.HeatingDemand,
                                    "System",
                                    "Average",
                                    PlantLoop(LoopNum).Name);
                SetupOutputVariable("Plant Supply Side Inlet Mass Flow Rate",
                                    OutputProcessor::Unit::kg_s,
                                    loop.InletNodeFlowrate,
                                    "System",
                                    "Average",
                                    PlantLoop(LoopNum).Name);

                SetupOutputVariable("Plant Supply Side Inlet Temperature",
                                    OutputProcessor::Unit::C,
                                    loop.InletNodeTemperature,
                                    "System",
                                    "Average",
                                    PlantLoop(LoopNum).Name);
                SetupOutputVariable("Plant Supply Side Outlet Temperature",
                                    OutputProcessor::Unit::C,
                                    loop.OutletNodeTemperature,
                                    "System",
                                    "Average",
                                    PlantLoop(LoopNum).Name);

                SetupOutputVariable("Plant Supply Side Not Distributed Demand Rate",
                                    OutputProcessor::Unit::W,
                                    loop.DemandNotDispatched,
                                    "System",
                                    "Average",
                                    PlantLoop(LoopNum).Name);
                SetupOutputVariable("Plant Supply Side Unmet Demand Rate",
                                    OutputProcessor::Unit::W,
                                    loop.UnmetDemand,
                                    "System",
                                    "Average",
                                    PlantLoop(LoopNum).Name);
                SetupOutputVariable("Debug Plant Loop Bypass Fraction",
                                    OutputProcessor::Unit::None,
                                    loop.BypassFrac,
                                    "System",
                                    "Average",
                                    PlantLoop(LoopNum).Name);
                SetupOutputVariable("Debug Plant Last Simulated Loop Side",
                                    OutputProcessor::Unit::None,
                                    loop.LastLoopSideSimulated,
                                    "System",
                                    "Average",
                                    PlantLoop(LoopNum).Name);
            }

            // setup more variables inside plant data structure
            // CurrentModuleObject='Plant/Condenser Loop(Advanced)'
            if (DisplayAdvancedReportVariables) {
                for (LoopNum = 1; LoopNum <= TotNumLoops; ++LoopNum) {
                    SetupOutputVariable("Plant Demand Side Lumped Capacitance Temperature",
                                        OutputProcessor::Unit::C,
                                        PlantLoop(LoopNum).LoopSide(DemandSide).LoopSideInlet_TankTemp,
                                        "System",
                                        "Average",
                                        PlantLoop(LoopNum).Name);
                    SetupOutputVariable("Plant Supply Side Lumped Capacitance Temperature",
                                        OutputProcessor::Unit::C,
                                        PlantLoop(LoopNum).LoopSide(SupplySide).LoopSideInlet_TankTemp,
                                        "System",
                                        "Average",
                                        PlantLoop(LoopNum).Name);
                    SetupOutputVariable("Plant Demand Side Lumped Capacitance Heat Transport Rate",
                                        OutputProcessor::Unit::W,
                                        PlantLoop(LoopNum).LoopSide(DemandSide).LoopSideInlet_MdotCpDeltaT,
                                        "System",
                                        "Average",
                                        PlantLoop(LoopNum).Name);
                    SetupOutputVariable("Plant Supply Side Lumped Capacitance Heat Transport Rate",
                                        OutputProcessor::Unit::W,
                                        PlantLoop(LoopNum).LoopSide(SupplySide).LoopSideInlet_MdotCpDeltaT,
                                        "System",
                                        "Average",
                                        PlantLoop(LoopNum).Name);
                    SetupOutputVariable("Plant Demand Side Lumped Capacitance Heat Storage Rate",
                                        OutputProcessor::Unit::W,
                                        PlantLoop(LoopNum).LoopSide(DemandSide).LoopSideInlet_McpDTdt,
                                        "System",
                                        "Average",
                                        PlantLoop(LoopNum).Name);
                    SetupOutputVariable("Plant Supply Side Lumped Capacitance Heat Storage Rate",
                                        OutputProcessor::Unit::W,
                                        PlantLoop(LoopNum).LoopSide(SupplySide).LoopSideInlet_McpDTdt,
                                        "System",
                                        "Average",
                                        PlantLoop(LoopNum).Name);
                    SetupOutputVariable("Plant Demand Side Lumped Capacitance Excessive Storage Time",
                                        OutputProcessor::Unit::hr,
                                        PlantLoop(LoopNum).LoopSide(
                                                DemandSide).LoopSideInlet_CapExcessStorageTimeReport,
                                        "System",
                                        "Sum",
                                        PlantLoop(LoopNum).Name);
                    SetupOutputVariable("Plant Supply Side Lumped Capacitance Excessive Storage Time",
                                        OutputProcessor::Unit::hr,
                                        PlantLoop(LoopNum).LoopSide(
                                                SupplySide).LoopSideInlet_CapExcessStorageTimeReport,
                                        "System",
                                        "Sum",
                                        PlantLoop(LoopNum).Name);
                    for (LoopSideNum = DemandSide; LoopSideNum <= SupplySide; ++LoopSideNum) {
                        for (BranchNum = 1;
                             BranchNum <= PlantLoop(LoopNum).LoopSide(LoopSideNum).TotalBranches; ++BranchNum) {
                            for (CompNum = 1; CompNum <= PlantLoop(LoopNum).LoopSide(LoopSideNum).Branch(
                                    BranchNum).TotalComponents; ++CompNum) {
                                if (PlantLoop(LoopNum).LoopSide(LoopSideNum).Branch(BranchNum).Comp(
                                        CompNum).CurOpSchemeType != DemandOpSchemeType) {
                                    SetupOutputVariable("Plant Component Distributed Demand Rate",
                                                        OutputProcessor::Unit::W,
                                                        PlantLoop(LoopNum).LoopSide(LoopSideNum).Branch(BranchNum).Comp(
                                                                CompNum).MyLoad,
                                                        "System",
                                                        "Average",
                                                        PlantLoop(LoopNum).LoopSide(LoopSideNum).Branch(BranchNum).Comp(
                                                                CompNum).Name);
                                }
                            }
                        }
                    }
                }
            }

            // now traverse plant loops and set fluid type index in all nodes on the loop
            for (LoopNum = 1; LoopNum <= TotNumLoops; ++LoopNum) {
                FluidIndex = PlantLoop(LoopNum).FluidIndex;
                for (LoopSideNum = DemandSide; LoopSideNum <= SupplySide; ++LoopSideNum) {
                    Node(PlantLoop(LoopNum).LoopSide(LoopSideNum).NodeNumIn).FluidIndex = FluidIndex;
                    Node(PlantLoop(LoopNum).LoopSide(LoopSideNum).NodeNumOut).FluidIndex = FluidIndex;
                    for (BranchNum = 1;
                         BranchNum <= PlantLoop(LoopNum).LoopSide(LoopSideNum).TotalBranches; ++BranchNum) {
                        for (CompNum = 1; CompNum <= PlantLoop(LoopNum).LoopSide(LoopSideNum).Branch(
                                BranchNum).TotalComponents; ++CompNum) {
                            Node(PlantLoop(LoopNum).LoopSide(LoopSideNum).Branch(BranchNum).Comp(
                                    CompNum).NodeNumIn).FluidIndex = FluidIndex;
                            Node(PlantLoop(LoopNum).LoopSide(LoopSideNum).Branch(BranchNum).Comp(
                                    CompNum).NodeNumOut).FluidIndex = FluidIndex;
                        }
                    }
                }
            } // plant loops
        }

        void InitializeLoops(EnergyPlusData &state, bool const FirstHVACIteration) // true if first iteration of the simulation
        {

            // SUBROUTINE INFORMATION:
            //       AUTHOR         Sankaranarayanan K P
            //       DATE WRITTEN   May 2005
            //       MODIFIED       Dan Fisher Aug. 2008
            //                      Brent Griffith May 2009 EMS setpoint check
            //       RE-ENGINEERED  na

            // PURPOSE OF THIS SUBROUTINE:
            // This subroutine initializes the
            // Plant loop nodes one time at the beginning of the simulation.
            // It also reinitializes loop temperatures if loop setpoint
            // temperature changes. Branch levels for all branches are also set.

            // Using/Aliasing
            using ScheduleManager::GetCurrentScheduleValue;
            using namespace DataSizing;
            using DataHVACGlobals::NumCondLoops;
            using DataHVACGlobals::NumPlantLoops;
            using DataPlant::PlantFirstSizesOkayToReport;
            using EMSManager::CheckIfNodeSetPointManagedByEMS;
            using EMSManager::iTemperatureMaxSetPoint;
            using EMSManager::iTemperatureMinSetPoint;
            using EMSManager::iTemperatureSetPoint;
            using General::RoundSigDigits;
            using PlantUtilities::SetAllFlowLocks;

            // SUBROUTINE LOCAL VARIABLE DECLARATIONS:
            int LoopNum; // plant loop counter
            int LoopSideNum;
            int BranchNum; // branch loop counter
            int CompNum;   // plant side component counter
            int SensedNode;

            static bool ErrorsFound(false);
            bool FinishSizingFlag;

            static bool SupplyEnvrnFlag(true);
            static bool MySetPointCheckFlag(true);

            static Array1D_bool PlantLoopSetPointInitFlag;

            int HalfLoopNum;
            int passNum;

            if (!allocated(PlantLoopSetPointInitFlag)) {
                PlantLoopSetPointInitFlag.allocate(TotNumLoops);
            }

            // Initialize the setpoints  for Load range based schemes only as determined by the init flag
            // The input already requires a loop setpoint.  The plantloop object requires
            // specification of a loop node and corresponding setpoint manager.  Using a 'component setpoint'
            // control scheme does NOT eliminate the requirement for a plant loop setpoint.  So there is
            // already the possibility that a component setpoint controlled object on the loop outlet
            // branch would have the same setpoint node as the loop.  I don't think setpoint manager traps
            // for this user input error, but it might.  Since both loop and component setpoints already
            // peacefully coexist on the loop, we can allow the user to intentionally specify and use both.
            // The only change required is to NOT smear the loop setpoint over all the loop nodes.  Just
            // read it from the setpoint node and use it.  In the short term it will remain up to the user
            // to specify the location of the loop setpoint control node and avoid conflicts with component
            // setpoint nodes.  Operationally, we will ignore the user specified placement of the loop setpoint
            // node and assume that it is physically located at each half loop outlet for purposes of calculating loop
            // demand.  Long term, I recommend that we:
            //     1. specify the setpointmanager:plant object name (not the node name) in the plantloop/condloop objects
            //     2. write a new setpoint manager (setpointmanager:plant) that is more suitable for plant use and
            //        accomodates AIR and GROUND setpoints...with offsets.

            //*****************************************************************
            // ONE TIME LOOP NODE SETPOINT CHECK
            //*****************************************************************
            if (MySetPointCheckFlag && DoSetPointTest) {

                // check for missing setpoints
                for (LoopNum = 1; LoopNum <= TotNumLoops; ++LoopNum) {

                    SensedNode = PlantLoop(LoopNum).TempSetPointNodeNum;
                    if (SensedNode > 0) {
                        if (Node(SensedNode).TempSetPoint == SensedNodeFlagValue) {
                            if (!AnyEnergyManagementSystemInModel) {
                                ShowSevereError(
                                        "PlantManager: No Setpoint Manager Defined for Node=" + NodeID(SensedNode) +
                                        " in PlantLoop=" + PlantLoop(LoopNum).Name);
                                ShowContinueError(
                                        "Add Temperature Setpoint Manager with Control Variable = \"Temperature\" for this PlantLoop.");
                                SetPointErrorFlag = true;
                            } else {
                                // need call to EMS to check node
                                CheckIfNodeSetPointManagedByEMS(SensedNode, iTemperatureSetPoint, SetPointErrorFlag);
                                if (SetPointErrorFlag) {
                                    ShowSevereError(
                                            "PlantManager: No Setpoint Manager Defined for Node=" + NodeID(SensedNode) +
                                            " in PlantLoop=" + PlantLoop(LoopNum).Name);
                                    ShowContinueError(
                                            "Add Temperature Setpoint Manager with Control Variable = \"Temperature\" for this PlantLoop.");
                                    ShowContinueError(
                                            "Or add EMS Actuator to provide temperature setpoint at this node");
                                }
                            }
                        }
                    }
                }
                MySetPointCheckFlag = false;
            }
            //*****************************************************************
            // END ONE TIME LOOP NODE SETPOINT CHECK

            //*****************************************************************
            // First Pass PUMP AND SIZING INIT
            //*****************************************************************
            if (!PlantFirstSizeCompleted) {

                SetAllFlowLocks(FlowUnlocked);
                FinishSizingFlag = false;
                PlantFirstSizesOkayToFinalize = false; // set global flag for when it ready to store final sizes
                PlantFirstSizesOkayToReport = false;
                PlantFinalSizesOkayToReport = false;
                GetCompSizFac = true;
                for (passNum = 1;
                     passNum <= 4; ++passNum) { // begin while loop to iterate over the next calls sequentially
                    InitLoopEquip = true;

                    // Step 2, call component models it  using PlantCallingOrderInfo for sizing
                    for (HalfLoopNum = 1; HalfLoopNum <= TotNumHalfLoops; ++HalfLoopNum) {
                        LoopNum = PlantCallingOrderInfo(HalfLoopNum).LoopIndex;
                        LoopSideNum = PlantCallingOrderInfo(HalfLoopNum).LoopSide;
                        CurLoopNum = LoopNum;

                        for (BranchNum = 1;
                             BranchNum <= PlantLoop(LoopNum).LoopSide(LoopSideNum).TotalBranches; ++BranchNum) {
                            for (CompNum = 1; CompNum <= PlantLoop(LoopNum).LoopSide(LoopSideNum).Branch(
                                    BranchNum).TotalComponents; ++CompNum) {
                                PlantLoop(LoopNum).LoopSide(LoopSideNum).Branch(BranchNum).Comp(CompNum).simulate(state, FirstHVACIteration, InitLoopEquip, GetCompSizFac);
                            } //-CompNum
                        }     //-BranchNum
                    }

                    // step 3, revise calling order
                    // have now called each plant component model at least once with InitLoopEquip = .TRUE.
                    //  this means the calls to InterConnectTwoPlantLoopSides have now been made, so rework calling order
                    RevisePlantCallingOrder();

                    // Step 4: Simulate plant loop components so their design flows are included

                    for (HalfLoopNum = 1; HalfLoopNum <= TotNumHalfLoops; ++HalfLoopNum) {

                        LoopNum = PlantCallingOrderInfo(HalfLoopNum).LoopIndex;
                        LoopSideNum = PlantCallingOrderInfo(HalfLoopNum).LoopSide;
                        CurLoopNum = LoopNum;
                        if (LoopSideNum == SupplySide) {
                            SizePlantLoop(state, LoopNum, FinishSizingFlag);
                        }
                    }
                    GetCompSizFac = false;
                } // iterative passes thru sizing related routines.  end while?

                // Step 5 now one more time for the final
                for (HalfLoopNum = 1; HalfLoopNum <= TotNumHalfLoops; ++HalfLoopNum) {
                    if (DoHVACSizingSimulation) {
                        PlantFirstSizesOkayToFinalize = true;
                        FinishSizingFlag = true;
                        PlantFirstSizesOkayToReport = true;
                        PlantFinalSizesOkayToReport = false;
                    } else {
                        PlantFirstSizesOkayToFinalize = true;
                        FinishSizingFlag = true;
                        PlantFirstSizesOkayToReport = false;
                        PlantFinalSizesOkayToReport = true;
                    }
                    LoopNum = PlantCallingOrderInfo(HalfLoopNum).LoopIndex;
                    LoopSideNum = PlantCallingOrderInfo(HalfLoopNum).LoopSide;
                    CurLoopNum = LoopNum;
                    if (LoopSideNum == SupplySide) {
                        SizePlantLoop(state, LoopNum, FinishSizingFlag);
                    }
                    // pumps are special so call them directly
                    PlantLoop(LoopNum).LoopSide(LoopSideNum).SimulateAllLoopSidePumps(state);
                    for (BranchNum = 1;
                         BranchNum <= PlantLoop(LoopNum).LoopSide(LoopSideNum).TotalBranches; ++BranchNum) {
                        for (CompNum = 1; CompNum <= PlantLoop(LoopNum).LoopSide(LoopSideNum).Branch(
                                BranchNum).TotalComponents; ++CompNum) {
                            PlantLoop(LoopNum).LoopSide(LoopSideNum).Branch(BranchNum).Comp(CompNum).simulate(state, FirstHVACIteration, InitLoopEquip, GetCompSizFac);
                        } //-CompNum
                    }     //-BranchNum
                    //				if ( PlantLoop( LoopNum ).PlantSizNum > 0 ) PlantSizData( PlantLoop( LoopNum ).PlantSizNum
                    //).VolFlowSizingDone = true;
                }

                PlantFirstSizeCompleted = true;
                PlantFirstSizesOkayToReport = false;
            }
            //*****************************************************************
            // END First Pass SIZING INIT
            //*****************************************************************
            //*****************************************************************
            // BEGIN Resizing Pass for HVAC Sizing Simultion Adjustments
            //*****************************************************************
            if (RedoSizesHVACSimulation && !PlantReSizingCompleted) {

                // cycle through plant equipment calling with InitLoopEquip true
                InitLoopEquip = true;
                GetCompSizFac = false;
                for (HalfLoopNum = 1; HalfLoopNum <= TotNumHalfLoops; ++HalfLoopNum) {
                    LoopNum = PlantCallingOrderInfo(HalfLoopNum).LoopIndex;
                    LoopSideNum = PlantCallingOrderInfo(HalfLoopNum).LoopSide;
                    CurLoopNum = LoopNum;

                    for (BranchNum = 1;
                         BranchNum <= PlantLoop(LoopNum).LoopSide(LoopSideNum).TotalBranches; ++BranchNum) {
                        for (CompNum = 1; CompNum <= PlantLoop(LoopNum).LoopSide(LoopSideNum).Branch(
                                BranchNum).TotalComponents; ++CompNum) {
                            PlantLoop(LoopNum).LoopSide(LoopSideNum).Branch(BranchNum).Comp(CompNum).simulate(state, FirstHVACIteration, InitLoopEquip, GetCompSizFac);
                        } //-CompNum
                    }     //-BranchNum
                }

                // reset loop level
                PlantFinalSizesOkayToReport = true;
                for (LoopNum = 1; LoopNum <= TotNumLoops; ++LoopNum) {
                    ResizePlantLoopLevelSizes(LoopNum);
                }

                InitLoopEquip = true;

                // now call everything again to reporting turned on
                for (HalfLoopNum = 1; HalfLoopNum <= TotNumHalfLoops; ++HalfLoopNum) {
                    LoopNum = PlantCallingOrderInfo(HalfLoopNum).LoopIndex;
                    LoopSideNum = PlantCallingOrderInfo(HalfLoopNum).LoopSide;
                    CurLoopNum = LoopNum;

                    for (BranchNum = 1;
                         BranchNum <= PlantLoop(LoopNum).LoopSide(LoopSideNum).TotalBranches; ++BranchNum) {
                        for (CompNum = 1; CompNum <= PlantLoop(LoopNum).LoopSide(LoopSideNum).Branch(
                                BranchNum).TotalComponents; ++CompNum) {
                            PlantLoop(LoopNum).LoopSide(LoopSideNum).Branch(BranchNum).Comp(CompNum).simulate(state, FirstHVACIteration, InitLoopEquip, GetCompSizFac);
                        } //-CompNum
                    }     //-BranchNum
                    // pumps are special so call them directly
                    PlantLoop(LoopNum).LoopSide(LoopSideNum).SimulateAllLoopSidePumps(state);
                }

                PlantReSizingCompleted = true;
                PlantFinalSizesOkayToReport = false;
            }
            //*****************************************************************
            // END Resizing Pass for HVAC Sizing Simultion Adjustments
            //*****************************************************************
            //*****************************************************************
            // BEGIN ONE TIME ENVIRONMENT INITS
            //*****************************************************************
            if (SupplyEnvrnFlag && BeginEnvrnFlag) {

                for (LoopNum = 1; LoopNum <= TotNumLoops; ++LoopNum) {
                    for (LoopSideNum = DemandSide; LoopSideNum <= SupplySide; ++LoopSideNum) {
                        // check if setpoints being placed on node properly
                        if (PlantLoop(LoopNum).LoopDemandCalcScheme == DualSetPointDeadBand) {
                            if (Node(PlantLoop(LoopNum).TempSetPointNodeNum).TempSetPointHi == SensedNodeFlagValue) {
                                if (!AnyEnergyManagementSystemInModel) {
                                    ShowSevereError(
                                            "Plant Loop: missing high temperature setpoint for dual setpoint deadband demand scheme");
                                    ShowContinueError(
                                            "Node Referenced =" + NodeID(PlantLoop(LoopNum).TempSetPointNodeNum));
                                    ShowContinueError(
                                            "Use a SetpointManager:Scheduled:DualSetpoint to establish appropriate setpoints");
                                    SetPointErrorFlag = true;
                                } else {
                                    CheckIfNodeSetPointManagedByEMS(PlantLoop(LoopNum).TempSetPointNodeNum,
                                                                    iTemperatureMaxSetPoint, SetPointErrorFlag);
                                    if (SetPointErrorFlag) {
                                        ShowSevereError(
                                                "Plant Loop: missing high temperature setpoint for dual setpoint deadband demand scheme");
                                        ShowContinueError(
                                                "Node Referenced =" + NodeID(PlantLoop(LoopNum).TempSetPointNodeNum));
                                        ShowContinueError(
                                                "Use a SetpointManager:Scheduled:DualSetpoint to establish appropriate setpoints");
                                        ShowContinueError("Or add EMS Actuator for Temperature Maximum Setpoint");

                                    } // SetPointErrorFlag
                                }     // Not EMS
                            }         // Node TSPhi = Sensed
                            if (Node(PlantLoop(LoopNum).TempSetPointNodeNum).TempSetPointLo == SensedNodeFlagValue) {
                                if (!AnyEnergyManagementSystemInModel) {
                                    ShowSevereError(
                                            "Plant Loop: missing low temperature setpoint for dual setpoint deadband demand scheme");
                                    ShowContinueError(
                                            "Node Referenced =" + NodeID(PlantLoop(LoopNum).TempSetPointNodeNum));
                                    ShowContinueError(
                                            "Use a SetpointManager:Scheduled:DualSetpoint to establish appropriate setpoints");
                                    SetPointErrorFlag = true;
                                } else {
                                    CheckIfNodeSetPointManagedByEMS(PlantLoop(LoopNum).TempSetPointNodeNum,
                                                                    iTemperatureMinSetPoint, SetPointErrorFlag);
                                    if (SetPointErrorFlag) {
                                        ShowSevereError(
                                                "Plant Loop: missing low temperature setpoint for dual setpoint deadband demand scheme");
                                        ShowContinueError(
                                                "Node Referenced =" + NodeID(PlantLoop(LoopNum).TempSetPointNodeNum));
                                        ShowContinueError(
                                                "Use a SetpointManager:Scheduled:DualSetpoint to establish appropriate setpoints");
                                        ShowContinueError("Or add EMS Actuator for Temperature Minimum Setpoint");

                                    } // SetPointErrorFlag
                                }     // NOT EMS
                            }         // Node TSPtLo = Sensed...
                        }             // LoopDemandScheme = DualSPDB
                    }                 // LOOPSIDE
                }                     // PLANT LOOP

                // Any per-environment load distribution init should be OK here
                // Just clear away any trailing MyLoad for now...
                // This could likely be moved into InitLoadDistribution also...
                for (LoopNum = 1; LoopNum <= TotNumLoops; ++LoopNum) {
                    for (LoopSideNum = DemandSide; LoopSideNum <= SupplySide; ++LoopSideNum) {
                        for (BranchNum = 1;
                             BranchNum <= PlantLoop(LoopNum).LoopSide(LoopSideNum).TotalBranches; ++BranchNum) {
                            for (CompNum = 1; CompNum <= PlantLoop(LoopNum).LoopSide(LoopSideNum).Branch(
                                    BranchNum).TotalComponents; ++CompNum) {
                                PlantLoop(LoopNum).LoopSide(LoopSideNum).Branch(BranchNum).Comp(CompNum).MyLoad = 0.0;
                                PlantLoop(LoopNum).LoopSide(LoopSideNum).Branch(BranchNum).Comp(
                                        CompNum).FreeCoolCntrlShutDown = false;
                                PlantLoop(LoopNum).LoopSide(LoopSideNum).Branch(BranchNum).Comp(
                                        CompNum).Available = false;
                            }
                        }
                    }
                }

                SupplyEnvrnFlag = false;
                //!*****************************************************************
                // !END OF ONE TIME ENVIRONMENT INITS
                //!*****************************************************************
            } //
            if (!BeginEnvrnFlag) SupplyEnvrnFlag = true;

            if (ErrorsFound) ShowFatalError("Preceding errors caused termination");
        }

        void ReInitPlantLoopsAtFirstHVACIteration() {

            // SUBROUTINE INFORMATION:
            //       AUTHOR         Brent Griffith
            //       DATE WRITTEN   Sept 2010
            //       MODIFIED       na
            //       RE-ENGINEERED  na

            // PURPOSE OF THIS SUBROUTINE:
            // initialize node mass flow requests

            // METHODOLOGY EMPLOYED:
            // called from SimHVAC to reset mass flow rate requests
            // this contains all the initializations

            // Using/Aliasing
            using DataEnvironment::StdBaroPress;
            using HVACInterfaceManager::PlantCommonPipe;
            using ScheduleManager::GetCurrentScheduleValue;

            // SUBROUTINE PARAMETER DEFINITIONS:
            Real64 const StartQuality(1.0);
            Real64 const StartHumRat(0.0);
            static std::string const RoutineNameAlt("InitializeLoops");
            static std::string const RoutineName("PlantManager:InitializeLoop");

            // SUBROUTINE LOCAL VARIABLE DECLARATIONS:
            int LoopNum; // plant loop counter
            Real64 LoopMaxMassFlowRate;       // maximum allowable loop mass flow rate
            Real64 LoopSetPointTemp;          // the loop control or setpoint temperature
            Real64 LoopMaxTemp;               // maximum allowable loop temperature
            Real64 LoopMinTemp;               // minimum allowable loop temperature
            Real64 LoopSetPointTempLo;        // the loop control or setpoint temperature
            Real64 LoopSetPointTempHi;        // the loop control or setpoint temperature
            Real64 SecondaryLoopSetPointTemp; // loop setpoint temperature for common pipes with different secondary setpt
            int LoopSideNum;
            int BranchNum;       // branch loop counter
            int OpNum;           // operation scheme counter
            int CompNum;         // plant side component counter
            int BranchInlet;     // branch inlet node number
            int ComponentInlet;  // component inlet node number
            int ComponentOutlet; // component outlet node number
            static bool MyEnvrnFlag(true);
            Real64 LoopMinMassFlowRate; // minimum allowable loop mass flow rate
            Real64 SteamDensity;
            Real64 SteamTemp;
            Real64 StartEnthalpy;
            Real64 Cp;
            Real64 rho;
            Real64 LoopSetPointTemperatureHi;
            Real64 LoopSetPointTemperatureLo;

            //*****************************************************************
            // BEGIN ENVIRONMENT INITS
            //*****************************************************************

            if (MyEnvrnFlag && BeginEnvrnFlag) {

                for (LoopNum = 1; LoopNum <= TotNumLoops; ++LoopNum) {
                    for (LoopSideNum = DemandSide; LoopSideNum <= SupplySide; ++LoopSideNum) {

                        {
                            auto const SELECT_CASE_var(PlantLoop(LoopNum).LoopDemandCalcScheme);

                            if (SELECT_CASE_var == SingleSetPoint) {
                                LoopSetPointTemp = Node(PlantLoop(LoopNum).TempSetPointNodeNum).TempSetPoint;

                            } else if (SELECT_CASE_var == DualSetPointDeadBand) {
                                // Get the range of setpoints
                                LoopSetPointTemperatureHi = Node(PlantLoop(LoopNum).TempSetPointNodeNum).TempSetPointHi;
                                LoopSetPointTemperatureLo = Node(PlantLoop(LoopNum).TempSetPointNodeNum).TempSetPointLo;
                                LoopSetPointTemp = (LoopSetPointTemperatureLo + LoopSetPointTemperatureHi) / 2.0;
                            }
                        }

                        if ((PlantLoop(LoopNum).CommonPipeType == CommonPipe_TwoWay) && (LoopSideNum == DemandSide) &&
                            (PlantLoop(LoopNum).LoopSide(
                                    DemandSide).InletNodeSetPt)) { // get a second setpoint for secondaryLoop
                            // if the plant loop is two common pipe configured for temperature control on secondary side inlet, then
                            // we want to initialize the demand side of the loop using that setpoint
                            LoopSetPointTemp = Node(PlantLoop(LoopNum).LoopSide(DemandSide).NodeNumIn).TempSetPoint;
                        }

                        // Check the Loop Setpoint and make sure it is bounded by the Loop Max and Min
                        LoopMaxTemp = PlantLoop(LoopNum).MaxTemp;
                        LoopMinTemp = PlantLoop(LoopNum).MinTemp;

                        // trap for -999 and set to average of limits if so
                        if (LoopSetPointTemp == SensedNodeFlagValue) {
                            LoopSetPointTemp = (LoopMinTemp + LoopMaxTemp) / 2.0;
                        }
                        // Check it against the loop temperature limits
                        LoopSetPointTemp = min(LoopMaxTemp, LoopSetPointTemp);
                        LoopSetPointTemp = max(LoopMinTemp, LoopSetPointTemp);

                        // Initialize the capacitance model at the tank interface, and other loop side values
                        PlantLoop(LoopNum).LoopSide(LoopSideNum).TempInterfaceTankOutlet = LoopSetPointTemp;
                        PlantLoop(LoopNum).LoopSide(LoopSideNum).LastTempInterfaceTankOutlet = LoopSetPointTemp;
                        PlantLoop(LoopNum).LoopSide(LoopSideNum).LoopSideInlet_TankTemp = LoopSetPointTemp;
                        PlantLoop(LoopNum).LoopSide(LoopSideNum).TotalPumpHeat = 0.0;
                        if (allocated(PlantLoop(LoopNum).LoopSide(LoopSideNum).Pumps))
                            for (auto &e : PlantLoop(LoopNum).LoopSide(LoopSideNum).Pumps)
                                e.PumpHeatToFluid = 0.0;
                        PlantLoop(LoopNum).LoopSide(LoopSideNum).FlowRequest = 0.0;
                        PlantLoop(LoopNum).LoopSide(LoopSideNum).TimeElapsed = 0.0;
                        PlantLoop(LoopNum).LoopSide(LoopSideNum).FlowLock = 0;
                        PlantLoop(LoopNum).LoopSide(LoopSideNum).InletNode.TemperatureHistory = 0.0;
                        PlantLoop(LoopNum).LoopSide(LoopSideNum).InletNode.MassFlowRateHistory = 0.0;
                        PlantLoop(LoopNum).LoopSide(LoopSideNum).OutletNode.TemperatureHistory = 0.0;
                        PlantLoop(LoopNum).LoopSide(LoopSideNum).OutletNode.MassFlowRateHistory = 0.0;

                        if (PlantLoop(LoopNum).FluidType != NodeType_Steam) {
                            Cp = GetSpecificHeatGlycol(PlantLoop(LoopNum).FluidName, LoopSetPointTemp,
                                                       PlantLoop(LoopNum).FluidIndex, RoutineNameAlt);
                            StartEnthalpy = Cp * LoopSetPointTemp;
                        }
                        // Use Min/Max flow rates to initialize loop
                        if (PlantLoop(LoopNum).FluidType == NodeType_Water) {
                            rho = GetDensityGlycol(PlantLoop(LoopNum).FluidName, LoopSetPointTemp,
                                                   PlantLoop(LoopNum).FluidIndex, RoutineNameAlt);

                            LoopMaxMassFlowRate = PlantLoop(LoopNum).MaxVolFlowRate * rho;
                            LoopMinMassFlowRate = PlantLoop(LoopNum).MinVolFlowRate * rho;
                        }
                        // use saturated liquid of steam at the loop setpoint temp as the starting enthalpy for a water loop
                        if (PlantLoop(LoopNum).FluidType == NodeType_Steam) {
                            SteamTemp = 100.0;
                            SteamDensity = GetSatDensityRefrig(fluidNameSteam, SteamTemp, 1.0,
                                                               PlantLoop(LoopNum).FluidIndex, RoutineName);
                            LoopMaxMassFlowRate = PlantLoop(LoopNum).MaxVolFlowRate * SteamDensity;
                            StartEnthalpy = GetSatEnthalpyRefrig(fluidNameSteam, LoopSetPointTemp, 0.0,
                                                                 PlantLoop(LoopNum).FluidIndex, RoutineName);
                            LoopMinMassFlowRate = PlantLoop(LoopNum).MinVolFlowRate * SteamDensity;
                        }

                        LoopMaxMassFlowRate = max(0.0, LoopMaxMassFlowRate);
                        LoopMinMassFlowRate = max(0.0, LoopMinMassFlowRate);

                        // Initial all loop nodes by initializing all component inlet and outlet nodes
                        for (BranchNum = 1;
                             BranchNum <= PlantLoop(LoopNum).LoopSide(LoopSideNum).TotalBranches; ++BranchNum) {
                            for (CompNum = 1; CompNum <= PlantLoop(LoopNum).LoopSide(LoopSideNum).Branch(
                                    BranchNum).TotalComponents; ++CompNum) {
                                ComponentInlet = PlantLoop(LoopNum).LoopSide(LoopSideNum).Branch(BranchNum).Comp(
                                        CompNum).NodeNumIn;
                                ComponentOutlet = PlantLoop(LoopNum).LoopSide(LoopSideNum).Branch(BranchNum).Comp(
                                        CompNum).NodeNumOut;
                                BranchInlet = PlantLoop(LoopNum).LoopSide(LoopSideNum).Branch(BranchNum).NodeNumIn;

                                Node(ComponentInlet).Temp = LoopSetPointTemp;
                                Node(ComponentInlet).TempMin = LoopMinTemp;
                                Node(ComponentInlet).TempMax = LoopMaxTemp;
                                Node(ComponentInlet).TempLastTimestep = LoopSetPointTemp;

                                Node(ComponentInlet).MassFlowRate = 0.0;
                                PlantLoop(LoopNum).LoopSide(LoopSideNum).Branch(BranchNum).Comp(CompNum).MyLoad = 0.0;
                                PlantLoop(LoopNum).LoopSide(LoopSideNum).Branch(BranchNum).Comp(
                                        CompNum).Available = false;
                                PlantLoop(LoopNum).LoopSide(LoopSideNum).Branch(BranchNum).Comp(
                                        CompNum).FreeCoolCntrlShutDown = false;
                                PlantLoop(LoopNum).LoopSide(LoopSideNum).Branch(BranchNum).RequestedMassFlow = 0.0;

                                if (Node(ComponentInlet).MassFlowRateMin > 0.0) {
                                    Node(ComponentInlet).MassFlowRateMinAvail = Node(ComponentInlet).MassFlowRateMin;
                                } else {
                                    Node(ComponentInlet).MassFlowRateMin = LoopMinMassFlowRate;
                                    Node(ComponentInlet).MassFlowRateMinAvail = LoopMinMassFlowRate;
                                }

                                if (Node(ComponentInlet).MassFlowRateMax > 0.0) {
                                    Node(ComponentInlet).MassFlowRateMaxAvail = Node(ComponentInlet).MassFlowRateMax;
                                } else {
                                    Node(ComponentInlet).MassFlowRateMax = LoopMaxMassFlowRate;
                                    Node(ComponentInlet).MassFlowRateMaxAvail = LoopMaxMassFlowRate;
                                }

                                Node(ComponentInlet).MassFlowRateRequest = 0.0;
                                Node(ComponentInlet).Quality = StartQuality;
                                Node(ComponentInlet).Press = StdBaroPress;
                                Node(ComponentInlet).Enthalpy = StartEnthalpy;
                                Node(ComponentInlet).HumRat = StartHumRat;

                                Node(ComponentOutlet).FluidType = Node(BranchInlet).FluidType;
                                Node(ComponentOutlet).Temp = Node(BranchInlet).Temp;
                                Node(ComponentOutlet).TempMin = Node(BranchInlet).TempMin;
                                Node(ComponentOutlet).TempMax = Node(BranchInlet).TempMax;
                                Node(ComponentOutlet).TempLastTimestep = Node(BranchInlet).TempLastTimestep;
                                Node(ComponentOutlet).MassFlowRate = Node(BranchInlet).MassFlowRate;
                                Node(ComponentOutlet).MassFlowRateMin = Node(BranchInlet).MassFlowRateMin;
                                Node(ComponentOutlet).MassFlowRateMax = Node(BranchInlet).MassFlowRateMax;
                                Node(ComponentOutlet).MassFlowRateMinAvail = Node(BranchInlet).MassFlowRateMinAvail;
                                Node(ComponentOutlet).MassFlowRateMaxAvail = Node(BranchInlet).MassFlowRateMaxAvail;
                                Node(ComponentOutlet).MassFlowRateRequest = 0.0;
                                Node(ComponentOutlet).Quality = StartQuality;
                                Node(ComponentOutlet).Press = StdBaroPress;
                                Node(ComponentOutlet).Enthalpy = StartEnthalpy;
                                Node(ComponentOutlet).HumRat = StartHumRat;
                            } // COMPONENT LOOP
                        }     // BRANCH LOOP
                    }         // LOOPSIDE
                }             // PLANT LOOP
                for (auto &loop : PlantLoop) {
                    loop.CoolingDemand = 0.0;
                    loop.HeatingDemand = 0.0;
                    loop.DemandNotDispatched = 0.0;
                    loop.UnmetDemand = 0.0;
                    loop.LastLoopSideSimulated = 0;
                    loop.InletNodeFlowrate = 0.0;
                    loop.InletNodeTemperature = 0.0;
                    loop.OutletNodeFlowrate = 0.0;
                    loop.OutletNodeTemperature = 0.0;
                }

                MyEnvrnFlag = false;
                //*****************************************************************
                // END OF ENVIRONMENT INITS
                //*****************************************************************
            }

            if (!BeginEnvrnFlag) MyEnvrnFlag = true;

            // FirstHVACiteration inits
            for (LoopNum = 1; LoopNum <= TotNumLoops; ++LoopNum) {
                // UPDATE LOOP FLOW SETPOINT
                //    Node(LoopIn)%MassFlowRateSetPoint =  LoopMaxMassFlowRate !DSU? this is suspect, may not be set?
                // UPDATE LOOP TEMPERATURE SETPOINTS

                LoopSetPointTemp = Node(PlantLoop(LoopNum).TempSetPointNodeNum).TempSetPoint;

                // Check the Loop Setpoint and make sure it is bounded by the Loop Max and Min
                LoopMaxTemp = PlantLoop(LoopNum).MaxTemp;
                LoopMinTemp = PlantLoop(LoopNum).MinTemp;
                // Check it against the loop temperature limits
                LoopSetPointTemp = min(LoopMaxTemp, LoopSetPointTemp);
                LoopSetPointTemp = max(LoopMinTemp, LoopSetPointTemp);

                // Update supply side loop setpoint in plant data structure
                PlantLoop(LoopNum).LoopSide(SupplySide).TempSetPoint = LoopSetPointTemp;
                PlantLoop(LoopNum).LoopSide(DemandSide).TempSetPoint = LoopSetPointTemp;

                // Update supply side hi-lo setpoints for dual SP control
                if (PlantLoop(LoopNum).LoopDemandCalcScheme == DualSetPointDeadBand) {
                    LoopSetPointTempHi = Node(PlantLoop(LoopNum).TempSetPointNodeNum).TempSetPointHi;
                    LoopSetPointTempLo = Node(PlantLoop(LoopNum).TempSetPointNodeNum).TempSetPointLo;
                    LoopSetPointTempHi = min(LoopMaxTemp, LoopSetPointTempHi);
                    LoopSetPointTempHi = max(LoopMinTemp, LoopSetPointTempHi);
                    LoopSetPointTempLo = min(LoopMaxTemp, LoopSetPointTempLo);
                    LoopSetPointTempLo = max(LoopMinTemp, LoopSetPointTempLo);
                    PlantLoop(LoopNum).LoopSide(SupplySide).TempSetPointHi = LoopSetPointTempHi;
                    PlantLoop(LoopNum).LoopSide(SupplySide).TempSetPointLo = LoopSetPointTempLo;
                }

                // update demand side loop setpoint in plant data structure
                if (PlantLoop(LoopNum).CommonPipeType == CommonPipe_TwoWay) { // get a second setpoint for secondaryLoop
                    // if the plant loop is two common pipe configured for temperature control on secondary side inlet, then
                    // we want to initialize the demand side of the loop using that setpoint
                    if (PlantLoop(LoopNum).LoopSide(DemandSide).InletNodeSetPt) {
                        SecondaryLoopSetPointTemp = Node(
                                PlantLoop(LoopNum).LoopSide(DemandSide).NodeNumIn).TempSetPoint;
                        SecondaryLoopSetPointTemp = min(LoopMaxTemp, SecondaryLoopSetPointTemp);
                        SecondaryLoopSetPointTemp = max(LoopMinTemp, SecondaryLoopSetPointTemp);
                        PlantLoop(LoopNum).LoopSide(DemandSide).TempSetPoint = SecondaryLoopSetPointTemp;
                        // Since Dual setpoint not explicitly available for demand side, we can't do the
                        // bounding check on hi/lo setpoint.  IF we did we would over-write
                        // the SensedNodeFlagValue of -999 for no dual setpoint case.
                        PlantLoop(LoopNum).LoopSide(DemandSide).TempSetPointHi = Node(
                                PlantLoop(LoopNum).LoopSide(DemandSide).NodeNumIn).TempSetPointHi;
                        PlantLoop(LoopNum).LoopSide(DemandSide).TempSetPointLo = Node(
                                PlantLoop(LoopNum).LoopSide(DemandSide).NodeNumIn).TempSetPointLo;
                    }

                    // initialize common pipe flows to zero.
                    if (allocated(PlantCommonPipe)) {
                        PlantCommonPipe(LoopNum).PriToSecFlow = 0.0;
                        PlantCommonPipe(LoopNum).SecToPriFlow = 0.0;
                        PlantCommonPipe(LoopNum).PriCPLegFlow = 0.0;
                        PlantCommonPipe(LoopNum).SecCPLegFlow = 0.0;
                    }
                } else { // no secondary loop, so use supply side loop SP on demand side too.
                    PlantLoop(LoopNum).LoopSide(DemandSide).TempSetPoint = LoopSetPointTemp;
                    if (PlantLoop(LoopNum).LoopDemandCalcScheme == DualSetPointDeadBand) {
                        PlantLoop(LoopNum).LoopSide(DemandSide).TempSetPointHi = LoopSetPointTempHi;
                        PlantLoop(LoopNum).LoopSide(DemandSide).TempSetPointLo = LoopSetPointTempLo;
                    }
                }

                for (LoopSideNum = DemandSide; LoopSideNum <= SupplySide; ++LoopSideNum) {
                    for (BranchNum = 1;
                         BranchNum <= PlantLoop(LoopNum).LoopSide(LoopSideNum).TotalBranches; ++BranchNum) {
                        for (CompNum = 1; CompNum <= PlantLoop(LoopNum).LoopSide(LoopSideNum).Branch(
                                BranchNum).TotalComponents; ++CompNum) {
                            ComponentInlet = PlantLoop(LoopNum).LoopSide(LoopSideNum).Branch(BranchNum).Comp(
                                    CompNum).NodeNumIn;
                            ComponentOutlet = PlantLoop(LoopNum).LoopSide(LoopSideNum).Branch(BranchNum).Comp(
                                    CompNum).NodeNumOut;

                            // reinit to node hardware limits
                            Node(ComponentInlet).MassFlowRateMinAvail = Node(ComponentInlet).MassFlowRateMin;
                            Node(ComponentOutlet).MassFlowRateMinAvail = Node(ComponentInlet).MassFlowRateMin;
                            Node(ComponentInlet).MassFlowRateMaxAvail = Node(ComponentInlet).MassFlowRateMax;
                            Node(ComponentOutlet).MassFlowRateMaxAvail = Node(ComponentInlet).MassFlowRateMax;

                            Node(ComponentInlet).MassFlowRateRequest = 0.0;
                            Node(ComponentOutlet).MassFlowRateRequest = 0.0;
                        }
                    }
                }

                for (OpNum = 1; OpNum <= PlantLoop(LoopNum).NumOpSchemes; ++OpNum) {
                    // If the operating scheme is scheduled "OFF", go to next scheme
                    PlantLoop(LoopNum).OpScheme(OpNum).Available = GetCurrentScheduleValue(PlantLoop(LoopNum).OpScheme(OpNum).SchedPtr) > 0.0;
                }
            }
        }

        void UpdateNodeThermalHistory() {

            // SUBROUTINE INFORMATION:
            //       AUTHOR         Brent Griffith
            //       DATE WRITTEN   Sept 2010
            //       MODIFIED       na
            //       RE-ENGINEERED  na

            // PURPOSE OF THIS SUBROUTINE:
            // update temperature history for plant capacitance model and other

            // METHODOLOGY EMPLOYED:
            // copy current values into "LastTimestep" values

            // REFERENCES:
            // na

            // USE STATEMENTS:
            // na

            // SUBROUTINE ARGUMENT DEFINITIONS:
            // na

            // SUBROUTINE PARAMETER DEFINITIONS:
            // na

            // INTERFACE BLOCK SPECIFICATIONS:
            // na

            // DERIVED TYPE DEFINITIONS:
            // na

            // SUBROUTINE LOCAL VARIABLE DECLARATIONS:
            // na

            // array assignment
            if (NumOfNodes > 0) {
                for (auto &e : Node) { // MA
                    e.TempLastTimestep = e.Temp;
                    e.EnthalpyLastTimestep = e.Enthalpy;
                }
            }
        }

        void CheckPlantOnAbort() {

            // SUBROUTINE INFORMATION:
            //       AUTHOR         Brent Griffith
            //       DATE WRITTEN   Septemeber 2006
            //       MODIFIED       na
            //       RE-ENGINEERED  na

            // PURPOSE OF THIS SUBROUTINE:
            // Called once E+ is in the process of aborting because of fatal error
            //  check for plant input problems to help users find problems in input files

            // METHODOLOGY EMPLOYED:
            //  search plant data structures for issues that may help solve problems in input files
            //  1.   if loop side has a splitter/mixer and one branch in there is control type bypass,
            //       then another branch in the s/m needs to be active
            //  other checks could/should be added!

            // Using/Aliasing
            using DataErrorTracking::AskForPlantCheckOnAbort;

            // SUBROUTINE LOCAL VARIABLE DECLARATIONS:
            int LoopNum;           // DO loop counter for loops
            bool ActiveCntrlfound; // used to search for active control branches in parallel with bypass branches
            int ParalBranchNum;    // used to search for active control branches in parallel with bypass branches
            int ParalBranchNum2;   // used to search for active control branches in parallel with bypass branches
            int BranchNum2;        // used to search for active control branches in parallel with bypass branches
            int SideNum;
            int numLoopSides;
            int BranchNum; // DO loop counter for branches
            int CompNum;   // do loop for multiple components on a branch
            bool ShouldBeACTIVE;

            if (!(AskForPlantCheckOnAbort)) {
                return;
            }

            if (TotNumLoops <= 0) return;
            if (!(allocated(PlantLoop))) return;

            for (LoopNum = 1; LoopNum <= TotNumLoops; ++LoopNum) {
                numLoopSides = 2;
                for (SideNum = 1; SideNum <= numLoopSides; ++SideNum) {
                    if (!(PlantLoop(LoopNum).LoopSide(SideNum).Splitter.Exists)) continue;

                    for (ParalBranchNum = 1;
                         ParalBranchNum <= PlantLoop(LoopNum).LoopSide(SideNum).Splitter.TotalOutletNodes;
                         ++ParalBranchNum) {
                        BranchNum = PlantLoop(LoopNum).LoopSide(SideNum).Splitter.BranchNumOut(ParalBranchNum);
                        if (PlantLoop(LoopNum).LoopSide(SideNum).Branch(
                                BranchNum).IsBypass) { // we know there is a bypass
                            // check that there is at least one 'Active' control type in parallel with bypass branch
                            ActiveCntrlfound = false;
                            for (ParalBranchNum2 = 1;
                                 ParalBranchNum2 <= PlantLoop(LoopNum).LoopSide(SideNum).Splitter.TotalOutletNodes;
                                 ++ParalBranchNum2) {
                                BranchNum2 = PlantLoop(LoopNum).LoopSide(SideNum).Splitter.BranchNumOut(
                                        ParalBranchNum2);
                                if (PlantLoop(LoopNum).LoopSide(SideNum).Branch(BranchNum2).ControlType ==
                                    ControlType_Active) {
                                    ActiveCntrlfound = true;
                                }
                            }
                            if (!(ActiveCntrlfound)) {
                                ShowWarningError(
                                        "Check control types on branches between splitter and mixer in PlantLoop=" +
                                        PlantLoop(LoopNum).Name);
                                ShowContinueError("Found a BYPASS branch with no ACTIVE branch in parallel with it");
                                ShowContinueError(
                                        "In certain (but not all) situations, this can cause problems; please verify your inputs");
                                ShowContinueError("Bypass branch named: " +
                                                  PlantLoop(LoopNum).LoopSide(SideNum).Branch(BranchNum).Name);
                            }
                        } // bypass present

                        // check for possible components on demand side that should be ACTIVE but are not
                        if (SideNum == DemandSide) {
                            // check for presences of the following components whose branch control type should be active
                            // WATER HEATER:MIXED
                            // WATER HEATER:STRATIFIED
                            // WATER USE CONNECTIONS
                            // COIL:WATER:COOLING
                            // COIL:WATER:SIMPLEHEATING
                            // COIL:STEAM:AIRHEATING
                            // SOLAR COLLECTOR:FLAT PLATE
                            // PLANT LOAD PROFILE
                            for (CompNum = 1; CompNum <= PlantLoop(LoopNum).LoopSide(SideNum).Branch(
                                    BranchNum).TotalComponents; ++CompNum) {
                                ShouldBeACTIVE = false;
                                {
                                    auto const SELECT_CASE_var(
                                            PlantLoop(LoopNum).LoopSide(SideNum).Branch(BranchNum).Comp(
                                                    CompNum).TypeOf_Num);

                                    if (SELECT_CASE_var == TypeOf_WtrHeaterMixed) {
                                        ShouldBeACTIVE = true;
                                    } else if (SELECT_CASE_var == TypeOf_WtrHeaterStratified) {
                                        ShouldBeACTIVE = true;
                                    } else if (SELECT_CASE_var == TypeOf_WaterUseConnection) {
                                        ShouldBeACTIVE = true;
                                    } else if (SELECT_CASE_var == TypeOf_CoilWaterCooling) {
                                        ShouldBeACTIVE = true;
                                    } else if (SELECT_CASE_var == TypeOf_CoilWaterDetailedFlatCooling) {
                                        ShouldBeACTIVE = true;
                                    } else if (SELECT_CASE_var == TypeOf_CoilWaterSimpleHeating) {
                                        ShouldBeACTIVE = true;
                                    } else if (SELECT_CASE_var == TypeOf_CoilSteamAirHeating) {
                                        ShouldBeACTIVE = true;
                                    } else if (SELECT_CASE_var == TypeOf_SolarCollectorFlatPlate) {
                                        ShouldBeACTIVE = true;
                                    } else if (SELECT_CASE_var == TypeOf_PlantLoadProfile) {
                                        ShouldBeACTIVE = true;
                                    } else {
                                        // not a demand side component that we know needs to be active, do nothing
                                    }
                                }

                                if (ShouldBeACTIVE) {
                                    {
                                        auto const SELECT_CASE_var(
                                                PlantLoop(LoopNum).LoopSide(SideNum).Branch(BranchNum).ControlType);

                                        if (SELECT_CASE_var == ControlType_Unknown) {
                                            ShowWarningError(
                                                    "Found potential problem with Control Type for Branch named: " +
                                                    PlantLoop(LoopNum).LoopSide(SideNum).Branch(BranchNum).Name);
                                            ShowContinueError(
                                                    "This branch should (probably) be ACTIVE but has control type unknown");
                                        } else if (SELECT_CASE_var == ControlType_Active) {
                                            // do nothing, this is correct control type.
                                        } else if (SELECT_CASE_var == ControlType_Passive) {
                                            ShowWarningError(
                                                    "Found potential problem with Control Type for Branch named: " +
                                                    PlantLoop(LoopNum).LoopSide(SideNum).Branch(BranchNum).Name);
                                            ShowContinueError(
                                                    "This branch should (probably) be ACTIVE but has control type PASSIVE");
                                        } else if (SELECT_CASE_var == ControlType_SeriesActive) {
                                            // do nothing, should be okay. (? don't really understand SeriesActive though)
                                        } else if (SELECT_CASE_var == ControlType_Bypass) {
                                            ShowWarningError(
                                                    "Found potential problem with Control Type for Branch named: " +
                                                    PlantLoop(LoopNum).LoopSide(SideNum).Branch(BranchNum).Name);
                                            ShowContinueError(
                                                    "This branch should (probably) be ACTIVE but has control type Bypass");
                                        }
                                    }
                                } // should be active
                            }     // comp num loop
                        }         // demand side

                    } // splitter outlet nodes

                    // check to see if bypass exists in demand side. If not warn error of possible flow problems
                    if (!PlantLoop(LoopNum).LoopSide(SideNum).BypassExists) {
                        if (SideNum == DemandSide) {
                            ShowWarningError("There is no BYPASS component in the demand-side of PlantLoop =" +
                                             PlantLoop(LoopNum).Name);
                            ShowContinueError(
                                    "You may be able to fix the fatal error above by adding a demand-side BYPASS PIPE.");
                        }
                    }
                } // loop sides
            }     // plant loops
        }

        void InitOneTimePlantSizingInfo(int const LoopNum) // loop being initialized for sizing
        {

            // SUBROUTINE INFORMATION:
            //       AUTHOR         Brent Griffith
            //       DATE WRITTEN   April 2011
            //       MODIFIED       na
            //       RE-ENGINEERED  na

            // PURPOSE OF THIS SUBROUTINE:
            // one time init what can be set up related to plant sizing data structure.

            // METHODOLOGY EMPLOYED:
            // <description>

            // REFERENCES:
            // na

            // Using/Aliasing
            using DataSizing::NumPltSizInput;
            using DataSizing::PlantSizData;
            using DataSizing::PlantSizingData;

            // Locals
            // SUBROUTINE ARGUMENT DEFINITIONS:

            // SUBROUTINE PARAMETER DEFINITIONS:
            // na

            // INTERFACE BLOCK SPECIFICATIONS:
            // na

            // DERIVED TYPE DEFINITIONS:
            // na

            // SUBROUTINE LOCAL VARIABLE DECLARATIONS:
            int PlantSizNum(0); // index of Plant Sizing data for this loop

            if (PlantLoop(LoopNum).PlantSizNum == 0) {
                if (NumPltSizInput > 0) {
                    PlantSizNum = UtilityRoutines::FindItemInList(PlantLoop(LoopNum).Name, PlantSizData,
                                                                  &PlantSizingData::PlantLoopName);
                    if (PlantSizNum > 0) {
                        PlantLoop(LoopNum).PlantSizNum = PlantSizNum;
                    }
                }
            }
        }

        void SizePlantLoop(EnergyPlusData &state, int const LoopNum, // Supply side loop being simulated
                           bool const OkayToFinish) {

            // SUBROUTINE INFORMATION:
            //       AUTHOR         Fred Buhl
            //       DATE WRITTEN   December 2001
            //       MODIFIED       na
            //       RE-ENGINEERED  na

            // PURPOSE OF THIS SUBROUTINE:
            // This subroutine is for sizing the supply side of Plant Loops for which loop flow rates
            // have not been specified in the input.

            // METHODOLOGY EMPLOYED:
            // Obtains volumetric flow rate data from the PlantSizData array..

            // Using/Aliasing
            using namespace DataSizing;
            using FluidProperties::GetDensityGlycol;
            using General::RoundSigDigits;
            using ReportSizingManager::ReportSizingOutput;

            // Locals
            bool localInitLoopEquip(true);

            // SUBROUTINE PARAMETER DEFINITIONS:
            static std::string const RoutineName("SizePlantLoop");

            // SUBROUTINE LOCAL VARIABLE DECLARATIONS:
            int PlantSizNum(0);      // index of Plant Sizing data for this loop
            int BranchNum;           // DO loop counter for cycling through branches on a demand side loop
            int CompNum;             // DO loop counter for cycling through components on a demand side loop
            int SupNodeNum;          // component inlet water node number
            int WaterCompNum;        // DO loop counter for cycling through all the components that demand water
            bool ErrorsFound(false); // If errors detected in input
            Real64 LoopSizFac(0.0);
            Real64 AvLoopSizFac;
            Real64 PlantSizFac(1.0);
            Real64 MaxSizFac(0.0);
            Real64 BranchSizFac;
            Real64 NumBrSizFac(0.0);
            Real64 FluidDensity(0.0); // local value from glycol routine
            bool Finalize(OkayToFinish);

            if (PlantLoop(LoopNum).PlantSizNum > 0) {
                PlantSizNum = PlantLoop(LoopNum).PlantSizNum;
                // PlantSizData(PlantSizNum)%DesVolFlowRate = 0.0D0 ! DSU2
            } else {
                if (NumPltSizInput > 0) {
                    PlantSizNum = UtilityRoutines::FindItemInList(PlantLoop(LoopNum).Name, PlantSizData,
                                                                  &PlantSizingData::PlantLoopName);
                }
            }
            PlantLoop(LoopNum).PlantSizNum = PlantSizNum;
            // calculate a loop sizing factor and a branch sizing factor. Note that components without a sizing factor
            // are assigned sizing factors of zero in this calculation
            if (PlantSizNum > 0) {
                if (GetCompSizFac) {
                    for (BranchNum = 1;
                         BranchNum <= PlantLoop(LoopNum).LoopSide(SupplySide).TotalBranches; ++BranchNum) {
                        BranchSizFac = 0.0;
                        PlantLoop(LoopNum).LoopSide(SupplySide).Branch(BranchNum).PumpSizFac = 1.0;
                        if (PlantLoop(LoopNum).LoopSide(SupplySide).NodeNumIn ==
                            PlantLoop(LoopNum).LoopSide(SupplySide).Branch(BranchNum).NodeNumIn)
                            continue;
                        if (PlantLoop(LoopNum).LoopSide(SupplySide).NodeNumOut ==
                            PlantLoop(LoopNum).LoopSide(SupplySide).Branch(BranchNum).NodeNumOut)
                            continue;
                        for (CompNum = 1; CompNum <= PlantLoop(LoopNum).LoopSide(SupplySide).Branch(
                                BranchNum).TotalComponents; ++CompNum) {
                            PlantLoop(LoopNum).LoopSide(SupplySide).Branch(BranchNum).Comp(CompNum).simulate(state, true, localInitLoopEquip, GetCompSizFac);
                            BranchSizFac = max(BranchSizFac,
                                               PlantLoop(LoopNum).LoopSide(SupplySide).Branch(BranchNum).Comp(
                                                       CompNum).SizFac);
                        }
                        LoopSizFac += BranchSizFac;
                        MaxSizFac = max(MaxSizFac, BranchSizFac);
                        if (BranchSizFac > 0.0) {
                            PlantLoop(LoopNum).LoopSide(SupplySide).Branch(BranchNum).PumpSizFac = BranchSizFac;
                            ++NumBrSizFac;
                        }
                    }
                    AvLoopSizFac = LoopSizFac / max(1.0, NumBrSizFac);

                    if (AvLoopSizFac > 0.0 && AvLoopSizFac < 1.0) {
                        PlantSizFac = LoopSizFac;
                    } else if (AvLoopSizFac > 1.0) {
                        PlantSizFac = MaxSizFac;
                    } else {
                        PlantSizFac = 1.0;
                    }
                    // store the sizing factor now, for later reuse,
                    PlantSizData(PlantSizNum).PlantSizFac = PlantSizFac;
                    // might deprecate this next bit in favor of simpler storage in PlantSizData structure
                    for (BranchNum = 1;
                         BranchNum <= PlantLoop(LoopNum).LoopSide(SupplySide).TotalBranches; ++BranchNum) {
                        if (PlantLoop(LoopNum).LoopSide(SupplySide).NodeNumIn ==
                            PlantLoop(LoopNum).LoopSide(SupplySide).Branch(BranchNum).NodeNumIn) {
                            PlantLoop(LoopNum).LoopSide(SupplySide).Branch(BranchNum).PumpSizFac = PlantSizFac;
                        }
                        if (PlantLoop(LoopNum).LoopSide(SupplySide).NodeNumOut ==
                            PlantLoop(LoopNum).LoopSide(SupplySide).Branch(BranchNum).NodeNumOut) {
                            PlantLoop(LoopNum).LoopSide(SupplySide).Branch(BranchNum).PumpSizFac = PlantSizFac;
                        }
                    }

                } else {
                    // fill PlantSizFac from data structure
//                    for (BranchNum = 1;
//                         BranchNum <= PlantLoop(LoopNum).LoopSide(SupplySide).TotalBranches; ++BranchNum) {
//                        if (PlantLoop(LoopNum).LoopSide(SupplySide).NodeNumIn ==
//                            PlantLoop(LoopNum).LoopSide(SupplySide).Branch(BranchNum).NodeNumIn) {
//                            break;
//                        }
//                    }
                }

                // sum up contributions from CompDesWaterFlow, demand side size request (non-coincident)
                PlantSizData(PlantSizNum).DesVolFlowRate = 0.0; // init for summation
                for (BranchNum = 1; BranchNum <= PlantLoop(LoopNum).LoopSide(DemandSide).TotalBranches; ++BranchNum) {
                    for (CompNum = 1; CompNum <= PlantLoop(LoopNum).LoopSide(DemandSide).Branch(
                            BranchNum).TotalComponents; ++CompNum) {
                        SupNodeNum = PlantLoop(LoopNum).LoopSide(DemandSide).Branch(BranchNum).Comp(CompNum).NodeNumIn;
                        for (WaterCompNum = 1; WaterCompNum <= SaveNumPlantComps; ++WaterCompNum) {
                            if (SupNodeNum == CompDesWaterFlow(WaterCompNum).SupNode) {
                                PlantSizData(PlantSizNum).DesVolFlowRate += CompDesWaterFlow(
                                        WaterCompNum).DesVolFlowRate;
                            }
                        }
                    }
                }

                if (!PlantLoop(LoopNum).MaxVolFlowRateWasAutoSized && (PlantLoop(LoopNum).MaxVolFlowRate > 0.0)) {
                    // if the user puts in a large throwaway value for hard max plant loop size, they may not want this affecting anything else.
                    //  but if they put in a smaller value, then it should cap the design size, so use hard value if it is smaller than non-coincident
                    //  result
                    PlantSizData(PlantSizNum).DesVolFlowRate = std::min(PlantSizData(PlantSizNum).DesVolFlowRate,
                                                                        PlantLoop(LoopNum).MaxVolFlowRate);
                }
            }

            if (PlantLoop(LoopNum).MaxVolFlowRateWasAutoSized) {

                if ((PlantSizNum > 0)) {

                    if (PlantSizData(PlantSizNum).DesVolFlowRate >= SmallWaterVolFlow) {
                        PlantLoop(LoopNum).MaxVolFlowRate =
                                PlantSizData(PlantSizNum).DesVolFlowRate * PlantSizData(PlantSizNum).PlantSizFac;
                    } else {
                        PlantLoop(LoopNum).MaxVolFlowRate = 0.0;
                        if (PlantFinalSizesOkayToReport) {
                            ShowWarningError("SizePlantLoop: Calculated Plant Sizing Design Volume Flow Rate=[" +
                                             RoundSigDigits(PlantSizData(PlantSizNum).DesVolFlowRate, 2) +
                                             "] is too small. Set to 0.0");
                            ShowContinueError("..occurs for PlantLoop=" + PlantLoop(LoopNum).Name);
                        }
                    }
                    if (Finalize) {
                        if (PlantFinalSizesOkayToReport) {
                            if (PlantLoop(LoopNum).TypeOfLoop == LoopType_Plant) {
                                ReportSizingOutput(
                                        "PlantLoop", PlantLoop(LoopNum).Name, "Maximum Loop Flow Rate [m3/s]",
                                        PlantLoop(LoopNum).MaxVolFlowRate);
                            } else if (PlantLoop(LoopNum).TypeOfLoop == LoopType_Condenser) {
                                ReportSizingOutput(
                                        "CondenserLoop", PlantLoop(LoopNum).Name, "Maximum Loop Flow Rate [m3/s]",
                                        PlantLoop(LoopNum).MaxVolFlowRate);
                            }
                        }
                        if (PlantFirstSizesOkayToReport) {
                            if (PlantLoop(LoopNum).TypeOfLoop == LoopType_Plant) {
                                ReportSizingOutput(
                                        "PlantLoop", PlantLoop(LoopNum).Name, "Initial Maximum Loop Flow Rate [m3/s]",
                                        PlantLoop(LoopNum).MaxVolFlowRate);
                            } else if (PlantLoop(LoopNum).TypeOfLoop == LoopType_Condenser) {
                                ReportSizingOutput(
                                        "CondenserLoop", PlantLoop(LoopNum).Name,
                                        "Initial Maximum Loop Flow Rate [m3/s]", PlantLoop(LoopNum).MaxVolFlowRate);
                            }
                        }
                    }

                } else {
                    if (PlantFirstSizesOkayToFinalize) {
                        ShowFatalError("Autosizing of plant loop requires a loop Sizing:Plant object");
                        ShowContinueError("Occurs in PlantLoop object=" + PlantLoop(LoopNum).Name);
                        ErrorsFound = true;
                    }
                }
            }

            // Small loop mass no longer introduces instability. Checks and warnings removed by SJR 20 July 2007.
            if (PlantLoop(LoopNum).VolumeWasAutoSized) {
                // There is no stability requirement (mass can be zero), autosizing is based on loop circulation time.
                // Note this calculation also appears in PlantManager::ResizePlantLoopLevelSizes and SizingAnalysisObjects::ResolveDesignFlowRate
                PlantLoop(LoopNum).Volume =
                        PlantLoop(LoopNum).MaxVolFlowRate * PlantLoop(LoopNum).CirculationTime * 60.0;
                if (PlantFinalSizesOkayToReport) {
                    if (PlantLoop(LoopNum).TypeOfLoop == LoopType_Plant) {
                        // condenser loop vs plant loop breakout needed.
                        ReportSizingOutput("PlantLoop", PlantLoop(LoopNum).Name, "Plant Loop Volume [m3]",
                                           PlantLoop(LoopNum).Volume);
                    } else if (PlantLoop(LoopNum).TypeOfLoop == LoopType_Condenser) {
                        ReportSizingOutput("CondenserLoop", PlantLoop(LoopNum).Name, "Condenser Loop Volume [m3]",
                                           PlantLoop(LoopNum).Volume);
                    }
                }
                if (PlantFirstSizesOkayToReport) {
                    if (PlantLoop(LoopNum).TypeOfLoop == LoopType_Plant) {
                        // condenser loop vs plant loop breakout needed.
                        ReportSizingOutput("PlantLoop", PlantLoop(LoopNum).Name, "Initial Plant Loop Volume [m3]",
                                           PlantLoop(LoopNum).Volume);
                    } else if (PlantLoop(LoopNum).TypeOfLoop == LoopType_Condenser) {
                        ReportSizingOutput("CondenserLoop", PlantLoop(LoopNum).Name,
                                           "Initial Condenser Loop Volume [m3]", PlantLoop(LoopNum).Volume);
                    }
                }
            }

            // should now have plant volume, calculate plant volume's mass for fluid type
            if (PlantLoop(LoopNum).FluidType == NodeType_Water) {
                FluidDensity = GetDensityGlycol(PlantLoop(LoopNum).FluidName, InitConvTemp,
                                                PlantLoop(LoopNum).FluidIndex, RoutineName);
            } else if (PlantLoop(LoopNum).FluidType == NodeType_Steam) {
                FluidDensity = GetSatDensityRefrig(fluidNameSteam, 100.0, 1.0, PlantLoop(LoopNum).FluidIndex,
                                                   RoutineName);
            } else {
                assert(false);
            }

            PlantLoop(LoopNum).Mass = PlantLoop(LoopNum).Volume * FluidDensity;

            PlantLoop(LoopNum).MaxMassFlowRate = PlantLoop(LoopNum).MaxVolFlowRate * FluidDensity;
            PlantLoop(LoopNum).MinMassFlowRate = PlantLoop(LoopNum).MinVolFlowRate * FluidDensity;

            if (ErrorsFound) {
                ShowFatalError("Preceding sizing errors cause program termination");
            }
        }

        void ResizePlantLoopLevelSizes(int const LoopNum // Supply side loop being simulated
        ) {

            // SUBROUTINE INFORMATION:
            //       AUTHOR         Brent Griffith
            //       DATE WRITTEN   Jan 2015
            //       MODIFIED       na
            //       RE-ENGINEERED  na

            // PURPOSE OF THIS SUBROUTINE:
            // This subroutine is for redon the sizing of plant loops to support HVAC Sizing Simulation

            // METHODOLOGY EMPLOYED:
            // Obtains volumetric flow rate data from the PlantSizData array..

            // Using/Aliasing
            using namespace DataSizing;
            using DataPlant::PlantLoop;
            using FluidProperties::GetDensityGlycol;
            using General::RoundSigDigits;
            using ReportSizingManager::ReportSizingOutput;

            // SUBROUTINE PARAMETER DEFINITIONS:
            static std::string const RoutineName("ResizePlantLoop");

            // SUBROUTINE LOCAL VARIABLE DECLARATIONS:
            int PlantSizNum(0);      // index of Plant Sizing data for this loop
            int BranchNum;           // DO loop counter for cycling through branches on a demand side loop
            int CompNum;             // DO loop counter for cycling through components on a demand side loop
            int SupNodeNum;          // component inlet water node number
            int WaterCompNum;        // DO loop counter for cycling through all the components that demand water
            bool ErrorsFound(false); // If errors detected in input

            Real64 FluidDensity(0.0); // local value from glycol routine

            Real64 PlantSizeFac = 0.0;

            PlantSizNum = PlantLoop(LoopNum).PlantSizNum;

            // fill PlantSizFac from data structure
            for (BranchNum = 1; BranchNum <= PlantLoop(LoopNum).LoopSide(SupplySide).TotalBranches; ++BranchNum) {
                if (PlantLoop(LoopNum).LoopSide(SupplySide).NodeNumIn ==
                    PlantLoop(LoopNum).LoopSide(SupplySide).Branch(BranchNum).NodeNumIn) {
                    PlantSizeFac = PlantLoop(LoopNum).LoopSide(SupplySide).Branch(BranchNum).PumpSizFac;
                    break;
                }
            }
            if (PlantSizData(PlantSizNum).ConcurrenceOption == NonCoincident) {
                // we can have plant loops that are non-coincident along with some that are coincident
                // so refresh sum of registered flows (they may have changed)

                PlantSizData(PlantSizNum).DesVolFlowRate = 0.0; // init for summation
                for (BranchNum = 1; BranchNum <= PlantLoop(LoopNum).LoopSide(DemandSide).TotalBranches; ++BranchNum) {
                    for (CompNum = 1; CompNum <= PlantLoop(LoopNum).LoopSide(DemandSide).Branch(
                            BranchNum).TotalComponents; ++CompNum) {
                        SupNodeNum = PlantLoop(LoopNum).LoopSide(DemandSide).Branch(BranchNum).Comp(CompNum).NodeNumIn;
                        for (WaterCompNum = 1; WaterCompNum <= SaveNumPlantComps; ++WaterCompNum) {
                            if (SupNodeNum == CompDesWaterFlow(WaterCompNum).SupNode) {
                                PlantSizData(PlantSizNum).DesVolFlowRate += CompDesWaterFlow(
                                        WaterCompNum).DesVolFlowRate;
                            }
                        }
                    }
                }
            }

            if (PlantLoop(LoopNum).MaxVolFlowRateWasAutoSized) {

                if ((PlantSizNum > 0)) {

                    if (PlantSizData(PlantSizNum).DesVolFlowRate >= SmallWaterVolFlow) {
                        PlantLoop(LoopNum).MaxVolFlowRate = PlantSizData(PlantSizNum).DesVolFlowRate * PlantSizeFac;
                    } else {
                        PlantLoop(LoopNum).MaxVolFlowRate = 0.0;
                        if (PlantFinalSizesOkayToReport) {
                            ShowWarningError("SizePlantLoop: Calculated Plant Sizing Design Volume Flow Rate=[" +
                                             RoundSigDigits(PlantSizData(PlantSizNum).DesVolFlowRate, 2) +
                                             "] is too small. Set to 0.0");
                            ShowContinueError("..occurs for PlantLoop=" + PlantLoop(LoopNum).Name);
                        }
                    }
                    if (PlantFinalSizesOkayToReport) {
                        if (PlantLoop(LoopNum).TypeOfLoop == LoopType_Plant) {
                            ReportSizingOutput("PlantLoop", PlantLoop(LoopNum).Name, "Maximum Loop Flow Rate [m3/s]",
                                               PlantLoop(LoopNum).MaxVolFlowRate);
                        } else if (PlantLoop(LoopNum).TypeOfLoop == LoopType_Condenser) {
                            ReportSizingOutput(
                                    "CondenserLoop", PlantLoop(LoopNum).Name, "Maximum Loop Flow Rate [m3/s]",
                                    PlantLoop(LoopNum).MaxVolFlowRate);
                        }
                    }
                }
            }

            // Small loop mass no longer introduces instability. Checks and warnings removed by SJR 20 July 2007.
            if (PlantLoop(LoopNum).VolumeWasAutoSized) {
                // There is no stability requirement (mass can be zero), autosizing is based on loop circulation time.
                // Note this calculation also appears in PlantManager::SizePlantLoop and SizingAnalysisObjects::ResolveDesignFlowRate
                PlantLoop(LoopNum).Volume =
                        PlantLoop(LoopNum).MaxVolFlowRate * PlantLoop(LoopNum).CirculationTime * 60.0;
                if (PlantLoop(LoopNum).TypeOfLoop == LoopType_Plant) {
                    // condenser loop vs plant loop breakout needed.
                    ReportSizingOutput("PlantLoop", PlantLoop(LoopNum).Name, "Plant Loop Volume [m3]",
                                       PlantLoop(LoopNum).Volume);
                } else if (PlantLoop(LoopNum).TypeOfLoop == LoopType_Condenser) {
                    ReportSizingOutput("CondenserLoop", PlantLoop(LoopNum).Name, "Condenser Loop Volume [m3]",
                                       PlantLoop(LoopNum).Volume);
                }
            }

            // should now have plant volume, calculate plant volume's mass for fluid type
            if (PlantLoop(LoopNum).FluidType == NodeType_Water) {
                FluidDensity = GetDensityGlycol(PlantLoop(LoopNum).FluidName, InitConvTemp,
                                                PlantLoop(LoopNum).FluidIndex, RoutineName);
            } else if (PlantLoop(LoopNum).FluidType == NodeType_Steam) {
                FluidDensity = GetSatDensityRefrig(fluidNameSteam, 100.0, 1.0, PlantLoop(LoopNum).FluidIndex,
                                                   RoutineName);
            } else {
                assert(false);
            }

            PlantLoop(LoopNum).Mass = PlantLoop(LoopNum).Volume * FluidDensity;

            PlantLoop(LoopNum).MaxMassFlowRate = PlantLoop(LoopNum).MaxVolFlowRate * FluidDensity;
            PlantLoop(LoopNum).MinMassFlowRate = PlantLoop(LoopNum).MinVolFlowRate * FluidDensity;

            if (ErrorsFound) {
                ShowFatalError("Preceding sizing errors cause program termination");
            }
        }

        void SetupInitialPlantCallingOrder() {

            // SUBROUTINE INFORMATION:
            //       AUTHOR         Brent Griffith
            //       DATE WRITTEN   Feb 2010
            //       MODIFIED       na
            //       RE-ENGINEERED  na

            // PURPOSE OF THIS SUBROUTINE:
            // setup the order that plant loops are to be called

            // METHODOLOGY EMPLOYED:
            // simple rule-based allocation of which order to call the half loops
            //  initially just mimicing historical practice until a better set of rules is
            // developed
            // 1.  first call all plant demand sides
            // 2.  second call all plant supply sides
            // 3.  third call all condenser demand sides
            // 4.  fourth call all condenser supply sides

            // REFERENCES:
            // na

            // USE STATEMENTS:

            // Locals
            // SUBROUTINE ARGUMENT DEFINITIONS:
            // na

            // SUBROUTINE PARAMETER DEFINITIONS:
            // na

            // INTERFACE BLOCK SPECIFICATIONS:
            // na

            // DERIVED TYPE DEFINITIONS:
            // na

            // SUBROUTINE LOCAL VARIABLE DECLARATIONS:
            int OrderIndex; // local
            int I;          // local loop

            TotNumHalfLoops = 2 * TotNumLoops;

            if (TotNumHalfLoops <= 0) return;

            // first allocate to total number of plant half loops

            if (!allocated(PlantCallingOrderInfo)) PlantCallingOrderInfo.allocate(TotNumHalfLoops);

            // set plant loop demand sides
            for (I = 1; I <= NumPlantLoops; ++I) {
                PlantCallingOrderInfo(I).LoopIndex = I;
                PlantCallingOrderInfo(I).LoopSide = DemandSide;
            }

            // set plant loop supply sides
            for (I = 1; I <= NumPlantLoops; ++I) {
                OrderIndex = I + NumPlantLoops;
                PlantCallingOrderInfo(OrderIndex).LoopIndex = I;
                PlantCallingOrderInfo(OrderIndex).LoopSide = SupplySide;
            }

            // set condenser Loop demand sides
            for (I = 1; I <= NumCondLoops; ++I) {
                OrderIndex = 2 * NumPlantLoops + I;
                PlantCallingOrderInfo(OrderIndex).LoopIndex = NumPlantLoops + I;
                PlantCallingOrderInfo(OrderIndex).LoopSide = DemandSide;
            }

            // set condenser Loop supply sides
            for (I = 1; I <= NumCondLoops; ++I) {
                OrderIndex = 2 * NumPlantLoops + NumCondLoops + I;
                PlantCallingOrderInfo(OrderIndex).LoopIndex = NumPlantLoops + I;
                PlantCallingOrderInfo(OrderIndex).LoopSide = SupplySide;
            }

        }

        void RevisePlantCallingOrder() {

            // SUBROUTINE INFORMATION:
            //       AUTHOR         Brent Griffith
            //       DATE WRITTEN   april 2011
            //       MODIFIED       na
            //       RE-ENGINEERED  na

            // PURPOSE OF THIS SUBROUTINE:
            // setup the order that plant loops are to be called

            // METHODOLOGY EMPLOYED:
            // simple rule-based allocation of which order to call the half loops
            // Examine for interconnected components and rearrange to impose the following rules

            // REFERENCES:
            // na

            // Using/Aliasing
            using PlantUtilities::ShiftPlantLoopSideCallingOrder;

            // Locals
            // SUBROUTINE ARGUMENT DEFINITIONS:
            // na

            // SUBROUTINE PARAMETER DEFINITIONS:
            // na

            // INTERFACE BLOCK SPECIFICATIONS:
            // na

            // DERIVED TYPE DEFINITIONS:
            // na

            // SUBROUTINE LOCAL VARIABLE DECLARATIONS:
            int HalfLoopNum;
            int LoopNum;
            int LoopSideNum;
            int OtherLoopNum;
            int OtherLoopSideNum;
            static int OtherLoopCallingIndex(0);
            static int OtherLoopDemandSideCallingIndex(0);
            static int NewOtherDemandSideCallingIndex(0);
            static int newCallingIndex(0);
            bool thisLoopPutsDemandOnAnother;
            int ConnctNum;

            for (HalfLoopNum = 1; HalfLoopNum <= TotNumHalfLoops; ++HalfLoopNum) {

                LoopNum = PlantCallingOrderInfo(HalfLoopNum).LoopIndex;
                LoopSideNum = PlantCallingOrderInfo(HalfLoopNum).LoopSide;

                if (allocated(PlantLoop(LoopNum).LoopSide(LoopSideNum).Connected)) {
                    for (ConnctNum = 1;
                         ConnctNum <= isize(PlantLoop(LoopNum).LoopSide(LoopSideNum).Connected); ++ConnctNum) {
                        OtherLoopNum = PlantLoop(LoopNum).LoopSide(LoopSideNum).Connected(ConnctNum).LoopNum;
                        OtherLoopSideNum = PlantLoop(LoopNum).LoopSide(LoopSideNum).Connected(ConnctNum).LoopSideNum;
                        OtherLoopCallingIndex = FindLoopSideInCallingOrder(OtherLoopNum, OtherLoopSideNum);

                        thisLoopPutsDemandOnAnother = PlantLoop(LoopNum).LoopSide(LoopSideNum).Connected(
                                ConnctNum).LoopDemandsOnRemote;
                        if (thisLoopPutsDemandOnAnother) {             // make sure this loop side is called before the other loop side
                            if (OtherLoopCallingIndex < HalfLoopNum) { // rearrange
                                newCallingIndex = min(HalfLoopNum + 1, TotNumHalfLoops);
                                ShiftPlantLoopSideCallingOrder(OtherLoopCallingIndex, newCallingIndex);
                            }

                        } else {                                       // make sure the other is called before this one
                            if (OtherLoopCallingIndex > HalfLoopNum) { // rearrange
                                newCallingIndex = max(HalfLoopNum, 1);

                                if (OtherLoopSideNum ==
                                    SupplySide) { // if this is a supplyside, don't push it before its own demand side
                                    OtherLoopDemandSideCallingIndex = FindLoopSideInCallingOrder(OtherLoopNum,
                                                                                                 DemandSide);
                                    if (OtherLoopDemandSideCallingIndex <
                                        HalfLoopNum) {                             // good to go
                                        newCallingIndex = min(OtherLoopDemandSideCallingIndex + 1,
                                                              TotNumHalfLoops); // put it right after its demand side
                                        ShiftPlantLoopSideCallingOrder(OtherLoopCallingIndex, newCallingIndex);
                                    } else { // move both sides of other loop before this, keeping demand side in front
                                        NewOtherDemandSideCallingIndex = max(HalfLoopNum, 1);
                                        ShiftPlantLoopSideCallingOrder(OtherLoopDemandSideCallingIndex,
                                                                       NewOtherDemandSideCallingIndex);
                                        // get fresh pointer after it has changed in previous call
                                        OtherLoopCallingIndex = FindLoopSideInCallingOrder(OtherLoopNum,
                                                                                           OtherLoopSideNum);
                                        newCallingIndex = NewOtherDemandSideCallingIndex + 1;
                                        ShiftPlantLoopSideCallingOrder(OtherLoopCallingIndex, newCallingIndex);
                                    }
                                } else {
                                    ShiftPlantLoopSideCallingOrder(OtherLoopCallingIndex, newCallingIndex);
                                }
                            }
                        }
                    }
                }
            }
        }

        int FindLoopSideInCallingOrder(int const LoopNum, int const LoopSide) {

            // FUNCTION INFORMATION:
            //       AUTHOR         B. Griffith
            //       DATE WRITTEN   April 2011
            //       MODIFIED       na
            //       RE-ENGINEERED  na

            // PURPOSE OF THIS FUNCTION:
            // locate loop and loop side in calling order structure

            // METHODOLOGY EMPLOYED:
            // returns integer "pointer" index to calling order structure

            // REFERENCES:
            // na

            // USE STATEMENTS:
            // na

            // Return value
            int CallingIndex;

            // Locals
            // FUNCTION ARGUMENT DEFINITIONS:

            // FUNCTION PARAMETER DEFINITIONS:
            // na

            // INTERFACE BLOCK SPECIFICATIONS:
            // na

            // DERIVED TYPE DEFINITIONS:
            // na

            // FUNCTION LOCAL VARIABLE DECLARATIONS:
            int HalfLoopNum;

            CallingIndex = 0;

            for (HalfLoopNum = 1; HalfLoopNum <= TotNumHalfLoops; ++HalfLoopNum) {
                if ((LoopNum == PlantCallingOrderInfo(HalfLoopNum).LoopIndex) &&
                    (LoopSide == PlantCallingOrderInfo(HalfLoopNum).LoopSide)) {

                    CallingIndex = HalfLoopNum;
                }
            }
            return CallingIndex;
        }

        void SetupBranchControlTypes() {

            // SUBROUTINE INFORMATION:
            //       AUTHOR         Brent Griffith
            //       DATE WRITTEN   March 2010
            //       MODIFIED       na
            //       RE-ENGINEERED  na

            // PURPOSE OF THIS SUBROUTINE:
            // set the control types on plant branches using heuristics.
            //  Trying to obsolete branch control type  input

            // METHODOLOGY EMPLOYED:
            // set component control types based on component type
            //  process branches and set branch level control types based on the type of components on them
            //  Rules applied
            //   - Most component models are active
            //   - Pipes are passive unless located between splitter/mixers when assumed to be bypass
            //   - A branch with multiple active components becomes SeriesActive and so do its components

            // SUBROUTINE LOCAL VARIABLE DECLARATIONS:
            int LoopCtr;
            int LoopSideCtr;
            int BranchCtr;
            int CompCtr;
            bool BranchIsInSplitterMixer;
            int ComponentFlowCtrl;
            int ActiveCount;
            int BypassCount;
            int NumComponentsOnBranch;
            int NumCount;

            // first set component level control type (obsoletes one input in field set for Branch )
            if (allocated(PlantLoop)) {
                NumCount = size(PlantLoop);
            } else {
                NumCount = 0;
            }
            for (LoopCtr = 1; LoopCtr <= NumCount; ++LoopCtr) {
                for (LoopSideCtr = DemandSide; LoopSideCtr <= SupplySide; ++LoopSideCtr) {
                    for (BranchCtr = 1; BranchCtr <= PlantLoop(LoopCtr).LoopSide(LoopSideCtr).TotalBranches; ++BranchCtr) {
                        BranchIsInSplitterMixer = false;
                        // test if this branch is inside a splitter/mixer
                        if (PlantLoop(LoopCtr).LoopSide(LoopSideCtr).Splitter.Exists) {
                            if ((BranchCtr > 1) && (BranchCtr < PlantLoop(LoopCtr).LoopSide(LoopSideCtr).TotalBranches)) {
                                BranchIsInSplitterMixer = true;
                            }
                        }

                        NumComponentsOnBranch = PlantLoop(LoopCtr).LoopSide(LoopSideCtr).Branch(BranchCtr).TotalComponents;

                        for (CompCtr = 1; CompCtr <= isize(PlantLoop(LoopCtr).LoopSide(LoopSideCtr).Branch(BranchCtr).Comp); ++CompCtr) {

                            auto &this_component(PlantLoop(LoopCtr).LoopSide(LoopSideCtr).Branch(BranchCtr).Comp(CompCtr));

                            {
                                auto const SELECT_CASE_var(this_component.TypeOf_Num);

                                if (SELECT_CASE_var == TypeOf_Other) { //                             = -1
                                    this_component.FlowCtrl = ControlType_Unknown;
                                    this_component.FlowPriority = LoopFlowStatus_Unknown;
                                    this_component.HowLoadServed = HowMet_Unknown;
                                } else if (SELECT_CASE_var == TypeOf_Boiler_Simple) { //         =  1
                                    this_component.FlowCtrl = ControlType_Active;
                                    this_component.FlowPriority = LoopFlowStatus_TakesWhatGets;
                                    this_component.HowLoadServed = HowMet_ByNominalCapHiOutLimit;
                                } else if (SELECT_CASE_var == TypeOf_Boiler_Steam) { //                      =  2
                                    this_component.FlowCtrl = ControlType_Active;
                                    this_component.FlowPriority = LoopFlowStatus_TakesWhatGets;
                                    this_component.HowLoadServed = HowMet_ByNominalCap;
                                } else if (SELECT_CASE_var == TypeOf_Chiller_Absorption) {  // = 3 ! older BLAST absorption chiller
                                    this_component.FlowCtrl = ControlType_Active;
                                    if (LoopSideCtr == DemandSide) {
                                        this_component.FlowPriority = LoopFlowStatus_NeedyAndTurnsLoopOn;
                                        this_component.HowLoadServed = HowMet_NoneDemand;
                                    } else {
                                        this_component.FlowPriority = LoopFlowStatus_TakesWhatGets;
                                        this_component.HowLoadServed = HowMet_ByNominalCapLowOutLimit;
                                    }
                                } else if (SELECT_CASE_var == TypeOf_Chiller_Indirect_Absorption) { // = 4 ! revised absorption chiller
                                    this_component.FlowCtrl = ControlType_Active;
                                    if (LoopSideCtr == DemandSide) {
                                        this_component.FlowPriority = LoopFlowStatus_NeedyAndTurnsLoopOn;
                                        this_component.HowLoadServed = HowMet_NoneDemand;
                                    } else {
                                        this_component.FlowPriority = LoopFlowStatus_TakesWhatGets;
                                        this_component.HowLoadServed = HowMet_ByNominalCapLowOutLimit;
                                    }
                                } else if (SELECT_CASE_var == TypeOf_Chiller_CombTurbine) { //           =  5
                                    this_component.FlowCtrl = ControlType_Active;
                                    if (LoopSideCtr == DemandSide) {
                                        this_component.FlowPriority = LoopFlowStatus_NeedyAndTurnsLoopOn;
                                        this_component.HowLoadServed = HowMet_NoneDemand;
                                    } else {
                                        this_component.FlowPriority = LoopFlowStatus_TakesWhatGets;
                                        this_component.HowLoadServed = HowMet_ByNominalCapLowOutLimit;
                                    }
                                } else if (SELECT_CASE_var == TypeOf_Chiller_ConstCOP) { //                 =  6
                                    this_component.FlowCtrl = ControlType_Active;

                                    if (LoopSideCtr == DemandSide) {
                                        this_component.FlowPriority = LoopFlowStatus_NeedyAndTurnsLoopOn;
                                        this_component.HowLoadServed = HowMet_NoneDemand;
                                    } else {
                                        this_component.FlowPriority = LoopFlowStatus_TakesWhatGets;
                                        this_component.HowLoadServed = HowMet_ByNominalCap;
                                    }
                                } else if (SELECT_CASE_var == TypeOf_Chiller_DFAbsorption) { //             =  7
                                    this_component.FlowCtrl = ControlType_Active;
                                    if (LoopSideCtr == DemandSide) {
                                        this_component.FlowPriority = LoopFlowStatus_NeedyAndTurnsLoopOn;
                                        this_component.HowLoadServed = HowMet_NoneDemand;
                                    } else {
                                        this_component.FlowPriority = LoopFlowStatus_NeedyIfLoopOn;
                                        this_component.HowLoadServed = HowMet_ByNominalCapLowOutLimit;
                                    }
                                } else if (SELECT_CASE_var == TypeOf_Chiller_ExhFiredAbsorption) { //             =  76
                                    this_component.FlowCtrl = ControlType_Active;
                                    if (LoopSideCtr == DemandSide) {
                                        this_component.FlowPriority = LoopFlowStatus_NeedyAndTurnsLoopOn;
                                        this_component.HowLoadServed = HowMet_NoneDemand;
                                    } else {
                                        this_component.FlowPriority = LoopFlowStatus_NeedyIfLoopOn;
                                        this_component.HowLoadServed = HowMet_ByNominalCapLowOutLimit;
                                    }
                                } else if (SELECT_CASE_var == TypeOf_Chiller_Electric) { //                 =  8
                                    this_component.FlowCtrl = ControlType_Active;
                                    if (LoopSideCtr == DemandSide) {
                                        this_component.FlowPriority = LoopFlowStatus_NeedyAndTurnsLoopOn;
                                        this_component.HowLoadServed = HowMet_NoneDemand;
                                    } else {
                                        this_component.FlowPriority = LoopFlowStatus_TakesWhatGets;
                                        this_component.HowLoadServed = HowMet_ByNominalCapLowOutLimit;
                                    }
                                } else if (SELECT_CASE_var == TypeOf_Chiller_ElectricEIR) { //              =  9
                                    this_component.FlowCtrl = ControlType_Active;
                                    if (LoopSideCtr == DemandSide) {
                                        this_component.FlowPriority = LoopFlowStatus_NeedyAndTurnsLoopOn;
                                        this_component.HowLoadServed = HowMet_NoneDemand;
                                    } else {
                                        this_component.FlowPriority = LoopFlowStatus_TakesWhatGets;
                                        this_component.HowLoadServed = HowMet_ByNominalCapLowOutLimit;
                                    }
                                } else if (SELECT_CASE_var == TypeOf_Chiller_ElectricReformEIR) { //        = 10
                                    this_component.FlowCtrl = ControlType_Active;
                                    if (LoopSideCtr == DemandSide) {
                                        this_component.FlowPriority = LoopFlowStatus_NeedyAndTurnsLoopOn;
                                        this_component.HowLoadServed = HowMet_NoneDemand;
                                    } else {
                                        this_component.FlowPriority = LoopFlowStatus_TakesWhatGets;
                                        this_component.HowLoadServed = HowMet_ByNominalCapLowOutLimit;
                                    }
                                } else if (SELECT_CASE_var == TypeOf_Chiller_EngineDriven) { //             = 11
                                    this_component.FlowCtrl = ControlType_Active;
                                    this_component.HowLoadServed = HowMet_ByNominalCapLowOutLimit;
                                    if (LoopSideCtr == DemandSide) {
                                        this_component.FlowPriority = LoopFlowStatus_NeedyAndTurnsLoopOn;
                                        this_component.HowLoadServed = HowMet_NoneDemand;
                                    } else {
                                        this_component.FlowPriority = LoopFlowStatus_TakesWhatGets;
                                        this_component.HowLoadServed = HowMet_ByNominalCapLowOutLimit;
                                    }
                                } else if (SELECT_CASE_var == TypeOf_CoolingTower_SingleSpd) { //           = 12
                                    this_component.FlowCtrl = ControlType_Active;
                                    this_component.FlowPriority = LoopFlowStatus_TakesWhatGets;
                                    this_component.HowLoadServed = HowMet_ByNominalCap;
                                } else if (SELECT_CASE_var == TypeOf_CoolingTower_TwoSpd) { //              = 13
                                    this_component.FlowCtrl = ControlType_Active;
                                    this_component.FlowPriority = LoopFlowStatus_TakesWhatGets;
                                    this_component.HowLoadServed = HowMet_ByNominalCap;
                                } else if (SELECT_CASE_var == TypeOf_CoolingTower_VarSpd) { //              = 14
                                    this_component.FlowCtrl = ControlType_Active;
                                    this_component.FlowPriority = LoopFlowStatus_TakesWhatGets;
                                    this_component.HowLoadServed = HowMet_ByNominalCap;
                                } else if (SELECT_CASE_var == TypeOf_CoolingTower_VarSpdMerkel) { //              = 89
                                    this_component.FlowCtrl = ControlType_Active;
                                    this_component.FlowPriority = LoopFlowStatus_TakesWhatGets;
                                    this_component.HowLoadServed = HowMet_ByNominalCap;
                                } else if (SELECT_CASE_var == TypeOf_Generator_FCExhaust) { //              = 15
                                    this_component.FlowCtrl = ControlType_Active;
                                    this_component.FlowPriority = LoopFlowStatus_NeedyAndTurnsLoopOn;
                                    this_component.HowLoadServed = HowMet_PassiveCap;

                                } else if (SELECT_CASE_var == TypeOf_HeatPumpWtrHeaterPumped ||
                                           SELECT_CASE_var ==
                                           TypeOf_HeatPumpWtrHeaterWrapped) { //                = 16, 92
                                    this_component.FlowCtrl = ControlType_Active;
                                    this_component.FlowPriority = LoopFlowStatus_TakesWhatGets;
                                    this_component.HowLoadServed = HowMet_PassiveCap;
                                } else if (SELECT_CASE_var == TypeOf_HPWaterEFCooling) { //                 = 17
                                    this_component.FlowCtrl = ControlType_Active;
                                    if (LoopSideCtr == DemandSide) {
                                        this_component.FlowPriority = LoopFlowStatus_NeedyAndTurnsLoopOn;
                                        this_component.HowLoadServed = HowMet_NoneDemand;
                                    } else {
                                        this_component.FlowPriority = LoopFlowStatus_TakesWhatGets;
                                        this_component.HowLoadServed = HowMet_ByNominalCap;
                                    }

                                } else if (SELECT_CASE_var == TypeOf_HPWaterEFHeating) { //                 = 18
                                    this_component.FlowCtrl = ControlType_Active;
                                    if (LoopSideCtr == DemandSide) {
                                        this_component.FlowPriority = LoopFlowStatus_NeedyAndTurnsLoopOn;
                                        this_component.HowLoadServed = HowMet_NoneDemand;
                                    } else {
                                        this_component.FlowPriority = LoopFlowStatus_TakesWhatGets;
                                        this_component.HowLoadServed = HowMet_ByNominalCap;
                                    }
                                } else if (SELECT_CASE_var == TypeOf_HPWaterPECooling) { //                 = 19
                                    this_component.FlowCtrl = ControlType_Active;
                                    if (LoopSideCtr == DemandSide) {
                                        this_component.FlowPriority = LoopFlowStatus_NeedyAndTurnsLoopOn;
                                        this_component.HowLoadServed = HowMet_NoneDemand;
                                    } else {
                                        this_component.FlowPriority = LoopFlowStatus_NeedyIfLoopOn;
                                        this_component.HowLoadServed = HowMet_ByNominalCap;
                                    }
                                } else if (SELECT_CASE_var == TypeOf_HPWaterPEHeating) { //                 = 20
                                    this_component.FlowCtrl = ControlType_Active;
                                    if (LoopSideCtr == DemandSide) {
                                        this_component.FlowPriority = LoopFlowStatus_NeedyAndTurnsLoopOn;
                                        this_component.HowLoadServed = HowMet_NoneDemand;
                                    } else {
                                        this_component.FlowPriority = LoopFlowStatus_NeedyIfLoopOn;
                                        this_component.HowLoadServed = HowMet_ByNominalCap;
                                    }
                                } else if (SELECT_CASE_var == TypeOf_Pipe) { //                             = 21
                                    this_component.FlowPriority = LoopFlowStatus_TakesWhatGets;
                                    this_component.HowLoadServed = HowMet_NoneDemand;
                                    if (BranchIsInSplitterMixer) {
                                        if (NumComponentsOnBranch == 1) {
                                            this_component.FlowCtrl = ControlType_Bypass;
                                        } else if (NumComponentsOnBranch > 1) {
                                            this_component.FlowCtrl = ControlType_Passive;
                                        } else {
                                            this_component.FlowCtrl = ControlType_Bypass;
                                        }
                                    } else {
                                        this_component.FlowCtrl = ControlType_Passive;
                                    }
                                } else if (SELECT_CASE_var == TypeOf_PipeSteam) { //                        = 22
                                    this_component.FlowPriority = LoopFlowStatus_TakesWhatGets;
                                    this_component.HowLoadServed = HowMet_NoneDemand;
                                    if (BranchIsInSplitterMixer) {
                                        if (NumComponentsOnBranch == 1) {
                                            this_component.FlowCtrl = ControlType_Bypass;
                                        } else if (NumComponentsOnBranch > 1) {
                                            this_component.FlowCtrl = ControlType_Passive;
                                        } else {
                                            this_component.FlowCtrl = ControlType_Bypass;
                                        }
                                    } else {
                                        this_component.FlowCtrl = ControlType_Passive;
                                    }
                                } else if (SELECT_CASE_var == TypeOf_PipeExterior) { //                     = 23
                                    this_component.FlowPriority = LoopFlowStatus_TakesWhatGets;
                                    this_component.HowLoadServed = HowMet_NoneDemand;
                                    if (BranchIsInSplitterMixer) {
                                        if (NumComponentsOnBranch == 1) {
                                            this_component.FlowCtrl = ControlType_Bypass;
                                        } else if (NumComponentsOnBranch > 1) {
                                            this_component.FlowCtrl = ControlType_Passive;
                                        } else {
                                            this_component.FlowCtrl = ControlType_Bypass;
                                        }
                                    } else {
                                        this_component.FlowCtrl = ControlType_Passive;
                                    }
                                } else if (SELECT_CASE_var == TypeOf_PipeInterior) { //                     = 24
                                    this_component.FlowPriority = LoopFlowStatus_TakesWhatGets;
                                    this_component.HowLoadServed = HowMet_NoneDemand;
                                    if (BranchIsInSplitterMixer) {
                                        if (NumComponentsOnBranch == 1) {
                                            this_component.FlowCtrl = ControlType_Bypass;
                                        } else if (NumComponentsOnBranch > 1) {
                                            this_component.FlowCtrl = ControlType_Passive;
                                        } else {
                                            this_component.FlowCtrl = ControlType_Bypass;
                                        }
                                    } else {
                                        this_component.FlowCtrl = ControlType_Passive;
                                    }
                                } else if (SELECT_CASE_var == TypeOf_PipeUnderground) { //                  = 25
                                    this_component.FlowPriority = LoopFlowStatus_TakesWhatGets;
                                    this_component.HowLoadServed = HowMet_NoneDemand;
                                    if (BranchIsInSplitterMixer) {
                                        if (NumComponentsOnBranch == 1) {
                                            this_component.FlowCtrl = ControlType_Bypass;
                                        } else if (NumComponentsOnBranch > 1) {
                                            this_component.FlowCtrl = ControlType_Passive;
                                        } else {
                                            this_component.FlowCtrl = ControlType_Bypass;
                                        }
                                    } else {
                                        this_component.FlowCtrl = ControlType_Passive;
                                    }
                                } else if (SELECT_CASE_var == TypeOf_PurchChilledWater) { //                = 26
                                    this_component.FlowCtrl = ControlType_Active;
                                    this_component.FlowPriority = LoopFlowStatus_TakesWhatGets;
                                    this_component.HowLoadServed = HowMet_ByNominalCapLowOutLimit;
                                } else if (SELECT_CASE_var == TypeOf_PurchHotWater) { //                    = 27
                                    this_component.FlowCtrl = ControlType_Active;
                                    this_component.FlowPriority = LoopFlowStatus_TakesWhatGets;
                                    this_component.HowLoadServed = HowMet_ByNominalCapHiOutLimit;
                                } else if (SELECT_CASE_var == TypeOf_TS_IceDetailed) { //                   = 28
                                    this_component.FlowCtrl = ControlType_Active;
                                    this_component.FlowPriority = LoopFlowStatus_NeedyIfLoopOn;
                                    this_component.HowLoadServed = HowMet_PassiveCap;
                                } else if (SELECT_CASE_var == TypeOf_TS_IceSimple) { //                    = 29
                                    this_component.FlowCtrl = ControlType_Active;
                                    this_component.FlowPriority = LoopFlowStatus_NeedyIfLoopOn;
                                    this_component.HowLoadServed = HowMet_PassiveCap;
                                } else if (SELECT_CASE_var == TypeOf_ValveTempering) { //                  = 30
                                    this_component.FlowCtrl = ControlType_Active;
                                    this_component.FlowPriority = LoopFlowStatus_NeedyIfLoopOn;
                                    this_component.HowLoadServed = HowMet_NoneDemand;
                                } else if (SELECT_CASE_var == TypeOf_WtrHeaterMixed) { //                   = 31
                                    if (LoopSideCtr == DemandSide) {
                                        this_component.FlowCtrl = ControlType_Active;
                                        this_component.FlowPriority = LoopFlowStatus_NeedyAndTurnsLoopOn;
                                        this_component.HowLoadServed = HowMet_NoneDemand;
                                    } else {
                                        this_component.FlowCtrl = ControlType_Active;
                                        this_component.FlowPriority = LoopFlowStatus_TakesWhatGets;
                                        this_component.HowLoadServed = HowMet_PassiveCap;
                                    }
                                } else if (SELECT_CASE_var == TypeOf_WtrHeaterStratified) { //              = 32
                                    if (LoopSideCtr == DemandSide) {
                                        this_component.FlowCtrl = ControlType_Active;
                                        this_component.FlowPriority = LoopFlowStatus_NeedyAndTurnsLoopOn;
                                        this_component.HowLoadServed = HowMet_NoneDemand;
                                    } else {
                                        this_component.FlowCtrl = ControlType_Active;
                                        this_component.FlowPriority = LoopFlowStatus_TakesWhatGets;
                                        this_component.HowLoadServed = HowMet_PassiveCap;
                                    }
                                } else if (SELECT_CASE_var == TypeOf_PumpVariableSpeed) { //                 = 33
                                    this_component.FlowCtrl = ControlType_Active;
                                    this_component.FlowPriority = LoopFlowStatus_TakesWhatGets;
                                    this_component.HowLoadServed = HowMet_NoneDemand;
                                } else if (SELECT_CASE_var == TypeOf_PumpConstantSpeed) { //                 = 34
                                    this_component.FlowCtrl = ControlType_Active;
                                    this_component.FlowPriority = LoopFlowStatus_NeedyIfLoopOn;
                                    this_component.HowLoadServed = HowMet_NoneDemand;
                                } else if (SELECT_CASE_var == TypeOf_PumpCondensate) { //                    = 35
                                    this_component.FlowCtrl = ControlType_Active;
                                    this_component.FlowPriority = LoopFlowStatus_TakesWhatGets;
                                    this_component.HowLoadServed = HowMet_NoneDemand;
                                } else if (SELECT_CASE_var == TypeOf_PumpBankVariableSpeed) { //             = 36
                                    this_component.FlowCtrl = ControlType_Active;
                                    this_component.FlowPriority = LoopFlowStatus_NeedyIfLoopOn;
                                    this_component.HowLoadServed = HowMet_NoneDemand;
                                } else if (SELECT_CASE_var == TypeOf_PumpBankConstantSpeed) { //             = 37
                                    this_component.FlowCtrl = ControlType_Active;
                                    this_component.FlowPriority = LoopFlowStatus_NeedyIfLoopOn;
                                    this_component.HowLoadServed = HowMet_NoneDemand;
                                } else if (SELECT_CASE_var == TypeOf_WaterUseConnection) { //              = 38
                                    this_component.FlowCtrl = ControlType_Active;
                                    this_component.FlowPriority = LoopFlowStatus_NeedyAndTurnsLoopOn;
                                    this_component.HowLoadServed = HowMet_NoneDemand;
                                } else if (SELECT_CASE_var ==
                                           TypeOf_CoilWaterCooling) { //               = 39  ! demand side component
                                    this_component.FlowCtrl = ControlType_Active;
                                    this_component.FlowPriority = LoopFlowStatus_NeedyAndTurnsLoopOn;
                                    this_component.HowLoadServed = HowMet_NoneDemand;
                                } else if (SELECT_CASE_var ==
                                           TypeOf_CoilWaterDetailedFlatCooling) { //      = 40  ! demand side component
                                    this_component.FlowCtrl = ControlType_Active;
                                    this_component.FlowPriority = LoopFlowStatus_NeedyAndTurnsLoopOn;
                                    this_component.HowLoadServed = HowMet_NoneDemand;
                                } else if (SELECT_CASE_var ==
                                           TypeOf_CoilWaterSimpleHeating) { //           = 41  ! demand side component
                                    this_component.FlowCtrl = ControlType_Active;
                                    this_component.FlowPriority = LoopFlowStatus_NeedyAndTurnsLoopOn;
                                    this_component.HowLoadServed = HowMet_NoneDemand;
                                } else if (SELECT_CASE_var ==
                                           TypeOf_CoilSteamAirHeating) { //         = 42  ! demand side component
                                    this_component.FlowCtrl = ControlType_Active;
                                    this_component.FlowPriority = LoopFlowStatus_NeedyAndTurnsLoopOn;
                                    this_component.HowLoadServed = HowMet_NoneDemand;
                                } else if (SELECT_CASE_var ==
                                           TypeOf_SolarCollectorFlatPlate) { //         = 43  ! demand side component
                                    this_component.FlowCtrl = ControlType_Active;
                                    this_component.FlowPriority = LoopFlowStatus_NeedyAndTurnsLoopOn;
                                    this_component.HowLoadServed = HowMet_PassiveCap;
                                } else if (SELECT_CASE_var ==
                                           TypeOf_PlantLoadProfile) { //            = 44  ! demand side component
                                    this_component.FlowCtrl = ControlType_Active;
                                    this_component.FlowPriority = LoopFlowStatus_NeedyAndTurnsLoopOn;
                                    this_component.HowLoadServed = HowMet_NoneDemand;
                                } else if (SELECT_CASE_var == TypeOf_GrndHtExchgSystem) { //            = 45
                                    this_component.FlowCtrl = ControlType_Active;
                                    this_component.FlowPriority = LoopFlowStatus_TakesWhatGets;
                                    this_component.HowLoadServed = HowMet_PassiveCap;
                                } else if (SELECT_CASE_var == TypeOf_GrndHtExchgSurface) { //            = 46
                                    this_component.FlowCtrl = ControlType_Active;
                                    this_component.FlowPriority = LoopFlowStatus_TakesWhatGets;
                                    this_component.HowLoadServed = HowMet_PassiveCap;
                                } else if (SELECT_CASE_var == TypeOf_GrndHtExchgPond) { //            = 47
                                    this_component.FlowCtrl = ControlType_Active;
                                    this_component.FlowPriority = LoopFlowStatus_TakesWhatGets;
                                    this_component.HowLoadServed = HowMet_PassiveCap;
                                } else if (SELECT_CASE_var ==
                                           TypeOf_Generator_MicroTurbine) { //          = 48  !newer FSEC turbine
                                    this_component.FlowCtrl = ControlType_Active;
                                    this_component.FlowPriority = LoopFlowStatus_NeedyAndTurnsLoopOn;
                                    this_component.HowLoadServed = HowMet_ByNominalCap;
                                } else if (SELECT_CASE_var == TypeOf_Generator_ICEngine) { //             = 49
                                    this_component.FlowCtrl = ControlType_Active;
                                    this_component.FlowPriority = LoopFlowStatus_NeedyAndTurnsLoopOn;
                                    this_component.HowLoadServed = HowMet_ByNominalCap;
                                } else if (SELECT_CASE_var ==
                                           TypeOf_Generator_CTurbine) { //             = 50  !older BLAST turbine
                                    this_component.FlowCtrl = ControlType_Active;
                                    this_component.FlowPriority = LoopFlowStatus_NeedyAndTurnsLoopOn;
                                    this_component.HowLoadServed = HowMet_ByNominalCap;
                                } else if (SELECT_CASE_var == TypeOf_Generator_MicroCHP) { //              = 51
                                    this_component.FlowCtrl = ControlType_Active;
                                    this_component.FlowPriority = LoopFlowStatus_NeedyAndTurnsLoopOn;
                                    this_component.HowLoadServed = HowMet_ByNominalCap;
                                } else if (SELECT_CASE_var == TypeOf_Generator_FCStackCooler) { //         = 52
                                    this_component.FlowCtrl = ControlType_Active;
                                    this_component.FlowPriority = LoopFlowStatus_NeedyAndTurnsLoopOn;
                                    this_component.HowLoadServed = HowMet_ByNominalCap;
                                } else if (SELECT_CASE_var == TypeOf_FluidCooler_SingleSpd) { //           = 53
                                    this_component.FlowCtrl = ControlType_Active;
                                    this_component.FlowPriority = LoopFlowStatus_TakesWhatGets;
                                    this_component.HowLoadServed = HowMet_PassiveCap;
                                } else if (SELECT_CASE_var == TypeOf_FluidCooler_TwoSpd) { //            = 54
                                    this_component.FlowCtrl = ControlType_Active;
                                    this_component.FlowPriority = LoopFlowStatus_TakesWhatGets;
                                    this_component.HowLoadServed = HowMet_PassiveCap;
                                } else if (SELECT_CASE_var == TypeOf_EvapFluidCooler_SingleSpd) { //       = 55
                                    this_component.FlowCtrl = ControlType_Active;
                                    this_component.FlowPriority = LoopFlowStatus_TakesWhatGets;
                                    this_component.HowLoadServed = HowMet_PassiveCap;
                                } else if (SELECT_CASE_var == TypeOf_EvapFluidCooler_TwoSpd) { //         = 56
                                    this_component.FlowCtrl = ControlType_Active;
                                    this_component.FlowPriority = LoopFlowStatus_TakesWhatGets;
                                    this_component.HowLoadServed = HowMet_PassiveCap;
                                } else if (SELECT_CASE_var == TypeOf_ChilledWaterTankMixed) { //         = 57
                                    if (LoopSideCtr == DemandSide) {
                                        this_component.FlowCtrl = ControlType_Active;
                                        this_component.FlowPriority = LoopFlowStatus_NeedyAndTurnsLoopOn;
                                        this_component.HowLoadServed = HowMet_NoneDemand;
                                    } else {
                                        this_component.FlowCtrl = ControlType_Active;
                                        this_component.FlowPriority = LoopFlowStatus_TakesWhatGets;
                                        this_component.HowLoadServed = HowMet_PassiveCap;
                                    }
                                } else if (SELECT_CASE_var == TypeOf_ChilledWaterTankStratified) { //      = 58
                                    if (LoopSideCtr == DemandSide) {
                                        this_component.FlowCtrl = ControlType_Active;
                                        this_component.FlowPriority = LoopFlowStatus_NeedyAndTurnsLoopOn;
                                        this_component.HowLoadServed = HowMet_NoneDemand;
                                    } else {
                                        this_component.FlowCtrl = ControlType_Active;
                                        this_component.FlowPriority = LoopFlowStatus_TakesWhatGets;
                                        this_component.HowLoadServed = HowMet_PassiveCap;
                                    }
                                } else if (SELECT_CASE_var == TypeOf_PVTSolarCollectorFlatPlate) { //      = 59
                                    this_component.FlowCtrl = ControlType_Active;
                                    this_component.FlowPriority = LoopFlowStatus_NeedyAndTurnsLoopOn;
                                    this_component.HowLoadServed = HowMet_PassiveCap;
                                    // next batch for ZoneHVAC
                                } else if (SELECT_CASE_var == TypeOf_Baseboard_Conv_Water) { //        = 60
                                    this_component.FlowCtrl = ControlType_Active;
                                    this_component.FlowPriority = LoopFlowStatus_NeedyAndTurnsLoopOn;
                                    this_component.HowLoadServed = HowMet_NoneDemand;
                                } else if (SELECT_CASE_var == TypeOf_Baseboard_Rad_Conv_Steam) { //      = 61
                                    this_component.FlowCtrl = ControlType_Active;
                                    this_component.FlowPriority = LoopFlowStatus_NeedyAndTurnsLoopOn;
                                    this_component.HowLoadServed = HowMet_NoneDemand;
                                } else if (SELECT_CASE_var == TypeOf_Baseboard_Rad_Conv_Water) { //      = 62
                                    this_component.FlowCtrl = ControlType_Active;
                                    this_component.FlowPriority = LoopFlowStatus_NeedyAndTurnsLoopOn;
                                    this_component.HowLoadServed = HowMet_NoneDemand;
                                } else if (SELECT_CASE_var == TypeOf_CoolingPanel_Simple) {
                                    this_component.FlowCtrl = ControlType_Active;
                                    this_component.FlowPriority = LoopFlowStatus_NeedyAndTurnsLoopOn;
                                    this_component.HowLoadServed = HowMet_NoneDemand;
                                } else if (SELECT_CASE_var == TypeOf_LowTempRadiant_VarFlow) {
                                    this_component.FlowCtrl = ControlType_Active;
                                    this_component.FlowPriority = LoopFlowStatus_NeedyAndTurnsLoopOn;
                                    this_component.HowLoadServed = HowMet_NoneDemand;
                                } else if (SELECT_CASE_var == TypeOf_LowTempRadiant_ConstFlow) {
                                    this_component.FlowCtrl = ControlType_Active;
                                    this_component.FlowPriority = LoopFlowStatus_NeedyAndTurnsLoopOn;
                                    this_component.HowLoadServed = HowMet_NoneDemand;
                                } else if (SELECT_CASE_var == TypeOf_CooledBeamAirTerminal) {
                                    this_component.FlowCtrl = ControlType_Active;
                                    this_component.FlowPriority = LoopFlowStatus_NeedyAndTurnsLoopOn;
                                    this_component.HowLoadServed = HowMet_NoneDemand;
                                } else if (SELECT_CASE_var == TypeOf_FourPipeBeamAirTerminal) {
                                    this_component.FlowCtrl = ControlType_Active;
                                    this_component.FlowPriority = LoopFlowStatus_NeedyAndTurnsLoopOn;
                                    this_component.HowLoadServed = HowMet_NoneDemand;
                                } else if (SELECT_CASE_var == TypeOf_CoilWAHPHeatingEquationFit) {
                                    this_component.FlowCtrl = ControlType_Active;
                                    this_component.FlowPriority = LoopFlowStatus_NeedyAndTurnsLoopOn;
                                    this_component.HowLoadServed = HowMet_NoneDemand;
                                } else if (SELECT_CASE_var == TypeOf_CoilWAHPCoolingEquationFit) {
                                    this_component.FlowCtrl = ControlType_Active;
                                    this_component.FlowPriority = LoopFlowStatus_NeedyAndTurnsLoopOn;
                                    this_component.HowLoadServed = HowMet_NoneDemand;
                                } else if (SELECT_CASE_var == TypeOf_CoilVSWAHPHeatingEquationFit) {
                                    this_component.FlowCtrl = ControlType_Active;
                                    this_component.FlowPriority = LoopFlowStatus_NeedyAndTurnsLoopOn;
                                    this_component.HowLoadServed = HowMet_NoneDemand;
                                } else if (SELECT_CASE_var == TypeOf_CoilVSWAHPCoolingEquationFit) {
                                    this_component.FlowCtrl = ControlType_Active;
                                    this_component.FlowPriority = LoopFlowStatus_NeedyAndTurnsLoopOn;
                                    this_component.HowLoadServed = HowMet_NoneDemand;
                                } else if (SELECT_CASE_var == TypeOf_CoilWAHPHeatingParamEst) {
                                    this_component.FlowCtrl = ControlType_Active;
                                    this_component.FlowPriority = LoopFlowStatus_NeedyAndTurnsLoopOn;
                                    this_component.HowLoadServed = HowMet_NoneDemand;
                                } else if (SELECT_CASE_var == TypeOf_CoilWAHPCoolingParamEst) {
                                    this_component.FlowCtrl = ControlType_Active;
                                    this_component.FlowPriority = LoopFlowStatus_NeedyAndTurnsLoopOn;
                                    this_component.HowLoadServed = HowMet_NoneDemand;
                                } else if (SELECT_CASE_var == TypeOf_RefrigSystemWaterCondenser) {
                                    this_component.FlowCtrl = ControlType_Active;
                                    this_component.FlowPriority = LoopFlowStatus_NeedyAndTurnsLoopOn;
                                    this_component.HowLoadServed = HowMet_PassiveCap;
                                } else if (SELECT_CASE_var == TypeOf_RefrigerationWaterCoolRack) {
                                    this_component.FlowCtrl = ControlType_Active;
                                    this_component.FlowPriority = LoopFlowStatus_NeedyAndTurnsLoopOn;
                                    this_component.HowLoadServed = HowMet_PassiveCap;
                                } else if (SELECT_CASE_var == TypeOf_MultiSpeedHeatPumpRecovery) {
                                    this_component.FlowCtrl = ControlType_Active;
                                    this_component.FlowPriority = LoopFlowStatus_NeedyAndTurnsLoopOn;
                                    this_component.HowLoadServed = HowMet_PassiveCap;
                                } else if (SELECT_CASE_var == TypeOf_UnitarySysRecovery) {
                                    this_component.FlowCtrl = ControlType_Active;
                                    this_component.FlowPriority = LoopFlowStatus_NeedyAndTurnsLoopOn;
                                    this_component.HowLoadServed = HowMet_PassiveCap;
                                } else if (SELECT_CASE_var == TypeOf_PipingSystemPipeCircuit) {
                                    this_component.FlowCtrl = ControlType_Active;
                                    this_component.FlowPriority = LoopFlowStatus_TakesWhatGets;
                                    this_component.HowLoadServed = HowMet_PassiveCap;
                                } else if (SELECT_CASE_var == TypeOf_SolarCollectorICS) { //         = 75
                                    this_component.FlowCtrl = ControlType_Active;
                                    this_component.FlowPriority = LoopFlowStatus_NeedyAndTurnsLoopOn;
                                    this_component.HowLoadServed = HowMet_PassiveCap;
                                } else if (SELECT_CASE_var == TypeOf_PlantComponentUserDefined) {
                                    this_component.FlowCtrl = ControlType_Active;
                                    this_component.FlowPriority = LoopFlowStatus_Unknown;
                                    this_component.HowLoadServed = HowMet_Unknown;
                                } else if (SELECT_CASE_var == TypeOf_CoilUserDefined) {
                                    this_component.FlowCtrl = ControlType_Active;
                                    this_component.FlowPriority = LoopFlowStatus_Unknown;
                                    this_component.HowLoadServed = HowMet_Unknown;
                                } else if (SELECT_CASE_var == TypeOf_ZoneHVACAirUserDefined) {
                                    this_component.FlowCtrl = ControlType_Active;
                                    this_component.FlowPriority = LoopFlowStatus_Unknown;
                                    this_component.HowLoadServed = HowMet_Unknown;
                                } else if (SELECT_CASE_var == TypeOf_AirTerminalUserDefined) {
                                    this_component.FlowCtrl = ControlType_Active;
                                    this_component.FlowPriority = LoopFlowStatus_Unknown;
                                    this_component.HowLoadServed = HowMet_Unknown;
                                } else if (SELECT_CASE_var ==
                                           TypeOf_HeatPumpVRF) { //       =  82  ! AirConditioner:VariableRefrigerantFlow
                                    this_component.FlowCtrl = ControlType_Active;

                                    if (LoopSideCtr == DemandSide) {
                                        this_component.FlowPriority = LoopFlowStatus_NeedyAndTurnsLoopOn;
                                        this_component.HowLoadServed = HowMet_NoneDemand;
                                    } else { // should never happen
                                        this_component.FlowPriority = LoopFlowStatus_TakesWhatGets;
                                        this_component.HowLoadServed = HowMet_PassiveCap;
                                    }
                                } else if (SELECT_CASE_var == TypeOf_WaterSource) {
                                    this_component.FlowCtrl = ControlType_Active;
                                    this_component.FlowPriority = LoopFlowStatus_TakesWhatGets;
                                    this_component.HowLoadServed = HowMet_ByNominalCapLowOutLimit;
                                } else if (SELECT_CASE_var ==
                                           TypeOf_GrndHtExchgHorizTrench) { // = 83  GroundHeatExchanger:HorizontalTrench
                                    this_component.FlowCtrl = ControlType_Active;
                                    this_component.FlowPriority = LoopFlowStatus_TakesWhatGets;
                                    this_component.HowLoadServed = HowMet_PassiveCap;
                                } else if (SELECT_CASE_var == TypeOf_FluidToFluidPlantHtExchg) { //          = 84
                                    this_component.FlowCtrl = ControlType_Active;
                                    if (LoopSideCtr == DemandSide) {
                                        this_component.FlowPriority = LoopFlowStatus_NeedyAndTurnsLoopOn;
                                        this_component.HowLoadServed = HowMet_NoneDemand;
                                    } else {
                                        this_component.FlowPriority = LoopFlowStatus_TakesWhatGets;
                                        this_component.HowLoadServed = HowMet_PassiveCap;
                                    }
                                } else if (SELECT_CASE_var == TypeOf_CentralGroundSourceHeatPump) { // 86
                                    this_component.FlowCtrl = ControlType_Active;
                                    if (LoopSideCtr == DemandSide) {
                                        this_component.FlowPriority = LoopFlowStatus_NeedyAndTurnsLoopOn;
                                        this_component.HowLoadServed = HowMet_NoneDemand;
                                    } else {
                                        this_component.FlowPriority = LoopFlowStatus_NeedyIfLoopOn;
                                        this_component.HowLoadServed = HowMet_ByNominalCap;
                                    }
                                } else if (SELECT_CASE_var == TypeOf_PackagedTESCoolingCoil) { // 88
                                    this_component.FlowCtrl = ControlType_Active;
                                    this_component.FlowPriority = LoopFlowStatus_TakesWhatGets;
                                    this_component.HowLoadServed = HowMet_NoneDemand;
                                } else if (SELECT_CASE_var == TypeOf_SwimmingPool_Indoor) { // 90
                                    this_component.FlowCtrl = ControlType_Active;
                                    this_component.FlowPriority = LoopFlowStatus_NeedyAndTurnsLoopOn;
                                    this_component.HowLoadServed = HowMet_NoneDemand;
                                } else if (SELECT_CASE_var == TypeOf_GrndHtExchgSlinky) { //            = 91
                                    this_component.FlowCtrl = ControlType_Active;
                                    this_component.FlowPriority = LoopFlowStatus_TakesWhatGets;
                                    this_component.HowLoadServed = HowMet_PassiveCap;
                                } else if (SELECT_CASE_var == TypeOf_HeatPumpEIRCooling ||
                                           SELECT_CASE_var == TypeOf_HeatPumpEIRHeating) { // 95, 96
                                    this_component.FlowCtrl = ControlType_Active;
                                    if (LoopSideCtr == DemandSide) {
                                        this_component.FlowPriority = LoopFlowStatus_NeedyAndTurnsLoopOn;
                                        this_component.HowLoadServed = HowMet_NoneDemand;
                                    } else {
                                        this_component.FlowPriority = LoopFlowStatus_NeedyIfLoopOn;
                                        this_component.HowLoadServed = HowMet_ByNominalCap;
                                    }
                                } else {
                                    ShowSevereError(
                                            "SetBranchControlTypes: Caught unexpected equipment type of number");
                                }
                            }
                        }
                    }
                }
            }

            // now set up branch control types based on components.

            if (allocated(PlantLoop)) {
                NumCount = size(PlantLoop);
            } else {
                NumCount = 0;
            }
            for (LoopCtr = 1; LoopCtr <= NumCount; ++LoopCtr) { // SIZE(PlantLoop)
                for (LoopSideCtr = DemandSide; LoopSideCtr <= SupplySide; ++LoopSideCtr) {
                    for (BranchCtr = 1;
                         BranchCtr <= PlantLoop(LoopCtr).LoopSide(LoopSideCtr).TotalBranches; ++BranchCtr) {
                        ActiveCount = 0;
                        BypassCount = 0;
                        for (CompCtr = 1; CompCtr <= isize(PlantLoop(LoopCtr).LoopSide(LoopSideCtr).Branch(
                                BranchCtr).Comp); ++CompCtr) {
                            ComponentFlowCtrl = PlantLoop(LoopCtr).LoopSide(LoopSideCtr).Branch(BranchCtr).Comp(
                                    CompCtr).FlowCtrl;

                            {
                                auto const SELECT_CASE_var(ComponentFlowCtrl);

                                if (SELECT_CASE_var == ControlType_Unknown) {
                                    PlantLoop(LoopCtr).LoopSide(LoopSideCtr).Branch(
                                            BranchCtr).ControlType = ControlType_Passive;
                                } else if (SELECT_CASE_var == ControlType_Active) {
                                    ++ActiveCount;
                                    if (ActiveCount > 1) {
                                        //  assume multiple active components in series means branch is SeriesActive
                                        PlantLoop(LoopCtr).LoopSide(LoopSideCtr).Branch(
                                                BranchCtr).ControlType = ControlType_SeriesActive;
                                        // assume all components on branch are to be SeriesActive as well
                                        for (auto &e : PlantLoop(LoopCtr).LoopSide(LoopSideCtr).Branch(BranchCtr).Comp)
                                            e.FlowCtrl = ControlType_SeriesActive;
                                    } else {
                                        PlantLoop(LoopCtr).LoopSide(LoopSideCtr).Branch(
                                                BranchCtr).ControlType = ControlType_Active;
                                    }

                                    if (BypassCount > 0) {
                                        ShowSevereError(
                                                "An active component is on the same branch as a pipe situated between splitter/mixer");
                                        ShowContinueError("Occurs in Branch=" +
                                                          PlantLoop(LoopCtr).LoopSide(LoopSideCtr).Branch(
                                                                  BranchCtr).Name);
                                        ShowContinueError("Occurs in Plant Loop=" + PlantLoop(LoopCtr).Name);
                                        ShowContinueError("SetupBranchControlTypes: and the simulation continues");
                                        // DSU3 note not sure why this is so bad.  heat transfer pipe might be a good reason to allow this?
                                        //   this used to fatal in older PlantFlowResolver.
                                    }

                                    // test for active component in series with bypass
                                } else if (SELECT_CASE_var == ControlType_Bypass) {

                                    ++BypassCount;
                                    PlantLoop(LoopCtr).LoopSide(LoopSideCtr).Branch(
                                            BranchCtr).ControlType = ControlType_Bypass;
                                    PlantLoop(LoopCtr).LoopSide(LoopSideCtr).Branch(BranchCtr).IsBypass = true;
                                    PlantLoop(LoopCtr).LoopSide(LoopSideCtr).BypassExists = true;

                                    if (CompCtr > 1) {
                                        ShowSevereError(
                                                "A pipe used as a bypass should not be in series with another component");
                                        ShowContinueError("Occurs in Branch = " +
                                                          PlantLoop(LoopCtr).LoopSide(LoopSideCtr).Branch(
                                                                  BranchCtr).Name);
                                        ShowContinueError("Occurs in PlantLoop = " + PlantLoop(LoopCtr).Name);
                                        ShowFatalError(
                                                "SetupBranchControlTypes: preceding condition causes termination.");
                                    }

                                } else if (SELECT_CASE_var == ControlType_Passive) {
                                    if (ActiveCount > 0) {
                                        // do nothing, branch set before)
                                    } else {
                                        if (BypassCount > 0) {

                                        } else {
                                            PlantLoop(LoopCtr).LoopSide(LoopSideCtr).Branch(
                                                    BranchCtr).ControlType = ControlType_Passive;
                                        }
                                    }
                                } else if (SELECT_CASE_var == ControlType_SeriesActive) {
                                    // do nothing, already set when more than one active component found on a branch
                                }
                            }
                        }
                    }
                }
            }
        }

        void CheckIfAnyPlant() {

            // SUBROUTINE INFORMATION:
            //       AUTHOR         Brent Griffith
            //       DATE WRITTEN   Sept 2010
            //       MODIFIED       na
            //       RE-ENGINEERED  na

            // PURPOSE OF THIS SUBROUTINE:
            // determine if any plant loops will be ever be set up

            // METHODOLOGY EMPLOYED:
            // use input processor ot find number of plant loops

            // Using/Aliasing
            using namespace DataIPShortCuts;
            using DataGlobals::AnyPlantInModel;

            // SUBROUTINE LOCAL VARIABLE DECLARATIONS:
            int numPlantLoopsCheck;
            int numCondenserLoopsCheck;

            cCurrentModuleObject = "PlantLoop";
            numPlantLoopsCheck = inputProcessor->getNumObjectsFound(cCurrentModuleObject);

            cCurrentModuleObject = "CondenserLoop";
            numCondenserLoopsCheck = inputProcessor->getNumObjectsFound(cCurrentModuleObject);

            if ((numPlantLoopsCheck + numCondenserLoopsCheck) > 0) {
                AnyPlantInModel = true;
            } else {
                AnyPlantInModel = false;
                PlantLoop.allocate(0);
            }
        }

        void CheckOngoingPlantWarnings() {
            int LoopNum;
            for (LoopNum = 1; LoopNum <= TotNumLoops; ++LoopNum) {
                // Warning if the excess storage time is more than half of the total time
                if (PlantLoop(LoopNum).LoopSide(DemandSide).LoopSideInlet_CapExcessStorageTime >
                    PlantLoop(LoopNum).LoopSide(DemandSide).LoopSideInlet_TotalTime / 2) {
                    ShowWarningError("Plant Loop: " + PlantLoop(LoopNum).Name +
                                     " Demand Side is storing excess heat the majority of the time.");
                }
                if (PlantLoop(LoopNum).LoopSide(DemandSide).LoopSideInlet_CapExcessStorageTime >
                    PlantLoop(LoopNum).LoopSide(DemandSide).LoopSideInlet_TotalTime / 2) {
                    ShowWarningError("Plant Loop: " + PlantLoop(LoopNum).Name +
                                     " Supply Side is storing excess heat the majority of the time.");
                }
            }
        }

    } // namespace PlantManager

} // namespace EnergyPlus<|MERGE_RESOLUTION|>--- conflicted
+++ resolved
@@ -1106,19 +1106,6 @@
                             } else if (UtilityRoutines::SameString(this_comp_type, "CoolingTower:SingleSpeed")) {
                                 this_comp.TypeOf_Num = TypeOf_CoolingTower_SingleSpd;
                                 this_comp.CurOpSchemeType = UnknownStatusOpSchemeType;
-<<<<<<< HEAD
-                                this_comp.compPtr = CondenserLoopTowers::CoolingTower::factory(state, state.dataCondenserLoopTowers, CompNames(CompNum));
-                            } else if (UtilityRoutines::SameString(this_comp_type, "CoolingTower:TwoSpeed")) {
-                                this_comp.TypeOf_Num = TypeOf_CoolingTower_TwoSpd;
-                                this_comp.CurOpSchemeType = UnknownStatusOpSchemeType;
-                                this_comp.compPtr = CondenserLoopTowers::CoolingTower::factory(state, state.dataCondenserLoopTowers, CompNames(CompNum));
-                            } else if (UtilityRoutines::SameString(this_comp_type, "CoolingTower:VariableSpeed")) {
-                                this_comp.TypeOf_Num = TypeOf_CoolingTower_VarSpd;
-                                this_comp.compPtr = CondenserLoopTowers::CoolingTower::factory(state, state.dataCondenserLoopTowers, CompNames(CompNum));
-                            } else if (UtilityRoutines::SameString(this_comp_type, "CoolingTower:VariableSpeed:Merkel")) {
-                                this_comp.TypeOf_Num = TypeOf_CoolingTower_VarSpdMerkel;
-                                this_comp.compPtr = CondenserLoopTowers::CoolingTower::factory(state, state.dataCondenserLoopTowers, CompNames(CompNum));
-=======
                                 this_comp.compPtr = CondenserLoopTowers::CoolingTower::factory(state, CompNames(CompNum));
                             } else if (UtilityRoutines::SameString(this_comp_type, "CoolingTower:TwoSpeed")) {
                                 this_comp.TypeOf_Num = TypeOf_CoolingTower_TwoSpd;
@@ -1130,7 +1117,6 @@
                             } else if (UtilityRoutines::SameString(this_comp_type, "CoolingTower:VariableSpeed:Merkel")) {
                                 this_comp.TypeOf_Num = TypeOf_CoolingTower_VarSpdMerkel;
                                 this_comp.compPtr = CondenserLoopTowers::CoolingTower::factory(state, CompNames(CompNum));
->>>>>>> 42d84720
                             } else if (UtilityRoutines::SameString(this_comp_type, "Generator:FuelCell:ExhaustGasToWaterHeatExchanger")) {
                                 this_comp.TypeOf_Num = TypeOf_Generator_FCExhaust;
                                 this_comp.compPtr = FuelCellElectricGenerator::FCDataStruct::factory_exhaust(state, CompNames(CompNum));
