// EnergyPlus, Copyright (c) 1996-2024, The Board of Trustees of the University of Illinois,
// The Regents of the University of California, through Lawrence Berkeley National Laboratory
// (subject to receipt of any required approvals from the U.S. Dept. of Energy), Oak Ridge
// National Laboratory, managed by UT-Battelle, Alliance for Sustainable Energy, LLC, and other
// contributors. All rights reserved.
//
// NOTICE: This Software was developed under funding from the U.S. Department of Energy and the
// U.S. Government consequently retains certain rights. As such, the U.S. Government has been
// granted for itself and others acting on its behalf a paid-up, nonexclusive, irrevocable,
// worldwide license in the Software to reproduce, distribute copies to the public, prepare
// derivative works, and perform publicly and display publicly, and to permit others to do so.
//
// Redistribution and use in source and binary forms, with or without modification, are permitted
// provided that the following conditions are met:
//
// (1) Redistributions of source code must retain the above copyright notice, this list of
//     conditions and the following disclaimer.
//
// (2) Redistributions in binary form must reproduce the above copyright notice, this list of
//     conditions and the following disclaimer in the documentation and/or other materials
//     provided with the distribution.
//
// (3) Neither the name of the University of California, Lawrence Berkeley National Laboratory,
//     the University of Illinois, U.S. Dept. of Energy nor the names of its contributors may be
//     used to endorse or promote products derived from this software without specific prior
//     written permission.
//
// (4) Use of EnergyPlus(TM) Name. If Licensee (i) distributes the software in stand-alone form
//     without changes from the version obtained under this License, or (ii) Licensee makes a
//     reference solely to the software portion of its product, Licensee must refer to the
//     software as "EnergyPlus version X" software, where "X" is the version number Licensee
//     obtained under this License and may not use a different name for the software. Except as
//     specifically required in this Section (4), Licensee shall not use in a company name, a
//     product name, in advertising, publicity, or other promotional activities any name, trade
//     name, trademark, logo, or other designation of "EnergyPlus", "E+", "e+" or confusingly
//     similar designation, without the U.S. Department of Energy's prior written consent.
//
// THIS SOFTWARE IS PROVIDED BY THE COPYRIGHT HOLDERS AND CONTRIBUTORS "AS IS" AND ANY EXPRESS OR
// IMPLIED WARRANTIES, INCLUDING, BUT NOT LIMITED TO, THE IMPLIED WARRANTIES OF MERCHANTABILITY
// AND FITNESS FOR A PARTICULAR PURPOSE ARE DISCLAIMED. IN NO EVENT SHALL THE COPYRIGHT OWNER OR
// CONTRIBUTORS BE LIABLE FOR ANY DIRECT, INDIRECT, INCIDENTAL, SPECIAL, EXEMPLARY, OR
// CONSEQUENTIAL DAMAGES (INCLUDING, BUT NOT LIMITED TO, PROCUREMENT OF SUBSTITUTE GOODS OR
// SERVICES; LOSS OF USE, DATA, OR PROFITS; OR BUSINESS INTERRUPTION) HOWEVER CAUSED AND ON ANY
// THEORY OF LIABILITY, WHETHER IN CONTRACT, STRICT LIABILITY, OR TORT (INCLUDING NEGLIGENCE OR
// OTHERWISE) ARISING IN ANY WAY OUT OF THE USE OF THIS SOFTWARE, EVEN IF ADVISED OF THE
// POSSIBILITY OF SUCH DAMAGE.

// C++ Headers
#include <algorithm>
#include <cassert>

// ObjexxFCL Headers
#include <ObjexxFCL/Array.functions.hh>
#include <ObjexxFCL/Fmath.hh>
#include <ObjexxFCL/string.functions.hh>

// EnergyPlus Headers
#include <EnergyPlus/Autosizing/Base.hh>
#include <EnergyPlus/BoilerSteam.hh>
#include <EnergyPlus/Boilers.hh>
#include <EnergyPlus/BranchInputManager.hh>
#include <EnergyPlus/CTElectricGenerator.hh>
#include <EnergyPlus/ChillerAbsorption.hh>
#include <EnergyPlus/ChillerElectricASHRAE205.hh>
#include <EnergyPlus/ChillerElectricEIR.hh>
#include <EnergyPlus/ChillerExhaustAbsorption.hh>
#include <EnergyPlus/ChillerGasAbsorption.hh>
#include <EnergyPlus/ChillerIndirectAbsorption.hh>
#include <EnergyPlus/ChillerReformulatedEIR.hh>
#include <EnergyPlus/CondenserLoopTowers.hh>
#include <EnergyPlus/Data/EnergyPlusData.hh>
#include <EnergyPlus/DataBranchAirLoopPlant.hh>
#include <EnergyPlus/DataEnvironment.hh>
#include <EnergyPlus/DataErrorTracking.hh>
#include <EnergyPlus/DataHVACGlobals.hh>
#include <EnergyPlus/DataIPShortCuts.hh>
#include <EnergyPlus/DataLoopNode.hh>
#include <EnergyPlus/DataSizing.hh>
#include <EnergyPlus/EMSManager.hh>
#include <EnergyPlus/EvaporativeFluidCoolers.hh>
#include <EnergyPlus/FluidCoolers.hh>
#include <EnergyPlus/FluidProperties.hh>
#include <EnergyPlus/FuelCellElectricGenerator.hh>
#include <EnergyPlus/GroundHeatExchangers.hh>
#include <EnergyPlus/HVACInterfaceManager.hh>
#include <EnergyPlus/HVACVariableRefrigerantFlow.hh>
#include <EnergyPlus/HeatPumpWaterToWaterCOOLING.hh>
#include <EnergyPlus/HeatPumpWaterToWaterHEATING.hh>
#include <EnergyPlus/HeatPumpWaterToWaterSimple.hh>
#include <EnergyPlus/ICEngineElectricGenerator.hh>
#include <EnergyPlus/IceThermalStorage.hh>
#include <EnergyPlus/InputProcessing/InputProcessor.hh>
#include <EnergyPlus/MicroCHPElectricGenerator.hh>
#include <EnergyPlus/MicroturbineElectricGenerator.hh>
#include <EnergyPlus/NodeInputManager.hh>
#include <EnergyPlus/OutputProcessor.hh>
#include <EnergyPlus/OutputReportPredefined.hh>
#include <EnergyPlus/OutsideEnergySources.hh>
#include <EnergyPlus/PhotovoltaicThermalCollectors.hh>
#include <EnergyPlus/PipeHeatTransfer.hh>
#include <EnergyPlus/Pipes.hh>
#include <EnergyPlus/Plant/PlantManager.hh>
#include <EnergyPlus/PlantCentralGSHP.hh>
#include <EnergyPlus/PlantChillers.hh>
#include <EnergyPlus/PlantComponentTemperatureSources.hh>
#include <EnergyPlus/PlantHeatExchangerFluidToFluid.hh>
#include <EnergyPlus/PlantLoadProfile.hh>
#include <EnergyPlus/PlantLoopHeatPumpEIR.hh>
#include <EnergyPlus/PlantPipingSystemsManager.hh>
#include <EnergyPlus/PlantUtilities.hh>
#include <EnergyPlus/PlantValves.hh>
#include <EnergyPlus/PondGroundHeatExchanger.hh>
#include <EnergyPlus/RefrigeratedCase.hh>
#include <EnergyPlus/ScheduleManager.hh>
#include <EnergyPlus/SetPointManager.hh>
#include <EnergyPlus/SolarCollectors.hh>
#include <EnergyPlus/SurfaceGroundHeatExchanger.hh>
#include <EnergyPlus/SwimmingPool.hh>
#include <EnergyPlus/SystemAvailabilityManager.hh>
#include <EnergyPlus/UserDefinedComponents.hh>
#include <EnergyPlus/UtilityRoutines.hh>
#include <EnergyPlus/WaterThermalTanks.hh>
#include <EnergyPlus/WaterUse.hh>

namespace EnergyPlus::PlantManager {

// MODULE INFORMATION:
//       AUTHOR         Sankaranarayanan K P, Rich Liesen
//       DATE WRITTEN   May 2005
//       MODIFIED
//       RE-ENGINEERED  Sept. 2010 D. Fisher, Edwin Lee, Brent Griffith
//                      major plant upgrades:
//                         Single half loop solver
//                         Automated branch control types
//                         new loop sequencing structure
//                         Temperature out range checks

// PURPOSE OF THIS MODULE:
// This module serves as the driver for the plant simulation. All necessary iterations and update related to plant
// connections are performed in this module.

// Using/Aliasing
using namespace DataPlant;
using namespace DataBranchAirLoopPlant;
using namespace DataLoopNode;

static constexpr std::string_view fluidNameSteam("STEAM");

void ManagePlantLoops(EnergyPlusData &state,
                      bool const FirstHVACIteration,
                      bool &SimAirLoops,                          // True when the air loops need to be (re)simulated
                      bool &SimZoneEquipment,                     // True when zone equipment components need to be (re)simulated
                      [[maybe_unused]] bool &SimNonZoneEquipment, // True when non-zone equipment components need to be (re)simulated
                      bool &SimPlantLoops,                        // True when some part of Plant needs to be (re)simulated
                      bool &SimElecCircuits                       // True when electic circuits need to be (re)simulated
)
{

    // SUBROUTINE INFORMATION:
    //       AUTHOR         Sankaranarayanan K P
    //       DATE WRITTEN   Apr 2005
    //       MODIFIED
    //       RE-ENGINEERED  B. Griffith, Feb. 2010

    // PURPOSE OF THIS SUBROUTINE:
    // This subroutine manages the plant loop simulation

    // METHODOLOGY EMPLOYED:
    // Set up the while iteration block for the plant loop simulation.
    // Calls half loop sides to be simulated in predetermined order.
    // Reset the flags as necessary

    // Using/Aliasing
    using PlantUtilities::LogPlantConvergencePoints;

    // SUBROUTINE VARIABLE DEFINITIONS
    int IterPlant;
    int LoopNum;
    DataPlant::LoopSideLocation LoopSide;
    DataPlant::LoopSideLocation OtherSide;
    bool SimHalfLoopFlag;
    int HalfLoopNum;
    int CurntMinPlantSubIterations;

    if (std::any_of(state.dataPlnt->PlantLoop.begin(), state.dataPlnt->PlantLoop.end(), [](DataPlant::PlantLoopData const &e) {
            return (e.CommonPipeType == DataPlant::CommonPipeType::Single) || (e.CommonPipeType == DataPlant::CommonPipeType::TwoWay);
        })) {
        CurntMinPlantSubIterations = max(7, state.dataConvergeParams->MinPlantSubIterations);
    } else {
        CurntMinPlantSubIterations = state.dataConvergeParams->MinPlantSubIterations;
    }

    if (state.dataPlnt->TotNumLoops <= 0) { // quick return if no plant in model
        SimPlantLoops = false;
        return;
    }

    IterPlant = 0;
    InitializeLoops(state, FirstHVACIteration);

    while ((SimPlantLoops) && (IterPlant <= state.dataConvergeParams->MaxPlantSubIterations)) {
        // go through half loops in predetermined calling order
        for (HalfLoopNum = 1; HalfLoopNum <= state.dataPlnt->TotNumHalfLoops; ++HalfLoopNum) {

            LoopNum = state.dataPlnt->PlantCallingOrderInfo(HalfLoopNum).LoopIndex;
            LoopSide = state.dataPlnt->PlantCallingOrderInfo(HalfLoopNum).LoopSide;
            OtherSide = LoopSideOther[static_cast<int>(LoopSide)]; // will give us 1 if LoopSide is 2, or 2 if LoopSide is 1

            auto &this_loop(state.dataPlnt->PlantLoop(LoopNum));
            auto &this_loop_side(this_loop.LoopSide(LoopSide));
            auto &other_loop_side(this_loop.LoopSide(OtherSide));

            SimHalfLoopFlag = this_loop_side.SimLoopSideNeeded; // set half loop sim flag

            if (SimHalfLoopFlag || IterPlant <= CurntMinPlantSubIterations) {

                this_loop_side.solve(state, FirstHVACIteration, other_loop_side.SimLoopSideNeeded);

                // Always set this side to false,  so that it won't keep being turned on just because of first hvac
                this_loop_side.SimLoopSideNeeded = false;

                // If we did the demand side, turn on the supply side (only if we need to do it last)
                if (LoopSide == LoopSideLocation::Demand) {
                    if (this_loop.HasPressureComponents) {
                        other_loop_side.SimLoopSideNeeded = false;
                    }
                }

                // Update the report variable
                this_loop.LastLoopSideSimulated = static_cast<int>(LoopSide);

                ++state.dataPlnt->PlantManageHalfLoopCalls;
            }

        } // half loop based calling order...

        // decide new status for SimPlantLoops flag
        SimPlantLoops = false;
        for (LoopNum = 1; LoopNum <= state.dataPlnt->TotNumLoops; ++LoopNum) {
            for (DataPlant::LoopSideLocation LoopSideNum : DataPlant::LoopSideKeys) {
                if (state.dataPlnt->PlantLoop(LoopNum).LoopSide(LoopSideNum).SimLoopSideNeeded) {
                    SimPlantLoops = true;
                    goto LoopLevel_exit;
                }
            }
        }
    LoopLevel_exit:;

        ++IterPlant; // Increment the iteration counter
        if (IterPlant < CurntMinPlantSubIterations) SimPlantLoops = true;
        ++state.dataPlnt->PlantManageSubIterations; // these are summed across all half loops for reporting
    }                                               // while

    // add check for non-plant system sim flag updates
    //  could set SimAirLoops, SimElecCircuits, SimZoneEquipment flags for now
    for (LoopNum = 1; LoopNum <= state.dataPlnt->TotNumLoops; ++LoopNum) {
        for (DataPlant::LoopSideLocation LoopSide : DataPlant::LoopSideKeys) {
            auto &this_loop_side(state.dataPlnt->PlantLoop(LoopNum).LoopSide(LoopSide));
            if (this_loop_side.SimAirLoopsNeeded) SimAirLoops = true;
            if (this_loop_side.SimZoneEquipNeeded) SimZoneEquipment = true;
            //  IF (this_loop_side.SimNonZoneEquipNeeded) SimNonZoneEquipment = .TRUE.
            if (this_loop_side.SimElectLoadCentrNeeded) SimElecCircuits = true;
        }
    }

    // Also log the convergence history of all loopsides once complete
    LogPlantConvergencePoints(state, FirstHVACIteration);
}

void GetPlantLoopData(EnergyPlusData &state)
{

    // SUBROUTINE INFORMATION:
    //       AUTHOR         Sankaranarayanan K P
    //       DATE WRITTEN   April 2005
    //       MODIFIED       na
    //       RE-ENGINEERED  na

    // PURPOSE OF THIS SUBROUTINE:
    // This subroutine reads the primary plant loop
    // attributes from the input file

    // METHODOLOGY EMPLOYED:
    // calls the Input Processor to retrieve data from input file.

    // Using/Aliasing
    using ScheduleManager::GetScheduleIndex;
    using SetPointManager::IsNodeOnSetPtManager;
    HVAC::CtrlVarType localTempSetPt = HVAC::CtrlVarType::Temp;
    using NodeInputManager::GetOnlySingleNode;
    using namespace BranchInputManager;
    using DataSizing::AutoSize;

    // SUBROUTINE PARAMETER DEFINITIONS:
    static constexpr std::string_view RoutineName("GetPlant/CondenserLoopData: ");

    // SUBROUTINE LOCAL VARIABLE DECLARATIONS:
    int LoopNum;   // DO loop counter for loops
    int NumAlphas; // Number of elements in the alpha array
    int NumNums;   // Number of elements in the numeric array
    int IOStat;    // IO Status when calling get input subroutine
    int NumFluids; // number of fluids in sim
    int PlantLoopNum;
    int CondLoopNum;
    Array1D_string Alpha(18); // dimension to num of alpha fields in input
    Array1D<Real64> Num(30);  // dimension to num of numeric data fields in input
    bool ErrorsFound(false);
    std::string LoadingScheme;
    bool ErrFound;
    std::string CurrentModuleObject; // for ease in renaming.
    bool MatchedPressureString;
    int PressSimAlphaIndex;

    CurrentModuleObject = "PlantLoop";
    state.dataHVACGlobal->NumPlantLoops =
        state.dataInputProcessing->inputProcessor->getNumObjectsFound(state,
                                                                      CurrentModuleObject); // Get the number of primary plant loops
    CurrentModuleObject = "CondenserLoop";
    state.dataHVACGlobal->NumCondLoops =
        state.dataInputProcessing->inputProcessor->getNumObjectsFound(state, CurrentModuleObject); // Get the number of Condenser loops
    state.dataPlnt->TotNumLoops = state.dataHVACGlobal->NumPlantLoops + state.dataHVACGlobal->NumCondLoops;

    if (state.dataPlnt->TotNumLoops > 0) {
        state.dataPlnt->PlantLoop.allocate(state.dataPlnt->TotNumLoops);
        state.dataConvergeParams->PlantConvergence.allocate(state.dataPlnt->TotNumLoops);
        if (!allocated(state.dataAvail->PlantAvailMgr)) {
            state.dataAvail->PlantAvailMgr.allocate(state.dataPlnt->TotNumLoops);
        }
    } else {
        return;
    }

    for (LoopNum = 1; LoopNum <= state.dataPlnt->TotNumLoops; ++LoopNum) {
        Alpha = "";
        Num = 0.0;

        // set up some references
        auto &this_loop(state.dataPlnt->PlantLoop(LoopNum));
        auto &this_demand_side(this_loop.LoopSide(DataPlant::LoopSideLocation::Demand));
        auto &this_supply_side(this_loop.LoopSide(DataPlant::LoopSideLocation::Supply));
        DataLoopNode::ConnectionObjectType objType;
        if (LoopNum <= state.dataHVACGlobal->NumPlantLoops) {
            PlantLoopNum = LoopNum;
            this_loop.TypeOfLoop = LoopType::Plant;
            CurrentModuleObject = "PlantLoop";
            objType = DataLoopNode::ConnectionObjectType::PlantLoop;
            state.dataInputProcessing->inputProcessor->getObjectItem(state,
                                                                     CurrentModuleObject,
                                                                     PlantLoopNum,
                                                                     Alpha,
                                                                     NumAlphas,
                                                                     Num,
                                                                     NumNums,
                                                                     IOStat,
                                                                     state.dataIPShortCut->lNumericFieldBlanks,
                                                                     state.dataIPShortCut->lAlphaFieldBlanks,
                                                                     state.dataIPShortCut->cAlphaFieldNames,
                                                                     state.dataIPShortCut->cNumericFieldNames);
        } else {
            CondLoopNum = LoopNum - state.dataHVACGlobal->NumPlantLoops;
            this_loop.TypeOfLoop = LoopType::Condenser;
            CurrentModuleObject = "CondenserLoop";
            objType = DataLoopNode::ConnectionObjectType::CondenserLoop;
            state.dataInputProcessing->inputProcessor->getObjectItem(state,
                                                                     CurrentModuleObject,
                                                                     CondLoopNum,
                                                                     Alpha,
                                                                     NumAlphas,
                                                                     Num,
                                                                     NumNums,
                                                                     IOStat,
                                                                     state.dataIPShortCut->lNumericFieldBlanks,
                                                                     _,
                                                                     state.dataIPShortCut->cAlphaFieldNames,
                                                                     state.dataIPShortCut->cNumericFieldNames);
        }
        Util::IsNameEmpty(state, Alpha(1), CurrentModuleObject, ErrorsFound);
        this_loop.Name = Alpha(1); // Load the Plant Loop Name

        if (Util::SameString(Alpha(2), "STEAM")) {
            this_loop.FluidType = DataLoopNode::NodeFluidType::Steam;
            this_loop.FluidName = Alpha(2);
        } else if (Util::SameString(Alpha(2), "WATER")) {
            this_loop.FluidType = DataLoopNode::NodeFluidType::Water;
            this_loop.FluidName = Alpha(2);
            this_loop.FluidIndex = FluidProperties::GetGlycolNum(state, Alpha(2));
        } else if (Util::SameString(Alpha(2), "USERDEFINEDFLUIDTYPE")) {
            this_loop.FluidType = DataLoopNode::NodeFluidType::Water;
            this_loop.FluidName = Alpha(3);
            // check for valid fluid name
            NumFluids = FluidProperties::CheckFluidPropertyName(state, Alpha(3));
            if (NumFluids == 0) {
                ShowSevereError(state, CurrentModuleObject + "=\"" + Alpha(1) + "\", missing fluid data for Plant loop.");
                ErrorsFound = true;
            } else {
<<<<<<< HEAD
                    this_loop.FluidIndex = FluidProperties::GetGlycolNum(state, Alpha(3));
=======
                this_loop.FluidIndex = FluidProperties::GetGlycolNum(state, Alpha(3));
>>>>>>> 8c96cbbb
                if (this_loop.FluidIndex == 0) {
                    ShowSevereError(state, CurrentModuleObject + "=\"" + Alpha(1) + "\", invalid glycol fluid data for Plant loop.");
                    ErrorsFound = true;
                }
            }
        } else {
            ShowWarningError(state,
                             "Input error: " + state.dataIPShortCut->cAlphaFieldNames(2) + '=' + Alpha(2) + " entered, in " + CurrentModuleObject +
                                 '=' + Alpha(1));
            ShowContinueError(state, "Will default to Water.");

            this_loop.FluidType = DataLoopNode::NodeFluidType::Water;
            this_loop.FluidName = "WATER";
            this_loop.FluidIndex = FluidProperties::GetGlycolNum(state, "WATER");
        }

        this_loop.OperationScheme = Alpha(4); // Load the Plant Control Scheme Priority List

        // Load the temperature and flow rate maximum and minimum limits
        this_loop.MaxTemp = Num(1);
        this_loop.MinTemp = Num(2);
        this_loop.MaxVolFlowRate = Num(3);
        if (this_loop.MaxVolFlowRate == AutoSize) {
            this_loop.MaxVolFlowRateWasAutoSized = true;
        }
        this_loop.MinVolFlowRate = Num(4);

        // The Plant loop volume for both halves of the loop is read in and used in this module for the
        // correct loop temperature step.  Loop data is read in supply side, but the volume is not used in
        // a calculation there.
        this_loop.Volume = Num(5);
        if (state.dataIPShortCut->lNumericFieldBlanks(5)) this_loop.Volume = Constant::AutoCalculate;
        if (this_loop.Volume == Constant::AutoCalculate) {
            this_loop.VolumeWasAutoSized = true;
        }
        // circulation time used to autocalculate loop volume
        if (state.dataIPShortCut->lNumericFieldBlanks(6)) {
            this_loop.CirculationTime = 2.0; // default
        } else {
            this_loop.CirculationTime = Num(6);
        }

        // Load the Loop Inlet and Outlet Nodes and Connection Info (Alpha(7-10) are related to the supply side)
        this_supply_side.NodeNameIn = Alpha(6);
        this_supply_side.NodeNameOut = Alpha(7);
        this_supply_side.BranchList = Alpha(8);
        this_supply_side.ConnectList = Alpha(9);
        this_demand_side.NodeNameIn = Alpha(10);
        this_demand_side.NodeNameOut = Alpha(11);
        this_demand_side.BranchList = Alpha(12);
        this_demand_side.ConnectList = Alpha(13);

        this_supply_side.NodeNumIn = GetOnlySingleNode(state,
                                                       Alpha(6),
                                                       ErrorsFound,
                                                       objType,
                                                       Alpha(1),
                                                       this_loop.FluidType,
                                                       DataLoopNode::ConnectionType::Inlet,
                                                       NodeInputManager::CompFluidStream::Primary,
                                                       ObjectIsParent);
        this_supply_side.NodeNumOut = GetOnlySingleNode(state,
                                                        Alpha(7),
                                                        ErrorsFound,
                                                        objType,
                                                        Alpha(1),
                                                        this_loop.FluidType,
                                                        DataLoopNode::ConnectionType::Outlet,
                                                        NodeInputManager::CompFluidStream::Primary,
                                                        ObjectIsParent);
        this_demand_side.NodeNumIn = GetOnlySingleNode(state,
                                                       Alpha(10),
                                                       ErrorsFound,
                                                       objType,
                                                       Alpha(1),
                                                       this_loop.FluidType,
                                                       DataLoopNode::ConnectionType::Inlet,
                                                       NodeInputManager::CompFluidStream::Primary,
                                                       ObjectIsParent);
        this_demand_side.NodeNumOut = GetOnlySingleNode(state,
                                                        Alpha(11),
                                                        ErrorsFound,
                                                        objType,
                                                        Alpha(1),
                                                        this_loop.FluidType,
                                                        DataLoopNode::ConnectionType::Outlet,
                                                        NodeInputManager::CompFluidStream::Primary,
                                                        ObjectIsParent);

        this_demand_side.InletNodeSetPt = IsNodeOnSetPtManager(state, this_demand_side.NodeNumIn, localTempSetPt);
        this_demand_side.OutletNodeSetPt = IsNodeOnSetPtManager(state, this_demand_side.NodeNumOut, localTempSetPt);
        this_supply_side.InletNodeSetPt = IsNodeOnSetPtManager(state, this_supply_side.NodeNumIn, localTempSetPt);
        this_supply_side.OutletNodeSetPt = IsNodeOnSetPtManager(state, this_supply_side.NodeNumOut, localTempSetPt);
        this_loop.TempSetPointNodeNum = GetOnlySingleNode(state,
                                                          Alpha(5),
                                                          ErrorsFound,
                                                          objType,
                                                          Alpha(1),
                                                          this_loop.FluidType,
                                                          DataLoopNode::ConnectionType::Sensor,
                                                          NodeInputManager::CompFluidStream::Primary,
                                                          ObjectIsParent);

        // Load the load distribution scheme.
        LoadingScheme = Alpha(14);
        if (Util::SameString(LoadingScheme, "Optimal")) {
            this_loop.LoadDistribution = DataPlant::LoadingScheme::Optimal;
        } else if (Util::SameString(LoadingScheme, "SequentialLoad")) {
            this_loop.LoadDistribution = DataPlant::LoadingScheme::Sequential;
        } else if (Util::SameString(LoadingScheme, "UniformLoad")) {
            this_loop.LoadDistribution = DataPlant::LoadingScheme::Uniform;
        } else if (Util::SameString(LoadingScheme, "UniformPLR")) {
            this_loop.LoadDistribution = DataPlant::LoadingScheme::UniformPLR;
        } else if (Util::SameString(LoadingScheme, "SequentialUniformPLR")) {
            this_loop.LoadDistribution = DataPlant::LoadingScheme::SequentialUniformPLR;
        } else {
            ShowWarningError(state, std::string{RoutineName} + CurrentModuleObject + "=\"" + Alpha(1) + "\", Invalid choice.");
            ShowContinueError(state, "..." + state.dataIPShortCut->cAlphaFieldNames(14) + "=\"" + Alpha(14) + "\".");
            ShowContinueError(state, "Will default to SequentialLoad."); // TODO rename point
            this_loop.LoadDistribution = DataPlant::LoadingScheme::Sequential;
        }

        // When dual setpoint is allowed in condenser loop modify this code.
        if (this_loop.TypeOfLoop == LoopType::Plant) {
            // Get the Loop Demand Calculation Scheme
            if (Util::SameString(Alpha(16), "SingleSetpoint")) {
                this_loop.LoopDemandCalcScheme = DataPlant::LoopDemandCalcScheme::SingleSetPoint;
            } else if (Util::SameString(Alpha(16), "DualSetpointDeadband")) {
                if (this_loop.FluidType == DataLoopNode::NodeFluidType::Steam) {
                    ShowWarningError(state, std::string{RoutineName} + CurrentModuleObject + "=\"" + Alpha(1) + "\", Invalid choice.");
                    ShowContinueError(state,
                                      state.dataIPShortCut->cAlphaFieldNames(16) + "=\"" + Alpha(16) + "\" not valid for " +
                                          state.dataIPShortCut->cAlphaFieldNames(2) + "= Steam");
                    ShowContinueError(state,
                                      "Will reset " + state.dataIPShortCut->cAlphaFieldNames(16) + " = SingleSetPoint and simulation will continue.");
                    this_loop.LoopDemandCalcScheme = DataPlant::LoopDemandCalcScheme::SingleSetPoint;
                } else {
                    this_loop.LoopDemandCalcScheme = DataPlant::LoopDemandCalcScheme::DualSetPointDeadBand;
                }
            } else if (Util::SameString(Alpha(16), "")) {
                this_loop.LoopDemandCalcScheme = DataPlant::LoopDemandCalcScheme::SingleSetPoint;
            } else {
                ShowWarningError(state, std::string{RoutineName} + CurrentModuleObject + "=\"" + Alpha(1) + "\", Invalid choice.");
                ShowContinueError(state, "..." + state.dataIPShortCut->cAlphaFieldNames(16) + "=\"" + Alpha(16) + "\".");
                ShowContinueError(state, "Will default to SingleSetPoint."); // TODO rename point
                this_loop.LoopDemandCalcScheme = DataPlant::LoopDemandCalcScheme::SingleSetPoint;
            }
        } else if (this_loop.TypeOfLoop == LoopType::Condenser) {
            this_loop.LoopDemandCalcScheme = DataPlant::LoopDemandCalcScheme::SingleSetPoint;
        }

        // When Commonpipe is allowed in condenser loop modify this code. Sankar 06/29/2009
        if (this_loop.TypeOfLoop == LoopType::Plant) {
            if (Util::SameString(Alpha(17), "CommonPipe")) {
                this_loop.CommonPipeType = DataPlant::CommonPipeType::Single;
            } else if (Util::SameString(Alpha(17), "TwoWayCommonPipe")) {
                this_loop.CommonPipeType = DataPlant::CommonPipeType::TwoWay;
            } else if (Util::SameString(Alpha(17), "None") || state.dataIPShortCut->lAlphaFieldBlanks(17)) {
                this_loop.CommonPipeType = DataPlant::CommonPipeType::No;
            } else {
                ShowSevereError(state, std::string{RoutineName} + CurrentModuleObject + "=\"" + Alpha(1) + "\", Invalid choice.");
                ShowContinueError(state, "Invalid " + state.dataIPShortCut->cAlphaFieldNames(17) + "=\"" + Alpha(17) + "\".");
                ShowContinueError(state, "Refer to I/O reference document for more details.");
                ErrorsFound = true;
            }
        } else if (this_loop.TypeOfLoop == LoopType::Condenser) {
            this_loop.CommonPipeType = DataPlant::CommonPipeType::No;
        }

        if (this_loop.CommonPipeType == DataPlant::CommonPipeType::TwoWay) {
            if (this_demand_side.InletNodeSetPt && this_supply_side.InletNodeSetPt) {
                ShowSevereError(state, std::string{RoutineName} + CurrentModuleObject + "=\"" + Alpha(1) + "\", Invalid condition.");
                ShowContinueError(state,
                                  "While using a two way common pipe there can be setpoint on only one node other than Plant Supply Outlet node.");
                ShowContinueError(state, "Currently both Plant Demand inlet and plant supply inlet have setpoints.");
                ShowContinueError(state, "Select one of the two nodes and rerun the simulation.");
                ErrorsFound = true;
            }
            if (!this_demand_side.InletNodeSetPt && !this_supply_side.InletNodeSetPt) {
                ShowSevereError(state, std::string{RoutineName} + CurrentModuleObject + "=\"" + Alpha(1) + "\", Invalid condition.");
                ShowContinueError(state, "While using a two way common pipe there must be a setpoint in addition to the Plant Supply Outlet node.");
                ShowContinueError(state, "Currently neither plant demand inlet nor plant supply inlet have setpoints.");
                ShowContinueError(state, "Select one of the two nodes and rerun the simulation.");
                ErrorsFound = true;
            }
        }

        // Pressure Simulation Type Input
        // First set the alpha index in the object as it is different for plant/condenser
        // When CommonPipe, etc., is allowed in condenser loop, modify this code.  Edwin/Sankar 08/12/2009
        if (this_loop.TypeOfLoop == LoopType::Plant) {
            PressSimAlphaIndex = 18;
        } else {
            PressSimAlphaIndex = 15;
        }

        if (NumAlphas >= PressSimAlphaIndex) {
            MatchedPressureString = false;

            this_loop.PressureSimType =
                static_cast<DataPlant::PressSimType>(getEnumValue(PressureSimTypeNamesUC, Util::makeUPPER(Alpha(PressSimAlphaIndex))));

            switch (this_loop.PressureSimType) {
                // Check all types
            case DataPlant::PressSimType::NoPressure:
            case DataPlant::PressSimType::FlowCorrection:
            case DataPlant::PressSimType::PumpPowerCorrection:
            case DataPlant::PressSimType::FlowSimulation: {
                MatchedPressureString = true;
                break;
            }
            default:
                break;
            }

            // If we found a match, check to make sure it is one of the valid
            // ones for this phase of pressure implementation
            if (MatchedPressureString) {
                if ((this_loop.PressureSimType == DataPlant::PressSimType::NoPressure) ||
                    (this_loop.PressureSimType == DataPlant::PressSimType::PumpPowerCorrection) ||
                    (this_loop.PressureSimType == DataPlant::PressSimType::FlowCorrection)) {
                    // We are OK here, move on
                } else {
                    // We have an erroneous input, alert user
                    ShowSevereError(state, std::string{RoutineName} + CurrentModuleObject + "=\"" + Alpha(1) + "\", Invalid choice.");
                    ShowContinueError(
                        state, "Invalid " + state.dataIPShortCut->cAlphaFieldNames(PressSimAlphaIndex) + "=\"" + Alpha(PressSimAlphaIndex) + "\".");
                    ShowContinueError(state, "Currently only options are: ");
                    ShowContinueError(state, "  - " + format("{}", PressureSimTypeNamesUC[static_cast<int>(DataPlant::PressSimType::NoPressure)]));
                    ShowContinueError(state,
                                      "  - " + format("{}", PressureSimTypeNamesUC[static_cast<int>(DataPlant::PressSimType::PumpPowerCorrection)]));
                    ShowContinueError(state,
                                      "  - " + format("{}", PressureSimTypeNamesUC[static_cast<int>(DataPlant::PressSimType::FlowCorrection)]));
                    ErrorsFound = true;
                }
            }

            // if we made it this far and didn't get a match, check for blank
            if (!MatchedPressureString) {
                if (Alpha(PressSimAlphaIndex).empty()) {
                    this_loop.PressureSimType = DataPlant::PressSimType::NoPressure;
                    break;
                }
            }

            // if we made it this far, there was no match, and it wasn't blank
            if (!MatchedPressureString) {
                ShowSevereError(state, std::string{RoutineName} + CurrentModuleObject + "=\"" + Alpha(1) + "\", Invalid condition.");
                ShowContinueError(
                    state, "Invalid " + state.dataIPShortCut->cAlphaFieldNames(PressSimAlphaIndex) + "=\"" + Alpha(PressSimAlphaIndex) + "\".");
                ErrorsFound = true;
            }
        }

        ErrFound = false;

        if (this_loop.TypeOfLoop == LoopType::Plant) {
            Avail::GetPlantAvailabilityManager(state, Alpha(15), LoopNum, state.dataPlnt->TotNumLoops, ErrFound);
        }

        if (ErrFound) {
            ShowContinueError(state, "Input errors in  " + CurrentModuleObject + '=' + Alpha(1));
            ErrorsFound = true;
        }

        if (GetFirstBranchInletNodeName(state, this_demand_side.BranchList) != this_demand_side.NodeNameIn) {
            ShowSevereError(state, std::string{RoutineName} + CurrentModuleObject + "=\"" + Alpha(1) + "\", Invalid condition.");
            ShowContinueError(state,
                              "The inlet node of the first branch in the " + state.dataIPShortCut->cAlphaFieldNames(12) + '=' +
                                  Alpha(12)); //"Plant Demand Side Branch List"
            ShowContinueError(state,
                              "is not the same as the " + state.dataIPShortCut->cAlphaFieldNames(10) + '=' +
                                  Alpha(10)); // "Plant Demand Side Inlet Node Name"
            ShowContinueError(state,
                              "Branch List Inlet Node Name=" + GetFirstBranchInletNodeName(state, this_demand_side.BranchList)); // TODO rename point
            ShowContinueError(
                state,
                "Branches in a BRANCH LIST must be listed in flow order: inlet branch, then parallel branches, then outlet branch."); // TODO
            // rename
            // point
            ErrorsFound = true;
        }

        if (GetLastBranchOutletNodeName(state, this_demand_side.BranchList) != this_demand_side.NodeNameOut) {
            //"Plant Demand Side Branch List"
            ShowSevereError(state, std::string{RoutineName} + CurrentModuleObject + "=\"" + Alpha(1) + "\", Invalid condition.");
            ShowContinueError(state, "The outlet node of the last branch in the " + state.dataIPShortCut->cAlphaFieldNames(12) + '=' + Alpha(12));
            //"Plant Demand Side Outlet Node Name"
            ShowContinueError(state, "is not the same as the " + state.dataIPShortCut->cAlphaFieldNames(11) + '=' + Alpha(11));
            ShowContinueError(state,
                              "Branch List Outlet Node Name=" + GetLastBranchOutletNodeName(state, this_demand_side.BranchList)); // TODO rename point
            // TODO rename point
            ShowContinueError(state,
                              "Branches in a BRANCH LIST must be listed in flow order: inlet branch, then parallel branches, then outlet branch.");
            ErrorsFound = true;
        }

        if (GetFirstBranchInletNodeName(state, this_supply_side.BranchList) != this_supply_side.NodeNameIn) {
            //"Plant Supply Side Branch List"
            ShowSevereError(state, std::string{RoutineName} + CurrentModuleObject + "=\"" + Alpha(1) + "\", Invalid condition.");
            ShowContinueError(state, "The inlet node of the first branch in the " + state.dataIPShortCut->cAlphaFieldNames(8) + '=' + Alpha(8));
            //"Plant Supply Side Inlet Node Name
            ShowContinueError(state, "is not the same as the " + state.dataIPShortCut->cAlphaFieldNames(6) + '=' + Alpha(6));
            ShowContinueError(state,
                              "Branch List Inlet Node Name=" + GetFirstBranchInletNodeName(state, this_supply_side.BranchList)); // TODO rename point
            // TODO rename point
            ShowContinueError(state,
                              "Branches in a BRANCH LIST must be listed in flow order: inlet branch, then parallel branches, then outlet branch.");
            ErrorsFound = true;
        }

        if (GetLastBranchOutletNodeName(state, this_supply_side.BranchList) != this_supply_side.NodeNameOut) {
            //"Plant Supply Side Branch List"
            ShowSevereError(state, std::string{RoutineName} + CurrentModuleObject + "=\"" + Alpha(1) + "\", Invalid condition.");
            ShowContinueError(state, "The outlet node of the last branch in the " + state.dataIPShortCut->cAlphaFieldNames(8) + '=' + Alpha(8));
            //"Plant Supply Side Outlet Node Name"
            ShowContinueError(state, "is not the same as the " + state.dataIPShortCut->cAlphaFieldNames(7) + '=' + Alpha(7));
            ShowContinueError(state,
                              "Branch List Outlet Node Name=" + GetLastBranchOutletNodeName(state, this_supply_side.BranchList)); // TODO rename point
            // TODO rename point
            ShowContinueError(state,
                              "Branches in a BRANCH LIST must be listed in flow order: inlet branch, then parallel branches, then outlet branch.");
            ErrorsFound = true;
        }
    }

    if (ErrorsFound) {
        ShowFatalError(state, std::string{RoutineName} + "Errors found in processing input. Preceding conditions cause termination.");
    }

    // set up loop status (set by system availability managers) report variables
    // Condenser loop does not have availability manager yet. Once implemented, move the setup output variable to
    // outside the IF statement.
    for (LoopNum = 1; LoopNum <= state.dataPlnt->TotNumLoops; ++LoopNum) {

        SetupOutputVariable(state,
                            "Plant System Cycle On Off Status",
                            Constant::Units::None,
                            (int &)state.dataAvail->PlantAvailMgr(LoopNum).availStatus,
                            OutputProcessor::TimeStepType::System,
                            OutputProcessor::StoreType::Average,
                            state.dataPlnt->PlantLoop(LoopNum).Name);
    }
}

void GetPlantInput(EnergyPlusData &state)
{

    // SUBROUTINE INFORMATION:
    //       AUTHOR         Sankaranarayanan K P
    //       DATE WRITTEN   April 2005
    //       MODIFIED
    //       RE-ENGINEERED  na

    // PURPOSE OF THIS SUBROUTINE:
    // This subroutine gets input either through the Plant Loop derived type
    // or by calls out to the branch manager to obtain data.  By the end of
    // the routine the module level derived type Loop should be fully allocated
    // and fully populated.

    // Using/Aliasing
    using namespace NodeInputManager;
    using namespace BranchInputManager;

    // SUBROUTINE LOCAL VARIABLE DECLARATIONS:
    int LoopNum; // DO loop counter for loops
    int HalfLoopNum;
    int NumOfPipesInLoop;
    int BranchNum; // DO loop counter for branches
    int CompNum;   // DO loop counter for components
    int NodeNum;   // DO loop counter for nodes
    int Outlet;
    int Inlet;
    int NumParams;
    int NumAlphas;
    int NumNumbers;
    int SplitNum;
    int MixNum;
    int NumConnectorsInLoop;
    int ConnNum;
    int TotCompsOnBranch;
    int MaxNumAlphas;

    bool SplitInBranch;
    bool MixerOutBranch;
    bool ErrorsFound(false);
    bool ASeriesBranchHasPump;
    bool AParallelBranchHasPump;

    std::string LoopIdentifier;

    Array1D_string BranchNames;     // Branch names from GetBranchList call
    Array1D_string CompTypes;       // Branch names from GetBranchList call
    Array1D_string CompNames;       // Branch names from GetBranchList call
    Array1D_int CompCtrls;          // Branch names from GetBranchList call
    Array1D_string InletNodeNames;  // Node names from GetBranchData call
    Array1D_string OutletNodeNames; // Node names from GetBranchData call
    Array1D_int InletNodeNumbers;   // Node numbers from GetBranchData call
    Array1D_int OutletNodeNumbers;  // Node numbers from GetBranchData call
    Array1D_bool SplitOutBranch;
    Array1D_bool MixerInBranch;
    bool errFlag;
    int LoopNumInArray;

    state.dataInputProcessing->inputProcessor->getObjectDefMaxArgs(state, "Connector:Splitter", NumParams, NumAlphas, NumNumbers);
    MaxNumAlphas = NumAlphas;
    state.dataInputProcessing->inputProcessor->getObjectDefMaxArgs(state, "Connector:Mixer", NumParams, NumAlphas, NumNumbers);
    MaxNumAlphas = max(MaxNumAlphas, NumAlphas);
    HalfLoopNum = 0;

    for (LoopNum = 1; LoopNum <= state.dataPlnt->TotNumLoops; ++LoopNum) {
        auto &plantLoop = state.dataPlnt->PlantLoop(LoopNum);
        plantLoop.LoopHasConnectionComp = false;

        for (DataPlant::LoopSideLocation LoopSideNum : DataPlant::LoopSideKeys) {
            auto &loopSide = plantLoop.LoopSide(LoopSideNum);
            ASeriesBranchHasPump = false;
            AParallelBranchHasPump = false;
            NumOfPipesInLoop = 0; // Initialization
            ++HalfLoopNum;
            loopSide.BypassExists = false;
            if (plantLoop.TypeOfLoop == LoopType::Plant && LoopSideNum == LoopSideLocation::Demand) {
                LoopIdentifier = "Plant Demand";
            } else if (plantLoop.TypeOfLoop == LoopType::Plant && LoopSideNum == LoopSideLocation::Supply) {
                LoopIdentifier = "Plant Supply";
            } else if (plantLoop.TypeOfLoop == LoopType::Condenser && LoopSideNum == LoopSideLocation::Demand) {
                LoopIdentifier = "Condenser Demand";
            } else if (plantLoop.TypeOfLoop == LoopType::Condenser && LoopSideNum == LoopSideLocation::Supply) {
                LoopIdentifier = "Condenser Supply";
            }

            // Get the branch list and size the Branch portion of the Loop derived type
            loopSide.TotalBranches = NumBranchesInBranchList(state, loopSide.BranchList);
            BranchNames.allocate(loopSide.TotalBranches);
            BranchNames = "";
            GetBranchList(state, plantLoop.Name, loopSide.BranchList, loopSide.TotalBranches, BranchNames, LoopIdentifier);
            loopSide.Branch.allocate(loopSide.TotalBranches);

            // Cycle through all of the branches and set up the node data
            for (BranchNum = 1; BranchNum <= loopSide.TotalBranches; ++BranchNum) {
                auto &branch = loopSide.Branch(BranchNum);
                branch.Name = BranchNames(BranchNum);
                branch.TotalComponents = NumCompsInBranch(state, BranchNames(BranchNum));
                branch.IsBypass = false;

                CompTypes.allocate(branch.TotalComponents);
                CompNames.allocate(branch.TotalComponents);
                CompCtrls.dimension(branch.TotalComponents, 0);
                InletNodeNames.allocate(branch.TotalComponents);
                InletNodeNumbers.dimension(branch.TotalComponents, 0);
                OutletNodeNames.allocate(branch.TotalComponents);
                OutletNodeNumbers.dimension(branch.TotalComponents, 0);

                GetBranchData(state,
                              plantLoop.Name,
                              BranchNames(BranchNum),
                              branch.PressureCurveType,
                              branch.PressureCurveIndex,
                              branch.TotalComponents,
                              CompTypes,
                              CompNames,
                              InletNodeNames,
                              InletNodeNumbers,
                              OutletNodeNames,
                              OutletNodeNumbers,
                              ErrorsFound);

                branch.Comp.allocate(branch.TotalComponents);

                for (CompNum = 1; CompNum <= state.dataPlnt->PlantLoop(LoopNum).LoopSide(LoopSideNum).Branch(BranchNum).TotalComponents; ++CompNum) {
                    // set up some references
                    auto &this_comp_type(CompTypes(CompNum));
                    auto &this_comp(state.dataPlnt->PlantLoop(LoopNum).LoopSide(LoopSideNum).Branch(BranchNum).Comp(CompNum));

                    this_comp.CurOpSchemeType = OpScheme::Invalid;
                    this_comp.TypeOf = this_comp_type;
                    this_comp.location = EnergyPlus::PlantLocation(LoopNum, LoopSideNum, BranchNum, CompNum);

                    this_comp.Type = static_cast<PlantEquipmentType>(getEnumValue(PlantEquipTypeNamesUC, Util::makeUPPER(this_comp_type)));

                    switch (this_comp.Type) {
                    case PlantEquipmentType::Pipe: {
                        this_comp.CurOpSchemeType = OpScheme::NoControl;
                        this_comp.compPtr = Pipes::LocalPipeData::factory(state, PlantEquipmentType::Pipe, CompNames(CompNum));
                        break;
                    }
                    case PlantEquipmentType::PipeSteam: {
                        this_comp.CurOpSchemeType = OpScheme::NoControl;
                        this_comp.compPtr = Pipes::LocalPipeData::factory(state, PlantEquipmentType::PipeSteam, CompNames(CompNum));
                        break;
                    }
                    case PlantEquipmentType::PipeExterior: {
                        this_comp.CurOpSchemeType = OpScheme::NoControl;
                        this_comp.compPtr = PipeHeatTransfer::PipeHTData::factory(state, PlantEquipmentType::PipeExterior, CompNames(CompNum));
                        break;
                    }
                    case PlantEquipmentType::PipeInterior: {
                        this_comp.CurOpSchemeType = OpScheme::NoControl;
                        this_comp.compPtr = PipeHeatTransfer::PipeHTData::factory(state, PlantEquipmentType::PipeInterior, CompNames(CompNum));
                        break;
                    }
                    case PlantEquipmentType::PipeUnderground: {
                        this_comp.CurOpSchemeType = OpScheme::NoControl;
                        this_comp.compPtr = PipeHeatTransfer::PipeHTData::factory(state, PlantEquipmentType::PipeUnderground, CompNames(CompNum));
                        break;
                    }
                    case PlantEquipmentType::PipingSystemPipeCircuit: {
                        this_comp.CurOpSchemeType = OpScheme::NoControl;
                        this_comp.compPtr =
                            PlantPipingSystemsManager::Circuit::factory(state, PlantEquipmentType::PipingSystemPipeCircuit, CompNames(CompNum));
                        break;
                    }
                    case PlantEquipmentType::PumpCondensate:
                    case PlantEquipmentType::PumpConstantSpeed:
                    case PlantEquipmentType::PumpVariableSpeed:
                    case PlantEquipmentType::PumpBankConstantSpeed:
                    case PlantEquipmentType::PumpBankVariableSpeed: {
                        this_comp.compPtr = &state.dataPlantMgr->dummyPlantComponent;
                        this_comp.CurOpSchemeType = OpScheme::Pump;
                        if (BranchNum == 1 || BranchNum == state.dataPlnt->PlantLoop(LoopNum).LoopSide(LoopSideNum).TotalBranches) {
                            ASeriesBranchHasPump = true;
                        } else {
                            AParallelBranchHasPump = true;
                        }
                        LoopSidePumpInformation p;
                        p.PumpName = CompNames(CompNum);
                        p.BranchNum = BranchNum;
                        p.CompNum = CompNum;
                        p.PumpOutletNode = OutletNodeNumbers(CompNum);
                        state.dataPlnt->PlantLoop(LoopNum).LoopSide(LoopSideNum).BranchPumpsExist = AParallelBranchHasPump;
                        state.dataPlnt->PlantLoop(LoopNum).LoopSide(LoopSideNum).Pumps.push_back(p);
                        state.dataPlnt->PlantLoop(LoopNum).LoopSide(LoopSideNum).TotalPumps++;
                        break;
                    }
                    case PlantEquipmentType::WtrHeaterMixed:
                    case PlantEquipmentType::WtrHeaterStratified: {
                        if (LoopSideNum == LoopSideLocation::Demand) {
                            this_comp.CurOpSchemeType = OpScheme::Demand;
                        } else if (LoopSideNum == LoopSideLocation::Supply) {
                            this_comp.CurOpSchemeType = OpScheme::Invalid;
                        }
                        this_comp.compPtr = WaterThermalTanks::WaterThermalTankData::factory(state, CompNames(CompNum));
                        break;
                    }
                    case PlantEquipmentType::Chiller_DFAbsorption: {
                        this_comp.compPtr = ChillerGasAbsorption::GasAbsorberSpecs::factory(state, CompNames(CompNum));
                        break;
                    }
                    case PlantEquipmentType::Chiller_ExhFiredAbsorption: {
                        this_comp.compPtr = ChillerExhaustAbsorption::ExhaustAbsorberSpecs::factory(state, CompNames(CompNum));
                        break;
                    }
                    case PlantEquipmentType::ChilledWaterTankMixed:
                    case PlantEquipmentType::ChilledWaterTankStratified: {
                        if (LoopSideNum == LoopSideLocation::Demand) {
                            this_comp.CurOpSchemeType = OpScheme::Demand;
                        } else if (LoopSideNum == LoopSideLocation::Supply) {
                            this_comp.CurOpSchemeType = OpScheme::Invalid;
                        }
                        this_comp.compPtr = WaterThermalTanks::WaterThermalTankData::factory(state, CompNames(CompNum));
                        break;
                    }
                    case PlantEquipmentType::WaterUseConnection: {
                        this_comp.CurOpSchemeType = OpScheme::Demand;
                        this_comp.compPtr = WaterUse::WaterConnectionsType::factory(state, CompNames(CompNum));
                        break;
                    }
                    case PlantEquipmentType::SolarCollectorFlatPlate:
                    case PlantEquipmentType::SolarCollectorICS: {
                        if (LoopSideNum == LoopSideLocation::Demand) {
                            this_comp.CurOpSchemeType = OpScheme::Demand;
                        } else if (LoopSideNum == LoopSideLocation::Supply) {
                            this_comp.CurOpSchemeType = OpScheme::Uncontrolled;
                        }
                        this_comp.compPtr = SolarCollectors::CollectorData::factory(state, CompNames(CompNum));
                        break;
                    }
                    case PlantEquipmentType::PlantLoadProfile: {
                        this_comp.CurOpSchemeType = OpScheme::Demand;
                        this_comp.compPtr = PlantLoadProfile::PlantProfileData::factory(state, CompNames(CompNum));
                        break;
                    }
                    case PlantEquipmentType::GrndHtExchgSystem: {
                        this_comp.CurOpSchemeType = OpScheme::Uncontrolled;
                        this_comp.compPtr = GroundHeatExchangers::GLHEBase::factory(state, PlantEquipmentType::GrndHtExchgSystem, CompNames(CompNum));
                        break;
                    }
                    case PlantEquipmentType::GrndHtExchgSurface: {
                        this_comp.CurOpSchemeType = OpScheme::Uncontrolled;
                        this_comp.compPtr = SurfaceGroundHeatExchanger::SurfaceGroundHeatExchangerData::factory(
                            state, PlantEquipmentType::GrndHtExchgSurface, CompNames(CompNum));
                        break;
                    }
                    case PlantEquipmentType::GrndHtExchgPond: {
                        this_comp.CurOpSchemeType = OpScheme::Uncontrolled;
                        this_comp.compPtr = PondGroundHeatExchanger::PondGroundHeatExchangerData::factory(state, CompNames(CompNum));
                        break;
                    }
                    case PlantEquipmentType::GrndHtExchgSlinky: {
                        this_comp.CurOpSchemeType = OpScheme::Uncontrolled;
                        this_comp.compPtr = GroundHeatExchangers::GLHEBase::factory(state, PlantEquipmentType::GrndHtExchgSlinky, CompNames(CompNum));
                        break;
                    }
                    case PlantEquipmentType::Chiller_ElectricEIR: {
                        if (LoopSideNum == LoopSideLocation::Demand) {
                            this_comp.CurOpSchemeType = OpScheme::Demand;
                        } else if (LoopSideNum == LoopSideLocation::Supply) {
                            this_comp.CurOpSchemeType = OpScheme::Invalid;
                        }
                        this_comp.compPtr = ChillerElectricEIR::ElectricEIRChillerSpecs::factory(state, CompNames(CompNum));
                        break;
                    }
                    case PlantEquipmentType::Chiller_ElectricReformEIR: {
                        if (LoopSideNum == LoopSideLocation::Demand) {
                            this_comp.CurOpSchemeType = OpScheme::Demand;
                        } else if (LoopSideNum == LoopSideLocation::Supply) {
                            this_comp.CurOpSchemeType = OpScheme::Invalid;
                        }
                        this_comp.compPtr = ChillerReformulatedEIR::ReformulatedEIRChillerSpecs::factory(state, CompNames(CompNum));
                        break;
                    }
                    case PlantEquipmentType::Chiller_Electric: {
                        if (LoopSideNum == LoopSideLocation::Demand) {
                            this_comp.CurOpSchemeType = OpScheme::Demand;
                        } else if (LoopSideNum == LoopSideLocation::Supply) {
                            this_comp.CurOpSchemeType = OpScheme::Invalid;
                        }
                        this_comp.compPtr = PlantChillers::ElectricChillerSpecs::factory(state, CompNames(CompNum));
                        break;
                    }
                    case PlantEquipmentType::Chiller_ElectricASHRAE205: {
                        if (LoopSideNum == LoopSideLocation::Demand) {
                            this_comp.CurOpSchemeType = OpScheme::Demand;
                        } else if (LoopSideNum == LoopSideLocation::Supply) {
                            this_comp.CurOpSchemeType = OpScheme::Invalid;
                        }
                        this_comp.compPtr = ChillerElectricASHRAE205::ASHRAE205ChillerSpecs::factory(state, CompNames(CompNum));
                        break;
                    }
                    case PlantEquipmentType::Chiller_EngineDriven: {
                        if (LoopSideNum == LoopSideLocation::Demand) {
                            this_comp.CurOpSchemeType = OpScheme::Demand;
                        } else if (LoopSideNum == LoopSideLocation::Supply) {
                            this_comp.CurOpSchemeType = OpScheme::Invalid;
                        }
                        this_comp.compPtr = PlantChillers::EngineDrivenChillerSpecs::factory(state, CompNames(CompNum));
                        break;
                    }
                    case PlantEquipmentType::Chiller_CombTurbine: {
                        if (LoopSideNum == LoopSideLocation::Demand) {
                            this_comp.CurOpSchemeType = OpScheme::Demand;
                        } else if (LoopSideNum == LoopSideLocation::Supply) {
                            this_comp.CurOpSchemeType = OpScheme::Invalid;
                        }
                        this_comp.compPtr = PlantChillers::GTChillerSpecs::factory(state, CompNames(CompNum));
                        break;
                    }
                    case PlantEquipmentType::Chiller_ConstCOP: {
                        if (LoopSideNum == LoopSideLocation::Demand) {
                            this_comp.CurOpSchemeType = OpScheme::Demand;
                        } else if (LoopSideNum == LoopSideLocation::Supply) {
                            this_comp.CurOpSchemeType = OpScheme::Invalid;
                        }
                        this_comp.compPtr = PlantChillers::ConstCOPChillerSpecs::factory(state, CompNames(CompNum));
                        break;
                    }
                    case PlantEquipmentType::Boiler_Simple: {
                        this_comp.CurOpSchemeType = OpScheme::Invalid;
                        this_comp.compPtr = Boilers::BoilerSpecs::factory(state, CompNames(CompNum));
                        break;
                    }
                    case PlantEquipmentType::Boiler_Steam: {
                        this_comp.CurOpSchemeType = OpScheme::Invalid;
                        this_comp.compPtr = BoilerSteam::BoilerSpecs::factory(state, CompNames(CompNum));
                        break;
                    }
                    case PlantEquipmentType::Chiller_Indirect_Absorption: {
                        if (LoopSideNum == LoopSideLocation::Demand) {
                            this_comp.CurOpSchemeType = OpScheme::Demand;
                        } else if (LoopSideNum == LoopSideLocation::Supply) {
                            this_comp.CurOpSchemeType = OpScheme::Invalid;
                        }
                        this_comp.compPtr = ChillerIndirectAbsorption::IndirectAbsorberSpecs::factory(state, CompNames(CompNum));
                        break;
                    }
                    case PlantEquipmentType::Chiller_Absorption: {
                        if (LoopSideNum == LoopSideLocation::Demand) {
                            this_comp.CurOpSchemeType = OpScheme::Demand;
                        } else if (LoopSideNum == LoopSideLocation::Supply) {
                            this_comp.CurOpSchemeType = OpScheme::Invalid;
                        }
                        this_comp.compPtr = ChillerAbsorption::BLASTAbsorberSpecs::factory(state, CompNames(CompNum));
                        break;
                    }
                    case PlantEquipmentType::CoolingTower_SingleSpd:
                    case PlantEquipmentType::CoolingTower_TwoSpd: {
                        this_comp.CurOpSchemeType = OpScheme::Invalid;
                        this_comp.compPtr = CondenserLoopTowers::CoolingTower::factory(state, CompNames(CompNum));
                        break;
                    }
                    case PlantEquipmentType::CoolingTower_VarSpd:
                    case PlantEquipmentType::CoolingTower_VarSpdMerkel: {
                        this_comp.compPtr = CondenserLoopTowers::CoolingTower::factory(state, CompNames(CompNum));
                        break;
                    }
                    case PlantEquipmentType::Generator_FCExhaust: {
                        this_comp.compPtr = FuelCellElectricGenerator::FCDataStruct::factory_exhaust(state, CompNames(CompNum));
                        if (LoopSideNum == LoopSideLocation::Demand) {
                            this_comp.CurOpSchemeType = OpScheme::Demand;
                        } else if (LoopSideNum == LoopSideLocation::Supply) {
                            this_comp.CurOpSchemeType = OpScheme::Invalid;
                        }
                        break;
                    }
                    case PlantEquipmentType::HeatPumpWtrHeaterPumped:
                    case PlantEquipmentType::HeatPumpWtrHeaterWrapped: {
                        this_comp.CurOpSchemeType = OpScheme::Demand;
                        this_comp.compPtr = WaterThermalTanks::HeatPumpWaterHeaterData::factory(state, CompNames(CompNum));
                        break;
                    }
                    case PlantEquipmentType::HPWaterEFCooling: {
                        this_comp.compPtr =
                            HeatPumpWaterToWaterSimple::GshpSpecs::factory(state, PlantEquipmentType::HPWaterEFCooling, CompNames(CompNum));
                        if (LoopSideNum == LoopSideLocation::Demand) {
                            this_comp.CurOpSchemeType = OpScheme::Demand;
                        } else if (LoopSideNum == LoopSideLocation::Supply) {
                            this_comp.CurOpSchemeType = OpScheme::Invalid;
                        }
                        break;
                    }
                    case PlantEquipmentType::HPWaterEFHeating: {
                        this_comp.compPtr =
                            HeatPumpWaterToWaterSimple::GshpSpecs::factory(state, PlantEquipmentType::HPWaterEFHeating, CompNames(CompNum));
                        if (LoopSideNum == LoopSideLocation::Demand) {
                            this_comp.CurOpSchemeType = OpScheme::Demand;
                        } else if (LoopSideNum == LoopSideLocation::Supply) {
                            this_comp.CurOpSchemeType = OpScheme::Invalid;
                        }
                        break;
                    }
                    case PlantEquipmentType::HPWaterPEHeating: {
                        this_comp.compPtr = HeatPumpWaterToWaterHEATING::GshpPeHeatingSpecs::factory(state, CompNames(CompNum));
                        if (LoopSideNum == LoopSideLocation::Demand) {
                            this_comp.CurOpSchemeType = OpScheme::Demand;
                        } else if (LoopSideNum == LoopSideLocation::Supply) {
                            this_comp.CurOpSchemeType = OpScheme::Invalid;
                        }
                        break;
                    }
                    case PlantEquipmentType::HPWaterPECooling: {
                        this_comp.compPtr = HeatPumpWaterToWaterCOOLING::GshpPeCoolingSpecs::factory(state, CompNames(CompNum));
                        if (LoopSideNum == LoopSideLocation::Demand) {
                            this_comp.CurOpSchemeType = OpScheme::Demand;
                        } else if (LoopSideNum == LoopSideLocation::Supply) {
                            this_comp.CurOpSchemeType = OpScheme::Invalid;
                        }
                        break;
                    }
                    case PlantEquipmentType::HeatPumpEIRHeating: {
                        this_comp.compPtr =
                            EIRPlantLoopHeatPumps::EIRPlantLoopHeatPump::factory(state, PlantEquipmentType::HeatPumpEIRHeating, CompNames(CompNum));
                        if (LoopSideNum == LoopSideLocation::Demand) {
                            this_comp.CurOpSchemeType = OpScheme::Demand;
                        } else if (LoopSideNum == LoopSideLocation::Supply) {
                            this_comp.CurOpSchemeType = OpScheme::Invalid;
                        }
                        break;
                    }
                    case PlantEquipmentType::HeatPumpEIRCooling: {
                        this_comp.compPtr =
                            EIRPlantLoopHeatPumps::EIRPlantLoopHeatPump::factory(state, PlantEquipmentType::HeatPumpEIRCooling, CompNames(CompNum));
                        if (LoopSideNum == LoopSideLocation::Demand) {
                            this_comp.CurOpSchemeType = OpScheme::Demand;
                        } else if (LoopSideNum == LoopSideLocation::Supply) {
                            this_comp.CurOpSchemeType = OpScheme::Invalid;
                        }
                        break;
                    }
                    case PlantEquipmentType::HeatPumpFuelFiredHeating: {
                        this_comp.compPtr = EIRPlantLoopHeatPumps::EIRFuelFiredHeatPump::factory(
                            state, PlantEquipmentType::HeatPumpFuelFiredHeating, CompNames(CompNum));
                        this_comp.CurOpSchemeType = OpScheme::Invalid;
                        break;
                    }
                    case PlantEquipmentType::HeatPumpFuelFiredCooling: {
                        this_comp.compPtr = EIRPlantLoopHeatPumps::EIRFuelFiredHeatPump::factory(
                            state, PlantEquipmentType::HeatPumpFuelFiredCooling, CompNames(CompNum));
                        this_comp.CurOpSchemeType = OpScheme::Invalid;
                        break;
                    }
                    case PlantEquipmentType::HeatPumpVRF: {
                        if (LoopSideNum == LoopSideLocation::Demand) {
                            this_comp.CurOpSchemeType = OpScheme::Demand;
                        } else if (LoopSideNum == LoopSideLocation::Supply) {
                            this_comp.CurOpSchemeType = OpScheme::Invalid;
                        }
                        this_comp.compPtr = HVACVariableRefrigerantFlow::VRFCondenserEquipment::factory(state, CompNames(CompNum));
                        break;
                    }
                    case PlantEquipmentType::PurchChilledWater: {
                        this_comp.compPtr =
                            OutsideEnergySources::OutsideEnergySourceSpecs::factory(state, PlantEquipmentType::PurchChilledWater, CompNames(CompNum));
                        break;
                    }
                    case PlantEquipmentType::PurchHotWater: {
                        this_comp.compPtr =
                            OutsideEnergySources::OutsideEnergySourceSpecs::factory(state, PlantEquipmentType::PurchHotWater, CompNames(CompNum));
                        break;
                    }
                    case PlantEquipmentType::PurchSteam: {
                        this_comp.compPtr =
                            OutsideEnergySources::OutsideEnergySourceSpecs::factory(state, PlantEquipmentType::PurchSteam, CompNames(CompNum));
                        break;
                    }
                    case PlantEquipmentType::TS_IceSimple: {
                        this_comp.compPtr = IceThermalStorage::SimpleIceStorageData::factory(state, CompNames(CompNum));
                        break;
                    }
                    case PlantEquipmentType::TS_IceDetailed: {
                        this_comp.compPtr = IceThermalStorage::DetailedIceStorageData::factory(state, CompNames(CompNum));
                        break;
                    }
                    case PlantEquipmentType::ValveTempering: {
                        this_comp.compPtr = PlantValves::TemperValveData::factory(state, CompNames(CompNum));
                        break;
                    }
                    case PlantEquipmentType::FluidToFluidPlantHtExchg: {
                        if (LoopSideNum == LoopSideLocation::Demand) {
                            this_comp.CurOpSchemeType = OpScheme::Demand;
                        } else if (LoopSideNum == LoopSideLocation::Supply) {
                            this_comp.CurOpSchemeType = OpScheme::FreeRejection;
                        }
                        this_comp.compPtr = PlantHeatExchangerFluidToFluid::HeatExchangerStruct::factory(state, CompNames(CompNum));
                        break;
                    }
                    case PlantEquipmentType::Generator_MicroTurbine: {
                        if (LoopSideNum == LoopSideLocation::Demand) {
                            this_comp.CurOpSchemeType = OpScheme::Demand;
                        } else if (LoopSideNum == LoopSideLocation::Supply) {
                            this_comp.CurOpSchemeType = OpScheme::Invalid;
                        }
                        this_comp.compPtr = MicroturbineElectricGenerator::MTGeneratorSpecs::factory(state, CompNames(CompNum));
                        break;
                    }
                    case PlantEquipmentType::Generator_ICEngine: {
                        if (LoopSideNum == LoopSideLocation::Demand) {
                            this_comp.CurOpSchemeType = OpScheme::Demand;
                        } else if (LoopSideNum == LoopSideLocation::Supply) {
                            this_comp.CurOpSchemeType = OpScheme::Invalid;
                        }
                        this_comp.compPtr = ICEngineElectricGenerator::ICEngineGeneratorSpecs::factory(state, CompNames(CompNum));

                        break;
                    }
                    case PlantEquipmentType::Generator_CTurbine: {
                        if (LoopSideNum == LoopSideLocation::Demand) {
                            this_comp.CurOpSchemeType = OpScheme::Demand;
                        } else if (LoopSideNum == LoopSideLocation::Supply) {
                            this_comp.CurOpSchemeType = OpScheme::Invalid;
                        }
                        this_comp.compPtr = CTElectricGenerator::CTGeneratorData::factory(state, CompNames(CompNum));
                        break;
                    }
                    case PlantEquipmentType::Generator_MicroCHP: {
                        if (LoopSideNum == LoopSideLocation::Demand) {
                            this_comp.CurOpSchemeType = OpScheme::Demand;
                        } else if (LoopSideNum == LoopSideLocation::Supply) {
                            this_comp.CurOpSchemeType = OpScheme::Invalid;
                        }
                        this_comp.compPtr = MicroCHPElectricGenerator::MicroCHPDataStruct::factory(state, CompNames(CompNum));
                        break;
                    }
                    case PlantEquipmentType::Generator_FCStackCooler: {
                        this_comp.compPtr = FuelCellElectricGenerator::FCDataStruct::factory(state, CompNames(CompNum));
                        if (LoopSideNum == LoopSideLocation::Demand) {
                            this_comp.CurOpSchemeType = OpScheme::Demand;
                        } else if (LoopSideNum == LoopSideLocation::Supply) {
                            this_comp.CurOpSchemeType = OpScheme::Invalid;
                        }
                        break;
                    }
                    case PlantEquipmentType::FluidCooler_SingleSpd: {
                        this_comp.compPtr =
                            FluidCoolers::FluidCoolerspecs::factory(state, PlantEquipmentType::FluidCooler_SingleSpd, CompNames(CompNum));
                        break;
                    }
                    case PlantEquipmentType::FluidCooler_TwoSpd: {
                        this_comp.compPtr =
                            FluidCoolers::FluidCoolerspecs::factory(state, PlantEquipmentType::FluidCooler_TwoSpd, CompNames(CompNum));
                        break;
                    }
                    case PlantEquipmentType::EvapFluidCooler_SingleSpd: {
                        this_comp.compPtr = EvaporativeFluidCoolers::EvapFluidCoolerSpecs::factory(
                            state, PlantEquipmentType::EvapFluidCooler_SingleSpd, CompNames(CompNum));
                        break;
                    }
                    case PlantEquipmentType::EvapFluidCooler_TwoSpd: {
                        this_comp.compPtr = EvaporativeFluidCoolers::EvapFluidCoolerSpecs::factory(
                            state, PlantEquipmentType::EvapFluidCooler_TwoSpd, CompNames(CompNum));
                        break;
                    }
                    case PlantEquipmentType::PVTSolarCollectorFlatPlate: {
                        if (LoopSideNum == LoopSideLocation::Demand) {
                            this_comp.CurOpSchemeType = OpScheme::Demand;
                        } else if (LoopSideNum == LoopSideLocation::Supply) {
                            this_comp.CurOpSchemeType = OpScheme::Invalid;
                        }
                        this_comp.compPtr = PhotovoltaicThermalCollectors::PVTCollectorStruct::factory(state, CompNames(CompNum));
                        break;
                    }
                    case PlantEquipmentType::CentralGroundSourceHeatPump: {
                        this_comp.compPtr = PlantCentralGSHP::WrapperSpecs::factory(state, CompNames(CompNum));
                        // now deal with demand components of the ZoneHVAC type served by ControlCompOutput
                        break;
                    }
                    case PlantEquipmentType::SwimmingPool_Indoor: {
                        this_comp.CurOpSchemeType = OpScheme::Demand;
                        this_comp.compPtr = SwimmingPool::SwimmingPoolData::factory(state, CompNames(CompNum));
                        break;
                    }
                    case PlantEquipmentType::PackagedTESCoolingCoil:
                    case PlantEquipmentType::CoilWaterCooling:
                    case PlantEquipmentType::CoilWaterDetailedFlatCooling:
                    case PlantEquipmentType::CoilWaterSimpleHeating:
                    case PlantEquipmentType::CoilSteamAirHeating:
                    case PlantEquipmentType::Baseboard_Rad_Conv_Water:
                    case PlantEquipmentType::Baseboard_Conv_Water:
                    case PlantEquipmentType::Baseboard_Rad_Conv_Steam:
                    case PlantEquipmentType::CoolingPanel_Simple:
                    case PlantEquipmentType::LowTempRadiant_VarFlow:
                    case PlantEquipmentType::LowTempRadiant_ConstFlow:
                    case PlantEquipmentType::CooledBeamAirTerminal:
                    case PlantEquipmentType::FourPipeBeamAirTerminal:
                    case PlantEquipmentType::MultiSpeedHeatPumpRecovery:
                    case PlantEquipmentType::UnitarySysRecovery:
                    case PlantEquipmentType::CoilWAHPHeatingEquationFit:
                    case PlantEquipmentType::CoilWAHPCoolingEquationFit:
                    case PlantEquipmentType::CoilVSWAHPHeatingEquationFit:
                    case PlantEquipmentType::CoilVSWAHPCoolingEquationFit:
                    case PlantEquipmentType::CoilWAHPHeatingParamEst:
                    case PlantEquipmentType::CoilWAHPCoolingParamEst: {
                        this_comp.CurOpSchemeType = OpScheme::Demand;
                        this_comp.compPtr = &state.dataPlantMgr->dummyPlantComponent;
                        break;
                    }
                    case PlantEquipmentType::RefrigSystemWaterCondenser: {
                        this_comp.CurOpSchemeType = OpScheme::Demand;
                        this_comp.compPtr = RefrigeratedCase::RefrigCondenserData::factory(state, CompNames(CompNum));
                        break;
                    }
                    case PlantEquipmentType::RefrigerationWaterCoolRack: {
                        this_comp.CurOpSchemeType = OpScheme::Demand;
                        this_comp.compPtr = RefrigeratedCase::RefrigRackData::factory(state, CompNames(CompNum));
                        break;
                    }
                    case PlantEquipmentType::PlantComponentUserDefined: {
                        this_comp.CurOpSchemeType = OpScheme::Invalid;
                        this_comp.compPtr = UserDefinedComponents::UserPlantComponentStruct::factory(state, CompNames(CompNum));
                        break;
                    }
                    case PlantEquipmentType::CoilUserDefined:
                    case PlantEquipmentType::ZoneHVACAirUserDefined:
                    case PlantEquipmentType::AirTerminalUserDefined: {
                        this_comp.CurOpSchemeType = OpScheme::Invalid;
                        this_comp.compPtr = &state.dataPlantMgr->dummyPlantComponent;
                        break;
                    }
                    case PlantEquipmentType::WaterSource: {
                        this_comp.CurOpSchemeType = OpScheme::Uncontrolled;
                        this_comp.compPtr = PlantComponentTemperatureSources::WaterSourceSpecs::factory(state, CompNames(CompNum));
                        break;
                    }
                    case PlantEquipmentType::GrndHtExchgHorizTrench: {
                        this_comp.CurOpSchemeType = OpScheme::Uncontrolled;
                        this_comp.compPtr =
                            PlantPipingSystemsManager::Circuit::factory(state, PlantEquipmentType::GrndHtExchgHorizTrench, CompNames(CompNum));
                        break;
                    }
                    default: {
                        if (has_prefixi(this_comp_type, "Pump") || has_prefixi(this_comp_type, "HeaderedPumps")) {
                            // discover unsupported equipment on branches.
                            ShowSevereError(state, "GetPlantInput: trying to process a pump type that is not supported, dev note");
                            ShowContinueError(state, "Component Type =" + this_comp_type);
                        } else {
                            // discover unsupported equipment on branches.
                            ShowSevereError(state, "GetPlantInput: Branch=\"" + BranchNames(BranchNum) + "\", invalid component on branch.");
                            ShowContinueError(state, "...invalid component type=\"" + this_comp_type + "\", name=\"" + CompNames(CompNum) + "\".");
                            //            ErrorsFound=.TRUE.
                        }
                    }
                    }

                    if (!this_comp.compPtr) ShowFatalError(state, format(" Plant component \"{}\" was not assigned a pointer.", this_comp_type));

                    this_comp.Name = CompNames(CompNum);
                    this_comp.NodeNameIn = InletNodeNames(CompNum);
                    this_comp.NodeNumIn = InletNodeNumbers(CompNum);
                    this_comp.NodeNameOut = OutletNodeNames(CompNum);
                    this_comp.NodeNumOut = OutletNodeNumbers(CompNum);
                }

                // set branch inlet/outlet nodes
                branch.NodeNumIn = branch.Comp(1).NodeNumIn;
                branch.NodeNumOut = branch.Comp(branch.TotalComponents).NodeNumOut;

                CompTypes.deallocate();
                CompNames.deallocate();
                CompCtrls.deallocate();
                InletNodeNames.deallocate();
                InletNodeNumbers.deallocate();
                OutletNodeNames.deallocate();
                OutletNodeNumbers.deallocate();
            }

            BranchNames.deallocate();

            if (ASeriesBranchHasPump && AParallelBranchHasPump) {
                ShowSevereError(state, "Current version does not support Loop pumps and branch pumps together");
                ShowContinueError(state, "Occurs in loop " + state.dataPlnt->PlantLoop(LoopNum).Name);
                ErrorsFound = true;
            }

            // Obtain the Splitter and Mixer information
            if (loopSide.ConnectList.empty()) {
                state.dataLoopNodes->NumofSplitters = 0;
                state.dataLoopNodes->NumofMixers = 0;
            } else {
                errFlag = false;
                GetNumSplitterMixerInConntrList(
                    state, plantLoop.Name, loopSide.ConnectList, state.dataLoopNodes->NumofSplitters, state.dataLoopNodes->NumofMixers, errFlag);
                if (errFlag) {
                    ErrorsFound = true;
                }
                if (state.dataLoopNodes->NumofSplitters != state.dataLoopNodes->NumofMixers) {
                    ShowSevereError(state,
                                    "GetPlantInput: Loop Name=" + plantLoop.Name + ", ConnectorList=" + loopSide.ConnectList +
                                        ", unequal number of splitters and mixers");
                    ErrorsFound = true;
                }
            }

            loopSide.Splitter.Exists = state.dataLoopNodes->NumofSplitters > 0;
            loopSide.Mixer.Exists = state.dataLoopNodes->NumofMixers > 0;

            if (ErrorsFound) {
                ShowFatalError(state, "GetPlantInput: Previous Severe errors cause termination.");
            }

            NumConnectorsInLoop = state.dataLoopNodes->NumofSplitters + state.dataLoopNodes->NumofMixers;
            SplitNum = 1;
            for (ConnNum = 1; ConnNum <= NumConnectorsInLoop; ++ConnNum) {

                if (SplitNum > state.dataLoopNodes->NumofSplitters) break;
                OutletNodeNames.allocate(MaxNumAlphas);
                OutletNodeNumbers.allocate(MaxNumAlphas);
                GetLoopSplitter(state,
                                plantLoop.Name,
                                loopSide.ConnectList,
                                loopSide.Splitter.Name,
                                loopSide.Splitter.Exists,
                                loopSide.Splitter.NodeNameIn,
                                loopSide.Splitter.NodeNumIn,
                                loopSide.Splitter.TotalOutletNodes,
                                OutletNodeNames,
                                OutletNodeNumbers,
                                ErrorsFound,
                                ConnNum,
                                SplitNum);

                if (SplitNum == 1) {
                    OutletNodeNames.deallocate();
                    OutletNodeNumbers.deallocate();
                    continue;
                }

                // Map the inlet node to the splitter to a branch number
                if (loopSide.Splitter.Exists) {
                    // Map the inlet node to the splitter to a branch number
                    SplitInBranch = false;
                    for (BranchNum = 1; BranchNum <= loopSide.TotalBranches; ++BranchNum) {
                        auto &branch = loopSide.Branch(BranchNum);
                        CompNum = branch.TotalComponents;
                        if (loopSide.Splitter.NodeNumIn == branch.Comp(CompNum).NodeNumOut) {
                            loopSide.Splitter.BranchNumIn = BranchNum;
                            SplitInBranch = true;
                            break; // BranchNum DO loop
                        }
                    }
                    if (!SplitInBranch) {
                        ShowSevereError(state, "Splitter Inlet Branch not found, Splitter=" + loopSide.Splitter.Name);
                        ShowContinueError(state, "Splitter Branch Inlet name=" + loopSide.Splitter.NodeNameIn);
                        ShowContinueError(state, "In Loop=" + plantLoop.Name);
                        ErrorsFound = true;
                    }

                    loopSide.Splitter.NodeNameOut.allocate(loopSide.Splitter.TotalOutletNodes);
                    loopSide.Splitter.NodeNumOut.dimension(loopSide.Splitter.TotalOutletNodes, 0);
                    loopSide.Splitter.BranchNumOut.dimension(loopSide.Splitter.TotalOutletNodes, 0);

                    SplitOutBranch.allocate(loopSide.Splitter.TotalOutletNodes);
                    SplitOutBranch = false;
                    for (NodeNum = 1; NodeNum <= loopSide.Splitter.TotalOutletNodes; ++NodeNum) {
                        loopSide.Splitter.NodeNameOut(NodeNum) = OutletNodeNames(NodeNum);
                        loopSide.Splitter.NodeNumOut(NodeNum) = OutletNodeNumbers(NodeNum);
                        // The following DO loop series is intended to store the branch number for each outlet
                        // branch of the splitter
                        for (BranchNum = 1; BranchNum <= loopSide.TotalBranches; ++BranchNum) {
                            if (loopSide.Splitter.NodeNumOut(NodeNum) == loopSide.Branch(BranchNum).Comp(1).NodeNumIn) {
                                loopSide.Splitter.BranchNumOut(NodeNum) = BranchNum;
                                SplitOutBranch(NodeNum) = true;
                                break; // BranchNum DO loop
                            }
                        }
                    }

                    for (Outlet = 1; Outlet <= loopSide.Splitter.TotalOutletNodes; ++Outlet) {
                        if (SplitOutBranch(Outlet)) continue;
                        ShowSevereError(state, "Splitter Outlet Branch not found, Splitter=" + loopSide.Splitter.Name);
                        ShowContinueError(state, "Splitter Branch Outlet node name=" + loopSide.Splitter.NodeNameOut(Outlet));
                        ShowContinueError(state, "In Loop=" + plantLoop.Name);
                        ShowContinueError(state, "Loop BranchList=" + loopSide.BranchList);
                        ShowContinueError(state, "Loop ConnectorList=" + loopSide.ConnectList);
                        ErrorsFound = true;
                    }

                    SplitOutBranch.deallocate();

                } // Splitter exists
                OutletNodeNames.deallocate();
                OutletNodeNumbers.deallocate();
            }

            MixNum = 1;
            for (ConnNum = 1; ConnNum <= NumConnectorsInLoop; ++ConnNum) {

                if (MixNum > state.dataLoopNodes->NumofMixers) break;
                InletNodeNames.allocate(MaxNumAlphas);
                InletNodeNumbers.allocate(MaxNumAlphas);
                GetLoopMixer(state,
                             plantLoop.Name,
                             loopSide.ConnectList,
                             loopSide.Mixer.Name,
                             loopSide.Mixer.Exists,
                             loopSide.Mixer.NodeNameOut,
                             loopSide.Mixer.NodeNumOut,
                             loopSide.Mixer.TotalInletNodes,
                             InletNodeNames,
                             InletNodeNumbers,
                             ErrorsFound,
                             ConnNum,
                             MixNum);

                if (MixNum == 1) {
                    InletNodeNames.deallocate();
                    InletNodeNumbers.deallocate();
                    continue;
                }
                // Map the outlet node of the mixer to a branch number
                if (loopSide.Mixer.Exists) {
                    // Map the outlet node of the mixer to a branch number
                    MixerOutBranch = false;
                    for (BranchNum = 1; BranchNum <= loopSide.TotalBranches; ++BranchNum) {
                        if (loopSide.Mixer.NodeNumOut == loopSide.Branch(BranchNum).Comp(1).NodeNumIn) {
                            loopSide.Mixer.BranchNumOut = BranchNum;
                            MixerOutBranch = true;
                            break; // BranchNum DO loop
                        }
                    }
                    if (!MixerOutBranch) {
                        ShowSevereError(state, "Mixer Outlet Branch not found, Mixer=" + loopSide.Mixer.Name);
                        ErrorsFound = true;
                    }

                    loopSide.Mixer.NodeNameIn.allocate(loopSide.Mixer.TotalInletNodes);
                    loopSide.Mixer.NodeNumIn.dimension(loopSide.Mixer.TotalInletNodes, 0);
                    loopSide.Mixer.BranchNumIn.dimension(loopSide.Mixer.TotalInletNodes, 0);

                    MixerInBranch.allocate(loopSide.Mixer.TotalInletNodes);
                    MixerInBranch = false;
                    for (NodeNum = 1; NodeNum <= loopSide.Mixer.TotalInletNodes; ++NodeNum) {
                        loopSide.Mixer.NodeNameIn(NodeNum) = InletNodeNames(NodeNum);
                        loopSide.Mixer.NodeNumIn(NodeNum) = InletNodeNumbers(NodeNum);
                        // The following DO loop series is intended to store the branch number for each inlet branch of the mixer
                        for (BranchNum = 1; BranchNum <= loopSide.TotalBranches; ++BranchNum) {
                            auto &branch = loopSide.Branch(BranchNum);
                            CompNum = branch.TotalComponents;
                            if (loopSide.Mixer.NodeNumIn(NodeNum) == branch.Comp(CompNum).NodeNumOut) {
                                loopSide.Mixer.BranchNumIn(NodeNum) = BranchNum;
                                MixerInBranch(NodeNum) = true;
                                break; // BranchNum DO loop
                            }
                        }
                    }

                    for (Inlet = 1; Inlet <= loopSide.Mixer.TotalInletNodes; ++Inlet) {
                        if (MixerInBranch(Inlet)) continue;
                        ShowSevereError(state, "Mixer Inlet Branch not found, Mixer=" + loopSide.Mixer.Name);
                        ShowContinueError(state, "Mixer Branch Inlet name=" + loopSide.Mixer.NodeNameIn(Inlet));
                        ShowContinueError(state, "In Loop=" + plantLoop.Name);
                        ShowContinueError(state, "Loop BranchList=" + loopSide.BranchList);
                        ShowContinueError(state, "Loop ConnectorList=" + loopSide.ConnectList);
                        ErrorsFound = true;
                    }

                    MixerInBranch.deallocate();
                } // Mixer exists
                InletNodeNames.deallocate();
                InletNodeNumbers.deallocate();
            }

            loopSide.noLoadConstantSpeedBranchFlowRateSteps.allocate(loopSide.TotalBranches - 2);

            // TODO: this is just intended to be temporary
            loopSide.plantLoc.loopNum = LoopNum;
            loopSide.plantLoc.loopSideNum = LoopSideNum;

        } // ... end LoopSideNum=LoopSideLocation::Demand,LoopSideLocation::Supply

        plantLoop.LoopSide(DataPlant::LoopSideLocation::Demand).loopSideDescription = plantLoop.Name + " - Demand Side";
        plantLoop.LoopSide(DataPlant::LoopSideLocation::Supply).loopSideDescription = plantLoop.Name + " - Supply Side";

        // a nice little spot to report out bad pump/common-pipe configurations
        bool const ThisSideHasPumps = (plantLoop.LoopSide(DataPlant::LoopSideLocation::Demand).TotalPumps > 0);
        bool const OtherSideHasPumps = (plantLoop.LoopSide(DataPlant::LoopSideLocation::Supply).TotalPumps > 0);
        if ((plantLoop.CommonPipeType != DataPlant::CommonPipeType::No) && (!ThisSideHasPumps || !OtherSideHasPumps)) {
            ShowSevereError(state, "Input Error: Common Pipe configurations must have pumps on both sides of loop");
            ShowContinueError(state, "Occurs on plant loop name =\"" + plantLoop.Name + "\"");
            ShowContinueError(state, "Make sure both demand and supply sides have a pump");
            ErrorsFound = true;
        } else if ((plantLoop.CommonPipeType == DataPlant::CommonPipeType::No) && ThisSideHasPumps && OtherSideHasPumps) {
            ShowSevereError(state, "Input Error: Pumps on both loop sides must utilize a common pipe");
            ShowContinueError(state, "Occurs on plant loop name =\"" + plantLoop.Name + "\"");
            ShowContinueError(state, "Add common pipe or remove one loop side pump");
            ErrorsFound = true;
        } else if (!ThisSideHasPumps && !OtherSideHasPumps) {
            ShowSevereError(state, "SetupLoopFlowRequest: Problem in plant topology, no pumps specified on the loop");
            ShowContinueError(state, "Occurs on plant loop name =\"" + plantLoop.Name + "\"");
            ShowContinueError(state, "All plant loops require at least one pump");
            ErrorsFound = true;
        }

        // set up some pump indexing for convenience later
        for (DataPlant::LoopSideLocation LoopSideCounter : DataPlant::LoopSideKeys) {
            for (int PumpCounter = 1; PumpCounter <= plantLoop.LoopSide(LoopSideCounter).TotalPumps; ++PumpCounter) {
                int const PumpBranchNum = plantLoop.LoopSide(LoopSideCounter).Pumps(PumpCounter).BranchNum;
                int const PumpCompNum = plantLoop.LoopSide(LoopSideCounter).Pumps(PumpCounter).CompNum;
                plantLoop.LoopSide(LoopSideCounter).Branch(PumpBranchNum).Comp(PumpCompNum).IndexInLoopSidePumps = PumpCounter;
            }
        }
    }

    if (ErrorsFound) {
        ShowFatalError(state, "GetPlantInput: Errors in getting PlantLoop Input");
    }

    if (state.dataHVACGlobal->NumPlantLoops > 0)
        state.dataPlnt->VentRepPlant[static_cast<int>(LoopSideLocation::Supply)].allocate(state.dataHVACGlobal->NumPlantLoops);
    if (state.dataHVACGlobal->NumPlantLoops > 0)
        state.dataPlnt->VentRepPlant[static_cast<int>(LoopSideLocation::Demand)].allocate(state.dataHVACGlobal->NumPlantLoops);

    for (LoopNum = 1; LoopNum <= state.dataHVACGlobal->NumPlantLoops; ++LoopNum) {

        // set up references for this loop
        auto &this_plant_loop(state.dataPlnt->PlantLoop(LoopNum));
        auto &this_plant_supply(this_plant_loop.LoopSide(LoopSideLocation::Supply));
        auto &this_vent_plant_supply(state.dataPlnt->VentRepPlant[static_cast<int>(LoopSideLocation::Supply)](LoopNum));
        auto &this_plant_demand(this_plant_loop.LoopSide(LoopSideLocation::Demand));
        auto &this_vent_plant_demand(state.dataPlnt->VentRepPlant[static_cast<int>(LoopSideLocation::Demand)](LoopNum));

        this_vent_plant_supply.Name = this_plant_loop.Name;
        this_vent_plant_supply.NodeNumIn = this_plant_supply.NodeNumIn;
        this_vent_plant_supply.NodeNameIn = this_plant_supply.NodeNameIn;
        this_vent_plant_supply.NodeNumOut = this_plant_supply.NodeNumOut;
        this_vent_plant_supply.NodeNameOut = this_plant_supply.NodeNameOut;
        this_vent_plant_supply.TotalBranches = this_plant_supply.TotalBranches;

        if (this_vent_plant_supply.TotalBranches > 0) this_vent_plant_supply.Branch.allocate(this_vent_plant_supply.TotalBranches);

        for (BranchNum = 1; BranchNum <= this_vent_plant_supply.TotalBranches; ++BranchNum) {

            auto &this_plant_supply_branch(state.dataPlnt->PlantLoop(LoopNum).LoopSide(LoopSideLocation::Supply).Branch(BranchNum));
            auto &this_vent_plant_supply_branch(state.dataPlnt->VentRepPlant[static_cast<int>(LoopSideLocation::Supply)](LoopNum).Branch(BranchNum));

            this_vent_plant_supply_branch.Name = this_plant_supply_branch.Name;
            this_vent_plant_supply_branch.NodeNumIn = this_plant_supply_branch.NodeNumIn;
            this_vent_plant_supply_branch.NodeNumOut = this_plant_supply_branch.NodeNumOut;
            this_vent_plant_supply_branch.TotalComponents = this_plant_supply_branch.TotalComponents;
            if (this_vent_plant_supply_branch.TotalComponents > 0) {
                TotCompsOnBranch = this_vent_plant_supply_branch.TotalComponents;
                this_vent_plant_supply_branch.Comp.allocate(TotCompsOnBranch);
            }

            for (CompNum = 1;
                 CompNum <= state.dataPlnt->VentRepPlant[static_cast<int>(LoopSideLocation::Supply)](LoopNum).Branch(BranchNum).TotalComponents;
                 ++CompNum) {

                auto &this_plant_supply_comp(state.dataPlnt->PlantLoop(LoopNum).LoopSide(LoopSideLocation::Supply).Branch(BranchNum).Comp(CompNum));
                auto &this_vent_plant_supply_comp(
                    state.dataPlnt->VentRepPlant[static_cast<int>(LoopSideLocation::Supply)](LoopNum).Branch(BranchNum).Comp(CompNum));

                this_vent_plant_supply_comp.Name = this_plant_supply_comp.Name;
                this_vent_plant_supply_comp.TypeOf = this_plant_supply_comp.TypeOf;
                this_vent_plant_supply_comp.NodeNameIn = this_plant_supply_comp.NodeNameIn;
                this_vent_plant_supply_comp.NodeNameOut = this_plant_supply_comp.NodeNameOut;
                this_vent_plant_supply_comp.NodeNumIn = this_plant_supply_comp.NodeNumIn;
                this_vent_plant_supply_comp.NodeNumOut = this_plant_supply_comp.NodeNumOut;

            } // loop over components in branches on the loop (ventilation report data)

        } // loop over branches on the loop (ventilation report data)

        this_vent_plant_demand.Name = this_plant_loop.Name;
        this_vent_plant_demand.NodeNumIn = this_plant_demand.NodeNumIn;
        this_vent_plant_demand.NodeNameIn = this_plant_demand.NodeNameIn;
        this_vent_plant_demand.NodeNumOut = this_plant_demand.NodeNumOut;
        this_vent_plant_demand.NodeNameOut = this_plant_demand.NodeNameOut;
        this_vent_plant_demand.TotalBranches = this_plant_demand.TotalBranches;

        if (this_vent_plant_demand.TotalBranches > 0) this_vent_plant_demand.Branch.allocate(this_vent_plant_demand.TotalBranches);

        for (BranchNum = 1; BranchNum <= this_vent_plant_demand.TotalBranches; ++BranchNum) {

            auto &this_plant_demand_branch(state.dataPlnt->PlantLoop(LoopNum).LoopSide(LoopSideLocation::Demand).Branch(BranchNum));
            auto &this_vent_plant_demand_branch(state.dataPlnt->VentRepPlant[static_cast<int>(LoopSideLocation::Demand)](LoopNum).Branch(BranchNum));

            this_vent_plant_demand_branch.Name = this_plant_demand_branch.Name;
            this_vent_plant_demand_branch.NodeNumIn = this_plant_demand_branch.NodeNumIn;
            this_vent_plant_demand_branch.NodeNumOut = this_plant_demand_branch.NodeNumOut;
            this_vent_plant_demand_branch.TotalComponents = this_plant_demand_branch.TotalComponents;
            if (this_vent_plant_demand_branch.TotalComponents > 0) {
                TotCompsOnBranch = this_vent_plant_demand_branch.TotalComponents;
                this_vent_plant_demand_branch.Comp.allocate(TotCompsOnBranch);
            }

            for (CompNum = 1; CompNum <= this_vent_plant_demand_branch.TotalComponents; ++CompNum) {

                auto &this_plant_demand_comp(state.dataPlnt->PlantLoop(LoopNum).LoopSide(LoopSideLocation::Demand).Branch(BranchNum).Comp(CompNum));
                auto &this_vent_plant_demand_comp(
                    state.dataPlnt->VentRepPlant[static_cast<int>(LoopSideLocation::Demand)](LoopNum).Branch(BranchNum).Comp(CompNum));

                this_vent_plant_demand_comp.Name = this_plant_demand_comp.Name;
                this_vent_plant_demand_comp.TypeOf = this_plant_demand_comp.TypeOf;
                this_vent_plant_demand_comp.NodeNameIn = this_plant_demand_comp.NodeNameIn;
                this_vent_plant_demand_comp.NodeNameOut = this_plant_demand_comp.NodeNameOut;
                this_vent_plant_demand_comp.NodeNumIn = this_plant_demand_comp.NodeNumIn;
                this_vent_plant_demand_comp.NodeNumOut = this_plant_demand_comp.NodeNumOut;

            } // loop over components in branches on the loop (ventilation report data)

        } // loop over branches on the loop (ventilation report data)

    } // loop over plant supply loops (ventilation report data)

    if (state.dataHVACGlobal->NumCondLoops > 0)
        state.dataPlnt->VentRepCond[static_cast<int>(LoopSideLocation::Supply)].allocate(state.dataHVACGlobal->NumCondLoops);
    if (state.dataHVACGlobal->NumCondLoops > 0)
        state.dataPlnt->VentRepCond[static_cast<int>(LoopSideLocation::Demand)].allocate(state.dataHVACGlobal->NumCondLoops);

    for (LoopNum = 1; LoopNum <= state.dataHVACGlobal->NumCondLoops; ++LoopNum) {

        LoopNumInArray = LoopNum + state.dataHVACGlobal->NumPlantLoops;

        // set up references for this loop
        auto &this_cond_loop(state.dataPlnt->PlantLoop(LoopNumInArray));
        auto &this_cond_supply(this_cond_loop.LoopSide(LoopSideLocation::Supply));
        auto &this_vent_cond_supply(state.dataPlnt->VentRepCond[static_cast<int>(LoopSideLocation::Supply)](LoopNum));
        auto &this_cond_demand(this_cond_loop.LoopSide(LoopSideLocation::Demand));
        auto &this_vent_cond_demand(state.dataPlnt->VentRepCond[static_cast<int>(LoopSideLocation::Demand)](LoopNum));

        this_vent_cond_supply.Name = this_cond_loop.Name;
        this_vent_cond_supply.NodeNumIn = this_cond_supply.NodeNumIn;
        this_vent_cond_supply.NodeNameIn = this_cond_supply.NodeNameIn;
        this_vent_cond_supply.NodeNumOut = this_cond_supply.NodeNumOut;
        this_vent_cond_supply.NodeNameOut = this_cond_supply.NodeNameOut;
        this_vent_cond_supply.TotalBranches = this_cond_supply.TotalBranches;
        if (this_vent_cond_supply.TotalBranches > 0) this_vent_cond_supply.Branch.allocate(this_vent_cond_supply.TotalBranches);

        for (BranchNum = 1; BranchNum <= this_vent_cond_supply.TotalBranches; ++BranchNum) {

            auto &this_cond_supply_branch(this_cond_supply.Branch(BranchNum));
            auto &this_vent_cond_supply_branch(this_vent_cond_supply.Branch(BranchNum));

            this_vent_cond_supply_branch.Name = this_cond_supply_branch.Name;
            this_vent_cond_supply_branch.NodeNumIn = this_cond_supply_branch.NodeNumIn;
            this_vent_cond_supply_branch.NodeNumOut = this_cond_supply_branch.NodeNumOut;
            this_vent_cond_supply_branch.TotalComponents = this_cond_supply_branch.TotalComponents;
            if (this_vent_cond_supply_branch.TotalComponents > 0) {
                TotCompsOnBranch = this_vent_cond_supply_branch.TotalComponents;
                this_vent_cond_supply_branch.Comp.allocate(TotCompsOnBranch);
            }

            for (CompNum = 1; CompNum <= this_vent_cond_supply_branch.TotalComponents; ++CompNum) {

                auto &this_cond_supply_comp(this_cond_loop.LoopSide(LoopSideLocation::Supply).Branch(BranchNum).Comp(CompNum));
                auto &this_vent_cond_supply_comp(this_vent_cond_supply.Branch(BranchNum).Comp(CompNum));

                this_vent_cond_supply_comp.Name = this_cond_supply_comp.Name;
                this_vent_cond_supply_comp.TypeOf = this_cond_supply_comp.TypeOf;
                this_vent_cond_supply_comp.NodeNameIn = this_cond_supply_comp.NodeNameIn;
                this_vent_cond_supply_comp.NodeNameOut = this_cond_supply_comp.NodeNameOut;
                this_vent_cond_supply_comp.NodeNumIn = this_cond_supply_comp.NodeNumIn;
                this_vent_cond_supply_comp.NodeNumOut = this_cond_supply_comp.NodeNumOut;

            } // loop over components in branches on the loop (ventilation report data)

        } // loop over branches on the loop (ventilation report data)

        this_vent_cond_demand.Name = this_cond_loop.Name;
        this_vent_cond_demand.NodeNumIn = this_cond_demand.NodeNumIn;
        this_vent_cond_demand.NodeNameIn = this_cond_demand.NodeNameIn;
        this_vent_cond_demand.NodeNumOut = this_cond_demand.NodeNumOut;
        this_vent_cond_demand.NodeNameOut = this_cond_demand.NodeNameOut;
        this_vent_cond_demand.TotalBranches = this_cond_demand.TotalBranches;
        if (this_vent_cond_demand.TotalBranches > 0) this_vent_cond_demand.Branch.allocate(this_vent_cond_demand.TotalBranches);

        for (BranchNum = 1; BranchNum <= this_vent_cond_demand.TotalBranches; ++BranchNum) {

            auto &this_cond_demand_branch(this_cond_demand.Branch(BranchNum));
            auto &this_vent_cond_demand_branch(this_vent_cond_demand.Branch(BranchNum));

            this_vent_cond_demand_branch.Name = this_cond_demand_branch.Name;
            this_vent_cond_demand_branch.NodeNumIn = this_cond_demand_branch.NodeNumIn;
            this_vent_cond_demand_branch.NodeNumOut = this_cond_demand_branch.NodeNumOut;
            this_vent_cond_demand_branch.TotalComponents = this_cond_demand_branch.TotalComponents;
            if (this_vent_cond_demand_branch.TotalComponents > 0) {
                TotCompsOnBranch = this_vent_cond_demand_branch.TotalComponents;
                this_vent_cond_demand_branch.Comp.allocate(TotCompsOnBranch);
            }

            for (CompNum = 1; CompNum <= this_vent_cond_demand_branch.TotalComponents; ++CompNum) {

                auto &this_cond_demand_comp(this_cond_demand_branch.Comp(CompNum));
                auto &this_vent_cond_demand_comp(this_vent_cond_demand_branch.Comp(CompNum));

                this_vent_cond_demand_comp.Name = this_cond_demand_comp.Name;
                this_vent_cond_demand_comp.TypeOf = this_cond_demand_comp.TypeOf;
                this_vent_cond_demand_comp.NodeNameIn = this_cond_demand_comp.NodeNameIn;
                this_vent_cond_demand_comp.NodeNameOut = this_cond_demand_comp.NodeNameOut;
                this_vent_cond_demand_comp.NodeNumIn = this_cond_demand_comp.NodeNumIn;
                this_vent_cond_demand_comp.NodeNumOut = this_cond_demand_comp.NodeNumOut;

            } // loop over components in branches on the loop (ventilation report data)

        } // loop over branches on the loop (ventilation report data)

    } // loop over plant supply loops (ventilation report data)

    // OneTimeInit Here
    for (LoopNum = 1; LoopNum <= state.dataPlnt->TotNumLoops; ++LoopNum) {
        auto &plantLoop = state.dataPlnt->PlantLoop(LoopNum);
        plantLoop.LoopHasConnectionComp = false;

        for (DataPlant::LoopSideLocation LoopSideNum : DataPlant::LoopSideKeys) {
            auto &loopSide = plantLoop.LoopSide(LoopSideNum);

            for (BranchNum = 1; BranchNum <= loopSide.TotalBranches; ++BranchNum) {

                for (CompNum = 1; CompNum <= state.dataPlnt->PlantLoop(LoopNum).LoopSide(LoopSideNum).Branch(BranchNum).TotalComponents; ++CompNum) {
                    //                    auto &this_comp_type(CompTypes(CompNum));
                    auto &this_comp(state.dataPlnt->PlantLoop(LoopNum).LoopSide(LoopSideNum).Branch(BranchNum).Comp(CompNum));
                    // auto type = this_comp.TypeOf;
                    this_comp.oneTimeInit(state);
                }
            }
        }
    }
}

void SetupReports(EnergyPlusData &state)
{

    // SUBROUTINE INFORMATION:
    //       AUTHOR         Rick Strand
    //       DATE WRITTEN   July 2001

    // PURPOSE OF THIS SUBROUTINE:
    // This subroutine initializes the plant supply side reports.
    // It was created during the splitting of supply and demand side functions.

    int MaxBranches = 0; // Maximum number of branches on any plant loop (used for allocating arrays)

    for (auto &loop : state.dataPlnt->PlantLoop) {
        MaxBranches = max(MaxBranches, loop.LoopSide(LoopSideLocation::Demand).TotalBranches);
        MaxBranches = max(MaxBranches, loop.LoopSide(LoopSideLocation::Supply).TotalBranches);
        loop.MaxBranch = MaxBranches;
        loop.CoolingDemand = 0.0;
        loop.HeatingDemand = 0.0;
        loop.DemandNotDispatched = 0.0;
        loop.UnmetDemand = 0.0;
        loop.InletNodeTemperature = 0.0;
        loop.OutletNodeTemperature = 0.0;
        loop.InletNodeFlowrate = 0.0;
        loop.BypassFrac = 0.0;
        loop.OutletNodeFlowrate = 0.0;
    }

    for (int LoopNum = 1; LoopNum <= state.dataPlnt->TotNumLoops; ++LoopNum) {
        auto &loop = state.dataPlnt->PlantLoop(LoopNum);
        SetupOutputVariable(state,
                            "Plant Supply Side Cooling Demand Rate",
                            Constant::Units::W,
                            loop.CoolingDemand,
                            OutputProcessor::TimeStepType::System,
                            OutputProcessor::StoreType::Average,
                            state.dataPlnt->PlantLoop(LoopNum).Name);
        SetupOutputVariable(state,
                            "Plant Supply Side Heating Demand Rate",
                            Constant::Units::W,
                            loop.HeatingDemand,
                            OutputProcessor::TimeStepType::System,
                            OutputProcessor::StoreType::Average,
                            state.dataPlnt->PlantLoop(LoopNum).Name);
        SetupOutputVariable(state,
                            "Plant Supply Side Inlet Mass Flow Rate",
                            Constant::Units::kg_s,
                            loop.InletNodeFlowrate,
                            OutputProcessor::TimeStepType::System,
                            OutputProcessor::StoreType::Average,
                            state.dataPlnt->PlantLoop(LoopNum).Name);

        SetupOutputVariable(state,
                            "Plant Supply Side Inlet Temperature",
                            Constant::Units::C,
                            loop.InletNodeTemperature,
                            OutputProcessor::TimeStepType::System,
                            OutputProcessor::StoreType::Average,
                            state.dataPlnt->PlantLoop(LoopNum).Name);
        SetupOutputVariable(state,
                            "Plant Supply Side Outlet Temperature",
                            Constant::Units::C,
                            loop.OutletNodeTemperature,
                            OutputProcessor::TimeStepType::System,
                            OutputProcessor::StoreType::Average,
                            state.dataPlnt->PlantLoop(LoopNum).Name);

        SetupOutputVariable(state,
                            "Plant Supply Side Not Distributed Demand Rate",
                            Constant::Units::W,
                            loop.DemandNotDispatched,
                            OutputProcessor::TimeStepType::System,
                            OutputProcessor::StoreType::Average,
                            state.dataPlnt->PlantLoop(LoopNum).Name);
        SetupOutputVariable(state,
                            "Plant Supply Side Unmet Demand Rate",
                            Constant::Units::W,
                            loop.UnmetDemand,
                            OutputProcessor::TimeStepType::System,
                            OutputProcessor::StoreType::Average,
                            state.dataPlnt->PlantLoop(LoopNum).Name);
        SetupOutputVariable(state,
                            "Debug Plant Loop Bypass Fraction",
                            Constant::Units::None,
                            loop.BypassFrac,
                            OutputProcessor::TimeStepType::System,
                            OutputProcessor::StoreType::Average,
                            state.dataPlnt->PlantLoop(LoopNum).Name);
        SetupOutputVariable(state,
                            "Debug Plant Last Simulated Loop Side",
                            Constant::Units::None,
                            loop.LastLoopSideSimulated,
                            OutputProcessor::TimeStepType::System,
                            OutputProcessor::StoreType::Average,
                            state.dataPlnt->PlantLoop(LoopNum).Name);
    }

    // setup more variables inside plant data structure
    if (state.dataGlobal->DisplayAdvancedReportVariables) {
        for (int LoopNum = 1; LoopNum <= state.dataPlnt->TotNumLoops; ++LoopNum) {
            SetupOutputVariable(state,
                                "Plant Demand Side Lumped Capacitance Temperature",
                                Constant::Units::C,
                                state.dataPlnt->PlantLoop(LoopNum).LoopSide(LoopSideLocation::Demand).LoopSideInlet_TankTemp,
                                OutputProcessor::TimeStepType::System,
                                OutputProcessor::StoreType::Average,
                                state.dataPlnt->PlantLoop(LoopNum).Name);
            SetupOutputVariable(state,
                                "Plant Supply Side Lumped Capacitance Temperature",
                                Constant::Units::C,
                                state.dataPlnt->PlantLoop(LoopNum).LoopSide(LoopSideLocation::Supply).LoopSideInlet_TankTemp,
                                OutputProcessor::TimeStepType::System,
                                OutputProcessor::StoreType::Average,
                                state.dataPlnt->PlantLoop(LoopNum).Name);
            SetupOutputVariable(state,
                                "Plant Demand Side Lumped Capacitance Heat Transport Rate",
                                Constant::Units::W,
                                state.dataPlnt->PlantLoop(LoopNum).LoopSide(LoopSideLocation::Demand).LoopSideInlet_MdotCpDeltaT,
                                OutputProcessor::TimeStepType::System,
                                OutputProcessor::StoreType::Average,
                                state.dataPlnt->PlantLoop(LoopNum).Name);
            SetupOutputVariable(state,
                                "Plant Supply Side Lumped Capacitance Heat Transport Rate",
                                Constant::Units::W,
                                state.dataPlnt->PlantLoop(LoopNum).LoopSide(LoopSideLocation::Supply).LoopSideInlet_MdotCpDeltaT,
                                OutputProcessor::TimeStepType::System,
                                OutputProcessor::StoreType::Average,
                                state.dataPlnt->PlantLoop(LoopNum).Name);
            SetupOutputVariable(state,
                                "Plant Demand Side Lumped Capacitance Heat Storage Rate",
                                Constant::Units::W,
                                state.dataPlnt->PlantLoop(LoopNum).LoopSide(LoopSideLocation::Demand).LoopSideInlet_McpDTdt,
                                OutputProcessor::TimeStepType::System,
                                OutputProcessor::StoreType::Average,
                                state.dataPlnt->PlantLoop(LoopNum).Name);
            SetupOutputVariable(state,
                                "Plant Supply Side Lumped Capacitance Heat Storage Rate",
                                Constant::Units::W,
                                state.dataPlnt->PlantLoop(LoopNum).LoopSide(LoopSideLocation::Supply).LoopSideInlet_McpDTdt,
                                OutputProcessor::TimeStepType::System,
                                OutputProcessor::StoreType::Average,
                                state.dataPlnt->PlantLoop(LoopNum).Name);
            SetupOutputVariable(state,
                                "Plant Demand Side Lumped Capacitance Excessive Storage Time",
                                Constant::Units::hr,
                                state.dataPlnt->PlantLoop(LoopNum).LoopSide(LoopSideLocation::Demand).LoopSideInlet_CapExcessStorageTimeReport,
                                OutputProcessor::TimeStepType::System,
                                OutputProcessor::StoreType::Sum,
                                state.dataPlnt->PlantLoop(LoopNum).Name);
            SetupOutputVariable(state,
                                "Plant Supply Side Lumped Capacitance Excessive Storage Time",
                                Constant::Units::hr,
                                state.dataPlnt->PlantLoop(LoopNum).LoopSide(LoopSideLocation::Supply).LoopSideInlet_CapExcessStorageTimeReport,
                                OutputProcessor::TimeStepType::System,
                                OutputProcessor::StoreType::Sum,
                                state.dataPlnt->PlantLoop(LoopNum).Name);
            for (DataPlant::LoopSideLocation LoopSideNum : DataPlant::LoopSideKeys) {
                for (int BranchNum = 1; BranchNum <= state.dataPlnt->PlantLoop(LoopNum).LoopSide(LoopSideNum).TotalBranches; ++BranchNum) {
                    for (int CompNum = 1; CompNum <= state.dataPlnt->PlantLoop(LoopNum).LoopSide(LoopSideNum).Branch(BranchNum).TotalComponents;
                         ++CompNum) {
                        if (state.dataPlnt->PlantLoop(LoopNum).LoopSide(LoopSideNum).Branch(BranchNum).Comp(CompNum).CurOpSchemeType !=
                            OpScheme::Demand) {
                            SetupOutputVariable(state,
                                                "Plant Component Distributed Demand Rate",
                                                Constant::Units::W,
                                                state.dataPlnt->PlantLoop(LoopNum).LoopSide(LoopSideNum).Branch(BranchNum).Comp(CompNum).MyLoad,
                                                OutputProcessor::TimeStepType::System,
                                                OutputProcessor::StoreType::Average,
                                                state.dataPlnt->PlantLoop(LoopNum).LoopSide(LoopSideNum).Branch(BranchNum).Comp(CompNum).Name);
                        }
                    }
                }
            }
        }
    }

    // now traverse plant loops and set fluid type index in all nodes on the loop
    for (int LoopNum = 1; LoopNum <= state.dataPlnt->TotNumLoops; ++LoopNum) {
        int FluidIndex = state.dataPlnt->PlantLoop(LoopNum).FluidIndex;
        for (DataPlant::LoopSideLocation LoopSideNum : DataPlant::LoopSideKeys) {
            state.dataLoopNodes->Node(state.dataPlnt->PlantLoop(LoopNum).LoopSide(LoopSideNum).NodeNumIn).FluidIndex = FluidIndex;
            state.dataLoopNodes->Node(state.dataPlnt->PlantLoop(LoopNum).LoopSide(LoopSideNum).NodeNumOut).FluidIndex = FluidIndex;
            for (int BranchNum = 1; BranchNum <= state.dataPlnt->PlantLoop(LoopNum).LoopSide(LoopSideNum).TotalBranches; ++BranchNum) {
                for (int CompNum = 1; CompNum <= state.dataPlnt->PlantLoop(LoopNum).LoopSide(LoopSideNum).Branch(BranchNum).TotalComponents;
                     ++CompNum) {
                    state.dataLoopNodes->Node(state.dataPlnt->PlantLoop(LoopNum).LoopSide(LoopSideNum).Branch(BranchNum).Comp(CompNum).NodeNumIn)
                        .FluidIndex = FluidIndex;
                    state.dataLoopNodes->Node(state.dataPlnt->PlantLoop(LoopNum).LoopSide(LoopSideNum).Branch(BranchNum).Comp(CompNum).NodeNumOut)
                        .FluidIndex = FluidIndex;
                }
            }
        }
    } // plant loops

    // Plant topology report
    // auto &orp = state.dataOutRptPredefined;
    // MJW ToDo: Tabular report inputs haven't been read yet - move that or just skip checking if the report is requested?
    // if (orp->reportName(orp->pdrTopology).show) {

    // constexpr std::string_view plantLoop = "PlantLoop";
    int rowCounter = 1;
    for (int loopNum = 1; loopNum <= state.dataPlnt->TotNumLoops; ++loopNum) {
        fillPlantCondenserTopology(state, state.dataPlnt->PlantLoop(loopNum), rowCounter);
    }

    // constexpr std::string_view condenserLoop = "CondenserLoop";
    // for (int loopNum = state.dataHVACGlobal->NumPlantLoops + 1; loopNum <= (state.dataHVACGlobal->NumPlantLoops +
    // state.dataHVACGlobal->NumCondLoops);
    //      ++loopNum) {
    //     fillPlantCondenserTopology(state, condenserLoop, state.dataPlnt->PlantLoop(loopNum));
    // }
    // }
}

void fillPlantCondenserTopology(EnergyPlusData &state, DataPlant::PlantLoopData &thisLoop, int &rowCounter)
{
    auto &orp = state.dataOutRptPredefined;
    // int repOffset = 0;
    // if (thisLoop.TypeOfLoop == DataPlant::LoopType::Condenser) {
    //     // Shift column pointers for condenser loop subtable
    //     repOffset = orp->pdchTopCondCompType - orp->pdchTopPlantCompType;
    // }
    std::string_view const loopType = DataPlant::loopTypeNames[static_cast<int>(thisLoop.TypeOfLoop)];
    for (DataPlant::LoopSideLocation LoopSideNum : {DataPlant::LoopSideLocation::Supply, DataPlant::LoopSideLocation::Demand}) {
        auto &thisLoopSide = thisLoop.LoopSide(LoopSideNum);
        std::string_view const loopSide = DataPlant::DemandSupplyNames[static_cast<int>(LoopSideNum)];

        // s->pdstTopPlantLoop2 = newPreDefSubTable(state, s->pdrTopology, "Plant Loop Component Arrangement");
        // s->pdchTopPlantLoopType2 = newPreDefColumn(state, s->pdstTopPlantLoop2, "Loop Type");
        // s->pdchTopPlantLoopName2 = newPreDefColumn(state, s->pdstTopPlantLoop2, "Loop Name");
        // s->pdchTopPlantSide2 = newPreDefColumn(state, s->pdstTopPlantLoop2, "Side");
        // s->pdchTopPlantSplitName2 = newPreDefColumn(state, s->pdstTopPlantLoop2, "Splitter Name");
        // s->pdchTopPlantBranchName2 = newPreDefColumn(state, s->pdstTopPlantLoop2, "Branch Name");
        // s->pdchTopPlantCompType2 = newPreDefColumn(state, s->pdstTopPlantLoop2, "Component Type");
        // s->pdchTopPlantCompName2 = newPreDefColumn(state, s->pdstTopPlantLoop2, "Component Name");
        // s->pdchTopPlantMixName2 = newPreDefColumn(state, s->pdstTopPlantLoop2, "Mixer Name");

        OutputReportPredefined::PreDefTableEntry(state, orp->pdchTopPlantLoopType2, format("{}", rowCounter), loopType);
        OutputReportPredefined::PreDefTableEntry(state, orp->pdchTopPlantLoopName2, format("{}", rowCounter), thisLoop.Name);
        OutputReportPredefined::PreDefTableEntry(state, orp->pdchTopPlantSide2, format("{}", rowCounter), loopSide);
        ++rowCounter;

        // Report for first branch
        auto &thisBranch = thisLoopSide.Branch(1);
        constexpr std::string_view branch = "Branch";

        for (int compNum = 1; compNum <= thisBranch.TotalComponents; ++compNum) {
            auto &thisComp = thisBranch.Comp(compNum);
            fillPlantToplogyComponentRow2(state, loopType, thisLoop.Name, loopSide, thisBranch.Name, thisComp.TypeOf, thisComp.Name, rowCounter);
        }

        if (thisLoopSide.TotalBranches >= 3) {
            // parallel branches
            for (int branchNum = 2; branchNum <= thisLoopSide.TotalBranches - 1; ++branchNum) {
                auto &thisBranch = thisLoopSide.Branch(branchNum);
                // splitter
                if (thisLoopSide.Splitter.Exists) {
                    fillPlantToplogySplitterRow2(state, loopType, thisLoop.Name, loopSide, thisLoopSide.Splitter.Name, rowCounter);
                }

                for (int compNum = 1; compNum <= thisBranch.TotalComponents; ++compNum) {
                    auto &thisComp = thisBranch.Comp(compNum);
                    // fillPlantToplogyRow(state, thisComp.Name, thisComp.TypeOf, loopSide, branch, thisBranch.Name, thisLoop.FluidName, repOffset);
                    fillPlantToplogyComponentRow2(
                        state, loopType, thisLoop.Name, loopSide, thisBranch.Name, thisComp.TypeOf, thisComp.Name, rowCounter);
                }
                // mixer
                if (thisLoopSide.Mixer.Exists) {
                    rowCounter -= 1;
                    constexpr std::string_view mixer = "Mixer";
                    fillPlantToplogyMixerRow2(state, loopType, thisLoop.Name, loopSide, thisLoopSide.Mixer.Name, rowCounter);
                    rowCounter += 1;
                }
            }

            // Outlet Branch
            auto &thisBranch = thisLoopSide.Branch(thisLoopSide.TotalBranches);
            for (int compNum = 1; compNum <= thisBranch.TotalComponents; ++compNum) {
                auto &thisComp = thisBranch.Comp(compNum);
                fillPlantToplogyComponentRow2(state, loopType, thisLoop.Name, loopSide, thisBranch.Name, thisComp.TypeOf, thisComp.Name, rowCounter);
            }
        }
    }
}

void fillPlantToplogySplitterRow2(EnergyPlusData &state,
                                  const std::string_view &loopType,
                                  const std::string_view &loopName,
                                  const std::string_view &side,
                                  const std::string_view &splitterName,
                                  int &rowCounter)
{
    auto &orp = state.dataOutRptPredefined;
    // s->pdchTopPlantSplitName2 = newPreDefColumn(state, s->pdstTopPlantLoop2, "Splitter Name");
    OutputReportPredefined::PreDefTableEntry(state, orp->pdchTopPlantLoopType2, format("{}", rowCounter), loopType);
    OutputReportPredefined::PreDefTableEntry(state, orp->pdchTopPlantLoopName2, format("{}", rowCounter), loopName);
    OutputReportPredefined::PreDefTableEntry(state, orp->pdchTopPlantSide2, format("{}", rowCounter), side);
    OutputReportPredefined::PreDefTableEntry(state, orp->pdchTopPlantSplitName2, format("{}", rowCounter), splitterName);
}
void fillPlantToplogyMixerRow2(EnergyPlusData &state,
                               const std::string_view &loopType,
                               const std::string_view &loopName,
                               const std::string_view &side,
                               const std::string_view &mixerName,
                               int &rowCounter)
{
    auto &orp = state.dataOutRptPredefined;
    // s->pdchTopPlantMixName2 = newPreDefColumn(state, s->pdstTopPlantLoop2, "Mixer Name");
    OutputReportPredefined::PreDefTableEntry(state, orp->pdchTopPlantLoopType2, format("{}", rowCounter), loopType);
    OutputReportPredefined::PreDefTableEntry(state, orp->pdchTopPlantLoopName2, format("{}", rowCounter), loopName);
    OutputReportPredefined::PreDefTableEntry(state, orp->pdchTopPlantSide2, format("{}", rowCounter), side);
    OutputReportPredefined::PreDefTableEntry(state, orp->pdchTopPlantMixName2, format("{}", rowCounter), mixerName);
}
void fillPlantToplogyComponentRow2(EnergyPlusData &state,
                                   const std::string_view &loopType,
                                   const std::string_view &loopName,
                                   const std::string_view &side,
                                   const std::string_view &branchName,
                                   const std::string_view &compType,
                                   const std::string_view &compName,
                                   int &rowCounter)
{
    auto &orp = state.dataOutRptPredefined;
    // s->pdchTopPlantBranchName2 = newPreDefColumn(state, s->pdstTopPlantLoop2, "Branch Name");
    // s->pdchTopPlantCompType2 = newPreDefColumn(state, s->pdstTopPlantLoop2, "Component Type");
    // s->pdchTopPlantCompName2 = newPreDefColumn(state, s->pdstTopPlantLoop2, "Component Name");
    OutputReportPredefined::PreDefTableEntry(state, orp->pdchTopPlantLoopType2, format("{}", rowCounter), loopType);
    OutputReportPredefined::PreDefTableEntry(state, orp->pdchTopPlantLoopName2, format("{}", rowCounter), loopName);
    OutputReportPredefined::PreDefTableEntry(state, orp->pdchTopPlantSide2, format("{}", rowCounter), side);
    OutputReportPredefined::PreDefTableEntry(state, orp->pdchTopPlantBranchName2, format("{}", rowCounter), branchName);
    OutputReportPredefined::PreDefTableEntry(state, orp->pdchTopPlantCompType2, format("{}", rowCounter), compType);
    OutputReportPredefined::PreDefTableEntry(state, orp->pdchTopPlantCompName2, format("{}", rowCounter), compName);
    ++rowCounter;
}

void InitializeLoops(EnergyPlusData &state, bool const FirstHVACIteration) // true if first iteration of the simulation
{

    // SUBROUTINE INFORMATION:
    //       AUTHOR         Sankaranarayanan K P
    //       DATE WRITTEN   May 2005
    //       MODIFIED       Dan Fisher Aug. 2008
    //                      Brent Griffith May 2009 EMS setpoint check
    //       RE-ENGINEERED  na

    // PURPOSE OF THIS SUBROUTINE:
    // This subroutine initializes the
    // Plant loop nodes one time at the beginning of the simulation.
    // It also reinitializes loop temperatures if loop setpoint
    // temperature changes. Branch levels for all branches are also set.

    // Using/Aliasing
    using ScheduleManager::GetCurrentScheduleValue;
    using namespace DataSizing;
    using EMSManager::CheckIfNodeSetPointManagedByEMS;

    using PlantUtilities::SetAllFlowLocks;

    // SUBROUTINE LOCAL VARIABLE DECLARATIONS:
    int LoopNum; // plant loop counter
    DataPlant::LoopSideLocation LoopSideNum;
    int BranchNum; // branch loop counter
    int CompNum;   // plant side component counter
    int SensedNode;

    bool ErrorsFound(false);
    bool FinishSizingFlag;

    int HalfLoopNum;
    int passNum;

    if (!allocated(state.dataPlantMgr->PlantLoopSetPointInitFlag)) {
        state.dataPlantMgr->PlantLoopSetPointInitFlag.allocate(state.dataPlnt->TotNumLoops);
    }

    // Initialize the setpoints  for Load range based schemes only as determined by the init flag
    // The input already requires a loop setpoint.  The plantloop object requires
    // specification of a loop node and corresponding setpoint manager.  Using a 'component setpoint'
    // control scheme does NOT eliminate the requirement for a plant loop setpoint.  So there is
    // already the possibility that a component setpoint controlled object on the loop outlet
    // branch would have the same setpoint node as the loop.  I don't think setpoint manager traps
    // for this user input error, but it might.  Since both loop and component setpoints already
    // peacefully coexist on the loop, we can allow the user to intentionally specify and use both.
    // The only change required is to NOT smear the loop setpoint over all the loop nodes.  Just
    // read it from the setpoint node and use it.  In the short term it will remain up to the user
    // to specify the location of the loop setpoint control node and avoid conflicts with component
    // setpoint nodes.  Operationally, we will ignore the user specified placement of the loop setpoint
    // node and assume that it is physically located at each half loop outlet for purposes of calculating loop
    // demand.  Long term, I recommend that we:
    //     1. specify the setpointmanager:plant object name (not the node name) in the plantloop/condloop objects
    //     2. write a new setpoint manager (setpointmanager:plant) that is more suitable for plant use and
    //        accomodates AIR and GROUND setpoints...with offsets.

    //*****************************************************************
    // ONE TIME LOOP NODE SETPOINT CHECK
    //*****************************************************************
    if (state.dataPlantMgr->MySetPointCheckFlag && state.dataHVACGlobal->DoSetPointTest) {

        // check for missing setpoints
        for (LoopNum = 1; LoopNum <= state.dataPlnt->TotNumLoops; ++LoopNum) {

            SensedNode = state.dataPlnt->PlantLoop(LoopNum).TempSetPointNodeNum;
            if (SensedNode > 0) {
                if (state.dataLoopNodes->Node(SensedNode).TempSetPoint == SensedNodeFlagValue) {
                    if (!state.dataGlobal->AnyEnergyManagementSystemInModel) {
                        ShowSevereError(state,
                                        "PlantManager: No Setpoint Manager Defined for Node=" + state.dataLoopNodes->NodeID(SensedNode) +
                                            " in PlantLoop=" + state.dataPlnt->PlantLoop(LoopNum).Name);
                        ShowContinueError(state, "Add Temperature Setpoint Manager with Control Variable = \"Temperature\" for this PlantLoop.");
                        state.dataHVACGlobal->SetPointErrorFlag = true;
                    } else {
                        // need call to EMS to check node
                        CheckIfNodeSetPointManagedByEMS(state, SensedNode, HVAC::CtrlVarType::Temp, state.dataHVACGlobal->SetPointErrorFlag);
                        if (state.dataHVACGlobal->SetPointErrorFlag) {
                            ShowSevereError(state,
                                            "PlantManager: No Setpoint Manager Defined for Node=" + state.dataLoopNodes->NodeID(SensedNode) +
                                                " in PlantLoop=" + state.dataPlnt->PlantLoop(LoopNum).Name);
                            ShowContinueError(state, "Add Temperature Setpoint Manager with Control Variable = \"Temperature\" for this PlantLoop.");
                            ShowContinueError(state, "Or add EMS Actuator to provide temperature setpoint at this node");
                        }
                    }
                }
            }
        }
        state.dataPlantMgr->MySetPointCheckFlag = false;
    }
    //*****************************************************************
    // END ONE TIME LOOP NODE SETPOINT CHECK

    //*****************************************************************
    // First Pass PUMP AND SIZING INIT
    //*****************************************************************
    if (!state.dataPlnt->PlantFirstSizeCompleted) {

        SetAllFlowLocks(state, DataPlant::FlowLock::Unlocked);
        FinishSizingFlag = false;
        state.dataPlnt->PlantFirstSizesOkayToFinalize = false; // set global flag for when it ready to store final sizes
        state.dataPlnt->PlantFirstSizesOkayToReport = false;
        state.dataPlnt->PlantFinalSizesOkayToReport = false;
        state.dataPlantMgr->GetCompSizFac = true;
        for (passNum = 1; passNum <= 4; ++passNum) { // begin while loop to iterate over the next calls sequentially

            // Step 2, call component models it  using PlantCallingOrderInfo for sizing
            for (HalfLoopNum = 1; HalfLoopNum <= state.dataPlnt->TotNumHalfLoops; ++HalfLoopNum) {
                LoopNum = state.dataPlnt->PlantCallingOrderInfo(HalfLoopNum).LoopIndex;
                LoopSideNum = state.dataPlnt->PlantCallingOrderInfo(HalfLoopNum).LoopSide;
                state.dataSize->CurLoopNum = LoopNum;

                for (BranchNum = 1; BranchNum <= state.dataPlnt->PlantLoop(LoopNum).LoopSide(LoopSideNum).TotalBranches; ++BranchNum) {
                    for (CompNum = 1; CompNum <= state.dataPlnt->PlantLoop(LoopNum).LoopSide(LoopSideNum).Branch(BranchNum).TotalComponents;
                         ++CompNum) {
                        state.dataPlnt->PlantLoop(LoopNum)
                            .LoopSide(LoopSideNum)
                            .Branch(BranchNum)
                            .Comp(CompNum)
                            .initLoopEquip(state, state.dataPlantMgr->GetCompSizFac);
                        state.dataPlnt->PlantLoop(LoopNum).LoopSide(LoopSideNum).Branch(BranchNum).Comp(CompNum).simulate(state, FirstHVACIteration);
                    } //-CompNum
                }     //-BranchNum
            }

            // step 3, revise calling order
            // have now called each plant component model at least once with InitLoopEquip = .TRUE.
            //  this means the calls to InterConnectTwoPlantLoopSides have now been made, so rework calling order
            RevisePlantCallingOrder(state);

            // Step 4: Simulate plant loop components so their design flows are included

            for (HalfLoopNum = 1; HalfLoopNum <= state.dataPlnt->TotNumHalfLoops; ++HalfLoopNum) {

                LoopNum = state.dataPlnt->PlantCallingOrderInfo(HalfLoopNum).LoopIndex;
                LoopSideNum = state.dataPlnt->PlantCallingOrderInfo(HalfLoopNum).LoopSide;
                state.dataSize->CurLoopNum = LoopNum;
                if (LoopSideNum == LoopSideLocation::Supply) {
                    SizePlantLoop(state, LoopNum, FinishSizingFlag);
                }
            }
            state.dataPlantMgr->GetCompSizFac = false;
        } // iterative passes thru sizing related routines.  end while?

        // Step 5 now one more time for the final
        for (HalfLoopNum = 1; HalfLoopNum <= state.dataPlnt->TotNumHalfLoops; ++HalfLoopNum) {
            if (state.dataGlobal->DoHVACSizingSimulation) {
                state.dataPlnt->PlantFirstSizesOkayToFinalize = true;
                FinishSizingFlag = true;
                state.dataPlnt->PlantFirstSizesOkayToReport = true;
                state.dataPlnt->PlantFinalSizesOkayToReport = false;
            } else {
                state.dataPlnt->PlantFirstSizesOkayToFinalize = true;
                FinishSizingFlag = true;
                state.dataPlnt->PlantFirstSizesOkayToReport = false;
                state.dataPlnt->PlantFinalSizesOkayToReport = true;
            }
            LoopNum = state.dataPlnt->PlantCallingOrderInfo(HalfLoopNum).LoopIndex;
            LoopSideNum = state.dataPlnt->PlantCallingOrderInfo(HalfLoopNum).LoopSide;
            state.dataSize->CurLoopNum = LoopNum;
            if (LoopSideNum == LoopSideLocation::Supply) {
                SizePlantLoop(state, LoopNum, FinishSizingFlag);
            }
            // pumps are special so call them directly
            state.dataPlnt->PlantLoop(LoopNum).LoopSide(LoopSideNum).SimulateAllLoopSidePumps(state);
            for (BranchNum = 1; BranchNum <= state.dataPlnt->PlantLoop(LoopNum).LoopSide(LoopSideNum).TotalBranches; ++BranchNum) {
                for (CompNum = 1; CompNum <= state.dataPlnt->PlantLoop(LoopNum).LoopSide(LoopSideNum).Branch(BranchNum).TotalComponents; ++CompNum) {
                    state.dataPlnt->PlantLoop(LoopNum)
                        .LoopSide(LoopSideNum)
                        .Branch(BranchNum)
                        .Comp(CompNum)
                        .initLoopEquip(state, state.dataPlantMgr->GetCompSizFac);
                    state.dataPlnt->PlantLoop(LoopNum).LoopSide(LoopSideNum).Branch(BranchNum).Comp(CompNum).simulate(state, FirstHVACIteration);
                } //-CompNum
            }     //-BranchNum
            //                if ( PlantLoop( LoopNum ).PlantSizNum > 0 ) PlantSizData( PlantLoop( LoopNum ).PlantSizNum
            //).VolFlowSizingDone = true;
        }

        state.dataPlnt->PlantFirstSizeCompleted = true;
        state.dataPlnt->PlantFirstSizesOkayToReport = false;
    }
    //*****************************************************************
    // END First Pass SIZING INIT
    //*****************************************************************
    //*****************************************************************
    // BEGIN Resizing Pass for HVAC Sizing Simultion Adjustments
    //*****************************************************************
    if (state.dataGlobal->RedoSizesHVACSimulation && !state.dataPlnt->PlantReSizingCompleted) {

        // cycle through plant equipment calling with InitLoopEquip true
        state.dataPlantMgr->GetCompSizFac = false;
        for (HalfLoopNum = 1; HalfLoopNum <= state.dataPlnt->TotNumHalfLoops; ++HalfLoopNum) {
            LoopNum = state.dataPlnt->PlantCallingOrderInfo(HalfLoopNum).LoopIndex;
            LoopSideNum = state.dataPlnt->PlantCallingOrderInfo(HalfLoopNum).LoopSide;
            state.dataSize->CurLoopNum = LoopNum;

            for (BranchNum = 1; BranchNum <= state.dataPlnt->PlantLoop(LoopNum).LoopSide(LoopSideNum).TotalBranches; ++BranchNum) {
                for (CompNum = 1; CompNum <= state.dataPlnt->PlantLoop(LoopNum).LoopSide(LoopSideNum).Branch(BranchNum).TotalComponents; ++CompNum) {
                    state.dataPlnt->PlantLoop(LoopNum)
                        .LoopSide(LoopSideNum)
                        .Branch(BranchNum)
                        .Comp(CompNum)
                        .initLoopEquip(state, state.dataPlantMgr->GetCompSizFac);

                    state.dataPlnt->PlantLoop(LoopNum).LoopSide(LoopSideNum).Branch(BranchNum).Comp(CompNum).simulate(state, FirstHVACIteration);
                } //-CompNum
            }     //-BranchNum
        }

        // reset loop level
        state.dataPlnt->PlantFinalSizesOkayToReport = true;
        for (LoopNum = 1; LoopNum <= state.dataPlnt->TotNumLoops; ++LoopNum) {
            ResizePlantLoopLevelSizes(state, LoopNum);
        }

        // now call everything again to reporting turned on
        for (HalfLoopNum = 1; HalfLoopNum <= state.dataPlnt->TotNumHalfLoops; ++HalfLoopNum) {
            LoopNum = state.dataPlnt->PlantCallingOrderInfo(HalfLoopNum).LoopIndex;
            LoopSideNum = state.dataPlnt->PlantCallingOrderInfo(HalfLoopNum).LoopSide;
            state.dataSize->CurLoopNum = LoopNum;

            for (BranchNum = 1; BranchNum <= state.dataPlnt->PlantLoop(LoopNum).LoopSide(LoopSideNum).TotalBranches; ++BranchNum) {
                for (CompNum = 1; CompNum <= state.dataPlnt->PlantLoop(LoopNum).LoopSide(LoopSideNum).Branch(BranchNum).TotalComponents; ++CompNum) {
                    state.dataPlnt->PlantLoop(LoopNum)
                        .LoopSide(LoopSideNum)
                        .Branch(BranchNum)
                        .Comp(CompNum)
                        .initLoopEquip(state, state.dataPlantMgr->GetCompSizFac);
                    state.dataPlnt->PlantLoop(LoopNum).LoopSide(LoopSideNum).Branch(BranchNum).Comp(CompNum).simulate(state, FirstHVACIteration);
                } //-CompNum
            }     //-BranchNum
            // pumps are special so call them directly
            state.dataPlnt->PlantLoop(LoopNum).LoopSide(LoopSideNum).SimulateAllLoopSidePumps(state);
        }

        state.dataPlnt->PlantReSizingCompleted = true;
        state.dataPlnt->PlantFinalSizesOkayToReport = false;
    }
    //*****************************************************************
    // END Resizing Pass for HVAC Sizing Simulation Adjustments
    //*****************************************************************
    //*****************************************************************
    // BEGIN ONE TIME ENVIRONMENT INITS
    //*****************************************************************
    if (state.dataPlantMgr->SupplyEnvrnFlag && state.dataGlobal->BeginEnvrnFlag) {

        for (LoopNum = 1; LoopNum <= state.dataPlnt->TotNumLoops; ++LoopNum) {
            // check if setpoints being placed on node properly
            if (state.dataPlnt->PlantLoop(LoopNum).LoopDemandCalcScheme == DataPlant::LoopDemandCalcScheme::DualSetPointDeadBand) {
                if (state.dataLoopNodes->Node(state.dataPlnt->PlantLoop(LoopNum).TempSetPointNodeNum).TempSetPointHi == SensedNodeFlagValue) {
                    if (!state.dataGlobal->AnyEnergyManagementSystemInModel) {
                        ShowSevereError(state, "Plant Loop: missing high temperature setpoint for dual setpoint deadband demand scheme");
                        ShowContinueError(state,
                                          "Node Referenced =" + state.dataLoopNodes->NodeID(state.dataPlnt->PlantLoop(LoopNum).TempSetPointNodeNum));
                        ShowContinueError(state, "Use a SetpointManager:Scheduled:DualSetpoint to establish appropriate setpoints");
                        state.dataHVACGlobal->SetPointErrorFlag = true;
                    } else {
                        CheckIfNodeSetPointManagedByEMS(state,
                                                        state.dataPlnt->PlantLoop(LoopNum).TempSetPointNodeNum,
                                                        HVAC::CtrlVarType::Temp,
                                                        state.dataHVACGlobal->SetPointErrorFlag);
                        if (state.dataHVACGlobal->SetPointErrorFlag) {
                            ShowSevereError(state, "Plant Loop: missing high temperature setpoint for dual setpoint deadband demand scheme");
                            ShowContinueError(
                                state, "Node Referenced =" + state.dataLoopNodes->NodeID(state.dataPlnt->PlantLoop(LoopNum).TempSetPointNodeNum));
                            ShowContinueError(state, "Use a SetpointManager:Scheduled:DualSetpoint to establish appropriate setpoints");
                            ShowContinueError(state, "Or add EMS Actuator for Temperature Maximum Setpoint");

                        } // SetPointErrorFlag
                    }     // Not EMS
                }         // Node TSPhi = Sensed
                if (state.dataLoopNodes->Node(state.dataPlnt->PlantLoop(LoopNum).TempSetPointNodeNum).TempSetPointLo == SensedNodeFlagValue) {
                    if (!state.dataGlobal->AnyEnergyManagementSystemInModel) {
                        ShowSevereError(state, "Plant Loop: missing low temperature setpoint for dual setpoint deadband demand scheme");
                        ShowContinueError(state,
                                          "Node Referenced =" + state.dataLoopNodes->NodeID(state.dataPlnt->PlantLoop(LoopNum).TempSetPointNodeNum));
                        ShowContinueError(state, "Use a SetpointManager:Scheduled:DualSetpoint to establish appropriate setpoints");
                        state.dataHVACGlobal->SetPointErrorFlag = true;
                    } else {
                        CheckIfNodeSetPointManagedByEMS(state,
                                                        state.dataPlnt->PlantLoop(LoopNum).TempSetPointNodeNum,
                                                        HVAC::CtrlVarType::Temp,
                                                        state.dataHVACGlobal->SetPointErrorFlag);
                        if (state.dataHVACGlobal->SetPointErrorFlag) {
                            ShowSevereError(state, "Plant Loop: missing low temperature setpoint for dual setpoint deadband demand scheme");
                            ShowContinueError(
                                state, "Node Referenced =" + state.dataLoopNodes->NodeID(state.dataPlnt->PlantLoop(LoopNum).TempSetPointNodeNum));
                            ShowContinueError(state, "Use a SetpointManager:Scheduled:DualSetpoint to establish appropriate setpoints");
                            ShowContinueError(state, "Or add EMS Actuator for Temperature Minimum Setpoint");

                        } // SetPointErrorFlag
                    }     // NOT EMS
                }         // Node TSPtLo = Sensed...
            }             // LoopDemandScheme = DualSPDB
        }                 // PLANT LOOP

        // Any per-environment load distribution init should be OK here
        // Just clear away any trailing MyLoad for now...
        // This could likely be moved into InitLoadDistribution also...
        for (LoopNum = 1; LoopNum <= state.dataPlnt->TotNumLoops; ++LoopNum) {
            for (DataPlant::LoopSideLocation LoopSideNum : DataPlant::LoopSideKeys) {
                for (BranchNum = 1; BranchNum <= state.dataPlnt->PlantLoop(LoopNum).LoopSide(LoopSideNum).TotalBranches; ++BranchNum) {
                    for (CompNum = 1; CompNum <= state.dataPlnt->PlantLoop(LoopNum).LoopSide(LoopSideNum).Branch(BranchNum).TotalComponents;
                         ++CompNum) {
                        state.dataPlnt->PlantLoop(LoopNum).LoopSide(LoopSideNum).Branch(BranchNum).Comp(CompNum).MyLoad = 0.0;
                        state.dataPlnt->PlantLoop(LoopNum).LoopSide(LoopSideNum).Branch(BranchNum).Comp(CompNum).FreeCoolCntrlShutDown = false;
                        state.dataPlnt->PlantLoop(LoopNum).LoopSide(LoopSideNum).Branch(BranchNum).Comp(CompNum).Available = false;
                    }
                }
            }
        }

        state.dataPlantMgr->SupplyEnvrnFlag = false;
        //!*****************************************************************
        // !END OF ONE TIME ENVIRONMENT INITS
        //!*****************************************************************
    } //
    if (!state.dataGlobal->BeginEnvrnFlag) state.dataPlantMgr->SupplyEnvrnFlag = true;

    if (ErrorsFound) ShowFatalError(state, "Preceding errors caused termination");
}

void ReInitPlantLoopsAtFirstHVACIteration(EnergyPlusData &state)
{

    // SUBROUTINE INFORMATION:
    //       AUTHOR         Brent Griffith
    //       DATE WRITTEN   Sept 2010
    //       MODIFIED       na
    //       RE-ENGINEERED  na

    // PURPOSE OF THIS SUBROUTINE:
    // initialize node mass flow requests

    // METHODOLOGY EMPLOYED:
    // called from SimHVAC to reset mass flow rate requests
    // this contains all the initializations

    // Using/Aliasing
    using ScheduleManager::GetCurrentScheduleValue;

    // SUBROUTINE PARAMETER DEFINITIONS:
    Real64 constexpr StartQuality(1.0);
    Real64 constexpr StartHumRat(0.0);
    static constexpr std::string_view RoutineNameAlt("InitializeLoops");
    static constexpr std::string_view RoutineName("PlantManager:InitializeLoop");

    // SUBROUTINE LOCAL VARIABLE DECLARATIONS:
    int LoopNum;                      // plant loop counter
    Real64 LoopMaxMassFlowRate;       // maximum allowable loop mass flow rate
    Real64 LoopSetPointTemp;          // the loop control or setpoint temperature
    Real64 LoopMaxTemp;               // maximum allowable loop temperature
    Real64 LoopMinTemp;               // minimum allowable loop temperature
    Real64 LoopSetPointTempLo;        // the loop control or setpoint temperature
    Real64 LoopSetPointTempHi;        // the loop control or setpoint temperature
    Real64 SecondaryLoopSetPointTemp; // loop setpoint temperature for common pipes with different secondary setpt
    int BranchNum;                    // branch loop counter
    int OpNum;                        // operation scheme counter
    int CompNum;                      // plant side component counter
    int BranchInlet;                  // branch inlet node number
    int ComponentInlet;               // component inlet node number
    int ComponentOutlet;              // component outlet node number

    Real64 LoopMinMassFlowRate; // minimum allowable loop mass flow rate
    Real64 SteamDensity;
    Real64 SteamTemp;
    Real64 StartEnthalpy;
    Real64 Cp;
    Real64 rho;
    Real64 LoopSetPointTemperatureHi;
    Real64 LoopSetPointTemperatureLo;

    //*****************************************************************
    // BEGIN ENVIRONMENT INITS
    //*****************************************************************

    if (state.dataPlantMgr->MyEnvrnFlag && state.dataGlobal->BeginEnvrnFlag) {

        for (LoopNum = 1; LoopNum <= state.dataPlnt->TotNumLoops; ++LoopNum) {
            for (DataPlant::LoopSideLocation LoopSideNum : DataPlant::LoopSideKeys) {
                switch (state.dataPlnt->PlantLoop(LoopNum).LoopDemandCalcScheme) {
                case DataPlant::LoopDemandCalcScheme::SingleSetPoint: {
                    LoopSetPointTemp = state.dataLoopNodes->Node(state.dataPlnt->PlantLoop(LoopNum).TempSetPointNodeNum).TempSetPoint;
                } break;
                case DataPlant::LoopDemandCalcScheme::DualSetPointDeadBand: {
                    // Get the range of setpoints
                    LoopSetPointTemperatureHi = state.dataLoopNodes->Node(state.dataPlnt->PlantLoop(LoopNum).TempSetPointNodeNum).TempSetPointHi;
                    LoopSetPointTemperatureLo = state.dataLoopNodes->Node(state.dataPlnt->PlantLoop(LoopNum).TempSetPointNodeNum).TempSetPointLo;
                    LoopSetPointTemp = (LoopSetPointTemperatureLo + LoopSetPointTemperatureHi) / 2.0;
                } break;
                default:
                    break;
                }

                if ((state.dataPlnt->PlantLoop(LoopNum).CommonPipeType == DataPlant::CommonPipeType::TwoWay) &&
                    (LoopSideNum == LoopSideLocation::Demand) &&
                    (state.dataPlnt->PlantLoop(LoopNum).LoopSide(LoopSideLocation::Demand).InletNodeSetPt)) { // get a second setpoint for
                                                                                                              // secondaryLoop
                    // if the plant loop is two common pipe configured for temperature control on secondary side inlet, then
                    // we want to initialize the demand side of the loop using that setpoint
                    LoopSetPointTemp =
                        state.dataLoopNodes->Node(state.dataPlnt->PlantLoop(LoopNum).LoopSide(LoopSideLocation::Demand).NodeNumIn).TempSetPoint;
                }

                // Check the Loop Setpoint and make sure it is bounded by the Loop Max and Min
                LoopMaxTemp = state.dataPlnt->PlantLoop(LoopNum).MaxTemp;
                LoopMinTemp = state.dataPlnt->PlantLoop(LoopNum).MinTemp;

                // trap for -999 and set to average of limits if so
                if (LoopSetPointTemp == SensedNodeFlagValue) {
                    LoopSetPointTemp = (LoopMinTemp + LoopMaxTemp) / 2.0;
                }
                // Check it against the loop temperature limits
                LoopSetPointTemp = min(LoopMaxTemp, LoopSetPointTemp);
                LoopSetPointTemp = max(LoopMinTemp, LoopSetPointTemp);

                // Initialize the capacitance model at the tank interface, and other loop side values
                state.dataPlnt->PlantLoop(LoopNum).LoopSide(LoopSideNum).TempInterfaceTankOutlet = LoopSetPointTemp;
                state.dataPlnt->PlantLoop(LoopNum).LoopSide(LoopSideNum).LastTempInterfaceTankOutlet = LoopSetPointTemp;
                state.dataPlnt->PlantLoop(LoopNum).LoopSide(LoopSideNum).LoopSideInlet_TankTemp = LoopSetPointTemp;
                state.dataPlnt->PlantLoop(LoopNum).LoopSide(LoopSideNum).TotalPumpHeat = 0.0;
                if (allocated(state.dataPlnt->PlantLoop(LoopNum).LoopSide(LoopSideNum).Pumps))
                    for (auto &e : state.dataPlnt->PlantLoop(LoopNum).LoopSide(LoopSideNum).Pumps)
                        e.PumpHeatToFluid = 0.0;
                state.dataPlnt->PlantLoop(LoopNum).LoopSide(LoopSideNum).FlowRequest = 0.0;
                state.dataPlnt->PlantLoop(LoopNum).LoopSide(LoopSideNum).TimeElapsed = 0.0;
                state.dataPlnt->PlantLoop(LoopNum).LoopSide(LoopSideNum).FlowLock = DataPlant::FlowLock::Unlocked;
                state.dataPlnt->PlantLoop(LoopNum).LoopSide(LoopSideNum).InletNode.TemperatureHistory = 0.0;
                state.dataPlnt->PlantLoop(LoopNum).LoopSide(LoopSideNum).InletNode.MassFlowRateHistory = 0.0;
                state.dataPlnt->PlantLoop(LoopNum).LoopSide(LoopSideNum).OutletNode.TemperatureHistory = 0.0;
                state.dataPlnt->PlantLoop(LoopNum).LoopSide(LoopSideNum).OutletNode.MassFlowRateHistory = 0.0;

                if (state.dataPlnt->PlantLoop(LoopNum).FluidType != DataLoopNode::NodeFluidType::Steam) {
                    Cp = FluidProperties::GetSpecificHeatGlycol(state,
<<<<<<< HEAD
                                               state.dataPlnt->PlantLoop(LoopNum).FluidName,
                                               LoopSetPointTemp,
                                               state.dataPlnt->PlantLoop(LoopNum).FluidIndex,
                                               RoutineNameAlt);
=======
                                                                state.dataPlnt->PlantLoop(LoopNum).FluidName,
                                                                LoopSetPointTemp,
                                                                state.dataPlnt->PlantLoop(LoopNum).FluidIndex,
                                                                RoutineNameAlt);
>>>>>>> 8c96cbbb
                    StartEnthalpy = Cp * LoopSetPointTemp;
                }
                // Use Min/Max flow rates to initialize loop
                if (state.dataPlnt->PlantLoop(LoopNum).FluidType == DataLoopNode::NodeFluidType::Water) {
                    rho = FluidProperties::GetDensityGlycol(state,
<<<<<<< HEAD
                                           state.dataPlnt->PlantLoop(LoopNum).FluidName,
                                           LoopSetPointTemp,
                                           state.dataPlnt->PlantLoop(LoopNum).FluidIndex,
                                           RoutineNameAlt);
=======
                                                            state.dataPlnt->PlantLoop(LoopNum).FluidName,
                                                            LoopSetPointTemp,
                                                            state.dataPlnt->PlantLoop(LoopNum).FluidIndex,
                                                            RoutineNameAlt);
>>>>>>> 8c96cbbb

                    LoopMaxMassFlowRate = state.dataPlnt->PlantLoop(LoopNum).MaxVolFlowRate * rho;
                    LoopMinMassFlowRate = state.dataPlnt->PlantLoop(LoopNum).MinVolFlowRate * rho;
                }
                // use saturated liquid of steam at the loop setpoint temp as the starting enthalpy for a water loop
                if (state.dataPlnt->PlantLoop(LoopNum).FluidType == DataLoopNode::NodeFluidType::Steam) {
                    SteamTemp = 100.0;
<<<<<<< HEAD
                    SteamDensity =
                            FluidProperties::GetSatDensityRefrig(state, fluidNameSteam, SteamTemp, 1.0, state.dataPlnt->PlantLoop(LoopNum).FluidIndex, RoutineName);
=======
                    SteamDensity = FluidProperties::GetSatDensityRefrig(
                        state, fluidNameSteam, SteamTemp, 1.0, state.dataPlnt->PlantLoop(LoopNum).FluidIndex, RoutineName);
>>>>>>> 8c96cbbb
                    LoopMaxMassFlowRate = state.dataPlnt->PlantLoop(LoopNum).MaxVolFlowRate * SteamDensity;
                    StartEnthalpy = FluidProperties::GetSatEnthalpyRefrig(
                        state, fluidNameSteam, LoopSetPointTemp, 0.0, state.dataPlnt->PlantLoop(LoopNum).FluidIndex, RoutineName);
                    LoopMinMassFlowRate = state.dataPlnt->PlantLoop(LoopNum).MinVolFlowRate * SteamDensity;
                }

                LoopMaxMassFlowRate = max(0.0, LoopMaxMassFlowRate);
                LoopMinMassFlowRate = max(0.0, LoopMinMassFlowRate);

                // Initial all loop nodes by initializing all component inlet and outlet nodes
                for (BranchNum = 1; BranchNum <= state.dataPlnt->PlantLoop(LoopNum).LoopSide(LoopSideNum).TotalBranches; ++BranchNum) {
                    for (CompNum = 1; CompNum <= state.dataPlnt->PlantLoop(LoopNum).LoopSide(LoopSideNum).Branch(BranchNum).TotalComponents;
                         ++CompNum) {
                        ComponentInlet = state.dataPlnt->PlantLoop(LoopNum).LoopSide(LoopSideNum).Branch(BranchNum).Comp(CompNum).NodeNumIn;
                        ComponentOutlet = state.dataPlnt->PlantLoop(LoopNum).LoopSide(LoopSideNum).Branch(BranchNum).Comp(CompNum).NodeNumOut;
                        BranchInlet = state.dataPlnt->PlantLoop(LoopNum).LoopSide(LoopSideNum).Branch(BranchNum).NodeNumIn;

                        state.dataLoopNodes->Node(ComponentInlet).Temp = LoopSetPointTemp;
                        state.dataLoopNodes->Node(ComponentInlet).TempMin = LoopMinTemp;
                        state.dataLoopNodes->Node(ComponentInlet).TempMax = LoopMaxTemp;
                        state.dataLoopNodes->Node(ComponentInlet).TempLastTimestep = LoopSetPointTemp;

                        state.dataLoopNodes->Node(ComponentInlet).MassFlowRate = 0.0;
                        state.dataPlnt->PlantLoop(LoopNum).LoopSide(LoopSideNum).Branch(BranchNum).Comp(CompNum).MyLoad = 0.0;
                        state.dataPlnt->PlantLoop(LoopNum).LoopSide(LoopSideNum).Branch(BranchNum).Comp(CompNum).Available = false;
                        state.dataPlnt->PlantLoop(LoopNum).LoopSide(LoopSideNum).Branch(BranchNum).Comp(CompNum).FreeCoolCntrlShutDown = false;
                        state.dataPlnt->PlantLoop(LoopNum).LoopSide(LoopSideNum).Branch(BranchNum).RequestedMassFlow = 0.0;

                        if (state.dataLoopNodes->Node(ComponentInlet).MassFlowRateMin > 0.0) {
                            state.dataLoopNodes->Node(ComponentInlet).MassFlowRateMinAvail =
                                state.dataLoopNodes->Node(ComponentInlet).MassFlowRateMin;
                        } else {
                            state.dataLoopNodes->Node(ComponentInlet).MassFlowRateMin = LoopMinMassFlowRate;
                            state.dataLoopNodes->Node(ComponentInlet).MassFlowRateMinAvail = LoopMinMassFlowRate;
                        }

                        if (state.dataLoopNodes->Node(ComponentInlet).MassFlowRateMax > 0.0) {
                            state.dataLoopNodes->Node(ComponentInlet).MassFlowRateMaxAvail =
                                state.dataLoopNodes->Node(ComponentInlet).MassFlowRateMax;
                        } else {
                            state.dataLoopNodes->Node(ComponentInlet).MassFlowRateMax = LoopMaxMassFlowRate;
                            state.dataLoopNodes->Node(ComponentInlet).MassFlowRateMaxAvail = LoopMaxMassFlowRate;
                        }

                        state.dataLoopNodes->Node(ComponentInlet).MassFlowRateRequest = 0.0;
                        state.dataLoopNodes->Node(ComponentInlet).Quality = StartQuality;
                        state.dataLoopNodes->Node(ComponentInlet).Press = state.dataEnvrn->StdBaroPress;
                        state.dataLoopNodes->Node(ComponentInlet).Enthalpy = StartEnthalpy;
                        state.dataLoopNodes->Node(ComponentInlet).HumRat = StartHumRat;

                        state.dataLoopNodes->Node(ComponentOutlet).FluidType = state.dataLoopNodes->Node(BranchInlet).FluidType;
                        state.dataLoopNodes->Node(ComponentOutlet).Temp = state.dataLoopNodes->Node(BranchInlet).Temp;
                        state.dataLoopNodes->Node(ComponentOutlet).TempMin = state.dataLoopNodes->Node(BranchInlet).TempMin;
                        state.dataLoopNodes->Node(ComponentOutlet).TempMax = state.dataLoopNodes->Node(BranchInlet).TempMax;
                        state.dataLoopNodes->Node(ComponentOutlet).TempLastTimestep = state.dataLoopNodes->Node(BranchInlet).TempLastTimestep;
                        state.dataLoopNodes->Node(ComponentOutlet).MassFlowRate = state.dataLoopNodes->Node(BranchInlet).MassFlowRate;
                        state.dataLoopNodes->Node(ComponentOutlet).MassFlowRateMin = state.dataLoopNodes->Node(BranchInlet).MassFlowRateMin;
                        state.dataLoopNodes->Node(ComponentOutlet).MassFlowRateMax = state.dataLoopNodes->Node(BranchInlet).MassFlowRateMax;
                        state.dataLoopNodes->Node(ComponentOutlet).MassFlowRateMinAvail = state.dataLoopNodes->Node(BranchInlet).MassFlowRateMinAvail;
                        state.dataLoopNodes->Node(ComponentOutlet).MassFlowRateMaxAvail = state.dataLoopNodes->Node(BranchInlet).MassFlowRateMaxAvail;
                        state.dataLoopNodes->Node(ComponentOutlet).MassFlowRateRequest = 0.0;
                        state.dataLoopNodes->Node(ComponentOutlet).Quality = StartQuality;
                        state.dataLoopNodes->Node(ComponentOutlet).Press = state.dataEnvrn->StdBaroPress;
                        state.dataLoopNodes->Node(ComponentOutlet).Enthalpy = StartEnthalpy;
                        state.dataLoopNodes->Node(ComponentOutlet).HumRat = StartHumRat;
                    } // COMPONENT LOOP
                }     // BRANCH LOOP
            }         // LOOPSIDE
        }             // PLANT LOOP
        for (auto &loop : state.dataPlnt->PlantLoop) {
            loop.CoolingDemand = 0.0;
            loop.HeatingDemand = 0.0;
            loop.DemandNotDispatched = 0.0;
            loop.UnmetDemand = 0.0;
            loop.LastLoopSideSimulated = static_cast<int>(DataPlant::LoopSideLocation::Invalid);
            loop.InletNodeFlowrate = 0.0;
            loop.InletNodeTemperature = 0.0;
            loop.OutletNodeFlowrate = 0.0;
            loop.OutletNodeTemperature = 0.0;
        }

        state.dataPlantMgr->MyEnvrnFlag = false;
        //*****************************************************************
        // END OF ENVIRONMENT INITS
        //*****************************************************************
    }

    if (!state.dataGlobal->BeginEnvrnFlag) state.dataPlantMgr->MyEnvrnFlag = true;

    // FirstHVACiteration inits
    for (LoopNum = 1; LoopNum <= state.dataPlnt->TotNumLoops; ++LoopNum) {
        LoopSetPointTemp = state.dataLoopNodes->Node(state.dataPlnt->PlantLoop(LoopNum).TempSetPointNodeNum).TempSetPoint;

        // Check the Loop Setpoint and make sure it is bounded by the Loop Max and Min
        LoopMaxTemp = state.dataPlnt->PlantLoop(LoopNum).MaxTemp;
        LoopMinTemp = state.dataPlnt->PlantLoop(LoopNum).MinTemp;
        // Check it against the loop temperature limits
        LoopSetPointTemp = min(LoopMaxTemp, LoopSetPointTemp);
        LoopSetPointTemp = max(LoopMinTemp, LoopSetPointTemp);

        // Update supply side loop setpoint in plant data structure
        state.dataPlnt->PlantLoop(LoopNum).LoopSide(LoopSideLocation::Supply).TempSetPoint = LoopSetPointTemp;
        state.dataPlnt->PlantLoop(LoopNum).LoopSide(LoopSideLocation::Demand).TempSetPoint = LoopSetPointTemp;

        // Update supply side hi-lo setpoints for dual SP control
        if (state.dataPlnt->PlantLoop(LoopNum).LoopDemandCalcScheme == DataPlant::LoopDemandCalcScheme::DualSetPointDeadBand) {
            LoopSetPointTempHi = state.dataLoopNodes->Node(state.dataPlnt->PlantLoop(LoopNum).TempSetPointNodeNum).TempSetPointHi;
            LoopSetPointTempLo = state.dataLoopNodes->Node(state.dataPlnt->PlantLoop(LoopNum).TempSetPointNodeNum).TempSetPointLo;
            LoopSetPointTempHi = min(LoopMaxTemp, LoopSetPointTempHi);
            LoopSetPointTempHi = max(LoopMinTemp, LoopSetPointTempHi);
            LoopSetPointTempLo = min(LoopMaxTemp, LoopSetPointTempLo);
            LoopSetPointTempLo = max(LoopMinTemp, LoopSetPointTempLo);
            state.dataPlnt->PlantLoop(LoopNum).LoopSide(LoopSideLocation::Supply).TempSetPointHi = LoopSetPointTempHi;
            state.dataPlnt->PlantLoop(LoopNum).LoopSide(LoopSideLocation::Supply).TempSetPointLo = LoopSetPointTempLo;
        }

        // update demand side loop setpoint in plant data structure
        if (state.dataPlnt->PlantLoop(LoopNum).CommonPipeType == DataPlant::CommonPipeType::TwoWay) { // get a second setpoint for secondaryLoop
            // if the plant loop is two common pipe configured for temperature control on secondary side inlet, then
            // we want to initialize the demand side of the loop using that setpoint
            if (state.dataPlnt->PlantLoop(LoopNum).LoopSide(LoopSideLocation::Demand).InletNodeSetPt) {
                SecondaryLoopSetPointTemp =
                    state.dataLoopNodes->Node(state.dataPlnt->PlantLoop(LoopNum).LoopSide(LoopSideLocation::Demand).NodeNumIn).TempSetPoint;
                SecondaryLoopSetPointTemp = min(LoopMaxTemp, SecondaryLoopSetPointTemp);
                SecondaryLoopSetPointTemp = max(LoopMinTemp, SecondaryLoopSetPointTemp);
                state.dataPlnt->PlantLoop(LoopNum).LoopSide(LoopSideLocation::Demand).TempSetPoint = SecondaryLoopSetPointTemp;
                // Since Dual setpoint not explicitly available for demand side, we can't do the
                // bounding check on hi/lo setpoint.  IF we did we would over-write
                // the SensedNodeFlagValue of -999 for no dual setpoint case.
                state.dataPlnt->PlantLoop(LoopNum).LoopSide(LoopSideLocation::Demand).TempSetPointHi =
                    state.dataLoopNodes->Node(state.dataPlnt->PlantLoop(LoopNum).LoopSide(LoopSideLocation::Demand).NodeNumIn).TempSetPointHi;
                state.dataPlnt->PlantLoop(LoopNum).LoopSide(LoopSideLocation::Demand).TempSetPointLo =
                    state.dataLoopNodes->Node(state.dataPlnt->PlantLoop(LoopNum).LoopSide(LoopSideLocation::Demand).NodeNumIn).TempSetPointLo;
            }

            // initialize common pipe flows to zero.
            if (allocated(state.dataHVACInterfaceMgr->PlantCommonPipe)) {
                state.dataHVACInterfaceMgr->PlantCommonPipe(LoopNum).PriToSecFlow = 0.0;
                state.dataHVACInterfaceMgr->PlantCommonPipe(LoopNum).SecToPriFlow = 0.0;
                state.dataHVACInterfaceMgr->PlantCommonPipe(LoopNum).PriCPLegFlow = 0.0;
                state.dataHVACInterfaceMgr->PlantCommonPipe(LoopNum).SecCPLegFlow = 0.0;
            }
        } else { // no secondary loop, so use supply side loop SP on demand side too.
            state.dataPlnt->PlantLoop(LoopNum).LoopSide(LoopSideLocation::Demand).TempSetPoint = LoopSetPointTemp;
            if (state.dataPlnt->PlantLoop(LoopNum).LoopDemandCalcScheme == DataPlant::LoopDemandCalcScheme::DualSetPointDeadBand) {
                state.dataPlnt->PlantLoop(LoopNum).LoopSide(LoopSideLocation::Demand).TempSetPointHi = LoopSetPointTempHi;
                state.dataPlnt->PlantLoop(LoopNum).LoopSide(LoopSideLocation::Demand).TempSetPointLo = LoopSetPointTempLo;
            }
        }

        for (DataPlant::LoopSideLocation LoopSideNum : DataPlant::LoopSideKeys) {
            for (BranchNum = 1; BranchNum <= state.dataPlnt->PlantLoop(LoopNum).LoopSide(LoopSideNum).TotalBranches; ++BranchNum) {
                for (CompNum = 1; CompNum <= state.dataPlnt->PlantLoop(LoopNum).LoopSide(LoopSideNum).Branch(BranchNum).TotalComponents; ++CompNum) {
                    ComponentInlet = state.dataPlnt->PlantLoop(LoopNum).LoopSide(LoopSideNum).Branch(BranchNum).Comp(CompNum).NodeNumIn;
                    ComponentOutlet = state.dataPlnt->PlantLoop(LoopNum).LoopSide(LoopSideNum).Branch(BranchNum).Comp(CompNum).NodeNumOut;

                    // reinit to node hardware limits
                    state.dataLoopNodes->Node(ComponentInlet).MassFlowRateMinAvail = state.dataLoopNodes->Node(ComponentInlet).MassFlowRateMin;
                    state.dataLoopNodes->Node(ComponentOutlet).MassFlowRateMinAvail = state.dataLoopNodes->Node(ComponentInlet).MassFlowRateMin;
                    state.dataLoopNodes->Node(ComponentInlet).MassFlowRateMaxAvail = state.dataLoopNodes->Node(ComponentInlet).MassFlowRateMax;
                    state.dataLoopNodes->Node(ComponentOutlet).MassFlowRateMaxAvail = state.dataLoopNodes->Node(ComponentInlet).MassFlowRateMax;

                    state.dataLoopNodes->Node(ComponentInlet).MassFlowRateRequest = 0.0;
                    state.dataLoopNodes->Node(ComponentOutlet).MassFlowRateRequest = 0.0;
                }
            }
        }

        for (OpNum = 1; OpNum <= state.dataPlnt->PlantLoop(LoopNum).NumOpSchemes; ++OpNum) {
            // If the operating scheme is scheduled "OFF", go to next scheme
            state.dataPlnt->PlantLoop(LoopNum).OpScheme(OpNum).Available =
                GetCurrentScheduleValue(state, state.dataPlnt->PlantLoop(LoopNum).OpScheme(OpNum).SchedPtr) > 0.0;
        }
    }
}

void UpdateNodeThermalHistory(EnergyPlusData &state)
{

    // SUBROUTINE INFORMATION:
    //       AUTHOR         Brent Griffith
    //       DATE WRITTEN   Sept 2010

    // PURPOSE OF THIS SUBROUTINE:
    // update temperature history for plant capacitance model and other

    // METHODOLOGY EMPLOYED:
    // copy current values into "LastTimestep" values

    // REFERENCES:
    // na

    // USE STATEMENTS:
    // na

    // SUBROUTINE ARGUMENT DEFINITIONS:
    // na

    // SUBROUTINE PARAMETER DEFINITIONS:
    // na

    // INTERFACE BLOCK SPECIFICATIONS:
    // na

    // DERIVED TYPE DEFINITIONS:
    // na

    // SUBROUTINE LOCAL VARIABLE DECLARATIONS:
    // na

    // array assignment
    if (state.dataLoopNodes->NumOfNodes > 0) {
        for (auto &e : state.dataLoopNodes->Node) { // MA
            e.TempLastTimestep = e.Temp;
            e.EnthalpyLastTimestep = e.Enthalpy;
        }
    }
    if (state.dataPlnt->TotNumLoops > 0 && !state.dataGlobal->WarmupFlag) {
        for (auto &loop : state.dataPlnt->PlantLoop) {
            for (auto &side : loop.LoopSide) {
                if (loop.OutletNodeFlowrate > HVAC::SmallMassFlow) {
                    // Accumulate total time loop is active
                    side.LoopSideInlet_TotalTime += state.dataHVACGlobal->TimeStepSys;
                    // Determine excessive storage - if both are moving in the same direction and McpDTdt is larger than MdotCpDeltaT
                    if ((std::abs(side.LoopSideInlet_MdotCpDeltaT) > HVAC::SmallLoad) &&
                        ((side.LoopSideInlet_McpDTdt / side.LoopSideInlet_MdotCpDeltaT) > 1.1)) {
                        side.LoopSideInlet_CapExcessStorageTimeReport = state.dataHVACGlobal->TimeStepSys;
                        side.LoopSideInlet_CapExcessStorageTime += state.dataHVACGlobal->TimeStepSys;
                    } else {
                        side.LoopSideInlet_CapExcessStorageTimeReport = 0;
                    }
                } else {
                    side.LoopSideInlet_CapExcessStorageTimeReport = 0;
                }
            }
        }
    }
}

void CheckPlantOnAbort(EnergyPlusData &state)
{

    // SUBROUTINE INFORMATION:
    //       AUTHOR         Brent Griffith
    //       DATE WRITTEN   Septemeber 2006
    //       MODIFIED       na
    //       RE-ENGINEERED  na

    // PURPOSE OF THIS SUBROUTINE:
    // Called once E+ is in the process of aborting because of fatal error
    //  check for plant input problems to help users find problems in input files

    // METHODOLOGY EMPLOYED:
    //  search plant data structures for issues that may help solve problems in input files
    //  1.   if loop side has a splitter/mixer and one branch in there is control type bypass,
    //       then another branch in the s/m needs to be active
    //  other checks could/should be added!

    // SUBROUTINE LOCAL VARIABLE DECLARATIONS:
    int LoopNum;           // DO loop counter for loops
    bool ActiveCntrlfound; // used to search for active control branches in parallel with bypass branches
    int ParalBranchNum;    // used to search for active control branches in parallel with bypass branches
    int ParalBranchNum2;   // used to search for active control branches in parallel with bypass branches
    int BranchNum2;        // used to search for active control branches in parallel with bypass branches
    int numLoopSides;
    int BranchNum; // DO loop counter for branches
    int CompNum;   // do loop for multiple components on a branch
    bool ShouldBeACTIVE;

    if (!(state.dataErrTracking->AskForPlantCheckOnAbort)) {
        return;
    }

    if (state.dataPlnt->TotNumLoops <= 0) return;
    if (!(allocated(state.dataPlnt->PlantLoop))) return;

    for (LoopNum = 1; LoopNum <= state.dataPlnt->TotNumLoops; ++LoopNum) {
        numLoopSides = 2;
        for (DataPlant::LoopSideLocation SideNum : DataPlant::LoopSideKeys) {
            if (!(state.dataPlnt->PlantLoop(LoopNum).LoopSide(SideNum).Splitter.Exists)) continue;

            for (ParalBranchNum = 1; ParalBranchNum <= state.dataPlnt->PlantLoop(LoopNum).LoopSide(SideNum).Splitter.TotalOutletNodes;
                 ++ParalBranchNum) {
                BranchNum = state.dataPlnt->PlantLoop(LoopNum).LoopSide(SideNum).Splitter.BranchNumOut(ParalBranchNum);
                if (state.dataPlnt->PlantLoop(LoopNum).LoopSide(SideNum).Branch(BranchNum).IsBypass) { // we know there is a bypass
                    // check that there is at least one 'Active' control type in parallel with bypass branch
                    ActiveCntrlfound = false;
                    for (ParalBranchNum2 = 1; ParalBranchNum2 <= state.dataPlnt->PlantLoop(LoopNum).LoopSide(SideNum).Splitter.TotalOutletNodes;
                         ++ParalBranchNum2) {
                        BranchNum2 = state.dataPlnt->PlantLoop(LoopNum).LoopSide(SideNum).Splitter.BranchNumOut(ParalBranchNum2);
                        if (state.dataPlnt->PlantLoop(LoopNum).LoopSide(SideNum).Branch(BranchNum2).controlType ==
                            DataBranchAirLoopPlant::ControlType::Active) {
                            ActiveCntrlfound = true;
                        }
                    }
                    if (!(ActiveCntrlfound)) {
                        ShowWarningError(state,
                                         "Check control types on branches between splitter and mixer in PlantLoop=" +
                                             state.dataPlnt->PlantLoop(LoopNum).Name);
                        ShowContinueError(state, "Found a BYPASS branch with no ACTIVE branch in parallel with it");
                        ShowContinueError(state, "In certain (but not all) situations, this can cause problems; please verify your inputs");
                        ShowContinueError(state,
                                          "Bypass branch named: " + state.dataPlnt->PlantLoop(LoopNum).LoopSide(SideNum).Branch(BranchNum).Name);
                    }
                } // bypass present

                // check for possible components on demand side that should be ACTIVE but are not
                if (SideNum == LoopSideLocation::Demand) {
                    // check for presences of the following components whose branch control type should be active
                    // WATER HEATER:MIXED
                    // WATER HEATER:STRATIFIED
                    // WATER USE CONNECTIONS
                    // COIL:WATER:COOLING
                    // COIL:WATER:SIMPLEHEATING
                    // COIL:STEAM:AIRHEATING
                    // SOLAR COLLECTOR:FLAT PLATE
                    // PLANT LOAD PROFILE
                    for (CompNum = 1; CompNum <= state.dataPlnt->PlantLoop(LoopNum).LoopSide(SideNum).Branch(BranchNum).TotalComponents; ++CompNum) {
                        ShouldBeACTIVE = false;
                        switch (state.dataPlnt->PlantLoop(LoopNum).LoopSide(SideNum).Branch(BranchNum).Comp(CompNum).Type) {
                        case DataPlant::PlantEquipmentType::WtrHeaterMixed:
                        case DataPlant::PlantEquipmentType::WtrHeaterStratified:
                        case DataPlant::PlantEquipmentType::WaterUseConnection:
                        case DataPlant::PlantEquipmentType::CoilWaterCooling:
                        case DataPlant::PlantEquipmentType::CoilWaterDetailedFlatCooling:
                        case DataPlant::PlantEquipmentType::CoilWaterSimpleHeating:
                        case DataPlant::PlantEquipmentType::CoilSteamAirHeating:
                        case DataPlant::PlantEquipmentType::SolarCollectorFlatPlate:
                        case DataPlant::PlantEquipmentType::PlantLoadProfile: {
                            ShouldBeACTIVE = true;
                        } break;
                        default: {
                            // not a demand side component that we know needs to be active, do nothing
                        } break;
                        }

                        if (ShouldBeACTIVE) {
                            switch (state.dataPlnt->PlantLoop(LoopNum).LoopSide(SideNum).Branch(BranchNum).controlType) {
                            case DataBranchAirLoopPlant::ControlType::Invalid: {
                                ShowWarningError(state,
                                                 "Found potential problem with Control Type for Branch named: " +
                                                     state.dataPlnt->PlantLoop(LoopNum).LoopSide(SideNum).Branch(BranchNum).Name);
                                ShowContinueError(state, "This branch should (probably) be ACTIVE but has control type unknown");
                            } break;
                            case DataBranchAirLoopPlant::ControlType::Active: {
                                // do nothing, this is correct control type.
                            } break;
                            case DataBranchAirLoopPlant::ControlType::Passive: {
                                ShowWarningError(state,
                                                 "Found potential problem with Control Type for Branch named: " +
                                                     state.dataPlnt->PlantLoop(LoopNum).LoopSide(SideNum).Branch(BranchNum).Name);
                                ShowContinueError(state, "This branch should (probably) be ACTIVE but has control type PASSIVE");
                            } break;
                            case DataBranchAirLoopPlant::ControlType::SeriesActive: {
                                // do nothing, should be okay. (? don't really understand SeriesActive though)
                            } break;
                            case DataBranchAirLoopPlant::ControlType::Bypass: {
                                ShowWarningError(state,
                                                 "Found potential problem with Control Type for Branch named: " +
                                                     state.dataPlnt->PlantLoop(LoopNum).LoopSide(SideNum).Branch(BranchNum).Name);
                                ShowContinueError(state, "This branch should (probably) be ACTIVE but has control type Bypass");
                            } break;
                            default:
                                break;
                            }
                        } // should be active
                    }     // comp num loop
                }         // demand side

            } // splitter outlet nodes

            // check to see if bypass exists in demand side. If not warn error of possible flow problems
            if (!state.dataPlnt->PlantLoop(LoopNum).LoopSide(SideNum).BypassExists) {
                if (SideNum == LoopSideLocation::Demand) {
                    ShowWarningError(state,
                                     "There is no BYPASS component in the demand-side of PlantLoop =" + state.dataPlnt->PlantLoop(LoopNum).Name);
                    ShowContinueError(state, "You may be able to fix the fatal error above by adding a demand-side BYPASS PIPE.");
                }
            }
        } // loop sides
    }     // plant loops
}

void InitOneTimePlantSizingInfo(EnergyPlusData &state, int const LoopNum) // loop being initialized for sizing
{

    // SUBROUTINE INFORMATION:
    //       AUTHOR         Brent Griffith
    //       DATE WRITTEN   April 2011
    //       MODIFIED       na
    //       RE-ENGINEERED  na

    // PURPOSE OF THIS SUBROUTINE:
    // one time init what can be set up related to plant sizing data structure.

    // Using/Aliasing
    using DataSizing::PlantSizingData;

    // SUBROUTINE LOCAL VARIABLE DECLARATIONS:
    int PlantSizNum(0); // index of Plant Sizing data for this loop

    if (state.dataPlnt->PlantLoop(LoopNum).PlantSizNum == 0) {
        if (state.dataSize->NumPltSizInput > 0) {
            PlantSizNum =
                Util::FindItemInList(state.dataPlnt->PlantLoop(LoopNum).Name, state.dataSize->PlantSizData, &PlantSizingData::PlantLoopName);
            if (PlantSizNum > 0) {
                state.dataPlnt->PlantLoop(LoopNum).PlantSizNum = PlantSizNum;
            }
        }
    }
}

void SizePlantLoop(EnergyPlusData &state,
                   int const LoopNum, // Supply side loop being simulated
                   bool const OkayToFinish)
{

    // SUBROUTINE INFORMATION:
    //       AUTHOR         Fred Buhl
    //       DATE WRITTEN   December 2001
    //       MODIFIED       na
    //       RE-ENGINEERED  na

    // PURPOSE OF THIS SUBROUTINE:
    // This subroutine is for sizing the supply side of Plant Loops for which loop flow rates
    // have not been specified in the input.

    // METHODOLOGY EMPLOYED:
    // Obtains volumetric flow rate data from the PlantSizData array..

    // Using/Aliasing
    using namespace DataSizing;

    // SUBROUTINE PARAMETER DEFINITIONS:
    static constexpr std::string_view RoutineName("SizePlantLoop");

    // SUBROUTINE LOCAL VARIABLE DECLARATIONS:
    int PlantSizNum(0);      // index of Plant Sizing data for this loop
    int BranchNum;           // DO loop counter for cycling through branches on a demand side loop
    int CompNum;             // DO loop counter for cycling through components on a demand side loop
    int SupNodeNum;          // component inlet water node number
    int WaterCompNum;        // DO loop counter for cycling through all the components that demand water
    bool ErrorsFound(false); // If errors detected in input
    Real64 LoopSizFac(0.0);
    Real64 AvLoopSizFac;
    Real64 PlantSizFac(1.0);
    Real64 MaxSizFac(0.0);
    Real64 BranchSizFac;
    Real64 NumBrSizFac(0.0);
    Real64 FluidDensity(0.0); // local value from glycol routine
    bool Finalize(OkayToFinish);

    if (state.dataPlnt->PlantLoop(LoopNum).PlantSizNum > 0) {
        PlantSizNum = state.dataPlnt->PlantLoop(LoopNum).PlantSizNum;
        // PlantSizData(PlantSizNum)%DesVolFlowRate = 0.0D0 ! DSU2
    } else {
        if (state.dataSize->NumPltSizInput > 0) {
            PlantSizNum =
                Util::FindItemInList(state.dataPlnt->PlantLoop(LoopNum).Name, state.dataSize->PlantSizData, &PlantSizingData::PlantLoopName);
        }
    }
    state.dataPlnt->PlantLoop(LoopNum).PlantSizNum = PlantSizNum;
    // calculate a loop sizing factor and a branch sizing factor. Note that components without a sizing factor
    // are assigned sizing factors of zero in this calculation
    if (PlantSizNum > 0) {
        if (state.dataPlantMgr->GetCompSizFac) {
            for (BranchNum = 1; BranchNum <= state.dataPlnt->PlantLoop(LoopNum).LoopSide(LoopSideLocation::Supply).TotalBranches; ++BranchNum) {
                BranchSizFac = 0.0;
                state.dataPlnt->PlantLoop(LoopNum).LoopSide(LoopSideLocation::Supply).Branch(BranchNum).PumpSizFac = 1.0;
                if (state.dataPlnt->PlantLoop(LoopNum).LoopSide(LoopSideLocation::Supply).NodeNumIn ==
                    state.dataPlnt->PlantLoop(LoopNum).LoopSide(LoopSideLocation::Supply).Branch(BranchNum).NodeNumIn)
                    continue;
                if (state.dataPlnt->PlantLoop(LoopNum).LoopSide(LoopSideLocation::Supply).NodeNumOut ==
                    state.dataPlnt->PlantLoop(LoopNum).LoopSide(LoopSideLocation::Supply).Branch(BranchNum).NodeNumOut)
                    continue;
                for (CompNum = 1; CompNum <= state.dataPlnt->PlantLoop(LoopNum).LoopSide(LoopSideLocation::Supply).Branch(BranchNum).TotalComponents;
                     ++CompNum) {
                    state.dataPlnt->PlantLoop(LoopNum).LoopSide(LoopSideLocation::Supply).Branch(BranchNum).Comp(CompNum).simulate(state, true);
                    BranchSizFac = max(BranchSizFac,
                                       state.dataPlnt->PlantLoop(LoopNum).LoopSide(LoopSideLocation::Supply).Branch(BranchNum).Comp(CompNum).SizFac);
                }
                LoopSizFac += BranchSizFac;
                MaxSizFac = max(MaxSizFac, BranchSizFac);
                if (BranchSizFac > 0.0) {
                    state.dataPlnt->PlantLoop(LoopNum).LoopSide(LoopSideLocation::Supply).Branch(BranchNum).PumpSizFac = BranchSizFac;
                    ++NumBrSizFac;
                }
            }
            AvLoopSizFac = LoopSizFac / max(1.0, NumBrSizFac);

            if (AvLoopSizFac > 0.0 && AvLoopSizFac < 1.0) {
                PlantSizFac = LoopSizFac;
            } else if (AvLoopSizFac > 1.0) {
                PlantSizFac = MaxSizFac;
            } else {
                PlantSizFac = 1.0;
            }
            // store the sizing factor now, for later reuse,
            state.dataSize->PlantSizData(PlantSizNum).PlantSizFac = PlantSizFac;
            // might deprecate this next bit in favor of simpler storage in PlantSizData structure
            for (BranchNum = 1; BranchNum <= state.dataPlnt->PlantLoop(LoopNum).LoopSide(LoopSideLocation::Supply).TotalBranches; ++BranchNum) {
                if (state.dataPlnt->PlantLoop(LoopNum).LoopSide(LoopSideLocation::Supply).NodeNumIn ==
                    state.dataPlnt->PlantLoop(LoopNum).LoopSide(LoopSideLocation::Supply).Branch(BranchNum).NodeNumIn) {
                    state.dataPlnt->PlantLoop(LoopNum).LoopSide(LoopSideLocation::Supply).Branch(BranchNum).PumpSizFac = PlantSizFac;
                }
                if (state.dataPlnt->PlantLoop(LoopNum).LoopSide(LoopSideLocation::Supply).NodeNumOut ==
                    state.dataPlnt->PlantLoop(LoopNum).LoopSide(LoopSideLocation::Supply).Branch(BranchNum).NodeNumOut) {
                    state.dataPlnt->PlantLoop(LoopNum).LoopSide(LoopSideLocation::Supply).Branch(BranchNum).PumpSizFac = PlantSizFac;
                }
            }
        }

        // sum up contributions from CompDesWaterFlow, demand side size request (non-coincident)
        state.dataSize->PlantSizData(PlantSizNum).DesVolFlowRate = 0.0; // init for summation
        for (BranchNum = 1; BranchNum <= state.dataPlnt->PlantLoop(LoopNum).LoopSide(LoopSideLocation::Demand).TotalBranches; ++BranchNum) {
            for (CompNum = 1; CompNum <= state.dataPlnt->PlantLoop(LoopNum).LoopSide(LoopSideLocation::Demand).Branch(BranchNum).TotalComponents;
                 ++CompNum) {
                SupNodeNum = state.dataPlnt->PlantLoop(LoopNum).LoopSide(LoopSideLocation::Demand).Branch(BranchNum).Comp(CompNum).NodeNumIn;
                for (WaterCompNum = 1; WaterCompNum <= state.dataSize->SaveNumPlantComps; ++WaterCompNum) {
                    if (SupNodeNum == state.dataSize->CompDesWaterFlow(WaterCompNum).SupNode) {
                        state.dataSize->PlantSizData(PlantSizNum).DesVolFlowRate += state.dataSize->CompDesWaterFlow(WaterCompNum).DesVolFlowRate;
                    }
                }
            }
        }

        if (!state.dataPlnt->PlantLoop(LoopNum).MaxVolFlowRateWasAutoSized && (state.dataPlnt->PlantLoop(LoopNum).MaxVolFlowRate > 0.0)) {
            // if the user puts in a large throwaway value for hard max plant loop size, they may not want this affecting anything else.
            //  but if they put in a smaller value, then it should cap the design size, so use hard value if it is smaller than non-coincident
            //  result
            state.dataSize->PlantSizData(PlantSizNum).DesVolFlowRate =
                std::min(state.dataSize->PlantSizData(PlantSizNum).DesVolFlowRate, state.dataPlnt->PlantLoop(LoopNum).MaxVolFlowRate);
        }
    }

    if (state.dataPlnt->PlantLoop(LoopNum).MaxVolFlowRateWasAutoSized) {

        if ((PlantSizNum > 0)) {

            if (state.dataSize->PlantSizData(PlantSizNum).DesVolFlowRate >= HVAC::SmallWaterVolFlow) {
                state.dataPlnt->PlantLoop(LoopNum).MaxVolFlowRate =
                    state.dataSize->PlantSizData(PlantSizNum).DesVolFlowRate * state.dataSize->PlantSizData(PlantSizNum).PlantSizFac;
            } else {
                state.dataPlnt->PlantLoop(LoopNum).MaxVolFlowRate = 0.0;
                if (state.dataPlnt->PlantFinalSizesOkayToReport) {
                    ShowWarningError(state,
                                     format("SizePlantLoop: Calculated Plant Sizing Design Volume Flow Rate=[{:.2R}] is too small. Set to 0.0",
                                            state.dataSize->PlantSizData(PlantSizNum).DesVolFlowRate));
                    ShowContinueError(state, "..occurs for PlantLoop=" + state.dataPlnt->PlantLoop(LoopNum).Name);
                }
            }
            if (Finalize) {
                if (state.dataPlnt->PlantFinalSizesOkayToReport) {
                    if (state.dataPlnt->PlantLoop(LoopNum).TypeOfLoop == LoopType::Plant) {
                        BaseSizer::reportSizerOutput(state,
                                                     "PlantLoop",
                                                     state.dataPlnt->PlantLoop(LoopNum).Name,
                                                     "Maximum Loop Flow Rate [m3/s]",
                                                     state.dataPlnt->PlantLoop(LoopNum).MaxVolFlowRate);
                        // begin std 229 plantloop equipment summary new table
                        OutputReportPredefined::PreDefTableEntry(
                            state, state.dataOutRptPredefined->pdchPLCLType, state.dataPlnt->PlantLoop(LoopNum).Name, "PlantLoop");
                        // end std 229 plantloop equipment summary new table
                    } else if (state.dataPlnt->PlantLoop(LoopNum).TypeOfLoop == LoopType::Condenser) {
                        BaseSizer::reportSizerOutput(state,
                                                     "CondenserLoop",
                                                     state.dataPlnt->PlantLoop(LoopNum).Name,
                                                     "Maximum Loop Flow Rate [m3/s]",
                                                     state.dataPlnt->PlantLoop(LoopNum).MaxVolFlowRate);
                        // begin std 229 plantloop equipment summary new table
                        OutputReportPredefined::PreDefTableEntry(
                            state, state.dataOutRptPredefined->pdchPLCLType, state.dataPlnt->PlantLoop(LoopNum).Name, "CondenserLoop");
                        // end std 229 plantloop equipment summary new table
                    }
                    // begin std 229 plantloop equipment summary new table
                    OutputReportPredefined::PreDefTableEntry(state,
                                                             state.dataOutRptPredefined->pdchPLCLProvHeat,
                                                             state.dataPlnt->PlantLoop(LoopNum).Name,
                                                             state.dataPlnt->PlantLoop(LoopNum).HeatingDemand >= 0 ? "Yes" : "No");
                    OutputReportPredefined::PreDefTableEntry(state,
                                                             state.dataOutRptPredefined->pdchPLCLProvCool,
                                                             state.dataPlnt->PlantLoop(LoopNum).Name,
                                                             state.dataPlnt->PlantLoop(LoopNum).CoolingDemand >= 0 ? "Yes" : "No");
                    OutputReportPredefined::PreDefTableEntry(state,
                                                             state.dataOutRptPredefined->pdchPLCLMaxLoopFlowRate,
                                                             state.dataPlnt->PlantLoop(LoopNum).Name,
                                                             state.dataPlnt->PlantLoop(LoopNum).MaxVolFlowRate);
                    OutputReportPredefined::PreDefTableEntry(state,
                                                             state.dataOutRptPredefined->pdchPLCLMinLoopFlowRate,
                                                             state.dataPlnt->PlantLoop(LoopNum).Name,
                                                             state.dataPlnt->PlantLoop(LoopNum).MinVolFlowRate);
                    // end std 229 plantloop equipment summary new table
                }
                if (state.dataPlnt->PlantFirstSizesOkayToReport) {
                    if (state.dataPlnt->PlantLoop(LoopNum).TypeOfLoop == LoopType::Plant) {
                        BaseSizer::reportSizerOutput(state,
                                                     "PlantLoop",
                                                     state.dataPlnt->PlantLoop(LoopNum).Name,
                                                     "Initial Maximum Loop Flow Rate [m3/s]",
                                                     state.dataPlnt->PlantLoop(LoopNum).MaxVolFlowRate);
                    } else if (state.dataPlnt->PlantLoop(LoopNum).TypeOfLoop == LoopType::Condenser) {
                        BaseSizer::reportSizerOutput(state,
                                                     "CondenserLoop",
                                                     state.dataPlnt->PlantLoop(LoopNum).Name,
                                                     "Initial Maximum Loop Flow Rate [m3/s]",
                                                     state.dataPlnt->PlantLoop(LoopNum).MaxVolFlowRate);
                    }
                }
            }

        } else {
            if (state.dataPlnt->PlantFirstSizesOkayToFinalize) {
                ShowFatalError(state, "Autosizing of plant loop requires a loop Sizing:Plant object");
                ShowContinueError(state, "Occurs in PlantLoop object=" + state.dataPlnt->PlantLoop(LoopNum).Name);
                ErrorsFound = true;
            }
        }
    }

    // Small loop mass no longer introduces instability. Checks and warnings removed by SJR 20 July 2007.
    if (state.dataPlnt->PlantLoop(LoopNum).VolumeWasAutoSized) {
        // There is no stability requirement (mass can be zero), autosizing is based on loop circulation time.
        // Note this calculation also appears in PlantManager::ResizePlantLoopLevelSizes and SizingAnalysisObjects::ResolveDesignFlowRate
        state.dataPlnt->PlantLoop(LoopNum).Volume =
            state.dataPlnt->PlantLoop(LoopNum).MaxVolFlowRate * state.dataPlnt->PlantLoop(LoopNum).CirculationTime * 60.0;
        if (state.dataPlnt->PlantFinalSizesOkayToReport) {
            if (state.dataPlnt->PlantLoop(LoopNum).TypeOfLoop == LoopType::Plant) {
                // condenser loop vs plant loop breakout needed.
                BaseSizer::reportSizerOutput(
                    state, "PlantLoop", state.dataPlnt->PlantLoop(LoopNum).Name, "Plant Loop Volume [m3]", state.dataPlnt->PlantLoop(LoopNum).Volume);
                // begin std 229 added lines
                BaseSizer::reportSizerOutput(state,
                                             "PlantLoop",
                                             state.dataPlnt->PlantLoop(LoopNum).Name,
                                             "Design Supply Temperature [C]",
                                             state.dataPlnt->PlantLoop(LoopNum).PlantSizNum > 0
                                                 ? state.dataSize->PlantSizData(state.dataPlnt->PlantLoop(LoopNum).PlantSizNum).ExitTemp
                                                 : -999.0);
                BaseSizer::reportSizerOutput(state,
                                             "PlantLoop",
                                             state.dataPlnt->PlantLoop(LoopNum).Name,
                                             "Design Return Temperature [C]",
                                             state.dataPlnt->PlantLoop(LoopNum).PlantSizNum > 0
                                                 ? state.dataSize->PlantSizData(state.dataPlnt->PlantLoop(LoopNum).PlantSizNum).ExitTemp -
                                                       state.dataSize->PlantSizData(state.dataPlnt->PlantLoop(LoopNum).PlantSizNum).DeltaT
                                                 : -999.0);
                BaseSizer::reportSizerOutput(state,
                                             "PlantLoop",
                                             state.dataPlnt->PlantLoop(LoopNum).Name,
                                             "Sizing option (Coincident/NonCoincident)",
                                             state.dataPlnt->PlantLoop(LoopNum).PlantSizNum > 0
                                                 ? state.dataSize->PlantSizData(state.dataPlnt->PlantLoop(LoopNum).PlantSizNum).ConcurrenceOption
                                                 : -1);
                // end std 229 added lines
            } else if (state.dataPlnt->PlantLoop(LoopNum).TypeOfLoop == LoopType::Condenser) {
                BaseSizer::reportSizerOutput(state,
                                             "CondenserLoop",
                                             state.dataPlnt->PlantLoop(LoopNum).Name,
                                             "Condenser Loop Volume [m3]",
                                             state.dataPlnt->PlantLoop(LoopNum).Volume);
                // begin std 229 added lines
                BaseSizer::reportSizerOutput(state,
                                             "CondenserLoop",
                                             state.dataPlnt->PlantLoop(LoopNum).Name,
                                             "Design Supply Temperature [C]",
                                             state.dataPlnt->PlantLoop(LoopNum).PlantSizNum > 0
                                                 ? state.dataSize->PlantSizData(state.dataPlnt->PlantLoop(LoopNum).PlantSizNum).ExitTemp
                                                 : -999.0);
                BaseSizer::reportSizerOutput(state,
                                             "CondenserLoop",
                                             state.dataPlnt->PlantLoop(LoopNum).Name,
                                             "Design Return Temperature [C]",
                                             state.dataPlnt->PlantLoop(LoopNum).PlantSizNum > 0
                                                 ? state.dataSize->PlantSizData(state.dataPlnt->PlantLoop(LoopNum).PlantSizNum).ExitTemp -
                                                       state.dataSize->PlantSizData(state.dataPlnt->PlantLoop(LoopNum).PlantSizNum).DeltaT
                                                 : -999.0);
                BaseSizer::reportSizerOutput(state,
                                             "CondenserLoop",
                                             state.dataPlnt->PlantLoop(LoopNum).Name,
                                             "Sizing option (Coincident/NonCoincident)",
                                             state.dataPlnt->PlantLoop(LoopNum).PlantSizNum
                                                 ? state.dataSize->PlantSizData(state.dataPlnt->PlantLoop(LoopNum).PlantSizNum).ConcurrenceOption
                                                 : -1);
                // end std 229 added lines
            }
        }
        if (state.dataPlnt->PlantFirstSizesOkayToReport) {
            if (state.dataPlnt->PlantLoop(LoopNum).TypeOfLoop == LoopType::Plant) {
                // condenser loop vs plant loop breakout needed.
                BaseSizer::reportSizerOutput(state,
                                             "PlantLoop",
                                             state.dataPlnt->PlantLoop(LoopNum).Name,
                                             "Initial Plant Loop Volume [m3]",
                                             state.dataPlnt->PlantLoop(LoopNum).Volume);
            } else if (state.dataPlnt->PlantLoop(LoopNum).TypeOfLoop == LoopType::Condenser) {
                BaseSizer::reportSizerOutput(state,
                                             "CondenserLoop",
                                             state.dataPlnt->PlantLoop(LoopNum).Name,
                                             "Initial Condenser Loop Volume [m3]",
                                             state.dataPlnt->PlantLoop(LoopNum).Volume);
            }
        }
    }

    if (state.dataPlnt->PlantFinalSizesOkayToReport) {
        if (state.dataPlnt->PlantLoop(LoopNum).TypeOfLoop == LoopType::Plant) {
            BaseSizer::reportSizerOutput(state,
                                         "PlantLoop",
                                         state.dataPlnt->PlantLoop(LoopNum).Name,
                                         "Minimum Loop Flow Rate [m3/s]",
                                         state.dataPlnt->PlantLoop(LoopNum).MinVolFlowRate);
        } else if (state.dataPlnt->PlantLoop(LoopNum).TypeOfLoop == LoopType::Condenser) {
            BaseSizer::reportSizerOutput(state,
                                         "CondenserLoop",
                                         state.dataPlnt->PlantLoop(LoopNum).Name,
                                         "Minimum Loop Flow Rate [m3/s]",
                                         state.dataPlnt->PlantLoop(LoopNum).MinVolFlowRate);
        }
    }

    // should now have plant volume, calculate plant volume's mass for fluid type
    if (state.dataPlnt->PlantLoop(LoopNum).FluidType == DataLoopNode::NodeFluidType::Water) {
        FluidDensity = FluidProperties::GetDensityGlycol(
            state, state.dataPlnt->PlantLoop(LoopNum).FluidName, Constant::InitConvTemp, state.dataPlnt->PlantLoop(LoopNum).FluidIndex, RoutineName);
        if (PlantSizNum > 0 && allocated(state.dataSize->PlantSizData)) { // method only works if sizing delta T is avaiable
            Real64 cp = FluidProperties::GetSpecificHeatGlycol(state,
<<<<<<< HEAD
                                              state.dataPlnt->PlantLoop(LoopNum).FluidName,
                                              Constant::InitConvTemp,
                                              state.dataPlnt->PlantLoop(LoopNum).FluidIndex,
                                              RoutineName);
=======
                                                               state.dataPlnt->PlantLoop(LoopNum).FluidName,
                                                               Constant::InitConvTemp,
                                                               state.dataPlnt->PlantLoop(LoopNum).FluidIndex,
                                                               RoutineName);
>>>>>>> 8c96cbbb
            Real64 DesignPlantCapacity =
                cp * FluidDensity * state.dataSize->PlantSizData(PlantSizNum).DesVolFlowRate * state.dataSize->PlantSizData(PlantSizNum).DeltaT;
            state.dataSize->PlantSizData(PlantSizNum).DesCapacity = DesignPlantCapacity; // store it for later use in scaling
            if (state.dataPlnt->PlantFinalSizesOkayToReport) {
                BaseSizer::reportSizerOutput(state, "PlantLoop", state.dataPlnt->PlantLoop(LoopNum).Name, "Design Capacity [W]", DesignPlantCapacity);
            }
        }
    } else if (state.dataPlnt->PlantLoop(LoopNum).FluidType == DataLoopNode::NodeFluidType::Steam) {
<<<<<<< HEAD
        FluidDensity = FluidProperties::GetSatDensityRefrig(state, fluidNameSteam, 100.0, 1.0, state.dataPlnt->PlantLoop(LoopNum).FluidIndex, RoutineName);
=======
        FluidDensity =
            FluidProperties::GetSatDensityRefrig(state, fluidNameSteam, 100.0, 1.0, state.dataPlnt->PlantLoop(LoopNum).FluidIndex, RoutineName);
>>>>>>> 8c96cbbb
    } else {
        assert(false);
    }

    state.dataPlnt->PlantLoop(LoopNum).Mass = state.dataPlnt->PlantLoop(LoopNum).Volume * FluidDensity;

    state.dataPlnt->PlantLoop(LoopNum).MaxMassFlowRate = state.dataPlnt->PlantLoop(LoopNum).MaxVolFlowRate * FluidDensity;
    state.dataPlnt->PlantLoop(LoopNum).MinMassFlowRate = state.dataPlnt->PlantLoop(LoopNum).MinVolFlowRate * FluidDensity;

    if (ErrorsFound) {
        ShowFatalError(state, "Preceding sizing errors cause program termination");
    }
}

void ResizePlantLoopLevelSizes(EnergyPlusData &state, int const LoopNum // Supply side loop being simulated
)
{

    // SUBROUTINE INFORMATION:
    //       AUTHOR         Brent Griffith
    //       DATE WRITTEN   Jan 2015
    //       MODIFIED       na
    //       RE-ENGINEERED  na

    // PURPOSE OF THIS SUBROUTINE:
    // This subroutine is for redon the sizing of plant loops to support HVAC Sizing Simulation

    // METHODOLOGY EMPLOYED:
    // Obtains volumetric flow rate data from the PlantSizData array..

    // Using/Aliasing
    using namespace DataSizing;

    // SUBROUTINE PARAMETER DEFINITIONS:
    static constexpr std::string_view RoutineName("ResizePlantLoop");

    // SUBROUTINE LOCAL VARIABLE DECLARATIONS:
    int PlantSizNum(0);      // index of Plant Sizing data for this loop
    int BranchNum;           // DO loop counter for cycling through branches on a demand side loop
    int CompNum;             // DO loop counter for cycling through components on a demand side loop
    int SupNodeNum;          // component inlet water node number
    int WaterCompNum;        // DO loop counter for cycling through all the components that demand water
    bool ErrorsFound(false); // If errors detected in input

    Real64 FluidDensity(0.0); // local value from glycol routine

    Real64 PlantSizeFac = 0.0;

    PlantSizNum = state.dataPlnt->PlantLoop(LoopNum).PlantSizNum;

    // fill PlantSizFac from data structure
    for (BranchNum = 1; BranchNum <= state.dataPlnt->PlantLoop(LoopNum).LoopSide(LoopSideLocation::Supply).TotalBranches; ++BranchNum) {
        if (state.dataPlnt->PlantLoop(LoopNum).LoopSide(LoopSideLocation::Supply).NodeNumIn ==
            state.dataPlnt->PlantLoop(LoopNum).LoopSide(LoopSideLocation::Supply).Branch(BranchNum).NodeNumIn) {
            PlantSizeFac = state.dataPlnt->PlantLoop(LoopNum).LoopSide(LoopSideLocation::Supply).Branch(BranchNum).PumpSizFac;
            break;
        }
    }
    if (state.dataSize->PlantSizData(PlantSizNum).ConcurrenceOption == NonCoincident) {
        // we can have plant loops that are non-coincident along with some that are coincident
        // so refresh sum of registered flows (they may have changed)

        state.dataSize->PlantSizData(PlantSizNum).DesVolFlowRate = 0.0; // init for summation
        for (BranchNum = 1; BranchNum <= state.dataPlnt->PlantLoop(LoopNum).LoopSide(LoopSideLocation::Demand).TotalBranches; ++BranchNum) {
            for (CompNum = 1; CompNum <= state.dataPlnt->PlantLoop(LoopNum).LoopSide(LoopSideLocation::Demand).Branch(BranchNum).TotalComponents;
                 ++CompNum) {
                SupNodeNum = state.dataPlnt->PlantLoop(LoopNum).LoopSide(LoopSideLocation::Demand).Branch(BranchNum).Comp(CompNum).NodeNumIn;
                for (WaterCompNum = 1; WaterCompNum <= state.dataSize->SaveNumPlantComps; ++WaterCompNum) {
                    if (SupNodeNum == state.dataSize->CompDesWaterFlow(WaterCompNum).SupNode) {
                        state.dataSize->PlantSizData(PlantSizNum).DesVolFlowRate += state.dataSize->CompDesWaterFlow(WaterCompNum).DesVolFlowRate;
                    }
                }
            }
        }
    }

    if (state.dataPlnt->PlantLoop(LoopNum).MaxVolFlowRateWasAutoSized) {

        if ((PlantSizNum > 0)) {

            if (state.dataSize->PlantSizData(PlantSizNum).DesVolFlowRate >= HVAC::SmallWaterVolFlow) {
                state.dataPlnt->PlantLoop(LoopNum).MaxVolFlowRate = state.dataSize->PlantSizData(PlantSizNum).DesVolFlowRate * PlantSizeFac;
            } else {
                state.dataPlnt->PlantLoop(LoopNum).MaxVolFlowRate = 0.0;
                if (state.dataPlnt->PlantFinalSizesOkayToReport) {
                    ShowWarningError(state,
                                     format("SizePlantLoop: Calculated Plant Sizing Design Volume Flow Rate=[{:.2R}] is too small. Set to 0.0",
                                            state.dataSize->PlantSizData(PlantSizNum).DesVolFlowRate));
                    ShowContinueError(state, "..occurs for PlantLoop=" + state.dataPlnt->PlantLoop(LoopNum).Name);
                }
            }
            if (state.dataPlnt->PlantFinalSizesOkayToReport) {
                if (state.dataPlnt->PlantLoop(LoopNum).TypeOfLoop == LoopType::Plant) {
                    BaseSizer::reportSizerOutput(state,
                                                 "PlantLoop",
                                                 state.dataPlnt->PlantLoop(LoopNum).Name,
                                                 "Maximum Loop Flow Rate [m3/s]",
                                                 state.dataPlnt->PlantLoop(LoopNum).MaxVolFlowRate);
                } else if (state.dataPlnt->PlantLoop(LoopNum).TypeOfLoop == LoopType::Condenser) {
                    BaseSizer::reportSizerOutput(state,
                                                 "CondenserLoop",
                                                 state.dataPlnt->PlantLoop(LoopNum).Name,
                                                 "Maximum Loop Flow Rate [m3/s]",
                                                 state.dataPlnt->PlantLoop(LoopNum).MaxVolFlowRate);
                }
            }
        }
    }

    // Small loop mass no longer introduces instability. Checks and warnings removed by SJR 20 July 2007.
    if (state.dataPlnt->PlantLoop(LoopNum).VolumeWasAutoSized) {
        // There is no stability requirement (mass can be zero), autosizing is based on loop circulation time.
        // Note this calculation also appears in PlantManager::SizePlantLoop and SizingAnalysisObjects::ResolveDesignFlowRate
        state.dataPlnt->PlantLoop(LoopNum).Volume =
            state.dataPlnt->PlantLoop(LoopNum).MaxVolFlowRate * state.dataPlnt->PlantLoop(LoopNum).CirculationTime * 60.0;
        if (state.dataPlnt->PlantLoop(LoopNum).TypeOfLoop == LoopType::Plant) {
            // condenser loop vs plant loop breakout needed.
            BaseSizer::reportSizerOutput(
                state, "PlantLoop", state.dataPlnt->PlantLoop(LoopNum).Name, "Plant Loop Volume [m3]", state.dataPlnt->PlantLoop(LoopNum).Volume);
        } else if (state.dataPlnt->PlantLoop(LoopNum).TypeOfLoop == LoopType::Condenser) {
            BaseSizer::reportSizerOutput(state,
                                         "CondenserLoop",
                                         state.dataPlnt->PlantLoop(LoopNum).Name,
                                         "Condenser Loop Volume [m3]",
                                         state.dataPlnt->PlantLoop(LoopNum).Volume);
        }
    }

    // should now have plant volume, calculate plant volume's mass for fluid type
    if (state.dataPlnt->PlantLoop(LoopNum).FluidType == DataLoopNode::NodeFluidType::Water) {
        FluidDensity = FluidProperties::GetDensityGlycol(
            state, state.dataPlnt->PlantLoop(LoopNum).FluidName, Constant::InitConvTemp, state.dataPlnt->PlantLoop(LoopNum).FluidIndex, RoutineName);
    } else if (state.dataPlnt->PlantLoop(LoopNum).FluidType == DataLoopNode::NodeFluidType::Steam) {
<<<<<<< HEAD
        FluidDensity = FluidProperties::GetSatDensityRefrig(state, fluidNameSteam, 100.0, 1.0, state.dataPlnt->PlantLoop(LoopNum).FluidIndex, RoutineName);
=======
        FluidDensity =
            FluidProperties::GetSatDensityRefrig(state, fluidNameSteam, 100.0, 1.0, state.dataPlnt->PlantLoop(LoopNum).FluidIndex, RoutineName);
>>>>>>> 8c96cbbb
    } else {
        assert(false);
    }

    state.dataPlnt->PlantLoop(LoopNum).Mass = state.dataPlnt->PlantLoop(LoopNum).Volume * FluidDensity;

    state.dataPlnt->PlantLoop(LoopNum).MaxMassFlowRate = state.dataPlnt->PlantLoop(LoopNum).MaxVolFlowRate * FluidDensity;
    state.dataPlnt->PlantLoop(LoopNum).MinMassFlowRate = state.dataPlnt->PlantLoop(LoopNum).MinVolFlowRate * FluidDensity;

    if (ErrorsFound) {
        ShowFatalError(state, "Preceding sizing errors cause program termination");
    }
}

void SetupInitialPlantCallingOrder(EnergyPlusData &state)
{

    // SUBROUTINE INFORMATION:
    //       AUTHOR         Brent Griffith
    //       DATE WRITTEN   Feb 2010
    //       MODIFIED       na
    //       RE-ENGINEERED  na

    // PURPOSE OF THIS SUBROUTINE:
    // setup the order that plant loops are to be called

    // METHODOLOGY EMPLOYED:
    // simple rule-based allocation of which order to call the half loops
    //  initially just mimicing historical practice until a better set of rules is
    // developed
    // 1.  first call all plant demand sides
    // 2.  second call all plant supply sides
    // 3.  third call all condenser demand sides
    // 4.  fourth call all condenser supply sides

    // SUBROUTINE LOCAL VARIABLE DECLARATIONS:
    int OrderIndex; // local
    int I;          // local loop

    state.dataPlnt->TotNumHalfLoops = 2 * state.dataPlnt->TotNumLoops;

    if (state.dataPlnt->TotNumHalfLoops <= 0) return;

    // first allocate to total number of plant half loops

    if (!allocated(state.dataPlnt->PlantCallingOrderInfo)) state.dataPlnt->PlantCallingOrderInfo.allocate(state.dataPlnt->TotNumHalfLoops);

    // set plant loop demand sides
    for (I = 1; I <= state.dataHVACGlobal->NumPlantLoops; ++I) {
        state.dataPlnt->PlantCallingOrderInfo(I).LoopIndex = I;
        state.dataPlnt->PlantCallingOrderInfo(I).LoopSide = LoopSideLocation::Demand;
    }

    // set plant loop supply sides
    for (I = 1; I <= state.dataHVACGlobal->NumPlantLoops; ++I) {
        OrderIndex = I + state.dataHVACGlobal->NumPlantLoops;
        state.dataPlnt->PlantCallingOrderInfo(OrderIndex).LoopIndex = I;
        state.dataPlnt->PlantCallingOrderInfo(OrderIndex).LoopSide = LoopSideLocation::Supply;
    }

    // set condenser Loop demand sides
    for (I = 1; I <= state.dataHVACGlobal->NumCondLoops; ++I) {
        OrderIndex = 2 * state.dataHVACGlobal->NumPlantLoops + I;
        state.dataPlnt->PlantCallingOrderInfo(OrderIndex).LoopIndex = state.dataHVACGlobal->NumPlantLoops + I;
        state.dataPlnt->PlantCallingOrderInfo(OrderIndex).LoopSide = LoopSideLocation::Demand;
    }

    // set condenser Loop supply sides
    for (I = 1; I <= state.dataHVACGlobal->NumCondLoops; ++I) {
        OrderIndex = 2 * state.dataHVACGlobal->NumPlantLoops + state.dataHVACGlobal->NumCondLoops + I;
        state.dataPlnt->PlantCallingOrderInfo(OrderIndex).LoopIndex = state.dataHVACGlobal->NumPlantLoops + I;
        state.dataPlnt->PlantCallingOrderInfo(OrderIndex).LoopSide = LoopSideLocation::Supply;
    }
}

void RevisePlantCallingOrder(EnergyPlusData &state)
{

    // SUBROUTINE INFORMATION:
    //       AUTHOR         Brent Griffith
    //       DATE WRITTEN   april 2011
    //       MODIFIED       na
    //       RE-ENGINEERED  na

    // PURPOSE OF THIS SUBROUTINE:
    // setup the order that plant loops are to be called

    // METHODOLOGY EMPLOYED:
    // simple rule-based allocation of which order to call the half loops
    // Examine for interconnected components and rearrange to impose the following rules

    // Using/Aliasing
    using PlantUtilities::ShiftPlantLoopSideCallingOrder;

    // SUBROUTINE LOCAL VARIABLE DECLARATIONS:
    int HalfLoopNum;
    int LoopNum;
    DataPlant::LoopSideLocation LoopSideNum;
    int OtherLoopNum;
    DataPlant::LoopSideLocation OtherLoopSideNum;

    bool thisLoopPutsDemandOnAnother;
    int ConnctNum;

    for (HalfLoopNum = 1; HalfLoopNum <= state.dataPlnt->TotNumHalfLoops; ++HalfLoopNum) {

        LoopNum = state.dataPlnt->PlantCallingOrderInfo(HalfLoopNum).LoopIndex;
        LoopSideNum = state.dataPlnt->PlantCallingOrderInfo(HalfLoopNum).LoopSide;

        if (allocated(state.dataPlnt->PlantLoop(LoopNum).LoopSide(LoopSideNum).Connected)) {
            for (ConnctNum = 1; ConnctNum <= isize(state.dataPlnt->PlantLoop(LoopNum).LoopSide(LoopSideNum).Connected); ++ConnctNum) {
                OtherLoopNum = state.dataPlnt->PlantLoop(LoopNum).LoopSide(LoopSideNum).Connected(ConnctNum).LoopNum;
                OtherLoopSideNum = state.dataPlnt->PlantLoop(LoopNum).LoopSide(LoopSideNum).Connected(ConnctNum).LoopSideNum;
                state.dataPlantMgr->OtherLoopCallingIndex = FindLoopSideInCallingOrder(state, OtherLoopNum, OtherLoopSideNum);

                thisLoopPutsDemandOnAnother = state.dataPlnt->PlantLoop(LoopNum).LoopSide(LoopSideNum).Connected(ConnctNum).LoopDemandsOnRemote;
                if (thisLoopPutsDemandOnAnother) {                                 // make sure this loop side is called before the other loop side
                    if (state.dataPlantMgr->OtherLoopCallingIndex < HalfLoopNum) { // rearrange
                        state.dataPlantMgr->newCallingIndex = min(HalfLoopNum + 1, state.dataPlnt->TotNumHalfLoops);
                        ShiftPlantLoopSideCallingOrder(state, state.dataPlantMgr->OtherLoopCallingIndex, state.dataPlantMgr->newCallingIndex);
                    }

                } else {                                                           // make sure the other is called before this one
                    if (state.dataPlantMgr->OtherLoopCallingIndex > HalfLoopNum) { // rearrange
                        state.dataPlantMgr->newCallingIndex = max(HalfLoopNum, 1);

                        if (OtherLoopSideNum == LoopSideLocation::Supply) { // if this is a supply side, don't push it before its own demand side
                            state.dataPlantMgr->OtherLoopDemandSideCallingIndex =
                                FindLoopSideInCallingOrder(state, OtherLoopNum, LoopSideLocation::Demand);
                            if (state.dataPlantMgr->OtherLoopDemandSideCallingIndex < HalfLoopNum) { // good to go
                                state.dataPlantMgr->newCallingIndex = min(state.dataPlantMgr->OtherLoopDemandSideCallingIndex + 1,
                                                                          state.dataPlnt->TotNumHalfLoops); // put it right after its demand side
                                ShiftPlantLoopSideCallingOrder(state, state.dataPlantMgr->OtherLoopCallingIndex, state.dataPlantMgr->newCallingIndex);
                            } else { // move both sides of other loop before this, keeping demand side in front
                                state.dataPlantMgr->NewOtherDemandSideCallingIndex = max(HalfLoopNum, 1);
                                ShiftPlantLoopSideCallingOrder(
                                    state, state.dataPlantMgr->OtherLoopDemandSideCallingIndex, state.dataPlantMgr->NewOtherDemandSideCallingIndex);
                                // get fresh pointer after it has changed in previous call
                                state.dataPlantMgr->OtherLoopCallingIndex = FindLoopSideInCallingOrder(state, OtherLoopNum, OtherLoopSideNum);
                                state.dataPlantMgr->newCallingIndex = state.dataPlantMgr->NewOtherDemandSideCallingIndex + 1;
                                ShiftPlantLoopSideCallingOrder(state, state.dataPlantMgr->OtherLoopCallingIndex, state.dataPlantMgr->newCallingIndex);
                            }
                        } else {
                            ShiftPlantLoopSideCallingOrder(state, state.dataPlantMgr->OtherLoopCallingIndex, state.dataPlantMgr->newCallingIndex);
                        }
                    }
                }
            }
        }
    }
}

int FindLoopSideInCallingOrder(EnergyPlusData &state, int const LoopNum, const LoopSideLocation LoopSide)
{

    // FUNCTION INFORMATION:
    //       AUTHOR         B. Griffith
    //       DATE WRITTEN   April 2011
    //       MODIFIED       na
    //       RE-ENGINEERED  na

    // PURPOSE OF THIS FUNCTION:
    // locate loop and loop side in calling order structure

    // METHODOLOGY EMPLOYED:
    // returns integer "pointer" index to calling order structure

    // REFERENCES:
    // na

    // USE STATEMENTS:
    // na

    // Return value
    int CallingIndex;

    // Locals
    // FUNCTION ARGUMENT DEFINITIONS:

    // FUNCTION PARAMETER DEFINITIONS:
    // na

    // INTERFACE BLOCK SPECIFICATIONS:
    // na

    // DERIVED TYPE DEFINITIONS:
    // na

    // FUNCTION LOCAL VARIABLE DECLARATIONS:
    int HalfLoopNum;

    CallingIndex = 0;

    for (HalfLoopNum = 1; HalfLoopNum <= state.dataPlnt->TotNumHalfLoops; ++HalfLoopNum) {
        if ((LoopNum == state.dataPlnt->PlantCallingOrderInfo(HalfLoopNum).LoopIndex) &&
            (LoopSide == state.dataPlnt->PlantCallingOrderInfo(HalfLoopNum).LoopSide)) {

            CallingIndex = HalfLoopNum;
        }
    }
    return CallingIndex;
}

void SetupBranchControlTypes(EnergyPlusData &state)
{

    // SUBROUTINE INFORMATION:
    //       AUTHOR         Brent Griffith
    //       DATE WRITTEN   March 2010
    //       MODIFIED       na
    //       RE-ENGINEERED  na

    // PURPOSE OF THIS SUBROUTINE:
    // set the control types on plant branches using heuristics.
    //  Trying to obsolete branch control type  input

    // METHODOLOGY EMPLOYED:
    // set component control types based on component type
    //  process branches and set branch level control types based on the type of components on them
    //  Rules applied
    //   - Most component models are active
    //   - Pipes are passive unless located between splitter/mixers when assumed to be bypass
    //   - A branch with multiple active components becomes SeriesActive and so do its components

    // SUBROUTINE LOCAL VARIABLE DECLARATIONS:
    int LoopCtr;
    int BranchCtr;
    int CompCtr;
    bool BranchIsInSplitterMixer;
    DataBranchAirLoopPlant::ControlType ComponentFlowCtrl;
    int ActiveCount;
    int BypassCount;
    int NumComponentsOnBranch;
    int NumCount;

    // first set component level control type (obsoletes one input in field set for Branch )
    if (allocated(state.dataPlnt->PlantLoop)) {
        NumCount = size(state.dataPlnt->PlantLoop);
    } else {
        NumCount = 0;
    }
    for (LoopCtr = 1; LoopCtr <= NumCount; ++LoopCtr) {
        for (DataPlant::LoopSideLocation LoopSideCtr : DataPlant::LoopSideKeys) {
            for (BranchCtr = 1; BranchCtr <= state.dataPlnt->PlantLoop(LoopCtr).LoopSide(LoopSideCtr).TotalBranches; ++BranchCtr) {
                BranchIsInSplitterMixer = false;
                // test if this branch is inside a splitter/mixer
                if (state.dataPlnt->PlantLoop(LoopCtr).LoopSide(LoopSideCtr).Splitter.Exists) {
                    if ((BranchCtr > 1) && (BranchCtr < state.dataPlnt->PlantLoop(LoopCtr).LoopSide(LoopSideCtr).TotalBranches)) {
                        BranchIsInSplitterMixer = true;
                    }
                }

                NumComponentsOnBranch = state.dataPlnt->PlantLoop(LoopCtr).LoopSide(LoopSideCtr).Branch(BranchCtr).TotalComponents;

                for (CompCtr = 1; CompCtr <= isize(state.dataPlnt->PlantLoop(LoopCtr).LoopSide(LoopSideCtr).Branch(BranchCtr).Comp); ++CompCtr) {

                    auto &this_component(state.dataPlnt->PlantLoop(LoopCtr).LoopSide(LoopSideCtr).Branch(BranchCtr).Comp(CompCtr));

                    switch (this_component.Type) {
                    case DataPlant::PlantEquipmentType::Invalid: { //                             = -1
                        this_component.FlowCtrl = DataBranchAirLoopPlant::ControlType::Invalid;
                        this_component.FlowPriority = DataPlant::LoopFlowStatus::Invalid;
                        this_component.HowLoadServed = DataPlant::HowMet::Invalid;
                    } break;
                    case DataPlant::PlantEquipmentType::Boiler_Simple: { //         =  1
                        this_component.FlowCtrl = DataBranchAirLoopPlant::ControlType::Active;
                        this_component.FlowPriority = DataPlant::LoopFlowStatus::TakesWhatGets;
                        this_component.HowLoadServed = DataPlant::HowMet::ByNominalCapHiOutLimit;
                    } break;
                    case DataPlant::PlantEquipmentType::Boiler_Steam: { //                      =  2
                        this_component.FlowCtrl = DataBranchAirLoopPlant::ControlType::Active;
                        this_component.FlowPriority = DataPlant::LoopFlowStatus::TakesWhatGets;
                        this_component.HowLoadServed = DataPlant::HowMet::ByNominalCap;
                    } break;
                    case DataPlant::PlantEquipmentType::Chiller_Absorption: { // = 3 ! older BLAST absorption chiller
                        this_component.FlowCtrl = DataBranchAirLoopPlant::ControlType::Active;
                        if (LoopSideCtr == LoopSideLocation::Demand) {
                            this_component.FlowPriority = DataPlant::LoopFlowStatus::NeedyAndTurnsLoopOn;
                            this_component.HowLoadServed = DataPlant::HowMet::NoneDemand;
                        } else {
                            this_component.FlowPriority = DataPlant::LoopFlowStatus::TakesWhatGets;
                            this_component.HowLoadServed = DataPlant::HowMet::ByNominalCapLowOutLimit;
                        }
                    } break;
                    case DataPlant::PlantEquipmentType::Chiller_Indirect_Absorption: { // = 4 ! revised absorption chiller
                        this_component.FlowCtrl = DataBranchAirLoopPlant::ControlType::Active;
                        if (LoopSideCtr == LoopSideLocation::Demand) {
                            this_component.FlowPriority = DataPlant::LoopFlowStatus::NeedyAndTurnsLoopOn;
                            this_component.HowLoadServed = DataPlant::HowMet::NoneDemand;
                        } else {
                            this_component.FlowPriority = DataPlant::LoopFlowStatus::TakesWhatGets;
                            this_component.HowLoadServed = DataPlant::HowMet::ByNominalCapLowOutLimit;
                        }
                    } break;
                    case DataPlant::PlantEquipmentType::Chiller_CombTurbine: { //           =  5
                        this_component.FlowCtrl = DataBranchAirLoopPlant::ControlType::Active;
                        if (LoopSideCtr == LoopSideLocation::Demand) {
                            this_component.FlowPriority = DataPlant::LoopFlowStatus::NeedyAndTurnsLoopOn;
                            this_component.HowLoadServed = DataPlant::HowMet::NoneDemand;
                        } else {
                            this_component.FlowPriority = DataPlant::LoopFlowStatus::TakesWhatGets;
                            this_component.HowLoadServed = DataPlant::HowMet::ByNominalCapLowOutLimit;
                        }
                    } break;
                    case DataPlant::PlantEquipmentType::Chiller_ConstCOP: { //                 =  6
                        this_component.FlowCtrl = DataBranchAirLoopPlant::ControlType::Active;

                        if (LoopSideCtr == LoopSideLocation::Demand) {
                            this_component.FlowPriority = DataPlant::LoopFlowStatus::NeedyAndTurnsLoopOn;
                            this_component.HowLoadServed = DataPlant::HowMet::NoneDemand;
                        } else {
                            this_component.FlowPriority = DataPlant::LoopFlowStatus::TakesWhatGets;
                            this_component.HowLoadServed = DataPlant::HowMet::ByNominalCap;
                        }
                    } break;
                    case DataPlant::PlantEquipmentType::Chiller_DFAbsorption: { //             =  7
                        this_component.FlowCtrl = DataBranchAirLoopPlant::ControlType::Active;
                        if (LoopSideCtr == LoopSideLocation::Demand) {
                            this_component.FlowPriority = DataPlant::LoopFlowStatus::NeedyAndTurnsLoopOn;
                            this_component.HowLoadServed = DataPlant::HowMet::NoneDemand;
                        } else {
                            this_component.FlowPriority = DataPlant::LoopFlowStatus::NeedyIfLoopOn;
                            this_component.HowLoadServed = DataPlant::HowMet::ByNominalCapLowOutLimit;
                        }
                    } break;
                    case DataPlant::PlantEquipmentType::Chiller_ExhFiredAbsorption: { //             =  76
                        this_component.FlowCtrl = DataBranchAirLoopPlant::ControlType::Active;
                        if (LoopSideCtr == LoopSideLocation::Demand) {
                            this_component.FlowPriority = DataPlant::LoopFlowStatus::NeedyAndTurnsLoopOn;
                            this_component.HowLoadServed = DataPlant::HowMet::NoneDemand;
                        } else {
                            this_component.FlowPriority = DataPlant::LoopFlowStatus::NeedyIfLoopOn;
                            this_component.HowLoadServed = DataPlant::HowMet::ByNominalCapLowOutLimit;
                        }
                    } break;
                    case DataPlant::PlantEquipmentType::Chiller_Electric: { //                 =  8
                        this_component.FlowCtrl = DataBranchAirLoopPlant::ControlType::Active;
                        if (LoopSideCtr == LoopSideLocation::Demand) {
                            this_component.FlowPriority = DataPlant::LoopFlowStatus::NeedyAndTurnsLoopOn;
                            this_component.HowLoadServed = DataPlant::HowMet::NoneDemand;
                        } else {
                            this_component.FlowPriority = DataPlant::LoopFlowStatus::TakesWhatGets;
                            this_component.HowLoadServed = DataPlant::HowMet::ByNominalCapLowOutLimit;
                        }
                    } break;
                    case DataPlant::PlantEquipmentType::Chiller_ElectricEIR: { //              =  9
                        this_component.FlowCtrl = DataBranchAirLoopPlant::ControlType::Active;
                        if (LoopSideCtr == LoopSideLocation::Demand) {
                            this_component.FlowPriority = DataPlant::LoopFlowStatus::NeedyAndTurnsLoopOn;
                            this_component.HowLoadServed = DataPlant::HowMet::NoneDemand;
                        } else {
                            this_component.FlowPriority = DataPlant::LoopFlowStatus::TakesWhatGets;
                            this_component.HowLoadServed = DataPlant::HowMet::ByNominalCapLowOutLimit;
                        }
                    } break;
                    case DataPlant::PlantEquipmentType::Chiller_ElectricReformEIR: { //        = 10
                        this_component.FlowCtrl = DataBranchAirLoopPlant::ControlType::Active;
                        if (LoopSideCtr == LoopSideLocation::Demand) {
                            this_component.FlowPriority = DataPlant::LoopFlowStatus::NeedyAndTurnsLoopOn;
                            this_component.HowLoadServed = DataPlant::HowMet::NoneDemand;
                        } else {
                            this_component.FlowPriority = DataPlant::LoopFlowStatus::TakesWhatGets;
                            this_component.HowLoadServed = DataPlant::HowMet::ByNominalCapLowOutLimit;
                        }
                    } break;
                    case DataPlant::PlantEquipmentType::Chiller_EngineDriven: { //             = 11
                        this_component.FlowCtrl = DataBranchAirLoopPlant::ControlType::Active;
                        this_component.HowLoadServed = DataPlant::HowMet::ByNominalCapLowOutLimit;
                        if (LoopSideCtr == LoopSideLocation::Demand) {
                            this_component.FlowPriority = DataPlant::LoopFlowStatus::NeedyAndTurnsLoopOn;
                            this_component.HowLoadServed = DataPlant::HowMet::NoneDemand;
                        } else {
                            this_component.FlowPriority = DataPlant::LoopFlowStatus::TakesWhatGets;
                            this_component.HowLoadServed = DataPlant::HowMet::ByNominalCapLowOutLimit;
                        }
                    } break;
                    case DataPlant::PlantEquipmentType::CoolingTower_SingleSpd: { //           = 12
                        this_component.FlowCtrl = DataBranchAirLoopPlant::ControlType::Active;
                        this_component.FlowPriority = DataPlant::LoopFlowStatus::TakesWhatGets;
                        this_component.HowLoadServed = DataPlant::HowMet::ByNominalCap;
                    } break;
                    case DataPlant::PlantEquipmentType::CoolingTower_TwoSpd: { //              = 13
                        this_component.FlowCtrl = DataBranchAirLoopPlant::ControlType::Active;
                        this_component.FlowPriority = DataPlant::LoopFlowStatus::TakesWhatGets;
                        this_component.HowLoadServed = DataPlant::HowMet::ByNominalCap;
                    } break;
                    case DataPlant::PlantEquipmentType::CoolingTower_VarSpd: { //              = 14
                        this_component.FlowCtrl = DataBranchAirLoopPlant::ControlType::Active;
                        this_component.FlowPriority = DataPlant::LoopFlowStatus::TakesWhatGets;
                        this_component.HowLoadServed = DataPlant::HowMet::ByNominalCap;
                    } break;
                    case DataPlant::PlantEquipmentType::CoolingTower_VarSpdMerkel: { //              = 89
                        this_component.FlowCtrl = DataBranchAirLoopPlant::ControlType::Active;
                        this_component.FlowPriority = DataPlant::LoopFlowStatus::TakesWhatGets;
                        this_component.HowLoadServed = DataPlant::HowMet::ByNominalCap;
                    } break;
                    case DataPlant::PlantEquipmentType::Generator_FCExhaust: { //              = 15
                        this_component.FlowCtrl = DataBranchAirLoopPlant::ControlType::Active;
                        this_component.FlowPriority = DataPlant::LoopFlowStatus::NeedyAndTurnsLoopOn;
                        this_component.HowLoadServed = DataPlant::HowMet::PassiveCap;
                    } break;
                    case PlantEquipmentType::HeatPumpWtrHeaterPumped:
                    case DataPlant::PlantEquipmentType::HeatPumpWtrHeaterWrapped: { //                = 16, 92
                        this_component.FlowCtrl = DataBranchAirLoopPlant::ControlType::Active;
                        this_component.FlowPriority = DataPlant::LoopFlowStatus::TakesWhatGets;
                        this_component.HowLoadServed = DataPlant::HowMet::PassiveCap;
                    } break;
                    case DataPlant::PlantEquipmentType::HPWaterEFCooling: { //                 = 17
                        this_component.FlowCtrl = DataBranchAirLoopPlant::ControlType::Active;
                        if (LoopSideCtr == LoopSideLocation::Demand) {
                            this_component.FlowPriority = DataPlant::LoopFlowStatus::NeedyAndTurnsLoopOn;
                            this_component.HowLoadServed = DataPlant::HowMet::NoneDemand;
                        } else {
                            this_component.FlowPriority = DataPlant::LoopFlowStatus::TakesWhatGets;
                            this_component.HowLoadServed = DataPlant::HowMet::ByNominalCap;
                        }
                    } break;
                    case DataPlant::PlantEquipmentType::HPWaterEFHeating: { //                 = 18
                        this_component.FlowCtrl = DataBranchAirLoopPlant::ControlType::Active;
                        if (LoopSideCtr == LoopSideLocation::Demand) {
                            this_component.FlowPriority = DataPlant::LoopFlowStatus::NeedyAndTurnsLoopOn;
                            this_component.HowLoadServed = DataPlant::HowMet::NoneDemand;
                        } else {
                            this_component.FlowPriority = DataPlant::LoopFlowStatus::TakesWhatGets;
                            this_component.HowLoadServed = DataPlant::HowMet::ByNominalCap;
                        }
                    } break;
                    case DataPlant::PlantEquipmentType::HPWaterPECooling: { //                 = 19
                        this_component.FlowCtrl = DataBranchAirLoopPlant::ControlType::Active;
                        if (LoopSideCtr == LoopSideLocation::Demand) {
                            this_component.FlowPriority = DataPlant::LoopFlowStatus::NeedyAndTurnsLoopOn;
                            this_component.HowLoadServed = DataPlant::HowMet::NoneDemand;
                        } else {
                            this_component.FlowPriority = DataPlant::LoopFlowStatus::NeedyIfLoopOn;
                            this_component.HowLoadServed = DataPlant::HowMet::ByNominalCap;
                        }
                    } break;
                    case DataPlant::PlantEquipmentType::HPWaterPEHeating: { //                 = 20
                        this_component.FlowCtrl = DataBranchAirLoopPlant::ControlType::Active;
                        if (LoopSideCtr == LoopSideLocation::Demand) {
                            this_component.FlowPriority = DataPlant::LoopFlowStatus::NeedyAndTurnsLoopOn;
                            this_component.HowLoadServed = DataPlant::HowMet::NoneDemand;
                        } else {
                            this_component.FlowPriority = DataPlant::LoopFlowStatus::NeedyIfLoopOn;
                            this_component.HowLoadServed = DataPlant::HowMet::ByNominalCap;
                        }
                    } break;
                    case DataPlant::PlantEquipmentType::Pipe: { //                             = 21
                        this_component.FlowPriority = DataPlant::LoopFlowStatus::TakesWhatGets;
                        this_component.HowLoadServed = DataPlant::HowMet::NoneDemand;
                        if (BranchIsInSplitterMixer) {
                            if (NumComponentsOnBranch == 1) {
                                this_component.FlowCtrl = DataBranchAirLoopPlant::ControlType::Bypass;
                            } else if (NumComponentsOnBranch > 1) {
                                this_component.FlowCtrl = DataBranchAirLoopPlant::ControlType::Passive;
                            } else {
                                this_component.FlowCtrl = DataBranchAirLoopPlant::ControlType::Bypass;
                            }
                        } else {
                            this_component.FlowCtrl = DataBranchAirLoopPlant::ControlType::Passive;
                        }
                    } break;
                    case DataPlant::PlantEquipmentType::PipeSteam: { //                        = 22
                        this_component.FlowPriority = DataPlant::LoopFlowStatus::TakesWhatGets;
                        this_component.HowLoadServed = DataPlant::HowMet::NoneDemand;
                        if (BranchIsInSplitterMixer) {
                            if (NumComponentsOnBranch == 1) {
                                this_component.FlowCtrl = DataBranchAirLoopPlant::ControlType::Bypass;
                            } else if (NumComponentsOnBranch > 1) {
                                this_component.FlowCtrl = DataBranchAirLoopPlant::ControlType::Passive;
                            } else {
                                this_component.FlowCtrl = DataBranchAirLoopPlant::ControlType::Bypass;
                            }
                        } else {
                            this_component.FlowCtrl = DataBranchAirLoopPlant::ControlType::Passive;
                        }
                    } break;
                    case DataPlant::PlantEquipmentType::PipeExterior: { //                     = 23
                        this_component.FlowPriority = DataPlant::LoopFlowStatus::TakesWhatGets;
                        this_component.HowLoadServed = DataPlant::HowMet::NoneDemand;
                        if (BranchIsInSplitterMixer) {
                            if (NumComponentsOnBranch == 1) {
                                this_component.FlowCtrl = DataBranchAirLoopPlant::ControlType::Bypass;
                            } else if (NumComponentsOnBranch > 1) {
                                this_component.FlowCtrl = DataBranchAirLoopPlant::ControlType::Passive;
                            } else {
                                this_component.FlowCtrl = DataBranchAirLoopPlant::ControlType::Bypass;
                            }
                        } else {
                            this_component.FlowCtrl = DataBranchAirLoopPlant::ControlType::Passive;
                        }
                    } break;
                    case DataPlant::PlantEquipmentType::PipeInterior: { //                     = 24
                        this_component.FlowPriority = DataPlant::LoopFlowStatus::TakesWhatGets;
                        this_component.HowLoadServed = DataPlant::HowMet::NoneDemand;
                        if (BranchIsInSplitterMixer) {
                            if (NumComponentsOnBranch == 1) {
                                this_component.FlowCtrl = DataBranchAirLoopPlant::ControlType::Bypass;
                            } else if (NumComponentsOnBranch > 1) {
                                this_component.FlowCtrl = DataBranchAirLoopPlant::ControlType::Passive;
                            } else {
                                this_component.FlowCtrl = DataBranchAirLoopPlant::ControlType::Bypass;
                            }
                        } else {
                            this_component.FlowCtrl = DataBranchAirLoopPlant::ControlType::Passive;
                        }
                    } break;
                    case DataPlant::PlantEquipmentType::PipeUnderground: { //                  = 25
                        this_component.FlowPriority = DataPlant::LoopFlowStatus::TakesWhatGets;
                        this_component.HowLoadServed = DataPlant::HowMet::NoneDemand;
                        if (BranchIsInSplitterMixer) {
                            if (NumComponentsOnBranch == 1) {
                                this_component.FlowCtrl = DataBranchAirLoopPlant::ControlType::Bypass;
                            } else if (NumComponentsOnBranch > 1) {
                                this_component.FlowCtrl = DataBranchAirLoopPlant::ControlType::Passive;
                            } else {
                                this_component.FlowCtrl = DataBranchAirLoopPlant::ControlType::Bypass;
                            }
                        } else {
                            this_component.FlowCtrl = DataBranchAirLoopPlant::ControlType::Passive;
                        }
                    } break;
                    case DataPlant::PlantEquipmentType::PurchChilledWater: { //                = 26
                        this_component.FlowCtrl = DataBranchAirLoopPlant::ControlType::Active;
                        this_component.FlowPriority = DataPlant::LoopFlowStatus::TakesWhatGets;
                        this_component.HowLoadServed = DataPlant::HowMet::ByNominalCapLowOutLimit;
                    } break;
                    case DataPlant::PlantEquipmentType::PurchHotWater: { //                    = 27
                        this_component.FlowCtrl = DataBranchAirLoopPlant::ControlType::Active;
                        this_component.FlowPriority = DataPlant::LoopFlowStatus::TakesWhatGets;
                        this_component.HowLoadServed = DataPlant::HowMet::ByNominalCapHiOutLimit;
                    } break;
                    case DataPlant::PlantEquipmentType::PurchSteam: { //
                        this_component.FlowCtrl = DataBranchAirLoopPlant::ControlType::Active;
                    } break;
                    case DataPlant::PlantEquipmentType::TS_IceDetailed: { //                   = 28
                        this_component.FlowCtrl = DataBranchAirLoopPlant::ControlType::Active;
                        this_component.FlowPriority = DataPlant::LoopFlowStatus::NeedyIfLoopOn;
                        this_component.HowLoadServed = DataPlant::HowMet::PassiveCap;
                    } break;
                    case DataPlant::PlantEquipmentType::TS_IceSimple: { //                    = 29
                        this_component.FlowCtrl = DataBranchAirLoopPlant::ControlType::Active;
                        this_component.FlowPriority = DataPlant::LoopFlowStatus::NeedyIfLoopOn;
                        this_component.HowLoadServed = DataPlant::HowMet::PassiveCap;
                    } break;
                    case DataPlant::PlantEquipmentType::ValveTempering: { //                  = 30
                        this_component.FlowCtrl = DataBranchAirLoopPlant::ControlType::Active;
                        this_component.FlowPriority = DataPlant::LoopFlowStatus::NeedyIfLoopOn;
                        this_component.HowLoadServed = DataPlant::HowMet::NoneDemand;
                    } break;
                    case DataPlant::PlantEquipmentType::WtrHeaterMixed: { //                   = 31
                        if (LoopSideCtr == LoopSideLocation::Demand) {
                            this_component.FlowCtrl = DataBranchAirLoopPlant::ControlType::Active;
                            this_component.FlowPriority = DataPlant::LoopFlowStatus::NeedyAndTurnsLoopOn;
                            this_component.HowLoadServed = DataPlant::HowMet::NoneDemand;
                        } else {
                            this_component.FlowCtrl = DataBranchAirLoopPlant::ControlType::Active;
                            this_component.FlowPriority = DataPlant::LoopFlowStatus::TakesWhatGets;
                            this_component.HowLoadServed = DataPlant::HowMet::PassiveCap;
                        }
                    } break;
                    case DataPlant::PlantEquipmentType::WtrHeaterStratified: { //              = 32
                        if (LoopSideCtr == LoopSideLocation::Demand) {
                            this_component.FlowCtrl = DataBranchAirLoopPlant::ControlType::Active;
                            this_component.FlowPriority = DataPlant::LoopFlowStatus::NeedyAndTurnsLoopOn;
                            this_component.HowLoadServed = DataPlant::HowMet::NoneDemand;
                        } else {
                            this_component.FlowCtrl = DataBranchAirLoopPlant::ControlType::Active;
                            this_component.FlowPriority = DataPlant::LoopFlowStatus::TakesWhatGets;
                            this_component.HowLoadServed = DataPlant::HowMet::PassiveCap;
                        }
                    } break;
                    case DataPlant::PlantEquipmentType::PumpVariableSpeed: { //                 = 33
                        this_component.FlowCtrl = DataBranchAirLoopPlant::ControlType::Active;
                        this_component.FlowPriority = DataPlant::LoopFlowStatus::TakesWhatGets;
                        this_component.HowLoadServed = DataPlant::HowMet::NoneDemand;
                    } break;
                    case DataPlant::PlantEquipmentType::PumpConstantSpeed: { //                 = 34
                        this_component.FlowCtrl = DataBranchAirLoopPlant::ControlType::Active;
                        this_component.FlowPriority = DataPlant::LoopFlowStatus::NeedyIfLoopOn;
                        this_component.HowLoadServed = DataPlant::HowMet::NoneDemand;
                    } break;
                    case DataPlant::PlantEquipmentType::PumpCondensate: { //                    = 35
                        this_component.FlowCtrl = DataBranchAirLoopPlant::ControlType::Active;
                        this_component.FlowPriority = DataPlant::LoopFlowStatus::TakesWhatGets;
                        this_component.HowLoadServed = DataPlant::HowMet::NoneDemand;
                    } break;
                    case DataPlant::PlantEquipmentType::PumpBankVariableSpeed: { //             = 36
                        this_component.FlowCtrl = DataBranchAirLoopPlant::ControlType::Active;
                        this_component.FlowPriority = DataPlant::LoopFlowStatus::NeedyIfLoopOn;
                        this_component.HowLoadServed = DataPlant::HowMet::NoneDemand;
                    } break;
                    case DataPlant::PlantEquipmentType::PumpBankConstantSpeed: { //             = 37
                        this_component.FlowCtrl = DataBranchAirLoopPlant::ControlType::Active;
                        this_component.FlowPriority = DataPlant::LoopFlowStatus::NeedyIfLoopOn;
                        this_component.HowLoadServed = DataPlant::HowMet::NoneDemand;
                    } break;
                    case DataPlant::PlantEquipmentType::WaterUseConnection: { //              = 38
                        this_component.FlowCtrl = DataBranchAirLoopPlant::ControlType::Active;
                        this_component.FlowPriority = DataPlant::LoopFlowStatus::NeedyAndTurnsLoopOn;
                        this_component.HowLoadServed = DataPlant::HowMet::NoneDemand;
                    } break;
                    case DataPlant::PlantEquipmentType::CoilWaterCooling: { //               = 39  ! demand side component
                        this_component.FlowCtrl = DataBranchAirLoopPlant::ControlType::Active;
                        this_component.FlowPriority = DataPlant::LoopFlowStatus::NeedyAndTurnsLoopOn;
                        this_component.HowLoadServed = DataPlant::HowMet::NoneDemand;
                    } break;
                    case DataPlant::PlantEquipmentType::CoilWaterDetailedFlatCooling: { //      = 40  ! demand side component
                        this_component.FlowCtrl = DataBranchAirLoopPlant::ControlType::Active;
                        this_component.FlowPriority = DataPlant::LoopFlowStatus::NeedyAndTurnsLoopOn;
                        this_component.HowLoadServed = DataPlant::HowMet::NoneDemand;
                    } break;
                    case DataPlant::PlantEquipmentType::CoilWaterSimpleHeating: { //           = 41  ! demand side component
                        this_component.FlowCtrl = DataBranchAirLoopPlant::ControlType::Active;
                        this_component.FlowPriority = DataPlant::LoopFlowStatus::NeedyAndTurnsLoopOn;
                        this_component.HowLoadServed = DataPlant::HowMet::NoneDemand;
                    } break;
                    case DataPlant::PlantEquipmentType::CoilSteamAirHeating: { //         = 42  ! demand side component
                        this_component.FlowCtrl = DataBranchAirLoopPlant::ControlType::Active;
                        this_component.FlowPriority = DataPlant::LoopFlowStatus::NeedyAndTurnsLoopOn;
                        this_component.HowLoadServed = DataPlant::HowMet::NoneDemand;
                    } break;
                    case DataPlant::PlantEquipmentType::SolarCollectorFlatPlate: { //         = 43  ! demand side component
                        this_component.FlowCtrl = DataBranchAirLoopPlant::ControlType::Active;
                        this_component.FlowPriority = DataPlant::LoopFlowStatus::NeedyAndTurnsLoopOn;
                        this_component.HowLoadServed = DataPlant::HowMet::PassiveCap;
                    } break;
                    case DataPlant::PlantEquipmentType::PlantLoadProfile: { //            = 44  ! demand side component
                        this_component.FlowCtrl = DataBranchAirLoopPlant::ControlType::Active;
                        this_component.FlowPriority = DataPlant::LoopFlowStatus::NeedyAndTurnsLoopOn;
                        this_component.HowLoadServed = DataPlant::HowMet::NoneDemand;
                    } break;
                    case DataPlant::PlantEquipmentType::GrndHtExchgSystem: { //            = 45
                        this_component.FlowCtrl = DataBranchAirLoopPlant::ControlType::Active;
                        this_component.FlowPriority = DataPlant::LoopFlowStatus::TakesWhatGets;
                        this_component.HowLoadServed = DataPlant::HowMet::PassiveCap;
                    } break;
                    case DataPlant::PlantEquipmentType::GrndHtExchgSurface: { //            = 46
                        this_component.FlowCtrl = DataBranchAirLoopPlant::ControlType::Active;
                        this_component.FlowPriority = DataPlant::LoopFlowStatus::TakesWhatGets;
                        this_component.HowLoadServed = DataPlant::HowMet::PassiveCap;
                    } break;
                    case DataPlant::PlantEquipmentType::GrndHtExchgPond: { //            = 47
                        this_component.FlowCtrl = DataBranchAirLoopPlant::ControlType::Active;
                        this_component.FlowPriority = DataPlant::LoopFlowStatus::TakesWhatGets;
                        this_component.HowLoadServed = DataPlant::HowMet::PassiveCap;
                    } break;
                    case DataPlant::PlantEquipmentType::Generator_MicroTurbine: { //          = 48  !newer FSEC turbine
                        this_component.FlowCtrl = DataBranchAirLoopPlant::ControlType::Active;
                        this_component.FlowPriority = DataPlant::LoopFlowStatus::NeedyAndTurnsLoopOn;
                        this_component.HowLoadServed = DataPlant::HowMet::ByNominalCap;
                    } break;
                    case DataPlant::PlantEquipmentType::Generator_ICEngine: { //             = 49
                        this_component.FlowCtrl = DataBranchAirLoopPlant::ControlType::Active;
                        this_component.FlowPriority = DataPlant::LoopFlowStatus::NeedyAndTurnsLoopOn;
                        this_component.HowLoadServed = DataPlant::HowMet::ByNominalCap;
                    } break;
                    case DataPlant::PlantEquipmentType::Generator_CTurbine: { //             = 50  !older BLAST turbine
                        this_component.FlowCtrl = DataBranchAirLoopPlant::ControlType::Active;
                        this_component.FlowPriority = DataPlant::LoopFlowStatus::NeedyAndTurnsLoopOn;
                        this_component.HowLoadServed = DataPlant::HowMet::ByNominalCap;
                    } break;
                    case DataPlant::PlantEquipmentType::Generator_MicroCHP: { //              = 51
                        this_component.FlowCtrl = DataBranchAirLoopPlant::ControlType::Active;
                        this_component.FlowPriority = DataPlant::LoopFlowStatus::NeedyAndTurnsLoopOn;
                        this_component.HowLoadServed = DataPlant::HowMet::ByNominalCap;
                    } break;
                    case DataPlant::PlantEquipmentType::Generator_FCStackCooler: { //         = 52
                        this_component.FlowCtrl = DataBranchAirLoopPlant::ControlType::Active;
                        this_component.FlowPriority = DataPlant::LoopFlowStatus::NeedyAndTurnsLoopOn;
                        this_component.HowLoadServed = DataPlant::HowMet::ByNominalCap;
                    } break;
                    case DataPlant::PlantEquipmentType::FluidCooler_SingleSpd: { //           = 53
                        this_component.FlowCtrl = DataBranchAirLoopPlant::ControlType::Active;
                        this_component.FlowPriority = DataPlant::LoopFlowStatus::TakesWhatGets;
                        this_component.HowLoadServed = DataPlant::HowMet::PassiveCap;
                    } break;
                    case DataPlant::PlantEquipmentType::FluidCooler_TwoSpd: { //            = 54
                        this_component.FlowCtrl = DataBranchAirLoopPlant::ControlType::Active;
                        this_component.FlowPriority = DataPlant::LoopFlowStatus::TakesWhatGets;
                        this_component.HowLoadServed = DataPlant::HowMet::PassiveCap;
                    } break;
                    case DataPlant::PlantEquipmentType::EvapFluidCooler_SingleSpd: { //       = 55
                        this_component.FlowCtrl = DataBranchAirLoopPlant::ControlType::Active;
                        this_component.FlowPriority = DataPlant::LoopFlowStatus::TakesWhatGets;
                        this_component.HowLoadServed = DataPlant::HowMet::PassiveCap;
                    } break;
                    case DataPlant::PlantEquipmentType::EvapFluidCooler_TwoSpd: { //         = 56
                        this_component.FlowCtrl = DataBranchAirLoopPlant::ControlType::Active;
                        this_component.FlowPriority = DataPlant::LoopFlowStatus::TakesWhatGets;
                        this_component.HowLoadServed = DataPlant::HowMet::PassiveCap;
                    } break;
                    case DataPlant::PlantEquipmentType::ChilledWaterTankMixed: { //         = 57
                        if (LoopSideCtr == LoopSideLocation::Demand) {
                            this_component.FlowCtrl = DataBranchAirLoopPlant::ControlType::Active;
                            this_component.FlowPriority = DataPlant::LoopFlowStatus::NeedyAndTurnsLoopOn;
                            this_component.HowLoadServed = DataPlant::HowMet::NoneDemand;
                        } else {
                            this_component.FlowCtrl = DataBranchAirLoopPlant::ControlType::Active;
                            this_component.FlowPriority = DataPlant::LoopFlowStatus::TakesWhatGets;
                            this_component.HowLoadServed = DataPlant::HowMet::PassiveCap;
                        }
                    } break;
                    case DataPlant::PlantEquipmentType::ChilledWaterTankStratified: { //      = 58
                        if (LoopSideCtr == LoopSideLocation::Demand) {
                            this_component.FlowCtrl = DataBranchAirLoopPlant::ControlType::Active;
                            this_component.FlowPriority = DataPlant::LoopFlowStatus::NeedyAndTurnsLoopOn;
                            this_component.HowLoadServed = DataPlant::HowMet::NoneDemand;
                        } else {
                            this_component.FlowCtrl = DataBranchAirLoopPlant::ControlType::Active;
                            this_component.FlowPriority = DataPlant::LoopFlowStatus::TakesWhatGets;
                            this_component.HowLoadServed = DataPlant::HowMet::PassiveCap;
                        }
                    } break;
                    case DataPlant::PlantEquipmentType::PVTSolarCollectorFlatPlate: { //      = 59
                        this_component.FlowCtrl = DataBranchAirLoopPlant::ControlType::Active;
                        this_component.FlowPriority = DataPlant::LoopFlowStatus::NeedyAndTurnsLoopOn;
                        this_component.HowLoadServed = DataPlant::HowMet::PassiveCap;
                        // next batch for ZoneHVAC
                    } break;
                    case DataPlant::PlantEquipmentType::Baseboard_Conv_Water: { //        = 60
                        this_component.FlowCtrl = DataBranchAirLoopPlant::ControlType::Active;
                        this_component.FlowPriority = DataPlant::LoopFlowStatus::NeedyAndTurnsLoopOn;
                        this_component.HowLoadServed = DataPlant::HowMet::NoneDemand;
                    } break;
                    case DataPlant::PlantEquipmentType::Baseboard_Rad_Conv_Steam: { //      = 61
                        this_component.FlowCtrl = DataBranchAirLoopPlant::ControlType::Active;
                        this_component.FlowPriority = DataPlant::LoopFlowStatus::NeedyAndTurnsLoopOn;
                        this_component.HowLoadServed = DataPlant::HowMet::NoneDemand;
                    } break;
                    case DataPlant::PlantEquipmentType::Baseboard_Rad_Conv_Water: { //      = 62
                        this_component.FlowCtrl = DataBranchAirLoopPlant::ControlType::Active;
                        this_component.FlowPriority = DataPlant::LoopFlowStatus::NeedyAndTurnsLoopOn;
                        this_component.HowLoadServed = DataPlant::HowMet::NoneDemand;
                    } break;
                    case DataPlant::PlantEquipmentType::CoolingPanel_Simple: {
                        this_component.FlowCtrl = DataBranchAirLoopPlant::ControlType::Active;
                        this_component.FlowPriority = DataPlant::LoopFlowStatus::NeedyAndTurnsLoopOn;
                        this_component.HowLoadServed = DataPlant::HowMet::NoneDemand;
                    } break;
                    case DataPlant::PlantEquipmentType::LowTempRadiant_VarFlow: {
                        this_component.FlowCtrl = DataBranchAirLoopPlant::ControlType::Active;
                        this_component.FlowPriority = DataPlant::LoopFlowStatus::NeedyAndTurnsLoopOn;
                        this_component.HowLoadServed = DataPlant::HowMet::NoneDemand;
                    } break;
                    case DataPlant::PlantEquipmentType::LowTempRadiant_ConstFlow: {
                        this_component.FlowCtrl = DataBranchAirLoopPlant::ControlType::Active;
                        this_component.FlowPriority = DataPlant::LoopFlowStatus::NeedyAndTurnsLoopOn;
                        this_component.HowLoadServed = DataPlant::HowMet::NoneDemand;
                    } break;
                    case DataPlant::PlantEquipmentType::CooledBeamAirTerminal: {
                        this_component.FlowCtrl = DataBranchAirLoopPlant::ControlType::Active;
                        this_component.FlowPriority = DataPlant::LoopFlowStatus::NeedyAndTurnsLoopOn;
                        this_component.HowLoadServed = DataPlant::HowMet::NoneDemand;
                    } break;
                    case DataPlant::PlantEquipmentType::FourPipeBeamAirTerminal: {
                        this_component.FlowCtrl = DataBranchAirLoopPlant::ControlType::Active;
                        this_component.FlowPriority = DataPlant::LoopFlowStatus::NeedyAndTurnsLoopOn;
                        this_component.HowLoadServed = DataPlant::HowMet::NoneDemand;
                    } break;
                    case DataPlant::PlantEquipmentType::CoilWAHPHeatingEquationFit: {
                        this_component.FlowCtrl = DataBranchAirLoopPlant::ControlType::Active;
                        this_component.FlowPriority = DataPlant::LoopFlowStatus::NeedyAndTurnsLoopOn;
                        this_component.HowLoadServed = DataPlant::HowMet::NoneDemand;
                    } break;
                    case DataPlant::PlantEquipmentType::CoilWAHPCoolingEquationFit: {
                        this_component.FlowCtrl = DataBranchAirLoopPlant::ControlType::Active;
                        this_component.FlowPriority = DataPlant::LoopFlowStatus::NeedyAndTurnsLoopOn;
                        this_component.HowLoadServed = DataPlant::HowMet::NoneDemand;
                    } break;
                    case DataPlant::PlantEquipmentType::CoilVSWAHPHeatingEquationFit: {
                        this_component.FlowCtrl = DataBranchAirLoopPlant::ControlType::Active;
                        this_component.FlowPriority = DataPlant::LoopFlowStatus::NeedyAndTurnsLoopOn;
                        this_component.HowLoadServed = DataPlant::HowMet::NoneDemand;
                    } break;
                    case DataPlant::PlantEquipmentType::CoilVSWAHPCoolingEquationFit: {
                        this_component.FlowCtrl = DataBranchAirLoopPlant::ControlType::Active;
                        this_component.FlowPriority = DataPlant::LoopFlowStatus::NeedyAndTurnsLoopOn;
                        this_component.HowLoadServed = DataPlant::HowMet::NoneDemand;
                    } break;
                    case DataPlant::PlantEquipmentType::CoilWAHPHeatingParamEst: {
                        this_component.FlowCtrl = DataBranchAirLoopPlant::ControlType::Active;
                        this_component.FlowPriority = DataPlant::LoopFlowStatus::NeedyAndTurnsLoopOn;
                        this_component.HowLoadServed = DataPlant::HowMet::NoneDemand;
                    } break;
                    case DataPlant::PlantEquipmentType::CoilWAHPCoolingParamEst: {
                        this_component.FlowCtrl = DataBranchAirLoopPlant::ControlType::Active;
                        this_component.FlowPriority = DataPlant::LoopFlowStatus::NeedyAndTurnsLoopOn;
                        this_component.HowLoadServed = DataPlant::HowMet::NoneDemand;
                    } break;
                    case DataPlant::PlantEquipmentType::RefrigSystemWaterCondenser: {
                        this_component.FlowCtrl = DataBranchAirLoopPlant::ControlType::Active;
                        this_component.FlowPriority = DataPlant::LoopFlowStatus::NeedyAndTurnsLoopOn;
                        this_component.HowLoadServed = DataPlant::HowMet::PassiveCap;
                    } break;
                    case DataPlant::PlantEquipmentType::RefrigerationWaterCoolRack: {
                        this_component.FlowCtrl = DataBranchAirLoopPlant::ControlType::Active;
                        this_component.FlowPriority = DataPlant::LoopFlowStatus::NeedyAndTurnsLoopOn;
                        this_component.HowLoadServed = DataPlant::HowMet::PassiveCap;
                    } break;
                    case DataPlant::PlantEquipmentType::MultiSpeedHeatPumpRecovery: {
                        this_component.FlowCtrl = DataBranchAirLoopPlant::ControlType::Active;
                        this_component.FlowPriority = DataPlant::LoopFlowStatus::NeedyAndTurnsLoopOn;
                        this_component.HowLoadServed = DataPlant::HowMet::PassiveCap;
                    } break;
                    case DataPlant::PlantEquipmentType::UnitarySysRecovery: {
                        this_component.FlowCtrl = DataBranchAirLoopPlant::ControlType::Active;
                        this_component.FlowPriority = DataPlant::LoopFlowStatus::NeedyAndTurnsLoopOn;
                        this_component.HowLoadServed = DataPlant::HowMet::PassiveCap;
                    } break;
                    case DataPlant::PlantEquipmentType::PipingSystemPipeCircuit: {
                        this_component.FlowCtrl = DataBranchAirLoopPlant::ControlType::Active;
                        this_component.FlowPriority = DataPlant::LoopFlowStatus::TakesWhatGets;
                        this_component.HowLoadServed = DataPlant::HowMet::PassiveCap;
                    } break;
                    case DataPlant::PlantEquipmentType::SolarCollectorICS: { //         = 75
                        this_component.FlowCtrl = DataBranchAirLoopPlant::ControlType::Active;
                        this_component.FlowPriority = DataPlant::LoopFlowStatus::NeedyAndTurnsLoopOn;
                        this_component.HowLoadServed = DataPlant::HowMet::PassiveCap;
                    } break;
                    case DataPlant::PlantEquipmentType::PlantComponentUserDefined: {
                        this_component.FlowCtrl = DataBranchAirLoopPlant::ControlType::Active;
                        this_component.FlowPriority = DataPlant::LoopFlowStatus::Invalid;
                        this_component.HowLoadServed = DataPlant::HowMet::Invalid;
                    } break;
                    case DataPlant::PlantEquipmentType::CoilUserDefined: {
                        this_component.FlowCtrl = DataBranchAirLoopPlant::ControlType::Active;
                        this_component.FlowPriority = DataPlant::LoopFlowStatus::Invalid;
                        this_component.HowLoadServed = DataPlant::HowMet::Invalid;
                    } break;
                    case DataPlant::PlantEquipmentType::ZoneHVACAirUserDefined: {
                        this_component.FlowCtrl = DataBranchAirLoopPlant::ControlType::Active;
                        this_component.FlowPriority = DataPlant::LoopFlowStatus::Invalid;
                        this_component.HowLoadServed = DataPlant::HowMet::Invalid;
                    } break;
                    case DataPlant::PlantEquipmentType::AirTerminalUserDefined: {
                        this_component.FlowCtrl = DataBranchAirLoopPlant::ControlType::Active;
                        this_component.FlowPriority = DataPlant::LoopFlowStatus::Invalid;
                        this_component.HowLoadServed = DataPlant::HowMet::Invalid;
                    } break;
                    case DataPlant::PlantEquipmentType::HeatPumpVRF: { //       =  82  ! AirConditioner:VariableRefrigerantFlow
                        this_component.FlowCtrl = DataBranchAirLoopPlant::ControlType::Active;

                        if (LoopSideCtr == LoopSideLocation::Demand) {
                            this_component.FlowPriority = DataPlant::LoopFlowStatus::NeedyAndTurnsLoopOn;
                            this_component.HowLoadServed = DataPlant::HowMet::NoneDemand;
                        } else { // should never happen
                            this_component.FlowPriority = DataPlant::LoopFlowStatus::TakesWhatGets;
                            this_component.HowLoadServed = DataPlant::HowMet::PassiveCap;
                        }
                    } break;
                    case DataPlant::PlantEquipmentType::WaterSource: {
                        this_component.FlowCtrl = DataBranchAirLoopPlant::ControlType::Active;
                        this_component.FlowPriority = DataPlant::LoopFlowStatus::TakesWhatGets;
                        this_component.HowLoadServed = DataPlant::HowMet::ByNominalCapLowOutLimit;
                    } break;
                    case DataPlant::PlantEquipmentType::GrndHtExchgHorizTrench: { // = 83  GroundHeatExchanger:HorizontalTrench
                        this_component.FlowCtrl = DataBranchAirLoopPlant::ControlType::Active;
                        this_component.FlowPriority = DataPlant::LoopFlowStatus::TakesWhatGets;
                        this_component.HowLoadServed = DataPlant::HowMet::PassiveCap;
                    } break;
                    case DataPlant::PlantEquipmentType::FluidToFluidPlantHtExchg: { //          = 84
                        this_component.FlowCtrl = DataBranchAirLoopPlant::ControlType::Active;
                        if (LoopSideCtr == LoopSideLocation::Demand) {
                            this_component.FlowPriority = DataPlant::LoopFlowStatus::NeedyAndTurnsLoopOn;
                            this_component.HowLoadServed = DataPlant::HowMet::NoneDemand;
                        } else {
                            this_component.FlowPriority = DataPlant::LoopFlowStatus::TakesWhatGets;
                            this_component.HowLoadServed = DataPlant::HowMet::PassiveCap;
                        }
                    } break;
                    case DataPlant::PlantEquipmentType::CentralGroundSourceHeatPump: { // 86
                        this_component.FlowCtrl = DataBranchAirLoopPlant::ControlType::Active;
                        if (LoopSideCtr == LoopSideLocation::Demand) {
                            this_component.FlowPriority = DataPlant::LoopFlowStatus::NeedyAndTurnsLoopOn;
                            this_component.HowLoadServed = DataPlant::HowMet::NoneDemand;
                        } else {
                            this_component.FlowPriority = DataPlant::LoopFlowStatus::NeedyIfLoopOn;
                            this_component.HowLoadServed = DataPlant::HowMet::ByNominalCap;
                        }
                    } break;
                    case DataPlant::PlantEquipmentType::PackagedTESCoolingCoil: { // 88
                        this_component.FlowCtrl = DataBranchAirLoopPlant::ControlType::Active;
                        this_component.FlowPriority = DataPlant::LoopFlowStatus::TakesWhatGets;
                        this_component.HowLoadServed = DataPlant::HowMet::NoneDemand;
                    } break;
                    case DataPlant::PlantEquipmentType::SwimmingPool_Indoor: { // 90
                        this_component.FlowCtrl = DataBranchAirLoopPlant::ControlType::Active;
                        this_component.FlowPriority = DataPlant::LoopFlowStatus::NeedyAndTurnsLoopOn;
                        this_component.HowLoadServed = DataPlant::HowMet::NoneDemand;
                    } break;
                    case DataPlant::PlantEquipmentType::GrndHtExchgSlinky: { //            = 91
                        this_component.FlowCtrl = DataBranchAirLoopPlant::ControlType::Active;
                        this_component.FlowPriority = DataPlant::LoopFlowStatus::TakesWhatGets;
                        this_component.HowLoadServed = DataPlant::HowMet::PassiveCap;
                    } break;
                    case DataPlant::PlantEquipmentType::HeatPumpEIRCooling:
                    case PlantEquipmentType::HeatPumpEIRHeating: { // 95, 96
                        this_component.FlowCtrl = DataBranchAirLoopPlant::ControlType::Active;
                        if (LoopSideCtr == LoopSideLocation::Demand) {
                            this_component.FlowPriority = DataPlant::LoopFlowStatus::NeedyAndTurnsLoopOn;
                            this_component.HowLoadServed = DataPlant::HowMet::NoneDemand;
                        } else {
                            this_component.FlowPriority = DataPlant::LoopFlowStatus::NeedyIfLoopOn;
                            this_component.HowLoadServed = DataPlant::HowMet::ByNominalCap;
                        }
                    } break;
                    case DataPlant::PlantEquipmentType::HeatPumpFuelFiredCooling:
                    case PlantEquipmentType::HeatPumpFuelFiredHeating: {
                        this_component.FlowCtrl = DataBranchAirLoopPlant::ControlType::Active;
                        if (LoopSideCtr == LoopSideLocation::Demand) {
                            this_component.FlowPriority = DataPlant::LoopFlowStatus::NeedyAndTurnsLoopOn;
                            this_component.HowLoadServed = DataPlant::HowMet::NoneDemand;
                        } else {
                            this_component.FlowPriority = DataPlant::LoopFlowStatus::NeedyIfLoopOn;
                            this_component.HowLoadServed = DataPlant::HowMet::ByNominalCap;
                        }
                    } break;
                    case DataPlant::PlantEquipmentType::Chiller_ElectricASHRAE205: {
                        this_component.FlowCtrl = DataBranchAirLoopPlant::ControlType::Active;
                        if (LoopSideCtr == LoopSideLocation::Demand) {
                            this_component.FlowPriority = DataPlant::LoopFlowStatus::NeedyAndTurnsLoopOn;
                            this_component.HowLoadServed = DataPlant::HowMet::NoneDemand;
                        } else {
                            this_component.FlowPriority = DataPlant::LoopFlowStatus::TakesWhatGets;
                            this_component.HowLoadServed = DataPlant::HowMet::ByNominalCapLowOutLimit;
                        }
                    } break;
                    default: {
                        ShowSevereError(state, "SetBranchControlTypes: Caught unexpected equipment type of number");
                    } break;
                    }
                }
            }
        }
    }

    // now set up branch control types based on components.

    if (allocated(state.dataPlnt->PlantLoop)) {
        NumCount = size(state.dataPlnt->PlantLoop);
    } else {
        NumCount = 0;
    }
    for (LoopCtr = 1; LoopCtr <= NumCount; ++LoopCtr) { // SIZE(PlantLoop)
        for (DataPlant::LoopSideLocation LoopSideCtr : DataPlant::LoopSideKeys) {
            for (BranchCtr = 1; BranchCtr <= state.dataPlnt->PlantLoop(LoopCtr).LoopSide(LoopSideCtr).TotalBranches; ++BranchCtr) {
                ActiveCount = 0;
                BypassCount = 0;
                for (CompCtr = 1; CompCtr <= isize(state.dataPlnt->PlantLoop(LoopCtr).LoopSide(LoopSideCtr).Branch(BranchCtr).Comp); ++CompCtr) {
                    ComponentFlowCtrl = state.dataPlnt->PlantLoop(LoopCtr).LoopSide(LoopSideCtr).Branch(BranchCtr).Comp(CompCtr).FlowCtrl;

                    switch (ComponentFlowCtrl) {
                    case DataBranchAirLoopPlant::ControlType::Invalid: {
                        state.dataPlnt->PlantLoop(LoopCtr).LoopSide(LoopSideCtr).Branch(BranchCtr).controlType =
                            DataBranchAirLoopPlant::ControlType::Passive;
                    } break;
                    case DataBranchAirLoopPlant::ControlType::Active: {
                        ++ActiveCount;
                        if (ActiveCount > 1) {
                            //  assume multiple active components in series means branch is SeriesActive
                            state.dataPlnt->PlantLoop(LoopCtr).LoopSide(LoopSideCtr).Branch(BranchCtr).controlType =
                                DataBranchAirLoopPlant::ControlType::SeriesActive;
                            // assume all components on branch are to be SeriesActive as well
                            for (auto &e : state.dataPlnt->PlantLoop(LoopCtr).LoopSide(LoopSideCtr).Branch(BranchCtr).Comp)
                                e.FlowCtrl = DataBranchAirLoopPlant::ControlType::SeriesActive;
                        } else {
                            state.dataPlnt->PlantLoop(LoopCtr).LoopSide(LoopSideCtr).Branch(BranchCtr).controlType =
                                DataBranchAirLoopPlant::ControlType::Active;
                        }

                        if (BypassCount > 0) {
                            ShowSevereError(state, "An active component is on the same branch as a pipe situated between splitter/mixer");
                            ShowContinueError(state,
                                              "Occurs in Branch=" + state.dataPlnt->PlantLoop(LoopCtr).LoopSide(LoopSideCtr).Branch(BranchCtr).Name);
                            ShowContinueError(state, "Occurs in Plant Loop=" + state.dataPlnt->PlantLoop(LoopCtr).Name);
                            ShowContinueError(state, "SetupBranchControlTypes: and the simulation continues");
                            //  note not sure why this is so bad.  heat transfer pipe might be a good reason to allow this?
                            //   this used to fatal in older PlantFlowResolver.
                        }

                        // test for active component in series with bypass
                    } break;
                    case DataBranchAirLoopPlant::ControlType::Bypass: {
                        ++BypassCount;
                        state.dataPlnt->PlantLoop(LoopCtr).LoopSide(LoopSideCtr).Branch(BranchCtr).controlType =
                            DataBranchAirLoopPlant::ControlType::Bypass;
                        state.dataPlnt->PlantLoop(LoopCtr).LoopSide(LoopSideCtr).Branch(BranchCtr).IsBypass = true;
                        state.dataPlnt->PlantLoop(LoopCtr).LoopSide(LoopSideCtr).BypassExists = true;

                        if (CompCtr > 1) {
                            ShowSevereError(state, "A pipe used as a bypass should not be in series with another component");
                            ShowContinueError(
                                state, "Occurs in Branch = " + state.dataPlnt->PlantLoop(LoopCtr).LoopSide(LoopSideCtr).Branch(BranchCtr).Name);
                            ShowContinueError(state, "Occurs in PlantLoop = " + state.dataPlnt->PlantLoop(LoopCtr).Name);
                            ShowFatalError(state, "SetupBranchControlTypes: preceding condition causes termination.");
                        }
                    } break;
                    case DataBranchAirLoopPlant::ControlType::Passive: {
                        if (ActiveCount > 0) {
                            // do nothing, branch set before)
                        } else {
                            if (BypassCount > 0) {

                            } else {
                                state.dataPlnt->PlantLoop(LoopCtr).LoopSide(LoopSideCtr).Branch(BranchCtr).controlType =
                                    DataBranchAirLoopPlant::ControlType::Passive;
                            }
                        }
                    } break;
                    case DataBranchAirLoopPlant::ControlType::SeriesActive: {
                        // do nothing, already set when more than one active component found on a branch
                    } break;
                    default:
                        break;
                    }
                }
            }
        }
    }
}

void CheckIfAnyPlant(EnergyPlusData &state)
{

    // SUBROUTINE INFORMATION:
    //       AUTHOR         Brent Griffith
    //       DATE WRITTEN   Sept 2010
    //       MODIFIED       na
    //       RE-ENGINEERED  na

    // PURPOSE OF THIS SUBROUTINE:
    // determine if any plant loops will be ever be set up

    // METHODOLOGY EMPLOYED:
    // use input processor ot find number of plant loops

    // Using/Aliasing
    // SUBROUTINE LOCAL VARIABLE DECLARATIONS:
    int numPlantLoopsCheck;
    int numCondenserLoopsCheck;
    auto &cCurrentModuleObject = state.dataIPShortCut->cCurrentModuleObject;
    cCurrentModuleObject = "PlantLoop";
    numPlantLoopsCheck = state.dataInputProcessing->inputProcessor->getNumObjectsFound(state, cCurrentModuleObject);

    cCurrentModuleObject = "CondenserLoop";
    numCondenserLoopsCheck = state.dataInputProcessing->inputProcessor->getNumObjectsFound(state, cCurrentModuleObject);

    if ((numPlantLoopsCheck + numCondenserLoopsCheck) > 0) {
        state.dataGlobal->AnyPlantInModel = true;
    } else {
        state.dataGlobal->AnyPlantInModel = false;
        state.dataPlnt->PlantLoop.allocate(0);
    }
}

void CheckOngoingPlantWarnings(EnergyPlusData &state)
{
    int LoopNum;
    for (LoopNum = 1; LoopNum <= state.dataPlnt->TotNumLoops; ++LoopNum) {
        // Warning if the excess storage time is more than half of the total time
        if (state.dataPlnt->PlantLoop(LoopNum).LoopSide(LoopSideLocation::Demand).LoopSideInlet_CapExcessStorageTime >
            state.dataPlnt->PlantLoop(LoopNum).LoopSide(LoopSideLocation::Demand).LoopSideInlet_TotalTime / 2) {
            ShowWarningError(
                state, "Plant Loop: " + state.dataPlnt->PlantLoop(LoopNum).Name + " Demand Side is storing excess heat the majority of the time.");
            ShowContinueError(state,
                              format("Excesss Storage Time={:.2R}[hr], Total Loop Active Time={:.2R}[hr]",
                                     state.dataPlnt->PlantLoop(LoopNum).LoopSide(LoopSideLocation::Supply).LoopSideInlet_CapExcessStorageTime,
                                     state.dataPlnt->PlantLoop(LoopNum).LoopSide(LoopSideLocation::Demand).LoopSideInlet_TotalTime));
        }
        if (state.dataPlnt->PlantLoop(LoopNum).LoopSide(LoopSideLocation::Supply).LoopSideInlet_CapExcessStorageTime >
            state.dataPlnt->PlantLoop(LoopNum).LoopSide(LoopSideLocation::Supply).LoopSideInlet_TotalTime / 2) {
            ShowWarningError(
                state, "Plant Loop: " + state.dataPlnt->PlantLoop(LoopNum).Name + " Supply Side is storing excess heat the majority of the time.");
            ShowContinueError(state,
                              format("Excesss Storage Time={:.2R}[hr], Total Loop Active Time={:.2R}[hr]",
                                     state.dataPlnt->PlantLoop(LoopNum).LoopSide(LoopSideLocation::Supply).LoopSideInlet_CapExcessStorageTime,
                                     state.dataPlnt->PlantLoop(LoopNum).LoopSide(LoopSideLocation::Demand).LoopSideInlet_TotalTime));
        }
    }
}

void EmptyPlantComponent::oneTimeInit([[maybe_unused]] EnergyPlusData &state)
{
}
void EmptyPlantComponent::oneTimeInit_new([[maybe_unused]] EnergyPlusData &state)
{
}
} // namespace EnergyPlus::PlantManager<|MERGE_RESOLUTION|>--- conflicted
+++ resolved
@@ -393,11 +393,7 @@
                 ShowSevereError(state, CurrentModuleObject + "=\"" + Alpha(1) + "\", missing fluid data for Plant loop.");
                 ErrorsFound = true;
             } else {
-<<<<<<< HEAD
-                    this_loop.FluidIndex = FluidProperties::GetGlycolNum(state, Alpha(3));
-=======
                 this_loop.FluidIndex = FluidProperties::GetGlycolNum(state, Alpha(3));
->>>>>>> 8c96cbbb
                 if (this_loop.FluidIndex == 0) {
                     ShowSevereError(state, CurrentModuleObject + "=\"" + Alpha(1) + "\", invalid glycol fluid data for Plant loop.");
                     ErrorsFound = true;
@@ -2637,33 +2633,19 @@
 
                 if (state.dataPlnt->PlantLoop(LoopNum).FluidType != DataLoopNode::NodeFluidType::Steam) {
                     Cp = FluidProperties::GetSpecificHeatGlycol(state,
-<<<<<<< HEAD
-                                               state.dataPlnt->PlantLoop(LoopNum).FluidName,
-                                               LoopSetPointTemp,
-                                               state.dataPlnt->PlantLoop(LoopNum).FluidIndex,
-                                               RoutineNameAlt);
-=======
                                                                 state.dataPlnt->PlantLoop(LoopNum).FluidName,
                                                                 LoopSetPointTemp,
                                                                 state.dataPlnt->PlantLoop(LoopNum).FluidIndex,
                                                                 RoutineNameAlt);
->>>>>>> 8c96cbbb
                     StartEnthalpy = Cp * LoopSetPointTemp;
                 }
                 // Use Min/Max flow rates to initialize loop
                 if (state.dataPlnt->PlantLoop(LoopNum).FluidType == DataLoopNode::NodeFluidType::Water) {
                     rho = FluidProperties::GetDensityGlycol(state,
-<<<<<<< HEAD
-                                           state.dataPlnt->PlantLoop(LoopNum).FluidName,
-                                           LoopSetPointTemp,
-                                           state.dataPlnt->PlantLoop(LoopNum).FluidIndex,
-                                           RoutineNameAlt);
-=======
                                                             state.dataPlnt->PlantLoop(LoopNum).FluidName,
                                                             LoopSetPointTemp,
                                                             state.dataPlnt->PlantLoop(LoopNum).FluidIndex,
                                                             RoutineNameAlt);
->>>>>>> 8c96cbbb
 
                     LoopMaxMassFlowRate = state.dataPlnt->PlantLoop(LoopNum).MaxVolFlowRate * rho;
                     LoopMinMassFlowRate = state.dataPlnt->PlantLoop(LoopNum).MinVolFlowRate * rho;
@@ -2671,13 +2653,8 @@
                 // use saturated liquid of steam at the loop setpoint temp as the starting enthalpy for a water loop
                 if (state.dataPlnt->PlantLoop(LoopNum).FluidType == DataLoopNode::NodeFluidType::Steam) {
                     SteamTemp = 100.0;
-<<<<<<< HEAD
-                    SteamDensity =
-                            FluidProperties::GetSatDensityRefrig(state, fluidNameSteam, SteamTemp, 1.0, state.dataPlnt->PlantLoop(LoopNum).FluidIndex, RoutineName);
-=======
                     SteamDensity = FluidProperties::GetSatDensityRefrig(
                         state, fluidNameSteam, SteamTemp, 1.0, state.dataPlnt->PlantLoop(LoopNum).FluidIndex, RoutineName);
->>>>>>> 8c96cbbb
                     LoopMaxMassFlowRate = state.dataPlnt->PlantLoop(LoopNum).MaxVolFlowRate * SteamDensity;
                     StartEnthalpy = FluidProperties::GetSatEnthalpyRefrig(
                         state, fluidNameSteam, LoopSetPointTemp, 0.0, state.dataPlnt->PlantLoop(LoopNum).FluidIndex, RoutineName);
@@ -3404,17 +3381,10 @@
             state, state.dataPlnt->PlantLoop(LoopNum).FluidName, Constant::InitConvTemp, state.dataPlnt->PlantLoop(LoopNum).FluidIndex, RoutineName);
         if (PlantSizNum > 0 && allocated(state.dataSize->PlantSizData)) { // method only works if sizing delta T is avaiable
             Real64 cp = FluidProperties::GetSpecificHeatGlycol(state,
-<<<<<<< HEAD
-                                              state.dataPlnt->PlantLoop(LoopNum).FluidName,
-                                              Constant::InitConvTemp,
-                                              state.dataPlnt->PlantLoop(LoopNum).FluidIndex,
-                                              RoutineName);
-=======
                                                                state.dataPlnt->PlantLoop(LoopNum).FluidName,
                                                                Constant::InitConvTemp,
                                                                state.dataPlnt->PlantLoop(LoopNum).FluidIndex,
                                                                RoutineName);
->>>>>>> 8c96cbbb
             Real64 DesignPlantCapacity =
                 cp * FluidDensity * state.dataSize->PlantSizData(PlantSizNum).DesVolFlowRate * state.dataSize->PlantSizData(PlantSizNum).DeltaT;
             state.dataSize->PlantSizData(PlantSizNum).DesCapacity = DesignPlantCapacity; // store it for later use in scaling
@@ -3423,12 +3393,8 @@
             }
         }
     } else if (state.dataPlnt->PlantLoop(LoopNum).FluidType == DataLoopNode::NodeFluidType::Steam) {
-<<<<<<< HEAD
-        FluidDensity = FluidProperties::GetSatDensityRefrig(state, fluidNameSteam, 100.0, 1.0, state.dataPlnt->PlantLoop(LoopNum).FluidIndex, RoutineName);
-=======
         FluidDensity =
             FluidProperties::GetSatDensityRefrig(state, fluidNameSteam, 100.0, 1.0, state.dataPlnt->PlantLoop(LoopNum).FluidIndex, RoutineName);
->>>>>>> 8c96cbbb
     } else {
         assert(false);
     }
@@ -3562,12 +3528,8 @@
         FluidDensity = FluidProperties::GetDensityGlycol(
             state, state.dataPlnt->PlantLoop(LoopNum).FluidName, Constant::InitConvTemp, state.dataPlnt->PlantLoop(LoopNum).FluidIndex, RoutineName);
     } else if (state.dataPlnt->PlantLoop(LoopNum).FluidType == DataLoopNode::NodeFluidType::Steam) {
-<<<<<<< HEAD
-        FluidDensity = FluidProperties::GetSatDensityRefrig(state, fluidNameSteam, 100.0, 1.0, state.dataPlnt->PlantLoop(LoopNum).FluidIndex, RoutineName);
-=======
         FluidDensity =
             FluidProperties::GetSatDensityRefrig(state, fluidNameSteam, 100.0, 1.0, state.dataPlnt->PlantLoop(LoopNum).FluidIndex, RoutineName);
->>>>>>> 8c96cbbb
     } else {
         assert(false);
     }
