--- conflicted
+++ resolved
@@ -99,6 +99,7 @@
 #include <EnergyPlus/PlantHeatExchangerFluidToFluid.hh>
 #include <EnergyPlus/PlantLoadProfile.hh>
 #include <EnergyPlus/PlantLoopEquip.hh>
+#include <EnergyPlus/PlantLoopHeatPumpEIR.hh>
 #include <EnergyPlus/PlantPipingSystemsManager.hh>
 #include <EnergyPlus/PlantUtilities.hh>
 #include <EnergyPlus/PlantValves.hh>
@@ -113,12 +114,6 @@
 #include <EnergyPlus/SystemAvailabilityManager.hh>
 #include <EnergyPlus/UserDefinedComponents.hh>
 #include <EnergyPlus/UtilityRoutines.hh>
-<<<<<<< HEAD
-#include <EnergyPlus/PlantLoopHeatPumpEIR.hh>
-=======
-#include <EnergyPlus/WaterThermalTanks.hh>
-#include <EnergyPlus/WaterToWaterHeatPumpEIR.hh>
->>>>>>> 6d979341
 #include <EnergyPlus/WaterUse.hh>
 #include <EnergyPlus/IceThermalStorage.hh>
 
@@ -1222,8 +1217,8 @@
                                     this_comp.CurOpSchemeType = UnknownStatusOpSchemeType;
                                 }
                             } else if (UtilityRoutines::SameString(this_comp_type,
-                                                                   "HeatPump:PlantLoop:EIR:Heating")) {
-                                this_comp.compPtr = EIRPlantLoopHeatPumps::EIRPlantLoopHeatPump::factory(
+                                                                   "HeatPump:WaterToWater:EIR:Heating")) {
+                                this_comp.compPtr = EIRWaterToWaterHeatPumps::EIRWaterToWaterHeatPump::factory(
                                         TypeOf_HeatPumpEIRHeating, CompNames(CompNum));
                                 this_comp.TypeOf_Num = TypeOf_HeatPumpEIRHeating;
                                 this_comp.GeneralEquipType = GenEquipTypes_HeatPump;
@@ -1233,8 +1228,8 @@
                                     this_comp.CurOpSchemeType = UnknownStatusOpSchemeType;
                                 }
                             } else if (UtilityRoutines::SameString(this_comp_type,
-                                                                   "HeatPump:PlantLoop:EIR:Cooling")) {
-                                this_comp.compPtr = EIRPlantLoopHeatPumps::EIRPlantLoopHeatPump::factory(
+                                                                   "HeatPump:WaterToWater:EIR:Cooling")) {
+                                this_comp.compPtr = EIRWaterToWaterHeatPumps::EIRWaterToWaterHeatPump::factory(
                                         TypeOf_HeatPumpEIRCooling, CompNames(CompNum));
                                 this_comp.TypeOf_Num = TypeOf_HeatPumpEIRCooling;
                                 this_comp.GeneralEquipType = GenEquipTypes_HeatPump;
