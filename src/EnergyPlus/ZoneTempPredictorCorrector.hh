// EnergyPlus, Copyright (c) 1996-2020, The Board of Trustees of the University of Illinois,
// The Regents of the University of California, through Lawrence Berkeley National Laboratory
// (subject to receipt of any required approvals from the U.S. Dept. of Energy), Oak Ridge
// National Laboratory, managed by UT-Battelle, Alliance for Sustainable Energy, LLC, and other
// contributors. All rights reserved.
//
// NOTICE: This Software was developed under funding from the U.S. Department of Energy and the
// U.S. Government consequently retains certain rights. As such, the U.S. Government has been
// granted for itself and others acting on its behalf a paid-up, nonexclusive, irrevocable,
// worldwide license in the Software to reproduce, distribute copies to the public, prepare
// derivative works, and perform publicly and display publicly, and to permit others to do so.
//
// Redistribution and use in source and binary forms, with or without modification, are permitted
// provided that the following conditions are met:
//
// (1) Redistributions of source code must retain the above copyright notice, this list of
//     conditions and the following disclaimer.
//
// (2) Redistributions in binary form must reproduce the above copyright notice, this list of
//     conditions and the following disclaimer in the documentation and/or other materials
//     provided with the distribution.
//
// (3) Neither the name of the University of California, Lawrence Berkeley National Laboratory,
//     the University of Illinois, U.S. Dept. of Energy nor the names of its contributors may be
//     used to endorse or promote products derived from this software without specific prior
//     written permission.
//
// (4) Use of EnergyPlus(TM) Name. If Licensee (i) distributes the software in stand-alone form
//     without changes from the version obtained under this License, or (ii) Licensee makes a
//     reference solely to the software portion of its product, Licensee must refer to the
//     software as "EnergyPlus version X" software, where "X" is the version number Licensee
//     obtained under this License and may not use a different name for the software. Except as
//     specifically required in this Section (4), Licensee shall not use in a company name, a
//     product name, in advertising, publicity, or other promotional activities any name, trade
//     name, trademark, logo, or other designation of "EnergyPlus", "E+", "e+" or confusingly
//     similar designation, without the U.S. Department of Energy's prior written consent.
//
// THIS SOFTWARE IS PROVIDED BY THE COPYRIGHT HOLDERS AND CONTRIBUTORS "AS IS" AND ANY EXPRESS OR
// IMPLIED WARRANTIES, INCLUDING, BUT NOT LIMITED TO, THE IMPLIED WARRANTIES OF MERCHANTABILITY
// AND FITNESS FOR A PARTICULAR PURPOSE ARE DISCLAIMED. IN NO EVENT SHALL THE COPYRIGHT OWNER OR
// CONTRIBUTORS BE LIABLE FOR ANY DIRECT, INDIRECT, INCIDENTAL, SPECIAL, EXEMPLARY, OR
// CONSEQUENTIAL DAMAGES (INCLUDING, BUT NOT LIMITED TO, PROCUREMENT OF SUBSTITUTE GOODS OR
// SERVICES; LOSS OF USE, DATA, OR PROFITS; OR BUSINESS INTERRUPTION) HOWEVER CAUSED AND ON ANY
// THEORY OF LIABILITY, WHETHER IN CONTRACT, STRICT LIABILITY, OR TORT (INCLUDING NEGLIGENCE OR
// OTHERWISE) ARISING IN ANY WAY OUT OF THE USE OF THIS SOFTWARE, EVEN IF ADVISED OF THE
// POSSIBILITY OF SUCH DAMAGE.

#ifndef ZoneTempPredictorCorrector_hh_INCLUDED
#define ZoneTempPredictorCorrector_hh_INCLUDED

// C++ Headers
#include <vector>
#include <string>
#include <unordered_set>

// ObjexxFCL Headers
#include <ObjexxFCL/Array1D.hh>
#include <ObjexxFCL/Array2D.hh>

// EnergyPlus Headers
#include <EnergyPlus/Data/BaseData.hh>
#include <EnergyPlus/DataGlobals.hh>
#include <EnergyPlus/EnergyPlus.hh>

namespace EnergyPlus {
<<<<<<< HEAD
    class IOFiles;
=======
    // Forward declarations
    struct EnergyPlusData;
    class OutputFiles;
>>>>>>> 14e6c4e4

    // Forward declarations
    struct EnergyPlusData;
    struct ZonePlenumData;
    struct ZoneTempPredictorCorrectorData;

namespace ZoneTempPredictorCorrector {

    // iZControlTypes

    enum class ZControlTypes {
        TStat = 1,
        TCTStat = 2,
        OTTStat = 3,
        HStat = 4,
        TandHStat = 5,
        StagedDual = 6
    };

    enum class AdaptiveComfortModel {
        ADAP_NONE = 1,
        ASH55_CENTRAL = 2,
        ASH55_UPPER_90 = 3,
        ASH55_UPPER_80 = 4,
        CEN15251_CENTRAL = 5,
        CEN15251_UPPER_I = 6,
        CEN15251_UPPER_II = 7,
        CEN15251_UPPER_III = 8
    };

    // The numbers are used to access zone comfort control type, see ValidComfortControlTypes
    enum class ComfortControl {
        SglHeatSetPoint = 1,
        SglCoolSetPoint = 2,
        SglHCSetPoint = 3,
        DualSetPoint = 4,
        SglHeatSetPointFanger = 1,
        SglCoolSetPointFanger = 2,
        SglHCSetPointFanger = 3,
        DualSetPointFanger = 4,
        SglHeatSetPointPierce = 5,
        SglCoolSetPointPierce = 6,
        SglHCSetPointPierce = 7,
        DualSetPointPierce = 8,
        SglHeatSetPointKSU = 9,
        SglCoolSetPointKSU = 10,
        SglHCSetPointKSU = 11,
        DualSetPointKSU = 12
    };

    // Average method parameter with multiple people objects in a zone
    enum class AverageMethod {
        NO = 0,  // No multiple people objects
        SPE = 1, // Specific people object
        OBJ = 2, // People object average
        PEO = 3  // People number average
    };

    struct ZoneTempControlType
    {
        // Members
        std::string Name;          // Name of the zone
        std::string TempSchedName; // Name of the schedule which determines the zone temp setpoint
        int TempSchedIndex;
        std::string HeatTempSetptSchedName;
        int HeatTempSchedIndex;
        std::string CoolTempSetptSchedName;
        int CoolTempSchedIndex;

        // Default Constructor
        ZoneTempControlType() : TempSchedIndex(0), HeatTempSchedIndex(0), CoolTempSchedIndex(0)
        {
        }
    };

    struct ZoneComfortFangerControlType
    {
        // Members
        std::string Name;                  // Name of the zone
        std::string PMVSchedName;          // Name of the schedule which determines the zone temp setpoint
        int PMVSchedIndex;                 // Index to PMV dual set point schedule
        std::string HeatPMVSetptSchedName; // Name of PMV heating set point schedule
        int HeatPMVSchedIndex;             // Index to PMV heating set point schedule
        std::string CoolPMVSetptSchedName; // Name of PMV cooling set point schedule
        int CoolPMVSchedIndex;             // INdex to PMV cooling set point schedule

        // Default Constructor
        ZoneComfortFangerControlType() : PMVSchedIndex(0), HeatPMVSchedIndex(0), CoolPMVSchedIndex(0)
        {
        }
    };

    struct AdaptiveComfortDailySetPointSchedule
    {
        // Members
        bool initialized;
        Array1D<Real64> ThermalComfortAdaptiveASH55_Upper_90;
        Array1D<Real64> ThermalComfortAdaptiveASH55_Upper_80;
        Array1D<Real64> ThermalComfortAdaptiveASH55_Central;
        Array1D<Real64> ThermalComfortAdaptiveCEN15251_Upper_I;
        Array1D<Real64> ThermalComfortAdaptiveCEN15251_Upper_II;
        Array1D<Real64> ThermalComfortAdaptiveCEN15251_Upper_III;
        Array1D<Real64> ThermalComfortAdaptiveCEN15251_Central;

        // Default Constructor
        AdaptiveComfortDailySetPointSchedule() : initialized(false)
        {
        }
    };

    // Functions

    void ManageZoneAirUpdates(EnergyPlusData &state, int const UpdateType,   // Can be iGetZoneSetPoints, iPredictStep, iCorrectStep
                              Real64 &ZoneTempChange, // Temp change in zone air btw previous and current timestep
                              bool const ShortenTimeStepSys,
                              bool const UseZoneTimeStepHistory, // if true then use zone timestep history, if false use system time step
                              Real64 const PriorTimeStep         // the old value for timestep length is passed for possible use in interpolating
    );

    void GetZoneAirSetPoints(ZoneTempPredictorCorrectorData &dataZoneTempPredictorCorrector, IOFiles &ioFiles);

    void InitZoneAirSetPoints(ZoneTempPredictorCorrectorData &dataZoneTempPredictorCorrector);

    void PredictSystemLoads(EnergyPlusData &state, ZoneTempPredictorCorrectorData &dataZoneTempPredictorCorrector, bool const ShortenTimeStepSys,
                            bool const UseZoneTimeStepHistory, // if true then use zone timestep history, if false use system time step
                            Real64 const PriorTimeStep         // the old value for timestep length is passed for possible use in interpolating
    );

    void CalcZoneAirTempSetPoints(ZoneTempPredictorCorrectorData &dataZoneTempPredictorCorrector, IOFiles &ioFiles);

    void CalculateMonthlyRunningAverageDryBulb(IOFiles &ioFiles, Array1D<Real64> &runningAverageASH, Array1D<Real64> &runningAverageCEN);

    void CalculateAdaptiveComfortSetPointSchl(ZoneTempPredictorCorrectorData &dataZoneTempPredictorCorrector, Array1D<Real64> const &runningAverageASH, Array1D<Real64> const &runningAverageCEN);

    void CalcPredictedSystemLoad(ZoneTempPredictorCorrectorData &dataZoneTempPredictorCorrector, int const ZoneNum, Real64 RAFNFrac);

    void ReportSensibleLoadsZoneMultiplier(Real64 &TotalLoad,
                                           Real64 &TotalHeatLoad,
                                           Real64 &TotalCoolLoad,
                                           Real64 &SensLoadSingleZone,
                                           Real64 &SensLoadHeatSingleZone,
                                           Real64 &SensLoadCoolSingleZone,
                                           Real64 const OutputHeatSP,
                                           Real64 const OutputCoolSP,
                                           Real64 const LoadCorrFactor,
                                           Real64 const ZoneMultiplier,
                                           Real64 const ZoneMultiplierList
    );


    void CalcPredictedHumidityRatio(int const ZoneNum, Real64 RAFNFrac);

    void ReportMoistLoadsZoneMultiplier(Real64 &TotalLoad,
                                        Real64 &TotalHumidLoad,
                                        Real64 &TotalDehumidLoad,
                                        Real64 &MoistLoadSingleZone,
                                        Real64 &MoistLoadHumidSingleZone,
                                        Real64 &MoistLoadDehumidSingleZone,
                                        Real64 const ZoneMultiplier,
                                        Real64 const ZoneMultiplierList
    );

    void CorrectZoneAirTemp(EnergyPlusData &state, Real64 &ZoneTempChange, // Temperature change in zone air between previous and current timestep
                            bool const ShortenTimeStepSys,
                            bool const UseZoneTimeStepHistory, // if true then use zone timestep history, if false use system time step history
                            Real64 const PriorTimeStep         // the old value for timestep length is passed for possible use in interpolating
    );

    void PushZoneTimestepHistories(ZoneTempPredictorCorrectorData &dataZoneTempPredictorCorrector);

    void PushSystemTimestepHistories();

    void RevertZoneTimestepHistories();

    void CorrectZoneHumRat(ZonePlenumData &dataZonePlenum, int const ZoneNum);

    void DownInterpolate4HistoryValues(Real64 const OldTimeStep,
                                       Real64 const NewTimeStep,
                                       Real64 &oldVal0,
                                       Real64 &oldVal1,
                                       Real64 &oldVal2,
                                       Real64 &oldVal3,
                                       Real64 &oldVal4,
                                       Real64 &newVal0,
                                       Real64 &newVal1,
                                       Real64 &newVal2,
                                       Real64 &newVal3, // unused 1208
                                       Real64 &newVal4  // unused 1208
    );

    void InverseModelTemperature(int const ZoneNum,              // Zone number
                                 Real64 &SumIntGain,             // Zone sum of convective internal gains
                                 Real64 &SumIntGainExceptPeople, // Zone sum of convective internal gains except for people
                                 Real64 &SumHA,                  // Zone sum of Hc*Area
                                 Real64 &SumHATsurf,             // Zone sum of Hc*Area*Tsurf
                                 Real64 &SumHATref,              // Zone sum of Hc*Area*Tref, for ceiling diffuser convection correlation
                                 Real64 &SumMCp,                 // Zone sum of MassFlowRate*Cp
                                 Real64 &SumMCpT,                // Zone sum of MassFlowRate*Cp*T
                                 Real64 &SumSysMCp,              // Zone sum of air system MassFlowRate*Cp
                                 Real64 &SumSysMCpT,             // Zone sum of air system MassFlowRate*Cp*T
                                 Real64 &AirCap                  // Formerly CoefAirrat, coef in zone temp eqn with dim of "air power capacity"rd
    );

    void InverseModelHumidity(int const ZoneNum,              // Zone number
                              Real64 &LatentGain,             // Zone sum of latent gain
                              Real64 &LatentGainExceptPeople, // Zone sum of latent gain except for people
                              Real64 &ZoneMassFlowRate,       // Zone air mass flow rate
                              Real64 &MoistureMassFlowRate,   // Zone moisture mass flow rate
                              Real64 &H2OHtOfVap,             // Heat of vaporization of air
                              Real64 &RhoAir                  // Air density
    );

    void CalcZoneSums(ZonePlenumData &dataZonePlenum, int const ZoneNum,  // Zone number
                      Real64 &SumIntGain, // Zone sum of convective internal gains
                      Real64 &SumHA,      // Zone sum of Hc*Area
                      Real64 &SumHATsurf, // Zone sum of Hc*Area*Tsurf
                      Real64 &SumHATref,  // Zone sum of Hc*Area*Tref, for ceiling diffuser convection correlation
                      Real64 &SumMCp,     // Zone sum of MassFlowRate*Cp
                      Real64 &SumMCpT,    // Zone sum of MassFlowRate*Cp*T
                      Real64 &SumSysMCp,  // Zone sum of air system MassFlowRate*Cp
                      Real64 &SumSysMCpT  // Zone sum of air system MassFlowRate*Cp*T
    );

    void CalcZoneComponentLoadSums(ZonePlenumData &dataZonePlenum, int const ZoneNum,        // Zone number
                                   Real64 const TempDepCoef, // Dependent coefficient
                                   Real64 const TempIndCoef, // Independent coefficient
                                   Real64 &SumIntGains,      // Zone sum of convective internal gains
                                   Real64 &SumHADTsurfs,     // Zone sum of Hc*Area*(Tsurf - Tz)
                                   Real64 &SumMCpDTzones,    // zone sum of MassFlowRate*cp*(TremotZone - Tz) transfer air from other zone, Mixing
                                   Real64 &SumMCpDtInfil,    // Zone sum of MassFlowRate*Cp*(Tout - Tz) transfer from outside, ventil, earth tube
                                   Real64 &SumMCpDTsystem,   // Zone sum of air system MassFlowRate*Cp*(Tsup - Tz)
                                   Real64 &SumNonAirSystem,  // Zone sum of non air system convective heat gains
                                   Real64 &CzdTdt,           // Zone air energy storage term.
                                   Real64 &imBalance,        // put all terms in eq. 5 on RHS , should be zero
                                   Real64 &SumEnthalpyM,     // Zone sum of phase change material melting enthlpy
                                   Real64 &SumEnthalpyH      // Zone sum of phase change material freezing enthalpy
        );

    bool VerifyThermostatInZone(ZoneTempPredictorCorrectorData &dataZoneTempPredictorCorrector, std::string const &ZoneName); // Zone to verify

    bool VerifyControlledZoneForThermostat(std::string const &ZoneName); // Zone to verify

    void DetectOscillatingZoneTemp(ZoneTempPredictorCorrectorData &dataZoneTempPredictorCorrector);

    void AdjustAirSetPointsforOpTempCntrl(int const TempControlledZoneID, int const ActualZoneNum, Real64 &ZoneAirSetPoint);

    void AdjustOperativeSetPointsforAdapComfort(ZoneTempPredictorCorrectorData &dataZoneTempPredictorCorrector, int const TempControlledZoneID, Real64 &ZoneAirSetPoint);

    void CalcZoneAirComfortSetPoints(ZoneTempPredictorCorrectorData &dataZoneTempPredictorCorrector, IOFiles &ioFiles);

    void GetComfortSetPoints(int const PeopleNum,
                             int const ComfortControlNum,
                             Real64 const PMVSet,
                             Real64 &Tset // drybulb setpoint temperature for a given PMV value
    );

    Real64 PMVResidual(Real64 const Tset,
                       Array1D<Real64> const &Par // par(1) = PMV set point
    );

    void AdjustCoolingSetPointforTempAndHumidityControl(ZoneTempPredictorCorrectorData &dataZoneTempPredictorCorrector, int const TempControlledZoneID,
                                                        int const ActualZoneNum // controlled zone actual zone number
    );

    void OverrideAirSetPointsforEMSCntrl();

    void FillPredefinedTableOnThermostatSetpoints(ZoneTempPredictorCorrectorData &dataZoneTempPredictorCorrector);

    std::tuple<Real64, int, std::string>
    temperatureAndCountInSch(int const &scheduleIndex, bool const &isSummer, int const &dayOfWeek, int const &hourOfDay);

} // namespace ZoneTempPredictorCorrector

    struct ZoneTempPredictorCorrectorData : BaseGlobalStruct {

        // Controls for PredictorCorrector
        // INTEGER, PUBLIC, PARAMETER :: iGetZoneSetPoints             = 1
        // INTEGER, PUBLIC, PARAMETER :: iPredictStep                  = 2
        // INTEGER, PUBLIC, PARAMETER :: iCorrectStep                  = 3
        // INTEGER, PUBLIC, PARAMETER :: iRevertZoneTimestepHistories  = 4
        // INTEGER, PUBLIC, PARAMETER :: iPushZoneTimestepHistories    = 5
        // INTEGER, PUBLIC, PARAMETER :: iPushSystemTimestepHistories  = 6

        Array1D_string const ValidControlTypes;

        Array1D_string const ValidComfortControlTypes;

        Array1D_string const cZControlTypes;

        int NumSingleTempHeatingControls;
        int NumSingleTempCoolingControls;
        int NumSingleTempHeatCoolControls;
        int NumDualTempHeatCoolControls;

        // Number of Thermal comfort control types
        int NumSingleFangerHeatingControls;
        int NumSingleFangerCoolingControls;
        int NumSingleFangerHeatCoolControls;
        int NumDualFangerHeatCoolControls;

        // Number of zone with staged controlled objects
        int NumStageCtrZone;
        // Number of zone with onoff thermostat
        int NumOnOffCtrZone;

        Array1D<Real64> ZoneSetPointLast;
        Array1D<Real64> TempIndZnLd;
        Array1D<Real64> TempDepZnLd;
        Array1D<Real64> ZoneAirRelHum; // Zone relative humidity in percent

       // Zone temperature history - used only for oscillation test
        Array2D<Real64> ZoneTempHist;
        Array1D<Real64> ZoneTempOscillate;
        Array1D<Real64> ZoneTempOscillateDuringOccupancy;
        Array1D<Real64> ZoneTempOscillateInDeadband;
        Real64 AnyZoneTempOscillate;
        Real64 AnyZoneTempOscillateDuringOccupancy;
        Real64 AnyZoneTempOscillateInDeadband;
        Real64 AnnualAnyZoneTempOscillate;
        Real64 AnnualAnyZoneTempOscillateDuringOccupancy;
        Real64 AnnualAnyZoneTempOscillateInDeadband;
        bool OscillationVariablesNeeded;

        bool InitZoneAirSetPointsOneTimeFlag;
        bool SetupOscillationOutputFlag;

        // Object Data
        std::unordered_set<std::string> HumidityControlZoneUniqueNames;
        Array1D<ZoneTempPredictorCorrector::ZoneTempControlType> SetPointSingleHeating;
        Array1D<ZoneTempPredictorCorrector::ZoneTempControlType> SetPointSingleCooling;
        Array1D<ZoneTempPredictorCorrector::ZoneTempControlType> SetPointSingleHeatCool;
        Array1D<ZoneTempPredictorCorrector::ZoneTempControlType> SetPointDualHeatCool;
        Array1D<ZoneTempPredictorCorrector::ZoneComfortFangerControlType> SetPointSingleHeatingFanger;
        Array1D<ZoneTempPredictorCorrector::ZoneComfortFangerControlType> SetPointSingleCoolingFanger;
        Array1D<ZoneTempPredictorCorrector::ZoneComfortFangerControlType> SetPointSingleHeatCoolFanger;
        Array1D<ZoneTempPredictorCorrector::ZoneComfortFangerControlType> SetPointDualHeatCoolFanger;
        ZoneTempPredictorCorrector::AdaptiveComfortDailySetPointSchedule AdapComfortDailySetPointSchedule;

        Array1D<Real64> AdapComfortSetPointSummerDesDay;

        void clear_state() override
        {
            HumidityControlZoneUniqueNames.clear();
            NumSingleTempHeatingControls = 0;
            NumSingleTempCoolingControls = 0;
            NumSingleTempHeatCoolControls = 0;
            NumDualTempHeatCoolControls = 0;
            NumSingleFangerHeatingControls = 0;
            NumSingleFangerCoolingControls = 0;
            NumSingleFangerHeatCoolControls = 0;
            NumDualFangerHeatCoolControls = 0;
            NumStageCtrZone = 0;
            InitZoneAirSetPointsOneTimeFlag = true;
            SetupOscillationOutputFlag = true;
            OscillationVariablesNeeded = false;
            ZoneSetPointLast.deallocate();
            TempIndZnLd.deallocate();
            TempDepZnLd.deallocate();
            ZoneAirRelHum.deallocate();
            ZoneTempHist.deallocate();
            ZoneTempOscillate.deallocate();
            AnyZoneTempOscillate = 0.0;
            AnyZoneTempOscillateDuringOccupancy = 0.0;
            AnyZoneTempOscillateInDeadband = 0.0;
            AnnualAnyZoneTempOscillate = 0.0;
            AnnualAnyZoneTempOscillateDuringOccupancy = 0.0;
            AnnualAnyZoneTempOscillateInDeadband = 0.0;
            SetPointSingleHeating.deallocate();
            SetPointSingleCooling.deallocate();
            SetPointSingleHeatCool.deallocate();
            SetPointDualHeatCool.deallocate();
            SetPointSingleHeatingFanger.deallocate();
            SetPointSingleCoolingFanger.deallocate();
            SetPointSingleHeatCoolFanger.deallocate();
            SetPointDualHeatCoolFanger.deallocate();
            AdapComfortDailySetPointSchedule.ThermalComfortAdaptiveASH55_Central.deallocate();
            AdapComfortDailySetPointSchedule.ThermalComfortAdaptiveASH55_Upper_90.deallocate();
            AdapComfortDailySetPointSchedule.ThermalComfortAdaptiveASH55_Upper_80.deallocate();
            AdapComfortDailySetPointSchedule.ThermalComfortAdaptiveCEN15251_Central.deallocate();
            AdapComfortDailySetPointSchedule.ThermalComfortAdaptiveCEN15251_Upper_I.deallocate();
            AdapComfortDailySetPointSchedule.ThermalComfortAdaptiveCEN15251_Upper_II.deallocate();
            AdapComfortDailySetPointSchedule.ThermalComfortAdaptiveCEN15251_Upper_III.deallocate();
            NumOnOffCtrZone = 0;

            AdapComfortSetPointSummerDesDay = Array1D<Real64>(7, -1);
        }

        // Default Constructor
        ZoneTempPredictorCorrectorData() : NumSingleTempHeatingControls(0), NumSingleTempCoolingControls(0), NumSingleTempHeatCoolControls(0),
            NumDualTempHeatCoolControls(0), NumSingleFangerHeatingControls(0), NumSingleFangerCoolingControls(0), NumSingleFangerHeatCoolControls(0),
            NumDualFangerHeatCoolControls(0), NumStageCtrZone(0), NumOnOffCtrZone(0), AnnualAnyZoneTempOscillate(0), 
            AnnualAnyZoneTempOscillateDuringOccupancy(0), AnnualAnyZoneTempOscillateInDeadband(0), OscillationVariablesNeeded(false),
            InitZoneAirSetPointsOneTimeFlag(true), SetupOscillationOutputFlag(true)
        {
            AdapComfortSetPointSummerDesDay.allocate(7);
            AdapComfortSetPointSummerDesDay = -1;
        }
    };

} // namespace EnergyPlus

#endif<|MERGE_RESOLUTION|>--- conflicted
+++ resolved
@@ -63,15 +63,7 @@
 #include <EnergyPlus/EnergyPlus.hh>
 
 namespace EnergyPlus {
-<<<<<<< HEAD
     class IOFiles;
-=======
-    // Forward declarations
-    struct EnergyPlusData;
-    class OutputFiles;
->>>>>>> 14e6c4e4
-
-    // Forward declarations
     struct EnergyPlusData;
     struct ZonePlenumData;
     struct ZoneTempPredictorCorrectorData;
