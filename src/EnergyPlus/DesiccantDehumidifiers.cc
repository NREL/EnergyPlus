// EnergyPlus, Copyright (c) 1996-2021, The Board of Trustees of the University of Illinois,
// The Regents of the University of California, through Lawrence Berkeley National Laboratory
// (subject to receipt of any required approvals from the U.S. Dept. of Energy), Oak Ridge
// National Laboratory, managed by UT-Battelle, Alliance for Sustainable Energy, LLC, and other
// contributors. All rights reserved.
//
// NOTICE: This Software was developed under funding from the U.S. Department of Energy and the
// U.S. Government consequently retains certain rights. As such, the U.S. Government has been
// granted for itself and others acting on its behalf a paid-up, nonexclusive, irrevocable,
// worldwide license in the Software to reproduce, distribute copies to the public, prepare
// derivative works, and perform publicly and display publicly, and to permit others to do so.
//
// Redistribution and use in source and binary forms, with or without modification, are permitted
// provided that the following conditions are met:
//
// (1) Redistributions of source code must retain the above copyright notice, this list of
//     conditions and the following disclaimer.
//
// (2) Redistributions in binary form must reproduce the above copyright notice, this list of
//     conditions and the following disclaimer in the documentation and/or other materials
//     provided with the distribution.
//
// (3) Neither the name of the University of California, Lawrence Berkeley National Laboratory,
//     the University of Illinois, U.S. Dept. of Energy nor the names of its contributors may be
//     used to endorse or promote products derived from this software without specific prior
//     written permission.
//
// (4) Use of EnergyPlus(TM) Name. If Licensee (i) distributes the software in stand-alone form
//     without changes from the version obtained under this License, or (ii) Licensee makes a
//     reference solely to the software portion of its product, Licensee must refer to the
//     software as "EnergyPlus version X" software, where "X" is the version number Licensee
//     obtained under this License and may not use a different name for the software. Except as
//     specifically required in this Section (4), Licensee shall not use in a company name, a
//     product name, in advertising, publicity, or other promotional activities any name, trade
//     name, trademark, logo, or other designation of "EnergyPlus", "E+", "e+" or confusingly
//     similar designation, without the U.S. Department of Energy's prior written consent.
//
// THIS SOFTWARE IS PROVIDED BY THE COPYRIGHT HOLDERS AND CONTRIBUTORS "AS IS" AND ANY EXPRESS OR
// IMPLIED WARRANTIES, INCLUDING, BUT NOT LIMITED TO, THE IMPLIED WARRANTIES OF MERCHANTABILITY
// AND FITNESS FOR A PARTICULAR PURPOSE ARE DISCLAIMED. IN NO EVENT SHALL THE COPYRIGHT OWNER OR
// CONTRIBUTORS BE LIABLE FOR ANY DIRECT, INDIRECT, INCIDENTAL, SPECIAL, EXEMPLARY, OR
// CONSEQUENTIAL DAMAGES (INCLUDING, BUT NOT LIMITED TO, PROCUREMENT OF SUBSTITUTE GOODS OR
// SERVICES; LOSS OF USE, DATA, OR PROFITS; OR BUSINESS INTERRUPTION) HOWEVER CAUSED AND ON ANY
// THEORY OF LIABILITY, WHETHER IN CONTRACT, STRICT LIABILITY, OR TORT (INCLUDING NEGLIGENCE OR
// OTHERWISE) ARISING IN ANY WAY OUT OF THE USE OF THIS SOFTWARE, EVEN IF ADVISED OF THE
// POSSIBILITY OF SUCH DAMAGE.

// C++ Headers
#include <cmath>

// ObjexxFCL Headers
#include <ObjexxFCL/Array.functions.hh>
#include <ObjexxFCL/Fmath.hh>

// EnergyPlus Headers
#include <EnergyPlus/BranchNodeConnections.hh>
#include <EnergyPlus/CurveManager.hh>
#include <EnergyPlus/DXCoils.hh>
#include <EnergyPlus/Data/EnergyPlusData.hh>
#include <EnergyPlus/DataHVACGlobals.hh>
#include <EnergyPlus/DataHeatBalance.hh>
#include <EnergyPlus/DataLoopNode.hh>
#include <EnergyPlus/DataSizing.hh>
#include <EnergyPlus/DesiccantDehumidifiers.hh>
#include <EnergyPlus/EMSManager.hh>
#include <EnergyPlus/Fans.hh>
#include <EnergyPlus/FluidProperties.hh>
#include <EnergyPlus/GeneralRoutines.hh>
#include <EnergyPlus/GlobalNames.hh>
#include <EnergyPlus/HVACFan.hh>
#include <EnergyPlus/HeatRecovery.hh>
#include <EnergyPlus/HeatingCoils.hh>
#include <EnergyPlus/InputProcessing/InputProcessor.hh>
#include <EnergyPlus/NodeInputManager.hh>
#include <EnergyPlus/OutAirNodeManager.hh>
#include <EnergyPlus/OutputProcessor.hh>
#include <EnergyPlus/Plant/DataPlant.hh>
#include <EnergyPlus/PlantUtilities.hh>
#include <EnergyPlus/Psychrometrics.hh>
#include <EnergyPlus/ScheduleManager.hh>
#include <EnergyPlus/SteamCoils.hh>
#include <EnergyPlus/TempSolveRoot.hh>
#include <EnergyPlus/UtilityRoutines.hh>
#include <EnergyPlus/VariableSpeedCoils.hh>
#include <EnergyPlus/WaterCoils.hh>

namespace EnergyPlus {

namespace DesiccantDehumidifiers {

    // Module containing the routines dealing with dehumidifiers

    // MODULE INFORMATION:
    //       AUTHOR         Michael J. Witte, GARD Analytics, Inc.
    //                      for Gas Research Institute
    //       DATE WRITTEN   March 2001
    //       MODIFIED       Jan 2005 M. J. Witte, GARD Analytics, Inc.
    //                        Add new control type option:
    //                          NODE LEAVING HUMRAT SETPOINT:BYPASS
    //                        Change existing control type to:
    //                          FIXED LEAVING HUMRAT SETPOINT:BYPASS
    //                        Work supported by ASHRAE research project 1254-RP
    //                      June 2007 R. Raustad, FSEC
    //                        Added new dehumidifier type -- DESICCANT DEHUMIDIFIER
    //                      Jan 2012  B. Nigusse, FSEC
    //                        Added steam and hot water heating coils

    //       RE-ENGINEERED  na

    // PURPOSE OF THIS MODULE:
    // To encapsulate the data and routines required to model desiccant dehumidifier
    // components in the EnergyPlus HVAC simulation

    // METHODOLOGY EMPLOYED:
    // The desiccant dehumidifier emcompasses not just the component but also its
    // control. The desiccant dehumidifier removes moisture from its air inlet to meet
    // the HumRatMax setpoint at its exit node. The HumRatMax is set by
    // an external setpoint manager or is a fixed user input.

    // REFERENCES: na

    // OTHER NOTES: This module is based substantially on the Humidifiers module.
    //              authored by Fred Buhl.
    //              Development of portions of this module was funded by the Gas Research Institute.
    //              (Please see copyright and disclaimer information at end of module)

    // USE STATEMENTS:
    // Use statements for data only modules
    // Using/Aliasing
    using namespace DataLoopNode;
    using DataHVACGlobals::BlowThru;
    using DataHVACGlobals::Coil_HeatingElectric;
    using DataHVACGlobals::Coil_HeatingGasOrOtherFuel;
    using DataHVACGlobals::Coil_HeatingSteam;
    using DataHVACGlobals::Coil_HeatingWater;
    using DataHVACGlobals::ContFanCycCoil;
    using DataHVACGlobals::DrawThru;
    using DataHVACGlobals::SmallMassFlow;
    // Use statements for access to subroutines in other modules
    using namespace ScheduleManager;
    using namespace HeatingCoils;
    using namespace Fans;
    using namespace CurveManager;
    using namespace Psychrometrics;
    using FluidProperties::GetSatDensityRefrig;

    static std::string const fluidNameSteam("STEAM");

    void SimDesiccantDehumidifier(EnergyPlusData &state, std::string const &CompName,   // name of the dehumidifier unit
                                  bool const FirstHVACIteration, // TRUE if 1st HVAC simulation of system timestep
                                  int &CompIndex)
    {

        // SUBROUTINE INFORMATION:
        //       AUTHOR         Michael J. Witte, GARD Analytics, Inc.
        //                      for Gas Research Institute
        //       DATE WRITTEN   March 2001
        //       MODIFIED       June 2007, R. Raustad, Added new dehumidifier type -- DESICCANT DEHUMIDIFIER
        //       RE-ENGINEERED  na

        // PURPOSE OF THIS SUBROUTINE:
        // Manage the simulation of an air dehumidifier

        // SUBROUTINE LOCAL VARIABLE DECLARATIONS:
        int DesicDehumNum;   // index of solid desiccant unit being simulated
        Real64 HumRatNeeded; // process air leaving humidity ratio set by controller [kg water/kg air]

        if (state.dataDesiccantDehumidifiers->GetInputDesiccantDehumidifier) {
            GetDesiccantDehumidifierInput(state);
            state.dataDesiccantDehumidifiers->GetInputDesiccantDehumidifier = false;
        }

        // Get the desiccant dehumidifier unit index
        if (CompIndex == 0) {
            DesicDehumNum = UtilityRoutines::FindItemInList(CompName, state.dataDesiccantDehumidifiers->DesicDehum);
            if (DesicDehumNum == 0) {
                ShowFatalError(state, "SimDesiccantDehumidifier: Unit not found=" + CompName);
            }
            CompIndex = DesicDehumNum;
        } else {
            DesicDehumNum = CompIndex;
            if (DesicDehumNum > state.dataDesiccantDehumidifiers->NumDesicDehums || DesicDehumNum < 1) {
                ShowFatalError(state,
                               format("SimDesiccantDehumidifier:  Invalid CompIndex passed={}, Number of Units={}, Entered Unit name={}",
                                      DesicDehumNum,
                                      state.dataDesiccantDehumidifiers->NumDesicDehums,
                                      CompName));
            }
            if (CompName != state.dataDesiccantDehumidifiers->DesicDehum(DesicDehumNum).Name) {
                ShowFatalError(state,
                               format("SimDesiccantDehumidifier: Invalid CompIndex passed={}, Unit name={}, stored Unit Name for that index={}",
                                      DesicDehumNum,
                                      CompName,
                                      state.dataDesiccantDehumidifiers->DesicDehum(DesicDehumNum).Name));
            }
        }

        InitDesiccantDehumidifier(state, DesicDehumNum, FirstHVACIteration);

        ControlDesiccantDehumidifier(state, DesicDehumNum, HumRatNeeded, FirstHVACIteration);

        // call the correct dehumidifier calculation routine
        {
            auto const SELECT_CASE_var(state.dataDesiccantDehumidifiers->DesicDehum(DesicDehumNum).DehumTypeCode);

            if (SELECT_CASE_var == DesicDehumType::Solid) {

                CalcSolidDesiccantDehumidifier(state, DesicDehumNum, HumRatNeeded, FirstHVACIteration);

            } else if (SELECT_CASE_var == DesicDehumType::Generic) {

                CalcGenericDesiccantDehumidifier(state, DesicDehumNum, HumRatNeeded, FirstHVACIteration);

            } else {
                ShowFatalError(state, "Invalid type, Desiccant Dehumidifer=" + state.dataDesiccantDehumidifiers->DesicDehum(DesicDehumNum).DehumType);
            }
        }

        UpdateDesiccantDehumidifier(state, DesicDehumNum);

        ReportDesiccantDehumidifier(state, DesicDehumNum);
    }

    void GetDesiccantDehumidifierInput(EnergyPlusData &state)
    {

        // SUBROUTINE INFORMATION:
        //       AUTHOR         Michael J. Witte, GARD Analytics, Inc.
        //                      for Gas Research Institute
        //       DATE WRITTEN   March 2001
        //       MODIFIED       Jan 2005 M. J. Witte, GARD Analytics, Inc.
        //                        Add new control type option:
        //                          NODE LEAVING HUMRAT SETPOINT:BYPASS
        //                        Change existing control type to:
        //                          FIXED LEAVING HUMRAT SETPOINT:BYPASS
        //                        Work supported by ASHRAE research project 1254-RP
        //                      June 2007 R. Raustad, FSEC
        //                        Added new dehumidifier type -- DESICCANT DEHUMIDIFIER
        //       RE-ENGINEERED  na

        // PURPOSE OF THIS SUBROUTINE:
        // Obtains input data for humidifiers and stores it in dehumidifier data structures.

        // METHODOLOGY EMPLOYED:
        // Uses InputProcessor "Get" routines to obtain data.

        // Using/Aliasing
        using BranchNodeConnections::SetUpCompSets;
        using BranchNodeConnections::TestCompSet;
        using NodeInputManager::GetOnlySingleNode;
        auto &GetDXCoilOutletNode(DXCoils::GetCoilOutletNode);
        using DXCoils::GetCoilCondenserInletNode;
        using DXCoils::GetDXCoilBypassedFlowFrac;
        using DXCoils::GetDXCoilIndex;
        auto &GetDXCoilCapacity(DXCoils::GetCoilCapacity);
        using HeatRecovery::GetSecondaryInletNode;
        using HeatRecovery::GetSecondaryOutletNode;
        using HeatRecovery::GetSupplyInletNode;
        using HeatRecovery::GetSupplyOutletNode;
        auto &GetHeatingCoilInletNode(HeatingCoils::GetCoilInletNode);
        auto &GetHeatingCoilOutletNode(HeatingCoils::GetCoilOutletNode);
        auto &GetHeatReclaimSourceIndexNum(HeatingCoils::GetHeatReclaimSourceIndex);
        auto &GetHeatingCoilIndex(HeatingCoils::GetCoilIndex);
        auto &GetHeatingCoilControlNodeNum(HeatingCoils::GetCoilControlNodeNum);
        using WaterCoils::GetCoilMaxWaterFlowRate;
        using WaterCoils::GetCoilWaterInletNode;
        using WaterCoils::GetWaterCoilIndex;
        auto &GetWaterCoilInletNode(WaterCoils::GetCoilInletNode);
        auto &GetWaterCoilOutletNode(WaterCoils::GetCoilOutletNode);
        auto &GetSteamCoilAirInletNode(SteamCoils::GetCoilAirInletNode);
        using SteamCoils::GetCoilAirOutletNode;
        using SteamCoils::GetCoilSteamInletNode;
        using SteamCoils::GetSteamCoilIndex;
        auto &GetCoilMaxSteamFlowRate(SteamCoils::GetCoilMaxSteamFlowRate);
        using OutAirNodeManager::CheckAndAddAirNodeNumber;
        using OutAirNodeManager::CheckOutAirNodeNumber;
        using SteamCoils::GetSteamCoilControlNodeNum;
        using SteamCoils::GetTypeOfCoil;
        using SteamCoils::SetSteamCoilData;
        using WaterCoils::SetWaterCoilData;

        // SUBROUTINE PARAMETER DEFINITIONS:
        static std::string const RoutineName("GetDesiccantDehumidifierInput: "); // include trailing blank space
        static std::string const dehumidifierDesiccantNoFans("Dehumidifier:Desiccant:NoFans");

        // SUBROUTINE LOCAL VARIABLE DECLARATIONS:
        int DesicDehumIndex;                   // Loop index
        int DesicDehumNum;                     // Current desiccant dehumidifier number
        int NumAlphas;                         // Number of Alphas for each GetObjectItem call
        int NumNumbers;                        // Number of Numbers for each GetObjectItem call
        int IOStatus;                          // Used in GetObjectItem
<<<<<<< HEAD
=======
        bool ErrorsFound(false);               // Set to true if errors in input, fatal at end of routine
        bool ErrorsFound2(false);              // Set to true if errors in input, fatal at end of routine
        bool ErrorsFoundGeneric(false);        // Set to true if errors in input, fatal at end of routine
>>>>>>> 93a23efa
        bool IsNotOK;                          // Flag to verify name
        bool OANodeError;                      // Flag for check on outside air node
        std::string RegenFanInlet;             // Desiccant system regeneration air fan inlet node
        std::string RegenFanOutlet;            // Desiccant system regeneration air fan outlet node
        std::string RegenCoilInlet;            // Desiccant system regeneration air heater inlet node
        std::string RegenCoilOutlet;           // Desiccant system regeneration air heater outlet node
        std::string ProcAirInlet;              // HX process air inlet node
        std::string ProcAirOutlet;             // HX process air outlet node
        std::string RegenAirInlet;             // HX regeneration air inlet node
        std::string RegenAirOutlet;            // HX regeneration air outlet node
        std::string CurrentModuleObject;       // for ease in getting objects
        int DesuperHeaterIndex;                // Index of desuperheater heating coil
        int RegenCoilControlNodeNum;           // Control node number of regen heating coil
        Real64 CoilBypassedFlowFrac;           // Bypass air fraction for multimode DX coils
        Array1D_string Alphas;                 // Alpha input items for object
        Array1D_string cAlphaFields;           // Alpha field names
        Array1D_string cNumericFields;         // Numeric field names
        Array1D<Real64> Numbers;               // Numeric input items for object
        Array1D_bool lAlphaBlanks;             // Logical array, alpha field input BLANK = .TRUE.
        Array1D_bool lNumericBlanks;           // Logical array, numeric field input BLANK = .TRUE.
        int RegenCoilAirInletNode;         // regen heating coil air inlet node number
        int RegenCoilAirOutletNode;        // regen heating coil air outlet node number
        bool errFlag;                      // local error flag
        std::string RegenCoilType;         // Regen heating coil type
        std::string RegenCoilName;         // Regen heating coil name
        int SteamIndex;                    // steam coil Index
        bool RegairHeatingCoilFlag(false); // local error flag

        auto &DesicDehum(state.dataDesiccantDehumidifiers->DesicDehum);
        auto &ErrorsFound(state.dataDesiccantDehumidifiers->ErrorsFound);
        auto &ErrorsFound2(state.dataDesiccantDehumidifiers->ErrorsFound2);
        auto &ErrorsFoundGeneric(state.dataDesiccantDehumidifiers->ErrorsFoundGeneric);
        auto &MaxNums(state.dataDesiccantDehumidifiers->MaxNums);
        auto &MaxAlphas(state.dataDesiccantDehumidifiers->MaxAlphas);
        auto &TotalArgs(state.dataDesiccantDehumidifiers->TotalArgs);
        auto &SteamDensity(state.dataDesiccantDehumidifiers->SteamDensity);

        state.dataDesiccantDehumidifiers->NumSolidDesicDehums = inputProcessor->getNumObjectsFound(state, dehumidifierDesiccantNoFans);
        state.dataDesiccantDehumidifiers->NumGenericDesicDehums = inputProcessor->getNumObjectsFound(state, "Dehumidifier:Desiccant:System");
        state.dataDesiccantDehumidifiers->NumDesicDehums =
            state.dataDesiccantDehumidifiers->NumSolidDesicDehums + state.dataDesiccantDehumidifiers->NumGenericDesicDehums;
        // allocate the data array
        state.dataDesiccantDehumidifiers->DesicDehum.allocate(state.dataDesiccantDehumidifiers->NumDesicDehums);
        state.dataDesiccantDehumidifiers->UniqueDesicDehumNames.reserve(state.dataDesiccantDehumidifiers->NumDesicDehums);
        state.dataDesiccantDehumidifiers->GetInputDesiccantDehumidifier = false;

        inputProcessor->getObjectDefMaxArgs(state, dehumidifierDesiccantNoFans, TotalArgs, NumAlphas, NumNumbers);
        MaxNums = max(MaxNums, NumNumbers);
        MaxAlphas = max(MaxAlphas, NumAlphas);
        inputProcessor->getObjectDefMaxArgs(state, "Dehumidifier:Desiccant:System", TotalArgs, NumAlphas, NumNumbers);
        MaxNums = max(MaxNums, NumNumbers);
        MaxAlphas = max(MaxAlphas, NumAlphas);

        Alphas.allocate(MaxAlphas);
        cAlphaFields.allocate(MaxAlphas);
        cNumericFields.allocate(MaxNums);
        Numbers.dimension(MaxNums, 0.0);
        lAlphaBlanks.dimension(MaxAlphas, true);
        lNumericBlanks.dimension(MaxNums, true);

        // loop over solid desiccant dehumidifiers and load the input data
        CurrentModuleObject = dehumidifierDesiccantNoFans;
        for (DesicDehumIndex = 1; DesicDehumIndex <= state.dataDesiccantDehumidifiers->NumSolidDesicDehums; ++DesicDehumIndex) {
            RegenCoilAirInletNode = 0;
            RegenCoilAirOutletNode = 0;
            inputProcessor->getObjectItem(state,
                                          CurrentModuleObject,
                                          DesicDehumIndex,
                                          Alphas,
                                          NumAlphas,
                                          Numbers,
                                          NumNumbers,
                                          IOStatus,
                                          lNumericBlanks,
                                          lAlphaBlanks,
                                          cAlphaFields,
                                          cNumericFields);
            DesicDehumNum = DesicDehumIndex;

            GlobalNames::VerifyUniqueInterObjectName(
                state, state.dataDesiccantDehumidifiers->UniqueDesicDehumNames, Alphas(1), CurrentModuleObject, cAlphaFields(1), ErrorsFound);
            DesicDehum(DesicDehumNum).Name = Alphas(1);
            DesicDehum(DesicDehumNum).DehumType = CurrentModuleObject;
            DesicDehum(DesicDehumNum).DehumTypeCode = DesicDehumType::Solid;
            DesicDehum(DesicDehumNum).Sched = Alphas(2);
            if (lAlphaBlanks(2)) {
                DesicDehum(DesicDehumNum).SchedPtr = DataGlobalConstants::ScheduleAlwaysOn;
            } else {
                DesicDehum(DesicDehumNum).SchedPtr = GetScheduleIndex(state, Alphas(2)); // convert schedule name to pointer
                if (DesicDehum(DesicDehumNum).SchedPtr == 0) {
                    ShowSevereError(state, RoutineName + CurrentModuleObject + ": invalid " + cAlphaFields(2) + " entered =" + Alphas(2) + " for " +
                                    cAlphaFields(1) + '=' + Alphas(1));
                    ErrorsFound = true;
                }
            }
            // For node connections, this object is both a parent and a non-parent, because the
            // Desiccant wheel is not called out as a separate component, its nodes must be connected
            // as ObjectIsNotParent.  But for the Regen fan, the nodes are connected as ObjectIsParent
            DesicDehum(DesicDehumNum).ProcAirInNode = GetOnlySingleNode(state,
                Alphas(3), ErrorsFound, CurrentModuleObject, Alphas(1), DataLoopNode::NodeFluidType::Air, DataLoopNode::NodeConnectionType::Inlet, 1, ObjectIsNotParent);

            DesicDehum(DesicDehumNum).ProcAirOutNode = GetOnlySingleNode(state,
                Alphas(4), ErrorsFound, CurrentModuleObject, Alphas(1), DataLoopNode::NodeFluidType::Air, DataLoopNode::NodeConnectionType::Outlet, 1, ObjectIsNotParent);

            DesicDehum(DesicDehumNum).RegenAirInNode = GetOnlySingleNode(state,
                Alphas(5), ErrorsFound, CurrentModuleObject, Alphas(1), DataLoopNode::NodeFluidType::Air, DataLoopNode::NodeConnectionType::Inlet, 2, ObjectIsNotParent);

            DesicDehum(DesicDehumNum).RegenFanInNode = GetOnlySingleNode(state,
                Alphas(6), ErrorsFound, CurrentModuleObject, Alphas(1), DataLoopNode::NodeFluidType::Air, DataLoopNode::NodeConnectionType::Internal, 2, ObjectIsParent);

            if (UtilityRoutines::SameString(Alphas(7), "LEAVING HUMRAT:BYPASS")) {
                ShowWarningError(state, RoutineName + CurrentModuleObject + " = " + DesicDehum(DesicDehumNum).Name);
                ShowContinueError(state, "Obsolete " + cAlphaFields(7) + " = " + Alphas(7));
                ShowContinueError(state, "setting to LeavingMaximumHumidityRatioSetpoint");
                DesicDehum(DesicDehumNum).ControlType = DesicDehumCtrlType::FixedHumratBypass;
            }
            if (UtilityRoutines::SameString(Alphas(7), "LeavingMaximumHumidityRatioSetpoint"))
                DesicDehum(DesicDehumNum).ControlType = DesicDehumCtrlType::FixedHumratBypass;
            if (UtilityRoutines::SameString(Alphas(7), "SystemNodeMaximumHumidityRatioSetpoint"))
                DesicDehum(DesicDehumNum).ControlType = DesicDehumCtrlType::NodeHumratBypass;
            if (DesicDehum(DesicDehumNum).ControlType == DesicDehumCtrlType::Unassigned) {
                ShowWarningError(state, RoutineName + CurrentModuleObject + " = " + DesicDehum(DesicDehumNum).Name);
                ShowContinueError(state, "Invalid " + cAlphaFields(7) + " = " + Alphas(7));
                ShowContinueError(state, "setting to LeavingMaximumHumidityRatioSetpoint");
                DesicDehum(DesicDehumNum).ControlType = DesicDehumCtrlType::FixedHumratBypass;
            }
            DesicDehum(DesicDehumNum).HumRatSet = Numbers(1);
            DesicDehum(DesicDehumNum).NomProcAirVolFlow = Numbers(2);
            DesicDehum(DesicDehumNum).NomProcAirVel = Numbers(3);

            DesicDehum(DesicDehumNum).RegenCoilType = Alphas(8);
            DesicDehum(DesicDehumNum).RegenCoilName = Alphas(9);
            RegenCoilType = Alphas(8);
            RegenCoilName = Alphas(9);

            if (UtilityRoutines::SameString(DesicDehum(DesicDehumNum).RegenCoilType, "Coil:Heating:Electric") ||
                UtilityRoutines::SameString(DesicDehum(DesicDehumNum).RegenCoilType, "Coil:Heating:Fuel")) {
                if (UtilityRoutines::SameString(DesicDehum(DesicDehumNum).RegenCoilType, "Coil:Heating:Electric"))
                    DesicDehum(DesicDehumNum).RegenCoilType_Num = Coil_HeatingElectric;
                if (UtilityRoutines::SameString(DesicDehum(DesicDehumNum).RegenCoilType, "Coil:Heating:Fuel"))
                    DesicDehum(DesicDehumNum).RegenCoilType_Num = Coil_HeatingGasOrOtherFuel;
                ValidateComponent(state, DesicDehum(DesicDehumNum).RegenCoilType,
                                  DesicDehum(DesicDehumNum).RegenCoilName,
                                  ErrorsFound2,
                                  CurrentModuleObject + '=' + Alphas(1));
                if (ErrorsFound2) ErrorsFound = true;
                GetHeatingCoilIndex(state, DesicDehum(DesicDehumNum).RegenCoilName, DesicDehum(DesicDehumNum).RegenCoilIndex, ErrorsFound2);
                if (ErrorsFound2) ErrorsFound = true;

            } else if (UtilityRoutines::SameString(DesicDehum(DesicDehumNum).RegenCoilType, "Coil:Heating:Water")) {
                DesicDehum(DesicDehumNum).RegenCoilType_Num = Coil_HeatingWater;
                ValidateComponent(state, RegenCoilType, RegenCoilName, IsNotOK, CurrentModuleObject);
                if (IsNotOK) {
                    ShowContinueError(state, "...occurs in " + CurrentModuleObject + " = " + Alphas(1));
                    ErrorsFound = true;
                } else { // mine data from heating coil object
                    errFlag = false;
                    DesicDehum(DesicDehumNum).RegenCoilIndex = GetWaterCoilIndex(state, "COIL:HEATING:WATER", RegenCoilName, errFlag);
                    if (DesicDehum(DesicDehumNum).RegenCoilIndex == 0) {
                        ShowSevereError(state, RoutineName + CurrentModuleObject + " illegal " + cAlphaFields(9) + " = " + RegenCoilName);
                        ShowContinueError(state, "Occurs in " + CurrentModuleObject + " = " + DesicDehum(DesicDehumNum).Name);
                        ErrorsFound = true;
                    }

                    // Get the Heating Coil Hot water Inlet or control Node number
                    errFlag = false;
                    DesicDehum(DesicDehumNum).CoilControlNode = GetCoilWaterInletNode(state, "Coil:Heating:Water", RegenCoilName, errFlag);
                    if (errFlag) {
                        ShowContinueError(state, "Occurs in " + CurrentModuleObject + " = " + DesicDehum(DesicDehumNum).Name);
                        ErrorsFound = true;
                    }

                    // Get the Regeneration Heating Coil hot water max volume flow rate
                    errFlag = false;
                    DesicDehum(DesicDehumNum).MaxCoilFluidFlow = GetCoilMaxWaterFlowRate(state, "Coil:Heating:Water", RegenCoilName, errFlag);
                    if (errFlag) {
                        ShowContinueError(state, "Occurs in " + CurrentModuleObject + " = " + DesicDehum(DesicDehumNum).Name);
                        ErrorsFound = true;
                    }

                    // Get the Regeneration Heating Coil Inlet Node
                    errFlag = false;
                    RegenCoilAirInletNode = GetWaterCoilInletNode(state, "Coil:Heating:Water", RegenCoilName, errFlag);
                    DesicDehum(DesicDehumNum).RegenCoilInletNode = RegenCoilAirInletNode;
                    if (errFlag) {
                        ShowContinueError(state, "Occurs in " + CurrentModuleObject + " = " + DesicDehum(DesicDehumNum).Name);
                        ErrorsFound = true;
                    }

                    // Get the Regeneration Heating Coil Outlet Node
                    errFlag = false;
                    RegenCoilAirOutletNode = GetWaterCoilOutletNode(state, "Coil:Heating:Water", RegenCoilName, errFlag);
                    DesicDehum(DesicDehumNum).RegenCoilOutletNode = RegenCoilAirOutletNode;
                    if (errFlag) {
                        ShowContinueError(state, "Occurs in " + CurrentModuleObject + " = " + DesicDehum(DesicDehumNum).Name);
                        ErrorsFound = true;
                    }
                }
            } else if (UtilityRoutines::SameString(DesicDehum(DesicDehumNum).RegenCoilType, "Coil:Heating:Steam")) {
                DesicDehum(DesicDehumNum).RegenCoilType_Num = Coil_HeatingSteam;
                ValidateComponent(state, Alphas(8), RegenCoilName, IsNotOK, CurrentModuleObject);
                if (IsNotOK) {
                    ShowContinueError(state, "...occurs in " + CurrentModuleObject + " = " + Alphas(1));
                    ErrorsFound = true;
                } else { // mine data from the regeneration heating coil object

                    errFlag = false;
                    DesicDehum(DesicDehumNum).RegenCoilIndex = GetSteamCoilIndex(state, "COIL:HEATING:STEAM", RegenCoilName, errFlag);
                    if (DesicDehum(DesicDehumNum).RegenCoilIndex == 0) {
                        ShowSevereError(state, RoutineName + CurrentModuleObject + " illegal " + cAlphaFields(9) + " = " + RegenCoilName);
                        ShowContinueError(state, "Occurs in " + CurrentModuleObject + " = " + DesicDehum(DesicDehumNum).Name);
                        ErrorsFound = true;
                    }

                    // Get the regeneration Heating Coil steam inlet node number
                    errFlag = false;
                    DesicDehum(DesicDehumNum).CoilControlNode = GetCoilSteamInletNode(state, "Coil:Heating:Steam", RegenCoilName, errFlag);
                    if (errFlag) {
                        ShowContinueError(state, "Occurs in " + CurrentModuleObject + " = " + DesicDehum(DesicDehumNum).Name);
                        ErrorsFound = true;
                    }

                    // Get the regeneration heating Coil steam max volume flow rate
                    DesicDehum(DesicDehumNum).MaxCoilFluidFlow = GetCoilMaxSteamFlowRate(state, DesicDehum(DesicDehumNum).RegenCoilIndex, errFlag);
                    if (DesicDehum(DesicDehumNum).MaxCoilFluidFlow > 0.0) {
                        SteamIndex = 0; // Function GetSatDensityRefrig will look up steam index if 0 is passed
                        SteamDensity = GetSatDensityRefrig(
                            state, fluidNameSteam, state.dataDesiccantDehumidifiers->TempSteamIn, 1.0, SteamIndex, dehumidifierDesiccantNoFans);
                        DesicDehum(DesicDehumNum).MaxCoilFluidFlow *= SteamDensity;
                    }

                    // Get the regeneration heating Coil Inlet Node
                    errFlag = false;
                    RegenCoilAirInletNode = GetSteamCoilAirInletNode(state, DesicDehum(DesicDehumNum).RegenCoilIndex, RegenCoilName, errFlag);
                    DesicDehum(DesicDehumNum).RegenCoilInletNode = RegenCoilAirInletNode;
                    if (errFlag) {
                        ShowContinueError(state, "Occurs in " + CurrentModuleObject + " = " + DesicDehum(DesicDehumNum).Name);
                        ErrorsFound = true;
                    }

                    // Get the regeneration heating Coil Outlet Node
                    errFlag = false;
                    RegenCoilAirOutletNode = GetCoilAirOutletNode(state, DesicDehum(DesicDehumNum).RegenCoilIndex, RegenCoilName, errFlag);
                    DesicDehum(DesicDehumNum).RegenCoilOutletNode = RegenCoilAirOutletNode;
                    if (errFlag) {
                        ShowContinueError(state, "Occurs in " + CurrentModuleObject + " = " + DesicDehum(DesicDehumNum).Name);
                        ErrorsFound = true;
                    }
                }
            } else {
                ShowSevereError(state, RoutineName + CurrentModuleObject + " = " + Alphas(1));
                ShowContinueError(state, "Illegal " + cAlphaFields(8) + " = " + DesicDehum(DesicDehumNum).RegenCoilType);
                ErrorsFound = true;
            }

            DesicDehum(DesicDehumNum).NomRotorPower = Numbers(4);
            DesicDehum(DesicDehumNum).RegenFanType = Alphas(10);
            DesicDehum(DesicDehumNum).RegenFanName = Alphas(11);

            TestCompSet(state, DesicDehum(DesicDehumNum).DehumType, DesicDehum(DesicDehumNum).Name, Alphas(3), Alphas(4), "Process Air Nodes");

            // Set up component set for regen coil
            SetUpCompSets(state, DesicDehum(DesicDehumNum).DehumType, DesicDehum(DesicDehumNum).Name, Alphas(8), Alphas(9), "UNDEFINED", "UNDEFINED");

            // Set up component set for regen fan
            SetUpCompSets(state, DesicDehum(DesicDehumNum).DehumType, DesicDehum(DesicDehumNum).Name, Alphas(10), Alphas(11), Alphas(6), "UNDEFINED");

            if ((!UtilityRoutines::SameString(Alphas(12), "Default")) && (UtilityRoutines::SameString(Alphas(12), "UserCurves"))) {
                ShowWarningError(state, RoutineName + CurrentModuleObject + ": Invalid" + cAlphaFields(12) + " = " + Alphas(12));
                ShowContinueError(state, "resetting to Default");
                DesicDehum(DesicDehumNum).PerformanceModel_Num = PerformanceModel::Default;
            }

            if (UtilityRoutines::SameString(Alphas(12), "UserCurves")) {
                DesicDehum(DesicDehumNum).PerformanceModel_Num = PerformanceModel::UserCurves;
                DesicDehum(DesicDehumNum).ProcDryBulbCurvefTW = GetCurveIndex(state, Alphas(13));
                if (DesicDehum(DesicDehumNum).ProcDryBulbCurvefTW == 0) {
                    ShowSevereError(state, RoutineName + "Curve object=" + Alphas(13) + " not found.");
                    ErrorsFound2 = true;
                }
                DesicDehum(DesicDehumNum).ProcDryBulbCurvefV = GetCurveIndex(state, Alphas(14));
                if (DesicDehum(DesicDehumNum).ProcDryBulbCurvefV == 0) {
                    ShowSevereError(state, RoutineName + "Curve object=" + Alphas(14) + " not found.");
                    ErrorsFound2 = true;
                }
                DesicDehum(DesicDehumNum).ProcHumRatCurvefTW = GetCurveIndex(state, Alphas(15));
                if (DesicDehum(DesicDehumNum).ProcHumRatCurvefTW == 0) {
                    ShowSevereError(state, RoutineName + "Curve object=" + Alphas(15) + " not found.");
                    ErrorsFound2 = true;
                }
                DesicDehum(DesicDehumNum).ProcHumRatCurvefV = GetCurveIndex(state, Alphas(16));
                if (DesicDehum(DesicDehumNum).ProcHumRatCurvefV == 0) {
                    ShowSevereError(state, RoutineName + "Curve object=" + Alphas(16) + " not found.");
                    ErrorsFound2 = true;
                }
                DesicDehum(DesicDehumNum).RegenEnergyCurvefTW = GetCurveIndex(state, Alphas(17));
                if (DesicDehum(DesicDehumNum).RegenEnergyCurvefTW == 0) {
                    ShowSevereError(state, RoutineName + "Curve object=" + Alphas(17) + " not found.");
                    ErrorsFound2 = true;
                }
                DesicDehum(DesicDehumNum).RegenEnergyCurvefV = GetCurveIndex(state, Alphas(18));
                if (DesicDehum(DesicDehumNum).RegenEnergyCurvefV == 0) {
                    ShowSevereError(state, RoutineName + "Curve object=" + Alphas(18) + " not found.");
                    ErrorsFound2 = true;
                }
                DesicDehum(DesicDehumNum).RegenVelCurvefTW = GetCurveIndex(state, Alphas(19));
                if (DesicDehum(DesicDehumNum).RegenVelCurvefTW == 0) {
                    ShowSevereError(state, RoutineName + "Curve object=" + Alphas(19) + " not found.");
                    ErrorsFound2 = true;
                }
                DesicDehum(DesicDehumNum).RegenVelCurvefV = GetCurveIndex(state, Alphas(20));
                if (DesicDehum(DesicDehumNum).RegenVelCurvefV == 0) {
                    ShowSevereError(state, RoutineName + "Curve object=" + Alphas(20) + " not found.");
                    ErrorsFound2 = true;
                }
                if (ErrorsFound2) {
                    ShowSevereError(state, RoutineName + CurrentModuleObject + " = " + Alphas(1));
                    ShowContinueError(state, "Errors found in getting performance curves.");
                    ErrorsFound = true;
                }
                DesicDehum(DesicDehumNum).NomRegenTemp = Numbers(5);
                // Validate regen fan type, for user defined curves, can be constant or variable volume
                if ((UtilityRoutines::SameString(DesicDehum(DesicDehumNum).RegenFanType, "FAN:CONSTANTVOLUME")) ||
                    (UtilityRoutines::SameString(DesicDehum(DesicDehumNum).RegenFanType, "FAN:VARIABLEVOLUME") ||
                     UtilityRoutines::SameString(DesicDehum(DesicDehumNum).RegenFanType, "FAN:SYSTEMMODEL"))) {
                    ValidateComponent(state, DesicDehum(DesicDehumNum).RegenFanType,
                                      DesicDehum(DesicDehumNum).RegenFanName,
                                      ErrorsFound2,
                                      CurrentModuleObject + " = " + Alphas(1));
                    if (ErrorsFound2) ErrorsFound = true;
                } else {
                    ShowSevereError(state, CurrentModuleObject + " = " + Alphas(1));
                    ShowContinueError(state, "Illegal " + cAlphaFields(10) + " = " + DesicDehum(DesicDehumNum).RegenFanType);
                    ErrorsFound = true;
                }
            } else {
                // If DEFAULT performance model, set operating limits curves.  Unit is off outside this range
                DesicDehum(DesicDehumNum).PerformanceModel_Num = PerformanceModel::Default;
                for (auto &e : DesicDehum) {
                    e.MinProcAirInTemp = 1.67;       //  35 F
                    e.MaxProcAirInTemp = 48.89;      // 120 F
                    e.MinProcAirInHumRat = 0.002857; //  20 gr/lb
                    e.MaxProcAirInHumRat = 0.02857;  // 200 gr/lb
                }
                //  If DEFAULT performance model, warn if curve names and nominal regen temp have values
                if ((!lAlphaBlanks(13)) || (!lAlphaBlanks(14)) || (!lAlphaBlanks(15)) || (!lAlphaBlanks(16)) || (!lAlphaBlanks(17)) ||
                    (!lAlphaBlanks(18)) || (!lAlphaBlanks(19)) || (!lAlphaBlanks(20))) {
                    ShowWarningError(state, CurrentModuleObject + " = " + Alphas(1));
                    ShowContinueError(state, "DEFAULT performance selected, curve names and nominal regen temp will be ignored.");
                }
                if (DesicDehum(DesicDehumNum).NomProcAirVel > 4.064) {
                    ShowWarningError(state, CurrentModuleObject + " = " + Alphas(1));
                    ShowContinueError(state,
                                      format("{} > 4.064 m/s.; Value in input={:.3R}", cNumericFields(3), DesicDehum(DesicDehumNum).NomProcAirVel));
                    ShowContinueError(state, "DEFAULT performance curves not valid outside 2.032 to 4.064 m/s (400 to 800 fpm).");
                }
                if (DesicDehum(DesicDehumNum).NomProcAirVel < 2.032) {
                    ShowWarningError(state, CurrentModuleObject + " = " + Alphas(1));
                    ShowContinueError(state,
                                      format("{} < 2.032 m/s.; Value in input={:.3R}", cNumericFields(3), DesicDehum(DesicDehumNum).NomProcAirVel));
                    ShowContinueError(state, "DEFAULT performance curves not valid outside 2.032 to 4.064 m/s (400 to 800 fpm).");
                }
                // Validate regen fan type, for default curves, can only variable volume
                if (DesicDehum(DesicDehumNum).RegenFanType == "FAN:VARIABLEVOLUME" || DesicDehum(DesicDehumNum).RegenFanType == "FAN:SYSTEMMODEL") {
                    ValidateComponent(state, DesicDehum(DesicDehumNum).RegenFanType,
                                      DesicDehum(DesicDehumNum).RegenFanName,
                                      ErrorsFound2,
                                      CurrentModuleObject + " = " + Alphas(1));
                    if (ErrorsFound2) ErrorsFound = true;
                } else {
                    ShowSevereError(state, CurrentModuleObject + " = " + Alphas(1));
                    ShowContinueError(state, "Illegal " + cAlphaFields(10) + " = " + DesicDehum(DesicDehumNum).RegenFanType);
                    ShowContinueError(state, "For DEFAULT performance model, the regen fan type must be Fan:VariableVolume");
                    ErrorsFound = true;
                }
            }
            // process regen fan
            ErrorsFound2 = false;
            if (UtilityRoutines::SameString(DesicDehum(DesicDehumNum).RegenFanType, "Fan:SystemModel")) {
                DesicDehum(DesicDehumNum).regenFanType_Num = DataHVACGlobals::FanType_SystemModelObject;
                HVACFan::fanObjs.emplace_back(new HVACFan::FanSystem(state, DesicDehum(DesicDehumNum).RegenFanName)); // call constructor
                DesicDehum(DesicDehumNum).RegenFanIndex = HVACFan::getFanObjectVectorIndex(state, DesicDehum(DesicDehumNum).RegenFanName);
                DesicDehum(DesicDehumNum).RegenFanInNode = HVACFan::fanObjs[DesicDehum(DesicDehumNum).RegenFanIndex]->inletNodeNum;
                DesicDehum(DesicDehumNum).RegenFanOutNode = HVACFan::fanObjs[DesicDehum(DesicDehumNum).RegenFanIndex]->outletNodeNum;

            } else {
                GetFanType(state, DesicDehum(DesicDehumNum).RegenFanName,
                           DesicDehum(DesicDehumNum).regenFanType_Num,
                           errFlag,
                           CurrentModuleObject,
                           DesicDehum(DesicDehumNum).Name);
                DesicDehum(DesicDehumNum).RegenFanInNode =
                    GetFanInletNode(state, DesicDehum(DesicDehumNum).RegenFanType, DesicDehum(DesicDehumNum).RegenFanName, ErrorsFound2);
                if (ErrorsFound2) {
                    ShowContinueError(state, "...occurs in " + DesicDehum(DesicDehumNum).DehumType + " \"" + DesicDehum(DesicDehumNum).Name + "\"");
                    ErrorsFoundGeneric = true;
                }

                ErrorsFound2 = false;
                DesicDehum(DesicDehumNum).RegenFanOutNode =
                    GetFanOutletNode(state, DesicDehum(DesicDehumNum).RegenFanType, DesicDehum(DesicDehumNum).RegenFanName, ErrorsFound2);
                GetFanIndex(state,
                            DesicDehum(DesicDehumNum).RegenFanName,
                            DesicDehum(DesicDehumNum).RegenFanIndex,
                            ErrorsFound2,
                            DesicDehum(DesicDehumNum).RegenFanType);
                if (ErrorsFound2) {
                    ShowContinueError(state, "...occurs in " + DesicDehum(DesicDehumNum).DehumType + " \"" + DesicDehum(DesicDehumNum).Name + "\"");
                    ErrorsFoundGeneric = true;
                }
            }
        }

        for (DesicDehumIndex = 1; DesicDehumIndex <= state.dataDesiccantDehumidifiers->NumGenericDesicDehums; ++DesicDehumIndex) {
            RegenCoilAirInletNode = 0;
            RegenCoilAirOutletNode = 0;

            CurrentModuleObject = "Dehumidifier:Desiccant:System";

            DesicDehumNum = DesicDehumIndex + state.dataDesiccantDehumidifiers->NumSolidDesicDehums;
            DesicDehum(DesicDehumNum).DehumType = CurrentModuleObject;
            DesicDehum(DesicDehumNum).DehumTypeCode = DesicDehumType::Generic;
            inputProcessor->getObjectItem(state,
                                          DesicDehum(DesicDehumNum).DehumType,
                                          DesicDehumIndex,
                                          Alphas,
                                          NumAlphas,
                                          Numbers,
                                          NumNumbers,
                                          IOStatus,
                                          lNumericBlanks,
                                          lAlphaBlanks,
                                          cAlphaFields,
                                          cNumericFields);
            GlobalNames::VerifyUniqueInterObjectName(
                state, state.dataDesiccantDehumidifiers->UniqueDesicDehumNames, Alphas(1), CurrentModuleObject, cAlphaFields(1), ErrorsFoundGeneric);
            DesicDehum(DesicDehumNum).Name = Alphas(1);

            ErrorsFound2 = false;
            ValidateComponent(state, DesicDehum(DesicDehumNum).DehumType,
                              DesicDehum(DesicDehumNum).Name,
                              ErrorsFound2,
                              DesicDehum(DesicDehumNum).DehumType + " = \"" + DesicDehum(DesicDehumNum).Name + "\"");
            if (ErrorsFound2) {
                ShowSevereError(state, DesicDehum(DesicDehumNum).DehumType + " \"" + DesicDehum(DesicDehumNum).Name + "\" is not unique");
                ErrorsFoundGeneric = true;
            }

            DesicDehum(DesicDehumNum).Sched = Alphas(2);
            if (lAlphaBlanks(2)) {
                DesicDehum(DesicDehumNum).SchedPtr = DataGlobalConstants::ScheduleAlwaysOn;
            } else {
                DesicDehum(DesicDehumNum).SchedPtr = GetScheduleIndex(state, Alphas(2)); // convert schedule name to pointer
                if (DesicDehum(DesicDehumNum).SchedPtr == 0) {
                    ShowSevereError(state, RoutineName + CurrentModuleObject + ": invalid " + cAlphaFields(2) + " entered =" + Alphas(2) + " for " +
                                    cAlphaFields(1) + '=' + Alphas(1));
                    ErrorsFound = true;
                }
            }

            DesicDehum(DesicDehumNum).HXType = Alphas(3);
            DesicDehum(DesicDehumNum).HXName = Alphas(4);

            if (!UtilityRoutines::SameString(DesicDehum(DesicDehumNum).HXType, "HeatExchanger:Desiccant:BalancedFlow")) {
                ShowWarningError(state, DesicDehum(DesicDehumNum).DehumType + " = \"" + DesicDehum(DesicDehumNum).Name + "\"");
                ShowContinueError(state, "Invalid " + cAlphaFields(3) + " = " + DesicDehum(DesicDehumNum).HXType);
                ErrorsFoundGeneric = true;
            } else {
                DesicDehum(DesicDehumNum).HXTypeNum = BalancedHX;
            }

            ErrorsFound2 = false;
            ValidateComponent(state, DesicDehum(DesicDehumNum).HXType,
                              DesicDehum(DesicDehumNum).HXName,
                              ErrorsFound2,
                              DesicDehum(DesicDehumNum).DehumType + " = \"" + DesicDehum(DesicDehumNum).Name + "\"");
            if (ErrorsFound2) ErrorsFoundGeneric = true;

            ErrorsFound2 = false;
            DesicDehum(DesicDehumNum).HXProcInNode = GetSecondaryInletNode(state, DesicDehum(DesicDehumNum).HXName, ErrorsFound2);
            if (ErrorsFound2) {
                ShowContinueError(state, "...occurs in " + DesicDehum(DesicDehumNum).DehumType + " \"" + DesicDehum(DesicDehumNum).Name + "\"");
                ErrorsFoundGeneric = true;
            }

            ProcAirInlet = state.dataLoopNodes->NodeID(DesicDehum(DesicDehumNum).HXProcInNode);

            DesicDehum(DesicDehumNum).ProcAirInNode = GetOnlySingleNode(state, ProcAirInlet,
                                                                        ErrorsFound,
                                                                        DesicDehum(DesicDehumNum).DehumType,
                                                                        DesicDehum(DesicDehumNum).Name,
                                                                        DataLoopNode::NodeFluidType::Air,
                                                                        DataLoopNode::NodeConnectionType::Inlet,
                                                                        1,
                                                                        ObjectIsParent);

            ErrorsFound2 = false;
            DesicDehum(DesicDehumNum).HXProcOutNode = GetSecondaryOutletNode(state, DesicDehum(DesicDehumNum).HXName, ErrorsFound2);
            if (ErrorsFound2) {
                ShowContinueError(state, "...occurs in " + DesicDehum(DesicDehumNum).DehumType + " \"" + DesicDehum(DesicDehumNum).Name + "\"");
                ErrorsFoundGeneric = true;
            }

            ProcAirOutlet = state.dataLoopNodes->NodeID(DesicDehum(DesicDehumNum).HXProcOutNode);

            DesicDehum(DesicDehumNum).ProcAirOutNode = GetOnlySingleNode(state, ProcAirOutlet,
                                                                         ErrorsFound,
                                                                         DesicDehum(DesicDehumNum).DehumType,
                                                                         DesicDehum(DesicDehumNum).Name,
                                                                         DataLoopNode::NodeFluidType::Air,
                                                                         DataLoopNode::NodeConnectionType::Outlet,
                                                                         1,
                                                                         ObjectIsParent);

            TestCompSet(state, DesicDehum(DesicDehumNum).DehumType, DesicDehum(DesicDehumNum).Name, ProcAirInlet, ProcAirOutlet, "Process Air Nodes");

            ErrorsFound2 = false;
            DesicDehum(DesicDehumNum).HXRegenInNode = GetSupplyInletNode(state, DesicDehum(DesicDehumNum).HXName, ErrorsFound2);
            if (ErrorsFound2) {
                ShowContinueError(state, "...occurs in " + DesicDehum(DesicDehumNum).DehumType + " \"" + DesicDehum(DesicDehumNum).Name + "\"");
                ErrorsFoundGeneric = true;
            }

            ErrorsFound2 = false;
            DesicDehum(DesicDehumNum).HXRegenOutNode = GetSupplyOutletNode(state, DesicDehum(DesicDehumNum).HXName, ErrorsFound2);
            if (ErrorsFound2) {
                ShowContinueError(state, "...occurs in " + DesicDehum(DesicDehumNum).DehumType + " \"" + DesicDehum(DesicDehumNum).Name + "\"");
                ErrorsFoundGeneric = true;
            }

            DesicDehum(DesicDehumNum).ControlNodeNum = GetOnlySingleNode(state, Alphas(5),
                                                                         ErrorsFound,
                                                                         DesicDehum(DesicDehumNum).DehumType,
                                                                         DesicDehum(DesicDehumNum).Name,
                                                                         DataLoopNode::NodeFluidType::Air,
                                                                         DataLoopNode::NodeConnectionType::Sensor,
                                                                         1,
                                                                         ObjectIsNotParent);

            if (DesicDehum(DesicDehumNum).ControlNodeNum == 0) {
                ShowContinueError(state, DesicDehum(DesicDehumNum).DehumType + " = \"" + DesicDehum(DesicDehumNum).Name + "\"");
                ShowSevereError(state, cAlphaFields(5) + " must be specified.");
                ErrorsFoundGeneric = true;
            }

            DesicDehum(DesicDehumNum).RegenFanType = Alphas(6);
            DesicDehum(DesicDehumNum).RegenFanName = Alphas(7);

            if (UtilityRoutines::SameString(DesicDehum(DesicDehumNum).RegenFanType, "Fan:OnOff") ||
                UtilityRoutines::SameString(DesicDehum(DesicDehumNum).RegenFanType, "Fan:ConstantVolume") ||
                UtilityRoutines::SameString(DesicDehum(DesicDehumNum).RegenFanType, "Fan:SystemModel")) {
                ErrorsFound2 = false;
                ValidateComponent(state, DesicDehum(DesicDehumNum).RegenFanType,
                                  DesicDehum(DesicDehumNum).RegenFanName,
                                  ErrorsFound2,
                                  DesicDehum(DesicDehumNum).DehumType + " \"" + DesicDehum(DesicDehumNum).Name + "\"");
                if (ErrorsFound2) ErrorsFoundGeneric = true;
            } else {
                ShowSevereError(state, DesicDehum(DesicDehumNum).DehumType + " \"" + DesicDehum(DesicDehumNum).Name + "\"");
                ShowContinueError(state, "Illegal " + cAlphaFields(6) + " = " + DesicDehum(DesicDehumNum).RegenFanType);
                ErrorsFoundGeneric = true;
            }

            if (UtilityRoutines::SameString(Alphas(8), "DrawThrough")) {
                DesicDehum(DesicDehumNum).RegenFanPlacement = DrawThru;
            } else if (UtilityRoutines::SameString(Alphas(8), "BlowThrough")) {
                DesicDehum(DesicDehumNum).RegenFanPlacement = BlowThru;
            } else {
                ShowWarningError(state, DesicDehum(DesicDehumNum).DehumType + " \"" + DesicDehum(DesicDehumNum).Name + "\"");
                ShowContinueError(state, "Illegal " + cAlphaFields(8) + " = " + Alphas(8));
                ShowContinueError(state, "...resetting to DEFAULT of DRAW THROUGH");
                DesicDehum(DesicDehumNum).RegenFanPlacement = DrawThru;
            }

            ErrorsFound2 = false;
            if (UtilityRoutines::SameString(DesicDehum(DesicDehumNum).RegenFanType, "Fan:SystemModel")) {
                DesicDehum(DesicDehumNum).regenFanType_Num = DataHVACGlobals::FanType_SystemModelObject;
                HVACFan::fanObjs.emplace_back(new HVACFan::FanSystem(state, DesicDehum(DesicDehumNum).RegenFanName)); // call constructor
                DesicDehum(DesicDehumNum).RegenFanIndex = HVACFan::getFanObjectVectorIndex(state, DesicDehum(DesicDehumNum).RegenFanName);
                DesicDehum(DesicDehumNum).RegenFanInNode = HVACFan::fanObjs[DesicDehum(DesicDehumNum).RegenFanIndex]->inletNodeNum;
                DesicDehum(DesicDehumNum).RegenFanOutNode = HVACFan::fanObjs[DesicDehum(DesicDehumNum).RegenFanIndex]->outletNodeNum;
            } else {
                GetFanType(state, DesicDehum(DesicDehumNum).RegenFanName,
                           DesicDehum(DesicDehumNum).regenFanType_Num,
                           errFlag,
                           CurrentModuleObject,
                           DesicDehum(DesicDehumNum).Name);
                DesicDehum(DesicDehumNum).RegenFanInNode =
                    GetFanInletNode(state, DesicDehum(DesicDehumNum).RegenFanType, DesicDehum(DesicDehumNum).RegenFanName, ErrorsFound2);
                if (ErrorsFound2) {
                    ShowContinueError(state, "...occurs in " + DesicDehum(DesicDehumNum).DehumType + " \"" + DesicDehum(DesicDehumNum).Name + "\"");
                    ErrorsFoundGeneric = true;
                }

                ErrorsFound2 = false;
                DesicDehum(DesicDehumNum).RegenFanOutNode =
                    GetFanOutletNode(state, DesicDehum(DesicDehumNum).RegenFanType, DesicDehum(DesicDehumNum).RegenFanName, ErrorsFound2);
                GetFanIndex(state,
                            DesicDehum(DesicDehumNum).RegenFanName,
                            DesicDehum(DesicDehumNum).RegenFanIndex,
                            ErrorsFound2,
                            DesicDehum(DesicDehumNum).RegenFanType);
                if (ErrorsFound2) {
                    ShowContinueError(state, "...occurs in " + DesicDehum(DesicDehumNum).DehumType + " \"" + DesicDehum(DesicDehumNum).Name + "\"");
                    ErrorsFoundGeneric = true;
                }
            }

            DesicDehum(DesicDehumNum).RegenCoilType = Alphas(9);
            DesicDehum(DesicDehumNum).RegenCoilName = Alphas(10);
            RegenCoilType = Alphas(9);
            RegenCoilName = Alphas(10);
            DesicDehum(DesicDehumNum).RegenSetPointTemp = Numbers(1);

            if (!lAlphaBlanks(10)) {
                if (UtilityRoutines::SameString(DesicDehum(DesicDehumNum).RegenCoilType, "Coil:Heating:Electric") ||
                    UtilityRoutines::SameString(DesicDehum(DesicDehumNum).RegenCoilType, "Coil:Heating:Fuel")) {
                    if (UtilityRoutines::SameString(DesicDehum(DesicDehumNum).RegenCoilType, "Coil:Heating:Electric"))
                        DesicDehum(DesicDehumNum).RegenCoilType_Num = Coil_HeatingElectric;
                    if (UtilityRoutines::SameString(DesicDehum(DesicDehumNum).RegenCoilType, "Coil:Heating:Fuel"))
                        DesicDehum(DesicDehumNum).RegenCoilType_Num = Coil_HeatingGasOrOtherFuel;
                    ErrorsFound2 = false;
                    ValidateComponent(state, RegenCoilType,
                                      RegenCoilName,
                                      ErrorsFound2,
                                      DesicDehum(DesicDehumNum).DehumType + " \"" + DesicDehum(DesicDehumNum).Name + "\"");
                    if (ErrorsFound2) ErrorsFoundGeneric = true;

                    if (DesicDehum(DesicDehumNum).RegenSetPointTemp <= 0.0) {
                        ShowSevereError(state, DesicDehum(DesicDehumNum).DehumType + " \"" + DesicDehum(DesicDehumNum).Name + "\"");
                        ShowContinueError(state, cNumericFields(1) + " must be greater than 0.");
                        ErrorsFoundGeneric = true;
                    }

                    ErrorsFound2 = false;
                    DesicDehum(DesicDehumNum).RegenCoilInletNode = GetHeatingCoilInletNode(state, RegenCoilType, RegenCoilName, ErrorsFound2);
                    if (ErrorsFound2) {
                        ShowContinueError(state, "...occurs in " + DesicDehum(DesicDehumNum).DehumType + " \"" + DesicDehum(DesicDehumNum).Name + "\"");
                        ErrorsFoundGeneric = true;
                    }

                    ErrorsFound2 = false;
                    DesicDehum(DesicDehumNum).RegenCoilOutletNode = GetHeatingCoilOutletNode(state, RegenCoilType, RegenCoilName, ErrorsFound2);
                    if (ErrorsFound2) {
                        ShowContinueError(state, "...occurs in " + DesicDehum(DesicDehumNum).DehumType + " \"" + DesicDehum(DesicDehumNum).Name + "\"");
                        ErrorsFoundGeneric = true;
                    }

                    ErrorsFound2 = false;
                    GetHeatingCoilIndex(state, RegenCoilName, DesicDehum(DesicDehumNum).RegenCoilIndex, ErrorsFound2);
                    if (ErrorsFound2) {
                        ShowContinueError(state, "...occurs in " + DesicDehum(DesicDehumNum).DehumType + " \"" + DesicDehum(DesicDehumNum).Name + "\"");
                        ErrorsFoundGeneric = true;
                    }

                    ErrorsFound2 = false;
                    RegenCoilControlNodeNum = GetHeatingCoilControlNodeNum(state, RegenCoilType, RegenCoilName, ErrorsFound2);
                    if (ErrorsFound2) {
                        ShowContinueError(state, "...occurs in " + DesicDehum(DesicDehumNum).DehumType + " \"" + DesicDehum(DesicDehumNum).Name + "\"");
                        ErrorsFoundGeneric = true;
                    }

                    if (RegenCoilControlNodeNum > 0) {
                        ShowSevereError(state, DesicDehum(DesicDehumNum).DehumType + " \"" + DesicDehum(DesicDehumNum).Name + "\"");
                        ShowContinueError(
                            state,
                            format("{} is specified as {:.3R} C in this object.", cNumericFields(1), DesicDehum(DesicDehumNum).RegenSetPointTemp));
                        ShowContinueError(state, " Do not specify a coil temperature setpoint node name in the regeneration air heater object.");
                        ShowContinueError(state, "..." + cAlphaFields(9) + " = " + DesicDehum(DesicDehumNum).RegenCoilType);
                        ShowContinueError(state, "..." + cAlphaFields(10) + " = " + DesicDehum(DesicDehumNum).RegenCoilName);
                        ShowContinueError(state,
                                          "...heating coil temperature setpoint node = " + state.dataLoopNodes->NodeID(RegenCoilControlNodeNum));
                        ShowContinueError(state, "...leave the heating coil temperature setpoint node name blank in the regen heater object.");
                        ErrorsFoundGeneric = true;
                    }

                    RegairHeatingCoilFlag = true;
                    SetHeatingCoilData(state, DesicDehum(DesicDehumNum).RegenCoilIndex, ErrorsFound2, RegairHeatingCoilFlag, DesicDehumNum);
                    if (ErrorsFound2) {
                        ShowContinueError(state, "...occurs in " + DesicDehum(DesicDehumNum).DehumType + " \"" + DesicDehum(DesicDehumNum).Name + "\"");
                        ErrorsFoundGeneric = true;
                    }

                } else if (UtilityRoutines::SameString(DesicDehum(DesicDehumNum).RegenCoilType, "Coil:Heating:Water")) {
                    DesicDehum(DesicDehumNum).RegenCoilType_Num = Coil_HeatingWater;
                    ValidateComponent(state, RegenCoilType, RegenCoilName, IsNotOK, CurrentModuleObject);
                    if (IsNotOK) {
                        ShowContinueError(state, "...occurs in " + CurrentModuleObject + " = " + Alphas(1));
                        ErrorsFound = true;
                    } else { // mine data from heating coil object
                        errFlag = false;
                        DesicDehum(DesicDehumNum).RegenCoilIndex = GetWaterCoilIndex(state, "COIL:HEATING:WATER", RegenCoilName, errFlag);
                        if (DesicDehum(DesicDehumNum).RegenCoilIndex == 0) {
                            ShowSevereError(state, CurrentModuleObject + " illegal " + cAlphaFields(9) + " = " + RegenCoilName);
                            ShowContinueError(state, "Occurs in " + CurrentModuleObject + " = " + DesicDehum(DesicDehumNum).Name);
                            ErrorsFound = true;
                        }

                        if (DesicDehum(DesicDehumNum).RegenSetPointTemp <= 0.0) {
                            ShowSevereError(state, DesicDehum(DesicDehumNum).DehumType + " \"" + DesicDehum(DesicDehumNum).Name + "\"");
                            ShowContinueError(state, cNumericFields(1) + " must be greater than 0.");
                            ErrorsFoundGeneric = true;
                        }

                        // Get the Heating Coil Hot water Inlet or control Node number
                        errFlag = false;
                        DesicDehum(DesicDehumNum).CoilControlNode = GetCoilWaterInletNode(state, "Coil:Heating:Water", RegenCoilName, errFlag);
                        if (errFlag) {
                            ShowContinueError(state, "Occurs in " + CurrentModuleObject + " = " + DesicDehum(DesicDehumNum).Name);
                            ErrorsFound = true;
                        }

                        // Get the Regeneration Heating Coil hot water max volume flow rate
                        errFlag = false;
                        DesicDehum(DesicDehumNum).MaxCoilFluidFlow = GetCoilMaxWaterFlowRate(state, "Coil:Heating:Water", RegenCoilName, errFlag);
                        if (errFlag) {
                            ShowContinueError(state, "Occurs in " + CurrentModuleObject + " = " + DesicDehum(DesicDehumNum).Name);
                            ErrorsFound = true;
                        }

                        // Get the Regeneration Heating Coil Inlet Node
                        errFlag = false;
                        RegenCoilAirInletNode = GetWaterCoilInletNode(state, "Coil:Heating:Water", RegenCoilName, errFlag);
                        DesicDehum(DesicDehumNum).RegenCoilInletNode = RegenCoilAirInletNode;
                        if (errFlag) {
                            ShowContinueError(state, "Occurs in " + CurrentModuleObject + " = " + DesicDehum(DesicDehumNum).Name);
                            ErrorsFound = true;
                        }

                        // Get the Regeneration Heating Coil Outlet Node
                        errFlag = false;
                        RegenCoilAirOutletNode = GetWaterCoilOutletNode(state, "Coil:Heating:Water", RegenCoilName, errFlag);
                        DesicDehum(DesicDehumNum).RegenCoilOutletNode = RegenCoilAirOutletNode;
                        if (errFlag) {
                            ShowContinueError(state, "Occurs in " + CurrentModuleObject + " = " + DesicDehum(DesicDehumNum).Name);
                            ErrorsFound = true;
                        }

                        RegairHeatingCoilFlag = true;
                        SetWaterCoilData(state, DesicDehum(DesicDehumNum).RegenCoilIndex, ErrorsFound2, RegairHeatingCoilFlag, DesicDehumNum);
                        if (ErrorsFound2) {
                            ShowContinueError(state, "...occurs in " + DesicDehum(DesicDehumNum).DehumType + " \"" + DesicDehum(DesicDehumNum).Name + "\"");
                            ErrorsFoundGeneric = true;
                        }
                    }
                } else if (UtilityRoutines::SameString(DesicDehum(DesicDehumNum).RegenCoilType, "Coil:Heating:Steam")) {
                    DesicDehum(DesicDehumNum).RegenCoilType_Num = Coil_HeatingSteam;
                    ValidateComponent(state, RegenCoilType, RegenCoilName, IsNotOK, CurrentModuleObject);
                    if (IsNotOK) {
                        ShowContinueError(state, "...occurs in " + CurrentModuleObject + " = " + Alphas(1));
                        ErrorsFound = true;
                    } else { // mine data from the regeneration heating coil object
                        if (DesicDehum(DesicDehumNum).RegenSetPointTemp <= 0.0) {
                            ShowSevereError(state, DesicDehum(DesicDehumNum).DehumType + " \"" + DesicDehum(DesicDehumNum).Name + "\"");
                            ShowContinueError(state, cNumericFields(1) + " must be greater than 0.");
                            ErrorsFoundGeneric = true;
                        }

                        errFlag = false;
                        DesicDehum(DesicDehumNum).RegenCoilIndex = GetSteamCoilIndex(state, "COIL:HEATING:STEAM", RegenCoilName, errFlag);
                        if (DesicDehum(DesicDehumNum).RegenCoilIndex == 0) {
                            ShowSevereError(state, CurrentModuleObject + " illegal " + cAlphaFields(9) + " = " + RegenCoilName);
                            ShowContinueError(state, "Occurs in " + CurrentModuleObject + " = " + DesicDehum(DesicDehumNum).Name);
                            ErrorsFound = true;
                        }

                        // Get the regeneration Heating Coil steam inlet node number
                        errFlag = false;
                        DesicDehum(DesicDehumNum).CoilControlNode = GetCoilSteamInletNode(state, "Coil:Heating:Steam", RegenCoilName, errFlag);
                        if (errFlag) {
                            ShowContinueError(state, "Occurs in " + CurrentModuleObject + " = " + DesicDehum(DesicDehumNum).Name);
                            ErrorsFound = true;
                        }

                        // Get the regeneration heating Coil steam max volume flow rate
                        DesicDehum(DesicDehumNum).MaxCoilFluidFlow = GetCoilMaxSteamFlowRate(state, DesicDehum(DesicDehumNum).RegenCoilIndex, errFlag);
                        if (DesicDehum(DesicDehumNum).MaxCoilFluidFlow > 0.0) {
                            SteamIndex = 0; // Function GetSatDensityRefrig will look up steam index if 0 is passed
                            SteamDensity = GetSatDensityRefrig(
                                state, fluidNameSteam, state.dataDesiccantDehumidifiers->TempSteamIn, 1.0, SteamIndex, dehumidifierDesiccantNoFans);
                            DesicDehum(DesicDehumNum).MaxCoilFluidFlow *= SteamDensity;
                        }

                        // Get the regeneration heating Coil Inlet Node
                        errFlag = false;
                        RegenCoilAirInletNode = GetSteamCoilAirInletNode(state, DesicDehum(DesicDehumNum).RegenCoilIndex, RegenCoilName, errFlag);
                        DesicDehum(DesicDehumNum).RegenCoilInletNode = RegenCoilAirInletNode;
                        if (errFlag) {
                            ShowContinueError(state, "Occurs in " + CurrentModuleObject + " = " + DesicDehum(DesicDehumNum).Name);
                            ErrorsFound = true;
                        }

                        // Get the regeneration heating Coil Outlet Node
                        errFlag = false;
                        RegenCoilAirOutletNode = GetCoilAirOutletNode(state, DesicDehum(DesicDehumNum).RegenCoilIndex, RegenCoilName, errFlag);
                        DesicDehum(DesicDehumNum).RegenCoilOutletNode = RegenCoilAirOutletNode;
                        if (errFlag) {
                            ShowContinueError(state, "Occurs in " + CurrentModuleObject + " = " + DesicDehum(DesicDehumNum).Name);
                            ErrorsFound = true;
                        }
                    }

                    ErrorsFound2 = false;
                    RegenCoilControlNodeNum = GetSteamCoilControlNodeNum(state, RegenCoilType, RegenCoilName, ErrorsFound2);

                    if (ErrorsFound2) {
                        ShowContinueError(state, "...occurs in " + DesicDehum(DesicDehumNum).DehumType + " \"" + DesicDehum(DesicDehumNum).Name + "\"");
                        ErrorsFoundGeneric = true;
                    }

                    if (RegenCoilControlNodeNum > 0) {
                        ShowSevereError(state, DesicDehum(DesicDehumNum).DehumType + " \"" + DesicDehum(DesicDehumNum).Name + "\"");
                        ShowContinueError(
                            state,
                            format("{} is specified as {:.3R} C in this object.", cNumericFields(1), DesicDehum(DesicDehumNum).RegenSetPointTemp));
                        ShowContinueError(state, " Do not specify a coil temperature setpoint node name in the regeneration air heater object.");
                        ShowContinueError(state, "..." + cAlphaFields(9) + " = " + DesicDehum(DesicDehumNum).RegenCoilType);
                        ShowContinueError(state, "..." + cAlphaFields(10) + " = " + DesicDehum(DesicDehumNum).RegenCoilName);
                        ShowContinueError(state,
                                          "...heating coil temperature setpoint node = " + state.dataLoopNodes->NodeID(RegenCoilControlNodeNum));
                        ShowContinueError(state, "...leave the heating coil temperature setpoint node name blank in the regen heater object.");
                        ErrorsFoundGeneric = true;
                    }

                    RegairHeatingCoilFlag = true;
                    SetSteamCoilData(state, DesicDehum(DesicDehumNum).RegenCoilIndex, ErrorsFound2, RegairHeatingCoilFlag, DesicDehumNum);
                    if (ErrorsFound2) {
                        ShowContinueError(state, "...occurs in " + DesicDehum(DesicDehumNum).DehumType + " \"" + DesicDehum(DesicDehumNum).Name + "\"");
                        ErrorsFoundGeneric = true;
                    }

                } else {
                    ShowSevereError(state, DesicDehum(DesicDehumNum).DehumType + " \"" + DesicDehum(DesicDehumNum).Name + "\"");
                    ShowContinueError(state, "Illegal " + cAlphaFields(9) + " = " + DesicDehum(DesicDehumNum).RegenCoilType);
                    ErrorsFoundGeneric = true;
                }
            }

            RegenAirInlet = state.dataLoopNodes->NodeID(DesicDehum(DesicDehumNum).HXRegenInNode);

            RegenAirOutlet = state.dataLoopNodes->NodeID(DesicDehum(DesicDehumNum).HXRegenOutNode);

            RegenFanInlet = state.dataLoopNodes->NodeID(DesicDehum(DesicDehumNum).RegenFanInNode);

            RegenFanOutlet = state.dataLoopNodes->NodeID(DesicDehum(DesicDehumNum).RegenFanOutNode);

            if (!lAlphaBlanks(10)) {
                RegenCoilInlet = state.dataLoopNodes->NodeID(DesicDehum(DesicDehumNum).RegenCoilInletNode);

                RegenCoilOutlet = state.dataLoopNodes->NodeID(DesicDehum(DesicDehumNum).RegenCoilOutletNode);
            }

            SetUpCompSets(state,
                          DesicDehum(DesicDehumNum).DehumType,
                          DesicDehum(DesicDehumNum).Name,
                          DesicDehum(DesicDehumNum).HXType,
                          DesicDehum(DesicDehumNum).HXName,
                          ProcAirInlet,
                          ProcAirOutlet);

            SetUpCompSets(state,
                          DesicDehum(DesicDehumNum).DehumType,
                          DesicDehum(DesicDehumNum).Name,
                          DesicDehum(DesicDehumNum).RegenFanType,
                          DesicDehum(DesicDehumNum).RegenFanName,
                          RegenFanInlet,
                          RegenFanOutlet);

            if (!lAlphaBlanks(10)) {
                SetUpCompSets(state,
                              DesicDehum(DesicDehumNum).DehumType,
                              DesicDehum(DesicDehumNum).Name,
                              DesicDehum(DesicDehumNum).RegenCoilType,
                              DesicDehum(DesicDehumNum).RegenCoilName,
                              RegenCoilInlet,
                              RegenCoilOutlet);
            }

            if (DesicDehum(DesicDehumNum).RegenFanPlacement == BlowThru) {
                DesicDehum(DesicDehumNum).RegenAirInNode = GetOnlySingleNode(state, RegenFanInlet,
                                                                             ErrorsFound,
                                                                             DesicDehum(DesicDehumNum).DehumType,
                                                                             DesicDehum(DesicDehumNum).Name,
                                                                             DataLoopNode::NodeFluidType::Air,
                                                                             DataLoopNode::NodeConnectionType::Inlet,
                                                                             1,
                                                                             ObjectIsParent);
                DesicDehum(DesicDehumNum).RegenAirOutNode = GetOnlySingleNode(state, RegenAirOutlet,
                                                                              ErrorsFound,
                                                                              DesicDehum(DesicDehumNum).DehumType,
                                                                              DesicDehum(DesicDehumNum).Name,
                                                                              DataLoopNode::NodeFluidType::Air,
                                                                              DataLoopNode::NodeConnectionType::Outlet,
                                                                              1,
                                                                              ObjectIsParent);
                if (!lAlphaBlanks(10)) {
                    if (DesicDehum(DesicDehumNum).RegenFanOutNode != DesicDehum(DesicDehumNum).RegenCoilInletNode) {
                        ShowSevereError(state, DesicDehum(DesicDehumNum).DehumType + " \"" + DesicDehum(DesicDehumNum).Name + "\"");
                        ShowContinueError(state, "Regen fan outlet node name and regen heater inlet node name do not match for fan placement: Blow Through");
                        ShowContinueError(state, "...Regen fan outlet node   = " + state.dataLoopNodes->NodeID(DesicDehum(DesicDehumNum).RegenFanOutNode));
                        ShowContinueError(
                            state, "...Regen heater inlet node = " + state.dataLoopNodes->NodeID(DesicDehum(DesicDehumNum).RegenCoilInletNode));
                        ErrorsFoundGeneric = true;
                    }
                    if (DesicDehum(DesicDehumNum).RegenCoilOutletNode != DesicDehum(DesicDehumNum).HXRegenInNode) {
                        ShowSevereError(state, DesicDehum(DesicDehumNum).DehumType + " \"" + DesicDehum(DesicDehumNum).Name + "\"");
                        ShowContinueError(state, "Regen heater outlet node name and desiccant heat exchanger regen inlet node name do not match for fan "
                                          "placement: Blow Through");
                        ShowContinueError(
                            state, "...Regen heater outlet node = " + state.dataLoopNodes->NodeID(DesicDehum(DesicDehumNum).RegenCoilOutletNode));
                        ShowContinueError(state,
                                          "...HX regen inlet node      = " + state.dataLoopNodes->NodeID(DesicDehum(DesicDehumNum).HXRegenInNode));
                        ErrorsFoundGeneric = true;
                    }
                } else {
                    if (DesicDehum(DesicDehumNum).RegenFanOutNode != DesicDehum(DesicDehumNum).HXRegenInNode) {
                        ShowSevereError(state, DesicDehum(DesicDehumNum).DehumType + " \"" + DesicDehum(DesicDehumNum).Name + "\"");
                        ShowContinueError(state,
                            "Regen fan outlet node name and desiccant heat exchanger inlet node name do not match for fan placement: Blow Through");
                        ShowContinueError(state,
                                          "...Regen fan outlet node   = " + state.dataLoopNodes->NodeID(DesicDehum(DesicDehumNum).RegenFanOutNode));
                        ShowContinueError(state,
                                          "...Desiccant HX inlet node = " + state.dataLoopNodes->NodeID(DesicDehum(DesicDehumNum).HXRegenInNode));
                        ErrorsFoundGeneric = true;
                    }
                }
            } else { // ELSE for IF (DesicDehum(DesicDehumNum)%RegenFanPlacement == BlowThru)THEN
                DesicDehum(DesicDehumNum).RegenAirOutNode = GetOnlySingleNode(state, RegenFanOutlet,
                                                                              ErrorsFound,
                                                                              DesicDehum(DesicDehumNum).DehumType,
                                                                              DesicDehum(DesicDehumNum).Name,
                                                                              DataLoopNode::NodeFluidType::Air,
                                                                              DataLoopNode::NodeConnectionType::Outlet,
                                                                              1,
                                                                              ObjectIsParent);
                if (!lAlphaBlanks(10)) {
                    DesicDehum(DesicDehumNum).RegenAirInNode = GetOnlySingleNode(state, RegenCoilInlet,
                                                                                 ErrorsFound,
                                                                                 DesicDehum(DesicDehumNum).DehumType,
                                                                                 DesicDehum(DesicDehumNum).Name,
                                                                                 DataLoopNode::NodeFluidType::Air,
                                                                                 DataLoopNode::NodeConnectionType::Inlet,
                                                                                 1,
                                                                                 ObjectIsParent);
                    if (DesicDehum(DesicDehumNum).RegenCoilOutletNode != DesicDehum(DesicDehumNum).HXRegenInNode) {
                        ShowSevereError(state, DesicDehum(DesicDehumNum).DehumType + " \"" + DesicDehum(DesicDehumNum).Name + "\"");
                        ShowContinueError(state, "Regen heater outlet node name and desiccant heat exchanger regen inlet node name do not match for fan "
                                          "placement: Draw Through");
                        ShowContinueError(
                            state, "...Regen heater outlet node = " + state.dataLoopNodes->NodeID(DesicDehum(DesicDehumNum).RegenCoilOutletNode));
                        ShowContinueError(state,
                                          "...HX regen inlet node      = " + state.dataLoopNodes->NodeID(DesicDehum(DesicDehumNum).HXRegenInNode));
                        ErrorsFoundGeneric = true;
                    }
                } else {
                    DesicDehum(DesicDehumNum).RegenAirInNode = GetOnlySingleNode(state, RegenAirInlet,
                                                                                 ErrorsFound,
                                                                                 DesicDehum(DesicDehumNum).DehumType,
                                                                                 DesicDehum(DesicDehumNum).Name,
                                                                                 DataLoopNode::NodeFluidType::Air,
                                                                                 DataLoopNode::NodeConnectionType::Inlet,
                                                                                 1,
                                                                                 ObjectIsParent);
                }
                if (DesicDehum(DesicDehumNum).RegenFanInNode != DesicDehum(DesicDehumNum).HXRegenOutNode) {
                    ShowSevereError(state, DesicDehum(DesicDehumNum).DehumType + " \"" + DesicDehum(DesicDehumNum).Name + "\"");
                    ShowContinueError(state,
                        "Regen fan inlet node name and desiccant heat exchanger regen outlet node name do not match for fan placement: Draw Through");
                    ShowContinueError(state, "...Regen fan inlet node = " + state.dataLoopNodes->NodeID(DesicDehum(DesicDehumNum).RegenFanInNode));
                    ShowContinueError(state, "...HX regen outlet node = " + state.dataLoopNodes->NodeID(DesicDehum(DesicDehumNum).HXRegenOutNode));
                    ErrorsFoundGeneric = true;
                }
            }

            DesicDehum(DesicDehumNum).CoolingCoilType = Alphas(11);
            DesicDehum(DesicDehumNum).CoolingCoilName = Alphas(12);

            if (!lAlphaBlanks(12)) {
                if ((UtilityRoutines::SameString(DesicDehum(DesicDehumNum).CoolingCoilType, "COIL:COOLING:DX:SINGLESPEED")) ||
                    (UtilityRoutines::SameString(DesicDehum(DesicDehumNum).CoolingCoilType, "COIL:COOLING:DX:TWOSTAGEWITHHUMIDITYCONTROLMODE")) ||
                    (UtilityRoutines::SameString(DesicDehum(DesicDehumNum).CoolingCoilType, "COIL:COOLING:DX:VARIABLESPEED"))) {
                    ErrorsFound2 = false;
                    ValidateComponent(state, DesicDehum(DesicDehumNum).CoolingCoilType,
                                      DesicDehum(DesicDehumNum).CoolingCoilName,
                                      ErrorsFound2,
                                      DesicDehum(DesicDehumNum).DehumType + " \"" + DesicDehum(DesicDehumNum).Name + "\"");
                    if (ErrorsFound2) ErrorsFoundGeneric = true;

                    if ((UtilityRoutines::SameString(DesicDehum(DesicDehumNum).CoolingCoilType, "COIL:COOLING:DX:SINGLESPEED"))) {
                        DesicDehum(DesicDehumNum).coolingCoil_TypeNum = DataHVACGlobals::CoilDX_CoolingSingleSpeed;
                    } else if ((UtilityRoutines::SameString(DesicDehum(DesicDehumNum).CoolingCoilType,
                                                            "COIL:COOLING:DX:TWOSTAGEWITHHUMIDITYCONTROLMODE"))) {
                        DesicDehum(DesicDehumNum).coolingCoil_TypeNum = DataHVACGlobals::CoilDX_CoolingTwoStageWHumControl;
                    } else if ((UtilityRoutines::SameString(DesicDehum(DesicDehumNum).CoolingCoilType, "COIL:COOLING:DX:VARIABLESPEED"))) {
                        DesicDehum(DesicDehumNum).coolingCoil_TypeNum = DataHVACGlobals::Coil_CoolingAirToAirVariableSpeed;
                    }

                } else {
                    ShowSevereError(state, DesicDehum(DesicDehumNum).DehumType + '=' + DesicDehum(DesicDehumNum).Name);
                    ShowContinueError(state, "Illegal " + cAlphaFields(11) + " = " + DesicDehum(DesicDehumNum).CoolingCoilType);
                    ErrorsFoundGeneric = true;
                }

                if ((DesicDehum(DesicDehumNum).coolingCoil_TypeNum == DataHVACGlobals::CoilDX_CoolingSingleSpeed) ||
                    (DesicDehum(DesicDehumNum).coolingCoil_TypeNum == DataHVACGlobals::CoilDX_CoolingTwoStageWHumControl)) {
                    ErrorsFound2 = false;
                    DesicDehum(DesicDehumNum).CoolingCoilOutletNode =
                        GetDXCoilOutletNode(state, DesicDehum(DesicDehumNum).CoolingCoilType, DesicDehum(DesicDehumNum).CoolingCoilName, ErrorsFound2);
                    DesicDehum(DesicDehumNum).CompanionCoilCapacity =
                        GetDXCoilCapacity(state, DesicDehum(DesicDehumNum).CoolingCoilType, DesicDehum(DesicDehumNum).CoolingCoilName, ErrorsFound2);
                    if (ErrorsFound2)
                        ShowContinueError(state, "...occurs in " + DesicDehum(DesicDehumNum).DehumType + " \"" + DesicDehum(DesicDehumNum).CoolingCoilName +
                                          "\"");

                    ErrorsFound2 = false;
                    GetDXCoilIndex(state,
                                   DesicDehum(DesicDehumNum).CoolingCoilName,
                                   DesicDehum(DesicDehumNum).DXCoilIndex,
                                   ErrorsFound2,
                                   DesicDehum(DesicDehumNum).CoolingCoilType,
                                   ObjexxFCL::Optional_bool_const());
                    if (ErrorsFound2)
                        ShowContinueError(state, "...occurs in " + DesicDehum(DesicDehumNum).DehumType + " \"" + DesicDehum(DesicDehumNum).CoolingCoilName +
                                          "\"");
                } else if (DesicDehum(DesicDehumNum).coolingCoil_TypeNum == DataHVACGlobals::Coil_CoolingAirToAirVariableSpeed) {
                    ErrorsFound2 = false;
                    DesicDehum(DesicDehumNum).CoolingCoilOutletNode = VariableSpeedCoils::GetCoilOutletNodeVariableSpeed(state,
                        DesicDehum(DesicDehumNum).CoolingCoilType, DesicDehum(DesicDehumNum).CoolingCoilName, ErrorsFound2);
                    ErrorsFound2 = false;
                    DesicDehum(DesicDehumNum).CompanionCoilCapacity = VariableSpeedCoils::GetCoilCapacityVariableSpeed(state,
                        DesicDehum(DesicDehumNum).CoolingCoilType, DesicDehum(DesicDehumNum).CoolingCoilName, ErrorsFound2);
                    if (ErrorsFound2)
                        ShowContinueError(state, "...occurs in " + DesicDehum(DesicDehumNum).DehumType + " \"" + DesicDehum(DesicDehumNum).CoolingCoilName +
                                          "\"");
                    ErrorsFound2 = false;
                    DesicDehum(DesicDehumNum).DXCoilIndex = VariableSpeedCoils::GetCoilIndexVariableSpeed(state,
                        DesicDehum(DesicDehumNum).CoolingCoilType, DesicDehum(DesicDehumNum).CoolingCoilName, ErrorsFound2);
                    if (ErrorsFound2)
                        ShowContinueError(state, "...occurs in " + DesicDehum(DesicDehumNum).DehumType + " \"" + DesicDehum(DesicDehumNum).CoolingCoilName +
                                          "\"");
                }

            } //  (DesicDehum(DesicDehumNum)%CoolingCoilName /= Blank)THEN

            if (UtilityRoutines::SameString(Alphas(13), "Yes")) {
                DesicDehum(DesicDehumNum).CoilUpstreamOfProcessSide = Selection::Yes;
            } else if (lAlphaBlanks(13)) {
                DesicDehum(DesicDehumNum).CoilUpstreamOfProcessSide = Selection::No;
            } else if (UtilityRoutines::SameString(Alphas(13), "No")) {
                DesicDehum(DesicDehumNum).CoilUpstreamOfProcessSide = Selection::No;
            } else {
                ShowWarningError(state, DesicDehum(DesicDehumNum).DehumType + " \"" + DesicDehum(DesicDehumNum).Name + "\"");
                ShowContinueError(state, "Invalid choice for " + cAlphaFields(13) + " = " + Alphas(13));
                ShowContinueError(state, "...resetting to the default value of No");
                DesicDehum(DesicDehumNum).CoilUpstreamOfProcessSide = Selection::No;
            }

            if (UtilityRoutines::SameString(Alphas(14), "Yes")) {
                DesicDehum(DesicDehumNum).Preheat = Selection::Yes;
            } else if (UtilityRoutines::SameString(Alphas(14), "No")) {
                DesicDehum(DesicDehumNum).Preheat = Selection::No;
            } else if (lAlphaBlanks(14)) {
                DesicDehum(DesicDehumNum).Preheat = Selection::No;
            } else {
                ShowWarningError(state, DesicDehum(DesicDehumNum).DehumType + " \"" + DesicDehum(DesicDehumNum).Name + "\"");
                ShowContinueError(state, "Invalid choice for " + cAlphaFields(14) + " = " + Alphas(14));
                ShowContinueError(state, "...resetting to the default value of NO");
                DesicDehum(DesicDehumNum).Preheat = Selection::No;
            }

            if (DesicDehum(DesicDehumNum).DXCoilIndex > 0) {

                if (DesicDehum(DesicDehumNum).Preheat == Selection::Yes) { // Companion coil waste heat used for regeneration of desiccant
                    ErrorsFound2 = false;
                    DesuperHeaterIndex = GetHeatReclaimSourceIndexNum(state,
                        DesicDehum(DesicDehumNum).CoolingCoilType, DesicDehum(DesicDehumNum).CoolingCoilName, ErrorsFound2);
                    if (ErrorsFound2) {
                        ShowContinueError(state, "...occurs in " + DesicDehum(DesicDehumNum).DehumType + " \"" + DesicDehum(DesicDehumNum).Name + "\"");
                        ErrorsFoundGeneric = true;
                    }

                    if (DesuperHeaterIndex > 0) {
                        ShowWarningError(state, DesicDehum(DesicDehumNum).DehumType + '=' + DesicDehum(DesicDehumNum).Name);
                        ShowContinueError(state, "A Coil:Heating:Desuperheater object should not be used when condenser waste heat is reclaimed for "
                                          "desiccant regeneration.");
                        ShowContinueError(state, "A Coil:Heating:Desuperheater object was found using waste heat from the " +
                                          DesicDehum(DesicDehumNum).CoolingCoilType + " \"" + DesicDehum(DesicDehumNum).CoolingCoilName +
                                          "\" object.");
                        //          ErrorsFoundGeneric = .TRUE.
                    }
                }
                if ((DesicDehum(DesicDehumNum).coolingCoil_TypeNum == DataHVACGlobals::CoilDX_CoolingSingleSpeed) ||
                    (DesicDehum(DesicDehumNum).coolingCoil_TypeNum == DataHVACGlobals::CoilDX_CoolingTwoStageWHumControl)) {
                    ErrorsFound2 = false;
                    DesicDehum(DesicDehumNum).CondenserInletNode =
                        GetCoilCondenserInletNode(state, DesicDehum(DesicDehumNum).CoolingCoilType, DesicDehum(DesicDehumNum).CoolingCoilName, ErrorsFound2);
                } else if (DesicDehum(DesicDehumNum).coolingCoil_TypeNum == DataHVACGlobals::Coil_CoolingAirToAirVariableSpeed) {
                    ErrorsFound2 = false;
                    DesicDehum(DesicDehumNum).CondenserInletNode =
                        VariableSpeedCoils::GetVSCoilCondenserInletNode(state, DesicDehum(DesicDehumNum).CoolingCoilName, ErrorsFound2);
                }
                if (DesicDehum(DesicDehumNum).CondenserInletNode == 0 && DesicDehum(DesicDehumNum).Preheat == Selection::Yes) {
                    DesicDehum(DesicDehumNum).CondenserInletNode =
                        GetOnlySingleNode(state, DesicDehum(DesicDehumNum).CoolingCoilName + " Condenser Inlet Node",
                                          ErrorsFound,
                                          DesicDehum(DesicDehumNum).DehumType,
                                          DesicDehum(DesicDehumNum).Name,
                                          DataLoopNode::NodeFluidType::Air,
                                          DataLoopNode::NodeConnectionType::OutsideAirReference,
                                          2,
                                          ObjectIsNotParent);
                    CheckAndAddAirNodeNumber(state, DesicDehum(DesicDehumNum).CondenserInletNode, OANodeError);
                    if (!OANodeError) {
                        ShowWarningError(state, DesicDehum(DesicDehumNum).DehumType + " \"" + DesicDehum(DesicDehumNum).Name + "\"");
                        ShowContinueError(state,
                            "The " + cAlphaFields(14) +
                            " input is specified as Yes and a condenser air inlet node name was not specified for the companion cooling coil.");
                        ShowContinueError(state, "Adding condenser inlet air node for " + DesicDehum(DesicDehumNum).CoolingCoilType + " \"" +
                                          DesicDehum(DesicDehumNum).CoolingCoilName + "\"");
                        ShowContinueError(
                            state, "...condenser inlet air node name = " + state.dataLoopNodes->NodeID(DesicDehum(DesicDehumNum).CondenserInletNode));
                        ShowContinueError(state, "...this node name will be specified as an outdoor air node.");
                    }
                } else if (DesicDehum(DesicDehumNum).Preheat == Selection::Yes) {
                    if (!CheckOutAirNodeNumber(state, DesicDehum(DesicDehumNum).CondenserInletNode)) {
                        ShowSevereError(state, DesicDehum(DesicDehumNum).DehumType + " \"" + DesicDehum(DesicDehumNum).Name + "\"");
                        ShowContinueError(state, "The regeneration air inlet node must be specified as an outdoor air node when " + cAlphaFields(14) +
                                          " is specified as Yes.");
                        ErrorsFoundGeneric = true;
                    }
                }
            }

            if (CheckOutAirNodeNumber(state, DesicDehum(DesicDehumNum).RegenAirInNode)) {
                DesicDehum(DesicDehumNum).RegenInletIsOutsideAirNode = true;
            }

            if (DesicDehum(DesicDehumNum).DXCoilIndex == 0 && DesicDehum(DesicDehumNum).Preheat == Selection::Yes) {
                ShowWarningError(state, DesicDehum(DesicDehumNum).DehumType + '=' + DesicDehum(DesicDehumNum).Name);
                ShowContinueError(state, "A valid " + cAlphaFields(12) + " must be used when condenser waste heat is reclaimed for desiccant regeneration.");
                ShowContinueError(state, "... " + cAlphaFields(11) + " = " + DesicDehum(DesicDehumNum).CoolingCoilType);
                ShowContinueError(state, "... " + cAlphaFields(12) + " = " + DesicDehum(DesicDehumNum).CoolingCoilName);
                ErrorsFoundGeneric = true;
            }

            if (DesicDehum(DesicDehumNum).DXCoilIndex > 0 && DesicDehum(DesicDehumNum).CoilUpstreamOfProcessSide == Selection::Yes) {
                if ((DesicDehum(DesicDehumNum).coolingCoil_TypeNum == DataHVACGlobals::CoilDX_CoolingSingleSpeed) ||
                    (DesicDehum(DesicDehumNum).coolingCoil_TypeNum == DataHVACGlobals::CoilDX_CoolingTwoStageWHumControl)) {
                    ErrorsFound2 = false;
                    CoilBypassedFlowFrac =
                        GetDXCoilBypassedFlowFrac(state, DesicDehum(DesicDehumNum).CoolingCoilType, DesicDehum(DesicDehumNum).CoolingCoilName, ErrorsFound2);
                } else if (DesicDehum(DesicDehumNum).coolingCoil_TypeNum == DataHVACGlobals::Coil_CoolingAirToAirVariableSpeed) {
                    ErrorsFound2 = false;
                    CoilBypassedFlowFrac = 0.0; // bypass flow fraction not in VS coil model
                }
                if (ErrorsFound2)
                    ShowContinueError(state, "...occurs in " + DesicDehum(DesicDehumNum).DehumType + " \"" + DesicDehum(DesicDehumNum).CoolingCoilName +
                                      "\"");
                if (CoilBypassedFlowFrac > 0.0) {
                    ShowWarningError(state, DesicDehum(DesicDehumNum).DehumType + '=' + DesicDehum(DesicDehumNum).Name);
                    ShowContinueError(state, "A DX coil bypassed air flow fraction greater than 0 may not be used when the input for " + cAlphaFields(13) +
                                      " is specified as Yes.");
                    ShowContinueError(state,
                        "A DX coil with a bypassed air flow fraction greater than 0 may be upstream of the process inlet however the input for " +
                        cAlphaFields(13) + " must be specified as No.");
                    ShowContinueError(state, "... " + cAlphaFields(11) + " = " + DesicDehum(DesicDehumNum).CoolingCoilType);
                    ShowContinueError(state, "... " + cAlphaFields(12) + " = " + DesicDehum(DesicDehumNum).CoolingCoilName);
                    ErrorsFoundGeneric = true;
                }
            } else if (DesicDehum(DesicDehumNum).DXCoilIndex == 0 && DesicDehum(DesicDehumNum).CoilUpstreamOfProcessSide == Selection::Yes) {
                ShowSevereError(state, DesicDehum(DesicDehumNum).DehumType + " \"" + DesicDehum(DesicDehumNum).Name + "\"");
                ShowContinueError(state, "A valid companion coil must be specified when " + cAlphaFields(13) + " is specified as Yes.");
                ErrorsFoundGeneric = true;
            }

            if (!DesicDehum(DesicDehumNum).RegenInletIsOutsideAirNode && DesicDehum(DesicDehumNum).Preheat == Selection::Yes) {
                ShowWarningError(state, DesicDehum(DesicDehumNum).DehumType + '=' + DesicDehum(DesicDehumNum).Name);
                ShowContinueError(state, "The desiccant dehumidifier regeneration air inlet must be specified as an outdoor air node when " +
                                  cAlphaFields(14) + " is specified as Yes.");
                ShowContinueError(state, "... desiccant dehumidifier regeneration air inlet node name = " +
                                      state.dataLoopNodes->NodeID(DesicDehum(DesicDehumNum).RegenAirInNode));
                ErrorsFoundGeneric = true;
            }

            if (DesicDehum(DesicDehumNum).CoilUpstreamOfProcessSide == Selection::Yes) {
                if (DesicDehum(DesicDehumNum).ProcAirInNode != DesicDehum(DesicDehumNum).CoolingCoilOutletNode) {
                    ShowSevereError(state, "For " + DesicDehum(DesicDehumNum).DehumType + " \"" + DesicDehum(DesicDehumNum).Name + "\"");
                    ShowContinueError(state, "Node names are inconsistent in companion cooling coil and desiccant heat exchanger objects.");
                    ShowContinueError(state, "For companion cooling coil = " + DesicDehum(DesicDehumNum).CoolingCoilType + " \"" +
                                      DesicDehum(DesicDehumNum).CoolingCoilName + "\"");
                    ShowContinueError(state,
                                      "The outlet node name in cooling coil = " +
                                          state.dataLoopNodes->NodeID(DesicDehum(DesicDehumNum).CoolingCoilOutletNode));
                    ShowContinueError(state, "For desiccant heat exchanger = " + DesicDehum(DesicDehumNum).HXType + " \"" +
                                      DesicDehum(DesicDehumNum).HXName + "\"");
                    ShowContinueError(state,
                                      "The process air inlet node name = " + state.dataLoopNodes->NodeID(DesicDehum(DesicDehumNum).ProcAirInNode));
                    ShowFatalError(state, "...previous error causes program termination.");
                }
            }

            // Exhaust Fan input
            DesicDehum(DesicDehumNum).ExhaustFanMaxVolFlowRate = Numbers(2);
            DesicDehum(DesicDehumNum).ExhaustFanMaxPower = Numbers(3);
            DesicDehum(DesicDehumNum).ExhaustFanCurveIndex = GetCurveIndex(state, Alphas(15));

            if (DesicDehum(DesicDehumNum).ExhaustFanCurveIndex > 0) {
                ErrorsFoundGeneric |= CurveManager::CheckCurveDims(state,
                                                                   DesicDehum(DesicDehumNum).ExhaustFanCurveIndex, // Curve index
                                                                   {1},                                            // Valid dimensions
                                                                   RoutineName,                                    // Routine name
                                                                   CurrentModuleObject,                            // Object Type
                                                                   DesicDehum(DesicDehumNum).Name,                 // Object Name
                                                                   cAlphaFields(15));                              // Field Name
            }

            if (DesicDehum(DesicDehumNum).Preheat == Selection::Yes) {
                ErrorsFound2 = false;
                if (DesicDehum(DesicDehumNum).ExhaustFanMaxVolFlowRate <= 0) {
                    ErrorsFound2 = true;
                }
                if (DesicDehum(DesicDehumNum).ExhaustFanMaxPower <= 0) {
                    ErrorsFound2 = true;
                }
                if (ErrorsFound2) {
                    ShowSevereError(state, DesicDehum(DesicDehumNum).DehumType + " \"" + DesicDehum(DesicDehumNum).Name + "\"");
                    ShowContinueError(state, cNumericFields(2) + " and " + cNumericFields(3) + " must be defined if " + cAlphaFields(14) +
                                      " field is \"Yes\".");
                }
            } else if (DesicDehum(DesicDehumNum).Preheat == Selection::No) {
                if (DesicDehum(DesicDehumNum).ExhaustFanMaxVolFlowRate > 0.0) {
                    ShowWarningError(state, DesicDehum(DesicDehumNum).DehumType + " \"" + DesicDehum(DesicDehumNum).Name + "\"");
                    ShowContinueError(state, cNumericFields(2) + " should be 0 if " + cAlphaFields(14) + " field is \"No\".");
                    ShowContinueError(state, "..." + cNumericFields(2) + " will not be used and is reset to 0.");
                    DesicDehum(DesicDehumNum).ExhaustFanMaxVolFlowRate = 0.0;
                }
            }
        }

        // SET UP OUTPUTS
        for (DesicDehumNum = 1; DesicDehumNum <= state.dataDesiccantDehumidifiers->NumSolidDesicDehums; ++DesicDehumNum) {
            // Setup Report variables for the Desiccant Dehumidifiers
            SetupOutputVariable(state, "Dehumidifier Removed Water Mass",
                                OutputProcessor::Unit::kg,
                                DesicDehum(DesicDehumNum).WaterRemove,
                                "System",
                                "Sum",
                                DesicDehum(DesicDehumNum).Name);
            SetupOutputVariable(state, "Dehumidifier Removed Water Mass Flow Rate",
                                OutputProcessor::Unit::kg_s,
                                DesicDehum(DesicDehumNum).WaterRemoveRate,
                                "System",
                                "Average",
                                DesicDehum(DesicDehumNum).Name);
            SetupOutputVariable(state, "Dehumidifier Part Load Ratio",
                                OutputProcessor::Unit::None,
                                DesicDehum(DesicDehumNum).PartLoad,
                                "System",
                                "Average",
                                DesicDehum(DesicDehumNum).Name);
            SetupOutputVariable(state, "Dehumidifier Electricity Rate",
                                OutputProcessor::Unit::W,
                                DesicDehum(DesicDehumNum).ElecUseRate,
                                "System",
                                "Average",
                                DesicDehum(DesicDehumNum).Name);
            SetupOutputVariable(state, "Dehumidifier Electricity Energy",
                                OutputProcessor::Unit::J,
                                DesicDehum(DesicDehumNum).ElecUseEnergy,
                                "System",
                                "Sum",
                                DesicDehum(DesicDehumNum).Name,
                                _,
                                "Electricity",
                                "Cooling",
                                _,
                                "System");
            SetupOutputVariable(state, "Dehumidifier Regeneration Specific Energy",
                                OutputProcessor::Unit::J_kgWater,
                                DesicDehum(DesicDehumNum).SpecRegenEnergy,
                                "System",
                                "Average",
                                DesicDehum(DesicDehumNum).Name);
            SetupOutputVariable(state, "Dehumidifier Regeneration Rate",
                                OutputProcessor::Unit::W,
                                DesicDehum(DesicDehumNum).QRegen,
                                "System",
                                "Average",
                                DesicDehum(DesicDehumNum).Name);
            SetupOutputVariable(state, "Dehumidifier Regeneration Energy",
                                OutputProcessor::Unit::J,
                                DesicDehum(DesicDehumNum).RegenEnergy,
                                "System",
                                "Sum",
                                DesicDehum(DesicDehumNum).Name);
            SetupOutputVariable(state, "Dehumidifier Regeneration Air Speed",
                                OutputProcessor::Unit::m_s,
                                DesicDehum(DesicDehumNum).RegenAirVel,
                                "System",
                                "Average",
                                DesicDehum(DesicDehumNum).Name);
            SetupOutputVariable(state, "Dehumidifier Regeneration Air Mass Flow Rate",
                                OutputProcessor::Unit::kg_s,
                                DesicDehum(DesicDehumNum).RegenAirInMassFlowRate,
                                "System",
                                "Average",
                                DesicDehum(DesicDehumNum).Name);
            SetupOutputVariable(state, "Dehumidifier Process Air Mass Flow Rate",
                                OutputProcessor::Unit::kg_s,
                                DesicDehum(DesicDehumNum).ProcAirInMassFlowRate,
                                "System",
                                "Average",
                                DesicDehum(DesicDehumNum).Name);
        }

        for (DesicDehumNum = 1; DesicDehumNum <= state.dataDesiccantDehumidifiers->NumGenericDesicDehums; ++DesicDehumNum) {
            // Setup Report variables for the Desiccant Dehumidifiers
            SetupOutputVariable(state, "Dehumidifier Removed Water Mass",
                                OutputProcessor::Unit::kg,
                                DesicDehum(DesicDehumNum).WaterRemove,
                                "System",
                                "Sum",
                                DesicDehum(DesicDehumNum).Name);
            SetupOutputVariable(state, "Dehumidifier Removed Water Mass Flow Rate",
                                OutputProcessor::Unit::kg_s,
                                DesicDehum(DesicDehumNum).WaterRemoveRate,
                                "System",
                                "Average",
                                DesicDehum(DesicDehumNum).Name);
            SetupOutputVariable(state, "Dehumidifier Part Load Ratio",
                                OutputProcessor::Unit::None,
                                DesicDehum(DesicDehumNum).PartLoad,
                                "System",
                                "Average",
                                DesicDehum(DesicDehumNum).Name);
            if (DesicDehum(DesicDehumNum).ExhaustFanMaxVolFlowRate > 0) {
                SetupOutputVariable(state, "Dehumidifier Exhaust Fan Electricity Rate",
                                    OutputProcessor::Unit::W,
                                    DesicDehum(DesicDehumNum).ExhaustFanPower,
                                    "System",
                                    "Average",
                                    DesicDehum(DesicDehumNum).Name);
                SetupOutputVariable(state, "Dehumidifier Exhaust Fan Electricity Energy",
                                    OutputProcessor::Unit::J,
                                    DesicDehum(DesicDehumNum).ExhaustFanElecConsumption,
                                    "System",
                                    "Sum",
                                    DesicDehum(DesicDehumNum).Name,
                                    _,
                                    "Electricity",
                                    "Cooling",
                                    _,
                                    "System");
            }
        }

        if (ErrorsFound) {
            ShowFatalError(state, "Errors found in getting Dehumidifier:Desiccant:NoFans input");
        } else if (ErrorsFoundGeneric) {
            ShowFatalError(state, "Errors found in getting DESICCANT DEHUMIDIFIER input");
        }

        Alphas.deallocate();
        cAlphaFields.deallocate();
        cNumericFields.deallocate();
        Numbers.deallocate();
        lAlphaBlanks.deallocate();
        lNumericBlanks.deallocate();
    }

    void InitDesiccantDehumidifier(EnergyPlusData &state, int const DesicDehumNum,      // number of the current dehumidifier being simulated
                                   bool const FirstHVACIteration // TRUE if 1st HVAC simulation of system timestep
    )
    {

        // SUBROUTINE INFORMATION:
        //       AUTHOR         Michael J. Witte, GARD Analytics, Inc.
        //                      for Gas Research Institute
        //       DATE WRITTEN   March 2001
        //       MODIFIED       Jan 2005 M. J. Witte, GARD Analytics, Inc.
        //                        Add setpoint validation for new control type option:
        //                          NODE LEAVING HUMRAT SETPOINT:BYPASS
        //                        Work supported by ASHRAE research project 1254-RP
        //                      June 2007 R. Raustad, FSEC
        //                        Added new dehumidifier type -- DESICCANT DEHUMIDIFIER
        //                      May 2009, B. Griffith, NREL. added EMS node setpoint checks
        //       RE-ENGINEERED  na

        // PURPOSE OF THIS SUBROUTINE:
        // This subroutine is for initializations of the dehumidifier Components.

        // METHODOLOGY EMPLOYED:
        // Uses the status flags to trigger initializations.

        // REFERENCES:
        // na

        // Using/Aliasing
        auto & DoSetPointTest = state.dataHVACGlobal->DoSetPointTest;
        auto & SetPointErrorFlag = state.dataHVACGlobal->SetPointErrorFlag;
        using EMSManager::CheckIfNodeSetPointManagedByEMS;
        using Psychrometrics::PsyRhoAirFnPbTdbW;
        using SteamCoils::SimulateSteamCoilComponents;
        auto &GetCoilMaxSteamFlowRate(SteamCoils::GetCoilMaxSteamFlowRate);
        using DataPlant::TypeOf_CoilSteamAirHeating;
        using DataPlant::TypeOf_CoilWaterSimpleHeating;
        using DataSizing::AutoSize;
        using FluidProperties::GetDensityGlycol;
        using FluidProperties::GetSatDensityRefrig;
        using PlantUtilities::InitComponentNodes;
        using PlantUtilities::ScanPlantLoopsForObject;
        using PlantUtilities::SetComponentFlowRate;
        using WaterCoils::GetCoilMaxWaterFlowRate;
        using WaterCoils::SimulateWaterCoilComponents;

        // SUBROUTINE PARAMETER DEFINITIONS:
        static std::string const RoutineName("InitDesiccantDehumidifier");
        static std::string const initCBVAV("InitCBVAV");

        // SUBROUTINE LOCAL VARIABLE DECLARATIONS:
        int ProcInNode;  // inlet node number
        int RegenInNode; // inlet node number
        int ControlNode; // control node number
<<<<<<< HEAD
=======
        static Array1D_bool MyEnvrnFlag;
        static Array1D_bool MyPlantScanFlag; // Used for init plant component for heating coils

        bool ErrorsFound(false); // Set to true if errors in input, fatal at end of routine
>>>>>>> 93a23efa
        int SteamIndex;                 // steam coil index
        Real64 FluidDensity;            // steam or water coil fluid density
        Real64 CoilMaxVolFlowRate;      // water or steam max volumetric water flow rate
        Real64 QCoilActual;             // actual CBVAV steam heating coil load met (W)
        bool ErrorFlag;                 // local error flag returned from data mining

        auto &DesicDehum(state.dataDesiccantDehumidifiers->DesicDehum);
        auto &MyEnvrnFlag(state.dataDesiccantDehumidifiers->MyEnvrnFlag);
        auto &MyPlantScanFlag(state.dataDesiccantDehumidifiers->MyPlantScanFlag);
        auto &ErrorsFound3(state.dataDesiccantDehumidifiers->ErrorsFound3);

        if (state.dataDesiccantDehumidifiers->InitDesiccantDehumidifierOneTimeFlag) {

            // initialize the environment and sizing flags
            MyEnvrnFlag.allocate(state.dataDesiccantDehumidifiers->NumDesicDehums);
            MyPlantScanFlag.allocate(state.dataDesiccantDehumidifiers->NumDesicDehums);
            MyEnvrnFlag = true;

            state.dataDesiccantDehumidifiers->InitDesiccantDehumidifierOneTimeFlag = false;
            MyPlantScanFlag = true;
        }

        if (MyPlantScanFlag(DesicDehumNum) && allocated(state.dataPlnt->PlantLoop)) {
            if ((DesicDehum(DesicDehumNum).RegenCoilType_Num == Coil_HeatingWater) ||
                (DesicDehum(DesicDehumNum).RegenCoilType_Num == Coil_HeatingSteam)) {
                if (DesicDehum(DesicDehumNum).RegenCoilType_Num == Coil_HeatingWater) {
                    ErrorFlag = false;
                    ScanPlantLoopsForObject(state,
                                            DesicDehum(DesicDehumNum).RegenCoilName,
                                            TypeOf_CoilWaterSimpleHeating,
                                            DesicDehum(DesicDehumNum).LoopNum,
                                            DesicDehum(DesicDehumNum).LoopSide,
                                            DesicDehum(DesicDehumNum).BranchNum,
                                            DesicDehum(DesicDehumNum).CompNum,
                                            ErrorFlag,
                                            _,
                                            _,
                                            _,
                                            _,
                                            _);
                    if (ErrorFlag) {
                        ShowFatalError(state, "InitDesiccantDehumidifier: Program terminated for previous conditions.");
                    }

                    ErrorFlag = false;
                    DesicDehum(DesicDehumNum).MaxCoilFluidFlow =
                        GetCoilMaxWaterFlowRate(state, "Coil:Heating:Water", DesicDehum(DesicDehumNum).RegenCoilName, ErrorFlag);
                    if (DesicDehum(DesicDehumNum).MaxCoilFluidFlow > 0.0) {
                        FluidDensity = GetDensityGlycol(state,
                                                        state.dataPlnt->PlantLoop(DesicDehum(DesicDehumNum).LoopNum).FluidName,
                                                        DataGlobalConstants::HWInitConvTemp,
                                                        state.dataPlnt->PlantLoop(DesicDehum(DesicDehumNum).LoopNum).FluidIndex,
                                                        initCBVAV);
                        DesicDehum(DesicDehumNum).MaxCoilFluidFlow *= FluidDensity;
                    }

                } else if (DesicDehum(DesicDehumNum).RegenCoilType_Num == Coil_HeatingSteam) {

                    ErrorFlag = false;
                    ScanPlantLoopsForObject(state,
                                            DesicDehum(DesicDehumNum).RegenCoilName,
                                            TypeOf_CoilSteamAirHeating,
                                            DesicDehum(DesicDehumNum).LoopNum,
                                            DesicDehum(DesicDehumNum).LoopSide,
                                            DesicDehum(DesicDehumNum).BranchNum,
                                            DesicDehum(DesicDehumNum).CompNum,
                                            ErrorFlag,
                                            _,
                                            _,
                                            _,
                                            _,
                                            _);

                    if (ErrorFlag) {
                        ShowFatalError(state, "InitDesiccantDehumidifier: Program terminated for previous conditions.");
                    }
                    ErrorFlag = false;
                    DesicDehum(DesicDehumNum).MaxCoilFluidFlow = GetCoilMaxSteamFlowRate(state, DesicDehum(DesicDehumNum).RegenCoilIndex, ErrorFlag);

                    if (DesicDehum(DesicDehumNum).MaxCoilFluidFlow > 0.0) {
                        SteamIndex = 0; // Function GetSatDensityRefrig will look up steam index if 0 is passed
                        FluidDensity =
                            GetSatDensityRefrig(state, fluidNameSteam, state.dataDesiccantDehumidifiers->TempSteamIn, 1.0, SteamIndex, RoutineName);
                        DesicDehum(DesicDehumNum).MaxCoilFluidFlow *= FluidDensity;
                    }
                }

                // fill outlet node for regenartion hot water or steam heating coil
                DesicDehum(DesicDehumNum).CoilOutletNode = state.dataPlnt->PlantLoop(DesicDehum(DesicDehumNum).LoopNum)
                                                               .LoopSide(DesicDehum(DesicDehumNum).LoopSide)
                                                               .Branch(DesicDehum(DesicDehumNum).BranchNum)
                                                               .Comp(DesicDehum(DesicDehumNum).CompNum)
                                                               .NodeNumOut;
                MyPlantScanFlag(DesicDehumNum) = false;

            } else { // DesicDehum is not connected to plant
                MyPlantScanFlag(DesicDehumNum) = false;
            }
        } else if (MyPlantScanFlag(DesicDehumNum) && !state.dataGlobal->AnyPlantInModel) {
            MyPlantScanFlag(DesicDehumNum) = false;
        }

        {
            auto const SELECT_CASE_var((DesicDehum(DesicDehumNum).DehumTypeCode));

            if (SELECT_CASE_var == DesicDehumType::Solid) {

                if (!state.dataGlobal->SysSizingCalc && state.dataDesiccantDehumidifiers->MySetPointCheckFlag && DoSetPointTest) {
                    if (DesicDehum(DesicDehumNum).ControlType == DesicDehumCtrlType::NodeHumratBypass) {
                        ControlNode = DesicDehum(DesicDehumNum).ProcAirOutNode;
                        if (ControlNode > 0) {
                            if (state.dataLoopNodes->Node(ControlNode).HumRatMax == SensedNodeFlagValue) {
                                if (!state.dataGlobal->AnyEnergyManagementSystemInModel) {
                                    ShowSevereError(state, "Missing humidity ratio setpoint (HumRatMax) for ");
                                    ShowContinueError(state, "Dehumidifier:Desiccant:NoFans: " + DesicDehum(DesicDehumNum).Name);
                                    ShowContinueError(state, "Node Referenced=" + state.dataLoopNodes->NodeID(ControlNode));
                                    ShowContinueError(state, "use a Setpoint Manager to establish a setpoint at the process air outlet node.");
                                    SetPointErrorFlag = true;
                                } else {
                                    CheckIfNodeSetPointManagedByEMS(state, ControlNode, EMSManager::SPControlType::iHumidityRatioMaxSetPoint, SetPointErrorFlag);
                                    if (SetPointErrorFlag) {
                                        ShowSevereError(state, "Missing humidity ratio setpoint (HumRatMax) for ");
                                        ShowContinueError(state, "Dehumidifier:Desiccant:NoFans: " + DesicDehum(DesicDehumNum).Name);
                                        ShowContinueError(state, "Node Referenced=" + state.dataLoopNodes->NodeID(ControlNode));
                                        ShowContinueError(state, "use a Setpoint Manager to establish a setpoint at the process air outlet node.");
                                        ShowContinueError(state, "Or use EMS Actuator to establish a setpoint at the process air outlet node.");
                                    }
                                }
                            }
                        }
                    }
                    state.dataDesiccantDehumidifiers->MySetPointCheckFlag = false;
                }
                // always do these initializations every iteration
                ProcInNode = DesicDehum(DesicDehumNum).ProcAirInNode;
                DesicDehum(DesicDehumNum).ProcAirInTemp = state.dataLoopNodes->Node(ProcInNode).Temp;
                DesicDehum(DesicDehumNum).ProcAirInHumRat = state.dataLoopNodes->Node(ProcInNode).HumRat;
                DesicDehum(DesicDehumNum).ProcAirInEnthalpy = state.dataLoopNodes->Node(ProcInNode).Enthalpy;
                DesicDehum(DesicDehumNum).ProcAirInMassFlowRate = state.dataLoopNodes->Node(ProcInNode).MassFlowRate;

                //  Determine heating coil inlet conditions by calling it with zero load
                //  Not sure if this is really a good way to do this, should revisit for next release.
                CalcNonDXHeatingCoils(state, DesicDehumNum, FirstHVACIteration, 0.0);

                RegenInNode = DesicDehum(DesicDehumNum).RegenAirInNode;
                DesicDehum(DesicDehumNum).RegenAirInTemp = state.dataLoopNodes->Node(RegenInNode).Temp;
                DesicDehum(DesicDehumNum).RegenAirInHumRat = state.dataLoopNodes->Node(RegenInNode).HumRat;
                DesicDehum(DesicDehumNum).RegenAirInEnthalpy = state.dataLoopNodes->Node(RegenInNode).Enthalpy;

                DesicDehum(DesicDehumNum).WaterRemove = 0.0;
                DesicDehum(DesicDehumNum).ElecUseEnergy = 0.0;
                DesicDehum(DesicDehumNum).ElecUseRate = 0.0;

            } else if (SELECT_CASE_var == DesicDehumType::Generic) {

                //      Do the Begin Environment initializations
                if (state.dataGlobal->BeginEnvrnFlag && MyEnvrnFlag(DesicDehumNum)) {
                    // Change the Volume Flow Rates to Mass Flow Rates
                    DesicDehum(DesicDehumNum).ExhaustFanMaxMassFlowRate = DesicDehum(DesicDehumNum).ExhaustFanMaxVolFlowRate * state.dataEnvrn->StdRhoAir;

                    //   set fluid-side hardware limits
                    if (DesicDehum(DesicDehumNum).CoilControlNode > 0) {
                        //    If water coil max water flow rate is autosized, simulate once in order to mine max water flow rate
                        if (DesicDehum(DesicDehumNum).MaxCoilFluidFlow == AutoSize) {
                            if (DesicDehum(DesicDehumNum).RegenCoilType_Num == Coil_HeatingWater) {
                                SimulateWaterCoilComponents(state,
                                    DesicDehum(DesicDehumNum).RegenCoilName, FirstHVACIteration, DesicDehum(DesicDehumNum).RegenCoilIndex);
                                ErrorFlag = false;
                                CoilMaxVolFlowRate =
                                    GetCoilMaxWaterFlowRate(state, "Coil:Heating:Water", DesicDehum(DesicDehumNum).RegenCoilName, ErrorFlag);
                                if (ErrorFlag) {
                                    ErrorsFound3 = true;
                                }
                                if (CoilMaxVolFlowRate != AutoSize) {
                                    FluidDensity = GetDensityGlycol(state,
                                                                    state.dataPlnt->PlantLoop(DesicDehum(DesicDehumNum).LoopNum).FluidName,
                                                                    DataGlobalConstants::HWInitConvTemp,
                                                                    state.dataPlnt->PlantLoop(DesicDehum(DesicDehumNum).LoopNum).FluidIndex,
                                                                    RoutineName);
                                    DesicDehum(DesicDehumNum).MaxCoilFluidFlow = CoilMaxVolFlowRate * FluidDensity;
                                }
                            }
                            if (DesicDehum(DesicDehumNum).RegenCoilType_Num == Coil_HeatingSteam) {
                                SimulateSteamCoilComponents(state, DesicDehum(DesicDehumNum).RegenCoilName,
                                                            FirstHVACIteration,
                                                            DesicDehum(DesicDehumNum).RegenCoilIndex,
                                                            1.0,
                                                            QCoilActual); // simulate any load > 0 to get max capacity of steam coil
                                ErrorFlag = false;
                                CoilMaxVolFlowRate = GetCoilMaxSteamFlowRate(state, DesicDehum(DesicDehumNum).RegenCoilIndex, ErrorFlag);
                                if (ErrorFlag) {
                                    ErrorsFound3 = true;
                                }
                                if (CoilMaxVolFlowRate != AutoSize) {
                                    SteamIndex = 0; // Function GetSatDensityRefrig will look up steam index if 0 is passed
                                    FluidDensity = GetSatDensityRefrig(
                                        state, fluidNameSteam, state.dataDesiccantDehumidifiers->TempSteamIn, 1.0, SteamIndex, RoutineName);
                                    DesicDehum(DesicDehumNum).MaxCoilFluidFlow = CoilMaxVolFlowRate * FluidDensity;
                                }
                            }
                        }
                        InitComponentNodes(state,
                                           0.0,
                                           DesicDehum(DesicDehumNum).MaxCoilFluidFlow,
                                           DesicDehum(DesicDehumNum).CoilControlNode,
                                           DesicDehum(DesicDehumNum).CoilOutletNode,
                                           DesicDehum(DesicDehumNum).LoopNum,
                                           DesicDehum(DesicDehumNum).LoopSide,
                                           DesicDehum(DesicDehumNum).BranchNum,
                                           DesicDehum(DesicDehumNum).CompNum);
                    }

                    MyEnvrnFlag(DesicDehumNum) = false;
                }

                if (!state.dataGlobal->SysSizingCalc && state.dataDesiccantDehumidifiers->MySetPointCheckFlag && DoSetPointTest) {
                    ControlNode = DesicDehum(DesicDehumNum).ControlNodeNum;
                    if (ControlNode > 0) {
                        if (state.dataLoopNodes->Node(ControlNode).HumRatMax == SensedNodeFlagValue) {
                            if (!state.dataGlobal->AnyEnergyManagementSystemInModel) {
                                ShowSevereError(state, "Missing maximum humidity ratio setpoint (MaxHumRat) for ");
                                ShowContinueError(state, DesicDehum(DesicDehumNum).DehumType + ": " + DesicDehum(DesicDehumNum).Name);
                                ShowContinueError(state, "Node Referenced=" + state.dataLoopNodes->NodeID(ControlNode));
                                ShowContinueError(state, "use a Setpoint Manager to establish a \"MaxHumRat\" setpoint at the process air control node.");
                                SetPointErrorFlag = true;
                            } else {
                                CheckIfNodeSetPointManagedByEMS(state, ControlNode, EMSManager::SPControlType::iHumidityRatioMaxSetPoint, SetPointErrorFlag);
                                if (SetPointErrorFlag) {
                                    ShowSevereError(state, "Missing maximum humidity ratio setpoint (MaxHumRat) for ");
                                    ShowContinueError(state, DesicDehum(DesicDehumNum).DehumType + ": " + DesicDehum(DesicDehumNum).Name);
                                    ShowContinueError(state, "Node Referenced=" + state.dataLoopNodes->NodeID(ControlNode));
                                    ShowContinueError(state,
                                        "use a Setpoint Manager to establish a \"MaxHumRat\" setpoint at the process air control node.");
                                    ShowContinueError(state, "Or use EMS Actuator to establish a setpoint at the process air outlet node.");
                                }
                            }
                        }
                    }
                    state.dataDesiccantDehumidifiers->MySetPointCheckFlag = false;
                }
                RegenInNode = DesicDehum(DesicDehumNum).RegenAirInNode;
                DesicDehum(DesicDehumNum).RegenAirInTemp = state.dataLoopNodes->Node(RegenInNode).Temp;
                DesicDehum(DesicDehumNum).RegenAirInMassFlowRate = state.dataLoopNodes->Node(RegenInNode).MassFlowRate;

                DesicDehum(DesicDehumNum).ExhaustFanPower = 0.0;
                DesicDehum(DesicDehumNum).WaterRemoveRate = 0.0;
            }
        }
    }

    void ControlDesiccantDehumidifier(EnergyPlusData &state,
                                      int const DesicDehumNum, // number of the current dehumidifier being simulated
                                      Real64 &HumRatNeeded,    // process air leaving humidity ratio set by controller [kg water/kg air]
                                      [[maybe_unused]] bool const FirstHVACIteration // TRUE if 1st HVAC simulation of system timestep !unused1208
    )
    {

        // SUBROUTINE INFORMATION:
        //       AUTHOR         Michael J. Witte, GARD Analytics, Inc.
        //                      for Gas Research Institute
        //       DATE WRITTEN   March 2001
        //       MODIFIED       Jan 2005 M. J. Witte, GARD Analytics, Inc.
        //                        Add new control type option:
        //                          NODE LEAVING HUMRAT SETPOINT:BYPASS
        //                        Change existing control type to:
        //                          FIXED LEAVING HUMRAT SETPOINT:BYPASS
        //                        Work supported by ASHRAE research project 1254-RP
        //                      June 2007 R. Raustad, FSEC
        //                        Added new dehumidifier type -- DESICCANT DEHUMIDIFIER
        //       RE-ENGINEERED  na

        // PURPOSE OF THIS SUBROUTINE:
        // This subroutine sets the output required from the dehumidifier

        // METHODOLOGY EMPLOYED:
        // Uses a maximum humidity ratio setpoint to calculate required process
        // leaving humidity ratio

        // REFERENCES:
        // na

        // USE STATEMENTS:
        // na

        // Locals
        // SUBROUTINE ARGUMENT DEFINITIONS:

        // SUBROUTINE PARAMETER DEFINITIONS:
        // na

        // INTERFACE BLOCK SPECIFICATIONS
        // na

        // DERIVED TYPE DEFINITIONS
        // na

        // SUBROUTINE LOCAL VARIABLE DECLARATIONS:
        bool UnitOn;                 // unit on flag
        Real64 ProcAirMassFlowRate;  // process air mass flow rate [kg/s]
        Real64 RegenAirMassFlowRate; // regen air mass flow rate [kg/s]

        auto &DesicDehum(state.dataDesiccantDehumidifiers->DesicDehum);

        ProcAirMassFlowRate = 0.0;
        RegenAirMassFlowRate = 0.0;
        UnitOn = true;

        {
            auto const SELECT_CASE_var((DesicDehum(DesicDehumNum).DehumTypeCode));

            if (SELECT_CASE_var == DesicDehumType::Solid) {

                if (DesicDehum(DesicDehumNum).HumRatSet <= 0.0) UnitOn = false;
                ProcAirMassFlowRate = DesicDehum(DesicDehumNum).ProcAirInMassFlowRate;
                if (ProcAirMassFlowRate <= SmallMassFlow) UnitOn = false;

                if (GetCurrentScheduleValue(state, DesicDehum(DesicDehumNum).SchedPtr) <= 0.0) UnitOn = false;

                // If incoming conditions are outside valid range for curve fits, then shut unit off, do not issue warnings

                if (UnitOn) {
                    if ((DesicDehum(DesicDehumNum).ProcAirInTemp < DesicDehum(DesicDehumNum).MinProcAirInTemp) ||
                        (DesicDehum(DesicDehumNum).ProcAirInTemp > DesicDehum(DesicDehumNum).MaxProcAirInTemp)) {
                        UnitOn = false;
                    }
                    if ((DesicDehum(DesicDehumNum).ProcAirInHumRat < DesicDehum(DesicDehumNum).MinProcAirInHumRat) ||
                        (DesicDehum(DesicDehumNum).ProcAirInHumRat > DesicDehum(DesicDehumNum).MaxProcAirInHumRat)) {
                        UnitOn = false;
                    }
                }

                if (UnitOn) {

                    // perform the correct dehumidifier control strategy
                    {
                        auto const SELECT_CASE_var1(DesicDehum(DesicDehumNum).ControlType);

                        if (SELECT_CASE_var1 == DesicDehumCtrlType::FixedHumratBypass) {

                            HumRatNeeded = DesicDehum(DesicDehumNum).HumRatSet;
                            if (HumRatNeeded <= 0.0) {
                                ShowSevereError(state, "Dehumidifier:Desiccant:NoFans: " + DesicDehum(DesicDehumNum).Name);
                                ShowContinueError(state, format("Invalid Leaving Max Humidity Ratio Setpoint={:.8T}", HumRatNeeded));
                                ShowFatalError(state, "must be > 0.0");
                            }

                        } else if (SELECT_CASE_var1 == DesicDehumCtrlType::NodeHumratBypass) {

                            HumRatNeeded = state.dataLoopNodes->Node(DesicDehum(DesicDehumNum).ProcAirOutNode).HumRatMax;

                        } else {

                            ShowFatalError(state, "Invalid control type in desiccant dehumidifier = " + DesicDehum(DesicDehumNum).Name);
                        }
                    }

                    // Setpoint of zero indicates no load from setpoint manager max hum
                    if ((HumRatNeeded == 0.0) || (DesicDehum(DesicDehumNum).ProcAirInHumRat <= HumRatNeeded)) {
                        UnitOn = false;
                        HumRatNeeded = DesicDehum(DesicDehumNum).ProcAirInHumRat;
                    }
                } else {
                    HumRatNeeded = DesicDehum(DesicDehumNum).ProcAirInHumRat;
                }

            } else if (SELECT_CASE_var == DesicDehumType::Generic) {

                ProcAirMassFlowRate = state.dataLoopNodes->Node(DesicDehum(DesicDehumNum).ProcAirInNode).MassFlowRate;
                if (ProcAirMassFlowRate <= SmallMassFlow) UnitOn = false;

                if (GetCurrentScheduleValue(state, DesicDehum(DesicDehumNum).SchedPtr) <= 0.0) UnitOn = false;

                if (UnitOn) {
                    if (DesicDehum(DesicDehumNum).ControlNodeNum == DesicDehum(DesicDehumNum).ProcAirOutNode) {
                        HumRatNeeded = state.dataLoopNodes->Node(DesicDehum(DesicDehumNum).ControlNodeNum).HumRatMax;
                    } else {
                        if (state.dataLoopNodes->Node(DesicDehum(DesicDehumNum).ControlNodeNum).HumRatMax > 0.0) {
                            HumRatNeeded =
                                state.dataLoopNodes->Node(DesicDehum(DesicDehumNum).ControlNodeNum).HumRatMax -
                                (state.dataLoopNodes->Node(DesicDehum(DesicDehumNum).ControlNodeNum).HumRat - state.dataLoopNodes->Node(DesicDehum(DesicDehumNum).ProcAirOutNode).HumRat);
                        } else {
                            HumRatNeeded = 0.0;
                        }
                    }

                    // Setpoint of zero indicates no load from setpoint manager max hum
                    if ((HumRatNeeded == 0.0) || (state.dataLoopNodes->Node(DesicDehum(DesicDehumNum).ProcAirInNode).HumRat <= HumRatNeeded)) {
                        HumRatNeeded = state.dataLoopNodes->Node(DesicDehum(DesicDehumNum).ProcAirInNode).HumRat;
                    }
                } else {
                    HumRatNeeded = state.dataLoopNodes->Node(DesicDehum(DesicDehumNum).ProcAirInNode).HumRat;
                }

            } else {
            }
        }
    }

    void CalcSolidDesiccantDehumidifier(EnergyPlusData &state, int const DesicDehumNum,      // number of the current dehumidifier being simulated
                                        Real64 const HumRatNeeded,    // process air leaving humidity ratio set by controller [kgWater/kgDryAir]
                                        bool const FirstHVACIteration // TRUE if 1st HVAC simulation of system timestep
    )
    {

        // SUBROUTINE INFORMATION:
        //       AUTHOR         Michael J. Witte, GARD Analytics, Inc.
        //                      for Gas Research Institute
        //       DATE WRITTEN   March 2001
        //       MODIFIED       na
        //       RE-ENGINEERED  na

        // PURPOSE OF THIS SUBROUTINE:
        // Calculate the electricity consumption, regen heat requirements and the outlet
        // conditions for a solid desiccant dehumidifier, given the inlet conditions and
        // and the needed process leaving humidity ratio.

        // METHODOLOGY EMPLOYED:
        // Given the entering conditions, the full-load outlet conditions are calculated.
        // Adjust for part-load if required.
        // Caclulate required regen energy and call regen coil and regen fan.
        // Desiccant wheel leaving conditions and regen energy requirements are calculated
        // from empirical curve fits.  The user can select either default built-in
        // performance curves, or use custom user-defined curves.

        // REFERENCES:
        // The default performance curves represent a commerical-grade solid desiccant
        // wheel typical of HVAC applications in the early 1990's.  These curves were
        // developed for Gas Research Institute by William W. Worek, University of Illinois
        // at Chicago.

        // Using/Aliasing
        using Psychrometrics::PsyHFnTdbW;
        using Psychrometrics::PsyRhoAirFnPbTdbW;

        // Locals
        // SUBROUTINE ARGUMENT DEFINITIONS:

        // SUBROUTINE PARAMETER DEFINITIONS:
        // na

        // INTERFACE BLOCK SPECIFICATIONS
        // na

        // DERIVED TYPE DEFINITIONS
        // na

        // SUBROUTINE LOCAL VARIABLE DECLARATIONS:

        Real64 ProcAirInHumRat;     // process inlet air humidity ratio [kgWater/kgDryAir]
        Real64 ProcAirInTemp;       // process inlet air temperature [C]
        Real64 ProcAirOutHumRat;    // process outlet air humidity ratio [kgWater/kgDryAir]
        Real64 MinProcAirOutHumRat; // minimum available process outlet air humidity ratio [kgWater/kgDryAir]
        Real64 ProcAirOutTemp;      // process outlet air temperature [C]
        Real64 ProcAirVel;          // process air velocity [m/s]
        Real64 QRegen;              // regen heat input rate requested from regen coil [W]
        Real64 QDelivered;          // regen heat actually delivered by regen coil [W]
        // REAL(r64) :: RegenAirInHumRat        ! regen inlet air humidity ratio [kgWater/kgDryAir]
        Real64 RegenAirInTemp;       // regen inlet air temperature [C]
        Real64 RegenAirVel;          // regen air velocity [m/s]
        Real64 ProcAirMassFlowRate;  // process air mass flow rate [kg/s]
        Real64 RegenAirMassFlowRate; // regen air mass flow rate [kg/s]
        Real64 SpecRegenEnergy;      // specific regen energy [J/kg of water removed]
        Real64 NomRegenTemp;         // nominal regen temperature for regen energy curve
        Real64 ElecUseRate;          // electricity consumption rate [W]
        Real64 PartLoad;             // fraction of dehumidification capacity required to meet setpoint
        bool UnitOn;                 // unit on flag

        // Variables for hardwired coefficients for default performance model

        Real64 TC0;
        Real64 TC1;
        Real64 TC2;
        Real64 TC3;
        Real64 TC4;
        Real64 TC5;
        Real64 TC6;
        Real64 TC7;
        Real64 TC8;
        Real64 TC9;
        Real64 TC10;
        Real64 TC11;
        Real64 TC12;
        Real64 TC13;
        Real64 TC14;
        Real64 TC15;

        Real64 WC0;
        Real64 WC1;
        Real64 WC2;
        Real64 WC3;
        Real64 WC4;
        Real64 WC5;
        Real64 WC6;
        Real64 WC7;
        Real64 WC8;
        Real64 WC9;
        Real64 WC10;
        Real64 WC11;
        Real64 WC12;
        Real64 WC13;
        Real64 WC14;
        Real64 WC15;

        Real64 QC0;
        Real64 QC1;
        Real64 QC2;
        Real64 QC3;
        Real64 QC4;
        Real64 QC5;
        Real64 QC6;
        Real64 QC7;
        Real64 QC8;
        Real64 QC9;
        Real64 QC10;
        Real64 QC11;
        Real64 QC12;
        Real64 QC13;
        Real64 QC14;
        Real64 QC15;

        Real64 RC0;
        Real64 RC1;
        Real64 RC2;
        Real64 RC3;
        Real64 RC4;
        Real64 RC5;
        Real64 RC6;
        Real64 RC7;
        Real64 RC8;
        Real64 RC9;
        Real64 RC10;
        Real64 RC11;
        Real64 RC12;
        Real64 RC13;
        Real64 RC14;
        Real64 RC15;

        auto &DesicDehum(state.dataDesiccantDehumidifiers->DesicDehum);
        auto &RhoAirStdInit(state.dataDesiccantDehumidifiers->RhoAirStdInit);

        // Setup internal variables for calculations

        ProcAirInTemp = DesicDehum(DesicDehumNum).ProcAirInTemp;
        ProcAirInHumRat = DesicDehum(DesicDehumNum).ProcAirInHumRat;
        ProcAirMassFlowRate = DesicDehum(DesicDehumNum).ProcAirInMassFlowRate;
        ProcAirVel = DesicDehum(DesicDehumNum).NomProcAirVel;
        PartLoad = 0.0;

        RegenAirInTemp = DesicDehum(DesicDehumNum).RegenAirInTemp;
        NomRegenTemp = DesicDehum(DesicDehumNum).NomRegenTemp;

        // Calculate min available process out humrat
        UnitOn = false;
        MinProcAirOutHumRat = 0.0; // MAX(MinProcAirOutHumRat,0.000857)

        if (HumRatNeeded < ProcAirInHumRat) {

            UnitOn = true;

            {
                auto const SELECT_CASE_var(DesicDehum(DesicDehumNum).PerformanceModel_Num); // Performance Model Part A

                if (SELECT_CASE_var == PerformanceModel::Default) {

                    WC0 = 0.0148880824323806;
                    WC1 = -0.000283393198398211;
                    WC2 = -0.87802168940547;
                    WC3 = -0.000713615831236411;
                    WC4 = 0.0311261188874622;
                    WC5 = 1.51738892142485e-06;
                    WC6 = 0.0287250198281021;
                    WC7 = 4.94796903231558e-06;
                    WC8 = 24.0771139652826;
                    WC9 = 0.000122270283927978;
                    WC10 = -0.0151657189566474;
                    WC11 = 3.91641393230322e-08;
                    WC12 = 0.126032651553348;
                    WC13 = 0.000391653854431574;
                    WC14 = 0.002160537360507;
                    WC15 = 0.00132732844211593;

                    MinProcAirOutHumRat = WC0 + WC1 * ProcAirInTemp + WC2 * ProcAirInHumRat + WC3 * ProcAirVel +
                                          WC4 * ProcAirInTemp * ProcAirInHumRat + WC5 * ProcAirInTemp * ProcAirVel +
                                          WC6 * ProcAirInHumRat * ProcAirVel + WC7 * ProcAirInTemp * ProcAirInTemp +
                                          WC8 * ProcAirInHumRat * ProcAirInHumRat + WC9 * ProcAirVel * ProcAirVel +
                                          WC10 * ProcAirInTemp * ProcAirInTemp * ProcAirInHumRat * ProcAirInHumRat +
                                          WC11 * ProcAirInTemp * ProcAirInTemp * ProcAirVel * ProcAirVel +
                                          WC12 * ProcAirInHumRat * ProcAirInHumRat * ProcAirVel * ProcAirVel + WC13 * std::log(ProcAirInTemp) +
                                          WC14 * std::log(ProcAirInHumRat) + WC15 * std::log(ProcAirVel);

                    // limit to 6 grains/lb (0.000857 kg/kg)

                } else if (SELECT_CASE_var == PerformanceModel::UserCurves) {

                    MinProcAirOutHumRat = CurveValue(state, DesicDehum(DesicDehumNum).ProcHumRatCurvefTW, ProcAirInTemp, ProcAirInHumRat) *
                                          CurveValue(state, DesicDehum(DesicDehumNum).ProcHumRatCurvefV, ProcAirVel);

                } else {

                    ShowFatalError(
                        state, format("Invalid performance model in desiccant dehumidifier = {}", DesicDehum(DesicDehumNum).PerformanceModel_Num));
                }
            } // Performance Model Part A

            MinProcAirOutHumRat = max(MinProcAirOutHumRat, 0.000857);
        }

        if (MinProcAirOutHumRat >= ProcAirInHumRat) UnitOn = false;

        if (UnitOn) {

            // Calculate partload fraction of dehumidification capacity required to meet setpoint
            PartLoad = 1.0;
            if (MinProcAirOutHumRat < HumRatNeeded) PartLoad = (ProcAirInHumRat - HumRatNeeded) / (ProcAirInHumRat - MinProcAirOutHumRat);
            PartLoad = max(0.0, PartLoad);
            PartLoad = min(1.0, PartLoad);

            {
                auto const SELECT_CASE_var(DesicDehum(DesicDehumNum).PerformanceModel_Num); // Performance Model Part B

                if (SELECT_CASE_var == PerformanceModel::Default) {

                    // Calculate leaving conditions
                    TC0 = -38.7782841989449;
                    TC1 = 2.0127655837628;
                    TC2 = 5212.49360216097;
                    TC3 = 15.2362536782665;
                    TC4 = -80.4910419759181;
                    TC5 = -0.105014122001509;
                    TC6 = -229.668673645144;
                    TC7 = -0.015424703743461;
                    TC8 = -69440.0689831847;
                    TC9 = -1.6686064694322;
                    TC10 = 38.5855718977592;
                    TC11 = 0.000196395381206009;
                    TC12 = 386.179386548324;
                    TC13 = -0.801959614172614;
                    TC14 = -3.33080986818745;
                    TC15 = -15.2034386065714;

                    ProcAirOutTemp = TC0 + TC1 * ProcAirInTemp + TC2 * ProcAirInHumRat + TC3 * ProcAirVel + TC4 * ProcAirInTemp * ProcAirInHumRat +
                                     TC5 * ProcAirInTemp * ProcAirVel + TC6 * ProcAirInHumRat * ProcAirVel + TC7 * ProcAirInTemp * ProcAirInTemp +
                                     TC8 * ProcAirInHumRat * ProcAirInHumRat + TC9 * ProcAirVel * ProcAirVel +
                                     TC10 * ProcAirInTemp * ProcAirInTemp * ProcAirInHumRat * ProcAirInHumRat +
                                     TC11 * ProcAirInTemp * ProcAirInTemp * ProcAirVel * ProcAirVel +
                                     TC12 * ProcAirInHumRat * ProcAirInHumRat * ProcAirVel * ProcAirVel + TC13 * std::log(ProcAirInTemp) +
                                     TC14 * std::log(ProcAirInHumRat) + TC15 * std::log(ProcAirVel);

                    // Regen energy
                    QC0 = -27794046.6291107;
                    QC1 = -235725.171759615;
                    QC2 = 975461343.331328;
                    QC3 = -686069.373946731;
                    QC4 = -17717307.3766266;
                    QC5 = 31482.2539662489;
                    QC6 = 55296552.8260743;
                    QC7 = 6195.36070023868;
                    QC8 = -8304781359.40435;
                    QC9 = -188987.543809419;
                    QC10 = 3933449.40965846;
                    QC11 = -6.66122876558634;
                    QC12 = -349102295.417547;
                    QC13 = 83672.179730172;
                    QC14 = -6059524.33170538;
                    QC15 = 1220523.39525162;

                    SpecRegenEnergy = QC0 + QC1 * ProcAirInTemp + QC2 * ProcAirInHumRat + QC3 * ProcAirVel + QC4 * ProcAirInTemp * ProcAirInHumRat +
                                      QC5 * ProcAirInTemp * ProcAirVel + QC6 * ProcAirInHumRat * ProcAirVel + QC7 * ProcAirInTemp * ProcAirInTemp +
                                      QC8 * ProcAirInHumRat * ProcAirInHumRat + QC9 * ProcAirVel * ProcAirVel +
                                      QC10 * ProcAirInTemp * ProcAirInTemp * ProcAirInHumRat * ProcAirInHumRat +
                                      QC11 * ProcAirInTemp * ProcAirInTemp * ProcAirVel * ProcAirVel +
                                      QC12 * ProcAirInHumRat * ProcAirInHumRat * ProcAirVel * ProcAirVel + QC13 * std::log(ProcAirInTemp) +
                                      QC14 * std::log(ProcAirInHumRat) + QC15 * std::log(ProcAirVel);

                    // Regen face velocity
                    RC0 = -4.67358908091488;
                    RC1 = 0.0654323095468338;
                    RC2 = 396.950518702316;
                    RC3 = 1.52610165426736;
                    RC4 = -11.3955868430328;
                    RC5 = 0.00520693906104437;
                    RC6 = 57.783645385621;
                    RC7 = -0.000464800668311693;
                    RC8 = -5958.78613212602;
                    RC9 = -0.205375818291012;
                    RC10 = 5.26762675442845;
                    RC11 = -8.88452553055039e-05;
                    RC12 = -182.382479369311;
                    RC13 = -0.100289774002047;
                    RC14 = -0.486980507964251;
                    RC15 = -0.972715425435447;

                    RegenAirVel = RC0 + RC1 * ProcAirInTemp + RC2 * ProcAirInHumRat + RC3 * ProcAirVel + RC4 * ProcAirInTemp * ProcAirInHumRat +
                                  RC5 * ProcAirInTemp * ProcAirVel + RC6 * ProcAirInHumRat * ProcAirVel + RC7 * ProcAirInTemp * ProcAirInTemp +
                                  RC8 * ProcAirInHumRat * ProcAirInHumRat + RC9 * ProcAirVel * ProcAirVel +
                                  RC10 * ProcAirInTemp * ProcAirInTemp * ProcAirInHumRat * ProcAirInHumRat +
                                  RC11 * ProcAirInTemp * ProcAirInTemp * ProcAirVel * ProcAirVel +
                                  RC12 * ProcAirInHumRat * ProcAirInHumRat * ProcAirVel * ProcAirVel + RC13 * std::log(ProcAirInTemp) +
                                  RC14 * std::log(ProcAirInHumRat) + RC15 * std::log(ProcAirVel);

                } else if (SELECT_CASE_var == PerformanceModel::UserCurves) {

                    ProcAirOutTemp = CurveValue(state, DesicDehum(DesicDehumNum).ProcDryBulbCurvefTW, ProcAirInTemp, ProcAirInHumRat) *
                                     CurveValue(state, DesicDehum(DesicDehumNum).ProcDryBulbCurvefV, ProcAirVel);

                    SpecRegenEnergy = CurveValue(state, DesicDehum(DesicDehumNum).RegenEnergyCurvefTW, ProcAirInTemp, ProcAirInHumRat) *
                                      CurveValue(state, DesicDehum(DesicDehumNum).RegenEnergyCurvefV, ProcAirVel);

                    RegenAirVel = CurveValue(state, DesicDehum(DesicDehumNum).RegenVelCurvefTW, ProcAirInTemp, ProcAirInHumRat) *
                                  CurveValue(state, DesicDehum(DesicDehumNum).RegenVelCurvefV, ProcAirVel);

                } else {

                    ShowFatalError(
                        state, format("Invalid performance model in desiccant dehumidifier = {}", DesicDehum(DesicDehumNum).PerformanceModel_Num));

                    // Suppress uninitialized warnings
                    ProcAirOutTemp = 0.0;
                    SpecRegenEnergy = 0.0;
                    RegenAirVel = 0.0;
                }
            } // Performance Model Part B

            ProcAirOutTemp = (1 - PartLoad) * ProcAirInTemp + (PartLoad)*ProcAirOutTemp;

            ProcAirOutHumRat = (1 - PartLoad) * ProcAirInHumRat + (PartLoad)*MinProcAirOutHumRat;

            // Calculate water removal
            DesicDehum(DesicDehumNum).WaterRemoveRate = ProcAirMassFlowRate * (ProcAirInHumRat - ProcAirOutHumRat);

            // Adjust for regen inlet temperature
            SpecRegenEnergy *= (NomRegenTemp - RegenAirInTemp) / (NomRegenTemp - ProcAirInTemp);
            SpecRegenEnergy = max(SpecRegenEnergy, 0.0);
            QRegen = SpecRegenEnergy * DesicDehum(DesicDehumNum).WaterRemoveRate;

            // Above curves are based on a 90deg regen angle and 245deg process air angle
            RegenAirMassFlowRate = ProcAirMassFlowRate * 90.0 / 245.0 * RegenAirVel / ProcAirVel;

            ElecUseRate = DesicDehum(DesicDehumNum).NomRotorPower;

        } else { // Unit is off

            ProcAirOutTemp = ProcAirInTemp;
            ProcAirOutHumRat = ProcAirInHumRat;
            SpecRegenEnergy = 0.0;
            QRegen = 0.0;
            ElecUseRate = 0.0;
            RegenAirVel = 0.0;
            RegenAirMassFlowRate = 0.0;
            DesicDehum(DesicDehumNum).WaterRemoveRate = 0.0;
            PartLoad = 0.0;

        } // UnitOn/Off

        // Set regen mass flow
        state.dataLoopNodes->Node(DesicDehum(DesicDehumNum).RegenFanInNode).MassFlowRate = RegenAirMassFlowRate;
        state.dataLoopNodes->Node(DesicDehum(DesicDehumNum).RegenFanInNode).MassFlowRateMaxAvail = RegenAirMassFlowRate;
        // Call regen fan
        if (DesicDehum(DesicDehumNum).regenFanType_Num != DataHVACGlobals::FanType_SystemModelObject) {
            Fans::SimulateFanComponents(state, DesicDehum(DesicDehumNum).RegenFanName, FirstHVACIteration, DesicDehum(DesicDehumNum).RegenFanIndex);
        } else {
            HVACFan::fanObjs[DesicDehum(DesicDehumNum).RegenFanIndex]->simulate(state, _, _, _, _);
        }

        // Call regen heating coil
        CalcNonDXHeatingCoils(state, DesicDehumNum, FirstHVACIteration, QRegen, QDelivered);

        // Verify is requestd flow was delivered (must do after heating coil has executed to pass flow to RegenAirInNode)
        if (state.dataLoopNodes->Node(DesicDehum(DesicDehumNum).RegenAirInNode).MassFlowRate != RegenAirMassFlowRate) {
            // Initialize standard air density
            if (state.dataDesiccantDehumidifiers->CalcSolidDesiccantDehumidifierMyOneTimeFlag) {
                RhoAirStdInit = state.dataEnvrn->StdRhoAir;
            }
            ShowRecurringSevereErrorAtEnd(state, "Improper flow delivered by desiccant regen fan - RESULTS INVALID! Check regen fan capacity and schedule.",
                                          DesicDehum(DesicDehumNum).RegenFanErrorIndex1);
            ShowRecurringContinueErrorAtEnd(state, DesicDehum(DesicDehumNum).DehumType + '=' + DesicDehum(DesicDehumNum).Name,
                                            DesicDehum(DesicDehumNum).RegenFanErrorIndex2);
            RhoAirStdInit = state.dataEnvrn->StdRhoAir;
            ShowRecurringContinueErrorAtEnd(state, "Flow requested [m3/s] from " + DesicDehum(DesicDehumNum).RegenFanType + '=' +
                                                DesicDehum(DesicDehumNum).RegenFanName,
                                            DesicDehum(DesicDehumNum).RegenFanErrorIndex3,
                                            (RegenAirMassFlowRate / RhoAirStdInit));
            ShowRecurringContinueErrorAtEnd(state, "Flow request varied from delivered by [m3/s]",
                                            DesicDehum(DesicDehumNum).RegenFanErrorIndex4,
                                            ((RegenAirMassFlowRate - state.dataLoopNodes->Node(DesicDehum(DesicDehumNum).RegenAirInNode).MassFlowRate) / RhoAirStdInit),
                                            ((RegenAirMassFlowRate - state.dataLoopNodes->Node(DesicDehum(DesicDehumNum).RegenAirInNode).MassFlowRate) / RhoAirStdInit));
        }

        // Verify is requestd heating was delivered
        if (QDelivered < QRegen) {
            ShowRecurringSevereErrorAtEnd(state,
                "Inadequate heat delivered by desiccant regen coil - RESULTS INVALID! Check regen coil capacity and schedule.",
                DesicDehum(DesicDehumNum).RegenCapErrorIndex1);
            ShowRecurringContinueErrorAtEnd(state, DesicDehum(DesicDehumNum).DehumType + '=' + DesicDehum(DesicDehumNum).Name,
                                            DesicDehum(DesicDehumNum).RegenCapErrorIndex2);
            ShowRecurringContinueErrorAtEnd(state, "Load requested [W] from " + DesicDehum(DesicDehumNum).RegenCoilType + '=' +
                                                DesicDehum(DesicDehumNum).RegenCoilName,
                                            DesicDehum(DesicDehumNum).RegenCapErrorIndex3,
                                            QRegen);
            ShowRecurringContinueErrorAtEnd(state,
                "Load request exceeded delivered by [W]", DesicDehum(DesicDehumNum).RegenCapErrorIndex4, (QRegen - QDelivered));
        }

        DesicDehum(DesicDehumNum).SpecRegenEnergy = SpecRegenEnergy;
        DesicDehum(DesicDehumNum).QRegen = QRegen;
        DesicDehum(DesicDehumNum).ElecUseRate = ElecUseRate;
        DesicDehum(DesicDehumNum).PartLoad = PartLoad;

        DesicDehum(DesicDehumNum).ProcAirOutMassFlowRate = ProcAirMassFlowRate;
        DesicDehum(DesicDehumNum).ProcAirOutTemp = ProcAirOutTemp;
        DesicDehum(DesicDehumNum).ProcAirOutHumRat = ProcAirOutHumRat;
        DesicDehum(DesicDehumNum).ProcAirOutEnthalpy = PsyHFnTdbW(ProcAirOutTemp, ProcAirOutHumRat);
        DesicDehum(DesicDehumNum).RegenAirInMassFlowRate = RegenAirMassFlowRate;
        DesicDehum(DesicDehumNum).RegenAirVel = RegenAirVel;

        //  DesicDehum(DesicDehumNum)%RegenAirOutTemp        = -999.
        //  DesicDehum(DesicDehumNum)%RegenAirOutHumRat      = -999.
        //  DesicDehum(DesicDehumNum)%RegenAirOutEnthalpy    = -999.
    }

    void CalcGenericDesiccantDehumidifier(EnergyPlusData &state, int const DesicDehumNum,      // number of the current dehumidifier being simulated
                                          Real64 const HumRatNeeded,    // process air leaving humidity ratio set by controller [kg water/kg air]
                                          bool const FirstHVACIteration // TRUE if 1st HVAC simulation of system timestep
    )
    {

        // SUBROUTINE INFORMATION:
        //       AUTHOR         Mangesh Basarkar, FSEC
        //       DATE WRITTEN   May 2007
        //       MODIFIED       na
        //       RE-ENGINEERED  na

        // PURPOSE OF THIS SUBROUTINE:
        // Calculate the electricity consumption, regen heat requirements and the outlet
        // conditions for a desiccant dehumidifier, given the inlet conditions,
        // DX coil part-load ratio, and/or the needed process leaving humidity ratio.

        // METHODOLOGY EMPLOYED:
        // Given the entering conditions, the full-load outlet conditions are calculated.
        // Adjust for part-load if required.
        // Calculate the required regen energy and call the regen coil and the regen fan.

        // REFERENCES:
        // Kosar, D. 2006. Dehumidification Enhancements, ASHRAE Journal, Vol. 48, No. 2, February 2006.
        // Kosar, D. et al. 2006. Dehumidification Enhancement of Direct Expansion Systems Through Component
        //   Augmentation of the Cooling Coil. 15th Symposium on Improving Building Systems in Hot and Humid
        //   Climates, July 24-26, 2006.

        // Using/Aliasing
        using Psychrometrics::PsyHFnTdbW;
        using Psychrometrics::PsyRhoAirFnPbTdbW;
        using HeatRecovery::SimHeatRecovery;

        // Locals
        // SUBROUTINE ARGUMENT DEFINITIONS:

        // SUBROUTINE PARAMETER DEFINITIONS:
        Real64 const MinVolFlowPerRatedTotQ(0.00002684); // m3/s per W = 200 cfm/ton,
        // min vol flow per rated evaporator capacity

        // INTERFACE BLOCK SPECIFICATIONS
        // na

        // DERIVED TYPE DEFINITIONS
        // na

        // SUBROUTINE LOCAL VARIABLE DECLARATIONS:
        Real64 DDPartLoadRatio;          // fraction of dehumidification capacity required to meet setpoint
        Real64 MassFlowRateNew;          // new required mass flow rate calculated to keep regen setpoint temperature (kg/s)
        Real64 CondenserWasteHeat;       // Condenser waste heat (W)
        Real64 CpAir;                    // Specific heat of air (J/kg-K)
        Real64 NewRegenInTemp;           // new temp calculated from condenser waste heat (C)
        Real64 ExhaustFanMassFlowRate;   // exhaust fan mass flow rate (kg/s)
        Real64 ExhaustFanPLR;            // exhaust fan run time fraction calculated from new mass flow rate for regen side
        Real64 ExhaustFanPowerMod;       // used to calculate exhaust fan power from flow fraction
        Real64 VolFlowPerRatedTotQ;      // flow rate per rated total cooling capacity of the companion coil (m3/s/W)
        Real64 FanDeltaT;                // used to account for fan heat when calculating regeneration heater energy (C)
        Real64 OnOffFanPLF;              // save air loop fan part load fracton while calculating exhaust fan power
        Real64 RegenSetPointTemp;        // regeneration temperature setpoint (C)
        int RegenCoilIndex;              // index to regeneration heating coil, 0 when not used
        int CompanionCoilIndexNum;       // index for companion DX cooling coil, 0 when DX coil is not used
        std::string MinVol;              // character string used for error messages
        static Real64 RhoAirStdInit;     // standard air density (kg/m3)
        bool UnitOn;                     // unit on flag
        //  LOGICAL       :: SimFlag                    ! used to turn off additional simulation if DX Coil is off
        Real64 QRegen_OASysFanAdjust; // temporary variable used to adjust regen heater load during iteration

        auto &DesicDehum(state.dataDesiccantDehumidifiers->DesicDehum);
        auto &QRegen(state.dataDesiccantDehumidifiers->QRegen);

        UnitOn = false;
        DDPartLoadRatio = 0.0;
        RegenCoilIndex = DesicDehum(DesicDehumNum).RegenCoilIndex;
        FanDeltaT = 0.0;
        RegenSetPointTemp = DesicDehum(DesicDehumNum).RegenSetPointTemp;
        ExhaustFanMassFlowRate = 0.0;

        // Save OnOffFanPartLoadFraction while performing exhaust fan calculations
        OnOffFanPLF = state.dataHVACGlobal->OnOffFanPartLoadFraction;
        state.dataHVACGlobal->OnOffFanPartLoadFraction = 1.0;

        if (DesicDehum(DesicDehumNum).CoilUpstreamOfProcessSide == Selection::Yes) {
            // Cooling coil directly upstream of desiccant dehumidifier, dehumidifier runs in tandem with DX coil

            CompanionCoilIndexNum = DesicDehum(DesicDehumNum).DXCoilIndex;
        } else {
            // desiccant dehumidifier determines its own PLR
            CompanionCoilIndexNum = 0;
        }

        if (state.dataDesiccantDehumidifiers->CalcGenericDesiccantDehumidifierMyOneTimeFlag) {
            RhoAirStdInit = state.dataEnvrn->StdRhoAir;
            state.dataDesiccantDehumidifiers->CalcGenericDesiccantDehumidifierMyOneTimeFlag = false;
        }

        if (HumRatNeeded < state.dataLoopNodes->Node(DesicDehum(DesicDehumNum).ProcAirInNode).HumRat) {
            UnitOn = true;
        }

        if (DesicDehum(DesicDehumNum).CoilUpstreamOfProcessSide == Selection::Yes) {
            if ((DesicDehum(DesicDehumNum).coolingCoil_TypeNum == DataHVACGlobals::CoilDX_CoolingSingleSpeed) ||
                (DesicDehum(DesicDehumNum).coolingCoil_TypeNum == DataHVACGlobals::CoilDX_CoolingTwoStageWHumControl)) {
                if (state.dataDXCoils->DXCoilPartLoadRatio(DesicDehum(DesicDehumNum).DXCoilIndex) == 0.0) {
                    UnitOn = false;
                }
            }
        }

        if (UnitOn) {

            if (DesicDehum(DesicDehumNum).RegenInletIsOutsideAirNode) {
                if (DesicDehum(DesicDehumNum).HXTypeNum == BalancedHX) {
                    state.dataLoopNodes->Node(DesicDehum(DesicDehumNum).RegenAirInNode).MassFlowRate = state.dataLoopNodes->Node(DesicDehum(DesicDehumNum).ProcAirInNode).MassFlowRate;
                    state.dataLoopNodes->Node(DesicDehum(DesicDehumNum).RegenAirInNode).MassFlowRateMaxAvail = state.dataLoopNodes->Node(DesicDehum(DesicDehumNum).ProcAirInNode).MassFlowRate;
                }
            }

            // Get conditions from DX Coil condenser if present (DXCoilIndex verified > 0 in GetInput)
            if (DesicDehum(DesicDehumNum).Preheat == Selection::Yes) {

                //     condenser waste heat is proportional to DX coil PLR
                if ((DesicDehum(DesicDehumNum).coolingCoil_TypeNum == DataHVACGlobals::CoilDX_CoolingSingleSpeed) ||
                    (DesicDehum(DesicDehumNum).coolingCoil_TypeNum == DataHVACGlobals::CoilDX_CoolingTwoStageWHumControl)) {
                    CondenserWasteHeat = state.dataHeatBal->HeatReclaimDXCoil(DesicDehum(DesicDehumNum).DXCoilIndex).AvailCapacity;
                    state.dataHeatBal->HeatReclaimDXCoil(DesicDehum(DesicDehumNum).DXCoilIndex).AvailCapacity = 0.0;
                } else if (DesicDehum(DesicDehumNum).coolingCoil_TypeNum == DataHVACGlobals::Coil_CoolingAirToAirVariableSpeed) {
                    CondenserWasteHeat = state.dataHeatBal->HeatReclaimVS_DXCoil(DesicDehum(DesicDehumNum).DXCoilIndex).AvailCapacity;
                    state.dataHeatBal->HeatReclaimVS_DXCoil(DesicDehum(DesicDehumNum).DXCoilIndex).AvailCapacity = 0.0;
                }

                CpAir = PsyCpAirFnW(state.dataLoopNodes->Node(DesicDehum(DesicDehumNum).CondenserInletNode).HumRat);

                if (DesicDehum(DesicDehumNum).RegenFanPlacement == BlowThru) {
                    if (DesicDehum(DesicDehumNum).regenFanType_Num != DataHVACGlobals::FanType_SystemModelObject) {
                        Fans::SimulateFanComponents(state,
                            DesicDehum(DesicDehumNum).RegenFanName, FirstHVACIteration, DesicDehum(DesicDehumNum).RegenFanIndex);
                    } else {
                        HVACFan::fanObjs[DesicDehum(DesicDehumNum).RegenFanIndex]->simulate(state, _, _, _, _);
                    }
                    FanDeltaT = state.dataLoopNodes->Node(DesicDehum(DesicDehumNum).RegenFanOutNode).Temp - state.dataLoopNodes->Node(DesicDehum(DesicDehumNum).RegenFanInNode).Temp;
                    //       Adjust setpoint to account for fan heat
                    RegenSetPointTemp -= FanDeltaT;
                }

                //     CompanionCoilIndexNum .GT. 0 means the same thing as DesicDehum(DesicDehumNum)%CoilUpstreamOfProcessSide == Yes
                if (CompanionCoilIndexNum > 0) {
                    if ((DesicDehum(DesicDehumNum).coolingCoil_TypeNum == DataHVACGlobals::CoilDX_CoolingSingleSpeed) ||
                        (DesicDehum(DesicDehumNum).coolingCoil_TypeNum == DataHVACGlobals::CoilDX_CoolingTwoStageWHumControl)) {
                        DDPartLoadRatio = state.dataDXCoils->DXCoilPartLoadRatio(DesicDehum(DesicDehumNum).DXCoilIndex);
                    } else if (DesicDehum(DesicDehumNum).coolingCoil_TypeNum == DataHVACGlobals::Coil_CoolingAirToAirVariableSpeed) {
                        DDPartLoadRatio = 1.0; // condenser waste heat already includes modulation down
                    }
                }

                //     calculate actual condenser outlet node (regen inlet node) temperature
                if (CompanionCoilIndexNum > 0) {
                    if ((DesicDehum(DesicDehumNum).coolingCoil_TypeNum == DataHVACGlobals::CoilDX_CoolingSingleSpeed) ||
                        (DesicDehum(DesicDehumNum).coolingCoil_TypeNum == DataHVACGlobals::CoilDX_CoolingTwoStageWHumControl)) {
                        if (state.dataDXCoils->DXCoilFanOpMode(DesicDehum(DesicDehumNum).DXCoilIndex) == ContFanCycCoil) {
                            NewRegenInTemp =
                                state.dataLoopNodes->Node(DesicDehum(DesicDehumNum).CondenserInletNode).Temp +
                                CondenserWasteHeat / (CpAir * (state.dataLoopNodes->Node(DesicDehum(DesicDehumNum).RegenAirInNode).MassFlowRate) * DDPartLoadRatio);
                            CondenserWasteHeat /= DDPartLoadRatio;
                        } else {
                            NewRegenInTemp = state.dataLoopNodes->Node(DesicDehum(DesicDehumNum).CondenserInletNode).Temp +
                                             CondenserWasteHeat / (CpAir * (state.dataLoopNodes->Node(DesicDehum(DesicDehumNum).RegenAirInNode).MassFlowRate));
                        }
                    } else if (DesicDehum(DesicDehumNum).coolingCoil_TypeNum == DataHVACGlobals::Coil_CoolingAirToAirVariableSpeed) {
                        NewRegenInTemp = state.dataLoopNodes->Node(DesicDehum(DesicDehumNum).CondenserInletNode).Temp +
                                         CondenserWasteHeat / (CpAir * (state.dataLoopNodes->Node(DesicDehum(DesicDehumNum).RegenAirInNode).MassFlowRate));
                    } else {
                        NewRegenInTemp = state.dataLoopNodes->Node(DesicDehum(DesicDehumNum).CondenserInletNode).Temp +
                                         CondenserWasteHeat / (CpAir * (state.dataLoopNodes->Node(DesicDehum(DesicDehumNum).RegenAirInNode).MassFlowRate));
                    }
                } else {
                    NewRegenInTemp = state.dataLoopNodes->Node(DesicDehum(DesicDehumNum).CondenserInletNode).Temp +
                                     CondenserWasteHeat / (CpAir * (state.dataLoopNodes->Node(DesicDehum(DesicDehumNum).RegenAirInNode).MassFlowRate));
                }

                state.dataLoopNodes->Node(DesicDehum(DesicDehumNum).RegenAirInNode).Temp = NewRegenInTemp;
                state.dataLoopNodes->Node(DesicDehum(DesicDehumNum).RegenAirInNode).Enthalpy =
                    PsyHFnTdbW(state.dataLoopNodes->Node(DesicDehum(DesicDehumNum).RegenAirInNode).Temp, state.dataLoopNodes->Node(DesicDehum(DesicDehumNum).RegenAirInNode).HumRat);
                MassFlowRateNew = 0.0;

                if (DesicDehum(DesicDehumNum).ExhaustFanMaxVolFlowRate > 0) {

                    //       calculate mass flow rate required to maintain regen inlet setpoint temp
                    if (NewRegenInTemp > RegenSetPointTemp) {
                        if (RegenSetPointTemp - state.dataLoopNodes->Node(DesicDehum(DesicDehumNum).CondenserInletNode).Temp != 0.0) {
                            MassFlowRateNew = max(
                                0.0, CondenserWasteHeat / (CpAir * (RegenSetPointTemp - state.dataLoopNodes->Node(DesicDehum(DesicDehumNum).CondenserInletNode).Temp)));
                        } else {
                            MassFlowRateNew = state.dataLoopNodes->Node(DesicDehum(DesicDehumNum).RegenAirInNode).MassFlowRate;
                        }
                    }

                    //       calculate exhaust fan mass flow rate and new regen inlet temperature (may not be at setpoint)
                    if (MassFlowRateNew > state.dataLoopNodes->Node(DesicDehum(DesicDehumNum).RegenAirInNode).MassFlowRate) {
                        ExhaustFanMassFlowRate = MassFlowRateNew - state.dataLoopNodes->Node(DesicDehum(DesicDehumNum).RegenAirInNode).MassFlowRate;
                        ExhaustFanMassFlowRate = max(0.0, min(ExhaustFanMassFlowRate, DesicDehum(DesicDehumNum).ExhaustFanMaxMassFlowRate));

                        state.dataLoopNodes->Node(DesicDehum(DesicDehumNum).RegenAirInNode).Temp =
                            state.dataLoopNodes->Node(DesicDehum(DesicDehumNum).CondenserInletNode).Temp +
                            CondenserWasteHeat / (CpAir * (state.dataLoopNodes->Node(DesicDehum(DesicDehumNum).RegenAirInNode).MassFlowRate + ExhaustFanMassFlowRate));
                        state.dataLoopNodes->Node(DesicDehum(DesicDehumNum).RegenAirInNode).HumRat = state.dataLoopNodes->Node(DesicDehum(DesicDehumNum).CondenserInletNode).HumRat;
                        state.dataLoopNodes->Node(DesicDehum(DesicDehumNum).RegenAirInNode).Enthalpy =
                            PsyHFnTdbW(state.dataLoopNodes->Node(DesicDehum(DesicDehumNum).RegenAirInNode).Temp, state.dataLoopNodes->Node(DesicDehum(DesicDehumNum).RegenAirInNode).HumRat);
                    }
                }

                if (RegenCoilIndex > 0) {
                    if (NewRegenInTemp < RegenSetPointTemp) {
                        CpAir = PsyCpAirFnW(state.dataLoopNodes->Node(DesicDehum(DesicDehumNum).RegenAirInNode).HumRat);
                    }
                    QRegen = max(0.0,
                                 (CpAir * state.dataLoopNodes->Node(DesicDehum(DesicDehumNum).RegenAirInNode).MassFlowRate *
                                  (RegenSetPointTemp - state.dataLoopNodes->Node(DesicDehum(DesicDehumNum).RegenAirInNode).Temp)));
                    if (QRegen == 0.0) QRegen = -1.0;
                }

                //     CompanionCoilIndexNum .EQ. 0 means the same thing as DesicDehum(DesicDehumNum)%CoilUpstreamOfProcessSide == No
                if (CompanionCoilIndexNum == 0) {

                    if (RegenCoilIndex > 0) {

                        QRegen_OASysFanAdjust = QRegen;
                        if (DesicDehum(DesicDehumNum).RegenFanPlacement == BlowThru) {
                            if (state.dataLoopNodes->Node(DesicDehum(DesicDehumNum).RegenAirInNode).MassFlowRate > 0.0) {
                                //             For VAV systems, fan may restrict air flow during iteration. Adjust QRegen proportional to Mdot
                                //             reduction through fan
                                QRegen_OASysFanAdjust *= state.dataLoopNodes->Node(DesicDehum(DesicDehumNum).RegenFanOutNode).MassFlowRate /
                                                         state.dataLoopNodes->Node(DesicDehum(DesicDehumNum).RegenFanInNode).MassFlowRate;
                            }
                        }

                        CalcNonDXHeatingCoils(state, DesicDehumNum, FirstHVACIteration, QRegen_OASysFanAdjust);
                    }

                    SimHeatRecovery(state, DesicDehum(DesicDehumNum).HXName,
                                    FirstHVACIteration,
                                    DesicDehum(DesicDehumNum).CompIndex,
                                    ContFanCycCoil,
                                    1.0,
                                    true,
                                    CompanionCoilIndexNum,
                                    DesicDehum(DesicDehumNum).RegenInletIsOutsideAirNode,
                                    _,
                                    _,
                                    DesicDehum(DesicDehumNum).coolingCoil_TypeNum);

                    //       calculate desiccant part-load ratio
                    if (state.dataLoopNodes->Node(DesicDehum(DesicDehumNum).ProcAirInNode).HumRat != state.dataLoopNodes->Node(DesicDehum(DesicDehumNum).ProcAirOutNode).HumRat) {
                        DDPartLoadRatio =
                            (state.dataLoopNodes->Node(DesicDehum(DesicDehumNum).ProcAirInNode).HumRat - HumRatNeeded) /
                            (state.dataLoopNodes->Node(DesicDehum(DesicDehumNum).ProcAirInNode).HumRat - state.dataLoopNodes->Node(DesicDehum(DesicDehumNum).ProcAirOutNode).HumRat);
                        DDPartLoadRatio = max(0.0, min(1.0, DDPartLoadRatio));
                    } else {
                        DDPartLoadRatio = 1.0;
                    }
                }

                if (ExhaustFanMassFlowRate > 0.0) {

                    //       calculate exhaust fan mass flow rate due to desiccant system operation
                    ExhaustFanMassFlowRate *= DDPartLoadRatio;

                    //       calculate exhaust fan PLR due to desiccant system operation
                    ExhaustFanPLR = ExhaustFanMassFlowRate / DesicDehum(DesicDehumNum).ExhaustFanMaxMassFlowRate;

                    //       find exhaust fan power multiplier using exhaust fan part-load ratio
                    if (DesicDehum(DesicDehumNum).ExhaustFanCurveIndex > 0) {
                        ExhaustFanPowerMod = min(1.0, max(0.0, CurveValue(state, DesicDehum(DesicDehumNum).ExhaustFanCurveIndex, ExhaustFanPLR)));
                    } else {
                        ExhaustFanPowerMod = 1.0;
                    }

                    //       calculate exhaust fan power due to desiccant operation
                    DesicDehum(DesicDehumNum).ExhaustFanPower = DesicDehum(DesicDehumNum).ExhaustFanMaxPower * ExhaustFanPowerMod;
                }

            } else { // ELSE for IF(DesicDehum(DesicDehumNum)%Preheat == Yes)THEN

                if (state.dataLoopNodes->Node(DesicDehum(DesicDehumNum).ProcAirInNode).HumRat > HumRatNeeded) {

                    //       Get Full load output of desiccant wheel
                    if (DesicDehum(DesicDehumNum).RegenFanPlacement == BlowThru) {
                        if (DesicDehum(DesicDehumNum).regenFanType_Num != DataHVACGlobals::FanType_SystemModelObject) {
                            Fans::SimulateFanComponents(state,
                                DesicDehum(DesicDehumNum).RegenFanName, FirstHVACIteration, DesicDehum(DesicDehumNum).RegenFanIndex);
                        } else {
                            HVACFan::fanObjs[DesicDehum(DesicDehumNum).RegenFanIndex]->simulate(state, _, _, _, _);
                        }

                        FanDeltaT = state.dataLoopNodes->Node(DesicDehum(DesicDehumNum).RegenFanOutNode).Temp - state.dataLoopNodes->Node(DesicDehum(DesicDehumNum).RegenFanInNode).Temp;
                        RegenSetPointTemp -= FanDeltaT;
                    }

                    if (RegenCoilIndex > 0) {
                        CpAir = PsyCpAirFnW(state.dataLoopNodes->Node(DesicDehum(DesicDehumNum).RegenAirInNode).HumRat);
                        QRegen = max(0.0,
                                     (CpAir * state.dataLoopNodes->Node(DesicDehum(DesicDehumNum).RegenAirInNode).MassFlowRate *
                                      (RegenSetPointTemp - state.dataLoopNodes->Node(DesicDehum(DesicDehumNum).RegenAirInNode).Temp)));

                        QRegen_OASysFanAdjust = QRegen;
                        if (DesicDehum(DesicDehumNum).RegenFanPlacement == BlowThru) {
                            if (state.dataLoopNodes->Node(DesicDehum(DesicDehumNum).RegenAirInNode).MassFlowRate > 0.0) {
                                //             For VAV systems, fan may restrict air flow during iteration. Adjust QRegen proportional to Mdot
                                //             reduction through fan
                                QRegen_OASysFanAdjust *= state.dataLoopNodes->Node(DesicDehum(DesicDehumNum).RegenFanOutNode).MassFlowRate /
                                                         state.dataLoopNodes->Node(DesicDehum(DesicDehumNum).RegenFanInNode).MassFlowRate;
                            }
                        }

                        if (QRegen_OASysFanAdjust == 0.0) QRegen_OASysFanAdjust = -1.0;
                        CalcNonDXHeatingCoils(state, DesicDehumNum, FirstHVACIteration, QRegen_OASysFanAdjust);
                    }

                    //       CompanionCoilIndexNum .EQ. 0 means the same thing as DesicDehum(DesicDehumNum)%CoilUpstreamOfProcessSide == No
                    if (CompanionCoilIndexNum == 0) {
                        SimHeatRecovery(state, DesicDehum(DesicDehumNum).HXName,
                                        FirstHVACIteration,
                                        DesicDehum(DesicDehumNum).CompIndex,
                                        ContFanCycCoil,
                                        1.0,
                                        true,
                                        CompanionCoilIndexNum,
                                        DesicDehum(DesicDehumNum).RegenInletIsOutsideAirNode,
                                        _,
                                        _,
                                        DesicDehum(DesicDehumNum).coolingCoil_TypeNum);

                        //         calculate desiccant part-load ratio
                        if (state.dataLoopNodes->Node(DesicDehum(DesicDehumNum).ProcAirInNode).HumRat != state.dataLoopNodes->Node(DesicDehum(DesicDehumNum).ProcAirOutNode).HumRat) {
                            DDPartLoadRatio =
                                (state.dataLoopNodes->Node(DesicDehum(DesicDehumNum).ProcAirInNode).HumRat - HumRatNeeded) /
                                (state.dataLoopNodes->Node(DesicDehum(DesicDehumNum).ProcAirInNode).HumRat - state.dataLoopNodes->Node(DesicDehum(DesicDehumNum).ProcAirOutNode).HumRat);
                            DDPartLoadRatio = max(0.0, min(1.0, DDPartLoadRatio));
                        } else {
                            DDPartLoadRatio = 1.0;
                        }
                    } else {
                        if ((DesicDehum(DesicDehumNum).coolingCoil_TypeNum == DataHVACGlobals::CoilDX_CoolingSingleSpeed) ||
                            (DesicDehum(DesicDehumNum).coolingCoil_TypeNum == DataHVACGlobals::CoilDX_CoolingTwoStageWHumControl)) {
                            DDPartLoadRatio = state.dataDXCoils->DXCoilPartLoadRatio(DesicDehum(DesicDehumNum).DXCoilIndex);
                        } else if (DesicDehum(DesicDehumNum).coolingCoil_TypeNum == DataHVACGlobals::Coil_CoolingAirToAirVariableSpeed) {
                            DDPartLoadRatio = 1.0; // condenser waste heat already includes modulation down
                        }
                    }
                } else { // ELSE for IF(state.dataLoopNodes->Node(DesicDehum(DesicDehumNum)%ProcAirInNode)%HumRat .GT. HumRatNeeded)THEN
                    DDPartLoadRatio = 0.0;
                } // END IF for IF(state.dataLoopNodes->Node(DesicDehum(DesicDehumNum)%ProcAirInNode)%HumRat .GT. HumRatNeeded)THEN

            } // END IF for IF(DesicDehum(DesicDehumNum)%Preheat == Yes)THEN

            DesicDehum(DesicDehumNum).PartLoad = DDPartLoadRatio;
            QRegen_OASysFanAdjust = QRegen;

            // set average regeneration air mass flow rate based on desiccant cycling ratio (DDPartLoadRatio)
            if (DesicDehum(DesicDehumNum).RegenInletIsOutsideAirNode) {
                state.dataLoopNodes->Node(DesicDehum(DesicDehumNum).RegenAirInNode).MassFlowRate *= DDPartLoadRatio;

                // **RR moved to here, only adjust regen heater load if mass flow rate is changed
                //   adjust regen heating coil capacity based on desiccant cycling ratio (PLR)
                QRegen_OASysFanAdjust *= DDPartLoadRatio;
            }

            // Call regen fan, balanced desiccant HX and heating coil
            if (DesicDehum(DesicDehumNum).RegenFanPlacement == BlowThru) {
                if (DesicDehum(DesicDehumNum).regenFanType_Num != DataHVACGlobals::FanType_SystemModelObject) {
                    Fans::SimulateFanComponents(state, DesicDehum(DesicDehumNum).RegenFanName, FirstHVACIteration, DesicDehum(DesicDehumNum).RegenFanIndex);
                } else {
                    HVACFan::fanObjs[DesicDehum(DesicDehumNum).RegenFanIndex]->simulate(state, _, _, _, _);
                }
            }

            if (RegenCoilIndex > 0) {

                //!   adjust regen heating coil capacity based on desiccant cycling ratio (PLR)
                //    QRegen_OASysFanAdjust = QRegen * DDPartLoadRatio

                if (DesicDehum(DesicDehumNum).RegenFanPlacement == BlowThru) {
                    if (state.dataLoopNodes->Node(DesicDehum(DesicDehumNum).RegenAirInNode).MassFlowRate > 0.0) {
                        //       For VAV systems, fan may restrict air flow during iteration. Adjust QRegen proportional to Mdot reduction through fan
                        QRegen_OASysFanAdjust *= state.dataLoopNodes->Node(DesicDehum(DesicDehumNum).RegenFanOutNode).MassFlowRate /
                                                 state.dataLoopNodes->Node(DesicDehum(DesicDehumNum).RegenFanInNode).MassFlowRate;
                    }
                }

                if (QRegen_OASysFanAdjust == 0.0) QRegen_OASysFanAdjust = -1.0;
                CalcNonDXHeatingCoils(state, DesicDehumNum, FirstHVACIteration, QRegen_OASysFanAdjust);
            }

            SimHeatRecovery(state, DesicDehum(DesicDehumNum).HXName,
                            FirstHVACIteration,
                            DesicDehum(DesicDehumNum).CompIndex,
                            ContFanCycCoil,
                            DDPartLoadRatio,
                            true,
                            CompanionCoilIndexNum,
                            DesicDehum(DesicDehumNum).RegenInletIsOutsideAirNode,
                            _,
                            _,
                            DesicDehum(DesicDehumNum).coolingCoil_TypeNum);

            if (DesicDehum(DesicDehumNum).RegenFanPlacement == DrawThru) {
                if (DesicDehum(DesicDehumNum).regenFanType_Num != DataHVACGlobals::FanType_SystemModelObject) {
                    Fans::SimulateFanComponents(state, DesicDehum(DesicDehumNum).RegenFanName, FirstHVACIteration, DesicDehum(DesicDehumNum).RegenFanIndex);
                } else {
                    HVACFan::fanObjs[DesicDehum(DesicDehumNum).RegenFanIndex]->simulate(state, _, _, _, _);
                }
            }

            // Calculate water removal
            DesicDehum(DesicDehumNum).WaterRemoveRate =
                state.dataLoopNodes->Node(DesicDehum(DesicDehumNum).ProcAirInNode).MassFlowRate *
                (state.dataLoopNodes->Node(DesicDehum(DesicDehumNum).ProcAirInNode).HumRat - state.dataLoopNodes->Node(DesicDehum(DesicDehumNum).ProcAirOutNode).HumRat);

            // If preheat is Yes, exhaust fan is condenser fan, if CoilUpstreamOfProcessSide is No, DD runs an its own PLR
            if (DesicDehum(DesicDehumNum).Preheat == Selection::Yes && DesicDehum(DesicDehumNum).CoilUpstreamOfProcessSide == Selection::No) {
                //    should actually use DX coil RTF instead of PLR since fan power is being calculated
                if ((DesicDehum(DesicDehumNum).coolingCoil_TypeNum == DataHVACGlobals::CoilDX_CoolingSingleSpeed) ||
                    (DesicDehum(DesicDehumNum).coolingCoil_TypeNum == DataHVACGlobals::CoilDX_CoolingTwoStageWHumControl)) {
                    DesicDehum(DesicDehumNum).ExhaustFanPower +=
                        max(0.0,
                            (DesicDehum(DesicDehumNum).ExhaustFanMaxPower *
                             (state.dataDXCoils->DXCoilPartLoadRatio(DesicDehum(DesicDehumNum).DXCoilIndex) - DDPartLoadRatio)));
                } else if (DesicDehum(DesicDehumNum).coolingCoil_TypeNum == DataHVACGlobals::Coil_CoolingAirToAirVariableSpeed) {
                    DesicDehum(DesicDehumNum).ExhaustFanPower += max(0.0, (DesicDehum(DesicDehumNum).ExhaustFanMaxPower * (1.0 - DDPartLoadRatio)));
                }
            }

        } else { // unit must be off

            DesicDehum(DesicDehumNum).PartLoad = 0.0;

            if (DesicDehum(DesicDehumNum).RegenInletIsOutsideAirNode) {
                state.dataLoopNodes->Node(DesicDehum(DesicDehumNum).RegenAirInNode).MassFlowRate = 0.0;
                state.dataLoopNodes->Node(DesicDehum(DesicDehumNum).RegenAirInNode).MassFlowRateMaxAvail = 0.0;
            }

            if (DesicDehum(DesicDehumNum).RegenFanPlacement == BlowThru) {
                if (DesicDehum(DesicDehumNum).regenFanType_Num != DataHVACGlobals::FanType_SystemModelObject) {
                    Fans::SimulateFanComponents(state, DesicDehum(DesicDehumNum).RegenFanName, FirstHVACIteration, DesicDehum(DesicDehumNum).RegenFanIndex);
                } else {
                    HVACFan::fanObjs[DesicDehum(DesicDehumNum).RegenFanIndex]->simulate(state, _, _, _, _);
                }
            }

            if (RegenCoilIndex > 0) {
                CalcNonDXHeatingCoils(state, DesicDehumNum, FirstHVACIteration, -1.0);
            }

            SimHeatRecovery(state, DesicDehum(DesicDehumNum).HXName,
                            FirstHVACIteration,
                            DesicDehum(DesicDehumNum).CompIndex,
                            ContFanCycCoil,
                            0.0,
                            false,
                            CompanionCoilIndexNum,
                            DesicDehum(DesicDehumNum).RegenInletIsOutsideAirNode,
                            _,
                            _,
                            DesicDehum(DesicDehumNum).coolingCoil_TypeNum);

            if (DesicDehum(DesicDehumNum).RegenFanPlacement == DrawThru) {
                if (DesicDehum(DesicDehumNum).regenFanType_Num != DataHVACGlobals::FanType_SystemModelObject) {
                    Fans::SimulateFanComponents(state, DesicDehum(DesicDehumNum).RegenFanName, FirstHVACIteration, DesicDehum(DesicDehumNum).RegenFanIndex);
                } else {
                    HVACFan::fanObjs[DesicDehum(DesicDehumNum).RegenFanIndex]->simulate(state, _, _, _, _);
                }
            }

            // Turn on exhaust fan if DX Coil is operating
            if (DesicDehum(DesicDehumNum).ExhaustFanMaxVolFlowRate > 0) {
                if (DesicDehum(DesicDehumNum).DXCoilIndex > 0) {
                    if ((DesicDehum(DesicDehumNum).coolingCoil_TypeNum == DataHVACGlobals::CoilDX_CoolingSingleSpeed) ||
                        (DesicDehum(DesicDehumNum).coolingCoil_TypeNum == DataHVACGlobals::CoilDX_CoolingTwoStageWHumControl)) {
                        DDPartLoadRatio = state.dataDXCoils->DXCoilPartLoadRatio(DesicDehum(DesicDehumNum).DXCoilIndex);
                    } else if (DesicDehum(DesicDehumNum).coolingCoil_TypeNum == DataHVACGlobals::Coil_CoolingAirToAirVariableSpeed) {
                        DDPartLoadRatio = 1.0; // condenser waste heat already includes modulation down
                    }
                    DesicDehum(DesicDehumNum).ExhaustFanPower = DesicDehum(DesicDehumNum).ExhaustFanMaxPower * DDPartLoadRatio;
                    ExhaustFanMassFlowRate = DesicDehum(DesicDehumNum).ExhaustFanMaxMassFlowRate * DDPartLoadRatio;
                }
            }

        } // UnitOn/Off

        // check condenser minimum flow per rated total capacity
        if (DDPartLoadRatio > 0.0 && DesicDehum(DesicDehumNum).ExhaustFanMaxVolFlowRate > 0.0) {
            VolFlowPerRatedTotQ = (state.dataLoopNodes->Node(DesicDehum(DesicDehumNum).RegenAirInNode).MassFlowRate + ExhaustFanMassFlowRate) /
                                  max(0.00001, (DesicDehum(DesicDehumNum).CompanionCoilCapacity * DDPartLoadRatio * RhoAirStdInit));
            if (!state.dataGlobal->WarmupFlag && (VolFlowPerRatedTotQ < MinVolFlowPerRatedTotQ)) {
                ++DesicDehum(DesicDehumNum).ErrCount;
                if (DesicDehum(DesicDehumNum).ErrCount < 2) {
                    ShowWarningError(state, format("{} \"{}\" - Air volume flow rate per watt of total condenser waste heat is below the minimum recommended at {:N} m3/s/W.",  DesicDehum(DesicDehumNum).DehumType, DesicDehum(DesicDehumNum).Name, VolFlowPerRatedTotQ));
                    ShowContinueErrorTimeStamp(state, "");
                    ShowContinueError(state, format("Expected minimum for VolumeFlowperRatedTotalCondenserWasteHeat = [{:N}]", MinVolFlowPerRatedTotQ));
                    ShowContinueError(state, "Possible causes include inconsistent air flow rates in system components ");
                    ShowContinueError(state, "on the regeneration side of the desiccant dehumidifier.");
                } else {
                    ShowRecurringWarningErrorAtEnd(state,
                        DesicDehum(DesicDehumNum).DehumType + " \"" + DesicDehum(DesicDehumNum).Name +
                            "\" - Air volume flow rate per watt of rated total cooling capacity is out of range error continues...",
                        DesicDehum(DesicDehumNum).ErrIndex1,
                        VolFlowPerRatedTotQ,
                        VolFlowPerRatedTotQ);
                }
            } // flow per rated total capacity check ends
        }

        // Reset OnOffFanPartLoadFraction for process side fan calculations
        state.dataHVACGlobal->OnOffFanPartLoadFraction = OnOffFanPLF;
    }

    void UpdateDesiccantDehumidifier(EnergyPlusData &state, int const DesicDehumNum) // number of the current dehumidifier being simulated
    {

        // SUBROUTINE INFORMATION:
        //       AUTHOR         Michael J. Witte, GARD Analytics, Inc.
        //                      for Gas Research Institute
        //       DATE WRITTEN   March 2001
        //       MODIFIED       na
        //       RE-ENGINEERED  na

        // PURPOSE OF THIS SUBROUTINE:
        // Moves dehumidifier output to the outlet nodes.

        // SUBROUTINE LOCAL VARIABLE DECLARATIONS:
        int ProcInNode;  // process air inlet node number
        int ProcOutNode; // process air outlet node number

        {
            auto const SELECT_CASE_var(state.dataDesiccantDehumidifiers->DesicDehum(DesicDehumNum).DehumTypeCode);

            if (SELECT_CASE_var == DesicDehumType::Solid) {
                ProcInNode = state.dataDesiccantDehumidifiers->DesicDehum(DesicDehumNum).ProcAirInNode;
                ProcOutNode = state.dataDesiccantDehumidifiers->DesicDehum(DesicDehumNum).ProcAirOutNode;
                // Set the process outlet air node of the dehumidifier
                state.dataLoopNodes->Node(ProcOutNode).Temp = state.dataDesiccantDehumidifiers->DesicDehum(DesicDehumNum).ProcAirOutTemp;
                state.dataLoopNodes->Node(ProcOutNode).HumRat = state.dataDesiccantDehumidifiers->DesicDehum(DesicDehumNum).ProcAirOutHumRat;
                state.dataLoopNodes->Node(ProcOutNode).Enthalpy = state.dataDesiccantDehumidifiers->DesicDehum(DesicDehumNum).ProcAirOutEnthalpy;

                // Set the process outlet nodes for properties that just pass through & not used
                state.dataLoopNodes->Node(ProcOutNode).Quality = state.dataLoopNodes->Node(ProcInNode).Quality;
                state.dataLoopNodes->Node(ProcOutNode).Press = state.dataLoopNodes->Node(ProcInNode).Press;
                state.dataLoopNodes->Node(ProcOutNode).MassFlowRate = state.dataLoopNodes->Node(ProcInNode).MassFlowRate;
                state.dataLoopNodes->Node(ProcOutNode).MassFlowRateMin = state.dataLoopNodes->Node(ProcInNode).MassFlowRateMin;
                state.dataLoopNodes->Node(ProcOutNode).MassFlowRateMax = state.dataLoopNodes->Node(ProcInNode).MassFlowRateMax;
                state.dataLoopNodes->Node(ProcOutNode).MassFlowRateMinAvail = state.dataLoopNodes->Node(ProcInNode).MassFlowRateMinAvail;
                state.dataLoopNodes->Node(ProcOutNode).MassFlowRateMaxAvail = state.dataLoopNodes->Node(ProcInNode).MassFlowRateMaxAvail;

                //   RegenInNode =DesicDehum(DesicDehumNum)%RegenAirInNode
                //   RegenOutNode = DesicDehum(DesicDehumNum)%RegenAirOutNode
                // Set the regen outlet air node of the dehumidifier
                //   Node(RegenOutNode)%Temp         = DesicDehum(DesicDehumNum)%RegenAirOutTemp
                //   Node(RegenOutNode)%HumRat       = DesicDehum(DesicDehumNum)%RegenAirOutHumRat
                //   Node(RegenOutNode)%Enthalpy     = DesicDehum(DesicDehumNum)%RegenAirOutEnthalpy

                // Set the regen outlet nodes for properties that just pass through & not used
                //   Node(RegenOutNode)%Quality             = Node(RegenInNode)%Quality
                //   Node(RegenOutNode)%Press               = Node(RegenInNode)%Press
                //   Node(RegenOutNode)%MassFlowRate        = Node(RegenInNode)%MassFlowRate
                //   Node(RegenOutNode)%MassFlowRateMin     = Node(RegenInNode)%MassFlowRateMin
                //   Node(RegenOutNode)%MassFlowRateMax     = Node(RegenInNode)%MassFlowRateMax
                //   Node(RegenOutNode)%MassFlowRateMinAvail= Node(RegenInNode)%MassFlowRateMinAvail
                //   Node(RegenOutNode)%MassFlowRateMaxAvail= Node(RegenInNode)%MassFlowRateMaxAvail

            } else if (SELECT_CASE_var == DesicDehumType::Generic) {

                return;
            }
        }
    }

    void ReportDesiccantDehumidifier(EnergyPlusData &state, int const DesicDehumNum) // number of the current dehumidifier being simulated
    {

        // SUBROUTINE INFORMATION:
        //       AUTHOR         Michael J. Witte, GARD Analytics, Inc.
        //                      for Gas Research Institute
        //       DATE WRITTEN   March 2001
        //       MODIFIED       June 2007, R. Raustad, Added new dehumidifier type -- DESICCANT DEHUMIDIFIER
        //       RE-ENGINEERED  na

        // PURPOSE OF THIS SUBROUTINE:
        // Fill remaining report variables

        // METHODOLOGY EMPLOYED:
        // na

        // REFERENCES:
        // na

        // Using/Aliasing
        auto & TimeStepSys = state.dataHVACGlobal->TimeStepSys;

        // Locals
        // SUBROUTINE ARGUMENT DEFINITIONS:

        // SUBROUTINE PARAMETER DEFINITIONS:
        // na

        // INTERFACE BLOCK SPECIFICATIONS
        // na

        // DERIVED TYPE DEFINITIONS
        // na

        // SUBROUTINE LOCAL VARIABLE DECLARATIONS:
        Real64 ReportingConstant;

        ReportingConstant = TimeStepSys * DataGlobalConstants::SecInHour;

        {
            auto const SELECT_CASE_var(state.dataDesiccantDehumidifiers->DesicDehum(DesicDehumNum).DehumTypeCode);

            if (SELECT_CASE_var == DesicDehumType::Solid) {
                state.dataDesiccantDehumidifiers->DesicDehum(DesicDehumNum).WaterRemove = state.dataDesiccantDehumidifiers->DesicDehum(DesicDehumNum).WaterRemoveRate * ReportingConstant;
                state.dataDesiccantDehumidifiers->DesicDehum(DesicDehumNum).RegenEnergy = state.dataDesiccantDehumidifiers->DesicDehum(DesicDehumNum).QRegen * ReportingConstant;
                state.dataDesiccantDehumidifiers->DesicDehum(DesicDehumNum).ElecUseEnergy =
                    state.dataDesiccantDehumidifiers->DesicDehum(DesicDehumNum).ElecUseRate * ReportingConstant;
            } else if (SELECT_CASE_var == DesicDehumType::Generic) {
                state.dataDesiccantDehumidifiers->DesicDehum(DesicDehumNum).WaterRemove =
                    state.dataDesiccantDehumidifiers->DesicDehum(DesicDehumNum).WaterRemoveRate * ReportingConstant;
                state.dataDesiccantDehumidifiers->DesicDehum(DesicDehumNum).ExhaustFanElecConsumption =
                    state.dataDesiccantDehumidifiers->DesicDehum(DesicDehumNum).ExhaustFanPower * ReportingConstant;
            }
        }
    }

    void CalcNonDXHeatingCoils(EnergyPlusData &state, int const DesicDehumNum,          // Desiccant dehumidifier unit index
                               bool const FirstHVACIteration,    // flag for first HVAC iteration in the time step
                               Real64 const RegenCoilLoad,       // heating coil load to be met (Watts)
                               Optional<Real64> RegenCoilLoadmet // heating load met
    )
    {

        // SUBROUTINE INFORMATION:
        //       AUTHOR         Bereket Nigusse, FSEC/UCF
        //       DATE WRITTEN   January 2012
        //       MODIFIED       na
        //       RE-ENGINEERED  na

        // PURPOSE OF THIS SUBROUTINE:
        // This subroutine simulates the four non dx heating coil types: Gas, Electric, hot water and steam.

        // METHODOLOGY EMPLOYED:
        // Simply calls the different heating coil component.  The hot water flow rate matching the coil load
        // is calculated iteratively.

        // REFERENCES:
        // na

        // USE STATEMENTS:

        // Using/Aliasing
        using DataHVACGlobals::SmallLoad;

        using TempSolveRoot::SolveRoot;
        using HeatingCoils::SimulateHeatingCoilComponents;
        using PlantUtilities::SetComponentFlowRate;
        using SteamCoils::SimulateSteamCoilComponents;
        using WaterCoils::SimulateWaterCoilComponents;

        // Locals
        // SUBROUTINE ARGUMENT DEFINITIONS:

        // SUBROUTINE PARAMETER DEFINITIONS:
        Real64 const ErrTolerance(0.001); // convergence limit for hotwater coil
        int const SolveMaxIter(50);       // Max iteration for SolveRoot

        // INTERFACE BLOCK SPECIFICATIONS
        // na

        // DERIVED TYPE DEFINITIONS
        // na

        // SUBROUTINE LOCAL VARIABLE DECLARATIONS:
        Real64 RegenCoilActual; // actual heating load met
        Real64 mdot;            // heating coil steam or hot water mass flow rate
        Real64 MinWaterFlow;    // minimum hot water mass flow rate
        // unused  REAL(r64)      :: PartLoadFraction  ! heating or cooling part load fraction
        Real64 MaxHotWaterFlow; // maximum hot water mass flow rate, kg/s
        Real64 HotWaterMdot;    // actual hot water mass flow rate
        Array1D<Real64> Par(3);
        int SolFlag;

        auto &DesicDehum(state.dataDesiccantDehumidifiers->DesicDehum);

        RegenCoilActual = 0.0;
        if (RegenCoilLoad > SmallLoad) {
            {
                auto const SELECT_CASE_var(DesicDehum(DesicDehumNum).RegenCoilType_Num);
                if ((SELECT_CASE_var == Coil_HeatingGasOrOtherFuel) || (SELECT_CASE_var == Coil_HeatingElectric)) {
                    SimulateHeatingCoilComponents(state, DesicDehum(DesicDehumNum).RegenCoilName,
                                                  FirstHVACIteration,
                                                  RegenCoilLoad,
                                                  DesicDehum(DesicDehumNum).RegenCoilIndex,
                                                  RegenCoilActual);
                } else if (SELECT_CASE_var == Coil_HeatingWater) {
                    MaxHotWaterFlow = DesicDehum(DesicDehumNum).MaxCoilFluidFlow;
                    SetComponentFlowRate(state, MaxHotWaterFlow,
                                         DesicDehum(DesicDehumNum).CoilControlNode,
                                         DesicDehum(DesicDehumNum).CoilOutletNode,
                                         DesicDehum(DesicDehumNum).LoopNum,
                                         DesicDehum(DesicDehumNum).LoopSide,
                                         DesicDehum(DesicDehumNum).BranchNum,
                                         DesicDehum(DesicDehumNum).CompNum);
                    RegenCoilActual = RegenCoilLoad;
                    // simulate the regenerator hot water heating coil
                    SimulateWaterCoilComponents(state,
                        DesicDehum(DesicDehumNum).RegenCoilName, FirstHVACIteration, DesicDehum(DesicDehumNum).RegenCoilIndex, RegenCoilActual);

                    if (RegenCoilActual > (RegenCoilLoad + SmallLoad)) {
                        // control water flow to obtain output matching RegenCoilLoad
                        SolFlag = 0;
                        MinWaterFlow = 0.0;
                        Par(1) = double(DesicDehumNum);
                        if (FirstHVACIteration) {
                            Par(2) = 1.0;
                        } else {
                            Par(2) = 0.0;
                        }
                        Par(3) = RegenCoilLoad;
                        TempSolveRoot::SolveRoot(state, ErrTolerance, SolveMaxIter, SolFlag, HotWaterMdot, HotWaterCoilResidual, MinWaterFlow, MaxHotWaterFlow, Par);
                        if (SolFlag == -1) {
                            if (DesicDehum(DesicDehumNum).HotWaterCoilMaxIterIndex == 0) {
                                ShowWarningMessage(state, "CalcNonDXHeatingCoils: Hot water coil control failed for " + DesicDehum(DesicDehumNum).DehumType +
                                                   "=\"" + DesicDehum(DesicDehumNum).Name + "\"");
                                ShowContinueErrorTimeStamp(state, "");
                                ShowContinueError(state,
                                                  format("...Iteration limit [{}] exceeded in calculating hot water mass flow rate", SolveMaxIter));
                            }
                            ShowRecurringWarningErrorAtEnd(state,
                                format("CalcNonDXHeatingCoils: Hot water coil control failed (iteration limit [{}]) for {}=\"{}\"",
                                       SolveMaxIter,
                                       DesicDehum(DesicDehumNum).DehumType,
                                       DesicDehum(DesicDehumNum).Name),
                                DesicDehum(DesicDehumNum).HotWaterCoilMaxIterIndex);
                        } else if (SolFlag == -2) {
                            if (DesicDehum(DesicDehumNum).HotWaterCoilMaxIterIndex2 == 0) {
                                ShowWarningMessage(state, "CalcNonDXHeatingCoils: Hot water coil control failed (maximum flow limits) for " +
                                                   DesicDehum(DesicDehumNum).DehumType + "=\"" + DesicDehum(DesicDehumNum).Name + "\"");
                                ShowContinueErrorTimeStamp(state, "");
                                ShowContinueError(state, "...Bad hot water maximum flow rate limits");
                                ShowContinueError(state, format("...Given minimum water flow rate={:.3R} kg/s", MinWaterFlow));
                                ShowContinueError(state, format("...Given maximum water flow rate={:.3R} kg/s", MaxHotWaterFlow));
                            }
                            ShowRecurringWarningErrorAtEnd(state, "CalcNonDXHeatingCoils: Hot water coil control failed (flow limits) for " +
                                                               DesicDehum(DesicDehumNum).DehumType + "=\"" + DesicDehum(DesicDehumNum).Name + "\"",
                                                           DesicDehum(DesicDehumNum).HotWaterCoilMaxIterIndex2,
                                                           MaxHotWaterFlow,
                                                           MinWaterFlow,
                                                           _,
                                                           "[kg/s]",
                                                           "[kg/s]");
                        }

                        RegenCoilActual = RegenCoilLoad;
                        // simulate the regenerator hot water heating coil
                        SimulateWaterCoilComponents(state,
                            DesicDehum(DesicDehumNum).RegenCoilName, FirstHVACIteration, DesicDehum(DesicDehumNum).RegenCoilIndex, RegenCoilActual);
                    }
                } else if (SELECT_CASE_var == Coil_HeatingSteam) {
                    mdot = DesicDehum(DesicDehumNum).MaxCoilFluidFlow;
                    SetComponentFlowRate(state, mdot,
                                         DesicDehum(DesicDehumNum).CoilControlNode,
                                         DesicDehum(DesicDehumNum).CoilOutletNode,
                                         DesicDehum(DesicDehumNum).LoopNum,
                                         DesicDehum(DesicDehumNum).LoopSide,
                                         DesicDehum(DesicDehumNum).BranchNum,
                                         DesicDehum(DesicDehumNum).CompNum);
                    // simulate the regenerator steam heating coil
                    SimulateSteamCoilComponents(state, DesicDehum(DesicDehumNum).RegenCoilName,
                                                FirstHVACIteration,
                                                DesicDehum(DesicDehumNum).RegenCoilIndex,
                                                RegenCoilLoad,
                                                RegenCoilActual);
                }
            }
        } else {
            {
                auto const SELECT_CASE_var(DesicDehum(DesicDehumNum).RegenCoilType_Num);
                if ((SELECT_CASE_var == Coil_HeatingGasOrOtherFuel) || (SELECT_CASE_var == Coil_HeatingElectric)) {
                    SimulateHeatingCoilComponents(state, DesicDehum(DesicDehumNum).RegenCoilName,
                                                  FirstHVACIteration,
                                                  RegenCoilLoad,
                                                  DesicDehum(DesicDehumNum).RegenCoilIndex,
                                                  RegenCoilActual);
                } else if (SELECT_CASE_var == Coil_HeatingWater) {
                    mdot = 0.0;
                    SetComponentFlowRate(state, mdot,
                                         DesicDehum(DesicDehumNum).CoilControlNode,
                                         DesicDehum(DesicDehumNum).CoilOutletNode,
                                         DesicDehum(DesicDehumNum).LoopNum,
                                         DesicDehum(DesicDehumNum).LoopSide,
                                         DesicDehum(DesicDehumNum).BranchNum,
                                         DesicDehum(DesicDehumNum).CompNum);
                    RegenCoilActual = RegenCoilLoad;
                    // simulate the regenerator hot water heating coil
                    SimulateWaterCoilComponents(state,
                        DesicDehum(DesicDehumNum).RegenCoilName, FirstHVACIteration, DesicDehum(DesicDehumNum).RegenCoilIndex, RegenCoilActual);
                } else if (SELECT_CASE_var == Coil_HeatingSteam) {
                    mdot = 0.0;
                    SetComponentFlowRate(state, mdot,
                                         DesicDehum(DesicDehumNum).CoilControlNode,
                                         DesicDehum(DesicDehumNum).CoilOutletNode,
                                         DesicDehum(DesicDehumNum).LoopNum,
                                         DesicDehum(DesicDehumNum).LoopSide,
                                         DesicDehum(DesicDehumNum).BranchNum,
                                         DesicDehum(DesicDehumNum).CompNum);
                    // simulate the regenerator steam heating coil
                    SimulateSteamCoilComponents(state, DesicDehum(DesicDehumNum).RegenCoilName,
                                                FirstHVACIteration,
                                                DesicDehum(DesicDehumNum).RegenCoilIndex,
                                                RegenCoilLoad,
                                                RegenCoilActual);
                }
            }
        }
        if (present(RegenCoilLoadmet)) RegenCoilLoadmet = RegenCoilActual;
    }

    Real64 HotWaterCoilResidual(EnergyPlusData &state, Real64 const HWFlow,       // hot water flow rate in kg/s
                                Array1D<Real64> const &Par // Par(5) is the requested coil load
    )
    {

        // FUNCTION INFORMATION:
        //       AUTHOR         Bereket Nigusse, FSEC/UCF
        //       DATE WRITTEN   January 2012
        //       MODIFIED
        //       RE-ENGINEERED

        // PURPOSE OF THIS FUNCTION:
        // Calculates residual function (RegenCoilActual - RegenCoilHeatLoad) / RegenCoilHeatLoad
        // coil actual output depends on the hot water flow rate which is varied to minimize the residual

        // METHODOLOGY EMPLOYED:
        // Calls HotWaterCoilResidual, and calculates the residual as defined above.

        // REFERENCES:

        // Using/Aliasing
        using PlantUtilities::SetComponentFlowRate;
        using WaterCoils::SimulateWaterCoilComponents;

        // Return value
        Real64 Residuum; // residual to be minimized to zero

        // FUNCTION LOCAL VARIABLE DECLARATIONS:
        int DesicDehumNum;
        bool FirstHVACSoln;
        Real64 RegenCoilActual;   // delivered coild load, W
        Real64 RegenCoilHeatLoad; // requested coild load, W
        Real64 mdot;

        DesicDehumNum = int(Par(1));
        FirstHVACSoln = (Par(2) > 0.0);
        RegenCoilHeatLoad = Par(3);
        RegenCoilActual = RegenCoilHeatLoad;
        mdot = HWFlow;
        SetComponentFlowRate(state, mdot,
                             state.dataDesiccantDehumidifiers->DesicDehum(DesicDehumNum).CoilControlNode,
                             state.dataDesiccantDehumidifiers->DesicDehum(DesicDehumNum).CoilOutletNode,
                             state.dataDesiccantDehumidifiers->DesicDehum(DesicDehumNum).LoopNum,
                             state.dataDesiccantDehumidifiers->DesicDehum(DesicDehumNum).LoopSide,
                             state.dataDesiccantDehumidifiers->DesicDehum(DesicDehumNum).BranchNum,
                             state.dataDesiccantDehumidifiers->DesicDehum(DesicDehumNum).CompNum);

        // simulate the hot water regenerator heating coil
        SimulateWaterCoilComponents(state,
                                    state.dataDesiccantDehumidifiers->DesicDehum(DesicDehumNum).RegenCoilName,
                                    FirstHVACSoln,
                                    state.dataDesiccantDehumidifiers->DesicDehum(DesicDehumNum).RegenCoilIndex,
                                    RegenCoilActual);
        if (RegenCoilHeatLoad != 0.0) {
            Residuum = (RegenCoilActual - RegenCoilHeatLoad) / RegenCoilHeatLoad;
        } else { // Autodesk:Return ELSE added to assure return value is set
            Residuum = 0.0;
        }
        return Residuum;
    }

    int GetProcAirInletNodeNum(EnergyPlusData &state, std::string const &DesicDehumName, bool &ErrorsFound)
    {

        // FUNCTION INFORMATION:
        //       AUTHOR         Lixing Gu
        //       DATE WRITTEN   May 2019
        //       MODIFIED       na
        //       RE-ENGINEERED  na

        // PURPOSE OF THIS FUNCTION:
        // This function looks up the given Desiccant Dehumidifier and returns the process air inlet node number.
        // If incorrect Desiccant Dehumidifier name is given, ErrorsFound is returned as true and node number as zero.

        // Return value
        int NodeNum; // node number returned

        // FUNCTION LOCAL VARIABLE DECLARATIONS:
        int WhichDesicDehum;

        // Obtains and Allocates heat exchanger related parameters from input file
        if (state.dataDesiccantDehumidifiers->GetInputDesiccantDehumidifier) {
            GetDesiccantDehumidifierInput(state);
            state.dataDesiccantDehumidifiers->GetInputDesiccantDehumidifier = false;
        }

        WhichDesicDehum = UtilityRoutines::FindItemInList(DesicDehumName, state.dataDesiccantDehumidifiers->DesicDehum);
        if (WhichDesicDehum != 0) {
            NodeNum = state.dataDesiccantDehumidifiers->DesicDehum(WhichDesicDehum).ProcAirInNode;
        } else {
            ShowSevereError(state, "GetProcAirInletNodeNum: Could not find Desciccant Dehumidifier = \"" + DesicDehumName + "\"");
            ErrorsFound = true;
            NodeNum = 0;
        }

        return NodeNum;
    }

    int GetProcAirOutletNodeNum(EnergyPlusData &state, std::string const &DesicDehumName, bool &ErrorsFound)
    {
        // FUNCTION INFORMATION:
        //       AUTHOR         Lixing Gu
        //       DATE WRITTEN   May 2019
        //       MODIFIED       na
        //       RE-ENGINEERED  na

        // PURPOSE OF THIS FUNCTION:
        // This function looks up the given Desiccant Dehumidifier and returns the process air outlet node number.
        // If incorrect Desiccant Dehumidifier name is given, ErrorsFound is returned as true and node number as zero.

        // Return value
        int NodeNum; // node number returned

        // FUNCTION LOCAL VARIABLE DECLARATIONS:
        int WhichDesicDehum;

        // Obtains and Allocates heat exchanger related parameters from input file
        if (state.dataDesiccantDehumidifiers->GetInputDesiccantDehumidifier) {
            GetDesiccantDehumidifierInput(state);
            state.dataDesiccantDehumidifiers->GetInputDesiccantDehumidifier = false;
        }

        WhichDesicDehum = UtilityRoutines::FindItemInList(DesicDehumName, state.dataDesiccantDehumidifiers->DesicDehum);
        if (WhichDesicDehum != 0) {
            NodeNum = state.dataDesiccantDehumidifiers->DesicDehum(WhichDesicDehum).ProcAirOutNode;
        } else {
            ShowSevereError(state, "GetProcAirInletNodeNum: Could not find Desciccant Dehumidifier = \"" + DesicDehumName + "\"");
            ErrorsFound = true;
            NodeNum = 0;
        }

        return NodeNum;
    }

    int GetRegAirInletNodeNum(EnergyPlusData &state, std::string const &DesicDehumName, bool &ErrorsFound)
    {
        // FUNCTION INFORMATION:
        //       AUTHOR         Lixing Gu
        //       DATE WRITTEN   May 2019
        //       MODIFIED       na
        //       RE-ENGINEERED  na

        // PURPOSE OF THIS FUNCTION:
        // This function looks up the given Desiccant Dehumidifier and returns the regeneration air inlet node number.
        // If incorrect Desiccant Dehumidifier name is given, ErrorsFound is returned as true and node number as zero.

        // Return value
        int NodeNum; // node number returned

        // FUNCTION LOCAL VARIABLE DECLARATIONS:
        int WhichDesicDehum;

        // Obtains and Allocates heat exchanger related parameters from input file
        if (state.dataDesiccantDehumidifiers->GetInputDesiccantDehumidifier) {
            GetDesiccantDehumidifierInput(state);
            state.dataDesiccantDehumidifiers->GetInputDesiccantDehumidifier = false;
        }

        WhichDesicDehum = UtilityRoutines::FindItemInList(DesicDehumName, state.dataDesiccantDehumidifiers->DesicDehum);
        if (WhichDesicDehum != 0) {
            NodeNum = state.dataDesiccantDehumidifiers->DesicDehum(WhichDesicDehum).RegenAirInNode;
        } else {
            ShowSevereError(state, "GetRegAirInletNodeNum: Could not find Desciccant Dehumidifier = \"" + DesicDehumName + "\"");
            ErrorsFound = true;
            NodeNum = 0;
        }

        return NodeNum;
    }

    int GetRegAirOutletNodeNum(EnergyPlusData &state, std::string const &DesicDehumName, bool &ErrorsFound)
    {
        // FUNCTION INFORMATION:
        //       AUTHOR         Lixing Gu
        //       DATE WRITTEN   May 2019
        //       MODIFIED       na
        //       RE-ENGINEERED  na

        // PURPOSE OF THIS FUNCTION:
        // This function looks up the given Desiccant Dehumidifier and returns the regeneration air outlet node number.
        // If incorrect Desiccant Dehumidifier name is given, ErrorsFound is returned as true and node number as zero.

        // Return value
        int NodeNum; // node number returned

        // FUNCTION LOCAL VARIABLE DECLARATIONS:
        int WhichDesicDehum;

        // Obtains and Allocates heat exchanger related parameters from input file
        if (state.dataDesiccantDehumidifiers->GetInputDesiccantDehumidifier) {
            GetDesiccantDehumidifierInput(state);
            state.dataDesiccantDehumidifiers->GetInputDesiccantDehumidifier = false;
        }

        WhichDesicDehum = UtilityRoutines::FindItemInList(DesicDehumName, state.dataDesiccantDehumidifiers->DesicDehum);
        if (WhichDesicDehum != 0) {
            NodeNum = state.dataDesiccantDehumidifiers->DesicDehum(WhichDesicDehum).RegenAirOutNode;
        } else {
            ShowSevereError(state, "GetRegAirOutletNodeNum: Could not find Desciccant Dehumidifier = \"" + DesicDehumName + "\"");
            ErrorsFound = true;
            NodeNum = 0;
        }

        return NodeNum;
    }

    //        End of Reporting subroutines for the SimAir Module
    // *****************************************************************************

    //                                 COPYRIGHT NOTICE

    //     Portions Copyright (c) Gas Research Institute 2001.  All rights reserved.

    //     GRI LEGAL NOTICE
    //     Neither GRI, members of GRI nor any person or organization acting on behalf
    //     of either:

    //     A. Makes any warranty of representation, express or implied with respect to
    //        the accuracy, completness, or usefulness of the information contained in
    //        in this program, including any warranty of merchantability or fitness of
    //        any purpose with respoect to the program, or that the use of any
    //        information disclosed in this program may not infringe privately-owned
    //        rights, or

    //     B.  Assumes any liability with respoct to the use of, or for any and all
    //         damages resulting from the use of the program or any portion thereof or
    //         any information disclosed therein.

} // namespace DesiccantDehumidifiers

} // namespace EnergyPlus<|MERGE_RESOLUTION|>--- conflicted
+++ resolved
@@ -289,12 +289,9 @@
         int NumAlphas;                         // Number of Alphas for each GetObjectItem call
         int NumNumbers;                        // Number of Numbers for each GetObjectItem call
         int IOStatus;                          // Used in GetObjectItem
-<<<<<<< HEAD
-=======
         bool ErrorsFound(false);               // Set to true if errors in input, fatal at end of routine
         bool ErrorsFound2(false);              // Set to true if errors in input, fatal at end of routine
         bool ErrorsFoundGeneric(false);        // Set to true if errors in input, fatal at end of routine
->>>>>>> 93a23efa
         bool IsNotOK;                          // Flag to verify name
         bool OANodeError;                      // Flag for check on outside air node
         std::string RegenFanInlet;             // Desiccant system regeneration air fan inlet node
@@ -324,9 +321,6 @@
         bool RegairHeatingCoilFlag(false); // local error flag
 
         auto &DesicDehum(state.dataDesiccantDehumidifiers->DesicDehum);
-        auto &ErrorsFound(state.dataDesiccantDehumidifiers->ErrorsFound);
-        auto &ErrorsFound2(state.dataDesiccantDehumidifiers->ErrorsFound2);
-        auto &ErrorsFoundGeneric(state.dataDesiccantDehumidifiers->ErrorsFoundGeneric);
         auto &MaxNums(state.dataDesiccantDehumidifiers->MaxNums);
         auto &MaxAlphas(state.dataDesiccantDehumidifiers->MaxAlphas);
         auto &TotalArgs(state.dataDesiccantDehumidifiers->TotalArgs);
@@ -1718,13 +1712,7 @@
         int ProcInNode;  // inlet node number
         int RegenInNode; // inlet node number
         int ControlNode; // control node number
-<<<<<<< HEAD
-=======
-        static Array1D_bool MyEnvrnFlag;
-        static Array1D_bool MyPlantScanFlag; // Used for init plant component for heating coils
-
         bool ErrorsFound(false); // Set to true if errors in input, fatal at end of routine
->>>>>>> 93a23efa
         int SteamIndex;                 // steam coil index
         Real64 FluidDensity;            // steam or water coil fluid density
         Real64 CoilMaxVolFlowRate;      // water or steam max volumetric water flow rate
@@ -1734,7 +1722,6 @@
         auto &DesicDehum(state.dataDesiccantDehumidifiers->DesicDehum);
         auto &MyEnvrnFlag(state.dataDesiccantDehumidifiers->MyEnvrnFlag);
         auto &MyPlantScanFlag(state.dataDesiccantDehumidifiers->MyPlantScanFlag);
-        auto &ErrorsFound3(state.dataDesiccantDehumidifiers->ErrorsFound3);
 
         if (state.dataDesiccantDehumidifiers->InitDesiccantDehumidifierOneTimeFlag) {
 
@@ -1896,7 +1883,7 @@
                                 CoilMaxVolFlowRate =
                                     GetCoilMaxWaterFlowRate(state, "Coil:Heating:Water", DesicDehum(DesicDehumNum).RegenCoilName, ErrorFlag);
                                 if (ErrorFlag) {
-                                    ErrorsFound3 = true;
+                                    ErrorsFound = true;
                                 }
                                 if (CoilMaxVolFlowRate != AutoSize) {
                                     FluidDensity = GetDensityGlycol(state,
@@ -1916,7 +1903,7 @@
                                 ErrorFlag = false;
                                 CoilMaxVolFlowRate = GetCoilMaxSteamFlowRate(state, DesicDehum(DesicDehumNum).RegenCoilIndex, ErrorFlag);
                                 if (ErrorFlag) {
-                                    ErrorsFound3 = true;
+                                    ErrorsFound = true;
                                 }
                                 if (CoilMaxVolFlowRate != AutoSize) {
                                     SteamIndex = 0; // Function GetSatDensityRefrig will look up steam index if 0 is passed
