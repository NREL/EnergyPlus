// EnergyPlus, Copyright (c) 1996-2023, The Board of Trustees of the University of Illinois,
// The Regents of the University of California, through Lawrence Berkeley National Laboratory
// (subject to receipt of any required approvals from the U.S. Dept. of Energy), Oak Ridge
// National Laboratory, managed by UT-Battelle, Alliance for Sustainable Energy, LLC, and other
// contributors. All rights reserved.
//
// NOTICE: This Software was developed under funding from the U.S. Department of Energy and the
// U.S. Government consequently retains certain rights. As such, the U.S. Government has been
// granted for itself and others acting on its behalf a paid-up, nonexclusive, irrevocable,
// worldwide license in the Software to reproduce, distribute copies to the public, prepare
// derivative works, and perform publicly and display publicly, and to permit others to do so.
//
// Redistribution and use in source and binary forms, with or without modification, are permitted
// provided that the following conditions are met:
//
// (1) Redistributions of source code must retain the above copyright notice, this list of
//     conditions and the following disclaimer.
//
// (2) Redistributions in binary form must reproduce the above copyright notice, this list of
//     conditions and the following disclaimer in the documentation and/or other materials
//     provided with the distribution.
//
// (3) Neither the name of the University of California, Lawrence Berkeley National Laboratory,
//     the University of Illinois, U.S. Dept. of Energy nor the names of its contributors may be
//     used to endorse or promote products derived from this software without specific prior
//     written permission.
//
// (4) Use of EnergyPlus(TM) Name. If Licensee (i) distributes the software in stand-alone form
//     without changes from the version obtained under this License, or (ii) Licensee makes a
//     reference solely to the software portion of its product, Licensee must refer to the
//     software as "EnergyPlus version X" software, where "X" is the version number Licensee
//     obtained under this License and may not use a different name for the software. Except as
//     specifically required in this Section (4), Licensee shall not use in a company name, a
//     product name, in advertising, publicity, or other promotional activities any name, trade
//     name, trademark, logo, or other designation of "EnergyPlus", "E+", "e+" or confusingly
//     similar designation, without the U.S. Department of Energy's prior written consent.
//
// THIS SOFTWARE IS PROVIDED BY THE COPYRIGHT HOLDERS AND CONTRIBUTORS "AS IS" AND ANY EXPRESS OR
// IMPLIED WARRANTIES, INCLUDING, BUT NOT LIMITED TO, THE IMPLIED WARRANTIES OF MERCHANTABILITY
// AND FITNESS FOR A PARTICULAR PURPOSE ARE DISCLAIMED. IN NO EVENT SHALL THE COPYRIGHT OWNER OR
// CONTRIBUTORS BE LIABLE FOR ANY DIRECT, INDIRECT, INCIDENTAL, SPECIAL, EXEMPLARY, OR
// CONSEQUENTIAL DAMAGES (INCLUDING, BUT NOT LIMITED TO, PROCUREMENT OF SUBSTITUTE GOODS OR
// SERVICES; LOSS OF USE, DATA, OR PROFITS; OR BUSINESS INTERRUPTION) HOWEVER CAUSED AND ON ANY
// THEORY OF LIABILITY, WHETHER IN CONTRACT, STRICT LIABILITY, OR TORT (INCLUDING NEGLIGENCE OR
// OTHERWISE) ARISING IN ANY WAY OUT OF THE USE OF THIS SOFTWARE, EVEN IF ADVISED OF THE
// POSSIBILITY OF SUCH DAMAGE.

// C++ Headers
#include <cmath>

// ObjexxFCL Headers
#include <ObjexxFCL/Array.functions.hh>
#include <ObjexxFCL/Fmath.hh>

// EnergyPlus Headers
#include <EnergyPlus/BranchNodeConnections.hh>
#include <EnergyPlus/CurveManager.hh>
#include <EnergyPlus/DXCoils.hh>
#include <EnergyPlus/Data/EnergyPlusData.hh>
#include <EnergyPlus/DataHVACGlobals.hh>
#include <EnergyPlus/DataLoopNode.hh>
#include <EnergyPlus/DataSizing.hh>
#include <EnergyPlus/DesiccantDehumidifiers.hh>
#include <EnergyPlus/EMSManager.hh>
#include <EnergyPlus/Fans.hh>
#include <EnergyPlus/FluidProperties.hh>
#include <EnergyPlus/General.hh>
#include <EnergyPlus/GeneralRoutines.hh>
#include <EnergyPlus/GlobalNames.hh>
#include <EnergyPlus/HVACFan.hh>
#include <EnergyPlus/HeatRecovery.hh>
#include <EnergyPlus/HeatingCoils.hh>
#include <EnergyPlus/InputProcessing/InputProcessor.hh>
#include <EnergyPlus/NodeInputManager.hh>
#include <EnergyPlus/OutAirNodeManager.hh>
#include <EnergyPlus/OutputProcessor.hh>
#include <EnergyPlus/PlantUtilities.hh>
#include <EnergyPlus/Psychrometrics.hh>
#include <EnergyPlus/ScheduleManager.hh>
#include <EnergyPlus/SteamCoils.hh>
#include <EnergyPlus/UtilityRoutines.hh>
#include <EnergyPlus/VariableSpeedCoils.hh>
#include <EnergyPlus/WaterCoils.hh>

namespace EnergyPlus {

namespace DesiccantDehumidifiers {

    // Module containing the routines dealing with dehumidifiers

    // MODULE INFORMATION:
    //       AUTHOR         Michael J. Witte, GARD Analytics, Inc.
    //                      for Gas Research Institute
    //       DATE WRITTEN   March 2001
    //       MODIFIED       Jan 2005 M. J. Witte, GARD Analytics, Inc.
    //                        Add new control type option:
    //                          NODE LEAVING HUMRAT SETPOINT:BYPASS
    //                        Change existing control type to:
    //                          FIXED LEAVING HUMRAT SETPOINT:BYPASS
    //                        Work supported by ASHRAE research project 1254-RP
    //                      June 2007 R. Raustad, FSEC
    //                        Added new dehumidifier type -- DESICCANT DEHUMIDIFIER
    //                      Jan 2012  B. Nigusse, FSEC
    //                        Added steam and hot water heating coils

    //       RE-ENGINEERED  na

    // PURPOSE OF THIS MODULE:
    // To encapsulate the data and routines required to model desiccant dehumidifier
    // components in the EnergyPlus HVAC simulation

    // METHODOLOGY EMPLOYED:
    // The desiccant dehumidifier emcompasses not just the component but also its
    // control. The desiccant dehumidifier removes moisture from its air inlet to meet
    // the HumRatMax setpoint at its exit node. The HumRatMax is set by
    // an external setpoint manager or is a fixed user input.

    // REFERENCES: na

    // OTHER NOTES: This module is based substantially on the Humidifiers module.
    //              authored by Fred Buhl.
    //              Development of portions of this module was funded by the Gas Research Institute.
    //              (Please see copyright and disclaimer information at end of module)

    static std::string const fluidNameSteam("STEAM");

    void SimDesiccantDehumidifier(EnergyPlusData &state,
                                  std::string const &CompName,   // name of the dehumidifier unit
                                  bool const FirstHVACIteration, // TRUE if 1st HVAC simulation of system timestep
                                  int &CompIndex)
    {

        // SUBROUTINE INFORMATION:
        //       AUTHOR         Michael J. Witte, GARD Analytics, Inc.
        //                      for Gas Research Institute
        //       DATE WRITTEN   March 2001
        //       MODIFIED       June 2007, R. Raustad, Added new dehumidifier type -- DESICCANT DEHUMIDIFIER
        //       RE-ENGINEERED  na

        // PURPOSE OF THIS SUBROUTINE:
        // Manage the simulation of an air dehumidifier

        // SUBROUTINE LOCAL VARIABLE DECLARATIONS:
        int DesicDehumNum;   // index of solid desiccant unit being simulated
        Real64 HumRatNeeded; // process air leaving humidity ratio set by controller [kg water/kg air]

        if (state.dataDesiccantDehumidifiers->GetInputDesiccantDehumidifier) {
            GetDesiccantDehumidifierInput(state);
            state.dataDesiccantDehumidifiers->GetInputDesiccantDehumidifier = false;
        }

        // Get the desiccant dehumidifier unit index
        if (CompIndex == 0) {
            DesicDehumNum = UtilityRoutines::FindItemInList(CompName, state.dataDesiccantDehumidifiers->DesicDehum);
            if (DesicDehumNum == 0) {
                ShowFatalError(state, format("SimDesiccantDehumidifier: Unit not found={}", CompName));
            }
            CompIndex = DesicDehumNum;
        } else {
            DesicDehumNum = CompIndex;
            if (DesicDehumNum > state.dataDesiccantDehumidifiers->NumDesicDehums || DesicDehumNum < 1) {
                ShowFatalError(state,
                               format("SimDesiccantDehumidifier:  Invalid CompIndex passed={}, Number of Units={}, Entered Unit name={}",
                                      DesicDehumNum,
                                      state.dataDesiccantDehumidifiers->NumDesicDehums,
                                      CompName));
            }
            if (CompName != state.dataDesiccantDehumidifiers->DesicDehum(DesicDehumNum).Name) {
                ShowFatalError(state,
                               format("SimDesiccantDehumidifier: Invalid CompIndex passed={}, Unit name={}, stored Unit Name for that index={}",
                                      DesicDehumNum,
                                      CompName,
                                      state.dataDesiccantDehumidifiers->DesicDehum(DesicDehumNum).Name));
            }
        }

        InitDesiccantDehumidifier(state, DesicDehumNum, FirstHVACIteration);

        ControlDesiccantDehumidifier(state, DesicDehumNum, HumRatNeeded, FirstHVACIteration);

        // call the correct dehumidifier calculation routine
        switch (state.dataDesiccantDehumidifiers->DesicDehum(DesicDehumNum).DehumTypeCode) {
        case DesicDehumType::Solid: {
            CalcSolidDesiccantDehumidifier(state, DesicDehumNum, HumRatNeeded, FirstHVACIteration);
        } break;
        case DesicDehumType::Generic: {
            CalcGenericDesiccantDehumidifier(state, DesicDehumNum, HumRatNeeded, FirstHVACIteration);
        } break;
        default: {
            ShowFatalError(state,
                           format("Invalid type, Desiccant Dehumidifer={}", state.dataDesiccantDehumidifiers->DesicDehum(DesicDehumNum).DehumType));
        } break;
        }

        UpdateDesiccantDehumidifier(state, DesicDehumNum);

        ReportDesiccantDehumidifier(state, DesicDehumNum);
    }

    void GetDesiccantDehumidifierInput(EnergyPlusData &state)
    {

        // SUBROUTINE INFORMATION:
        //       AUTHOR         Michael J. Witte, GARD Analytics, Inc.
        //                      for Gas Research Institute
        //       DATE WRITTEN   March 2001
        //       MODIFIED       Jan 2005 M. J. Witte, GARD Analytics, Inc.
        //                        Add new control type option:
        //                          NODE LEAVING HUMRAT SETPOINT:BYPASS
        //                        Change existing control type to:
        //                          FIXED LEAVING HUMRAT SETPOINT:BYPASS
        //                        Work supported by ASHRAE research project 1254-RP
        //                      June 2007 R. Raustad, FSEC
        //                        Added new dehumidifier type -- DESICCANT DEHUMIDIFIER

        // PURPOSE OF THIS SUBROUTINE:
        // Obtains input data for humidifiers and stores it in dehumidifier data structures.

        // METHODOLOGY EMPLOYED:
        // Uses InputProcessor "Get" routines to obtain data.

        // SUBROUTINE PARAMETER DEFINITIONS:
        static constexpr std::string_view RoutineName("GetDesiccantDehumidifierInput: "); // include trailing blank space
        static std::string const dehumidifierDesiccantNoFans("Dehumidifier:Desiccant:NoFans");

        // SUBROUTINE LOCAL VARIABLE DECLARATIONS:
        int DesicDehumIndex;               // Loop index
        int DesicDehumNum;                 // Current desiccant dehumidifier number
        int NumAlphas;                     // Number of Alphas for each GetObjectItem call
        int NumNumbers;                    // Number of Numbers for each GetObjectItem call
        int IOStatus;                      // Used in GetObjectItem
        bool ErrorsFound(false);           // Set to true if errors in input, fatal at end of routine
        bool ErrorsFound2(false);          // Set to true if errors in input, fatal at end of routine
        bool ErrorsFoundGeneric(false);    // Set to true if errors in input, fatal at end of routine
        bool IsNotOK;                      // Flag to verify name
        bool OANodeError;                  // Flag for check on outside air node
        std::string RegenCoilInlet;        // Desiccant system regeneration air heater inlet node
        std::string RegenCoilOutlet;       // Desiccant system regeneration air heater outlet node
        int DesuperHeaterIndex;            // Index of desuperheater heating coil
        int RegenCoilControlNodeNum;       // Control node number of regen heating coil
        Real64 CoilBypassedFlowFrac;       // Bypass air fraction for multimode DX coils
        Array1D_string Alphas;             // Alpha input items for object
        Array1D_string cAlphaFields;       // Alpha field names
        Array1D_string cNumericFields;     // Numeric field names
        Array1D<Real64> Numbers;           // Numeric input items for object
        Array1D_bool lAlphaBlanks;         // Logical array, alpha field input BLANK = .TRUE.
        Array1D_bool lNumericBlanks;       // Logical array, numeric field input BLANK = .TRUE.
        bool errFlag;                      // local error flag
        std::string RegenCoilType;         // Regen heating coil type
        std::string RegenCoilName;         // Regen heating coil name
        int SteamIndex;                    // steam coil Index
        bool RegairHeatingCoilFlag(false); // local error flag

        auto &MaxNums(state.dataDesiccantDehumidifiers->MaxNums);
        auto &MaxAlphas(state.dataDesiccantDehumidifiers->MaxAlphas);
        auto &TotalArgs(state.dataDesiccantDehumidifiers->TotalArgs);
        auto &SteamDensity(state.dataDesiccantDehumidifiers->SteamDensity);

        state.dataDesiccantDehumidifiers->NumSolidDesicDehums =
            state.dataInputProcessing->inputProcessor->getNumObjectsFound(state, dehumidifierDesiccantNoFans);
        state.dataDesiccantDehumidifiers->NumGenericDesicDehums =
            state.dataInputProcessing->inputProcessor->getNumObjectsFound(state, "Dehumidifier:Desiccant:System");
        state.dataDesiccantDehumidifiers->NumDesicDehums =
            state.dataDesiccantDehumidifiers->NumSolidDesicDehums + state.dataDesiccantDehumidifiers->NumGenericDesicDehums;
        // allocate the data array
        state.dataDesiccantDehumidifiers->DesicDehum.allocate(state.dataDesiccantDehumidifiers->NumDesicDehums);
        state.dataDesiccantDehumidifiers->UniqueDesicDehumNames.reserve(state.dataDesiccantDehumidifiers->NumDesicDehums);
        state.dataDesiccantDehumidifiers->GetInputDesiccantDehumidifier = false;

        state.dataInputProcessing->inputProcessor->getObjectDefMaxArgs(state, dehumidifierDesiccantNoFans, TotalArgs, NumAlphas, NumNumbers);
        MaxNums = max(MaxNums, NumNumbers);
        MaxAlphas = max(MaxAlphas, NumAlphas);
        state.dataInputProcessing->inputProcessor->getObjectDefMaxArgs(state, "Dehumidifier:Desiccant:System", TotalArgs, NumAlphas, NumNumbers);
        MaxNums = max(MaxNums, NumNumbers);
        MaxAlphas = max(MaxAlphas, NumAlphas);

        Alphas.allocate(MaxAlphas);
        cAlphaFields.allocate(MaxAlphas);
        cNumericFields.allocate(MaxNums);
        Numbers.dimension(MaxNums, 0.0);
        lAlphaBlanks.dimension(MaxAlphas, true);
        lNumericBlanks.dimension(MaxNums, true);

        // loop over solid desiccant dehumidifiers and load the input data
        std::string CurrentModuleObject = dehumidifierDesiccantNoFans;
        for (DesicDehumIndex = 1; DesicDehumIndex <= state.dataDesiccantDehumidifiers->NumSolidDesicDehums; ++DesicDehumIndex) {
            auto &desicDehum = state.dataDesiccantDehumidifiers->DesicDehum(DesicDehumIndex);

            state.dataInputProcessing->inputProcessor->getObjectItem(state,
                                                                     CurrentModuleObject,
                                                                     DesicDehumIndex,
                                                                     Alphas,
                                                                     NumAlphas,
                                                                     Numbers,
                                                                     NumNumbers,
                                                                     IOStatus,
                                                                     lNumericBlanks,
                                                                     lAlphaBlanks,
                                                                     cAlphaFields,
                                                                     cNumericFields);
            DesicDehumNum = DesicDehumIndex;

            GlobalNames::VerifyUniqueInterObjectName(
                state, state.dataDesiccantDehumidifiers->UniqueDesicDehumNames, Alphas(1), CurrentModuleObject, cAlphaFields(1), ErrorsFound);
            desicDehum.Name = Alphas(1);
            desicDehum.DehumType = CurrentModuleObject;
            desicDehum.DehumTypeCode = DesicDehumType::Solid;
            desicDehum.Sched = Alphas(2);
            if (lAlphaBlanks(2)) {
<<<<<<< HEAD
                DesicDehum(DesicDehumNum).SchedPtr = ScheduleManager::ScheduleAlwaysOn;
=======
                desicDehum.SchedPtr = DataGlobalConstants::ScheduleAlwaysOn;
>>>>>>> 0bd03875
            } else {
                desicDehum.SchedPtr = ScheduleManager::GetScheduleIndex(state, Alphas(2)); // convert schedule name to pointer
                if (desicDehum.SchedPtr == 0) {
                    ShowSevereError(state,
                                    format("{}{}: invalid {} entered ={} for {}={}",
                                           RoutineName,
                                           CurrentModuleObject,
                                           cAlphaFields(2),
                                           Alphas(2),
                                           cAlphaFields(1),
                                           Alphas(1)));
                    ErrorsFound = true;
                }
            }
            // For node connections, this object is both a parent and a non-parent, because the
            // Desiccant wheel is not called out as a separate component, its nodes must be connected
            // as ObjectIsNotParent.  But for the Regen fan, the nodes are connected as ObjectIsParent
            desicDehum.ProcAirInNode = NodeInputManager::GetOnlySingleNode(state,
                                                                           Alphas(3),
                                                                           ErrorsFound,
                                                                           DataLoopNode::ConnectionObjectType::DehumidifierDesiccantNoFans,
                                                                           Alphas(1),
                                                                           DataLoopNode::NodeFluidType::Air,
                                                                           DataLoopNode::ConnectionType::Inlet,
                                                                           NodeInputManager::CompFluidStream::Primary,
                                                                           DataLoopNode::ObjectIsNotParent);

            desicDehum.ProcAirOutNode = NodeInputManager::GetOnlySingleNode(state,
                                                                            Alphas(4),
                                                                            ErrorsFound,
                                                                            DataLoopNode::ConnectionObjectType::DehumidifierDesiccantNoFans,
                                                                            Alphas(1),
                                                                            DataLoopNode::NodeFluidType::Air,
                                                                            DataLoopNode::ConnectionType::Outlet,
                                                                            NodeInputManager::CompFluidStream::Primary,
                                                                            DataLoopNode::ObjectIsNotParent);

            desicDehum.RegenAirInNode = NodeInputManager::GetOnlySingleNode(state,
                                                                            Alphas(5),
                                                                            ErrorsFound,
                                                                            DataLoopNode::ConnectionObjectType::DehumidifierDesiccantNoFans,
                                                                            Alphas(1),
                                                                            DataLoopNode::NodeFluidType::Air,
                                                                            DataLoopNode::ConnectionType::Inlet,
                                                                            NodeInputManager::CompFluidStream::Secondary,
                                                                            DataLoopNode::ObjectIsNotParent);

            desicDehum.RegenFanInNode = NodeInputManager::GetOnlySingleNode(state,
                                                                            Alphas(6),
                                                                            ErrorsFound,
                                                                            DataLoopNode::ConnectionObjectType::DehumidifierDesiccantNoFans,
                                                                            Alphas(1),
                                                                            DataLoopNode::NodeFluidType::Air,
                                                                            DataLoopNode::ConnectionType::Internal,
                                                                            NodeInputManager::CompFluidStream::Secondary,
                                                                            DataLoopNode::ObjectIsParent);

            if (UtilityRoutines::SameString(Alphas(7), "LEAVING HUMRAT:BYPASS")) {
                ShowWarningError(state, format("{}{} = {}", RoutineName, CurrentModuleObject, desicDehum.Name));
                ShowContinueError(state, format("Obsolete {} = {}", cAlphaFields(7), Alphas(7)));
                ShowContinueError(state, "setting to LeavingMaximumHumidityRatioSetpoint");
                desicDehum.controlType = DesicDehumCtrlType::FixedHumratBypass;
            }
            if (UtilityRoutines::SameString(Alphas(7), "LeavingMaximumHumidityRatioSetpoint"))
                desicDehum.controlType = DesicDehumCtrlType::FixedHumratBypass;
            if (UtilityRoutines::SameString(Alphas(7), "SystemNodeMaximumHumidityRatioSetpoint"))
                desicDehum.controlType = DesicDehumCtrlType::NodeHumratBypass;
            if (desicDehum.controlType == DesicDehumCtrlType::Invalid) {
                ShowWarningError(state, format("{}{} = {}", RoutineName, CurrentModuleObject, desicDehum.Name));
                ShowContinueError(state, format("Invalid {} = {}", cAlphaFields(7), Alphas(7)));
                ShowContinueError(state, "setting to LeavingMaximumHumidityRatioSetpoint");
                desicDehum.controlType = DesicDehumCtrlType::FixedHumratBypass;
            }
            desicDehum.HumRatSet = Numbers(1);
            desicDehum.NomProcAirVolFlow = Numbers(2);
            desicDehum.NomProcAirVel = Numbers(3);

            desicDehum.RegenCoilType = Alphas(8);
            desicDehum.RegenCoilName = Alphas(9);
            RegenCoilType = Alphas(8);
            RegenCoilName = Alphas(9);

            if (UtilityRoutines::SameString(desicDehum.RegenCoilType, "Coil:Heating:Electric") ||
                UtilityRoutines::SameString(desicDehum.RegenCoilType, "Coil:Heating:Fuel")) {
                if (UtilityRoutines::SameString(desicDehum.RegenCoilType, "Coil:Heating:Electric"))
                    desicDehum.RegenCoilType_Num = DataHVACGlobals::Coil_HeatingElectric;
                if (UtilityRoutines::SameString(desicDehum.RegenCoilType, "Coil:Heating:Fuel"))
                    desicDehum.RegenCoilType_Num = DataHVACGlobals::Coil_HeatingGasOrOtherFuel;
                ValidateComponent(state, desicDehum.RegenCoilType, desicDehum.RegenCoilName, ErrorsFound2, CurrentModuleObject + '=' + Alphas(1));
                if (ErrorsFound2) ErrorsFound = true;
                HeatingCoils::GetCoilIndex(state, desicDehum.RegenCoilName, desicDehum.RegenCoilIndex, ErrorsFound2);
                if (ErrorsFound2) ErrorsFound = true;

            } else if (UtilityRoutines::SameString(desicDehum.RegenCoilType, "Coil:Heating:Water")) {
                desicDehum.RegenCoilType_Num = DataHVACGlobals::Coil_HeatingWater;
                ValidateComponent(state, RegenCoilType, RegenCoilName, IsNotOK, CurrentModuleObject);
                if (IsNotOK) {
                    ShowContinueError(state, format("...occurs in {} = {}", CurrentModuleObject, Alphas(1)));
                    ErrorsFound = true;
                } else { // mine data from heating coil object
                    errFlag = false;
                    desicDehum.RegenCoilIndex = WaterCoils::GetWaterCoilIndex(state, "COIL:HEATING:WATER", RegenCoilName, errFlag);
                    if (desicDehum.RegenCoilIndex == 0) {
                        ShowSevereError(state, format("{}{} illegal {} = {}", RoutineName, CurrentModuleObject, cAlphaFields(9), RegenCoilName));
                        ShowContinueError(state, format("Occurs in {} = {}", CurrentModuleObject, desicDehum.Name));
                        ErrorsFound = true;
                    }

                    // Get the Heating Coil Hot water Inlet or control Node number
                    errFlag = false;
                    desicDehum.CoilControlNode = WaterCoils::GetCoilWaterInletNode(state, "Coil:Heating:Water", RegenCoilName, errFlag);
                    if (errFlag) {
                        ShowContinueError(state, format("Occurs in {} = {}", CurrentModuleObject, desicDehum.Name));
                        ErrorsFound = true;
                    }

                    // Get the Regeneration Heating Coil hot water max volume flow rate
                    errFlag = false;
                    desicDehum.MaxCoilFluidFlow = WaterCoils::GetCoilMaxWaterFlowRate(state, "Coil:Heating:Water", RegenCoilName, errFlag);
                    if (errFlag) {
                        ShowContinueError(state, format("Occurs in {} = {}", CurrentModuleObject, desicDehum.Name));
                        ErrorsFound = true;
                    }

                    // Get the Regeneration Heating Coil Inlet Node
                    errFlag = false;
                    int RegenCoilAirInletNode = WaterCoils::GetCoilInletNode(state, "Coil:Heating:Water", RegenCoilName, errFlag);
                    desicDehum.RegenCoilInletNode = RegenCoilAirInletNode;
                    if (errFlag) {
                        ShowContinueError(state, format("Occurs in {} = {}", CurrentModuleObject, desicDehum.Name));
                        ErrorsFound = true;
                    }

                    // Get the Regeneration Heating Coil Outlet Node
                    errFlag = false;
                    int RegenCoilAirOutletNode = WaterCoils::GetCoilOutletNode(state, "Coil:Heating:Water", RegenCoilName, errFlag);
                    desicDehum.RegenCoilOutletNode = RegenCoilAirOutletNode;
                    if (errFlag) {
                        ShowContinueError(state, format("Occurs in {} = {}", CurrentModuleObject, desicDehum.Name));
                        ErrorsFound = true;
                    }
                }
            } else if (UtilityRoutines::SameString(desicDehum.RegenCoilType, "Coil:Heating:Steam")) {
                desicDehum.RegenCoilType_Num = DataHVACGlobals::Coil_HeatingSteam;
                ValidateComponent(state, Alphas(8), RegenCoilName, IsNotOK, CurrentModuleObject);
                if (IsNotOK) {
                    ShowContinueError(state, format("...occurs in {} = {}", CurrentModuleObject, Alphas(1)));
                    ErrorsFound = true;
                } else { // mine data from the regeneration heating coil object

                    errFlag = false;
                    desicDehum.RegenCoilIndex = SteamCoils::GetSteamCoilIndex(state, "COIL:HEATING:STEAM", RegenCoilName, errFlag);
                    if (desicDehum.RegenCoilIndex == 0) {
                        ShowSevereError(state, format("{}{} illegal {} = {}", RoutineName, CurrentModuleObject, cAlphaFields(9), RegenCoilName));
                        ShowContinueError(state, format("Occurs in {} = {}", CurrentModuleObject, desicDehum.Name));
                        ErrorsFound = true;
                    }

                    // Get the regeneration Heating Coil steam inlet node number
                    errFlag = false;
                    desicDehum.CoilControlNode = SteamCoils::GetCoilSteamInletNode(state, "Coil:Heating:Steam", RegenCoilName, errFlag);
                    if (errFlag) {
                        ShowContinueError(state, format("Occurs in {} = {}", CurrentModuleObject, desicDehum.Name));
                        ErrorsFound = true;
                    }

                    // Get the regeneration heating Coil steam max volume flow rate
                    desicDehum.MaxCoilFluidFlow = SteamCoils::GetCoilMaxSteamFlowRate(state, desicDehum.RegenCoilIndex, errFlag);
                    if (desicDehum.MaxCoilFluidFlow > 0.0) {
                        SteamIndex = 0; // Function GetSatDensityRefrig will look up steam index if 0 is passed
                        SteamDensity = FluidProperties::GetSatDensityRefrig(
                            state, fluidNameSteam, state.dataDesiccantDehumidifiers->TempSteamIn, 1.0, SteamIndex, dehumidifierDesiccantNoFans);
                        desicDehum.MaxCoilFluidFlow *= SteamDensity;
                    }

                    // Get the regeneration heating Coil Inlet Node
                    errFlag = false;
                    int RegenCoilAirInletNode = SteamCoils::GetCoilAirInletNode(state, desicDehum.RegenCoilIndex, RegenCoilName, errFlag);
                    desicDehum.RegenCoilInletNode = RegenCoilAirInletNode;
                    if (errFlag) {
                        ShowContinueError(state, format("Occurs in {} = {}", CurrentModuleObject, desicDehum.Name));
                        ErrorsFound = true;
                    }

                    // Get the regeneration heating Coil Outlet Node
                    errFlag = false;
                    int RegenCoilAirOutletNode = SteamCoils::GetCoilAirOutletNode(state, desicDehum.RegenCoilIndex, RegenCoilName, errFlag);
                    desicDehum.RegenCoilOutletNode = RegenCoilAirOutletNode;
                    if (errFlag) {
                        ShowContinueError(state, format("Occurs in {} = {}", CurrentModuleObject, desicDehum.Name));
                        ErrorsFound = true;
                    }
                }
            } else {
                ShowSevereError(state, format("{}{} = {}", RoutineName, CurrentModuleObject, Alphas(1)));
                ShowContinueError(state, format("Illegal {} = {}", cAlphaFields(8), desicDehum.RegenCoilType));
                ErrorsFound = true;
            }

            desicDehum.NomRotorPower = Numbers(4);
            desicDehum.RegenFanType = Alphas(10);
            desicDehum.RegenFanName = Alphas(11);

            BranchNodeConnections::TestCompSet(state, desicDehum.DehumType, desicDehum.Name, Alphas(3), Alphas(4), "Process Air Nodes");

            // Set up component set for regen coil
            BranchNodeConnections::SetUpCompSets(state, desicDehum.DehumType, desicDehum.Name, Alphas(8), Alphas(9), "UNDEFINED", "UNDEFINED");

            // Set up component set for regen fan
            BranchNodeConnections::SetUpCompSets(state, desicDehum.DehumType, desicDehum.Name, Alphas(10), Alphas(11), Alphas(6), "UNDEFINED");

            if ((!UtilityRoutines::SameString(Alphas(12), "Default")) && (UtilityRoutines::SameString(Alphas(12), "UserCurves"))) {
                ShowWarningError(state, format("{}{}: Invalid{} = {}", RoutineName, CurrentModuleObject, cAlphaFields(12), Alphas(12)));
                ShowContinueError(state, "resetting to Default");
                desicDehum.PerformanceModel_Num = PerformanceModel::Default;
            }

            if (UtilityRoutines::SameString(Alphas(12), "UserCurves")) {
                desicDehum.PerformanceModel_Num = PerformanceModel::UserCurves;
                desicDehum.ProcDryBulbCurvefTW = Curve::GetCurveIndex(state, Alphas(13));
                if (desicDehum.ProcDryBulbCurvefTW == 0) {
                    ShowSevereError(state, format("{}Curve object={} not found.", RoutineName, Alphas(13)));
                    ErrorsFound2 = true;
                }
                desicDehum.ProcDryBulbCurvefV = Curve::GetCurveIndex(state, Alphas(14));
                if (desicDehum.ProcDryBulbCurvefV == 0) {
                    ShowSevereError(state, format("{}Curve object={} not found.", RoutineName, Alphas(14)));
                    ErrorsFound2 = true;
                }
                desicDehum.ProcHumRatCurvefTW = Curve::GetCurveIndex(state, Alphas(15));
                if (desicDehum.ProcHumRatCurvefTW == 0) {
                    ShowSevereError(state, format("{}Curve object={} not found.", RoutineName, Alphas(15)));
                    ErrorsFound2 = true;
                }
                desicDehum.ProcHumRatCurvefV = Curve::GetCurveIndex(state, Alphas(16));
                if (desicDehum.ProcHumRatCurvefV == 0) {
                    ShowSevereError(state, format("{}Curve object={} not found.", RoutineName, Alphas(16)));
                    ErrorsFound2 = true;
                }
                desicDehum.RegenEnergyCurvefTW = Curve::GetCurveIndex(state, Alphas(17));
                if (desicDehum.RegenEnergyCurvefTW == 0) {
                    ShowSevereError(state, format("{}Curve object={} not found.", RoutineName, Alphas(17)));
                    ErrorsFound2 = true;
                }
                desicDehum.RegenEnergyCurvefV = Curve::GetCurveIndex(state, Alphas(18));
                if (desicDehum.RegenEnergyCurvefV == 0) {
                    ShowSevereError(state, format("{}Curve object={} not found.", RoutineName, Alphas(18)));
                    ErrorsFound2 = true;
                }
                desicDehum.RegenVelCurvefTW = Curve::GetCurveIndex(state, Alphas(19));
                if (desicDehum.RegenVelCurvefTW == 0) {
                    ShowSevereError(state, format("{}Curve object={} not found.", RoutineName, Alphas(19)));
                    ErrorsFound2 = true;
                }
                desicDehum.RegenVelCurvefV = Curve::GetCurveIndex(state, Alphas(20));
                if (desicDehum.RegenVelCurvefV == 0) {
                    ShowSevereError(state, format("{}Curve object={} not found.", RoutineName, Alphas(20)));
                    ErrorsFound2 = true;
                }
                if (ErrorsFound2) {
                    ShowSevereError(state, format("{}{} = {}", RoutineName, CurrentModuleObject, Alphas(1)));
                    ShowContinueError(state, "Errors found in getting performance curves.");
                    ErrorsFound = true;
                }
                desicDehum.NomRegenTemp = Numbers(5);
                // Validate regen fan type, for user defined curves, can be constant or variable volume
                if ((UtilityRoutines::SameString(desicDehum.RegenFanType, "FAN:CONSTANTVOLUME")) ||
                    (UtilityRoutines::SameString(desicDehum.RegenFanType, "FAN:VARIABLEVOLUME") ||
                     UtilityRoutines::SameString(desicDehum.RegenFanType, "FAN:SYSTEMMODEL"))) {
                    ValidateComponent(state, desicDehum.RegenFanType, desicDehum.RegenFanName, ErrorsFound2, CurrentModuleObject + " = " + Alphas(1));
                    if (ErrorsFound2) ErrorsFound = true;
                } else {
                    ShowSevereError(state, format("{} = {}", CurrentModuleObject, Alphas(1)));
                    ShowContinueError(state, format("Illegal {} = {}", cAlphaFields(10), desicDehum.RegenFanType));
                    ErrorsFound = true;
                }
            } else {
                // If DEFAULT performance model, set operating limits curves.  Unit is off outside this range
                desicDehum.PerformanceModel_Num = PerformanceModel::Default;
                // this is wrong to initialize all dehumidifiers, it should be just this specific dehumidifier
                // this was likely tested with only 1 desiccant dehumidifier so this was never discovered
                // or maybe if there were more than 1 these data would not be used when Alphas(12) == "UserCurves" ???
                for (auto &e : state.dataDesiccantDehumidifiers->DesicDehum) {
                    e.MinProcAirInTemp = 1.67;       //  35 F
                    e.MaxProcAirInTemp = 48.89;      // 120 F
                    e.MinProcAirInHumRat = 0.002857; //  20 gr/lb
                    e.MaxProcAirInHumRat = 0.02857;  // 200 gr/lb
                }
                //  If DEFAULT performance model, warn if curve names and nominal regen temp have values
                if ((!lAlphaBlanks(13)) || (!lAlphaBlanks(14)) || (!lAlphaBlanks(15)) || (!lAlphaBlanks(16)) || (!lAlphaBlanks(17)) ||
                    (!lAlphaBlanks(18)) || (!lAlphaBlanks(19)) || (!lAlphaBlanks(20))) {
                    ShowWarningError(state, format("{} = {}", CurrentModuleObject, Alphas(1)));
                    ShowContinueError(state, "DEFAULT performance selected, curve names and nominal regen temp will be ignored.");
                }
                if (desicDehum.NomProcAirVel > 4.064) {
                    ShowWarningError(state, format("{} = {}", CurrentModuleObject, Alphas(1)));
                    ShowContinueError(state, format("{} > 4.064 m/s.; Value in input={:.3R}", cNumericFields(3), desicDehum.NomProcAirVel));
                    ShowContinueError(state, "DEFAULT performance curves not valid outside 2.032 to 4.064 m/s (400 to 800 fpm).");
                }
                if (desicDehum.NomProcAirVel < 2.032) {
                    ShowWarningError(state, format("{} = {}", CurrentModuleObject, Alphas(1)));
                    ShowContinueError(state, format("{} < 2.032 m/s.; Value in input={:.3R}", cNumericFields(3), desicDehum.NomProcAirVel));
                    ShowContinueError(state, "DEFAULT performance curves not valid outside 2.032 to 4.064 m/s (400 to 800 fpm).");
                }
                // Validate regen fan type, for default curves, can only variable volume
                if (desicDehum.RegenFanType == "FAN:VARIABLEVOLUME" || desicDehum.RegenFanType == "FAN:SYSTEMMODEL") {
                    ValidateComponent(state, desicDehum.RegenFanType, desicDehum.RegenFanName, ErrorsFound2, CurrentModuleObject + " = " + Alphas(1));
                    if (ErrorsFound2) ErrorsFound = true;
                } else {
                    ShowSevereError(state, format("{} = {}", CurrentModuleObject, Alphas(1)));
                    ShowContinueError(state, format("Illegal {} = {}", cAlphaFields(10), desicDehum.RegenFanType));
                    ShowContinueError(state, "For DEFAULT performance model, the regen fan type must be Fan:VariableVolume");
                    ErrorsFound = true;
                }
            }
            // process regen fan
            ErrorsFound2 = false;
            if (UtilityRoutines::SameString(desicDehum.RegenFanType, "Fan:SystemModel")) {
                desicDehum.regenFanType_Num = DataHVACGlobals::FanType_SystemModelObject;
                state.dataHVACFan->fanObjs.emplace_back(new HVACFan::FanSystem(state, desicDehum.RegenFanName)); // call constructor
                desicDehum.RegenFanIndex = HVACFan::getFanObjectVectorIndex(state, desicDehum.RegenFanName);
                desicDehum.RegenFanInNode = state.dataHVACFan->fanObjs[desicDehum.RegenFanIndex]->inletNodeNum;
                desicDehum.RegenFanOutNode = state.dataHVACFan->fanObjs[desicDehum.RegenFanIndex]->outletNodeNum;

            } else {
                Fans::GetFanType(state, desicDehum.RegenFanName, desicDehum.regenFanType_Num, errFlag, CurrentModuleObject, desicDehum.Name);
                desicDehum.RegenFanInNode = Fans::GetFanInletNode(state, desicDehum.RegenFanType, desicDehum.RegenFanName, ErrorsFound2);
                if (ErrorsFound2) {
                    ShowContinueError(state, format("...occurs in {} \"{}\"", desicDehum.DehumType, desicDehum.Name));
                    ErrorsFoundGeneric = true;
                }

                ErrorsFound2 = false;
                desicDehum.RegenFanOutNode = Fans::GetFanOutletNode(state, desicDehum.RegenFanType, desicDehum.RegenFanName, ErrorsFound2);
                Fans::GetFanIndex(state, desicDehum.RegenFanName, desicDehum.RegenFanIndex, ErrorsFound2, desicDehum.RegenFanType);
                if (ErrorsFound2) {
                    ShowContinueError(state, format("...occurs in {} \"{}\"", desicDehum.DehumType, desicDehum.Name));
                    ErrorsFoundGeneric = true;
                }
            }
        }

        for (DesicDehumIndex = 1; DesicDehumIndex <= state.dataDesiccantDehumidifiers->NumGenericDesicDehums; ++DesicDehumIndex) {

            CurrentModuleObject = "Dehumidifier:Desiccant:System";

            DesicDehumNum = DesicDehumIndex + state.dataDesiccantDehumidifiers->NumSolidDesicDehums;
            auto &desicDehum = state.dataDesiccantDehumidifiers->DesicDehum(DesicDehumNum);

            desicDehum.DehumType = CurrentModuleObject;
            desicDehum.DehumTypeCode = DesicDehumType::Generic;
            state.dataInputProcessing->inputProcessor->getObjectItem(state,
                                                                     desicDehum.DehumType,
                                                                     DesicDehumIndex,
                                                                     Alphas,
                                                                     NumAlphas,
                                                                     Numbers,
                                                                     NumNumbers,
                                                                     IOStatus,
                                                                     lNumericBlanks,
                                                                     lAlphaBlanks,
                                                                     cAlphaFields,
                                                                     cNumericFields);
            GlobalNames::VerifyUniqueInterObjectName(
                state, state.dataDesiccantDehumidifiers->UniqueDesicDehumNames, Alphas(1), CurrentModuleObject, cAlphaFields(1), ErrorsFoundGeneric);
            desicDehum.Name = Alphas(1);

            ErrorsFound2 = false;
            ValidateComponent(state, desicDehum.DehumType, desicDehum.Name, ErrorsFound2, desicDehum.DehumType + " = \"" + desicDehum.Name + "\"");
            if (ErrorsFound2) {
                ShowSevereError(state, format("{} \"{}\" is not unique", desicDehum.DehumType, desicDehum.Name));
                ErrorsFoundGeneric = true;
            }

            desicDehum.Sched = Alphas(2);
            if (lAlphaBlanks(2)) {
<<<<<<< HEAD
                DesicDehum(DesicDehumNum).SchedPtr = ScheduleManager::ScheduleAlwaysOn;
=======
                desicDehum.SchedPtr = DataGlobalConstants::ScheduleAlwaysOn;
>>>>>>> 0bd03875
            } else {
                desicDehum.SchedPtr = ScheduleManager::GetScheduleIndex(state, Alphas(2)); // convert schedule name to pointer
                if (desicDehum.SchedPtr == 0) {
                    ShowSevereError(state,
                                    format("{}{}: invalid {} entered ={} for {}={}",
                                           RoutineName,
                                           CurrentModuleObject,
                                           cAlphaFields(2),
                                           Alphas(2),
                                           cAlphaFields(1),
                                           Alphas(1)));
                    ErrorsFound = true;
                }
            }

            desicDehum.HXType = Alphas(3);
            desicDehum.HXName = Alphas(4);

            if (!UtilityRoutines::SameString(desicDehum.HXType, "HeatExchanger:Desiccant:BalancedFlow")) {
                ShowWarningError(state, format("{} = \"{}\"", desicDehum.DehumType, desicDehum.Name));
                ShowContinueError(state, format("Invalid {} = {}", cAlphaFields(3), desicDehum.HXType));
                ErrorsFoundGeneric = true;
            } else {
                desicDehum.HXTypeNum = BalancedHX;
            }

            ErrorsFound2 = false;
            ValidateComponent(state, desicDehum.HXType, desicDehum.HXName, ErrorsFound2, desicDehum.DehumType + " = \"" + desicDehum.Name + "\"");
            if (ErrorsFound2) ErrorsFoundGeneric = true;

            ErrorsFound2 = false;
            desicDehum.HXProcInNode = HeatRecovery::GetSecondaryInletNode(state, desicDehum.HXName, ErrorsFound2);
            if (ErrorsFound2) {
                ShowContinueError(state, format("...occurs in {} \"{}\"", desicDehum.DehumType, desicDehum.Name));
                ErrorsFoundGeneric = true;
            }

            std::string ProcAirInlet = state.dataLoopNodes->NodeID(desicDehum.HXProcInNode);

            desicDehum.ProcAirInNode = NodeInputManager::GetOnlySingleNode(state,
                                                                           ProcAirInlet,
                                                                           ErrorsFound,
                                                                           DataLoopNode::ConnectionObjectType::DehumidifierDesiccantSystem,
                                                                           desicDehum.Name,
                                                                           DataLoopNode::NodeFluidType::Air,
                                                                           DataLoopNode::ConnectionType::Inlet,
                                                                           NodeInputManager::CompFluidStream::Primary,
                                                                           DataLoopNode::ObjectIsParent);

            ErrorsFound2 = false;
            desicDehum.HXProcOutNode = HeatRecovery::GetSecondaryOutletNode(state, desicDehum.HXName, ErrorsFound2);
            if (ErrorsFound2) {
                ShowContinueError(state, format("...occurs in {} \"{}\"", desicDehum.DehumType, desicDehum.Name));
                ErrorsFoundGeneric = true;
            }

            std::string ProcAirOutlet = state.dataLoopNodes->NodeID(desicDehum.HXProcOutNode);

            desicDehum.ProcAirOutNode = NodeInputManager::GetOnlySingleNode(state,
                                                                            ProcAirOutlet,
                                                                            ErrorsFound,
                                                                            DataLoopNode::ConnectionObjectType::DehumidifierDesiccantSystem,
                                                                            desicDehum.Name,
                                                                            DataLoopNode::NodeFluidType::Air,
                                                                            DataLoopNode::ConnectionType::Outlet,
                                                                            NodeInputManager::CompFluidStream::Primary,
                                                                            DataLoopNode::ObjectIsParent);

            BranchNodeConnections::TestCompSet(state, desicDehum.DehumType, desicDehum.Name, ProcAirInlet, ProcAirOutlet, "Process Air Nodes");

            ErrorsFound2 = false;
            desicDehum.HXRegenInNode = HeatRecovery::GetSupplyInletNode(state, desicDehum.HXName, ErrorsFound2);
            if (ErrorsFound2) {
                ShowContinueError(state, format("...occurs in {} \"{}\"", desicDehum.DehumType, desicDehum.Name));
                ErrorsFoundGeneric = true;
            }

            ErrorsFound2 = false;
            desicDehum.HXRegenOutNode = HeatRecovery::GetSupplyOutletNode(state, desicDehum.HXName, ErrorsFound2);
            if (ErrorsFound2) {
                ShowContinueError(state, format("...occurs in {} \"{}\"", desicDehum.DehumType, desicDehum.Name));
                ErrorsFoundGeneric = true;
            }

            desicDehum.ControlNodeNum = NodeInputManager::GetOnlySingleNode(state,
                                                                            Alphas(5),
                                                                            ErrorsFound,
                                                                            DataLoopNode::ConnectionObjectType::DehumidifierDesiccantSystem,
                                                                            desicDehum.Name,
                                                                            DataLoopNode::NodeFluidType::Air,
                                                                            DataLoopNode::ConnectionType::Sensor,
                                                                            NodeInputManager::CompFluidStream::Primary,
                                                                            DataLoopNode::ObjectIsNotParent);

            if (desicDehum.ControlNodeNum == 0) {
                ShowContinueError(state, format("{} = \"{}\"", desicDehum.DehumType, desicDehum.Name));
                ShowSevereError(state, format("{} must be specified.", cAlphaFields(5)));
                ErrorsFoundGeneric = true;
            }

            desicDehum.RegenFanType = Alphas(6);
            desicDehum.RegenFanName = Alphas(7);

            if (UtilityRoutines::SameString(desicDehum.RegenFanType, "Fan:OnOff") ||
                UtilityRoutines::SameString(desicDehum.RegenFanType, "Fan:ConstantVolume") ||
                UtilityRoutines::SameString(desicDehum.RegenFanType, "Fan:SystemModel")) {
                ErrorsFound2 = false;
                ValidateComponent(
                    state, desicDehum.RegenFanType, desicDehum.RegenFanName, ErrorsFound2, desicDehum.DehumType + " \"" + desicDehum.Name + "\"");
                if (ErrorsFound2) ErrorsFoundGeneric = true;
            } else {
                ShowSevereError(state, format("{} \"{}\"", desicDehum.DehumType, desicDehum.Name));
                ShowContinueError(state, format("Illegal {} = {}", cAlphaFields(6), desicDehum.RegenFanType));
                ErrorsFoundGeneric = true;
            }

            if (UtilityRoutines::SameString(Alphas(8), "DrawThrough")) {
                desicDehum.RegenFanPlacement = DataHVACGlobals::DrawThru;
            } else if (UtilityRoutines::SameString(Alphas(8), "BlowThrough")) {
                desicDehum.RegenFanPlacement = DataHVACGlobals::BlowThru;
            } else {
                ShowWarningError(state, format("{} \"{}\"", desicDehum.DehumType, desicDehum.Name));
                ShowContinueError(state, format("Illegal {} = {}", cAlphaFields(8), Alphas(8)));
                ShowContinueError(state, "...resetting to DEFAULT of DRAW THROUGH");
                desicDehum.RegenFanPlacement = DataHVACGlobals::DrawThru;
            }

            ErrorsFound2 = false;
            if (UtilityRoutines::SameString(desicDehum.RegenFanType, "Fan:SystemModel")) {
                desicDehum.regenFanType_Num = DataHVACGlobals::FanType_SystemModelObject;
                state.dataHVACFan->fanObjs.emplace_back(new HVACFan::FanSystem(state, desicDehum.RegenFanName)); // call constructor
                desicDehum.RegenFanIndex = HVACFan::getFanObjectVectorIndex(state, desicDehum.RegenFanName);
                desicDehum.RegenFanInNode = state.dataHVACFan->fanObjs[desicDehum.RegenFanIndex]->inletNodeNum;
                desicDehum.RegenFanOutNode = state.dataHVACFan->fanObjs[desicDehum.RegenFanIndex]->outletNodeNum;
            } else {
                Fans::GetFanType(state, desicDehum.RegenFanName, desicDehum.regenFanType_Num, errFlag, CurrentModuleObject, desicDehum.Name);
                desicDehum.RegenFanInNode = Fans::GetFanInletNode(state, desicDehum.RegenFanType, desicDehum.RegenFanName, ErrorsFound2);
                if (ErrorsFound2) {
                    ShowContinueError(state, format("...occurs in {} \"{}\"", desicDehum.DehumType, desicDehum.Name));
                    ErrorsFoundGeneric = true;
                }

                ErrorsFound2 = false;
                desicDehum.RegenFanOutNode = Fans::GetFanOutletNode(state, desicDehum.RegenFanType, desicDehum.RegenFanName, ErrorsFound2);
                Fans::GetFanIndex(state, desicDehum.RegenFanName, desicDehum.RegenFanIndex, ErrorsFound2, desicDehum.RegenFanType);
                if (ErrorsFound2) {
                    ShowContinueError(state, format("...occurs in {} \"{}\"", desicDehum.DehumType, desicDehum.Name));
                    ErrorsFoundGeneric = true;
                }
            }

            desicDehum.RegenCoilType = Alphas(9);
            desicDehum.RegenCoilName = Alphas(10);
            RegenCoilType = Alphas(9);
            RegenCoilName = Alphas(10);
            desicDehum.RegenSetPointTemp = Numbers(1);

            if (!lAlphaBlanks(10)) {
                if (UtilityRoutines::SameString(desicDehum.RegenCoilType, "Coil:Heating:Electric") ||
                    UtilityRoutines::SameString(desicDehum.RegenCoilType, "Coil:Heating:Fuel")) {
                    if (UtilityRoutines::SameString(desicDehum.RegenCoilType, "Coil:Heating:Electric"))
                        desicDehum.RegenCoilType_Num = DataHVACGlobals::Coil_HeatingElectric;
                    if (UtilityRoutines::SameString(desicDehum.RegenCoilType, "Coil:Heating:Fuel"))
                        desicDehum.RegenCoilType_Num = DataHVACGlobals::Coil_HeatingGasOrOtherFuel;
                    ErrorsFound2 = false;
                    ValidateComponent(state, RegenCoilType, RegenCoilName, ErrorsFound2, desicDehum.DehumType + " \"" + desicDehum.Name + "\"");
                    if (ErrorsFound2) ErrorsFoundGeneric = true;

                    if (desicDehum.RegenSetPointTemp <= 0.0) {
                        ShowSevereError(state, format("{} \"{}\"", desicDehum.DehumType, desicDehum.Name));
                        ShowContinueError(state, format("{} must be greater than 0.", cNumericFields(1)));
                        ErrorsFoundGeneric = true;
                    }

                    ErrorsFound2 = false;
                    desicDehum.RegenCoilInletNode = HeatingCoils::GetCoilInletNode(state, RegenCoilType, RegenCoilName, ErrorsFound2);
                    if (ErrorsFound2) {
                        ShowContinueError(state, format("...occurs in {} \"{}\"", desicDehum.DehumType, desicDehum.Name));
                        ErrorsFoundGeneric = true;
                    }

                    ErrorsFound2 = false;
                    desicDehum.RegenCoilOutletNode = HeatingCoils::GetCoilOutletNode(state, RegenCoilType, RegenCoilName, ErrorsFound2);
                    if (ErrorsFound2) {
                        ShowContinueError(state, format("...occurs in {} \"{}\"", desicDehum.DehumType, desicDehum.Name));
                        ErrorsFoundGeneric = true;
                    }

                    ErrorsFound2 = false;
                    HeatingCoils::GetCoilIndex(state, RegenCoilName, desicDehum.RegenCoilIndex, ErrorsFound2);
                    if (ErrorsFound2) {
                        ShowContinueError(state, format("...occurs in {} \"{}\"", desicDehum.DehumType, desicDehum.Name));
                        ErrorsFoundGeneric = true;
                    }

                    ErrorsFound2 = false;
                    RegenCoilControlNodeNum = HeatingCoils::GetCoilControlNodeNum(state, RegenCoilType, RegenCoilName, ErrorsFound2);
                    if (ErrorsFound2) {
                        ShowContinueError(state, format("...occurs in {} \"{}\"", desicDehum.DehumType, desicDehum.Name));
                        ErrorsFoundGeneric = true;
                    }

                    if (RegenCoilControlNodeNum > 0) {
                        ShowSevereError(state, format("{} \"{}\"", desicDehum.DehumType, desicDehum.Name));
                        ShowContinueError(state,
                                          format("{} is specified as {:.3R} C in this object.", cNumericFields(1), desicDehum.RegenSetPointTemp));
                        ShowContinueError(state, " Do not specify a coil temperature setpoint node name in the regeneration air heater object.");
                        ShowContinueError(state, format("...{} = {}", cAlphaFields(9), desicDehum.RegenCoilType));
                        ShowContinueError(state, format("...{} = {}", cAlphaFields(10), desicDehum.RegenCoilName));
                        ShowContinueError(
                            state, format("...heating coil temperature setpoint node = {}", state.dataLoopNodes->NodeID(RegenCoilControlNodeNum)));
                        ShowContinueError(state, "...leave the heating coil temperature setpoint node name blank in the regen heater object.");
                        ErrorsFoundGeneric = true;
                    }

                    RegairHeatingCoilFlag = true;
                    HeatingCoils::SetHeatingCoilData(state, desicDehum.RegenCoilIndex, ErrorsFound2, RegairHeatingCoilFlag, DesicDehumNum);
                    if (ErrorsFound2) {
                        ShowContinueError(state, format("...occurs in {} \"{}\"", desicDehum.DehumType, desicDehum.Name));
                        ErrorsFoundGeneric = true;
                    }

                } else if (UtilityRoutines::SameString(desicDehum.RegenCoilType, "Coil:Heating:Water")) {
                    desicDehum.RegenCoilType_Num = DataHVACGlobals::Coil_HeatingWater;
                    ValidateComponent(state, RegenCoilType, RegenCoilName, IsNotOK, CurrentModuleObject);
                    if (IsNotOK) {
                        ShowContinueError(state, format("...occurs in {} = {}", CurrentModuleObject, Alphas(1)));
                        ErrorsFound = true;
                    } else { // mine data from heating coil object
                        errFlag = false;
                        desicDehum.RegenCoilIndex = WaterCoils::GetWaterCoilIndex(state, "COIL:HEATING:WATER", RegenCoilName, errFlag);
                        if (desicDehum.RegenCoilIndex == 0) {
                            ShowSevereError(state, format("{} illegal {} = {}", CurrentModuleObject, cAlphaFields(9), RegenCoilName));
                            ShowContinueError(state, format("Occurs in {} = {}", CurrentModuleObject, desicDehum.Name));
                            ErrorsFound = true;
                        }

                        if (desicDehum.RegenSetPointTemp <= 0.0) {
                            ShowSevereError(state, format("{} \"{}\"", desicDehum.DehumType, desicDehum.Name));
                            ShowContinueError(state, format("{} must be greater than 0.", cNumericFields(1)));
                            ErrorsFoundGeneric = true;
                        }

                        // Get the Heating Coil Hot water Inlet or control Node number
                        errFlag = false;
                        desicDehum.CoilControlNode = WaterCoils::GetCoilWaterInletNode(state, "Coil:Heating:Water", RegenCoilName, errFlag);
                        if (errFlag) {
                            ShowContinueError(state, format("Occurs in {} = {}", CurrentModuleObject, desicDehum.Name));
                            ErrorsFound = true;
                        }

                        // Get the Regeneration Heating Coil hot water max volume flow rate
                        errFlag = false;
                        desicDehum.MaxCoilFluidFlow = WaterCoils::GetCoilMaxWaterFlowRate(state, "Coil:Heating:Water", RegenCoilName, errFlag);
                        if (errFlag) {
                            ShowContinueError(state, format("Occurs in {} = {}", CurrentModuleObject, desicDehum.Name));
                            ErrorsFound = true;
                        }

                        // Get the Regeneration Heating Coil Inlet Node
                        errFlag = false;
                        int RegenCoilAirInletNode = WaterCoils::GetCoilInletNode(state, "Coil:Heating:Water", RegenCoilName, errFlag);
                        desicDehum.RegenCoilInletNode = RegenCoilAirInletNode;
                        if (errFlag) {
                            ShowContinueError(state, format("Occurs in {} = {}", CurrentModuleObject, desicDehum.Name));
                            ErrorsFound = true;
                        }

                        // Get the Regeneration Heating Coil Outlet Node
                        errFlag = false;
                        int RegenCoilAirOutletNode = WaterCoils::GetCoilOutletNode(state, "Coil:Heating:Water", RegenCoilName, errFlag);
                        desicDehum.RegenCoilOutletNode = RegenCoilAirOutletNode;
                        if (errFlag) {
                            ShowContinueError(state, format("Occurs in {} = {}", CurrentModuleObject, desicDehum.Name));
                            ErrorsFound = true;
                        }

                        RegairHeatingCoilFlag = true;
                        WaterCoils::SetWaterCoilData(state, desicDehum.RegenCoilIndex, ErrorsFound2, RegairHeatingCoilFlag, DesicDehumNum);
                        if (ErrorsFound2) {
                            ShowContinueError(state, format("...occurs in {} \"{}\"", desicDehum.DehumType, desicDehum.Name));
                            ErrorsFoundGeneric = true;
                        }
                    }
                } else if (UtilityRoutines::SameString(desicDehum.RegenCoilType, "Coil:Heating:Steam")) {
                    desicDehum.RegenCoilType_Num = DataHVACGlobals::Coil_HeatingSteam;
                    ValidateComponent(state, RegenCoilType, RegenCoilName, IsNotOK, CurrentModuleObject);
                    if (IsNotOK) {
                        ShowContinueError(state, format("...occurs in {} = {}", CurrentModuleObject, Alphas(1)));
                        ErrorsFound = true;
                    } else { // mine data from the regeneration heating coil object
                        if (desicDehum.RegenSetPointTemp <= 0.0) {
                            ShowSevereError(state, format("{} \"{}\"", desicDehum.DehumType, desicDehum.Name));
                            ShowContinueError(state, format("{} must be greater than 0.", cNumericFields(1)));
                            ErrorsFoundGeneric = true;
                        }

                        errFlag = false;
                        desicDehum.RegenCoilIndex = SteamCoils::GetSteamCoilIndex(state, "COIL:HEATING:STEAM", RegenCoilName, errFlag);
                        if (desicDehum.RegenCoilIndex == 0) {
                            ShowSevereError(state, format("{} illegal {} = {}", CurrentModuleObject, cAlphaFields(9), RegenCoilName));
                            ShowContinueError(state, format("Occurs in {} = {}", CurrentModuleObject, desicDehum.Name));
                            ErrorsFound = true;
                        }

                        // Get the regeneration Heating Coil steam inlet node number
                        errFlag = false;
                        desicDehum.CoilControlNode = SteamCoils::GetCoilSteamInletNode(state, "Coil:Heating:Steam", RegenCoilName, errFlag);
                        if (errFlag) {
                            ShowContinueError(state, format("Occurs in {} = {}", CurrentModuleObject, desicDehum.Name));
                            ErrorsFound = true;
                        }

                        // Get the regeneration heating Coil steam max volume flow rate
                        desicDehum.MaxCoilFluidFlow = SteamCoils::GetCoilMaxSteamFlowRate(state, desicDehum.RegenCoilIndex, errFlag);
                        if (desicDehum.MaxCoilFluidFlow > 0.0) {
                            SteamIndex = 0; // Function GetSatDensityRefrig will look up steam index if 0 is passed
                            SteamDensity = FluidProperties::GetSatDensityRefrig(
                                state, fluidNameSteam, state.dataDesiccantDehumidifiers->TempSteamIn, 1.0, SteamIndex, dehumidifierDesiccantNoFans);
                            desicDehum.MaxCoilFluidFlow *= SteamDensity;
                        }

                        // Get the regeneration heating Coil Inlet Node
                        errFlag = false;
                        int RegenCoilAirInletNode = SteamCoils::GetCoilAirInletNode(state, desicDehum.RegenCoilIndex, RegenCoilName, errFlag);
                        desicDehum.RegenCoilInletNode = RegenCoilAirInletNode;
                        if (errFlag) {
                            ShowContinueError(state, format("Occurs in {} = {}", CurrentModuleObject, desicDehum.Name));
                            ErrorsFound = true;
                        }

                        // Get the regeneration heating Coil Outlet Node
                        errFlag = false;
                        int RegenCoilAirOutletNode = SteamCoils::GetCoilAirOutletNode(state, desicDehum.RegenCoilIndex, RegenCoilName, errFlag);
                        desicDehum.RegenCoilOutletNode = RegenCoilAirOutletNode;
                        if (errFlag) {
                            ShowContinueError(state, format("Occurs in {} = {}", CurrentModuleObject, desicDehum.Name));
                            ErrorsFound = true;
                        }
                    }

                    ErrorsFound2 = false;
                    RegenCoilControlNodeNum = SteamCoils::GetSteamCoilControlNodeNum(state, RegenCoilType, RegenCoilName, ErrorsFound2);

                    if (ErrorsFound2) {
                        ShowContinueError(state, format("...occurs in {} \"{}\"", desicDehum.DehumType, desicDehum.Name));
                        ErrorsFoundGeneric = true;
                    }

                    if (RegenCoilControlNodeNum > 0) {
                        ShowSevereError(state, format("{} \"{}\"", desicDehum.DehumType, desicDehum.Name));
                        ShowContinueError(state,
                                          format("{} is specified as {:.3R} C in this object.", cNumericFields(1), desicDehum.RegenSetPointTemp));
                        ShowContinueError(state, " Do not specify a coil temperature setpoint node name in the regeneration air heater object.");
                        ShowContinueError(state, format("...{} = {}", cAlphaFields(9), desicDehum.RegenCoilType));
                        ShowContinueError(state, format("...{} = {}", cAlphaFields(10), desicDehum.RegenCoilName));
                        ShowContinueError(
                            state, format("...heating coil temperature setpoint node = {}", state.dataLoopNodes->NodeID(RegenCoilControlNodeNum)));
                        ShowContinueError(state, "...leave the heating coil temperature setpoint node name blank in the regen heater object.");
                        ErrorsFoundGeneric = true;
                    }

                    RegairHeatingCoilFlag = true;
                    SteamCoils::SetSteamCoilData(state, desicDehum.RegenCoilIndex, ErrorsFound2, RegairHeatingCoilFlag, DesicDehumNum);
                    if (ErrorsFound2) {
                        ShowContinueError(state, format("...occurs in {} \"{}\"", desicDehum.DehumType, desicDehum.Name));
                        ErrorsFoundGeneric = true;
                    }

                } else {
                    ShowSevereError(state, format("{} \"{}\"", desicDehum.DehumType, desicDehum.Name));
                    ShowContinueError(state, format("Illegal {} = {}", cAlphaFields(9), desicDehum.RegenCoilType));
                    ErrorsFoundGeneric = true;
                }
            }

            std::string RegenAirInlet = state.dataLoopNodes->NodeID(desicDehum.HXRegenInNode);

            std::string RegenAirOutlet = state.dataLoopNodes->NodeID(desicDehum.HXRegenOutNode);

            std::string RegenFanInlet = state.dataLoopNodes->NodeID(desicDehum.RegenFanInNode);

            std::string RegenFanOutlet = state.dataLoopNodes->NodeID(desicDehum.RegenFanOutNode);

            if (!lAlphaBlanks(10)) {
                RegenCoilInlet = state.dataLoopNodes->NodeID(desicDehum.RegenCoilInletNode);

                RegenCoilOutlet = state.dataLoopNodes->NodeID(desicDehum.RegenCoilOutletNode);
            }

            BranchNodeConnections::SetUpCompSets(
                state, desicDehum.DehumType, desicDehum.Name, desicDehum.HXType, desicDehum.HXName, ProcAirInlet, ProcAirOutlet);

            BranchNodeConnections::SetUpCompSets(
                state, desicDehum.DehumType, desicDehum.Name, desicDehum.RegenFanType, desicDehum.RegenFanName, RegenFanInlet, RegenFanOutlet);

            if (!lAlphaBlanks(10)) {
                BranchNodeConnections::SetUpCompSets(state,
                                                     desicDehum.DehumType,
                                                     desicDehum.Name,
                                                     desicDehum.RegenCoilType,
                                                     desicDehum.RegenCoilName,
                                                     RegenCoilInlet,
                                                     RegenCoilOutlet);
            }

            if (desicDehum.RegenFanPlacement == DataHVACGlobals::BlowThru) {
                desicDehum.RegenAirInNode = NodeInputManager::GetOnlySingleNode(state,
                                                                                RegenFanInlet,
                                                                                ErrorsFound,
                                                                                DataLoopNode::ConnectionObjectType::DehumidifierDesiccantSystem,
                                                                                desicDehum.Name,
                                                                                DataLoopNode::NodeFluidType::Air,
                                                                                DataLoopNode::ConnectionType::Inlet,
                                                                                NodeInputManager::CompFluidStream::Primary,
                                                                                DataLoopNode::ObjectIsParent);
                desicDehum.RegenAirOutNode = NodeInputManager::GetOnlySingleNode(state,
                                                                                 RegenAirOutlet,
                                                                                 ErrorsFound,
                                                                                 DataLoopNode::ConnectionObjectType::DehumidifierDesiccantSystem,
                                                                                 desicDehum.Name,
                                                                                 DataLoopNode::NodeFluidType::Air,
                                                                                 DataLoopNode::ConnectionType::Outlet,
                                                                                 NodeInputManager::CompFluidStream::Primary,
                                                                                 DataLoopNode::ObjectIsParent);
                if (!lAlphaBlanks(10)) {
                    if (desicDehum.RegenFanOutNode != desicDehum.RegenCoilInletNode) {
                        ShowSevereError(state, format("{} \"{}\"", desicDehum.DehumType, desicDehum.Name));
                        ShowContinueError(state,
                                          "Regen fan outlet node name and regen heater inlet node name do not match for fan placement: Blow Through");
                        ShowContinueError(state, format("...Regen fan outlet node   = {}", state.dataLoopNodes->NodeID(desicDehum.RegenFanOutNode)));
                        ShowContinueError(state,
                                          format("...Regen heater inlet node = {}", state.dataLoopNodes->NodeID(desicDehum.RegenCoilInletNode)));
                        ErrorsFoundGeneric = true;
                    }
                    if (desicDehum.RegenCoilOutletNode != desicDehum.HXRegenInNode) {
                        ShowSevereError(state, format("{} \"{}\"", desicDehum.DehumType, desicDehum.Name));
                        ShowContinueError(state,
                                          "Regen heater outlet node name and desiccant heat exchanger regen inlet node name do not match for fan "
                                          "placement: Blow Through");
                        ShowContinueError(state,
                                          format("...Regen heater outlet node = {}", state.dataLoopNodes->NodeID(desicDehum.RegenCoilOutletNode)));
                        ShowContinueError(state, format("...HX regen inlet node      = {}", state.dataLoopNodes->NodeID(desicDehum.HXRegenInNode)));
                        ErrorsFoundGeneric = true;
                    }
                } else {
                    if (desicDehum.RegenFanOutNode != desicDehum.HXRegenInNode) {
                        ShowSevereError(state, format("{} \"{}\"", desicDehum.DehumType, desicDehum.Name));
                        ShowContinueError(
                            state,
                            "Regen fan outlet node name and desiccant heat exchanger inlet node name do not match for fan placement: Blow Through");
                        ShowContinueError(state, format("...Regen fan outlet node   = {}", state.dataLoopNodes->NodeID(desicDehum.RegenFanOutNode)));
                        ShowContinueError(state, format("...Desiccant HX inlet node = {}", state.dataLoopNodes->NodeID(desicDehum.HXRegenInNode)));
                        ErrorsFoundGeneric = true;
                    }
                }
            } else { // ELSE for IF (desicDehum%RegenFanPlacement == DataHVACGlobals::BlowThru)THEN
                desicDehum.RegenAirOutNode = NodeInputManager::GetOnlySingleNode(state,
                                                                                 RegenFanOutlet,
                                                                                 ErrorsFound,
                                                                                 DataLoopNode::ConnectionObjectType::DehumidifierDesiccantSystem,
                                                                                 desicDehum.Name,
                                                                                 DataLoopNode::NodeFluidType::Air,
                                                                                 DataLoopNode::ConnectionType::Outlet,
                                                                                 NodeInputManager::CompFluidStream::Primary,
                                                                                 DataLoopNode::ObjectIsParent);
                if (!lAlphaBlanks(10)) {
                    desicDehum.RegenAirInNode = NodeInputManager::GetOnlySingleNode(state,
                                                                                    RegenCoilInlet,
                                                                                    ErrorsFound,
                                                                                    DataLoopNode::ConnectionObjectType::DehumidifierDesiccantSystem,
                                                                                    desicDehum.Name,
                                                                                    DataLoopNode::NodeFluidType::Air,
                                                                                    DataLoopNode::ConnectionType::Inlet,
                                                                                    NodeInputManager::CompFluidStream::Primary,
                                                                                    DataLoopNode::ObjectIsParent);
                    if (desicDehum.RegenCoilOutletNode != desicDehum.HXRegenInNode) {
                        ShowSevereError(state, format("{} \"{}\"", desicDehum.DehumType, desicDehum.Name));
                        ShowContinueError(state,
                                          "Regen heater outlet node name and desiccant heat exchanger regen inlet node name do not match for fan "
                                          "placement: Draw Through");
                        ShowContinueError(state,
                                          format("...Regen heater outlet node = {}", state.dataLoopNodes->NodeID(desicDehum.RegenCoilOutletNode)));
                        ShowContinueError(state, format("...HX regen inlet node      = {}", state.dataLoopNodes->NodeID(desicDehum.HXRegenInNode)));
                        ErrorsFoundGeneric = true;
                    }
                } else {
                    desicDehum.RegenAirInNode = NodeInputManager::GetOnlySingleNode(state,
                                                                                    RegenAirInlet,
                                                                                    ErrorsFound,
                                                                                    DataLoopNode::ConnectionObjectType::DehumidifierDesiccantSystem,
                                                                                    desicDehum.Name,
                                                                                    DataLoopNode::NodeFluidType::Air,
                                                                                    DataLoopNode::ConnectionType::Inlet,
                                                                                    NodeInputManager::CompFluidStream::Primary,
                                                                                    DataLoopNode::ObjectIsParent);
                }
                if (desicDehum.RegenFanInNode != desicDehum.HXRegenOutNode) {
                    ShowSevereError(state, format("{} \"{}\"", desicDehum.DehumType, desicDehum.Name));
                    ShowContinueError(
                        state,
                        "Regen fan inlet node name and desiccant heat exchanger regen outlet node name do not match for fan placement: Draw Through");
                    ShowContinueError(state, format("...Regen fan inlet node = {}", state.dataLoopNodes->NodeID(desicDehum.RegenFanInNode)));
                    ShowContinueError(state, format("...HX regen outlet node = {}", state.dataLoopNodes->NodeID(desicDehum.HXRegenOutNode)));
                    ErrorsFoundGeneric = true;
                }
            }

            desicDehum.CoolingCoilType = Alphas(11);
            desicDehum.CoolingCoilName = Alphas(12);

            if (!lAlphaBlanks(12)) {
                if ((UtilityRoutines::SameString(desicDehum.CoolingCoilType, "COIL:COOLING:DX:SINGLESPEED")) ||
                    (UtilityRoutines::SameString(desicDehum.CoolingCoilType, "COIL:COOLING:DX:TWOSTAGEWITHHUMIDITYCONTROLMODE")) ||
                    (UtilityRoutines::SameString(desicDehum.CoolingCoilType, "COIL:COOLING:DX:VARIABLESPEED"))) {
                    ErrorsFound2 = false;
                    ValidateComponent(state,
                                      desicDehum.CoolingCoilType,
                                      desicDehum.CoolingCoilName,
                                      ErrorsFound2,
                                      desicDehum.DehumType + " \"" + desicDehum.Name + "\"");
                    if (ErrorsFound2) ErrorsFoundGeneric = true;

                    if ((UtilityRoutines::SameString(desicDehum.CoolingCoilType, "COIL:COOLING:DX:SINGLESPEED"))) {
                        desicDehum.coolingCoil_TypeNum = DataHVACGlobals::CoilDX_CoolingSingleSpeed;
                    } else if ((UtilityRoutines::SameString(desicDehum.CoolingCoilType, "COIL:COOLING:DX:TWOSTAGEWITHHUMIDITYCONTROLMODE"))) {
                        desicDehum.coolingCoil_TypeNum = DataHVACGlobals::CoilDX_CoolingTwoStageWHumControl;
                    } else if ((UtilityRoutines::SameString(desicDehum.CoolingCoilType, "COIL:COOLING:DX:VARIABLESPEED"))) {
                        desicDehum.coolingCoil_TypeNum = DataHVACGlobals::Coil_CoolingAirToAirVariableSpeed;
                    }

                } else {
                    ShowSevereError(state, format("{}={}", desicDehum.DehumType, desicDehum.Name));
                    ShowContinueError(state, format("Illegal {} = {}", cAlphaFields(11), desicDehum.CoolingCoilType));
                    ErrorsFoundGeneric = true;
                }

                if ((desicDehum.coolingCoil_TypeNum == DataHVACGlobals::CoilDX_CoolingSingleSpeed) ||
                    (desicDehum.coolingCoil_TypeNum == DataHVACGlobals::CoilDX_CoolingTwoStageWHumControl)) {
                    ErrorsFound2 = false;
                    desicDehum.CoolingCoilOutletNode =
                        DXCoils::GetCoilOutletNode(state, desicDehum.CoolingCoilType, desicDehum.CoolingCoilName, ErrorsFound2);
                    desicDehum.CompanionCoilCapacity =
                        DXCoils::GetCoilCapacity(state, desicDehum.CoolingCoilType, desicDehum.CoolingCoilName, ErrorsFound2);
                    if (ErrorsFound2) ShowContinueError(state, format("...occurs in {} \"{}\"", desicDehum.DehumType, desicDehum.CoolingCoilName));

                    ErrorsFound2 = false;
                    DXCoils::GetDXCoilIndex(state, desicDehum.CoolingCoilName, desicDehum.DXCoilIndex, ErrorsFound2, desicDehum.CoolingCoilType);
                    if (ErrorsFound2) ShowContinueError(state, format("...occurs in {} \"{}\"", desicDehum.DehumType, desicDehum.CoolingCoilName));
                } else if (desicDehum.coolingCoil_TypeNum == DataHVACGlobals::Coil_CoolingAirToAirVariableSpeed) {
                    ErrorsFound2 = false;
                    desicDehum.CoolingCoilOutletNode = VariableSpeedCoils::GetCoilOutletNodeVariableSpeed(
                        state, desicDehum.CoolingCoilType, desicDehum.CoolingCoilName, ErrorsFound2);
                    ErrorsFound2 = false;
                    desicDehum.CompanionCoilCapacity =
                        VariableSpeedCoils::GetCoilCapacityVariableSpeed(state, desicDehum.CoolingCoilType, desicDehum.CoolingCoilName, ErrorsFound2);
                    if (ErrorsFound2) ShowContinueError(state, format("...occurs in {} \"{}\"", desicDehum.DehumType, desicDehum.CoolingCoilName));
                    ErrorsFound2 = false;
                    desicDehum.DXCoilIndex =
                        VariableSpeedCoils::GetCoilIndexVariableSpeed(state, desicDehum.CoolingCoilType, desicDehum.CoolingCoilName, ErrorsFound2);
                    if (ErrorsFound2) ShowContinueError(state, format("...occurs in {} \"{}\"", desicDehum.DehumType, desicDehum.CoolingCoilName));
                }

            } //  (desicDehum%CoolingCoilName /= Blank)THEN

            if (UtilityRoutines::SameString(Alphas(13), "Yes")) {
                desicDehum.CoilUpstreamOfProcessSide = Selection::Yes;
            } else if (lAlphaBlanks(13)) {
                desicDehum.CoilUpstreamOfProcessSide = Selection::No;
            } else if (UtilityRoutines::SameString(Alphas(13), "No")) {
                desicDehum.CoilUpstreamOfProcessSide = Selection::No;
            } else {
                ShowWarningError(state, format("{} \"{}\"", desicDehum.DehumType, desicDehum.Name));
                ShowContinueError(state, format("Invalid choice for {} = {}", cAlphaFields(13), Alphas(13)));
                ShowContinueError(state, "...resetting to the default value of No");
                desicDehum.CoilUpstreamOfProcessSide = Selection::No;
            }

            if (UtilityRoutines::SameString(Alphas(14), "Yes")) {
                desicDehum.Preheat = Selection::Yes;
            } else if (UtilityRoutines::SameString(Alphas(14), "No")) {
                desicDehum.Preheat = Selection::No;
            } else if (lAlphaBlanks(14)) {
                desicDehum.Preheat = Selection::No;
            } else {
                ShowWarningError(state, format("{} \"{}\"", desicDehum.DehumType, desicDehum.Name));
                ShowContinueError(state, format("Invalid choice for {} = {}", cAlphaFields(14), Alphas(14)));
                ShowContinueError(state, "...resetting to the default value of NO");
                desicDehum.Preheat = Selection::No;
            }

            if (desicDehum.DXCoilIndex > 0) {

                if (desicDehum.Preheat == Selection::Yes) { // Companion coil waste heat used for regeneration of desiccant
                    ErrorsFound2 = false;
                    DesuperHeaterIndex =
                        HeatingCoils::GetHeatReclaimSourceIndex(state, desicDehum.CoolingCoilType, desicDehum.CoolingCoilName, ErrorsFound2);
                    if (ErrorsFound2) {
                        ShowContinueError(state, format("...occurs in {} \"{}\"", desicDehum.DehumType, desicDehum.Name));
                        ErrorsFoundGeneric = true;
                    }

                    if (DesuperHeaterIndex > 0) {
                        ShowWarningError(state, format("{}={}", desicDehum.DehumType, desicDehum.Name));
                        ShowContinueError(state,
                                          "A Coil:Heating:Desuperheater object should not be used when condenser waste heat is reclaimed for "
                                          "desiccant regeneration.");
                        ShowContinueError(state,
                                          format("A Coil:Heating:Desuperheater object was found using waste heat from the {} \"{}\" object.",
                                                 desicDehum.CoolingCoilType,
                                                 desicDehum.CoolingCoilName));
                        //          ErrorsFoundGeneric = .TRUE.
                    }
                }
                if ((desicDehum.coolingCoil_TypeNum == DataHVACGlobals::CoilDX_CoolingSingleSpeed) ||
                    (desicDehum.coolingCoil_TypeNum == DataHVACGlobals::CoilDX_CoolingTwoStageWHumControl)) {
                    ErrorsFound2 = false;
                    desicDehum.CondenserInletNode =
                        DXCoils::GetCoilCondenserInletNode(state, desicDehum.CoolingCoilType, desicDehum.CoolingCoilName, ErrorsFound2);
                } else if (desicDehum.coolingCoil_TypeNum == DataHVACGlobals::Coil_CoolingAirToAirVariableSpeed) {
                    ErrorsFound2 = false;
                    desicDehum.CondenserInletNode = VariableSpeedCoils::GetVSCoilCondenserInletNode(state, desicDehum.CoolingCoilName, ErrorsFound2);
                }
                if (desicDehum.CondenserInletNode == 0 && desicDehum.Preheat == Selection::Yes) {
                    desicDehum.CondenserInletNode =
                        NodeInputManager::GetOnlySingleNode(state,
                                                            desicDehum.CoolingCoilName + " Condenser Inlet Node",
                                                            ErrorsFound,
                                                            DataLoopNode::ConnectionObjectType::DehumidifierDesiccantSystem,
                                                            desicDehum.Name,
                                                            DataLoopNode::NodeFluidType::Air,
                                                            DataLoopNode::ConnectionType::OutsideAirReference,
                                                            NodeInputManager::CompFluidStream::Secondary,
                                                            DataLoopNode::ObjectIsNotParent);
                    OutAirNodeManager::CheckAndAddAirNodeNumber(state, desicDehum.CondenserInletNode, OANodeError);
                    if (!OANodeError) {
                        ShowWarningError(state, format("{} \"{}\"", desicDehum.DehumType, desicDehum.Name));
                        ShowContinueError(state,
                                          format("The {} input is specified as Yes and a condenser air inlet node name was not specified for the "
                                                 "companion cooling coil.",
                                                 cAlphaFields(14)));
                        ShowContinueError(
                            state, format("Adding condenser inlet air node for {} \"{}\"", desicDehum.CoolingCoilType, desicDehum.CoolingCoilName));
                        ShowContinueError(
                            state, format("...condenser inlet air node name = {}", state.dataLoopNodes->NodeID(desicDehum.CondenserInletNode)));
                        ShowContinueError(state, "...this node name will be specified as an outdoor air node.");
                    }
                } else if (desicDehum.Preheat == Selection::Yes) {
                    if (!OutAirNodeManager::CheckOutAirNodeNumber(state, desicDehum.CondenserInletNode)) {
                        ShowSevereError(state, format("{} \"{}\"", desicDehum.DehumType, desicDehum.Name));
                        ShowContinueError(
                            state,
                            format("The regeneration air inlet node must be specified as an outdoor air node when {} is specified as Yes.",
                                   cAlphaFields(14)));
                        ErrorsFoundGeneric = true;
                    }
                }
            }

            if (OutAirNodeManager::CheckOutAirNodeNumber(state, desicDehum.RegenAirInNode)) {
                desicDehum.RegenInletIsOutsideAirNode = true;
            }

            if (desicDehum.DXCoilIndex == 0 && desicDehum.Preheat == Selection::Yes) {
                ShowWarningError(state, format("{}={}", desicDehum.DehumType, desicDehum.Name));
                ShowContinueError(
                    state, format("A valid {} must be used when condenser waste heat is reclaimed for desiccant regeneration.", cAlphaFields(12)));
                ShowContinueError(state, format("... {} = {}", cAlphaFields(11), desicDehum.CoolingCoilType));
                ShowContinueError(state, format("... {} = {}", cAlphaFields(12), desicDehum.CoolingCoilName));
                ErrorsFoundGeneric = true;
            }

            if (desicDehum.DXCoilIndex > 0 && desicDehum.CoilUpstreamOfProcessSide == Selection::Yes) {
                if ((desicDehum.coolingCoil_TypeNum == DataHVACGlobals::CoilDX_CoolingSingleSpeed) ||
                    (desicDehum.coolingCoil_TypeNum == DataHVACGlobals::CoilDX_CoolingTwoStageWHumControl)) {
                    ErrorsFound2 = false;
                    CoilBypassedFlowFrac =
                        DXCoils::GetDXCoilBypassedFlowFrac(state, desicDehum.CoolingCoilType, desicDehum.CoolingCoilName, ErrorsFound2);
                } else if (desicDehum.coolingCoil_TypeNum == DataHVACGlobals::Coil_CoolingAirToAirVariableSpeed) {
                    ErrorsFound2 = false;
                    CoilBypassedFlowFrac = 0.0; // bypass flow fraction not in VS coil model
                }
                if (ErrorsFound2) ShowContinueError(state, format("...occurs in {} \"{}\"", desicDehum.DehumType, desicDehum.CoolingCoilName));
                if (CoilBypassedFlowFrac > 0.0) {
                    ShowWarningError(state, format("{}={}", desicDehum.DehumType, desicDehum.Name));
                    ShowContinueError(
                        state,
                        format("A DX coil bypassed air flow fraction greater than 0 may not be used when the input for {} is specified as Yes.",
                               cAlphaFields(13)));
                    ShowContinueError(state,
                                      format("A DX coil with a bypassed air flow fraction greater than 0 may be upstream of the process inlet "
                                             "however the input for {} must be specified as No.",
                                             cAlphaFields(13)));
                    ShowContinueError(state, format("... {} = {}", cAlphaFields(11), desicDehum.CoolingCoilType));
                    ShowContinueError(state, format("... {} = {}", cAlphaFields(12), desicDehum.CoolingCoilName));
                    ErrorsFoundGeneric = true;
                }
            } else if (desicDehum.DXCoilIndex == 0 && desicDehum.CoilUpstreamOfProcessSide == Selection::Yes) {
                ShowSevereError(state, format("{} \"{}\"", desicDehum.DehumType, desicDehum.Name));
                ShowContinueError(state, format("A valid companion coil must be specified when {} is specified as Yes.", cAlphaFields(13)));
                ErrorsFoundGeneric = true;
            }

            if (!desicDehum.RegenInletIsOutsideAirNode && desicDehum.Preheat == Selection::Yes) {
                ShowWarningError(state, format("{}={}", desicDehum.DehumType, desicDehum.Name));
                ShowContinueError(
                    state,
                    format("The desiccant dehumidifier regeneration air inlet must be specified as an outdoor air node when {} is specified as Yes.",
                           cAlphaFields(14)));
                ShowContinueError(state,
                                  format("... desiccant dehumidifier regeneration air inlet node name = {}",
                                         state.dataLoopNodes->NodeID(desicDehum.RegenAirInNode)));
                ErrorsFoundGeneric = true;
            }

            if (desicDehum.CoilUpstreamOfProcessSide == Selection::Yes) {
                if (desicDehum.ProcAirInNode != desicDehum.CoolingCoilOutletNode) {
                    ShowSevereError(state, format("For {} \"{}\"", desicDehum.DehumType, desicDehum.Name));
                    ShowContinueError(state, "Node names are inconsistent in companion cooling coil and desiccant heat exchanger objects.");
                    ShowContinueError(state,
                                      format("For companion cooling coil = {} \"{}\"", desicDehum.CoolingCoilType, desicDehum.CoolingCoilName));
                    ShowContinueError(
                        state, format("The outlet node name in cooling coil = {}", state.dataLoopNodes->NodeID(desicDehum.CoolingCoilOutletNode)));
                    ShowContinueError(state, format("For desiccant heat exchanger = {} \"{}\"", desicDehum.HXType, desicDehum.HXName));
                    ShowContinueError(state, format("The process air inlet node name = {}", state.dataLoopNodes->NodeID(desicDehum.ProcAirInNode)));
                    ShowFatalError(state, "...previous error causes program termination.");
                }
            }

            // Exhaust Fan input
            desicDehum.ExhaustFanMaxVolFlowRate = Numbers(2);
            desicDehum.ExhaustFanMaxPower = Numbers(3);
            desicDehum.ExhaustFanCurveIndex = Curve::GetCurveIndex(state, Alphas(15));

            if (desicDehum.ExhaustFanCurveIndex > 0) {
                ErrorsFoundGeneric |= EnergyPlus::Curve::CheckCurveDims(state,
                                                                        desicDehum.ExhaustFanCurveIndex, // Curve index
                                                                        {1},                             // Valid dimensions
                                                                        RoutineName,                     // Routine name
                                                                        CurrentModuleObject,             // Object Type
                                                                        desicDehum.Name,                 // Object Name
                                                                        cAlphaFields(15));               // Field Name
            }

            if (desicDehum.Preheat == Selection::Yes) {
                ErrorsFound2 = false;
                if (desicDehum.ExhaustFanMaxVolFlowRate <= 0) {
                    ErrorsFound2 = true;
                }
                if (desicDehum.ExhaustFanMaxPower <= 0) {
                    ErrorsFound2 = true;
                }
                if (ErrorsFound2) {
                    ShowSevereError(state, format("{} \"{}\"", desicDehum.DehumType, desicDehum.Name));
                    ShowContinueError(
                        state, format("{} and {} must be defined if {} field is \"Yes\".", cNumericFields(2), cNumericFields(3), cAlphaFields(14)));
                }
            } else if (desicDehum.Preheat == Selection::No) {
                if (desicDehum.ExhaustFanMaxVolFlowRate > 0.0) {
                    ShowWarningError(state, format("{} \"{}\"", desicDehum.DehumType, desicDehum.Name));
                    ShowContinueError(state, format("{} should be 0 if {} field is \"No\".", cNumericFields(2), cAlphaFields(14)));
                    ShowContinueError(state, format("...{} will not be used and is reset to 0.", cNumericFields(2)));
                    desicDehum.ExhaustFanMaxVolFlowRate = 0.0;
                }
            }
        }

        // SET UP OUTPUTS
        for (DesicDehumNum = 1; DesicDehumNum <= state.dataDesiccantDehumidifiers->NumSolidDesicDehums; ++DesicDehumNum) {
            auto &desicDehum = state.dataDesiccantDehumidifiers->DesicDehum(DesicDehumNum);
            // Setup Report variables for the Desiccant Dehumidifiers
            SetupOutputVariable(state,
                                "Dehumidifier Removed Water Mass",
                                OutputProcessor::Unit::kg,
                                desicDehum.WaterRemove,
                                OutputProcessor::SOVTimeStepType::System,
                                OutputProcessor::SOVStoreType::Summed,
                                desicDehum.Name);
            SetupOutputVariable(state,
                                "Dehumidifier Removed Water Mass Flow Rate",
                                OutputProcessor::Unit::kg_s,
                                desicDehum.WaterRemoveRate,
                                OutputProcessor::SOVTimeStepType::System,
                                OutputProcessor::SOVStoreType::Average,
                                desicDehum.Name);
            SetupOutputVariable(state,
                                "Dehumidifier Part Load Ratio",
                                OutputProcessor::Unit::None,
                                desicDehum.PartLoad,
                                OutputProcessor::SOVTimeStepType::System,
                                OutputProcessor::SOVStoreType::Average,
                                desicDehum.Name);
            SetupOutputVariable(state,
                                "Dehumidifier Electricity Rate",
                                OutputProcessor::Unit::W,
                                desicDehum.ElecUseRate,
                                OutputProcessor::SOVTimeStepType::System,
                                OutputProcessor::SOVStoreType::Average,
                                desicDehum.Name);
            SetupOutputVariable(state,
                                "Dehumidifier Electricity Energy",
                                OutputProcessor::Unit::J,
                                desicDehum.ElecUseEnergy,
                                OutputProcessor::SOVTimeStepType::System,
                                OutputProcessor::SOVStoreType::Summed,
                                desicDehum.Name,
                                _,
                                "Electricity",
                                "Cooling",
                                _,
                                "System");
            SetupOutputVariable(state,
                                "Dehumidifier Regeneration Specific Energy",
                                OutputProcessor::Unit::J_kgWater,
                                desicDehum.SpecRegenEnergy,
                                OutputProcessor::SOVTimeStepType::System,
                                OutputProcessor::SOVStoreType::Average,
                                desicDehum.Name);
            SetupOutputVariable(state,
                                "Dehumidifier Regeneration Rate",
                                OutputProcessor::Unit::W,
                                desicDehum.QRegen,
                                OutputProcessor::SOVTimeStepType::System,
                                OutputProcessor::SOVStoreType::Average,
                                desicDehum.Name);
            SetupOutputVariable(state,
                                "Dehumidifier Regeneration Energy",
                                OutputProcessor::Unit::J,
                                desicDehum.RegenEnergy,
                                OutputProcessor::SOVTimeStepType::System,
                                OutputProcessor::SOVStoreType::Summed,
                                desicDehum.Name);
            SetupOutputVariable(state,
                                "Dehumidifier Regeneration Air Speed",
                                OutputProcessor::Unit::m_s,
                                desicDehum.RegenAirVel,
                                OutputProcessor::SOVTimeStepType::System,
                                OutputProcessor::SOVStoreType::Average,
                                desicDehum.Name);
            SetupOutputVariable(state,
                                "Dehumidifier Regeneration Air Mass Flow Rate",
                                OutputProcessor::Unit::kg_s,
                                desicDehum.RegenAirInMassFlowRate,
                                OutputProcessor::SOVTimeStepType::System,
                                OutputProcessor::SOVStoreType::Average,
                                desicDehum.Name);
            SetupOutputVariable(state,
                                "Dehumidifier Process Air Mass Flow Rate",
                                OutputProcessor::Unit::kg_s,
                                desicDehum.ProcAirInMassFlowRate,
                                OutputProcessor::SOVTimeStepType::System,
                                OutputProcessor::SOVStoreType::Average,
                                desicDehum.Name);
        }

        for (DesicDehumIndex = 1; DesicDehumIndex <= state.dataDesiccantDehumidifiers->NumGenericDesicDehums; ++DesicDehumIndex) {
            // this is wrong, should be a loop from (state.dataDesiccantDehumidifiers->NumSolidDesicDehums + 1) to
            // (state.dataDesiccantDehumidifiers->NumDesicDehums = NumSolidDesicDehums + NumGenericDesicDehums)
            // DesicDehumNum = DesicDehumIndex + state.dataDesiccantDehumidifiers->NumSolidDesicDehums;
            auto &desicDehum = state.dataDesiccantDehumidifiers->DesicDehum(DesicDehumIndex);
            // Setup Report variables for the Desiccant Dehumidifiers
            SetupOutputVariable(state,
                                "Dehumidifier Removed Water Mass",
                                OutputProcessor::Unit::kg,
                                desicDehum.WaterRemove,
                                OutputProcessor::SOVTimeStepType::System,
                                OutputProcessor::SOVStoreType::Summed,
                                desicDehum.Name);
            SetupOutputVariable(state,
                                "Dehumidifier Removed Water Mass Flow Rate",
                                OutputProcessor::Unit::kg_s,
                                desicDehum.WaterRemoveRate,
                                OutputProcessor::SOVTimeStepType::System,
                                OutputProcessor::SOVStoreType::Average,
                                desicDehum.Name);
            SetupOutputVariable(state,
                                "Dehumidifier Part Load Ratio",
                                OutputProcessor::Unit::None,
                                desicDehum.PartLoad,
                                OutputProcessor::SOVTimeStepType::System,
                                OutputProcessor::SOVStoreType::Average,
                                desicDehum.Name);
            if (desicDehum.ExhaustFanMaxVolFlowRate > 0) {
                SetupOutputVariable(state,
                                    "Dehumidifier Exhaust Fan Electricity Rate",
                                    OutputProcessor::Unit::W,
                                    desicDehum.ExhaustFanPower,
                                    OutputProcessor::SOVTimeStepType::System,
                                    OutputProcessor::SOVStoreType::Average,
                                    desicDehum.Name);
                SetupOutputVariable(state,
                                    "Dehumidifier Exhaust Fan Electricity Energy",
                                    OutputProcessor::Unit::J,
                                    desicDehum.ExhaustFanElecConsumption,
                                    OutputProcessor::SOVTimeStepType::System,
                                    OutputProcessor::SOVStoreType::Summed,
                                    desicDehum.Name,
                                    _,
                                    "Electricity",
                                    "Cooling",
                                    _,
                                    "System");
            }
        }

        if (ErrorsFound) {
            ShowFatalError(state, "Errors found in getting Dehumidifier:Desiccant:NoFans input");
        } else if (ErrorsFoundGeneric) {
            ShowFatalError(state, "Errors found in getting DESICCANT DEHUMIDIFIER input");
        }

        Alphas.deallocate();
        cAlphaFields.deallocate();
        cNumericFields.deallocate();
        Numbers.deallocate();
        lAlphaBlanks.deallocate();
        lNumericBlanks.deallocate();
    }

    void InitDesiccantDehumidifier(EnergyPlusData &state,
                                   int const DesicDehumNum,      // number of the current dehumidifier being simulated
                                   bool const FirstHVACIteration // TRUE if 1st HVAC simulation of system timestep
    )
    {

        // SUBROUTINE INFORMATION:
        //       AUTHOR         Michael J. Witte, GARD Analytics, Inc.
        //                      for Gas Research Institute
        //       DATE WRITTEN   March 2001
        //       MODIFIED       Jan 2005 M. J. Witte, GARD Analytics, Inc.
        //                        Add setpoint validation for new control type option:
        //                          NODE LEAVING HUMRAT SETPOINT:BYPASS
        //                        Work supported by ASHRAE research project 1254-RP
        //                      June 2007 R. Raustad, FSEC
        //                        Added new dehumidifier type -- DESICCANT DEHUMIDIFIER
        //                      May 2009, B. Griffith, NREL. added EMS node setpoint checks

        // PURPOSE OF THIS SUBROUTINE:
        // This subroutine is for initializations of the dehumidifier Components.

        // METHODOLOGY EMPLOYED:
        // Uses the status flags to trigger initializations.

        // SUBROUTINE PARAMETER DEFINITIONS:
        static constexpr std::string_view RoutineName("InitDesiccantDehumidifier");
        static std::string const initCBVAV("InitCBVAV");

        // SUBROUTINE LOCAL VARIABLE DECLARATIONS:
        // bool ErrorsFound(false);   // Set to true if errors in input, fatal at end of routine
        Real64 QCoilActual; // actual CBVAV steam heating coil load met (W)
        bool ErrorFlag;     // local error flag returned from data mining
        bool DoSetPointTest = state.dataHVACGlobal->DoSetPointTest;

        auto &desicDehum = state.dataDesiccantDehumidifiers->DesicDehum(DesicDehumNum);

        if (state.dataDesiccantDehumidifiers->InitDesiccantDehumidifierOneTimeFlag) {

            // initialize the environment and sizing flags
            state.dataDesiccantDehumidifiers->MyEnvrnFlag.dimension(state.dataDesiccantDehumidifiers->NumDesicDehums, true);
            state.dataDesiccantDehumidifiers->MyPlantScanFlag.dimension(state.dataDesiccantDehumidifiers->NumDesicDehums, true);

            state.dataDesiccantDehumidifiers->InitDesiccantDehumidifierOneTimeFlag = false;
        }

        if (state.dataDesiccantDehumidifiers->MyPlantScanFlag(DesicDehumNum) && allocated(state.dataPlnt->PlantLoop)) {
            if ((desicDehum.RegenCoilType_Num == DataHVACGlobals::Coil_HeatingWater) ||
                (desicDehum.RegenCoilType_Num == DataHVACGlobals::Coil_HeatingSteam)) {
                if (desicDehum.RegenCoilType_Num == DataHVACGlobals::Coil_HeatingWater) {
                    ErrorFlag = false;
                    PlantUtilities::ScanPlantLoopsForObject(state,
                                                            desicDehum.RegenCoilName,
                                                            DataPlant::PlantEquipmentType::CoilWaterSimpleHeating,
                                                            desicDehum.plantLoc,
                                                            ErrorFlag,
                                                            _,
                                                            _,
                                                            _,
                                                            _,
                                                            _);
                    if (ErrorFlag) {
                        ShowFatalError(state, "InitDesiccantDehumidifier: Program terminated for previous conditions.");
                    }

                    ErrorFlag = false;
<<<<<<< HEAD
                    DesicDehum(DesicDehumNum).MaxCoilFluidFlow =
                        GetCoilMaxWaterFlowRate(state, "Coil:Heating:Water", DesicDehum(DesicDehumNum).RegenCoilName, ErrorFlag);
                    if (DesicDehum(DesicDehumNum).MaxCoilFluidFlow > 0.0) {
                        FluidDensity = GetDensityGlycol(state,
                                                        state.dataPlnt->PlantLoop(DesicDehum(DesicDehumNum).plantLoc.loopNum).FluidName,
                                                        Constant::HWInitConvTemp,
                                                        state.dataPlnt->PlantLoop(DesicDehum(DesicDehumNum).plantLoc.loopNum).FluidIndex,
                                                        initCBVAV);
                        DesicDehum(DesicDehumNum).MaxCoilFluidFlow *= FluidDensity;
=======
                    desicDehum.MaxCoilFluidFlow =
                        WaterCoils::GetCoilMaxWaterFlowRate(state, "Coil:Heating:Water", desicDehum.RegenCoilName, ErrorFlag);
                    if (desicDehum.MaxCoilFluidFlow > 0.0) {
                        Real64 FluidDensity = FluidProperties::GetDensityGlycol(state,
                                                                                state.dataPlnt->PlantLoop(desicDehum.plantLoc.loopNum).FluidName,
                                                                                DataGlobalConstants::HWInitConvTemp,
                                                                                state.dataPlnt->PlantLoop(desicDehum.plantLoc.loopNum).FluidIndex,
                                                                                initCBVAV);
                        desicDehum.MaxCoilFluidFlow *= FluidDensity;
>>>>>>> 0bd03875
                    }

                } else if (desicDehum.RegenCoilType_Num == DataHVACGlobals::Coil_HeatingSteam) {

                    ErrorFlag = false;
                    PlantUtilities::ScanPlantLoopsForObject(state,
                                                            desicDehum.RegenCoilName,
                                                            DataPlant::PlantEquipmentType::CoilSteamAirHeating,
                                                            desicDehum.plantLoc,
                                                            ErrorFlag,
                                                            _,
                                                            _,
                                                            _,
                                                            _,
                                                            _);

                    if (ErrorFlag) {
                        ShowFatalError(state, "InitDesiccantDehumidifier: Program terminated for previous conditions.");
                    }
                    ErrorFlag = false;
                    desicDehum.MaxCoilFluidFlow = SteamCoils::GetCoilMaxSteamFlowRate(state, desicDehum.RegenCoilIndex, ErrorFlag);

                    if (desicDehum.MaxCoilFluidFlow > 0.0) {
                        int SteamIndex = 0; // Function GetSatDensityRefrig will look up steam index if 0 is passed
                        Real64 FluidDensity = FluidProperties::GetSatDensityRefrig(
                            state, fluidNameSteam, state.dataDesiccantDehumidifiers->TempSteamIn, 1.0, SteamIndex, RoutineName);
                        desicDehum.MaxCoilFluidFlow *= FluidDensity;
                    }
                }

                // fill outlet node for regenartion hot water or steam heating coil
                desicDehum.CoilOutletNode = DataPlant::CompData::getPlantComponent(state, desicDehum.plantLoc).NodeNumOut;
                state.dataDesiccantDehumidifiers->MyPlantScanFlag(DesicDehumNum) = false;

            } else { // DesicDehum is not connected to plant
                state.dataDesiccantDehumidifiers->MyPlantScanFlag(DesicDehumNum) = false;
            }
        } else if (state.dataDesiccantDehumidifiers->MyPlantScanFlag(DesicDehumNum) && !state.dataGlobal->AnyPlantInModel) {
            state.dataDesiccantDehumidifiers->MyPlantScanFlag(DesicDehumNum) = false;
        }

        switch (desicDehum.DehumTypeCode) {
        case DesicDehumType::Solid: {
            if (!state.dataGlobal->SysSizingCalc && state.dataDesiccantDehumidifiers->MySetPointCheckFlag && DoSetPointTest) {
                if (desicDehum.controlType == DesicDehumCtrlType::NodeHumratBypass) {
                    int ControlNode = desicDehum.ProcAirOutNode;
                    if (ControlNode > 0) {
                        if (state.dataLoopNodes->Node(ControlNode).HumRatMax == DataLoopNode::SensedNodeFlagValue) {
                            if (!state.dataGlobal->AnyEnergyManagementSystemInModel) {
                                ShowSevereError(state, "Missing humidity ratio setpoint (HumRatMax) for ");
                                ShowContinueError(state, format("Dehumidifier:Desiccant:NoFans: {}", desicDehum.Name));
                                ShowContinueError(state, format("Node Referenced={}", state.dataLoopNodes->NodeID(ControlNode)));
                                ShowContinueError(state, "use a Setpoint Manager to establish a setpoint at the process air outlet node.");
                                state.dataHVACGlobal->SetPointErrorFlag = true;
                            } else {
                                EMSManager::CheckIfNodeSetPointManagedByEMS(
                                    state, ControlNode, EMSManager::SPControlType::HumidityRatioMaxSetPoint, state.dataHVACGlobal->SetPointErrorFlag);
                                if (state.dataHVACGlobal->SetPointErrorFlag) {
                                    ShowSevereError(state, "Missing humidity ratio setpoint (HumRatMax) for ");
                                    ShowContinueError(state, format("Dehumidifier:Desiccant:NoFans: {}", desicDehum.Name));
                                    ShowContinueError(state, format("Node Referenced={}", state.dataLoopNodes->NodeID(ControlNode)));
                                    ShowContinueError(state, "use a Setpoint Manager to establish a setpoint at the process air outlet node.");
                                    ShowContinueError(state, "Or use EMS Actuator to establish a setpoint at the process air outlet node.");
                                }
                            }
                        }
                    }
                }
                state.dataDesiccantDehumidifiers->MySetPointCheckFlag = false;
            }
            // always do these initializations every iteration
            int ProcInNode = desicDehum.ProcAirInNode;
            desicDehum.ProcAirInTemp = state.dataLoopNodes->Node(ProcInNode).Temp;
            desicDehum.ProcAirInHumRat = state.dataLoopNodes->Node(ProcInNode).HumRat;
            desicDehum.ProcAirInEnthalpy = state.dataLoopNodes->Node(ProcInNode).Enthalpy;
            desicDehum.ProcAirInMassFlowRate = state.dataLoopNodes->Node(ProcInNode).MassFlowRate;

            //  Determine heating coil inlet conditions by calling it with zero load
            //  Not sure if this is really a good way to do this, should revisit for next release.
            CalcNonDXHeatingCoils(state, DesicDehumNum, FirstHVACIteration, 0.0);

            int RegenInNode = desicDehum.RegenAirInNode;
            desicDehum.RegenAirInTemp = state.dataLoopNodes->Node(RegenInNode).Temp;
            desicDehum.RegenAirInHumRat = state.dataLoopNodes->Node(RegenInNode).HumRat;
            desicDehum.RegenAirInEnthalpy = state.dataLoopNodes->Node(RegenInNode).Enthalpy;

            desicDehum.WaterRemove = 0.0;
            desicDehum.ElecUseEnergy = 0.0;
            desicDehum.ElecUseRate = 0.0;

        } break;
        case DesicDehumType::Generic: {
            //      Do the Begin Environment initializations
            if (state.dataGlobal->BeginEnvrnFlag && state.dataDesiccantDehumidifiers->MyEnvrnFlag(DesicDehumNum)) {
                // Change the Volume Flow Rates to Mass Flow Rates
                desicDehum.ExhaustFanMaxMassFlowRate = desicDehum.ExhaustFanMaxVolFlowRate * state.dataEnvrn->StdRhoAir;

                //   set fluid-side hardware limits
                if (desicDehum.CoilControlNode > 0) {
                    //    If water coil max water flow rate is autosized, simulate once in order to mine max water flow rate
                    if (desicDehum.MaxCoilFluidFlow == DataSizing::AutoSize) {
                        if (desicDehum.RegenCoilType_Num == DataHVACGlobals::Coil_HeatingWater) {
                            WaterCoils::SimulateWaterCoilComponents(state, desicDehum.RegenCoilName, FirstHVACIteration, desicDehum.RegenCoilIndex);
                            ErrorFlag = false;
<<<<<<< HEAD
                            CoilMaxVolFlowRate =
                                GetCoilMaxWaterFlowRate(state, "Coil:Heating:Water", DesicDehum(DesicDehumNum).RegenCoilName, ErrorFlag);
                            if (ErrorFlag) {
                                ErrorsFound = true;
                            }
                            if (CoilMaxVolFlowRate != AutoSize) {
                                FluidDensity = GetDensityGlycol(state,
                                                                state.dataPlnt->PlantLoop(DesicDehum(DesicDehumNum).plantLoc.loopNum).FluidName,
                                                                Constant::HWInitConvTemp,
                                                                state.dataPlnt->PlantLoop(DesicDehum(DesicDehumNum).plantLoc.loopNum).FluidIndex,
                                                                RoutineName);
                                DesicDehum(DesicDehumNum).MaxCoilFluidFlow = CoilMaxVolFlowRate * FluidDensity;
=======
                            Real64 CoilMaxVolFlowRate =
                                WaterCoils::GetCoilMaxWaterFlowRate(state, "Coil:Heating:Water", desicDehum.RegenCoilName, ErrorFlag);
                            // if (ErrorFlag) {
                            //    ErrorsFound = true;
                            //}
                            if (CoilMaxVolFlowRate != DataSizing::AutoSize) {
                                Real64 FluidDensity =
                                    FluidProperties::GetDensityGlycol(state,
                                                                      state.dataPlnt->PlantLoop(desicDehum.plantLoc.loopNum).FluidName,
                                                                      DataGlobalConstants::HWInitConvTemp,
                                                                      state.dataPlnt->PlantLoop(desicDehum.plantLoc.loopNum).FluidIndex,
                                                                      RoutineName);
                                desicDehum.MaxCoilFluidFlow = CoilMaxVolFlowRate * FluidDensity;
>>>>>>> 0bd03875
                            }
                        }
                        if (desicDehum.RegenCoilType_Num == DataHVACGlobals::Coil_HeatingSteam) {
                            SteamCoils::SimulateSteamCoilComponents(state,
                                                                    desicDehum.RegenCoilName,
                                                                    FirstHVACIteration,
                                                                    desicDehum.RegenCoilIndex,
                                                                    1.0,
                                                                    QCoilActual); // simulate any load > 0 to get max capacity of steam coil
                            ErrorFlag = false;
                            Real64 CoilMaxVolFlowRate = SteamCoils::GetCoilMaxSteamFlowRate(state, desicDehum.RegenCoilIndex, ErrorFlag);
                            // if (ErrorFlag) {
                            //    ErrorsFound = true;
                            //}
                            if (CoilMaxVolFlowRate != DataSizing::AutoSize) {
                                int SteamIndex = 0; // Function GetSatDensityRefrig will look up steam index if 0 is passed
                                Real64 FluidDensity = FluidProperties::GetSatDensityRefrig(
                                    state, fluidNameSteam, state.dataDesiccantDehumidifiers->TempSteamIn, 1.0, SteamIndex, RoutineName);
                                desicDehum.MaxCoilFluidFlow = CoilMaxVolFlowRate * FluidDensity;
                            }
                        }
                    }
                    PlantUtilities::InitComponentNodes(
                        state, 0.0, desicDehum.MaxCoilFluidFlow, desicDehum.CoilControlNode, desicDehum.CoilOutletNode);
                }

                state.dataDesiccantDehumidifiers->MyEnvrnFlag(DesicDehumNum) = false;
            }

            if (!state.dataGlobal->SysSizingCalc && state.dataDesiccantDehumidifiers->MySetPointCheckFlag && DoSetPointTest) {
                int ControlNode = desicDehum.ControlNodeNum;
                if (ControlNode > 0) {
                    if (state.dataLoopNodes->Node(ControlNode).HumRatMax == DataLoopNode::SensedNodeFlagValue) {
                        if (!state.dataGlobal->AnyEnergyManagementSystemInModel) {
                            ShowSevereError(state, "Missing maximum humidity ratio setpoint (MaxHumRat) for ");
                            ShowContinueError(state, format("{}: {}", desicDehum.DehumType, desicDehum.Name));
                            ShowContinueError(state, format("Node Referenced={}", state.dataLoopNodes->NodeID(ControlNode)));
                            ShowContinueError(state, "use a Setpoint Manager to establish a \"MaxHumRat\" setpoint at the process air control node.");
                            state.dataHVACGlobal->SetPointErrorFlag = true;
                        } else {
                            EMSManager::CheckIfNodeSetPointManagedByEMS(
                                state, ControlNode, EMSManager::SPControlType::HumidityRatioMaxSetPoint, state.dataHVACGlobal->SetPointErrorFlag);
                            if (state.dataHVACGlobal->SetPointErrorFlag) {
                                ShowSevereError(state, "Missing maximum humidity ratio setpoint (MaxHumRat) for ");
                                ShowContinueError(state, format("{}: {}", desicDehum.DehumType, desicDehum.Name));
                                ShowContinueError(state, format("Node Referenced={}", state.dataLoopNodes->NodeID(ControlNode)));
                                ShowContinueError(state,
                                                  "use a Setpoint Manager to establish a \"MaxHumRat\" setpoint at the process air control node.");
                                ShowContinueError(state, "Or use EMS Actuator to establish a setpoint at the process air outlet node.");
                            }
                        }
                    }
                }
                state.dataDesiccantDehumidifiers->MySetPointCheckFlag = false;
            }
            int RegenInNode = desicDehum.RegenAirInNode;
            desicDehum.RegenAirInTemp = state.dataLoopNodes->Node(RegenInNode).Temp;
            desicDehum.RegenAirInMassFlowRate = state.dataLoopNodes->Node(RegenInNode).MassFlowRate;

            desicDehum.ExhaustFanPower = 0.0;
            desicDehum.WaterRemoveRate = 0.0;
        } break;
        default:
            break;
        }
    }

    void ControlDesiccantDehumidifier(EnergyPlusData &state,
                                      int const DesicDehumNum, // number of the current dehumidifier being simulated
                                      Real64 &HumRatNeeded,    // process air leaving humidity ratio set by controller [kg water/kg air]
                                      [[maybe_unused]] bool const FirstHVACIteration // TRUE if 1st HVAC simulation of system timestep !unused1208
    )
    {

        // SUBROUTINE INFORMATION:
        //       AUTHOR         Michael J. Witte, GARD Analytics, Inc.
        //                      for Gas Research Institute
        //       DATE WRITTEN   March 2001
        //       MODIFIED       Jan 2005 M. J. Witte, GARD Analytics, Inc.
        //                        Add new control type option:
        //                          NODE LEAVING HUMRAT SETPOINT:BYPASS
        //                        Change existing control type to:
        //                          FIXED LEAVING HUMRAT SETPOINT:BYPASS
        //                        Work supported by ASHRAE research project 1254-RP
        //                      June 2007 R. Raustad, FSEC
        //                        Added new dehumidifier type -- DESICCANT DEHUMIDIFIER

        // PURPOSE OF THIS SUBROUTINE:
        // This subroutine sets the output required from the dehumidifier

        // METHODOLOGY EMPLOYED:
        // Uses a maximum humidity ratio setpoint to calculate required process
        // leaving humidity ratio

        // SUBROUTINE LOCAL VARIABLE DECLARATIONS:
        Real64 ProcAirMassFlowRate;  // process air mass flow rate [kg/s]
        Real64 RegenAirMassFlowRate; // regen air mass flow rate [kg/s]

        auto &desicDehum = state.dataDesiccantDehumidifiers->DesicDehum(DesicDehumNum);

        ProcAirMassFlowRate = 0.0;
        RegenAirMassFlowRate = 0.0;
        bool UnitOn = true;

        switch (desicDehum.DehumTypeCode) {
        case DesicDehumType::Solid: {
            if (desicDehum.HumRatSet <= 0.0) UnitOn = false;
            ProcAirMassFlowRate = desicDehum.ProcAirInMassFlowRate;
            if (ProcAirMassFlowRate <= DataHVACGlobals::SmallMassFlow) UnitOn = false;

            if (ScheduleManager::GetCurrentScheduleValue(state, desicDehum.SchedPtr) <= 0.0) UnitOn = false;

            // If incoming conditions are outside valid range for curve fits, then shut unit off, do not issue warnings

            if (UnitOn) {
                if ((desicDehum.ProcAirInTemp < desicDehum.MinProcAirInTemp) || (desicDehum.ProcAirInTemp > desicDehum.MaxProcAirInTemp)) {
                    UnitOn = false;
                }
                if ((desicDehum.ProcAirInHumRat < desicDehum.MinProcAirInHumRat) || (desicDehum.ProcAirInHumRat > desicDehum.MaxProcAirInHumRat)) {
                    UnitOn = false;
                }
            }

            if (UnitOn) {

                // perform the correct dehumidifier control strategy
                switch (desicDehum.controlType) {
                case DesicDehumCtrlType::FixedHumratBypass: {
                    HumRatNeeded = desicDehum.HumRatSet;
                    if (HumRatNeeded <= 0.0) {
                        ShowSevereError(state, format("Dehumidifier:Desiccant:NoFans: {}", desicDehum.Name));
                        ShowContinueError(state, format("Invalid Leaving Max Humidity Ratio Setpoint={:.8T}", HumRatNeeded));
                        ShowFatalError(state, "must be > 0.0");
                    }
                } break;
                case DesicDehumCtrlType::NodeHumratBypass: {
                    HumRatNeeded = state.dataLoopNodes->Node(desicDehum.ProcAirOutNode).HumRatMax;
                } break;
                default: {
                    ShowFatalError(state, format("Invalid control type in desiccant dehumidifier = {}", desicDehum.Name));
                } break;
                }

                // Setpoint of zero indicates no load from setpoint manager max hum
                if ((HumRatNeeded == 0.0) || (desicDehum.ProcAirInHumRat <= HumRatNeeded)) {
                    HumRatNeeded = desicDehum.ProcAirInHumRat;
                }
            } else {
                HumRatNeeded = desicDehum.ProcAirInHumRat;
            }

        } break;
        case DesicDehumType::Generic: {
            ProcAirMassFlowRate = state.dataLoopNodes->Node(desicDehum.ProcAirInNode).MassFlowRate;
            if (ProcAirMassFlowRate <= DataHVACGlobals::SmallMassFlow) UnitOn = false;

            if (ScheduleManager::GetCurrentScheduleValue(state, desicDehum.SchedPtr) <= 0.0) UnitOn = false;

            if (UnitOn) {
                if (desicDehum.ControlNodeNum == desicDehum.ProcAirOutNode) {
                    HumRatNeeded = state.dataLoopNodes->Node(desicDehum.ControlNodeNum).HumRatMax;
                } else {
                    if (state.dataLoopNodes->Node(desicDehum.ControlNodeNum).HumRatMax > 0.0) {
                        HumRatNeeded = state.dataLoopNodes->Node(desicDehum.ControlNodeNum).HumRatMax -
                                       (state.dataLoopNodes->Node(desicDehum.ControlNodeNum).HumRat -
                                        state.dataLoopNodes->Node(desicDehum.ProcAirOutNode).HumRat);
                    } else {
                        HumRatNeeded = 0.0;
                    }
                }

                // Setpoint of zero indicates no load from setpoint manager max hum
                if ((HumRatNeeded == 0.0) || (state.dataLoopNodes->Node(desicDehum.ProcAirInNode).HumRat <= HumRatNeeded)) {
                    HumRatNeeded = state.dataLoopNodes->Node(desicDehum.ProcAirInNode).HumRat;
                }
            } else {
                HumRatNeeded = state.dataLoopNodes->Node(desicDehum.ProcAirInNode).HumRat;
            }

        } break;
        default:
            break;
        }
    }

    void CalcSolidDesiccantDehumidifier(EnergyPlusData &state,
                                        int const DesicDehumNum,      // number of the current dehumidifier being simulated
                                        Real64 const HumRatNeeded,    // process air leaving humidity ratio set by controller [kgWater/kgDryAir]
                                        bool const FirstHVACIteration // TRUE if 1st HVAC simulation of system timestep
    )
    {

        // SUBROUTINE INFORMATION:
        //       AUTHOR         Michael J. Witte, GARD Analytics, Inc.
        //                      for Gas Research Institute
        //       DATE WRITTEN   March 2001

        // PURPOSE OF THIS SUBROUTINE:
        // Calculate the electricity consumption, regen heat requirements and the outlet
        // conditions for a solid desiccant dehumidifier, given the inlet conditions and
        // and the needed process leaving humidity ratio.

        // METHODOLOGY EMPLOYED:
        // Given the entering conditions, the full-load outlet conditions are calculated.
        // Adjust for part-load if required.
        // Caclulate required regen energy and call regen coil and regen fan.
        // Desiccant wheel leaving conditions and regen energy requirements are calculated
        // from empirical curve fits.  The user can select either default built-in
        // performance curves, or use custom user-defined curves.

        // REFERENCES:
        // The default performance curves represent a commerical-grade solid desiccant
        // wheel typical of HVAC applications in the early 1990's.  These curves were
        // developed for Gas Research Institute by William W. Worek, University of Illinois
        // at Chicago.

        // SUBROUTINE LOCAL VARIABLE DECLARATIONS:

        Real64 ProcAirOutHumRat; // process outlet air humidity ratio [kgWater/kgDryAir]
        Real64 ProcAirOutTemp;   // process outlet air temperature [C]
        Real64 QRegen;           // regen heat input rate requested from regen coil [W]
        Real64 QDelivered;       // regen heat actually delivered by regen coil [W]
        // REAL(r64) :: RegenAirInHumRat        ! regen inlet air humidity ratio [kgWater/kgDryAir]
        Real64 RegenAirVel;          // regen air velocity [m/s]
        Real64 RegenAirMassFlowRate; // regen air mass flow rate [kg/s]
        Real64 SpecRegenEnergy;      // specific regen energy [J/kg of water removed]
        Real64 ElecUseRate;          // electricity consumption rate [W]

        // Variables for hardwired coefficients for default performance model

        Real64 TC0;
        Real64 TC1;
        Real64 TC2;
        Real64 TC3;
        Real64 TC4;
        Real64 TC5;
        Real64 TC6;
        Real64 TC7;
        Real64 TC8;
        Real64 TC9;
        Real64 TC10;
        Real64 TC11;
        Real64 TC12;
        Real64 TC13;
        Real64 TC14;
        Real64 TC15;

        Real64 WC0;
        Real64 WC1;
        Real64 WC2;
        Real64 WC3;
        Real64 WC4;
        Real64 WC5;
        Real64 WC6;
        Real64 WC7;
        Real64 WC8;
        Real64 WC9;
        Real64 WC10;
        Real64 WC11;
        Real64 WC12;
        Real64 WC13;
        Real64 WC14;
        Real64 WC15;

        Real64 QC0;
        Real64 QC1;
        Real64 QC2;
        Real64 QC3;
        Real64 QC4;
        Real64 QC5;
        Real64 QC6;
        Real64 QC7;
        Real64 QC8;
        Real64 QC9;
        Real64 QC10;
        Real64 QC11;
        Real64 QC12;
        Real64 QC13;
        Real64 QC14;
        Real64 QC15;

        Real64 RC0;
        Real64 RC1;
        Real64 RC2;
        Real64 RC3;
        Real64 RC4;
        Real64 RC5;
        Real64 RC6;
        Real64 RC7;
        Real64 RC8;
        Real64 RC9;
        Real64 RC10;
        Real64 RC11;
        Real64 RC12;
        Real64 RC13;
        Real64 RC14;
        Real64 RC15;

        auto &desicDehum = state.dataDesiccantDehumidifiers->DesicDehum(DesicDehumNum);

        // Setup internal variables for calculations

        Real64 ProcAirInTemp = desicDehum.ProcAirInTemp;
        Real64 ProcAirInHumRat = desicDehum.ProcAirInHumRat;
        Real64 ProcAirMassFlowRate = desicDehum.ProcAirInMassFlowRate;
        Real64 ProcAirVel = desicDehum.NomProcAirVel;
        Real64 PartLoad = 0.0;

        Real64 RegenAirInTemp = desicDehum.RegenAirInTemp;
        Real64 NomRegenTemp = desicDehum.NomRegenTemp;

        // Calculate min available process out humrat
        bool UnitOn = false;
        Real64 MinProcAirOutHumRat = 0.0; // MAX(MinProcAirOutHumRat,0.000857)

        if (HumRatNeeded < ProcAirInHumRat) {

            UnitOn = true;

            switch (desicDehum.PerformanceModel_Num) { // Performance Model Part A
            case PerformanceModel::Default: {
                WC0 = 0.0148880824323806;
                WC1 = -0.000283393198398211;
                WC2 = -0.87802168940547;
                WC3 = -0.000713615831236411;
                WC4 = 0.0311261188874622;
                WC5 = 1.51738892142485e-06;
                WC6 = 0.0287250198281021;
                WC7 = 4.94796903231558e-06;
                WC8 = 24.0771139652826;
                WC9 = 0.000122270283927978;
                WC10 = -0.0151657189566474;
                WC11 = 3.91641393230322e-08;
                WC12 = 0.126032651553348;
                WC13 = 0.000391653854431574;
                WC14 = 0.002160537360507;
                WC15 = 0.00132732844211593;

                MinProcAirOutHumRat = WC0 + WC1 * ProcAirInTemp + WC2 * ProcAirInHumRat + WC3 * ProcAirVel + WC4 * ProcAirInTemp * ProcAirInHumRat +
                                      WC5 * ProcAirInTemp * ProcAirVel + WC6 * ProcAirInHumRat * ProcAirVel + WC7 * ProcAirInTemp * ProcAirInTemp +
                                      WC8 * ProcAirInHumRat * ProcAirInHumRat + WC9 * ProcAirVel * ProcAirVel +
                                      WC10 * ProcAirInTemp * ProcAirInTemp * ProcAirInHumRat * ProcAirInHumRat +
                                      WC11 * ProcAirInTemp * ProcAirInTemp * ProcAirVel * ProcAirVel +
                                      WC12 * ProcAirInHumRat * ProcAirInHumRat * ProcAirVel * ProcAirVel + WC13 * std::log(ProcAirInTemp) +
                                      WC14 * std::log(ProcAirInHumRat) + WC15 * std::log(ProcAirVel);

                // limit to 6 grains/lb (0.000857 kg/kg)

            } break;
            case PerformanceModel::UserCurves: {
                MinProcAirOutHumRat = Curve::CurveValue(state, desicDehum.ProcHumRatCurvefTW, ProcAirInTemp, ProcAirInHumRat) *
                                      Curve::CurveValue(state, desicDehum.ProcHumRatCurvefV, ProcAirVel);
            } break;

            default: {

                ShowFatalError(state, format("Invalid performance model in desiccant dehumidifier = {}", desicDehum.PerformanceModel_Num));
            } break;
            } // Performance Model Part A

            MinProcAirOutHumRat = max(MinProcAirOutHumRat, 0.000857);
        }

        if (MinProcAirOutHumRat >= ProcAirInHumRat) UnitOn = false;

        if (UnitOn) {

            // Calculate partload fraction of dehumidification capacity required to meet setpoint
            PartLoad = 1.0;
            if (MinProcAirOutHumRat < HumRatNeeded) PartLoad = (ProcAirInHumRat - HumRatNeeded) / (ProcAirInHumRat - MinProcAirOutHumRat);
            PartLoad = max(0.0, PartLoad);
            PartLoad = min(1.0, PartLoad);

            switch (desicDehum.PerformanceModel_Num) { // Performance Model Part B
            case PerformanceModel::Default: {
                // Calculate leaving conditions
                TC0 = -38.7782841989449;
                TC1 = 2.0127655837628;
                TC2 = 5212.49360216097;
                TC3 = 15.2362536782665;
                TC4 = -80.4910419759181;
                TC5 = -0.105014122001509;
                TC6 = -229.668673645144;
                TC7 = -0.015424703743461;
                TC8 = -69440.0689831847;
                TC9 = -1.6686064694322;
                TC10 = 38.5855718977592;
                TC11 = 0.000196395381206009;
                TC12 = 386.179386548324;
                TC13 = -0.801959614172614;
                TC14 = -3.33080986818745;
                TC15 = -15.2034386065714;

                ProcAirOutTemp = TC0 + TC1 * ProcAirInTemp + TC2 * ProcAirInHumRat + TC3 * ProcAirVel + TC4 * ProcAirInTemp * ProcAirInHumRat +
                                 TC5 * ProcAirInTemp * ProcAirVel + TC6 * ProcAirInHumRat * ProcAirVel + TC7 * ProcAirInTemp * ProcAirInTemp +
                                 TC8 * ProcAirInHumRat * ProcAirInHumRat + TC9 * ProcAirVel * ProcAirVel +
                                 TC10 * ProcAirInTemp * ProcAirInTemp * ProcAirInHumRat * ProcAirInHumRat +
                                 TC11 * ProcAirInTemp * ProcAirInTemp * ProcAirVel * ProcAirVel +
                                 TC12 * ProcAirInHumRat * ProcAirInHumRat * ProcAirVel * ProcAirVel + TC13 * std::log(ProcAirInTemp) +
                                 TC14 * std::log(ProcAirInHumRat) + TC15 * std::log(ProcAirVel);

                // Regen energy
                QC0 = -27794046.6291107;
                QC1 = -235725.171759615;
                QC2 = 975461343.331328;
                QC3 = -686069.373946731;
                QC4 = -17717307.3766266;
                QC5 = 31482.2539662489;
                QC6 = 55296552.8260743;
                QC7 = 6195.36070023868;
                QC8 = -8304781359.40435;
                QC9 = -188987.543809419;
                QC10 = 3933449.40965846;
                QC11 = -6.66122876558634;
                QC12 = -349102295.417547;
                QC13 = 83672.179730172;
                QC14 = -6059524.33170538;
                QC15 = 1220523.39525162;

                SpecRegenEnergy = QC0 + QC1 * ProcAirInTemp + QC2 * ProcAirInHumRat + QC3 * ProcAirVel + QC4 * ProcAirInTemp * ProcAirInHumRat +
                                  QC5 * ProcAirInTemp * ProcAirVel + QC6 * ProcAirInHumRat * ProcAirVel + QC7 * ProcAirInTemp * ProcAirInTemp +
                                  QC8 * ProcAirInHumRat * ProcAirInHumRat + QC9 * ProcAirVel * ProcAirVel +
                                  QC10 * ProcAirInTemp * ProcAirInTemp * ProcAirInHumRat * ProcAirInHumRat +
                                  QC11 * ProcAirInTemp * ProcAirInTemp * ProcAirVel * ProcAirVel +
                                  QC12 * ProcAirInHumRat * ProcAirInHumRat * ProcAirVel * ProcAirVel + QC13 * std::log(ProcAirInTemp) +
                                  QC14 * std::log(ProcAirInHumRat) + QC15 * std::log(ProcAirVel);

                // Regen face velocity
                RC0 = -4.67358908091488;
                RC1 = 0.0654323095468338;
                RC2 = 396.950518702316;
                RC3 = 1.52610165426736;
                RC4 = -11.3955868430328;
                RC5 = 0.00520693906104437;
                RC6 = 57.783645385621;
                RC7 = -0.000464800668311693;
                RC8 = -5958.78613212602;
                RC9 = -0.205375818291012;
                RC10 = 5.26762675442845;
                RC11 = -8.88452553055039e-05;
                RC12 = -182.382479369311;
                RC13 = -0.100289774002047;
                RC14 = -0.486980507964251;
                RC15 = -0.972715425435447;

                RegenAirVel = RC0 + RC1 * ProcAirInTemp + RC2 * ProcAirInHumRat + RC3 * ProcAirVel + RC4 * ProcAirInTemp * ProcAirInHumRat +
                              RC5 * ProcAirInTemp * ProcAirVel + RC6 * ProcAirInHumRat * ProcAirVel + RC7 * ProcAirInTemp * ProcAirInTemp +
                              RC8 * ProcAirInHumRat * ProcAirInHumRat + RC9 * ProcAirVel * ProcAirVel +
                              RC10 * ProcAirInTemp * ProcAirInTemp * ProcAirInHumRat * ProcAirInHumRat +
                              RC11 * ProcAirInTemp * ProcAirInTemp * ProcAirVel * ProcAirVel +
                              RC12 * ProcAirInHumRat * ProcAirInHumRat * ProcAirVel * ProcAirVel + RC13 * std::log(ProcAirInTemp) +
                              RC14 * std::log(ProcAirInHumRat) + RC15 * std::log(ProcAirVel);

            } break;
            case PerformanceModel::UserCurves: {

                ProcAirOutTemp = Curve::CurveValue(state, desicDehum.ProcDryBulbCurvefTW, ProcAirInTemp, ProcAirInHumRat) *
                                 Curve::CurveValue(state, desicDehum.ProcDryBulbCurvefV, ProcAirVel);

                SpecRegenEnergy = Curve::CurveValue(state, desicDehum.RegenEnergyCurvefTW, ProcAirInTemp, ProcAirInHumRat) *
                                  Curve::CurveValue(state, desicDehum.RegenEnergyCurvefV, ProcAirVel);

                RegenAirVel = Curve::CurveValue(state, desicDehum.RegenVelCurvefTW, ProcAirInTemp, ProcAirInHumRat) *
                              Curve::CurveValue(state, desicDehum.RegenVelCurvefV, ProcAirVel);

            } break;
            default: {

                ShowFatalError(state, format("Invalid performance model in desiccant dehumidifier = {}", desicDehum.PerformanceModel_Num));

                // Suppress uninitialized warnings
                ProcAirOutTemp = 0.0;
                SpecRegenEnergy = 0.0;
                RegenAirVel = 0.0;
            } break;
            } // Performance Model Part B

            ProcAirOutTemp = (1 - PartLoad) * ProcAirInTemp + (PartLoad)*ProcAirOutTemp;

            ProcAirOutHumRat = (1 - PartLoad) * ProcAirInHumRat + (PartLoad)*MinProcAirOutHumRat;

            // Calculate water removal
            desicDehum.WaterRemoveRate = ProcAirMassFlowRate * (ProcAirInHumRat - ProcAirOutHumRat);

            // Adjust for regen inlet temperature
            SpecRegenEnergy *= (NomRegenTemp - RegenAirInTemp) / (NomRegenTemp - ProcAirInTemp);
            SpecRegenEnergy = max(SpecRegenEnergy, 0.0);
            QRegen = SpecRegenEnergy * desicDehum.WaterRemoveRate;

            // Above curves are based on a 90deg regen angle and 245deg process air angle
            RegenAirMassFlowRate = ProcAirMassFlowRate * 90.0 / 245.0 * RegenAirVel / ProcAirVel;

            ElecUseRate = desicDehum.NomRotorPower;

        } else { // Unit is off

            ProcAirOutTemp = ProcAirInTemp;
            ProcAirOutHumRat = ProcAirInHumRat;
            SpecRegenEnergy = 0.0;
            QRegen = 0.0;
            ElecUseRate = 0.0;
            RegenAirVel = 0.0;
            RegenAirMassFlowRate = 0.0;
            desicDehum.WaterRemoveRate = 0.0;
            PartLoad = 0.0;

        } // UnitOn/Off

        // Set regen mass flow
        state.dataLoopNodes->Node(desicDehum.RegenFanInNode).MassFlowRate = RegenAirMassFlowRate;
        state.dataLoopNodes->Node(desicDehum.RegenFanInNode).MassFlowRateMaxAvail = RegenAirMassFlowRate;
        // Call regen fan
        if (desicDehum.regenFanType_Num != DataHVACGlobals::FanType_SystemModelObject) {
            Fans::SimulateFanComponents(state, desicDehum.RegenFanName, FirstHVACIteration, desicDehum.RegenFanIndex);
        } else {
            state.dataHVACFan->fanObjs[desicDehum.RegenFanIndex]->simulate(state, _, _, _, _);
        }

        // Call regen heating coil
        CalcNonDXHeatingCoils(state, DesicDehumNum, FirstHVACIteration, QRegen, QDelivered);

        // Verify is requestd flow was delivered (must do after heating coil has executed to pass flow to RegenAirInNode)
        if (state.dataLoopNodes->Node(desicDehum.RegenAirInNode).MassFlowRate != RegenAirMassFlowRate) {
            // Initialize standard air density
            ShowRecurringSevereErrorAtEnd(state,
                                          "Improper flow delivered by desiccant regen fan - RESULTS INVALID! Check regen fan capacity and schedule.",
                                          desicDehum.RegenFanErrorIndex1);
            ShowRecurringContinueErrorAtEnd(state, desicDehum.DehumType + '=' + desicDehum.Name, desicDehum.RegenFanErrorIndex2);
            ShowRecurringContinueErrorAtEnd(state,
                                            format("Flow requested [m3/s] from {} = {}", desicDehum.RegenFanType, desicDehum.RegenFanName),
                                            desicDehum.RegenFanErrorIndex3,
                                            (RegenAirMassFlowRate / state.dataEnvrn->StdRhoAir));
            ShowRecurringContinueErrorAtEnd(
                state,
                "Flow request varied from delivered by [m3/s]",
                desicDehum.RegenFanErrorIndex4,
                ((RegenAirMassFlowRate - state.dataLoopNodes->Node(desicDehum.RegenAirInNode).MassFlowRate) / state.dataEnvrn->StdRhoAir),
                ((RegenAirMassFlowRate - state.dataLoopNodes->Node(desicDehum.RegenAirInNode).MassFlowRate) / state.dataEnvrn->StdRhoAir));
        }

        // Verify is requestd heating was delivered
        if (QDelivered < QRegen) {
            ShowRecurringSevereErrorAtEnd(
                state,
                "Inadequate heat delivered by desiccant regen coil - RESULTS INVALID! Check regen coil capacity and schedule.",
                desicDehum.RegenCapErrorIndex1);
            ShowRecurringContinueErrorAtEnd(state, desicDehum.DehumType + '=' + desicDehum.Name, desicDehum.RegenCapErrorIndex2);
            ShowRecurringContinueErrorAtEnd(state,
                                            format("Load requested [W] from {} = {}", desicDehum.RegenCoilType, desicDehum.RegenCoilName),
                                            desicDehum.RegenCapErrorIndex3,
                                            QRegen);
            ShowRecurringContinueErrorAtEnd(state, "Load request exceeded delivered by [W]", desicDehum.RegenCapErrorIndex4, (QRegen - QDelivered));
        }

        desicDehum.SpecRegenEnergy = SpecRegenEnergy;
        desicDehum.QRegen = QRegen;
        desicDehum.ElecUseRate = ElecUseRate;
        desicDehum.PartLoad = PartLoad;

        desicDehum.ProcAirOutMassFlowRate = ProcAirMassFlowRate;
        desicDehum.ProcAirOutTemp = ProcAirOutTemp;
        desicDehum.ProcAirOutHumRat = ProcAirOutHumRat;
        desicDehum.ProcAirOutEnthalpy = Psychrometrics::PsyHFnTdbW(ProcAirOutTemp, ProcAirOutHumRat);
        desicDehum.RegenAirInMassFlowRate = RegenAirMassFlowRate;
        desicDehum.RegenAirVel = RegenAirVel;
    }

    void CalcGenericDesiccantDehumidifier(EnergyPlusData &state,
                                          int const DesicDehumNum,      // number of the current dehumidifier being simulated
                                          Real64 const HumRatNeeded,    // process air leaving humidity ratio set by controller [kg water/kg air]
                                          bool const FirstHVACIteration // TRUE if 1st HVAC simulation of system timestep
    )
    {

        // SUBROUTINE INFORMATION:
        //       AUTHOR         Mangesh Basarkar, FSEC
        //       DATE WRITTEN   May 2007

        // PURPOSE OF THIS SUBROUTINE:
        // Calculate the electricity consumption, regen heat requirements and the outlet
        // conditions for a desiccant dehumidifier, given the inlet conditions,
        // DX coil part-load ratio, and/or the needed process leaving humidity ratio.

        // METHODOLOGY EMPLOYED:
        // Given the entering conditions, the full-load outlet conditions are calculated.
        // Adjust for part-load if required.
        // Calculate the required regen energy and call the regen coil and the regen fan.

        // REFERENCES:
        // Kosar, D. 2006. Dehumidification Enhancements, ASHRAE Journal, Vol. 48, No. 2, February 2006.
        // Kosar, D. et al. 2006. Dehumidification Enhancement of Direct Expansion Systems Through Component
        //   Augmentation of the Cooling Coil. 15th Symposium on Improving Building Systems in Hot and Humid
        //   Climates, July 24-26, 2006.

        // SUBROUTINE PARAMETER DEFINITIONS:
        Real64 constexpr MinVolFlowPerRatedTotQ(0.00002684); // m3/s per W = 200 cfm/ton,
        // min vol flow per rated evaporator capacity

        // SUBROUTINE LOCAL VARIABLE DECLARATIONS:
        Real64 DDPartLoadRatio;        // fraction of dehumidification capacity required to meet setpoint
        Real64 MassFlowRateNew;        // new required mass flow rate calculated to keep regen setpoint temperature (kg/s)
        Real64 CondenserWasteHeat;     // Condenser waste heat (W)
        Real64 CpAir;                  // Specific heat of air (J/kg-K)
        Real64 NewRegenInTemp;         // new temp calculated from condenser waste heat (C)
        Real64 ExhaustFanMassFlowRate; // exhaust fan mass flow rate (kg/s)
        Real64 ExhaustFanPLR;          // exhaust fan run time fraction calculated from new mass flow rate for regen side
        Real64 ExhaustFanPowerMod;     // used to calculate exhaust fan power from flow fraction
        Real64 VolFlowPerRatedTotQ;    // flow rate per rated total cooling capacity of the companion coil (m3/s/W)
        Real64 FanDeltaT;              // used to account for fan heat when calculating regeneration heater energy (C)
        Real64 OnOffFanPLF;            // save air loop fan part load fracton while calculating exhaust fan power
        Real64 RegenSetPointTemp;      // regeneration temperature setpoint (C)
        int RegenCoilIndex;            // index to regeneration heating coil, 0 when not used
        int CompanionCoilIndexNum;     // index for companion DX cooling coil, 0 when DX coil is not used
        bool UnitOn;                   // unit on flag
        //  LOGICAL       :: SimFlag                    ! used to turn off additional simulation if DX Coil is off
        Real64 QRegen_OASysFanAdjust; // temporary variable used to adjust regen heater load during iteration

        auto &desicDehum = state.dataDesiccantDehumidifiers->DesicDehum(DesicDehumNum);
        auto &QRegen(state.dataDesiccantDehumidifiers->QRegen);

        UnitOn = false;
        DDPartLoadRatio = 0.0;
        RegenCoilIndex = desicDehum.RegenCoilIndex;
        FanDeltaT = 0.0;
        RegenSetPointTemp = desicDehum.RegenSetPointTemp;
        ExhaustFanMassFlowRate = 0.0;

        // Save OnOffFanPartLoadFraction while performing exhaust fan calculations
        OnOffFanPLF = state.dataHVACGlobal->OnOffFanPartLoadFraction;
        state.dataHVACGlobal->OnOffFanPartLoadFraction = 1.0;

        if (desicDehum.CoilUpstreamOfProcessSide == Selection::Yes) {
            // Cooling coil directly upstream of desiccant dehumidifier, dehumidifier runs in tandem with DX coil

            CompanionCoilIndexNum = desicDehum.DXCoilIndex;
        } else {
            // desiccant dehumidifier determines its own PLR
            CompanionCoilIndexNum = 0;
        }

        if (HumRatNeeded < state.dataLoopNodes->Node(desicDehum.ProcAirInNode).HumRat) {
            UnitOn = true;
        }

        if (desicDehum.CoilUpstreamOfProcessSide == Selection::Yes) {
            if ((desicDehum.coolingCoil_TypeNum == DataHVACGlobals::CoilDX_CoolingSingleSpeed) ||
                (desicDehum.coolingCoil_TypeNum == DataHVACGlobals::CoilDX_CoolingTwoStageWHumControl)) {
                if (state.dataDXCoils->DXCoilPartLoadRatio(desicDehum.DXCoilIndex) == 0.0) {
                    UnitOn = false;
                }
            }
        }

        if (UnitOn) {

            if (desicDehum.RegenInletIsOutsideAirNode) {
                if (desicDehum.HXTypeNum == BalancedHX) {
                    state.dataLoopNodes->Node(desicDehum.RegenAirInNode).MassFlowRate =
                        state.dataLoopNodes->Node(desicDehum.ProcAirInNode).MassFlowRate;
                    state.dataLoopNodes->Node(desicDehum.RegenAirInNode).MassFlowRateMaxAvail =
                        state.dataLoopNodes->Node(desicDehum.ProcAirInNode).MassFlowRate;
                }
            }

            // Get conditions from DX Coil condenser if present (DXCoilIndex verified > 0 in GetInput)
            if (desicDehum.Preheat == Selection::Yes) {

                //     condenser waste heat is proportional to DX coil PLR
                if ((desicDehum.coolingCoil_TypeNum == DataHVACGlobals::CoilDX_CoolingSingleSpeed) ||
                    (desicDehum.coolingCoil_TypeNum == DataHVACGlobals::CoilDX_CoolingTwoStageWHumControl)) {
                    CondenserWasteHeat = state.dataHeatBal->HeatReclaimDXCoil(desicDehum.DXCoilIndex).AvailCapacity;
                    state.dataHeatBal->HeatReclaimDXCoil(desicDehum.DXCoilIndex).AvailCapacity = 0.0;
                } else if (desicDehum.coolingCoil_TypeNum == DataHVACGlobals::Coil_CoolingAirToAirVariableSpeed) {
                    CondenserWasteHeat = state.dataHeatBal->HeatReclaimVS_DXCoil(desicDehum.DXCoilIndex).AvailCapacity;
                    state.dataHeatBal->HeatReclaimVS_DXCoil(desicDehum.DXCoilIndex).AvailCapacity = 0.0;
                }

                CpAir = Psychrometrics::PsyCpAirFnW(state.dataLoopNodes->Node(desicDehum.CondenserInletNode).HumRat);

                if (desicDehum.RegenFanPlacement == DataHVACGlobals::BlowThru) {
                    if (desicDehum.regenFanType_Num != DataHVACGlobals::FanType_SystemModelObject) {
                        Fans::SimulateFanComponents(state, desicDehum.RegenFanName, FirstHVACIteration, desicDehum.RegenFanIndex);
                    } else {
                        state.dataHVACFan->fanObjs[desicDehum.RegenFanIndex]->simulate(state, _, _, _, _);
                    }
                    FanDeltaT =
                        state.dataLoopNodes->Node(desicDehum.RegenFanOutNode).Temp - state.dataLoopNodes->Node(desicDehum.RegenFanInNode).Temp;
                    //       Adjust setpoint to account for fan heat
                    RegenSetPointTemp -= FanDeltaT;
                }

                //     CompanionCoilIndexNum .GT. 0 means the same thing as desicDehum%CoilUpstreamOfProcessSide == Yes
                if (CompanionCoilIndexNum > 0) {

                    //     calculate PLR and actual condenser outlet node (regen inlet node) temperature
                    if ((desicDehum.coolingCoil_TypeNum == DataHVACGlobals::CoilDX_CoolingSingleSpeed) ||
                        (desicDehum.coolingCoil_TypeNum == DataHVACGlobals::CoilDX_CoolingTwoStageWHumControl)) {
                        DDPartLoadRatio = state.dataDXCoils->DXCoilPartLoadRatio(desicDehum.DXCoilIndex);
                        if (state.dataDXCoils->DXCoilFanOpMode(desicDehum.DXCoilIndex) == DataHVACGlobals::ContFanCycCoil) {
                            NewRegenInTemp =
                                state.dataLoopNodes->Node(desicDehum.CondenserInletNode).Temp +
                                CondenserWasteHeat / (CpAir * (state.dataLoopNodes->Node(desicDehum.RegenAirInNode).MassFlowRate) * DDPartLoadRatio);
                            CondenserWasteHeat /= DDPartLoadRatio;
                        } else {
                            NewRegenInTemp = state.dataLoopNodes->Node(desicDehum.CondenserInletNode).Temp +
                                             CondenserWasteHeat / (CpAir * (state.dataLoopNodes->Node(desicDehum.RegenAirInNode).MassFlowRate));
                        }
                    } else if (desicDehum.coolingCoil_TypeNum == DataHVACGlobals::Coil_CoolingAirToAirVariableSpeed) {
                        DDPartLoadRatio = 1.0; // condenser waste heat already includes modulation down
                        NewRegenInTemp = state.dataLoopNodes->Node(desicDehum.CondenserInletNode).Temp +
                                         CondenserWasteHeat / (CpAir * (state.dataLoopNodes->Node(desicDehum.RegenAirInNode).MassFlowRate));
                    } else {
                        NewRegenInTemp = state.dataLoopNodes->Node(desicDehum.CondenserInletNode).Temp +
                                         CondenserWasteHeat / (CpAir * (state.dataLoopNodes->Node(desicDehum.RegenAirInNode).MassFlowRate));
                    }
                } else {
                    NewRegenInTemp = state.dataLoopNodes->Node(desicDehum.CondenserInletNode).Temp +
                                     CondenserWasteHeat / (CpAir * (state.dataLoopNodes->Node(desicDehum.RegenAirInNode).MassFlowRate));
                }

                state.dataLoopNodes->Node(desicDehum.RegenAirInNode).Temp = NewRegenInTemp;
                state.dataLoopNodes->Node(desicDehum.RegenAirInNode).Enthalpy = Psychrometrics::PsyHFnTdbW(
                    state.dataLoopNodes->Node(desicDehum.RegenAirInNode).Temp, state.dataLoopNodes->Node(desicDehum.RegenAirInNode).HumRat);
                MassFlowRateNew = 0.0;

                if (desicDehum.ExhaustFanMaxVolFlowRate > 0) {

                    //       calculate mass flow rate required to maintain regen inlet setpoint temp
                    if (NewRegenInTemp > RegenSetPointTemp) {
                        if (RegenSetPointTemp - state.dataLoopNodes->Node(desicDehum.CondenserInletNode).Temp != 0.0) {
                            MassFlowRateNew = max(0.0,
                                                  CondenserWasteHeat /
                                                      (CpAir * (RegenSetPointTemp - state.dataLoopNodes->Node(desicDehum.CondenserInletNode).Temp)));
                        } else {
                            MassFlowRateNew = state.dataLoopNodes->Node(desicDehum.RegenAirInNode).MassFlowRate;
                        }
                    }

                    //       calculate exhaust fan mass flow rate and new regen inlet temperature (may not be at setpoint)
                    if (MassFlowRateNew > state.dataLoopNodes->Node(desicDehum.RegenAirInNode).MassFlowRate) {
                        ExhaustFanMassFlowRate = MassFlowRateNew - state.dataLoopNodes->Node(desicDehum.RegenAirInNode).MassFlowRate;
                        ExhaustFanMassFlowRate = max(0.0, min(ExhaustFanMassFlowRate, desicDehum.ExhaustFanMaxMassFlowRate));

                        state.dataLoopNodes->Node(desicDehum.RegenAirInNode).Temp =
                            state.dataLoopNodes->Node(desicDehum.CondenserInletNode).Temp +
                            CondenserWasteHeat /
                                (CpAir * (state.dataLoopNodes->Node(desicDehum.RegenAirInNode).MassFlowRate + ExhaustFanMassFlowRate));
                        state.dataLoopNodes->Node(desicDehum.RegenAirInNode).HumRat = state.dataLoopNodes->Node(desicDehum.CondenserInletNode).HumRat;
                        state.dataLoopNodes->Node(desicDehum.RegenAirInNode).Enthalpy = Psychrometrics::PsyHFnTdbW(
                            state.dataLoopNodes->Node(desicDehum.RegenAirInNode).Temp, state.dataLoopNodes->Node(desicDehum.RegenAirInNode).HumRat);
                    }
                }

                if (RegenCoilIndex > 0) {
                    if (NewRegenInTemp < RegenSetPointTemp) {
                        CpAir = Psychrometrics::PsyCpAirFnW(state.dataLoopNodes->Node(desicDehum.RegenAirInNode).HumRat);
                    }
                    QRegen = max(0.0,
                                 (CpAir * state.dataLoopNodes->Node(desicDehum.RegenAirInNode).MassFlowRate *
                                  (RegenSetPointTemp - state.dataLoopNodes->Node(desicDehum.RegenAirInNode).Temp)));
                    if (QRegen == 0.0) QRegen = -1.0;
                }

                //     CompanionCoilIndexNum .EQ. 0 means the same thing as desicDehum%CoilUpstreamOfProcessSide == No
                if (CompanionCoilIndexNum == 0) {

                    if (RegenCoilIndex > 0) {

                        QRegen_OASysFanAdjust = QRegen;
                        if (desicDehum.RegenFanPlacement == DataHVACGlobals::BlowThru) {
                            if (state.dataLoopNodes->Node(desicDehum.RegenAirInNode).MassFlowRate > 0.0) {
                                //             For VAV systems, fan may restrict air flow during iteration. Adjust QRegen proportional to Mdot
                                //             reduction through fan
                                QRegen_OASysFanAdjust *= state.dataLoopNodes->Node(desicDehum.RegenFanOutNode).MassFlowRate /
                                                         state.dataLoopNodes->Node(desicDehum.RegenFanInNode).MassFlowRate;
                            }
                        }

                        CalcNonDXHeatingCoils(state, DesicDehumNum, FirstHVACIteration, QRegen_OASysFanAdjust);
                    }

                    HeatRecovery::SimHeatRecovery(state,
                                                  desicDehum.HXName,
                                                  FirstHVACIteration,
                                                  desicDehum.CompIndex,
                                                  DataHVACGlobals::ContFanCycCoil,
                                                  1.0,
                                                  true,
                                                  CompanionCoilIndexNum,
                                                  desicDehum.RegenInletIsOutsideAirNode,
                                                  _,
                                                  _,
                                                  desicDehum.coolingCoil_TypeNum);

                    //       calculate desiccant part-load ratio
                    if (state.dataLoopNodes->Node(desicDehum.ProcAirInNode).HumRat != state.dataLoopNodes->Node(desicDehum.ProcAirOutNode).HumRat) {
                        DDPartLoadRatio = (state.dataLoopNodes->Node(desicDehum.ProcAirInNode).HumRat - HumRatNeeded) /
                                          (state.dataLoopNodes->Node(desicDehum.ProcAirInNode).HumRat -
                                           state.dataLoopNodes->Node(desicDehum.ProcAirOutNode).HumRat);
                        DDPartLoadRatio = max(0.0, min(1.0, DDPartLoadRatio));
                    } else {
                        DDPartLoadRatio = 1.0;
                    }
                }

                if (ExhaustFanMassFlowRate > 0.0) {

                    //       calculate exhaust fan mass flow rate due to desiccant system operation
                    ExhaustFanMassFlowRate *= DDPartLoadRatio;

                    //       calculate exhaust fan PLR due to desiccant system operation
                    ExhaustFanPLR = ExhaustFanMassFlowRate / desicDehum.ExhaustFanMaxMassFlowRate;

                    //       find exhaust fan power multiplier using exhaust fan part-load ratio
                    if (desicDehum.ExhaustFanCurveIndex > 0) {
                        ExhaustFanPowerMod = min(1.0, max(0.0, Curve::CurveValue(state, desicDehum.ExhaustFanCurveIndex, ExhaustFanPLR)));
                    } else {
                        ExhaustFanPowerMod = 1.0;
                    }

                    //       calculate exhaust fan power due to desiccant operation
                    desicDehum.ExhaustFanPower = desicDehum.ExhaustFanMaxPower * ExhaustFanPowerMod;
                }

            } else { // ELSE for IF(desicDehum%Preheat == Yes)THEN

                if (state.dataLoopNodes->Node(desicDehum.ProcAirInNode).HumRat > HumRatNeeded) {

                    //       Get Full load output of desiccant wheel
                    if (desicDehum.RegenFanPlacement == DataHVACGlobals::BlowThru) {
                        if (desicDehum.regenFanType_Num != DataHVACGlobals::FanType_SystemModelObject) {
                            Fans::SimulateFanComponents(state, desicDehum.RegenFanName, FirstHVACIteration, desicDehum.RegenFanIndex);
                        } else {
                            state.dataHVACFan->fanObjs[desicDehum.RegenFanIndex]->simulate(state, _, _, _, _);
                        }

                        FanDeltaT =
                            state.dataLoopNodes->Node(desicDehum.RegenFanOutNode).Temp - state.dataLoopNodes->Node(desicDehum.RegenFanInNode).Temp;
                        RegenSetPointTemp -= FanDeltaT;
                    }

                    if (RegenCoilIndex > 0) {
                        CpAir = Psychrometrics::PsyCpAirFnW(state.dataLoopNodes->Node(desicDehum.RegenAirInNode).HumRat);
                        QRegen = max(0.0,
                                     (CpAir * state.dataLoopNodes->Node(desicDehum.RegenAirInNode).MassFlowRate *
                                      (RegenSetPointTemp - state.dataLoopNodes->Node(desicDehum.RegenAirInNode).Temp)));

                        QRegen_OASysFanAdjust = QRegen;
                        if (desicDehum.RegenFanPlacement == DataHVACGlobals::BlowThru) {
                            if (state.dataLoopNodes->Node(desicDehum.RegenAirInNode).MassFlowRate > 0.0) {
                                //             For VAV systems, fan may restrict air flow during iteration. Adjust QRegen proportional to Mdot
                                //             reduction through fan
                                QRegen_OASysFanAdjust *= state.dataLoopNodes->Node(desicDehum.RegenFanOutNode).MassFlowRate /
                                                         state.dataLoopNodes->Node(desicDehum.RegenFanInNode).MassFlowRate;
                            }
                        }

                        if (QRegen_OASysFanAdjust == 0.0) QRegen_OASysFanAdjust = -1.0;
                        CalcNonDXHeatingCoils(state, DesicDehumNum, FirstHVACIteration, QRegen_OASysFanAdjust);
                    }

                    //       CompanionCoilIndexNum .EQ. 0 means the same thing as desicDehum%CoilUpstreamOfProcessSide == No
                    if (CompanionCoilIndexNum == 0) {
                        HeatRecovery::SimHeatRecovery(state,
                                                      desicDehum.HXName,
                                                      FirstHVACIteration,
                                                      desicDehum.CompIndex,
                                                      DataHVACGlobals::ContFanCycCoil,
                                                      1.0,
                                                      true,
                                                      CompanionCoilIndexNum,
                                                      desicDehum.RegenInletIsOutsideAirNode,
                                                      _,
                                                      _,
                                                      desicDehum.coolingCoil_TypeNum);

                        //         calculate desiccant part-load ratio
                        if (state.dataLoopNodes->Node(desicDehum.ProcAirInNode).HumRat !=
                            state.dataLoopNodes->Node(desicDehum.ProcAirOutNode).HumRat) {
                            DDPartLoadRatio = (state.dataLoopNodes->Node(desicDehum.ProcAirInNode).HumRat - HumRatNeeded) /
                                              (state.dataLoopNodes->Node(desicDehum.ProcAirInNode).HumRat -
                                               state.dataLoopNodes->Node(desicDehum.ProcAirOutNode).HumRat);
                            DDPartLoadRatio = max(0.0, min(1.0, DDPartLoadRatio));
                        } else {
                            DDPartLoadRatio = 1.0;
                        }
                    } else {
                        if ((desicDehum.coolingCoil_TypeNum == DataHVACGlobals::CoilDX_CoolingSingleSpeed) ||
                            (desicDehum.coolingCoil_TypeNum == DataHVACGlobals::CoilDX_CoolingTwoStageWHumControl)) {
                            DDPartLoadRatio = state.dataDXCoils->DXCoilPartLoadRatio(desicDehum.DXCoilIndex);
                        } else if (desicDehum.coolingCoil_TypeNum == DataHVACGlobals::Coil_CoolingAirToAirVariableSpeed) {
                            DDPartLoadRatio = 1.0; // condenser waste heat already includes modulation down
                        }
                    }
                } else { // ELSE for IF(state.dataLoopNodes->Node(desicDehum%ProcAirInNode)%HumRat .GT. HumRatNeeded)THEN
                    DDPartLoadRatio = 0.0;
                } // END IF for IF(state.dataLoopNodes->Node(desicDehum%ProcAirInNode)%HumRat .GT. HumRatNeeded)THEN

            } // END IF for IF(desicDehum%Preheat == Yes)THEN

            desicDehum.PartLoad = DDPartLoadRatio;
            QRegen_OASysFanAdjust = QRegen;

            // set average regeneration air mass flow rate based on desiccant cycling ratio (DDPartLoadRatio)
            if (desicDehum.RegenInletIsOutsideAirNode) {
                state.dataLoopNodes->Node(desicDehum.RegenAirInNode).MassFlowRate *= DDPartLoadRatio;

                // **RR moved to here, only adjust regen heater load if mass flow rate is changed
                //   adjust regen heating coil capacity based on desiccant cycling ratio (PLR)
                QRegen_OASysFanAdjust *= DDPartLoadRatio;
            }

            // Call regen fan, balanced desiccant HX and heating coil
            if (desicDehum.RegenFanPlacement == DataHVACGlobals::BlowThru) {
                if (desicDehum.regenFanType_Num != DataHVACGlobals::FanType_SystemModelObject) {
                    Fans::SimulateFanComponents(state, desicDehum.RegenFanName, FirstHVACIteration, desicDehum.RegenFanIndex);
                } else {
                    state.dataHVACFan->fanObjs[desicDehum.RegenFanIndex]->simulate(state, _, _, _, _);
                }
            }

            if (RegenCoilIndex > 0) {

                //!   adjust regen heating coil capacity based on desiccant cycling ratio (PLR)
                //    QRegen_OASysFanAdjust = QRegen * DDPartLoadRatio

                if (desicDehum.RegenFanPlacement == DataHVACGlobals::BlowThru) {
                    if (state.dataLoopNodes->Node(desicDehum.RegenAirInNode).MassFlowRate > 0.0) {
                        //       For VAV systems, fan may restrict air flow during iteration. Adjust QRegen proportional to Mdot reduction through fan
                        QRegen_OASysFanAdjust *= state.dataLoopNodes->Node(desicDehum.RegenFanOutNode).MassFlowRate /
                                                 state.dataLoopNodes->Node(desicDehum.RegenFanInNode).MassFlowRate;
                    }
                }

                if (QRegen_OASysFanAdjust == 0.0) QRegen_OASysFanAdjust = -1.0;
                CalcNonDXHeatingCoils(state, DesicDehumNum, FirstHVACIteration, QRegen_OASysFanAdjust);
            }

            HeatRecovery::SimHeatRecovery(state,
                                          desicDehum.HXName,
                                          FirstHVACIteration,
                                          desicDehum.CompIndex,
                                          DataHVACGlobals::ContFanCycCoil,
                                          DDPartLoadRatio,
                                          true,
                                          CompanionCoilIndexNum,
                                          desicDehum.RegenInletIsOutsideAirNode,
                                          _,
                                          _,
                                          desicDehum.coolingCoil_TypeNum);

            if (desicDehum.RegenFanPlacement == DataHVACGlobals::DrawThru) {
                if (desicDehum.regenFanType_Num != DataHVACGlobals::FanType_SystemModelObject) {
                    Fans::SimulateFanComponents(state, desicDehum.RegenFanName, FirstHVACIteration, desicDehum.RegenFanIndex);
                } else {
                    state.dataHVACFan->fanObjs[desicDehum.RegenFanIndex]->simulate(state, _, _, _, _);
                }
            }

            // Calculate water removal
            desicDehum.WaterRemoveRate =
                state.dataLoopNodes->Node(desicDehum.ProcAirInNode).MassFlowRate *
                (state.dataLoopNodes->Node(desicDehum.ProcAirInNode).HumRat - state.dataLoopNodes->Node(desicDehum.ProcAirOutNode).HumRat);

            // If preheat is Yes, exhaust fan is condenser fan, if CoilUpstreamOfProcessSide is No, DD runs an its own PLR
            if (desicDehum.Preheat == Selection::Yes && desicDehum.CoilUpstreamOfProcessSide == Selection::No) {
                //    should actually use DX coil RTF instead of PLR since fan power is being calculated
                if ((desicDehum.coolingCoil_TypeNum == DataHVACGlobals::CoilDX_CoolingSingleSpeed) ||
                    (desicDehum.coolingCoil_TypeNum == DataHVACGlobals::CoilDX_CoolingTwoStageWHumControl)) {
                    desicDehum.ExhaustFanPower += max(
                        0.0, (desicDehum.ExhaustFanMaxPower * (state.dataDXCoils->DXCoilPartLoadRatio(desicDehum.DXCoilIndex) - DDPartLoadRatio)));
                } else if (desicDehum.coolingCoil_TypeNum == DataHVACGlobals::Coil_CoolingAirToAirVariableSpeed) {
                    desicDehum.ExhaustFanPower += max(0.0, (desicDehum.ExhaustFanMaxPower * (1.0 - DDPartLoadRatio)));
                }
            }

        } else { // unit must be off

            desicDehum.PartLoad = 0.0;

            if (desicDehum.RegenInletIsOutsideAirNode) {
                state.dataLoopNodes->Node(desicDehum.RegenAirInNode).MassFlowRate = 0.0;
                state.dataLoopNodes->Node(desicDehum.RegenAirInNode).MassFlowRateMaxAvail = 0.0;
            }

            if (desicDehum.RegenFanPlacement == DataHVACGlobals::BlowThru) {
                if (desicDehum.regenFanType_Num != DataHVACGlobals::FanType_SystemModelObject) {
                    Fans::SimulateFanComponents(state, desicDehum.RegenFanName, FirstHVACIteration, desicDehum.RegenFanIndex);
                } else {
                    state.dataHVACFan->fanObjs[desicDehum.RegenFanIndex]->simulate(state, _, _, _, _);
                }
            }

            if (RegenCoilIndex > 0) {
                CalcNonDXHeatingCoils(state, DesicDehumNum, FirstHVACIteration, -1.0);
            }

            HeatRecovery::SimHeatRecovery(state,
                                          desicDehum.HXName,
                                          FirstHVACIteration,
                                          desicDehum.CompIndex,
                                          DataHVACGlobals::ContFanCycCoil,
                                          0.0,
                                          false,
                                          CompanionCoilIndexNum,
                                          desicDehum.RegenInletIsOutsideAirNode,
                                          _,
                                          _,
                                          desicDehum.coolingCoil_TypeNum);

            if (desicDehum.RegenFanPlacement == DataHVACGlobals::DrawThru) {
                if (desicDehum.regenFanType_Num != DataHVACGlobals::FanType_SystemModelObject) {
                    Fans::SimulateFanComponents(state, desicDehum.RegenFanName, FirstHVACIteration, desicDehum.RegenFanIndex);
                } else {
                    state.dataHVACFan->fanObjs[desicDehum.RegenFanIndex]->simulate(state, _, _, _, _);
                }
            }

            // Turn on exhaust fan if DX Coil is operating
            if (desicDehum.ExhaustFanMaxVolFlowRate > 0) {
                if (desicDehum.DXCoilIndex > 0) {
                    if ((desicDehum.coolingCoil_TypeNum == DataHVACGlobals::CoilDX_CoolingSingleSpeed) ||
                        (desicDehum.coolingCoil_TypeNum == DataHVACGlobals::CoilDX_CoolingTwoStageWHumControl)) {
                        DDPartLoadRatio = state.dataDXCoils->DXCoilPartLoadRatio(desicDehum.DXCoilIndex);
                    } else if (desicDehum.coolingCoil_TypeNum == DataHVACGlobals::Coil_CoolingAirToAirVariableSpeed) {
                        DDPartLoadRatio = 1.0; // condenser waste heat already includes modulation down
                    }
                    desicDehum.ExhaustFanPower = desicDehum.ExhaustFanMaxPower * DDPartLoadRatio;
                    ExhaustFanMassFlowRate = desicDehum.ExhaustFanMaxMassFlowRate * DDPartLoadRatio;
                }
            }

        } // UnitOn/Off

        // check condenser minimum flow per rated total capacity
        if (DDPartLoadRatio > 0.0 && desicDehum.ExhaustFanMaxVolFlowRate > 0.0) {
            VolFlowPerRatedTotQ = (state.dataLoopNodes->Node(desicDehum.RegenAirInNode).MassFlowRate + ExhaustFanMassFlowRate) /
                                  max(0.00001, (desicDehum.CompanionCoilCapacity * DDPartLoadRatio * state.dataEnvrn->StdRhoAir));
            if (!state.dataGlobal->WarmupFlag && (VolFlowPerRatedTotQ < MinVolFlowPerRatedTotQ)) {
                ++desicDehum.ErrCount;
                if (desicDehum.ErrCount < 2) {
                    ShowWarningError(state,
                                     format("{} \"{}\" - Air volume flow rate per watt of total condenser waste heat is below the minimum "
                                            "recommended at {:N} m3/s/W.",
                                            desicDehum.DehumType,
                                            desicDehum.Name,
                                            VolFlowPerRatedTotQ));
                    ShowContinueErrorTimeStamp(state, "");
                    ShowContinueError(state,
                                      format("Expected minimum for VolumeFlowperRatedTotalCondenserWasteHeat = [{:N}]", MinVolFlowPerRatedTotQ));
                    ShowContinueError(state, "Possible causes include inconsistent air flow rates in system components ");
                    ShowContinueError(state, "on the regeneration side of the desiccant dehumidifier.");
                } else {
                    ShowRecurringWarningErrorAtEnd(
                        state,
                        desicDehum.DehumType + " \"" + desicDehum.Name +
                            "\" - Air volume flow rate per watt of rated total cooling capacity is out of range error continues...",
                        desicDehum.ErrIndex1,
                        VolFlowPerRatedTotQ,
                        VolFlowPerRatedTotQ);
                }
            } // flow per rated total capacity check ends
        }

        // Reset OnOffFanPartLoadFraction for process side fan calculations
        state.dataHVACGlobal->OnOffFanPartLoadFraction = OnOffFanPLF;
    }

    void UpdateDesiccantDehumidifier(EnergyPlusData &state, int const DesicDehumNum) // number of the current dehumidifier being simulated
    {

        // SUBROUTINE INFORMATION:
        //       AUTHOR         Michael J. Witte, GARD Analytics, Inc.
        //                      for Gas Research Institute
        //       DATE WRITTEN   March 2001

        // PURPOSE OF THIS SUBROUTINE:
        // Moves dehumidifier output to the outlet nodes.

        switch (state.dataDesiccantDehumidifiers->DesicDehum(DesicDehumNum).DehumTypeCode) {
        case DesicDehumType::Solid: {
            int ProcInNode = state.dataDesiccantDehumidifiers->DesicDehum(DesicDehumNum).ProcAirInNode;
            int ProcOutNode = state.dataDesiccantDehumidifiers->DesicDehum(DesicDehumNum).ProcAirOutNode;
            // Set the process outlet air node of the dehumidifier
            state.dataLoopNodes->Node(ProcOutNode).Temp = state.dataDesiccantDehumidifiers->DesicDehum(DesicDehumNum).ProcAirOutTemp;
            state.dataLoopNodes->Node(ProcOutNode).HumRat = state.dataDesiccantDehumidifiers->DesicDehum(DesicDehumNum).ProcAirOutHumRat;
            state.dataLoopNodes->Node(ProcOutNode).Enthalpy = state.dataDesiccantDehumidifiers->DesicDehum(DesicDehumNum).ProcAirOutEnthalpy;

            // Set the process outlet nodes for properties that just pass through & not used
            state.dataLoopNodes->Node(ProcOutNode).Quality = state.dataLoopNodes->Node(ProcInNode).Quality;
            state.dataLoopNodes->Node(ProcOutNode).Press = state.dataLoopNodes->Node(ProcInNode).Press;
            state.dataLoopNodes->Node(ProcOutNode).MassFlowRate = state.dataLoopNodes->Node(ProcInNode).MassFlowRate;
            state.dataLoopNodes->Node(ProcOutNode).MassFlowRateMin = state.dataLoopNodes->Node(ProcInNode).MassFlowRateMin;
            state.dataLoopNodes->Node(ProcOutNode).MassFlowRateMax = state.dataLoopNodes->Node(ProcInNode).MassFlowRateMax;
            state.dataLoopNodes->Node(ProcOutNode).MassFlowRateMinAvail = state.dataLoopNodes->Node(ProcInNode).MassFlowRateMinAvail;
            state.dataLoopNodes->Node(ProcOutNode).MassFlowRateMaxAvail = state.dataLoopNodes->Node(ProcInNode).MassFlowRateMaxAvail;

            //   RegenInNode =DesicDehum(DesicDehumNum)%RegenAirInNode
            //   RegenOutNode = DesicDehum(DesicDehumNum)%RegenAirOutNode
            // Set the regen outlet air node of the dehumidifier
            //   Node(RegenOutNode)%Temp         = DesicDehum(DesicDehumNum)%RegenAirOutTemp
            //   Node(RegenOutNode)%HumRat       = DesicDehum(DesicDehumNum)%RegenAirOutHumRat
            //   Node(RegenOutNode)%Enthalpy     = DesicDehum(DesicDehumNum)%RegenAirOutEnthalpy

            // Set the regen outlet nodes for properties that just pass through & not used
            //   Node(RegenOutNode)%Quality             = Node(RegenInNode)%Quality
            //   Node(RegenOutNode)%Press               = Node(RegenInNode)%Press
            //   Node(RegenOutNode)%MassFlowRate        = Node(RegenInNode)%MassFlowRate
            //   Node(RegenOutNode)%MassFlowRateMin     = Node(RegenInNode)%MassFlowRateMin
            //   Node(RegenOutNode)%MassFlowRateMax     = Node(RegenInNode)%MassFlowRateMax
            //   Node(RegenOutNode)%MassFlowRateMinAvail= Node(RegenInNode)%MassFlowRateMinAvail
            //   Node(RegenOutNode)%MassFlowRateMaxAvail= Node(RegenInNode)%MassFlowRateMaxAvail

        } break;
        case DesicDehumType::Generic: {
            return;
        } break;
        default:
            break;
        }
    }

    void ReportDesiccantDehumidifier(EnergyPlusData &state, int const DesicDehumNum) // number of the current dehumidifier being simulated
    {

        // SUBROUTINE INFORMATION:
        //       AUTHOR         Michael J. Witte, GARD Analytics, Inc.
        //                      for Gas Research Institute
        //       DATE WRITTEN   March 2001
        //       MODIFIED       June 2007, R. Raustad, Added new dehumidifier type -- DESICCANT DEHUMIDIFIER

        // PURPOSE OF THIS SUBROUTINE:
        // Fill remaining report variables

        Real64 TimeStepSysSec = state.dataHVACGlobal->TimeStepSysSec;

        switch (state.dataDesiccantDehumidifiers->DesicDehum(DesicDehumNum).DehumTypeCode) {
        case DesicDehumType::Solid: {
            state.dataDesiccantDehumidifiers->DesicDehum(DesicDehumNum).WaterRemove =
                state.dataDesiccantDehumidifiers->DesicDehum(DesicDehumNum).WaterRemoveRate * TimeStepSysSec;
            state.dataDesiccantDehumidifiers->DesicDehum(DesicDehumNum).RegenEnergy =
                state.dataDesiccantDehumidifiers->DesicDehum(DesicDehumNum).QRegen * TimeStepSysSec;
            state.dataDesiccantDehumidifiers->DesicDehum(DesicDehumNum).ElecUseEnergy =
                state.dataDesiccantDehumidifiers->DesicDehum(DesicDehumNum).ElecUseRate * TimeStepSysSec;
        } break;
        case DesicDehumType::Generic: {
            state.dataDesiccantDehumidifiers->DesicDehum(DesicDehumNum).WaterRemove =
                state.dataDesiccantDehumidifiers->DesicDehum(DesicDehumNum).WaterRemoveRate * TimeStepSysSec;
            state.dataDesiccantDehumidifiers->DesicDehum(DesicDehumNum).ExhaustFanElecConsumption =
                state.dataDesiccantDehumidifiers->DesicDehum(DesicDehumNum).ExhaustFanPower * TimeStepSysSec;
        } break;
        default:
            break;
        }
    }

    void CalcNonDXHeatingCoils(EnergyPlusData &state,
                               int const DesicDehumNum,                     // Desiccant dehumidifier unit index
                               bool const FirstHVACIteration,               // flag for first HVAC iteration in the time step
                               Real64 const RegenCoilLoad,                  // heating coil load to be met (Watts)
                               ObjexxFCL::Optional<Real64> RegenCoilLoadmet // heating load met
    )
    {

        // SUBROUTINE INFORMATION:
        //       AUTHOR         Bereket Nigusse, FSEC/UCF
        //       DATE WRITTEN   January 2012

        // PURPOSE OF THIS SUBROUTINE:
        // This subroutine simulates the four non dx heating coil types: Gas, Electric, hot water and steam.

        // METHODOLOGY EMPLOYED:
        // Simply calls the different heating coil component.  The hot water flow rate matching the coil load
        // is calculated iteratively.

        // SUBROUTINE PARAMETER DEFINITIONS:
        Real64 constexpr ErrTolerance(0.001); // convergence limit for hotwater coil
        int constexpr SolveMaxIter(50);       // Max iteration for SolveRoot

        // SUBROUTINE LOCAL VARIABLE DECLARATIONS:
        Real64 RegenCoilActual; // actual heating load met
        Real64 mdot;            // heating coil steam or hot water mass flow rate
        Real64 MinWaterFlow;    // minimum hot water mass flow rate
        // unused  REAL(r64)      :: PartLoadFraction  ! heating or cooling part load fraction
        Real64 MaxHotWaterFlow; // maximum hot water mass flow rate, kg/s
        Real64 HotWaterMdot;    // actual hot water mass flow rate

        auto &desicDehum = state.dataDesiccantDehumidifiers->DesicDehum(DesicDehumNum);

        RegenCoilActual = 0.0;
        if (RegenCoilLoad > DataHVACGlobals::SmallLoad) {
            switch (desicDehum.RegenCoilType_Num) {
            case DataHVACGlobals::Coil_HeatingGasOrOtherFuel:
            case DataHVACGlobals::Coil_HeatingElectric: {
                HeatingCoils::SimulateHeatingCoilComponents(
                    state, desicDehum.RegenCoilName, FirstHVACIteration, RegenCoilLoad, desicDehum.RegenCoilIndex, RegenCoilActual);
            } break;
            case DataHVACGlobals::Coil_HeatingWater: {
                MaxHotWaterFlow = desicDehum.MaxCoilFluidFlow;
                PlantUtilities::SetComponentFlowRate(
                    state, MaxHotWaterFlow, desicDehum.CoilControlNode, desicDehum.CoilOutletNode, desicDehum.plantLoc);
                RegenCoilActual = RegenCoilLoad;
                // simulate the regenerator hot water heating coil
                WaterCoils::SimulateWaterCoilComponents(
                    state, desicDehum.RegenCoilName, FirstHVACIteration, desicDehum.RegenCoilIndex, RegenCoilActual);

                if (RegenCoilActual > (RegenCoilLoad + DataHVACGlobals::SmallLoad)) {
                    // control water flow to obtain output matching RegenCoilLoad
                    int SolFlag = 0;
                    MinWaterFlow = 0.0;
                    auto f = [&state, DesicDehumNum, FirstHVACIteration, RegenCoilLoad](Real64 HWFlow) {
                        Real64 RegenCoilHeatLoad = RegenCoilLoad;
                        Real64 RegenCoilActual = RegenCoilHeatLoad;
                        Real64 mdot = HWFlow;
                        PlantUtilities::SetComponentFlowRate(state,
                                                             mdot,
                                                             state.dataDesiccantDehumidifiers->DesicDehum(DesicDehumNum).CoilControlNode,
                                                             state.dataDesiccantDehumidifiers->DesicDehum(DesicDehumNum).CoilOutletNode,
                                                             state.dataDesiccantDehumidifiers->DesicDehum(DesicDehumNum).plantLoc);

                        // simulate the hot water regenerator heating coil
                        WaterCoils::SimulateWaterCoilComponents(state,
                                                                state.dataDesiccantDehumidifiers->DesicDehum(DesicDehumNum).RegenCoilName,
                                                                FirstHVACIteration,
                                                                state.dataDesiccantDehumidifiers->DesicDehum(DesicDehumNum).RegenCoilIndex,
                                                                RegenCoilActual);
                        if (RegenCoilHeatLoad != 0.0) {
                            return (RegenCoilActual - RegenCoilHeatLoad) / RegenCoilHeatLoad;
                        } else { // Autodesk:Return ELSE added to assure return value is set
                            return 0.0;
                        }
                    };
                    General::SolveRoot(state, ErrTolerance, SolveMaxIter, SolFlag, HotWaterMdot, f, MinWaterFlow, MaxHotWaterFlow);
                    if (SolFlag == -1) {
                        if (desicDehum.HotWaterCoilMaxIterIndex == 0) {
                            ShowWarningMessage(
                                state,
                                format("CalcNonDXHeatingCoils: Hot water coil control failed for {}=\"{}\"", desicDehum.DehumType, desicDehum.Name));
                            ShowContinueErrorTimeStamp(state, "");
                            ShowContinueError(state,
                                              format("...Iteration limit [{}] exceeded in calculating hot water mass flow rate", SolveMaxIter));
                        }
                        ShowRecurringWarningErrorAtEnd(
                            state,
                            format("CalcNonDXHeatingCoils: Hot water coil control failed (iteration limit [{}]) for {}=\"{}\"",
                                   SolveMaxIter,
                                   desicDehum.DehumType,
                                   desicDehum.Name),
                            desicDehum.HotWaterCoilMaxIterIndex);
                    } else if (SolFlag == -2) {
                        if (desicDehum.HotWaterCoilMaxIterIndex2 == 0) {
                            ShowWarningMessage(state,
                                               format("CalcNonDXHeatingCoils: Hot water coil control failed (maximum flow limits) for {}=\"{}\"",
                                                      desicDehum.DehumType,
                                                      desicDehum.Name));
                            ShowContinueErrorTimeStamp(state, "");
                            ShowContinueError(state, "...Bad hot water maximum flow rate limits");
                            ShowContinueError(state, format("...Given minimum water flow rate={:.3R} kg/s", MinWaterFlow));
                            ShowContinueError(state, format("...Given maximum water flow rate={:.3R} kg/s", MaxHotWaterFlow));
                        }
                        ShowRecurringWarningErrorAtEnd(state,
                                                       "CalcNonDXHeatingCoils: Hot water coil control failed (flow limits) for " +
                                                           desicDehum.DehumType + "=\"" + desicDehum.Name + "\"",
                                                       desicDehum.HotWaterCoilMaxIterIndex2,
                                                       MaxHotWaterFlow,
                                                       MinWaterFlow,
                                                       _,
                                                       "[kg/s]",
                                                       "[kg/s]");
                    }

                    RegenCoilActual = RegenCoilLoad;
                    // simulate the regenerator hot water heating coil
                    WaterCoils::SimulateWaterCoilComponents(
                        state, desicDehum.RegenCoilName, FirstHVACIteration, desicDehum.RegenCoilIndex, RegenCoilActual);
                }
            } break;
            case DataHVACGlobals::Coil_HeatingSteam: {
                mdot = desicDehum.MaxCoilFluidFlow;
                PlantUtilities::SetComponentFlowRate(state, mdot, desicDehum.CoilControlNode, desicDehum.CoilOutletNode, desicDehum.plantLoc);
                // simulate the regenerator steam heating coil
                SteamCoils::SimulateSteamCoilComponents(
                    state, desicDehum.RegenCoilName, FirstHVACIteration, desicDehum.RegenCoilIndex, RegenCoilLoad, RegenCoilActual);
            } break;
            default:
                break;
            }
        } else {
            switch (desicDehum.RegenCoilType_Num) {
            case DataHVACGlobals::Coil_HeatingGasOrOtherFuel:
            case DataHVACGlobals::Coil_HeatingElectric: {
                HeatingCoils::SimulateHeatingCoilComponents(
                    state, desicDehum.RegenCoilName, FirstHVACIteration, RegenCoilLoad, desicDehum.RegenCoilIndex, RegenCoilActual);
            } break;
            case DataHVACGlobals::Coil_HeatingWater: {
                mdot = 0.0;
                PlantUtilities::SetComponentFlowRate(state, mdot, desicDehum.CoilControlNode, desicDehum.CoilOutletNode, desicDehum.plantLoc);
                RegenCoilActual = RegenCoilLoad;
                // simulate the regenerator hot water heating coil
                WaterCoils::SimulateWaterCoilComponents(
                    state, desicDehum.RegenCoilName, FirstHVACIteration, desicDehum.RegenCoilIndex, RegenCoilActual);
            } break;
            case DataHVACGlobals::Coil_HeatingSteam: {
                mdot = 0.0;
                PlantUtilities::SetComponentFlowRate(state, mdot, desicDehum.CoilControlNode, desicDehum.CoilOutletNode, desicDehum.plantLoc);
                // simulate the regenerator steam heating coil
                SteamCoils::SimulateSteamCoilComponents(
                    state, desicDehum.RegenCoilName, FirstHVACIteration, desicDehum.RegenCoilIndex, RegenCoilLoad, RegenCoilActual);
            } break;
            default:
                break;
            }
        }
        if (present(RegenCoilLoadmet)) RegenCoilLoadmet = RegenCoilActual;
    }

    int GetProcAirInletNodeNum(EnergyPlusData &state, std::string const &DesicDehumName, bool &ErrorsFound)
    {

        // FUNCTION INFORMATION:
        //       AUTHOR         Lixing Gu
        //       DATE WRITTEN   May 2019

        // PURPOSE OF THIS FUNCTION:
        // This function looks up the given Desiccant Dehumidifier and returns the process air inlet node number.
        // If incorrect Desiccant Dehumidifier name is given, ErrorsFound is returned as true and node number as zero.

        // Obtains and Allocates heat exchanger related parameters from input file
        if (state.dataDesiccantDehumidifiers->GetInputDesiccantDehumidifier) {
            GetDesiccantDehumidifierInput(state);
            state.dataDesiccantDehumidifiers->GetInputDesiccantDehumidifier = false;
        }

        int WhichDesicDehum = UtilityRoutines::FindItemInList(DesicDehumName, state.dataDesiccantDehumidifiers->DesicDehum);
        if (WhichDesicDehum != 0) {
            return state.dataDesiccantDehumidifiers->DesicDehum(WhichDesicDehum).ProcAirInNode;
        } else {
            ShowSevereError(state, format("GetProcAirInletNodeNum: Could not find Desciccant Dehumidifier = \"{}\"", DesicDehumName));
            ErrorsFound = true;
            return 0;
        }
    }

    int GetProcAirOutletNodeNum(EnergyPlusData &state, std::string const &DesicDehumName, bool &ErrorsFound)
    {
        // FUNCTION INFORMATION:
        //       AUTHOR         Lixing Gu
        //       DATE WRITTEN   May 2019

        // PURPOSE OF THIS FUNCTION:
        // This function looks up the given Desiccant Dehumidifier and returns the process air outlet node number.
        // If incorrect Desiccant Dehumidifier name is given, ErrorsFound is returned as true and node number as zero.

        // Obtains and Allocates heat exchanger related parameters from input file
        if (state.dataDesiccantDehumidifiers->GetInputDesiccantDehumidifier) {
            GetDesiccantDehumidifierInput(state);
            state.dataDesiccantDehumidifiers->GetInputDesiccantDehumidifier = false;
        }

        int WhichDesicDehum = UtilityRoutines::FindItemInList(DesicDehumName, state.dataDesiccantDehumidifiers->DesicDehum);
        if (WhichDesicDehum != 0) {
            return state.dataDesiccantDehumidifiers->DesicDehum(WhichDesicDehum).ProcAirOutNode;
        } else {
            ShowSevereError(state, format("GetProcAirInletNodeNum: Could not find Desciccant Dehumidifier = \"{}\"", DesicDehumName));
            ErrorsFound = true;
            return 0;
        }
    }

    int GetRegAirInletNodeNum(EnergyPlusData &state, std::string const &DesicDehumName, bool &ErrorsFound)
    {
        // FUNCTION INFORMATION:
        //       AUTHOR         Lixing Gu
        //       DATE WRITTEN   May 2019

        // PURPOSE OF THIS FUNCTION:
        // This function looks up the given Desiccant Dehumidifier and returns the regeneration air inlet node number.
        // If incorrect Desiccant Dehumidifier name is given, ErrorsFound is returned as true and node number as zero.

        // Obtains and Allocates heat exchanger related parameters from input file
        if (state.dataDesiccantDehumidifiers->GetInputDesiccantDehumidifier) {
            GetDesiccantDehumidifierInput(state);
            state.dataDesiccantDehumidifiers->GetInputDesiccantDehumidifier = false;
        }

        int WhichDesicDehum = UtilityRoutines::FindItemInList(DesicDehumName, state.dataDesiccantDehumidifiers->DesicDehum);
        if (WhichDesicDehum != 0) {
            return state.dataDesiccantDehumidifiers->DesicDehum(WhichDesicDehum).RegenAirInNode;
        } else {
            ShowSevereError(state, format("GetRegAirInletNodeNum: Could not find Desciccant Dehumidifier = \"{}\"", DesicDehumName));
            ErrorsFound = true;
            return 0;
        }
    }

    int GetRegAirOutletNodeNum(EnergyPlusData &state, std::string const &DesicDehumName, bool &ErrorsFound)
    {
        // FUNCTION INFORMATION:
        //       AUTHOR         Lixing Gu
        //       DATE WRITTEN   May 2019

        // PURPOSE OF THIS FUNCTION:
        // This function looks up the given Desiccant Dehumidifier and returns the regeneration air outlet node number.
        // If incorrect Desiccant Dehumidifier name is given, ErrorsFound is returned as true and node number as zero.

        // Obtains and Allocates heat exchanger related parameters from input file
        if (state.dataDesiccantDehumidifiers->GetInputDesiccantDehumidifier) {
            GetDesiccantDehumidifierInput(state);
            state.dataDesiccantDehumidifiers->GetInputDesiccantDehumidifier = false;
        }

        int WhichDesicDehum = UtilityRoutines::FindItemInList(DesicDehumName, state.dataDesiccantDehumidifiers->DesicDehum);
        if (WhichDesicDehum != 0) {
            return state.dataDesiccantDehumidifiers->DesicDehum(WhichDesicDehum).RegenAirOutNode;
        } else {
            ShowSevereError(state, format("GetRegAirOutletNodeNum: Could not find Desciccant Dehumidifier = \"{}\"", DesicDehumName));
            ErrorsFound = true;
            return 0;
        }
    }

    //        End of Reporting subroutines for the SimAir Module
    // *****************************************************************************

    //                                 COPYRIGHT NOTICE

    //     Portions Copyright (c) Gas Research Institute 2001.  All rights reserved.

    //     GRI LEGAL NOTICE
    //     Neither GRI, members of GRI nor any person or organization acting on behalf
    //     of either:

    //     A. Makes any warranty of representation, express or implied with respect to
    //        the accuracy, completness, or usefulness of the information contained in
    //        in this program, including any warranty of merchantability or fitness of
    //        any purpose with respoect to the program, or that the use of any
    //        information disclosed in this program may not infringe privately-owned
    //        rights, or

    //     B.  Assumes any liability with respoct to the use of, or for any and all
    //         damages resulting from the use of the program or any portion thereof or
    //         any information disclosed therein.

} // namespace DesiccantDehumidifiers

} // namespace EnergyPlus<|MERGE_RESOLUTION|>--- conflicted
+++ resolved
@@ -307,11 +307,7 @@
             desicDehum.DehumTypeCode = DesicDehumType::Solid;
             desicDehum.Sched = Alphas(2);
             if (lAlphaBlanks(2)) {
-<<<<<<< HEAD
-                DesicDehum(DesicDehumNum).SchedPtr = ScheduleManager::ScheduleAlwaysOn;
-=======
-                desicDehum.SchedPtr = DataGlobalConstants::ScheduleAlwaysOn;
->>>>>>> 0bd03875
+                desicDehum.SchedPtr = ScheduleManager::ScheduleAlwaysOn;
             } else {
                 desicDehum.SchedPtr = ScheduleManager::GetScheduleIndex(state, Alphas(2)); // convert schedule name to pointer
                 if (desicDehum.SchedPtr == 0) {
@@ -688,11 +684,7 @@
 
             desicDehum.Sched = Alphas(2);
             if (lAlphaBlanks(2)) {
-<<<<<<< HEAD
-                DesicDehum(DesicDehumNum).SchedPtr = ScheduleManager::ScheduleAlwaysOn;
-=======
-                desicDehum.SchedPtr = DataGlobalConstants::ScheduleAlwaysOn;
->>>>>>> 0bd03875
+                desicDehum.SchedPtr = ScheduleManager::ScheduleAlwaysOn;
             } else {
                 desicDehum.SchedPtr = ScheduleManager::GetScheduleIndex(state, Alphas(2)); // convert schedule name to pointer
                 if (desicDehum.SchedPtr == 0) {
@@ -1677,27 +1669,15 @@
                     }
 
                     ErrorFlag = false;
-<<<<<<< HEAD
-                    DesicDehum(DesicDehumNum).MaxCoilFluidFlow =
-                        GetCoilMaxWaterFlowRate(state, "Coil:Heating:Water", DesicDehum(DesicDehumNum).RegenCoilName, ErrorFlag);
-                    if (DesicDehum(DesicDehumNum).MaxCoilFluidFlow > 0.0) {
-                        FluidDensity = GetDensityGlycol(state,
-                                                        state.dataPlnt->PlantLoop(DesicDehum(DesicDehumNum).plantLoc.loopNum).FluidName,
-                                                        Constant::HWInitConvTemp,
-                                                        state.dataPlnt->PlantLoop(DesicDehum(DesicDehumNum).plantLoc.loopNum).FluidIndex,
-                                                        initCBVAV);
-                        DesicDehum(DesicDehumNum).MaxCoilFluidFlow *= FluidDensity;
-=======
                     desicDehum.MaxCoilFluidFlow =
                         WaterCoils::GetCoilMaxWaterFlowRate(state, "Coil:Heating:Water", desicDehum.RegenCoilName, ErrorFlag);
                     if (desicDehum.MaxCoilFluidFlow > 0.0) {
                         Real64 FluidDensity = FluidProperties::GetDensityGlycol(state,
                                                                                 state.dataPlnt->PlantLoop(desicDehum.plantLoc.loopNum).FluidName,
-                                                                                DataGlobalConstants::HWInitConvTemp,
+                                                                                Constant::HWInitConvTemp,
                                                                                 state.dataPlnt->PlantLoop(desicDehum.plantLoc.loopNum).FluidIndex,
                                                                                 initCBVAV);
                         desicDehum.MaxCoilFluidFlow *= FluidDensity;
->>>>>>> 0bd03875
                     }
 
                 } else if (desicDehum.RegenCoilType_Num == DataHVACGlobals::Coil_HeatingSteam) {
@@ -1802,20 +1782,6 @@
                         if (desicDehum.RegenCoilType_Num == DataHVACGlobals::Coil_HeatingWater) {
                             WaterCoils::SimulateWaterCoilComponents(state, desicDehum.RegenCoilName, FirstHVACIteration, desicDehum.RegenCoilIndex);
                             ErrorFlag = false;
-<<<<<<< HEAD
-                            CoilMaxVolFlowRate =
-                                GetCoilMaxWaterFlowRate(state, "Coil:Heating:Water", DesicDehum(DesicDehumNum).RegenCoilName, ErrorFlag);
-                            if (ErrorFlag) {
-                                ErrorsFound = true;
-                            }
-                            if (CoilMaxVolFlowRate != AutoSize) {
-                                FluidDensity = GetDensityGlycol(state,
-                                                                state.dataPlnt->PlantLoop(DesicDehum(DesicDehumNum).plantLoc.loopNum).FluidName,
-                                                                Constant::HWInitConvTemp,
-                                                                state.dataPlnt->PlantLoop(DesicDehum(DesicDehumNum).plantLoc.loopNum).FluidIndex,
-                                                                RoutineName);
-                                DesicDehum(DesicDehumNum).MaxCoilFluidFlow = CoilMaxVolFlowRate * FluidDensity;
-=======
                             Real64 CoilMaxVolFlowRate =
                                 WaterCoils::GetCoilMaxWaterFlowRate(state, "Coil:Heating:Water", desicDehum.RegenCoilName, ErrorFlag);
                             // if (ErrorFlag) {
@@ -1825,11 +1791,10 @@
                                 Real64 FluidDensity =
                                     FluidProperties::GetDensityGlycol(state,
                                                                       state.dataPlnt->PlantLoop(desicDehum.plantLoc.loopNum).FluidName,
-                                                                      DataGlobalConstants::HWInitConvTemp,
+                                                                      Constant::HWInitConvTemp,
                                                                       state.dataPlnt->PlantLoop(desicDehum.plantLoc.loopNum).FluidIndex,
                                                                       RoutineName);
                                 desicDehum.MaxCoilFluidFlow = CoilMaxVolFlowRate * FluidDensity;
->>>>>>> 0bd03875
                             }
                         }
                         if (desicDehum.RegenCoilType_Num == DataHVACGlobals::Coil_HeatingSteam) {
