--- conflicted
+++ resolved
@@ -484,13 +484,9 @@
                 GetOnlySingleNode(Alphas(7), ErrorsFound, CurrentModuleObject, Alphas(1), NodeType_Air, NodeConnectionType_Outlet, 1, ObjectIsParent);
 
             // Get AirTerminal mixer data
-<<<<<<< HEAD
-            GetATMixer(state.dataZoneAirLoopEquipmentManager,
+            GetATMixer(state,
+                       state.dataZoneAirLoopEquipmentManager,
                        UnitVent(UnitVentNum).Name,
-=======
-            GetATMixer(state,
-                       state.dataZoneAirLoopEquipmentManager, UnitVent(UnitVentNum).Name,
->>>>>>> 5a40ebd3
                        UnitVent(UnitVentNum).ATMixerName,
                        UnitVent(UnitVentNum).ATMixerIndex,
                        UnitVent(UnitVentNum).ATMixerType,
