// EnergyPlus, Copyright (c) 1996-2021, The Board of Trustees of the University of Illinois,
// The Regents of the University of California, through Lawrence Berkeley National Laboratory
// (subject to receipt of any required approvals from the U.S. Dept. of Energy), Oak Ridge
// National Laboratory, managed by UT-Battelle, Alliance for Sustainable Energy, LLC, and other
// contributors. All rights reserved.
//
// NOTICE: This Software was developed under funding from the U.S. Department of Energy and the
// U.S. Government consequently retains certain rights. As such, the U.S. Government has been
// granted for itself and others acting on its behalf a paid-up, nonexclusive, irrevocable,
// worldwide license in the Software to reproduce, distribute copies to the public, prepare
// derivative works, and perform publicly and display publicly, and to permit others to do so.
//
// Redistribution and use in source and binary forms, with or without modification, are permitted
// provided that the following conditions are met:
//
// (1) Redistributions of source code must retain the above copyright notice, this list of
//     conditions and the following disclaimer.
//
// (2) Redistributions in binary form must reproduce the above copyright notice, this list of
//     conditions and the following disclaimer in the documentation and/or other materials
//     provided with the distribution.
//
// (3) Neither the name of the University of California, Lawrence Berkeley National Laboratory,
//     the University of Illinois, U.S. Dept. of Energy nor the names of its contributors may be
//     used to endorse or promote products derived from this software without specific prior
//     written permission.
//
// (4) Use of EnergyPlus(TM) Name. If Licensee (i) distributes the software in stand-alone form
//     without changes from the version obtained under this License, or (ii) Licensee makes a
//     reference solely to the software portion of its product, Licensee must refer to the
//     software as "EnergyPlus version X" software, where "X" is the version number Licensee
//     obtained under this License and may not use a different name for the software. Except as
//     specifically required in this Section (4), Licensee shall not use in a company name, a
//     product name, in advertising, publicity, or other promotional activities any name, trade
//     name, trademark, logo, or other designation of "EnergyPlus", "E+", "e+" or confusingly
//     similar designation, without the U.S. Department of Energy's prior written consent.
//
// THIS SOFTWARE IS PROVIDED BY THE COPYRIGHT HOLDERS AND CONTRIBUTORS "AS IS" AND ANY EXPRESS OR
// IMPLIED WARRANTIES, INCLUDING, BUT NOT LIMITED TO, THE IMPLIED WARRANTIES OF MERCHANTABILITY
// AND FITNESS FOR A PARTICULAR PURPOSE ARE DISCLAIMED. IN NO EVENT SHALL THE COPYRIGHT OWNER OR
// CONTRIBUTORS BE LIABLE FOR ANY DIRECT, INDIRECT, INCIDENTAL, SPECIAL, EXEMPLARY, OR
// CONSEQUENTIAL DAMAGES (INCLUDING, BUT NOT LIMITED TO, PROCUREMENT OF SUBSTITUTE GOODS OR
// SERVICES; LOSS OF USE, DATA, OR PROFITS; OR BUSINESS INTERRUPTION) HOWEVER CAUSED AND ON ANY
// THEORY OF LIABILITY, WHETHER IN CONTRACT, STRICT LIABILITY, OR TORT (INCLUDING NEGLIGENCE OR
// OTHERWISE) ARISING IN ANY WAY OUT OF THE USE OF THIS SOFTWARE, EVEN IF ADVISED OF THE
// POSSIBILITY OF SUCH DAMAGE.

// C++ Headers
#include <cmath>
#include <string>

// ObjexxFCL Headers
#include <ObjexxFCL/Array.functions.hh>
#include <ObjexxFCL/Fmath.hh>

// EnergyPlus Headers
#include <AirflowNetwork/Elements.hpp>
#include <EnergyPlus/AirflowNetworkBalanceManager.hh>
#include <EnergyPlus/Data/EnergyPlusData.hh>
#include <EnergyPlus/DataAirLoop.hh>
#include <EnergyPlus/DataAirSystems.hh>
#include <EnergyPlus/DataConvergParams.hh>
#include <EnergyPlus/DataHVACGlobals.hh>
#include <EnergyPlus/DataHeatBalFanSys.hh>
#include <EnergyPlus/DataHeatBalance.hh>
#include <EnergyPlus/DataLoopNode.hh>
#include <EnergyPlus/DataReportingFlags.hh>
#include <EnergyPlus/DataSurfaces.hh>
#include <EnergyPlus/DataSystemVariables.hh>
#include <EnergyPlus/DataZoneEquipment.hh>
#include <EnergyPlus/DemandManager.hh>
#include <EnergyPlus/DisplayRoutines.hh>
#include <EnergyPlus/EMSManager.hh>
#include <EnergyPlus/ElectricPowerServiceManager.hh>
#include <EnergyPlus/Fans.hh>
#include <EnergyPlus/General.hh>
#include <EnergyPlus/HVACManager.hh>
#include <EnergyPlus/HVACSizingSimulationManager.hh>
#include <EnergyPlus/IceThermalStorage.hh>
#include <EnergyPlus/InternalHeatGains.hh>
#include <EnergyPlus/NodeInputManager.hh>
#include <EnergyPlus/NonZoneEquipmentManager.hh>
#include <EnergyPlus/OutAirNodeManager.hh>
#include <EnergyPlus/OutputProcessor.hh>
#include <EnergyPlus/OutputReportTabular.hh>
#include <EnergyPlus/Plant/DataPlant.hh>
#include <EnergyPlus/Plant/PlantManager.hh>
#include <EnergyPlus/PlantCondLoopOperation.hh>
#include <EnergyPlus/PlantLoopHeatPumpEIR.hh>
#include <EnergyPlus/PlantUtilities.hh>
#include <EnergyPlus/PollutionModule.hh>
#include <EnergyPlus/Psychrometrics.hh>
#include <EnergyPlus/RefrigeratedCase.hh>
#include <EnergyPlus/ScheduleManager.hh>
#include <EnergyPlus/SetPointManager.hh>
#include <EnergyPlus/SimAirServingZones.hh>
#include <EnergyPlus/SizingManager.hh>
#include <EnergyPlus/SystemAvailabilityManager.hh>
#include <EnergyPlus/SystemReports.hh>
#include <EnergyPlus/UtilityRoutines.hh>
#include <EnergyPlus/WaterManager.hh>
#include <EnergyPlus/ZoneContaminantPredictorCorrector.hh>
#include <EnergyPlus/ZoneEquipmentManager.hh>
#include <EnergyPlus/ZoneTempPredictorCorrector.hh>

namespace EnergyPlus::HVACManager {

    // PURPOSE OF THIS MODULE:
    // This module contains the high level HVAC control
    // subroutines.  Subroutine ManageHVAC, which is called from the heat balance,
    // calls the HVAC simulation and is the most probable insertion point for
    // connections to other HVAC engines.  ManageHVAC also controls the system
    // timestep, automatically shortening the timestep to meet convergence criteria.

    // METHODOLOGY EMPLOYED:
    // The basic solution technique is iteration with lagging.
    // The timestep is shortened using a bisection method.

    using namespace DataEnvironment;

    using DataHeatBalFanSys::iCorrectStep;
    using DataHeatBalFanSys::iGetZoneSetPoints;
    using DataHeatBalFanSys::iPredictStep;
    using DataHeatBalFanSys::iPushSystemTimestepHistories;
    using DataHeatBalFanSys::iPushZoneTimestepHistories;
    using DataHeatBalFanSys::iRevertZoneTimestepHistories;
    using DataHeatBalFanSys::MAT;
    using DataHeatBalFanSys::ZoneAirHumRat;
    using DataHeatBalFanSys::ZoneAirHumRatAvg;
    using DataHeatBalFanSys::ZT;
    using DataHeatBalFanSys::ZTAV;
    using namespace DataHVACGlobals;
    using namespace DataLoopNode;
    using namespace DataAirLoop;
    using namespace DataReportingFlags;

    int HVACManageIteration(0); // counts iterations to enforce maximum iteration limit
    int RepIterAir(0);

    namespace {
        // These were static variables within different functions. They were pulled out into the namespace
        // to facilitate easier unit testing of those functions.
        // These are purposefully not in the header file as an extern variable. No one outside of this should
        // use these. They are cleared by clear_state() for use by unit tests, but normal simulations should be unaffected.
        // This is purposefully in an anonymous namespace so nothing outside this implementation file can use it.
        bool SimHVACIterSetup(false);
        bool TriggerGetAFN(true);
        bool ReportAirHeatBalanceFirstTimeFlag(true);
        bool MyOneTimeFlag(true);
        bool PrintedWarmup(false);
        bool MyEnvrnFlag(true);
        bool DebugNamesReported(false);
        bool MySetPointInit(true);
        bool MyEnvrnFlag2(true);
        bool FlowMaxAvailAlreadyReset(false);
        bool FlowResolutionNeeded(false);
    } // namespace

    // Functions
    void clear_state()
    {
        HVACManageIteration = 0;
        RepIterAir = 0;
        SimHVACIterSetup = false;
        TriggerGetAFN = true;
        ReportAirHeatBalanceFirstTimeFlag = true;
        MyOneTimeFlag = true;
        PrintedWarmup = false;
        MyEnvrnFlag = true;
        DebugNamesReported = false;
        MySetPointInit = true;
        MyEnvrnFlag2 = true;
        FlowMaxAvailAlreadyReset = false;
        FlowResolutionNeeded = false;
    }

    void ManageHVAC(EnergyPlusData &state)
    {

        // SUBROUTINE INFORMATION:
        //       AUTHORS:  Russ Taylor, Dan Fisher
        //       DATE WRITTEN:  Jan. 1998
        //       MODIFIED       Jul 2003 (CC) added a subroutine call for air models
        //       RE-ENGINEERED  May 2008, Brent Griffith, revised variable time step method and zone conditions history

        // PURPOSE OF THIS SUBROUTINE:
        // This routine effectively replaces the IBLAST
        // "SystemDriver" routine.  The main function of the routine
        // is to set the system timestep, "TimeStepSys", call the models related to zone
        // air temperatures, and .

        // METHODOLOGY EMPLOYED:
        //  manage calls to Predictor and Corrector and other updates in ZoneTempPredictorCorrector
        //  manage variable time step and when zone air histories are updated.

        // Using/Aliasing
        using ZoneTempPredictorCorrector::DetectOscillatingZoneTemp;
        using ZoneTempPredictorCorrector::ManageZoneAirUpdates;
        using AirflowNetworkBalanceManager::ManageAirflowNetworkBalance;
        using DataHeatBalFanSys::QRadSurfAFNDuct;
        using DataHeatBalFanSys::SysDepZoneLoads;
        using DataHeatBalFanSys::SysDepZoneLoadsLagged;
        using DataHeatBalFanSys::ZoneAirHumRatAvgComf;
        using DataHeatBalFanSys::ZoneThermostatSetPointHi;
        using DataHeatBalFanSys::ZoneThermostatSetPointHiAver;
        using DataHeatBalFanSys::ZoneThermostatSetPointLo;
        using DataHeatBalFanSys::ZoneThermostatSetPointLoAver;
        using DataHeatBalFanSys::ZTAVComf;
        using DataSystemVariables::ReportDuringWarmup; // added for FMI
        using DataSystemVariables::UpdateDataDuringWarmupExternalInterface;
        using DemandManager::ManageDemand;
        using DemandManager::UpdateDemandManagers;
        using EMSManager::ManageEMS;
        using InternalHeatGains::UpdateInternalGainValues;
        using NodeInputManager::CalcMoreNodeInfo;
        using OutAirNodeManager::SetOutAirNodes;
        using OutputReportTabular::GatherComponentLoadsHVAC;
        using OutputReportTabular::UpdateTabularReports; // added for writing tabular output reports
        using PlantManager::UpdateNodeThermalHistory;
        using PollutionModule::CalculatePollution;
        using RefrigeratedCase::ManageRefrigeratedCaseRacks;
        using ScheduleManager::GetCurrentScheduleValue;
        using SizingManager::UpdateFacilitySizing;
        using SystemAvailabilityManager::ManageHybridVentilation;
        using SystemReports::InitEnergyReports;
        using SystemReports::ReportMaxVentilationLoads;
        using SystemReports::ReportSystemEnergyUse;
        using WaterManager::ManageWater;
        using WaterManager::ManageWaterInits;
        using ZoneContaminantPredictorCorrector::ManageZoneContaminanUpdates;
        using ZoneEquipmentManager::CalcAirFlowSimple;
        using ZoneEquipmentManager::UpdateZoneSizing;

        // SUBROUTINE PARAMETER DEFINITIONS:
        static constexpr auto EndOfHeaderString("End of Data Dictionary");          // End of data dictionary marker
        static constexpr auto EnvironmentStampFormatStr("{},{},{:7.2F},{:7.2F},{:7.2F},{:7.2F}\n"); // Format descriptor for environ stamp

        // SUBROUTINE LOCAL VARIABLE DECLARATIONS:
        Real64 PriorTimeStep;       // magnitude of time step for previous history terms
        Real64 ZoneTempChange(0.0); // change in zone air temperature from timestep t-1 to t
        int NodeNum;
        bool ReportDebug;
        int ZoneNum;

        static int ZTempTrendsNumSysSteps(0);
        static int SysTimestepLoop(0);
        bool DummyLogical;

        // Formats

        // SYSTEM INITIALIZATION
        if (TriggerGetAFN) {
            TriggerGetAFN = false;
            DisplayString(state, "Initializing HVAC");
            ManageAirflowNetworkBalance(state); // first call only gets input and returns.
        }

        ZT = MAT;
        // save for use with thermal comfort control models (Fang, Pierce, and KSU)
        ZTAVComf = ZTAV;
        ZoneAirHumRatAvgComf = ZoneAirHumRatAvg;
        ZTAV = 0.0;
        ZoneThermostatSetPointHiAver = 0.0;
        ZoneThermostatSetPointLoAver = 0.0;
        ZoneAirHumRatAvg = 0.0;
        PrintedWarmup = false;
        if (state.dataContaminantBalance->Contaminant.CO2Simulation) {
            state.dataContaminantBalance->OutdoorCO2 = GetCurrentScheduleValue(state, state.dataContaminantBalance->Contaminant.CO2OutdoorSchedPtr);
            state.dataContaminantBalance->ZoneAirCO2Avg = 0.0;
        }
        if (state.dataContaminantBalance->Contaminant.GenericContamSimulation) {
            state.dataContaminantBalance->OutdoorGC = GetCurrentScheduleValue(state, state.dataContaminantBalance->Contaminant.GenericContamOutdoorSchedPtr);
            if (allocated(state.dataContaminantBalance->ZoneAirGCAvg)) state.dataContaminantBalance->ZoneAirGCAvg = 0.0;
        }

        if (state.dataGlobal->BeginEnvrnFlag && MyEnvrnFlag) {
            AirLoopsSimOnce = false;
            MyEnvrnFlag = false;
            NumOfSysTimeStepsLastZoneTimeStep = 1;
            PreviousTimeStep = state.dataGlobal->TimeStepZone;
        }
        if (!state.dataGlobal->BeginEnvrnFlag) {
            MyEnvrnFlag = true;
        }

        QRadSurfAFNDuct = 0.0;
        SysTimeElapsed = 0.0;
        TimeStepSys = state.dataGlobal->TimeStepZone;
        FirstTimeStepSysFlag = true;
        ShortenTimeStepSys = false;
        UseZoneTimeStepHistory = true;
        PriorTimeStep = state.dataGlobal->TimeStepZone;
        NumOfSysTimeSteps = 1;
        FracTimeStepZone = TimeStepSys / state.dataGlobal->TimeStepZone;

        bool anyEMSRan;
        ManageEMS(state, EMSManager::EMSCallFrom::BeginTimestepBeforePredictor, anyEMSRan, ObjexxFCL::Optional_int_const()); // calling point

        SetOutAirNodes(state);

        ManageRefrigeratedCaseRacks(state);

        // ZONE INITIALIZATION  'Get Zone Setpoints'
        ManageZoneAirUpdates(state, iGetZoneSetPoints, ZoneTempChange, ShortenTimeStepSys, UseZoneTimeStepHistory, PriorTimeStep);
        if (state.dataContaminantBalance->Contaminant.SimulateContaminants)
            ManageZoneContaminanUpdates(state, iGetZoneSetPoints, ShortenTimeStepSys, UseZoneTimeStepHistory, PriorTimeStep);

        ManageHybridVentilation(state);

        CalcAirFlowSimple(state);
        if (AirflowNetwork::SimulateAirflowNetwork > AirflowNetwork::AirflowNetworkControlSimple) {
            AirflowNetwork::RollBackFlag = false;
            ManageAirflowNetworkBalance(state, false);
        }

        SetHeatToReturnAirFlag(state);

        SysDepZoneLoadsLagged = SysDepZoneLoads;

        UpdateInternalGainValues(state, true, true);

        ManageZoneAirUpdates(state, iPredictStep, ZoneTempChange, ShortenTimeStepSys, UseZoneTimeStepHistory, PriorTimeStep);

        if (state.dataContaminantBalance->Contaminant.SimulateContaminants) ManageZoneContaminanUpdates(state, iPredictStep, ShortenTimeStepSys, UseZoneTimeStepHistory, PriorTimeStep);

        SimHVAC(state);

        if (state.dataGlobal->AnyIdealCondEntSetPointInModel && state.dataGlobal->MetersHaveBeenInitialized && !state.dataGlobal->WarmupFlag) {
            state.dataGlobal->RunOptCondEntTemp = true;
            while (state.dataGlobal->RunOptCondEntTemp) {
                SimHVAC(state);
            }
        }

        ManageWaterInits(state);

        // Only simulate once per zone timestep; must be after SimHVAC
        if (FirstTimeStepSysFlag && state.dataGlobal->MetersHaveBeenInitialized) {
            ManageDemand(state);
        }

        state.dataGlobal->BeginTimeStepFlag = false; // At this point, we have been through the first pass through SimHVAC so this needs to be set

        ManageZoneAirUpdates(state, iCorrectStep, ZoneTempChange, ShortenTimeStepSys, UseZoneTimeStepHistory, PriorTimeStep);
        if (state.dataContaminantBalance->Contaminant.SimulateContaminants) ManageZoneContaminanUpdates(state, iCorrectStep, ShortenTimeStepSys, UseZoneTimeStepHistory, PriorTimeStep);

        if (ZoneTempChange > state.dataConvergeParams->MaxZoneTempDiff && !state.dataGlobal->KickOffSimulation) {
            // determine value of adaptive system time step
            // model how many system timesteps we want in zone timestep
            ZTempTrendsNumSysSteps = int(ZoneTempChange / state.dataConvergeParams->MaxZoneTempDiff + 1.0); // add 1 for truncation
            NumOfSysTimeSteps = min(ZTempTrendsNumSysSteps, LimitNumSysSteps);
            // then determine timestep length for even distribution, protect div by zero
            if (NumOfSysTimeSteps > 0) TimeStepSys = state.dataGlobal->TimeStepZone / NumOfSysTimeSteps;
            TimeStepSys = max(TimeStepSys, state.dataConvergeParams->MinTimeStepSys);
            UseZoneTimeStepHistory = false;
            ShortenTimeStepSys = true;
        } else {
            NumOfSysTimeSteps = 1;
            UseZoneTimeStepHistory = true;
        }

        if (UseZoneTimeStepHistory) PreviousTimeStep = state.dataGlobal->TimeStepZone;
        for (SysTimestepLoop = 1; SysTimestepLoop <= NumOfSysTimeSteps; ++SysTimestepLoop) {
            if (state.dataGlobal->stopSimulation) break;

            if (TimeStepSys < state.dataGlobal->TimeStepZone) {

                ManageHybridVentilation(state);
                CalcAirFlowSimple(state, SysTimestepLoop);
                if (AirflowNetwork::SimulateAirflowNetwork > AirflowNetwork::AirflowNetworkControlSimple) {
                    AirflowNetwork::RollBackFlag = false;
                    ManageAirflowNetworkBalance(state, false);
                }

                UpdateInternalGainValues(state, true, true);

                ManageZoneAirUpdates(state, iPredictStep, ZoneTempChange, ShortenTimeStepSys, UseZoneTimeStepHistory,
                                     PriorTimeStep);

                if (state.dataContaminantBalance->Contaminant.SimulateContaminants)
                    ManageZoneContaminanUpdates(state, iPredictStep, ShortenTimeStepSys, UseZoneTimeStepHistory,
                                                PriorTimeStep);
                SimHVAC(state);

                if (state.dataGlobal->AnyIdealCondEntSetPointInModel && state.dataGlobal->MetersHaveBeenInitialized && !state.dataGlobal->WarmupFlag) {
                    state.dataGlobal->RunOptCondEntTemp = true;
                    while (state.dataGlobal->RunOptCondEntTemp) {
                        SimHVAC(state);
                    }
                }

                ManageWaterInits(state);

                // Need to set the flag back since we do not need to shift the temps back again in the correct step.
                ShortenTimeStepSys = false;

                ManageZoneAirUpdates(state, iCorrectStep, ZoneTempChange, ShortenTimeStepSys, UseZoneTimeStepHistory,
                                     PriorTimeStep);
                if (state.dataContaminantBalance->Contaminant.SimulateContaminants)
                    ManageZoneContaminanUpdates(state, iCorrectStep, ShortenTimeStepSys, UseZoneTimeStepHistory,
                                                PriorTimeStep);

                ManageZoneAirUpdates(state, iPushSystemTimestepHistories, ZoneTempChange, ShortenTimeStepSys,
                                     UseZoneTimeStepHistory, PriorTimeStep);
                if (state.dataContaminantBalance->Contaminant.SimulateContaminants)
                    ManageZoneContaminanUpdates(state, iPushSystemTimestepHistories, ShortenTimeStepSys,
                                                UseZoneTimeStepHistory, PriorTimeStep);
                PreviousTimeStep = TimeStepSys;
            }

            FracTimeStepZone = TimeStepSys / state.dataGlobal->TimeStepZone;

            for (ZoneNum = 1; ZoneNum <= state.dataGlobal->NumOfZones; ++ZoneNum) {
                ZTAV(ZoneNum) += ZT(ZoneNum) * FracTimeStepZone;
                ZoneAirHumRatAvg(ZoneNum) += ZoneAirHumRat(ZoneNum) * FracTimeStepZone;
                if (state.dataContaminantBalance->Contaminant.CO2Simulation) state.dataContaminantBalance->ZoneAirCO2Avg(ZoneNum) += state.dataContaminantBalance->ZoneAirCO2(ZoneNum) * FracTimeStepZone;
                if (state.dataContaminantBalance->Contaminant.GenericContamSimulation) state.dataContaminantBalance->ZoneAirGCAvg(ZoneNum) += state.dataContaminantBalance->ZoneAirGC(ZoneNum) * FracTimeStepZone;
                if (state.dataZoneTempPredictorCorrector->NumOnOffCtrZone > 0) {
                    ZoneThermostatSetPointHiAver(ZoneNum) += ZoneThermostatSetPointHi(ZoneNum) * FracTimeStepZone;
                    ZoneThermostatSetPointLoAver(ZoneNum) += ZoneThermostatSetPointLo(ZoneNum) * FracTimeStepZone;
                }
            }

            DetectOscillatingZoneTemp(state);
            UpdateZoneListAndGroupLoads(state); // Must be called before UpdateDataandReport(OutputProcessor::TimeStepType::TimeStepSystem)
            IceThermalStorage::UpdateIceFractions(state);          // Update fraction of ice stored in TES
            ManageWater(state);
            // update electricity data for net, purchased, sold etc.
            DummyLogical = false;
            facilityElectricServiceObj->manageElectricPowerService(state, false, DummyLogical, true);

            // Update the plant and condenser loop capacitance model temperature history.
            UpdateNodeThermalHistory();

            if (state.dataOutRptTab->displayHeatEmissionsSummary) {
                OutputReportTabular::CalcHeatEmissionReport(state);
            }

            ManageEMS(state, EMSManager::EMSCallFrom::EndSystemTimestepBeforeHVACReporting, anyEMSRan, ObjexxFCL::Optional_int_const()); // EMS calling point

            // This is where output processor data is updated for System Timestep reporting
            if (!state.dataGlobal->WarmupFlag) {
                if (state.dataGlobal->DoOutputReporting) {
                    CalcMoreNodeInfo(state);
                    CalculatePollution(state);
                    InitEnergyReports(state);
                    ReportSystemEnergyUse(state);
                }
                if (state.dataGlobal->DoOutputReporting || (state.dataGlobal->ZoneSizingCalc && state.dataGlobal->CompLoadReportIsReq)) {
                    ReportAirHeatBalance(state);
                    if (state.dataGlobal->ZoneSizingCalc) GatherComponentLoadsHVAC(state);
                }
                if (state.dataGlobal->DoOutputReporting) {
                    ReportMaxVentilationLoads(state);
                    UpdateDataandReport(state, OutputProcessor::TimeStepType::TimeStepSystem);
                    if (state.dataGlobal->KindOfSim == DataGlobalConstants::KindOfSim::HVACSizeDesignDay || state.dataGlobal->KindOfSim == DataGlobalConstants::KindOfSim::HVACSizeRunPeriodDesign) {
                        if (hvacSizingSimulationManager) hvacSizingSimulationManager->UpdateSizingLogsSystemStep(state);
                    }
                    UpdateTabularReports(state, OutputProcessor::TimeStepType::TimeStepSystem);
                }
                if (state.dataGlobal->ZoneSizingCalc) {
                    UpdateZoneSizing(state, DataGlobalConstants::CallIndicator::DuringDay);
                    UpdateFacilitySizing(state, DataGlobalConstants::CallIndicator::DuringDay);
                }
                EIRPlantLoopHeatPumps::EIRPlantLoopHeatPump::checkConcurrentOperation(state);
            } else if (!state.dataGlobal->KickOffSimulation && state.dataGlobal->DoOutputReporting && ReportDuringWarmup) {
                if (state.dataGlobal->BeginDayFlag && !state.dataEnvrn->PrintEnvrnStampWarmupPrinted) {
                    state.dataEnvrn->PrintEnvrnStampWarmup = true;
                    state.dataEnvrn->PrintEnvrnStampWarmupPrinted = true;
                }
                if (!state.dataGlobal->BeginDayFlag) state.dataEnvrn->PrintEnvrnStampWarmupPrinted = false;
                if (state.dataEnvrn->PrintEnvrnStampWarmup) {
                    if (PrintEndDataDictionary && state.dataGlobal->DoOutputReporting && !PrintedWarmup) {
                        print(state.files.eso, "{}\n", EndOfHeaderString);
                        print(state.files.mtr, "{}\n", EndOfHeaderString);
                        PrintEndDataDictionary = false;
                    }
                    if (state.dataGlobal->DoOutputReporting && !PrintedWarmup) {

                        print(state.files.eso,
                              EnvironmentStampFormatStr,
                              "1",
                              "Warmup {" + cWarmupDay + "} " + state.dataEnvrn->EnvironmentName,
                              state.dataEnvrn->Latitude,
                              state.dataEnvrn->Longitude,
                              state.dataEnvrn->TimeZoneNumber,
                              state.dataEnvrn->Elevation);
                        print(state.files.mtr,
                              EnvironmentStampFormatStr,
                              "1",
                              "Warmup {" + cWarmupDay + "} " + state.dataEnvrn->EnvironmentName,
                              state.dataEnvrn->Latitude,
                              state.dataEnvrn->Longitude,
                              state.dataEnvrn->TimeZoneNumber,
                              state.dataEnvrn->Elevation);
                        state.dataEnvrn->PrintEnvrnStampWarmup = false;
                    }
                    PrintedWarmup = true;
                }
                CalcMoreNodeInfo(state);
                UpdateDataandReport(state, OutputProcessor::TimeStepType::TimeStepSystem);
                if (state.dataGlobal->KindOfSim == DataGlobalConstants::KindOfSim::HVACSizeDesignDay || state.dataGlobal->KindOfSim == DataGlobalConstants::KindOfSim::HVACSizeRunPeriodDesign) {
                    if (hvacSizingSimulationManager) hvacSizingSimulationManager->UpdateSizingLogsSystemStep(state);
                }
            } else if (UpdateDataDuringWarmupExternalInterface) { // added for FMI
                if (state.dataGlobal->BeginDayFlag && !state.dataEnvrn->PrintEnvrnStampWarmupPrinted) {
                    state.dataEnvrn->PrintEnvrnStampWarmup = true;
                    state.dataEnvrn->PrintEnvrnStampWarmupPrinted = true;
                }
                if (!state.dataGlobal->BeginDayFlag) state.dataEnvrn->PrintEnvrnStampWarmupPrinted = false;
                if (state.dataEnvrn->PrintEnvrnStampWarmup) {
                    if (PrintEndDataDictionary && state.dataGlobal->DoOutputReporting && !PrintedWarmup) {
                        print(state.files.eso, "{}\n", EndOfHeaderString);
                        print(state.files.mtr, "{}\n", EndOfHeaderString);
                        PrintEndDataDictionary = false;
                    }
                    if (state.dataGlobal->DoOutputReporting && !PrintedWarmup) {
                        print(state.files.eso,
                              EnvironmentStampFormatStr,
                              "1",
                              "Warmup {" + cWarmupDay + "} " + state.dataEnvrn->EnvironmentName,
                              state.dataEnvrn->Latitude,
                              state.dataEnvrn->Longitude,
                              state.dataEnvrn->TimeZoneNumber,
                              state.dataEnvrn->Elevation);
                        print(state.files.mtr,
                              EnvironmentStampFormatStr,
                              "1",
                              "Warmup {" + cWarmupDay + "} " + state.dataEnvrn->EnvironmentName,
                              state.dataEnvrn->Latitude,
                              state.dataEnvrn->Longitude,
                              state.dataEnvrn->TimeZoneNumber,
                              state.dataEnvrn->Elevation);
                        state.dataEnvrn->PrintEnvrnStampWarmup = false;
                    }
                    PrintedWarmup = true;
                }
                UpdateDataandReport(state, OutputProcessor::TimeStepType::TimeStepSystem);
            }
            ManageEMS(state, EMSManager::EMSCallFrom::EndSystemTimestepAfterHVACReporting, anyEMSRan, ObjexxFCL::Optional_int_const()); // EMS calling point
            // UPDATE SYSTEM CLOCKS
            SysTimeElapsed += TimeStepSys;

            FirstTimeStepSysFlag = false;
        } // system time step  loop (loops once if no downstepping)

        ManageZoneAirUpdates(state, iPushZoneTimestepHistories, ZoneTempChange, ShortenTimeStepSys, UseZoneTimeStepHistory, PriorTimeStep);
        if (state.dataContaminantBalance->Contaminant.SimulateContaminants)
            ManageZoneContaminanUpdates(state, iPushZoneTimestepHistories, ShortenTimeStepSys, UseZoneTimeStepHistory, PriorTimeStep);

        NumOfSysTimeStepsLastZoneTimeStep = NumOfSysTimeSteps;

        UpdateDemandManagers(state);

        // DO FINAL UPDATE OF RECORD KEEPING VARIABLES
        // Report the Node Data to Aid in Debugging
        if (DebugOutput) {
            if (EvenDuringWarmup) {
                ReportDebug = true;
            } else {
                ReportDebug = !state.dataGlobal->WarmupFlag;
            }
            if ((ReportDebug) && (state.dataGlobal->DayOfSim > 0)) { // Report the node data
                if (size(Node) > 0 && !DebugNamesReported) {
                    print(state.files.debug, "{}\n", "node #   Name");
                    for (NodeNum = 1; NodeNum <= isize(Node); ++NodeNum) {
                        print(state.files.debug, " {:3}     {}\n", NodeNum, NodeID(NodeNum));
                    }
                    DebugNamesReported = true;
                }
                if (size(Node) > 0) {
                    print(state.files.debug, "\n\n Day of Sim     Hour of Day    Time\n");
                    print(state.files.debug, "{:12}{:12} {:22.15N} \n", state.dataGlobal->DayOfSim, state.dataGlobal->HourOfDay, state.dataGlobal->TimeStep * state.dataGlobal->TimeStepZone);
                    print(state.files.debug,
                          "{}\n",
                          "node #   Temp   MassMinAv  MassMaxAv TempSP      MassFlow       MassMin       MassMax        MassSP    Press        "
                          "Enthal     HumRat Fluid Type");
                }
                for (NodeNum = 1; NodeNum <= isize(Node); ++NodeNum) {
                    static constexpr auto Format_20{
                        " {:3} {:8.2F}  {:8.3F}  {:8.3F}  {:8.2F} {:13.2F} {:13.2F} {:13.2F} {:13.2F}  {:#8.0F}  {:11.2F}  {:9.5F}  {}\n"};

                    print(state.files.debug,
                          Format_20,
                          NodeNum,
                          Node(NodeNum).Temp,
                          Node(NodeNum).MassFlowRateMinAvail,
                          Node(NodeNum).MassFlowRateMaxAvail,
                          Node(NodeNum).TempSetPoint,
                          Node(NodeNum).MassFlowRate,
                          Node(NodeNum).MassFlowRateMin,
                          Node(NodeNum).MassFlowRateMax,
                          Node(NodeNum).MassFlowRateSetPoint,
                          Node(NodeNum).Press,
                          Node(NodeNum).Enthalpy,
                          Node(NodeNum).HumRat,
                          ValidNodeFluidTypes(Node(NodeNum).FluidType));
                }
            }
        }
    }

    void SimHVAC(EnergyPlusData &state)
    {

        // SUBROUTINE INFORMATION:
        //       AUTHOR:          Dan Fisher
        //       DATE WRITTEN:    April 1997
        //       DATE MODIFIED:   May 1998 (RKS,RDT)

        // PURPOSE OF THIS SUBROUTINE: Selects and calls the HVAC loop managers

        // METHODOLOGY EMPLOYED: Each loop manager is called or passed over
        // in succession based on the logical flags associated with the manager.
        // The logical flags are set in the manager routines and passed
        // as parameters to this routine.  Each loop manager potentially
        // affects a different set of other loop managers.

        // Future development could involve specifying any number of user
        // selectable control schemes based on the logical flags used in
        // this default control algorithm.

        // Using/Aliasing
        using DataPlant::ConvergenceHistoryARR;
        using DataPlant::DemandSide;
        using DataPlant::NumConvergenceHistoryTerms;
        using DataPlant::square_sum_ConvergenceHistoryARR;
        using DataPlant::sum_ConvergenceHistoryARR;
        using DataPlant::sum_square_ConvergenceHistoryARR;
        using DataPlant::SupplySide;
        using EMSManager::ManageEMS;
        using General::CreateSysTimeIntervalString;
        using NonZoneEquipmentManager::ManageNonZoneEquipment;
        using PlantCondLoopOperation::SetupPlantEMSActuators;
        using PlantManager::GetPlantInput;
        using PlantManager::GetPlantLoopData;
        using PlantManager::InitOneTimePlantSizingInfo;
        using PlantManager::ReInitPlantLoopsAtFirstHVACIteration;
        using PlantManager::SetupBranchControlTypes;
        using PlantManager::SetupInitialPlantCallingOrder;
        using PlantManager::SetupReports;
        using PlantUtilities::AnyPlantSplitterMixerLacksContinuity;
        using PlantUtilities::CheckForRunawayPlantTemps;
        using PlantUtilities::CheckPlantMixerSplitterConsistency;
        using PlantUtilities::SetAllPlantSimFlagsToValue;
        using SetPointManager::ManageSetPoints;
        using SystemAvailabilityManager::ManageSystemAvailability;
        using ZoneEquipmentManager::ManageZoneEquipment;

        // SUBROUTINE PARAMETER DEFINITIONS:
        bool const SimWithPlantFlowUnlocked(false);
        bool const SimWithPlantFlowLocked(true);

        // SUBROUTINE LOCAL VARIABLE DECLARATIONS:
        bool FirstHVACIteration; // True when solution technique on first iteration
        static int ErrCount(0); // Number of times that the maximum iterations was exceeded
        static int MaxErrCount(0);
        static std::string ErrEnvironmentName;
        int LoopNum;
        int LoopSide;
        int ThisLoopSide;

        int AirSysNum;
        int StackDepth;
        std::string HistoryTrace;
        Real64 SlopeHumRat;
        Real64 SlopeMdot;
        Real64 SlopeTemps;
        Real64 AvgValue;
        bool FoundOscillationByDuplicate;
        int ZoneNum;
        int NodeIndex;
        bool MonotonicIncreaseFound;
        bool MonotonicDecreaseFound;

        Array1D<Real64> const ConvergLogStackARR(DataConvergParams::ConvergLogStackDepth, {0.0, -1.0, -2.0, -3.0, -4.0, -5.0, -6.0, -7.0, -8.0, -9.0});
        Real64 const sum_ConvergLogStackARR(sum(ConvergLogStackARR));
        Real64 const square_sum_ConvergLogStackARR(pow_2(sum_ConvergLogStackARR));
        Real64 const sum_square_ConvergLogStackARR(sum(pow(ConvergLogStackARR, 2)));

        // Initialize all of the simulation flags to true for the first iteration
        SimZoneEquipmentFlag = true;
        SimNonZoneEquipmentFlag = true;
        SimAirLoopsFlag = true;
        SimPlantLoopsFlag = true;
        SimElecCircuitsFlag = true;
        FirstHVACIteration = true;

        if (state.dataAirLoop->AirLoopInputsFilled) {
            for (auto &e : state.dataAirLoop->AirLoopControlInfo) {
                // Reset air loop control info for cooling coil active flag (used in TU's for reheat air flow control)
                e.CoolingActiveFlag = false;
                // Reset air loop control info for heating coil active flag (used in OA controller for HX control)
                e.HeatingActiveFlag = false;
                // reset outside air system HX to off first time through
                e.HeatRecoveryBypass = true;
                // set HX check status flag to check for custom control in MixedAir.cc
                e.CheckHeatRecoveryBypassStatus = true;
                // set OA comp simulated flag to false
                e.OASysComponentsSimulated = false;
                // set economizer flow locked flag to false, will reset if custom HX control is used
                e.EconomizerFlowLocked = false;
                // set air loop resim flags for when heat recovery is used and air loop needs another iteration
                e.HeatRecoveryResimFlag = true;
                e.HeatRecoveryResimFlag2 = false;
                e.ResimAirLoopFlag = false;
            }
        }

        // This setups the reports for the Iteration variable that limits how many times
        //  it goes through all of the HVAC managers before moving on.
        // The plant loop 'get inputs' and initialization are also done here in order to allow plant loop connected components
        // simulated by managers other than the plant manager to run correctly.
        HVACManageIteration = 0;
        state.dataPlnt->PlantManageSubIterations = 0;
        state.dataPlnt->PlantManageHalfLoopCalls = 0;
        SetAllPlantSimFlagsToValue(state, true);
        if (!SimHVACIterSetup) {
            SetupOutputVariable(state, "HVAC System Solver Iteration Count", OutputProcessor::Unit::None, HVACManageIteration, "HVAC", "Sum", "SimHVAC");
            SetupOutputVariable(state, "Air System Solver Iteration Count", OutputProcessor::Unit::None, RepIterAir, "HVAC", "Sum", "SimHVAC");
            SetupOutputVariable(state, "Air System Relief Air Total Heat Loss Energy",
                                OutputProcessor::Unit::J,
                                state.dataHeatBal->SysTotalHVACReliefHeatLoss,
                                "HVAC",
                                "Sum",
                                "SimHVAC");
            SetupOutputVariable(state, "HVAC System Total Heat Rejection Energy",
                                OutputProcessor::Unit::J,
                                state.dataHeatBal->SysTotalHVACRejectHeatLoss,
                                "HVAC",
                                "Sum",
                                "SimHVAC");
            ManageSetPoints(state); // need to call this before getting plant loop data so setpoint checks can complete okay
            GetPlantLoopData(state);
            GetPlantInput(state);
            SetupInitialPlantCallingOrder(state);
            SetupBranchControlTypes(state); // new routine to do away with input for branch control type
            //    CALL CheckPlantLoopData
            SetupReports(state);
            if (state.dataGlobal->AnyEnergyManagementSystemInModel) {
                SetupPlantEMSActuators(state);
            }

            if (state.dataPlnt->TotNumLoops > 0) {
                SetupOutputVariable(state,
                    "Plant Solver Sub Iteration Count", OutputProcessor::Unit::None, state.dataPlnt->PlantManageSubIterations, "HVAC", "Sum", "SimHVAC");
                SetupOutputVariable(state,
                    "Plant Solver Half Loop Calls Count", OutputProcessor::Unit::None, state.dataPlnt->PlantManageHalfLoopCalls, "HVAC", "Sum", "SimHVAC");
                for (LoopNum = 1; LoopNum <= state.dataPlnt->TotNumLoops; ++LoopNum) {
                    // init plant sizing numbers in main plant data structure
                    InitOneTimePlantSizingInfo(state, LoopNum);
                }
            }
            SimHVACIterSetup = true;
        }

        if (state.dataGlobal->ZoneSizingCalc) {
            ManageZoneEquipment(state, FirstHVACIteration, SimZoneEquipmentFlag, SimAirLoopsFlag);
            // need to call non zone equipment so water use zone gains can be included in sizing calcs
            ManageNonZoneEquipment(state, FirstHVACIteration, SimNonZoneEquipmentFlag);
            facilityElectricServiceObj->manageElectricPowerService(state, FirstHVACIteration, SimElecCircuitsFlag, false);
            return;
        }

        // Before the HVAC simulation, reset control flags and specified flow
        // rates that might have been set by the set point and availability
        // managers.

        ResetHVACControl(state);

        // Before the HVAC simulation, call ManageSetPoints to set all the HVAC
        // node setpoints
        bool anyEMSRan = false;
        ManageEMS(state, EMSManager::EMSCallFrom::BeforeHVACManagers, anyEMSRan, ObjexxFCL::Optional_int_const()); // calling point

        ManageSetPoints(state);

        // re-initialize plant loop and nodes.
        ReInitPlantLoopsAtFirstHVACIteration(state);

        // Before the HVAC simulation, call ManageSystemAvailability to set
        // the system on/off flags
        ManageSystemAvailability(state);

        ManageEMS(state, EMSManager::EMSCallFrom::AfterHVACManagers, anyEMSRan, ObjexxFCL::Optional_int_const()); // calling point
        ManageEMS(state, EMSManager::EMSCallFrom::HVACIterationLoop, anyEMSRan, ObjexxFCL::Optional_int_const()); // calling point id

        // first explicitly call each system type with FirstHVACIteration,

        // Manages the various component simulations
        SimSelectedEquipment(state, SimAirLoopsFlag,
                             SimZoneEquipmentFlag,
                             SimNonZoneEquipmentFlag,
                             SimPlantLoopsFlag,
                             SimElecCircuitsFlag,
                             FirstHVACIteration,
                             SimWithPlantFlowUnlocked);

        // Eventually, when all of the flags are set to false, the
        // simulation has converged for this system time step.

        SimPlantLoopsFlag = true;
        SetAllPlantSimFlagsToValue(state, true); // set so loop to simulate at least once on non-first hvac

        FirstHVACIteration = false;

        // then iterate among all systems after first HVAC iteration is over

        // Main iteration loop for HVAC.  If any of the simulation flags are
        // true, then specific components must be resimulated.
        while ((SimAirLoopsFlag || SimZoneEquipmentFlag || SimNonZoneEquipmentFlag || SimPlantLoopsFlag || SimElecCircuitsFlag) &&
               (HVACManageIteration <= state.dataConvergeParams->MaxIter)) {

            if (state.dataGlobal->stopSimulation) break;

            ManageEMS(state, EMSManager::EMSCallFrom::HVACIterationLoop, anyEMSRan, ObjexxFCL::Optional_int_const()); // calling point id

            // Manages the various component simulations
            SimSelectedEquipment(state, SimAirLoopsFlag,
                                 SimZoneEquipmentFlag,
                                 SimNonZoneEquipmentFlag,
                                 SimPlantLoopsFlag,
                                 SimElecCircuitsFlag,
                                 FirstHVACIteration,
                                 SimWithPlantFlowUnlocked);

            // Eventually, when all of the flags are set to false, the
            // simulation has converged for this system time step.

            UpdateZoneInletConvergenceLog(state);

            ++HVACManageIteration; // Increment the iteration counter

            if (anyEMSRan && HVACManageIteration <= 2) {
                // the calling point emsCallFromHVACIterationLoop is only effective for air loops if this while loop runs at least twice
                SimAirLoopsFlag = true;
            }
            if (HVACManageIteration < MinAirLoopIterationsAfterFirst) {
                // sequenced zone loads for airloops may require extra iterations depending upon zone equipment order and load distribution type
                SimAirLoopsFlag = true;
                SimZoneEquipmentFlag = true;
            }
        }
        if (state.dataGlobal->AnyPlantInModel) {
            if (AnyPlantSplitterMixerLacksContinuity(state)) {
                // rerun systems in a "Final flow lock/last iteration" mode
                // now call for one second to last plant simulation
                SimAirLoopsFlag = false;
                SimZoneEquipmentFlag = false;
                SimNonZoneEquipmentFlag = false;
                SimPlantLoopsFlag = true;
                SimElecCircuitsFlag = false;
                SimSelectedEquipment(state, SimAirLoopsFlag,
                                     SimZoneEquipmentFlag,
                                     SimNonZoneEquipmentFlag,
                                     SimPlantLoopsFlag,
                                     SimElecCircuitsFlag,
                                     FirstHVACIteration,
                                     SimWithPlantFlowUnlocked);
                // now call for all non-plant simulation, but with plant flow lock on
                SimAirLoopsFlag = true;
                SimZoneEquipmentFlag = true;
                SimNonZoneEquipmentFlag = true;
                SimPlantLoopsFlag = false;
                SimElecCircuitsFlag = true;
                SimSelectedEquipment(state, SimAirLoopsFlag,
                                     SimZoneEquipmentFlag,
                                     SimNonZoneEquipmentFlag,
                                     SimPlantLoopsFlag,
                                     SimElecCircuitsFlag,
                                     FirstHVACIteration,
                                     SimWithPlantFlowLocked);
                UpdateZoneInletConvergenceLog(state);
                // now call for a last plant simulation
                SimAirLoopsFlag = false;
                SimZoneEquipmentFlag = false;
                SimNonZoneEquipmentFlag = false;
                SimPlantLoopsFlag = true;
                SimElecCircuitsFlag = false;
                SimSelectedEquipment(state, SimAirLoopsFlag,
                                     SimZoneEquipmentFlag,
                                     SimNonZoneEquipmentFlag,
                                     SimPlantLoopsFlag,
                                     SimElecCircuitsFlag,
                                     FirstHVACIteration,
                                     SimWithPlantFlowUnlocked);
                // now call for a last all non-plant simulation, but with plant flow lock on
                SimAirLoopsFlag = true;
                SimZoneEquipmentFlag = true;
                SimNonZoneEquipmentFlag = true;
                SimPlantLoopsFlag = false;
                SimElecCircuitsFlag = true;
                SimSelectedEquipment(state, SimAirLoopsFlag,
                                     SimZoneEquipmentFlag,
                                     SimNonZoneEquipmentFlag,
                                     SimPlantLoopsFlag,
                                     SimElecCircuitsFlag,
                                     FirstHVACIteration,
                                     SimWithPlantFlowLocked);
                UpdateZoneInletConvergenceLog(state);
            }
        }

        // Test plant loop for errors
        for (LoopNum = 1; LoopNum <= state.dataPlnt->TotNumLoops; ++LoopNum) {
            for (LoopSide = DemandSide; LoopSide <= SupplySide; ++LoopSide) {
                CheckPlantMixerSplitterConsistency(state, LoopNum, LoopSide, FirstHVACIteration);
                CheckForRunawayPlantTemps(state, LoopNum, LoopSide);
            }
        }

        if ((HVACManageIteration > state.dataConvergeParams->MaxIter) && (!state.dataGlobal->WarmupFlag)) {
            ++ErrCount;
            if (ErrCount < 15) {
                ErrEnvironmentName = state.dataEnvrn->EnvironmentName;
                ShowWarningError(state,
                                 format("SimHVAC: Maximum iterations ({}) exceeded for all HVAC loops, at {}, {} {}",
                                        state.dataConvergeParams->MaxIter,
                                        state.dataEnvrn->EnvironmentName,
                                        state.dataEnvrn->CurMnDy,
                                        CreateSysTimeIntervalString(state)));
                if (SimAirLoopsFlag) {
                    ShowContinueError(state, "The solution for one or more of the Air Loop HVAC systems did not appear to converge");
                }
                if (SimZoneEquipmentFlag) {
                    ShowContinueError(state, "The solution for zone HVAC equipment did not appear to converge");
                }
                if (SimNonZoneEquipmentFlag) {
                    ShowContinueError(state, "The solution for non-zone equipment did not appear to converge");
                }
                if (SimPlantLoopsFlag) {
                    ShowContinueError(state, "The solution for one or more plant systems did not appear to converge");
                }
                if (SimElecCircuitsFlag) {
                    ShowContinueError(state, "The solution for on-site electric generators did not appear to converge");
                }
                if (ErrCount == 1 && !state.dataGlobal->DisplayExtraWarnings) {
                    ShowContinueError(state, "...use Output:Diagnostics,DisplayExtraWarnings; to show more details on each max iteration exceeded.");
                }
                if (state.dataGlobal->DisplayExtraWarnings) {

                    for (AirSysNum = 1; AirSysNum <= NumPrimaryAirSys; ++AirSysNum) {

                        if (any(state.dataConvergeParams->AirLoopConvergence(AirSysNum).HVACMassFlowNotConverged)) {

                            ShowContinueError(state, "Air System Named = " + state.dataAirLoop->AirToZoneNodeInfo(AirSysNum).AirLoopName +
                                              " did not converge for mass flow rate");
                            ShowContinueError(state, "Check values should be zero. Most Recent values listed first.");
                            HistoryTrace = "";
                            for (StackDepth = 1; StackDepth <= DataConvergParams::ConvergLogStackDepth; ++StackDepth) {
                                HistoryTrace += format("{:.6R},", state.dataConvergeParams->AirLoopConvergence(AirSysNum).HVACFlowDemandToSupplyTolValue(StackDepth));
                            }

                            ShowContinueError(state, "Demand-to-Supply interface mass flow rate check value iteration history trace: " + HistoryTrace);
                            HistoryTrace = "";
                            for (StackDepth = 1; StackDepth <= DataConvergParams::ConvergLogStackDepth; ++StackDepth) {
                                HistoryTrace += format("{:.6R},", state.dataConvergeParams->AirLoopConvergence(AirSysNum).HVACFlowSupplyDeck1ToDemandTolValue(StackDepth));
                            }
                            ShowContinueError(state, "Supply-to-demand interface deck 1 mass flow rate check value iteration history trace: " +
                                              HistoryTrace);

                            if (state.dataAirLoop->AirToZoneNodeInfo(AirSysNum).NumSupplyNodes >= 2) {
                                HistoryTrace = "";
                                for (StackDepth = 1; StackDepth <= DataConvergParams::ConvergLogStackDepth; ++StackDepth) {
                                    HistoryTrace += format("{:.6R},", state.dataConvergeParams->AirLoopConvergence(AirSysNum).HVACFlowSupplyDeck2ToDemandTolValue(StackDepth));
                                }
                                ShowContinueError(state, "Supply-to-demand interface deck 2 mass flow rate check value iteration history trace: " +
                                                  HistoryTrace);
                            }
                        } // mass flow rate not converged

                        if (any(state.dataConvergeParams->AirLoopConvergence(AirSysNum).HVACHumRatNotConverged)) {

                            ShowContinueError(state, "Air System Named = " + state.dataAirLoop->AirToZoneNodeInfo(AirSysNum).AirLoopName +
                                              " did not converge for humidity ratio");
                            ShowContinueError(state, "Check values should be zero. Most Recent values listed first.");
                            HistoryTrace = "";
                            for (StackDepth = 1; StackDepth <= DataConvergParams::ConvergLogStackDepth; ++StackDepth) {
                                HistoryTrace += format("{:.6R},", state.dataConvergeParams->AirLoopConvergence(AirSysNum).HVACHumDemandToSupplyTolValue(StackDepth));
                            }
                            ShowContinueError(state, "Demand-to-Supply interface humidity ratio check value iteration history trace: " + HistoryTrace);
                            HistoryTrace = "";
                            for (StackDepth = 1; StackDepth <= DataConvergParams::ConvergLogStackDepth; ++StackDepth) {
                                HistoryTrace += format("{:.6R},", state.dataConvergeParams->AirLoopConvergence(AirSysNum).HVACHumSupplyDeck1ToDemandTolValue(StackDepth));
                            }
                            ShowContinueError(state, "Supply-to-demand interface deck 1 humidity ratio check value iteration history trace: " +
                                              HistoryTrace);

                            if (state.dataAirLoop->AirToZoneNodeInfo(AirSysNum).NumSupplyNodes >= 2) {
                                HistoryTrace = "";
                                for (StackDepth = 1; StackDepth <= DataConvergParams::ConvergLogStackDepth; ++StackDepth) {
                                    HistoryTrace += format("{:.6R},", state.dataConvergeParams->AirLoopConvergence(AirSysNum).HVACHumSupplyDeck2ToDemandTolValue(StackDepth));
                                }
                                ShowContinueError(state, "Supply-to-demand interface deck 2 humidity ratio check value iteration history trace: " +
                                                  HistoryTrace);
                            }
                        } // humidity ratio not converged

                        if (any(state.dataConvergeParams->AirLoopConvergence(AirSysNum).HVACTempNotConverged)) {

                            ShowContinueError(state, "Air System Named = " + state.dataAirLoop->AirToZoneNodeInfo(AirSysNum).AirLoopName + " did not converge for temperature");
                            ShowContinueError(state, "Check values should be zero. Most Recent values listed first.");
                            HistoryTrace = "";
                            for (StackDepth = 1; StackDepth <= DataConvergParams::ConvergLogStackDepth; ++StackDepth) {
                                HistoryTrace += format("{:.6R},", state.dataConvergeParams->AirLoopConvergence(AirSysNum).HVACTempDemandToSupplyTolValue(StackDepth));
                            }
                            ShowContinueError(state, "Demand-to-Supply interface temperature check value iteration history trace: " + HistoryTrace);
                            HistoryTrace = "";
                            for (StackDepth = 1; StackDepth <= DataConvergParams::ConvergLogStackDepth; ++StackDepth) {
                                HistoryTrace += format("{:.6R},", state.dataConvergeParams->AirLoopConvergence(AirSysNum).HVACTempSupplyDeck1ToDemandTolValue(StackDepth));
                            }
                            ShowContinueError(state, "Supply-to-demand interface deck 1 temperature check value iteration history trace: " + HistoryTrace);

                            if (state.dataAirLoop->AirToZoneNodeInfo(AirSysNum).NumSupplyNodes >= 2) {
                                HistoryTrace = "";
                                for (StackDepth = 1; StackDepth <= DataConvergParams::ConvergLogStackDepth; ++StackDepth) {
                                    HistoryTrace += format("{:.6R},", state.dataConvergeParams->AirLoopConvergence(AirSysNum).HVACTempSupplyDeck1ToDemandTolValue(StackDepth));
                                }
                                ShowContinueError(state, "Supply-to-demand interface deck 2 temperature check value iteration history trace: " +
                                                  HistoryTrace);
                            }
                        } // Temps not converged
                        if (any(state.dataConvergeParams->AirLoopConvergence(AirSysNum).HVACEnergyNotConverged)) {

                            ShowContinueError(state, "Air System Named = " + state.dataAirLoop->AirToZoneNodeInfo(AirSysNum).AirLoopName + " did not converge for energy");
                            ShowContinueError(state, "Check values should be zero. Most Recent values listed first.");
                            HistoryTrace = "";
                            for (StackDepth = 1; StackDepth <= DataConvergParams::ConvergLogStackDepth; ++StackDepth) {
                                HistoryTrace += format("{:.6R},", state.dataConvergeParams->AirLoopConvergence(AirSysNum).HVACEnergyDemandToSupplyTolValue(StackDepth));
                            }
                            ShowContinueError(state, "Demand-to-Supply interface energy check value iteration history trace: " + HistoryTrace);
                            HistoryTrace = "";
                            for (StackDepth = 1; StackDepth <= DataConvergParams::ConvergLogStackDepth; ++StackDepth) {
                                HistoryTrace += format("{:.6R},", state.dataConvergeParams->AirLoopConvergence(AirSysNum).HVACEnergySupplyDeck1ToDemandTolValue(StackDepth));
                            }
                            ShowContinueError(state, "Supply-to-demand interface deck 1 energy check value iteration history trace: " + HistoryTrace);

                            if (state.dataAirLoop->AirToZoneNodeInfo(AirSysNum).NumSupplyNodes >= 2) {
                                HistoryTrace = "";
                                for (StackDepth = 1; StackDepth <= DataConvergParams::ConvergLogStackDepth; ++StackDepth) {
                                    HistoryTrace +=
                                        format("{:.6R},", state.dataConvergeParams->AirLoopConvergence(AirSysNum).HVACEnergySupplyDeck2ToDemandTolValue(StackDepth));
                                }
                                ShowContinueError(state, "Supply-to-demand interface deck 2 energy check value iteration history trace: " + HistoryTrace);
                            }
                        } // energy not converged

                    } // loop over air loop systems

                    // loop over zones and check for issues with zone inlet nodes
                    for (ZoneNum = 1; ZoneNum <= state.dataGlobal->NumOfZones; ++ZoneNum) {

                        for (NodeIndex = 1; NodeIndex <= state.dataConvergeParams->ZoneInletConvergence(ZoneNum).NumInletNodes; ++NodeIndex) {

                            // Check humidity ratio
                            FoundOscillationByDuplicate = false;
                            MonotonicDecreaseFound = false;
                            MonotonicIncreaseFound = false;
                            // check for evidence of oscillation by identifying duplicates when latest value not equal to average
                            AvgValue = sum(state.dataConvergeParams->ZoneInletConvergence(ZoneNum).InletNode(NodeIndex).HumidityRatio) / double(DataConvergParams::ConvergLogStackDepth);
                            if (std::abs(state.dataConvergeParams->ZoneInletConvergence(ZoneNum).InletNode(NodeIndex).HumidityRatio(1) - AvgValue) >
                                DataConvergParams::HVACHumRatOscillationToler) { // last iterate differs from average
                                FoundOscillationByDuplicate = false;
                                for (StackDepth = 2; StackDepth <= DataConvergParams::ConvergLogStackDepth; ++StackDepth) {
                                    if (std::abs(state.dataConvergeParams->ZoneInletConvergence(ZoneNum).InletNode(NodeIndex).HumidityRatio(1) -
                                                 state.dataConvergeParams->ZoneInletConvergence(ZoneNum).InletNode(NodeIndex).HumidityRatio(StackDepth)) <
                                        DataConvergParams::HVACHumRatOscillationToler) {
                                        FoundOscillationByDuplicate = true;
                                        ShowContinueError(
                                            state,
                                            format("Node named {} shows oscillating humidity ratio across iterations with a repeated value of {:.6R}",
                                                   NodeID(state.dataConvergeParams->ZoneInletConvergence(ZoneNum).InletNode(NodeIndex).NodeNum),
                                                   state.dataConvergeParams->ZoneInletConvergence(ZoneNum).InletNode(NodeIndex).HumidityRatio(1)));
                                        break;
                                    }
                                }
                                if (!FoundOscillationByDuplicate) {
                                    SlopeHumRat = (sum_ConvergLogStackARR * sum(state.dataConvergeParams->ZoneInletConvergence(ZoneNum).InletNode(NodeIndex).HumidityRatio) -
                                                   double(DataConvergParams::ConvergLogStackDepth) *
                                                       sum((ConvergLogStackARR * state.dataConvergeParams->ZoneInletConvergence(ZoneNum).InletNode(NodeIndex).HumidityRatio))) /
                                                  (square_sum_ConvergLogStackARR - double(DataConvergParams::ConvergLogStackDepth) * sum_square_ConvergLogStackARR);
                                    if (std::abs(SlopeHumRat) > DataConvergParams::HVACHumRatSlopeToler) {

                                        if (SlopeHumRat < 0.0) { // check for monotic decrease
                                            MonotonicDecreaseFound = true;
                                            for (StackDepth = 2; StackDepth <= DataConvergParams::ConvergLogStackDepth; ++StackDepth) {
                                                if (state.dataConvergeParams->ZoneInletConvergence(ZoneNum).InletNode(NodeIndex).HumidityRatio(StackDepth - 1) >
                                                    state.dataConvergeParams->ZoneInletConvergence(ZoneNum).InletNode(NodeIndex).HumidityRatio(StackDepth)) {
                                                    MonotonicDecreaseFound = false;
                                                    break;
                                                }
                                            }
                                            if (MonotonicDecreaseFound) {
                                                ShowContinueError(state,
                                                                  format("Node named {} shows monotonically decreasing humidity ratio with a trend "
                                                                         "rate across iterations of {:.6R} [ kg-water/kg-dryair/iteration]",
                                                                         NodeID(state.dataConvergeParams->ZoneInletConvergence(ZoneNum).InletNode(NodeIndex).NodeNum),
                                                                         SlopeHumRat));
                                            }
                                        } else { // check for monotic incrase
                                            MonotonicIncreaseFound = true;
                                            for (StackDepth = 2; StackDepth <= DataConvergParams::ConvergLogStackDepth; ++StackDepth) {
                                                if (state.dataConvergeParams->ZoneInletConvergence(ZoneNum).InletNode(NodeIndex).HumidityRatio(StackDepth - 1) <
                                                    state.dataConvergeParams->ZoneInletConvergence(ZoneNum).InletNode(NodeIndex).HumidityRatio(StackDepth)) {
                                                    MonotonicIncreaseFound = false;
                                                    break;
                                                }
                                            }
                                            if (MonotonicIncreaseFound) {
                                                ShowContinueError(state,
                                                                  format("Node named {} shows monotonically increasing humidity ratio with a trend "
                                                                         "rate across iterations of {:.6R} [ kg-water/kg-dryair/iteration]",
                                                                         NodeID(state.dataConvergeParams->ZoneInletConvergence(ZoneNum).InletNode(NodeIndex).NodeNum),
                                                                         SlopeHumRat));
                                            }
                                        }
                                    } // significant slope in iterates
                                }     // no osciallation
                            }         // last value does not equal average of stack.

                            if (MonotonicDecreaseFound || MonotonicIncreaseFound || FoundOscillationByDuplicate) {
                                HistoryTrace = "";
                                for (StackDepth = 1; StackDepth <= DataConvergParams::ConvergLogStackDepth; ++StackDepth) {
                                    HistoryTrace += format("{:.6R},", state.dataConvergeParams->ZoneInletConvergence(ZoneNum).InletNode(NodeIndex).HumidityRatio(StackDepth));
                                }
                                ShowContinueError(state,
                                    "Node named " + NodeID(state.dataConvergeParams->ZoneInletConvergence(ZoneNum).InletNode(NodeIndex).NodeNum) +
                                    " humidity ratio [kg-water/kg-dryair] iteration history trace (most recent first): " + HistoryTrace);
                            } // need to report trace
                            // end humidity ratio

                            // Check Mass flow rate
                            FoundOscillationByDuplicate = false;
                            MonotonicDecreaseFound = false;
                            MonotonicIncreaseFound = false;
                            // check for evidence of oscillation by indentify duplicates when latest value not equal to average
                            AvgValue = sum(state.dataConvergeParams->ZoneInletConvergence(ZoneNum).InletNode(NodeIndex).MassFlowRate) / double(DataConvergParams::ConvergLogStackDepth);
                            if (std::abs(state.dataConvergeParams->ZoneInletConvergence(ZoneNum).InletNode(NodeIndex).MassFlowRate(1) - AvgValue) >
                                DataConvergParams::HVACFlowRateOscillationToler) { // last iterate differs from average
                                FoundOscillationByDuplicate = false;
                                for (StackDepth = 2; StackDepth <= DataConvergParams::ConvergLogStackDepth; ++StackDepth) {
                                    if (std::abs(state.dataConvergeParams->ZoneInletConvergence(ZoneNum).InletNode(NodeIndex).MassFlowRate(1) -
                                                 state.dataConvergeParams->ZoneInletConvergence(ZoneNum).InletNode(NodeIndex).MassFlowRate(StackDepth)) <
                                        DataConvergParams::HVACFlowRateOscillationToler) {
                                        FoundOscillationByDuplicate = true;
                                        ShowContinueError(
                                            state,
                                            format("Node named {} shows oscillating mass flow rate across iterations with a repeated value of {:.6R}",
                                                   NodeID(state.dataConvergeParams->ZoneInletConvergence(ZoneNum).InletNode(NodeIndex).NodeNum),
                                                   state.dataConvergeParams->ZoneInletConvergence(ZoneNum).InletNode(NodeIndex).MassFlowRate(1)));
                                        break;
                                    }
                                }
                                if (!FoundOscillationByDuplicate) {
                                    SlopeMdot = (sum_ConvergLogStackARR * sum(state.dataConvergeParams->ZoneInletConvergence(ZoneNum).InletNode(NodeIndex).MassFlowRate) -
                                                 double(DataConvergParams::ConvergLogStackDepth) *
                                                     sum((ConvergLogStackARR * state.dataConvergeParams->ZoneInletConvergence(ZoneNum).InletNode(NodeIndex).MassFlowRate))) /
                                                (square_sum_ConvergLogStackARR - double(DataConvergParams::ConvergLogStackDepth) * sum_square_ConvergLogStackARR);
                                    if (std::abs(SlopeMdot) > DataConvergParams::HVACFlowRateSlopeToler) {
                                        if (SlopeMdot < 0.0) { // check for monotic decrease
                                            MonotonicDecreaseFound = true;
                                            for (StackDepth = 2; StackDepth <= DataConvergParams::ConvergLogStackDepth; ++StackDepth) {
                                                if (state.dataConvergeParams->ZoneInletConvergence(ZoneNum).InletNode(NodeIndex).MassFlowRate(StackDepth - 1) >
                                                    state.dataConvergeParams->ZoneInletConvergence(ZoneNum).InletNode(NodeIndex).MassFlowRate(StackDepth)) {
                                                    MonotonicDecreaseFound = false;
                                                    break;
                                                }
                                            }
                                            if (MonotonicDecreaseFound) {
                                                ShowContinueError(state,
                                                                  format("Node named {} shows monotonically decreasing mass flow rate with a trend "
                                                                         "rate across iterations of {:.6R} [kg/s/iteration]",
                                                                         NodeID(state.dataConvergeParams->ZoneInletConvergence(ZoneNum).InletNode(NodeIndex).NodeNum),
                                                                         SlopeMdot));
                                            }
                                        } else { // check for monotic incrase
                                            MonotonicIncreaseFound = true;
                                            for (StackDepth = 2; StackDepth <= DataConvergParams::ConvergLogStackDepth; ++StackDepth) {
                                                if (state.dataConvergeParams->ZoneInletConvergence(ZoneNum).InletNode(NodeIndex).MassFlowRate(StackDepth - 1) <
                                                    state.dataConvergeParams->ZoneInletConvergence(ZoneNum).InletNode(NodeIndex).MassFlowRate(StackDepth)) {
                                                    MonotonicIncreaseFound = false;
                                                    break;
                                                }
                                            }
                                            if (MonotonicIncreaseFound) {
                                                ShowContinueError(state,
                                                                  format("Node named {} shows monotonically increasing mass flow rate with a trend "
                                                                         "rate across iterations of {:.6R} [kg/s/iteration]",
                                                                         NodeID(state.dataConvergeParams->ZoneInletConvergence(ZoneNum).InletNode(NodeIndex).NodeNum),
                                                                         SlopeMdot));
                                            }
                                        }
                                    } // significant slope in iterates
                                }     // no osciallation
                            }         // last value does not equal average of stack.

                            if (MonotonicDecreaseFound || MonotonicIncreaseFound || FoundOscillationByDuplicate) {
                                HistoryTrace = "";
                                for (StackDepth = 1; StackDepth <= DataConvergParams::ConvergLogStackDepth; ++StackDepth) {
                                    HistoryTrace += format("{:.6R},", state.dataConvergeParams->ZoneInletConvergence(ZoneNum).InletNode(NodeIndex).MassFlowRate(StackDepth));
                                }
                                ShowContinueError(state, "Node named " + NodeID(state.dataConvergeParams->ZoneInletConvergence(ZoneNum).InletNode(NodeIndex).NodeNum) +
                                                  " mass flow rate [kg/s] iteration history trace (most recent first): " + HistoryTrace);
                            } // need to report trace
                            // end mass flow rate

                            // Check Temperatures
                            FoundOscillationByDuplicate = false;
                            MonotonicDecreaseFound = false;
                            MonotonicIncreaseFound = false;
                            // check for evidence of oscillation by indentify duplicates when latest value not equal to average
                            AvgValue = sum(state.dataConvergeParams->ZoneInletConvergence(ZoneNum).InletNode(NodeIndex).Temperature) / double(DataConvergParams::ConvergLogStackDepth);
                            if (std::abs(state.dataConvergeParams->ZoneInletConvergence(ZoneNum).InletNode(NodeIndex).Temperature(1) - AvgValue) >
                                DataConvergParams::HVACTemperatureOscillationToler) { // last iterate differs from average
                                FoundOscillationByDuplicate = false;
                                for (StackDepth = 2; StackDepth <= DataConvergParams::ConvergLogStackDepth; ++StackDepth) {
                                    if (std::abs(state.dataConvergeParams->ZoneInletConvergence(ZoneNum).InletNode(NodeIndex).Temperature(1) -
                                                 state.dataConvergeParams->ZoneInletConvergence(ZoneNum).InletNode(NodeIndex).Temperature(StackDepth)) <
                                        DataConvergParams::HVACTemperatureOscillationToler) {
                                        FoundOscillationByDuplicate = true;
                                        ShowContinueError(
                                            state,
                                            format("Node named {} shows oscillating temperatures across iterations with a repeated value of {:.6R}",
                                                   NodeID(state.dataConvergeParams->ZoneInletConvergence(ZoneNum).InletNode(NodeIndex).NodeNum),
                                                   state.dataConvergeParams->ZoneInletConvergence(ZoneNum).InletNode(NodeIndex).Temperature(1)));
                                        break;
                                    }
                                }
                                if (!FoundOscillationByDuplicate) {
                                    SlopeTemps = (sum_ConvergLogStackARR * sum(state.dataConvergeParams->ZoneInletConvergence(ZoneNum).InletNode(NodeIndex).Temperature) -
                                                  double(DataConvergParams::ConvergLogStackDepth) *
                                                      sum((ConvergLogStackARR * state.dataConvergeParams->ZoneInletConvergence(ZoneNum).InletNode(NodeIndex).Temperature))) /
                                                 (square_sum_ConvergLogStackARR - double(DataConvergParams::ConvergLogStackDepth) * sum_square_ConvergLogStackARR);
                                    if (std::abs(SlopeTemps) > DataConvergParams::HVACTemperatureSlopeToler) {
                                        if (SlopeTemps < 0.0) { // check for monotonic decrease
                                            MonotonicDecreaseFound = true;
                                            for (StackDepth = 2; StackDepth <= DataConvergParams::ConvergLogStackDepth; ++StackDepth) {
                                                if (state.dataConvergeParams->ZoneInletConvergence(ZoneNum).InletNode(NodeIndex).Temperature(StackDepth - 1) >
                                                    state.dataConvergeParams->ZoneInletConvergence(ZoneNum).InletNode(NodeIndex).Temperature(StackDepth)) {
                                                    MonotonicDecreaseFound = false;
                                                    break;
                                                }
                                            }
                                            if (MonotonicDecreaseFound) {
                                                ShowContinueError(state,
                                                                  format("Node named {} shows monotonically decreasing temperature with a trend rate "
                                                                         "across iterations of {:.4R} [C/iteration]",
                                                                         NodeID(state.dataConvergeParams->ZoneInletConvergence(ZoneNum).InletNode(NodeIndex).NodeNum),
                                                                         SlopeTemps));
                                            }
                                        } else { // check for monotic incrase
                                            MonotonicIncreaseFound = true;
                                            for (StackDepth = 2; StackDepth <= DataConvergParams::ConvergLogStackDepth; ++StackDepth) {
                                                if (state.dataConvergeParams->ZoneInletConvergence(ZoneNum).InletNode(NodeIndex).Temperature(StackDepth - 1) <
                                                    state.dataConvergeParams->ZoneInletConvergence(ZoneNum).InletNode(NodeIndex).Temperature(StackDepth)) {
                                                    MonotonicIncreaseFound = false;
                                                    break;
                                                }
                                            }
                                            if (MonotonicIncreaseFound) {
                                                ShowContinueError(state,
                                                                  format("Node named {} shows monotonically increasing temperatures with a trend "
                                                                         "rate across iterations of {:.4R} [C/iteration]",
                                                                         NodeID(state.dataConvergeParams->ZoneInletConvergence(ZoneNum).InletNode(NodeIndex).NodeNum),
                                                                         SlopeTemps));
                                            }
                                        }
                                    } // significant slope in iterates
                                }     // no osciallation
                            }         // last value does not equal average of stack.

                            if (MonotonicDecreaseFound || MonotonicIncreaseFound || FoundOscillationByDuplicate) {
                                HistoryTrace = "";
                                for (StackDepth = 1; StackDepth <= DataConvergParams::ConvergLogStackDepth; ++StackDepth) {
                                    HistoryTrace += format("{:.6R},", state.dataConvergeParams->ZoneInletConvergence(ZoneNum).InletNode(NodeIndex).Temperature(StackDepth));
                                }
                                ShowContinueError(state, "Node named " + NodeID(state.dataConvergeParams->ZoneInletConvergence(ZoneNum).InletNode(NodeIndex).NodeNum) +
                                                  " temperature [C] iteration history trace (most recent first): " + HistoryTrace);
                            } // need to report trace
                              // end Temperature checks

                        } // loop over zone inlet nodes
                    }     // loop over zones

                    for (LoopNum = 1; LoopNum <= state.dataPlnt->TotNumLoops; ++LoopNum) {

                        if (state.dataConvergeParams->PlantConvergence(LoopNum).PlantMassFlowNotConverged) {
                            ShowContinueError(state, "Plant System Named = " + state.dataPlnt->PlantLoop(LoopNum).Name + " did not converge for mass flow rate");
                            ShowContinueError(state, "Check values should be zero. Most Recent values listed first.");
                            HistoryTrace = "";
                            for (StackDepth = 1; StackDepth <= DataConvergParams::ConvergLogStackDepth; ++StackDepth) {
                                HistoryTrace += format("{:.6R},", state.dataConvergeParams->PlantConvergence(LoopNum).PlantFlowDemandToSupplyTolValue(StackDepth));
                            }
                            ShowContinueError(state, "Demand-to-Supply interface mass flow rate check value iteration history trace: " + HistoryTrace);
                            HistoryTrace = "";
                            for (StackDepth = 1; StackDepth <= DataConvergParams::ConvergLogStackDepth; ++StackDepth) {
                                HistoryTrace += format("{:.6R},", state.dataConvergeParams->PlantConvergence(LoopNum).PlantFlowSupplyToDemandTolValue(StackDepth));
                            }
                            ShowContinueError(state, "Supply-to-Demand interface mass flow rate check value iteration history trace: " + HistoryTrace);

                            // now work with history logs for mass flow to detect issues
                            for (ThisLoopSide = 1; ThisLoopSide <= isize(state.dataPlnt->PlantLoop(LoopNum).LoopSide); ++ThisLoopSide) {
                                // loop side inlet node
                                FoundOscillationByDuplicate = false;
                                MonotonicDecreaseFound = false;
                                MonotonicIncreaseFound = false;
                                AvgValue =
                                    sum(state.dataPlnt->PlantLoop(LoopNum).LoopSide(ThisLoopSide).InletNode.MassFlowRateHistory) / double(NumConvergenceHistoryTerms);
                                if (std::abs(state.dataPlnt->PlantLoop(LoopNum).LoopSide(ThisLoopSide).InletNode.MassFlowRateHistory(1) - AvgValue) >
                                    DataConvergParams::PlantFlowRateOscillationToler) {
                                    FoundOscillationByDuplicate = false;
                                    for (StackDepth = 2; StackDepth <= NumConvergenceHistoryTerms; ++StackDepth) {
                                        if (std::abs(state.dataPlnt->PlantLoop(LoopNum).LoopSide(ThisLoopSide).InletNode.MassFlowRateHistory(1) -
                                                     state.dataPlnt->PlantLoop(LoopNum).LoopSide(ThisLoopSide).InletNode.MassFlowRateHistory(StackDepth)) <
                                            DataConvergParams::PlantFlowRateOscillationToler) {
                                            FoundOscillationByDuplicate = true;
                                            ShowContinueError(
                                                state,
                                                format("Node named {} shows oscillating flow rates across iterations with a repeated value of {:.7R}",
                                                       state.dataPlnt->PlantLoop(LoopNum).LoopSide(ThisLoopSide).NodeNameIn,
                                                       state.dataPlnt->PlantLoop(LoopNum).LoopSide(ThisLoopSide).InletNode.MassFlowRateHistory(1)));
                                            break;
                                        }
                                    }
                                }
                                if (!FoundOscillationByDuplicate) {
                                    SlopeMdot =
                                        (sum_ConvergenceHistoryARR * sum(state.dataPlnt->PlantLoop(LoopNum).LoopSide(ThisLoopSide).InletNode.MassFlowRateHistory) -
                                         double(NumConvergenceHistoryTerms) *
                                             sum((ConvergenceHistoryARR * state.dataPlnt->PlantLoop(LoopNum).LoopSide(ThisLoopSide).InletNode.MassFlowRateHistory))) /
                                        (square_sum_ConvergenceHistoryARR - double(NumConvergenceHistoryTerms) * sum_square_ConvergenceHistoryARR);
                                    if (std::abs(SlopeMdot) > DataConvergParams::PlantFlowRateSlopeToler) {
                                        if (SlopeMdot < 0.0) { // check for monotonic decrease
                                            MonotonicDecreaseFound = true;
                                            for (StackDepth = 2; StackDepth <= NumConvergenceHistoryTerms; ++StackDepth) {
                                                if (state.dataPlnt->PlantLoop(LoopNum).LoopSide(ThisLoopSide).InletNode.MassFlowRateHistory(StackDepth - 1) >
                                                    state.dataPlnt->PlantLoop(LoopNum).LoopSide(ThisLoopSide).InletNode.MassFlowRateHistory(StackDepth)) {
                                                    MonotonicDecreaseFound = false;
                                                    break;
                                                }
                                            }
                                            if (MonotonicDecreaseFound) {
                                                ShowContinueError(state,
                                                                  format("Node named {} shows monotonically decreasing mass flow rate with a trend "
                                                                         "rate across iterations of {:.7R} [kg/s/iteration]",
                                                                         state.dataPlnt->PlantLoop(LoopNum).LoopSide(ThisLoopSide).NodeNameIn,
                                                                         SlopeMdot));
                                            }
                                        } else { // check for monotonic incrase
                                            MonotonicIncreaseFound = true;
                                            for (StackDepth = 2; StackDepth <= NumConvergenceHistoryTerms; ++StackDepth) {
                                                if (state.dataPlnt->PlantLoop(LoopNum).LoopSide(ThisLoopSide).InletNode.MassFlowRateHistory(StackDepth - 1) <
                                                    state.dataPlnt->PlantLoop(LoopNum).LoopSide(ThisLoopSide).InletNode.MassFlowRateHistory(StackDepth)) {
                                                    MonotonicIncreaseFound = false;
                                                    break;
                                                }
                                            }
                                            if (MonotonicIncreaseFound) {
                                                ShowContinueError(state,
                                                                  format("Node named {} shows monotonically increasing mass flow rate with a trend "
                                                                         "rate across iterations of {:.7R} [kg/s/iteration]",
                                                                         state.dataPlnt->PlantLoop(LoopNum).LoopSide(ThisLoopSide).NodeNameIn,
                                                                         SlopeMdot));
                                            }
                                        }
                                    } // significant slope found
                                }     // no oscillation found

                                if (MonotonicDecreaseFound || MonotonicIncreaseFound || FoundOscillationByDuplicate) {
                                    HistoryTrace = "";
                                    for (StackDepth = 1; StackDepth <= NumConvergenceHistoryTerms; ++StackDepth) {
                                        HistoryTrace +=
                                            format("{:.7R},", state.dataPlnt->PlantLoop(LoopNum).LoopSide(ThisLoopSide).InletNode.MassFlowRateHistory(StackDepth));
                                    }
                                    ShowContinueError(state, "Node named " + state.dataPlnt->PlantLoop(LoopNum).LoopSide(ThisLoopSide).NodeNameIn +
                                                      " mass flow rate [kg/s] iteration history trace (most recent first): " + HistoryTrace);
                                } // need to report trace
                                // end of inlet node

                                // loop side outlet node
                                FoundOscillationByDuplicate = false;
                                MonotonicDecreaseFound = false;
                                MonotonicIncreaseFound = false;
                                AvgValue = sum(state.dataPlnt->PlantLoop(LoopNum).LoopSide(ThisLoopSide).OutletNode.MassFlowRateHistory) /
                                           double(NumConvergenceHistoryTerms);
                                if (std::abs(state.dataPlnt->PlantLoop(LoopNum).LoopSide(ThisLoopSide).OutletNode.MassFlowRateHistory(1) - AvgValue) >
                                    DataConvergParams::PlantFlowRateOscillationToler) {
                                    FoundOscillationByDuplicate = false;
                                    for (StackDepth = 2; StackDepth <= NumConvergenceHistoryTerms; ++StackDepth) {
                                        if (std::abs(state.dataPlnt->PlantLoop(LoopNum).LoopSide(ThisLoopSide).OutletNode.MassFlowRateHistory(1) -
                                                     state.dataPlnt->PlantLoop(LoopNum).LoopSide(ThisLoopSide).OutletNode.MassFlowRateHistory(StackDepth)) <
                                            DataConvergParams::PlantFlowRateOscillationToler) {
                                            FoundOscillationByDuplicate = true;
                                            ShowContinueError(
                                                state,
                                                format("Node named {} shows oscillating flow rates across iterations with a repeated value of {:.7R}",
                                                       state.dataPlnt->PlantLoop(LoopNum).LoopSide(ThisLoopSide).NodeNameOut,
                                                       state.dataPlnt->PlantLoop(LoopNum).LoopSide(ThisLoopSide).OutletNode.MassFlowRateHistory(1)));
                                            break;
                                        }
                                    }
                                }
                                if (!FoundOscillationByDuplicate) {
                                    SlopeMdot =
                                        (sum_ConvergenceHistoryARR * sum(state.dataPlnt->PlantLoop(LoopNum).LoopSide(ThisLoopSide).OutletNode.MassFlowRateHistory) -
                                         double(NumConvergenceHistoryTerms) *
                                             sum((ConvergenceHistoryARR *
                                                  state.dataPlnt->PlantLoop(LoopNum).LoopSide(ThisLoopSide).OutletNode.MassFlowRateHistory))) /
                                        (square_sum_ConvergenceHistoryARR - double(NumConvergenceHistoryTerms) * sum_square_ConvergenceHistoryARR);
                                    if (std::abs(SlopeMdot) > DataConvergParams::PlantFlowRateSlopeToler) {
                                        if (SlopeMdot < 0.0) { // check for monotonic decrease
                                            MonotonicDecreaseFound = true;
                                            for (StackDepth = 2; StackDepth <= NumConvergenceHistoryTerms; ++StackDepth) {
                                                if (state.dataPlnt->PlantLoop(LoopNum).LoopSide(ThisLoopSide).OutletNode.MassFlowRateHistory(StackDepth - 1) >
                                                    state.dataPlnt->PlantLoop(LoopNum).LoopSide(ThisLoopSide).OutletNode.MassFlowRateHistory(StackDepth)) {
                                                    MonotonicDecreaseFound = false;
                                                    break;
                                                }
                                            }
                                            if (MonotonicDecreaseFound) {
                                                ShowContinueError(state,
                                                                  format("Node named {} shows monotonically decreasing mass flow rate with a trend "
                                                                         "rate across iterations of {:.7R} [kg/s/iteration]",
                                                                         state.dataPlnt->PlantLoop(LoopNum).LoopSide(ThisLoopSide).NodeNameOut,
                                                                         SlopeMdot));
                                            }
                                        } else { // check for monotonic incrase
                                            MonotonicIncreaseFound = true;
                                            for (StackDepth = 2; StackDepth <= NumConvergenceHistoryTerms; ++StackDepth) {
                                                if (state.dataPlnt->PlantLoop(LoopNum).LoopSide(ThisLoopSide).OutletNode.MassFlowRateHistory(StackDepth - 1) <
                                                    state.dataPlnt->PlantLoop(LoopNum).LoopSide(ThisLoopSide).OutletNode.MassFlowRateHistory(StackDepth)) {
                                                    MonotonicIncreaseFound = false;
                                                    break;
                                                }
                                            }
                                            if (MonotonicIncreaseFound) {
                                                ShowContinueError(state,
                                                                  format("Node named {} shows monotonically increasing mass flow rate with a trend "
                                                                         "rate across iterations of {:.7R} [kg/s/iteration]",
                                                                         state.dataPlnt->PlantLoop(LoopNum).LoopSide(ThisLoopSide).NodeNameOut,
                                                                         SlopeMdot));
                                            }
                                        }
                                    } // significant slope found
                                }     // no oscillation found

                                if (MonotonicDecreaseFound || MonotonicIncreaseFound || FoundOscillationByDuplicate) {
                                    HistoryTrace = "";
                                    for (StackDepth = 1; StackDepth <= NumConvergenceHistoryTerms; ++StackDepth) {
                                        HistoryTrace +=
                                            format("{:.7R},", state.dataPlnt->PlantLoop(LoopNum).LoopSide(ThisLoopSide).OutletNode.MassFlowRateHistory(StackDepth));
                                    }
                                    ShowContinueError(state, "Node named " + state.dataPlnt->PlantLoop(LoopNum).LoopSide(ThisLoopSide).NodeNameOut +
                                                      " mass flow rate [kg/s] iteration history trace (most recent first): " + HistoryTrace);
                                } // need to report trace
                                  // end of Outlet node

                            } // plant loop sides

                        } // mass flow not converged

                        if (state.dataConvergeParams->PlantConvergence(LoopNum).PlantTempNotConverged) {
                            ShowContinueError(state, "Plant System Named = " + state.dataPlnt->PlantLoop(LoopNum).Name + " did not converge for temperature");
                            ShowContinueError(state, "Check values should be zero. Most Recent values listed first.");
                            HistoryTrace = "";
                            for (StackDepth = 1; StackDepth <= DataConvergParams::ConvergLogStackDepth; ++StackDepth) {
                                HistoryTrace += format("{:.6R},", state.dataConvergeParams->PlantConvergence(LoopNum).PlantTempDemandToSupplyTolValue(StackDepth));
                            }
                            ShowContinueError(state, "Demand-to-Supply interface temperature check value iteration history trace: " + HistoryTrace);
                            HistoryTrace = "";
                            for (StackDepth = 1; StackDepth <= DataConvergParams::ConvergLogStackDepth; ++StackDepth) {
                                HistoryTrace += format("{:.6R},", state.dataConvergeParams->PlantConvergence(LoopNum).PlantTempSupplyToDemandTolValue(StackDepth));
                            }
                            ShowContinueError(state, "Supply-to-Demand interface temperature check value iteration history trace: " + HistoryTrace);

                            // now work with history logs for mass flow to detect issues
                            for (ThisLoopSide = 1; ThisLoopSide <= isize(state.dataPlnt->PlantLoop(LoopNum).LoopSide); ++ThisLoopSide) {
                                // loop side inlet node
                                FoundOscillationByDuplicate = false;
                                MonotonicDecreaseFound = false;
                                MonotonicIncreaseFound = false;
                                AvgValue =
                                    sum(state.dataPlnt->PlantLoop(LoopNum).LoopSide(ThisLoopSide).InletNode.TemperatureHistory) / double(NumConvergenceHistoryTerms);
                                if (std::abs(state.dataPlnt->PlantLoop(LoopNum).LoopSide(ThisLoopSide).InletNode.TemperatureHistory(1) - AvgValue) >
                                    DataConvergParams::PlantTemperatureOscillationToler) {
                                    FoundOscillationByDuplicate = false;
                                    for (StackDepth = 2; StackDepth <= NumConvergenceHistoryTerms; ++StackDepth) {
                                        if (std::abs(state.dataPlnt->PlantLoop(LoopNum).LoopSide(ThisLoopSide).InletNode.TemperatureHistory(1) -
                                                     state.dataPlnt->PlantLoop(LoopNum).LoopSide(ThisLoopSide).InletNode.TemperatureHistory(StackDepth)) <
                                            DataConvergParams::PlantTemperatureOscillationToler) {
                                            FoundOscillationByDuplicate = true;
                                            ShowContinueError(
                                                state,
                                                format(
                                                    "Node named {} shows oscillating temperatures across iterations with a repeated value of {:.5R}",
                                                    state.dataPlnt->PlantLoop(LoopNum).LoopSide(ThisLoopSide).NodeNameIn,
                                                    state.dataPlnt->PlantLoop(LoopNum).LoopSide(ThisLoopSide).InletNode.TemperatureHistory(1)));
                                            break;
                                        }
                                    }
                                }
                                if (!FoundOscillationByDuplicate) {
                                    SlopeTemps =
                                        (sum_ConvergenceHistoryARR * sum(state.dataPlnt->PlantLoop(LoopNum).LoopSide(ThisLoopSide).InletNode.TemperatureHistory) -
                                         double(NumConvergenceHistoryTerms) *
                                             sum((ConvergenceHistoryARR * state.dataPlnt->PlantLoop(LoopNum).LoopSide(ThisLoopSide).InletNode.TemperatureHistory))) /
                                        (square_sum_ConvergenceHistoryARR - double(NumConvergenceHistoryTerms) * sum_square_ConvergenceHistoryARR);
                                    if (std::abs(SlopeTemps) > DataConvergParams::PlantTemperatureSlopeToler) {
                                        if (SlopeTemps < 0.0) { // check for monotic decrease
                                            MonotonicDecreaseFound = true;
                                            for (StackDepth = 2; StackDepth <= NumConvergenceHistoryTerms; ++StackDepth) {
                                                if (state.dataPlnt->PlantLoop(LoopNum).LoopSide(ThisLoopSide).InletNode.TemperatureHistory(StackDepth - 1) >
                                                    state.dataPlnt->PlantLoop(LoopNum).LoopSide(ThisLoopSide).InletNode.TemperatureHistory(StackDepth)) {
                                                    MonotonicDecreaseFound = false;
                                                    break;
                                                }
                                            }
                                            if (MonotonicDecreaseFound) {
                                                ShowContinueError(state,
                                                                  format("Node named {} shows monotonically decreasing temperatures with a trend "
                                                                         "rate across iterations of {:.5R} [C/iteration]",
                                                                         state.dataPlnt->PlantLoop(LoopNum).LoopSide(ThisLoopSide).NodeNameIn,
                                                                         SlopeTemps));
                                            }
                                        } else { // check for monotic incrase
                                            MonotonicIncreaseFound = true;
                                            for (StackDepth = 2; StackDepth <= NumConvergenceHistoryTerms; ++StackDepth) {
                                                if (state.dataPlnt->PlantLoop(LoopNum).LoopSide(ThisLoopSide).InletNode.TemperatureHistory(StackDepth - 1) <
                                                    state.dataPlnt->PlantLoop(LoopNum).LoopSide(ThisLoopSide).InletNode.TemperatureHistory(StackDepth)) {
                                                    MonotonicIncreaseFound = false;
                                                    break;
                                                }
                                            }
                                            if (MonotonicIncreaseFound) {
                                                ShowContinueError(state,
                                                                  format("Node named {} shows monotonically increasing temperatures with a trend "
                                                                         "rate across iterations of {:.5R} [C/iteration]",
                                                                         state.dataPlnt->PlantLoop(LoopNum).LoopSide(ThisLoopSide).NodeNameIn,
                                                                         SlopeTemps));
                                            }
                                        }
                                    } // significant slope found
                                }     // no oscillation found

                                if (MonotonicDecreaseFound || MonotonicIncreaseFound || FoundOscillationByDuplicate) {
                                    HistoryTrace = "";
                                    for (StackDepth = 1; StackDepth <= NumConvergenceHistoryTerms; ++StackDepth) {
                                        HistoryTrace +=
                                            format("{:.5R},", state.dataPlnt->PlantLoop(LoopNum).LoopSide(ThisLoopSide).InletNode.TemperatureHistory(StackDepth));
                                    }
                                    ShowContinueError(state, "Node named " + state.dataPlnt->PlantLoop(LoopNum).LoopSide(ThisLoopSide).NodeNameIn +
                                                      " temperature [C] iteration history trace (most recent first): " + HistoryTrace);
                                } // need to report trace
                                // end of inlet node

                                // loop side outlet node
                                FoundOscillationByDuplicate = false;
                                MonotonicDecreaseFound = false;
                                MonotonicIncreaseFound = false;
                                AvgValue =
                                    sum(state.dataPlnt->PlantLoop(LoopNum).LoopSide(ThisLoopSide).OutletNode.TemperatureHistory) / double(NumConvergenceHistoryTerms);
                                if (std::abs(state.dataPlnt->PlantLoop(LoopNum).LoopSide(ThisLoopSide).OutletNode.TemperatureHistory(1) - AvgValue) >
                                    DataConvergParams::PlantTemperatureOscillationToler) {
                                    FoundOscillationByDuplicate = false;
                                    for (StackDepth = 2; StackDepth <= NumConvergenceHistoryTerms; ++StackDepth) {
                                        if (std::abs(state.dataPlnt->PlantLoop(LoopNum).LoopSide(ThisLoopSide).OutletNode.TemperatureHistory(1) -
                                                     state.dataPlnt->PlantLoop(LoopNum).LoopSide(ThisLoopSide).OutletNode.TemperatureHistory(StackDepth)) <
                                            DataConvergParams::PlantTemperatureOscillationToler) {
                                            FoundOscillationByDuplicate = true;
                                            ShowContinueError(
                                                state,
                                                format(
                                                    "Node named {} shows oscillating temperatures across iterations with a repeated value of {:.5R}",
                                                    state.dataPlnt->PlantLoop(LoopNum).LoopSide(ThisLoopSide).NodeNameOut,
                                                    state.dataPlnt->PlantLoop(LoopNum).LoopSide(ThisLoopSide).OutletNode.TemperatureHistory(1)));
                                            break;
                                        }
                                    }
                                }
                                if (!FoundOscillationByDuplicate) {
                                    SlopeTemps =
                                        (sum_ConvergenceHistoryARR * sum(state.dataPlnt->PlantLoop(LoopNum).LoopSide(ThisLoopSide).OutletNode.TemperatureHistory) -
                                         double(NumConvergenceHistoryTerms) *
                                             sum((ConvergenceHistoryARR * state.dataPlnt->PlantLoop(LoopNum).LoopSide(ThisLoopSide).OutletNode.TemperatureHistory))) /
                                        (square_sum_ConvergenceHistoryARR - double(NumConvergenceHistoryTerms) * sum_square_ConvergenceHistoryARR);
                                    if (std::abs(SlopeTemps) > DataConvergParams::PlantFlowRateSlopeToler) {
                                        if (SlopeTemps < 0.0) { // check for monotic decrease
                                            MonotonicDecreaseFound = true;
                                            for (StackDepth = 2; StackDepth <= NumConvergenceHistoryTerms; ++StackDepth) {
                                                if (state.dataPlnt->PlantLoop(LoopNum).LoopSide(ThisLoopSide).OutletNode.TemperatureHistory(StackDepth - 1) >
                                                    state.dataPlnt->PlantLoop(LoopNum).LoopSide(ThisLoopSide).OutletNode.TemperatureHistory(StackDepth)) {
                                                    MonotonicDecreaseFound = false;
                                                    break;
                                                }
                                            }
                                            if (MonotonicDecreaseFound) {
                                                ShowContinueError(state,
                                                                  format("Node named {} shows monotonically decreasing temperatures with a trend "
                                                                         "rate across iterations of {:.5R} [C/iteration]",
                                                                         state.dataPlnt->PlantLoop(LoopNum).LoopSide(ThisLoopSide).NodeNameOut,
                                                                         SlopeTemps));
                                            }
                                        } else { // check for monotic incrase
                                            MonotonicIncreaseFound = true;
                                            for (StackDepth = 2; StackDepth <= NumConvergenceHistoryTerms; ++StackDepth) {
                                                if (state.dataPlnt->PlantLoop(LoopNum).LoopSide(ThisLoopSide).OutletNode.TemperatureHistory(StackDepth - 1) <
                                                    state.dataPlnt->PlantLoop(LoopNum).LoopSide(ThisLoopSide).OutletNode.TemperatureHistory(StackDepth)) {
                                                    MonotonicIncreaseFound = false;
                                                    break;
                                                }
                                            }
                                            if (MonotonicIncreaseFound) {
                                                ShowContinueError(state,
                                                                  format("Node named {} shows monotonically increasing temperatures with a trend "
                                                                         "rate across iterations of {:.5R} [C/iteration]",
                                                                         state.dataPlnt->PlantLoop(LoopNum).LoopSide(ThisLoopSide).NodeNameOut,
                                                                         SlopeTemps));
                                            }
                                        }
                                    } // significant slope found
                                }     // no oscillation found

                                if (MonotonicDecreaseFound || MonotonicIncreaseFound || FoundOscillationByDuplicate) {
                                    HistoryTrace = "";
                                    for (StackDepth = 1; StackDepth <= NumConvergenceHistoryTerms; ++StackDepth) {
                                        HistoryTrace +=
                                            format("{:.5R},", state.dataPlnt->PlantLoop(LoopNum).LoopSide(ThisLoopSide).OutletNode.TemperatureHistory(StackDepth));
                                    }
                                    ShowContinueError(state, "Node named " + state.dataPlnt->PlantLoop(LoopNum).LoopSide(ThisLoopSide).NodeNameOut +
                                                      " temperature [C] iteration history trace (most recent first): " + HistoryTrace);
                                } // need to report trace
                                  // end of Outlet node

                            } // plant loop sides

                        } // temperature not converged
                    }     // loop over plant loop systems
                }
            } else {
                if (state.dataEnvrn->EnvironmentName == ErrEnvironmentName) {
                    ShowRecurringWarningErrorAtEnd(state,
                        "SimHVAC: Exceeding Maximum iterations for all HVAC loops, during " + state.dataEnvrn->EnvironmentName + " continues", MaxErrCount);
                } else {
                    MaxErrCount = 0;
                    ErrEnvironmentName = state.dataEnvrn->EnvironmentName;
                    ShowRecurringWarningErrorAtEnd(state,
                        "SimHVAC: Exceeding Maximum iterations for all HVAC loops, during " + state.dataEnvrn->EnvironmentName + " continues", MaxErrCount);
                }
            }
        }

        CheckAirLoopFlowBalance(state);

        // Set node setpoints to a flag value so that controllers can check whether their sensed nodes
        // have a setpoint
        if (!state.dataGlobal->ZoneSizingCalc && !state.dataGlobal->SysSizingCalc) {
            if (MySetPointInit) {
                if (NumOfNodes > 0) {
                    for (auto &e : Node) {
                        e.TempSetPoint = SensedNodeFlagValue;
                        e.HumRatSetPoint = SensedNodeFlagValue;
                        e.HumRatMin = SensedNodeFlagValue;
                        e.HumRatMax = SensedNodeFlagValue;
                        e.MassFlowRateSetPoint = SensedNodeFlagValue; // BG 5-26-2009 (being checked in HVACControllers.cc)
                    }
                    DefaultNodeValues.TempSetPoint = SensedNodeFlagValue;
                    DefaultNodeValues.HumRatSetPoint = SensedNodeFlagValue;
                    DefaultNodeValues.HumRatMin = SensedNodeFlagValue;
                    DefaultNodeValues.HumRatMax = SensedNodeFlagValue;
                    DefaultNodeValues.MassFlowRateSetPoint = SensedNodeFlagValue; // BG 5-26-2009 (being checked in HVACControllers.cc)
                }
                MySetPointInit = false;
                DoSetPointTest = true;
            } else {
                DoSetPointTest = false;
            }
        }
        if (SetPointErrorFlag) {
            ShowFatalError(state, "Previous severe set point errors cause program termination");
        }
    }

    void SimSelectedEquipment(EnergyPlusData &state, bool &SimAirLoops,         // True when the air loops need to be (re)simulated
                              bool &SimZoneEquipment,    // True when zone equipment components need to be (re)simulated
                              bool &SimNonZoneEquipment, // True when non-zone equipment components need to be (re)simulated
                              bool &SimPlantLoops,       // True when the main plant loops need to be (re)simulated
                              bool &SimElecCircuits,     // True when electric circuits need to be (re)simulated
                              bool &FirstHVACIteration,  // True when solution technique on first iteration
                              bool const LockPlantFlows)
    {

        // SUBROUTINE INFORMATION:
        //       AUTHOR         Russ Taylor, Rick Strand
        //       DATE WRITTEN   May 1998
        //       MODIFIED       na
        //       RE-ENGINEERED  na

        // PURPOSE OF THIS SUBROUTINE:
        // This subroutine receives the flags from SimHVAC which determines
        // which middle-level managers must be called.

        // METHODOLOGY EMPLOYED:
        // Each flag is checked and the appropriate manager is then called.

        // Using/Aliasing
        using AirflowNetworkBalanceManager::ManageAirflowNetworkBalance;
        using NonZoneEquipmentManager::ManageNonZoneEquipment;
        using PlantManager::ManagePlantLoops;
        using PlantUtilities::AnyPlantLoopSidesNeedSim;
        using PlantUtilities::ResetAllPlantInterConnectFlags;
        using PlantUtilities::SetAllFlowLocks;
        using SimAirServingZones::ManageAirLoops;
        using ZoneEquipmentManager::ManageZoneEquipment;

        // Locals
        // SUBROUTINE ARGUMENT DEFINITIONS:
        bool ResimulateAirZone; // True when solution technique on third iteration used in AirflowNetwork

        // SUBROUTINE PARAMETER DEFINITIONS:
        int const MaxAir(5); // Iteration Max for Air Simulation Iterations

        // SUBROUTINE LOCAL VARIABLE DECLARATIONS:
        int IterAir; // counts iterations to enforce maximum iteration limit

        IterAir = 0;

        // Set all plant flow locks to UNLOCKED to allow air side components to operate properly
        // This requires that the plant flow resolver carefully set the min/max avail limits on
        //  air side components to ensure they request within bounds.
        if (LockPlantFlows) {
            SetAllFlowLocks(state, DataPlant::iFlowLock::Locked);
        } else {
            SetAllFlowLocks(state, DataPlant::iFlowLock::Unlocked);
        }
        ResetAllPlantInterConnectFlags(state);

        if (state.dataGlobal->BeginEnvrnFlag && MyEnvrnFlag2) {
            // Following comment is incorrect!  (LKL) Even the first time through this does more than read in data.
            // Zone equipment data needs to be read in before air loop data to allow the
            // determination of which zones are connected to which air loops.
            // This call of ManageZoneEquipment does nothing except force the
            // zone equipment data to be read in.
            ManageZoneEquipment(state, FirstHVACIteration, SimZoneEquipment, SimAirLoops);
            MyEnvrnFlag2 = false;
        }
        if (!state.dataGlobal->BeginEnvrnFlag) {
            MyEnvrnFlag2 = true;
        }

        if (FirstHVACIteration) {
            RepIterAir = 0;
            // Call AirflowNetwork simulation to calculate air flows and pressures
            if (AirflowNetwork::SimulateAirflowNetwork > AirflowNetwork::AirflowNetworkControlSimple) {
                ManageAirflowNetworkBalance(state, FirstHVACIteration);
            }
            ManageAirLoops(state, FirstHVACIteration, SimAirLoops, SimZoneEquipment);
            state.dataAirLoop->AirLoopInputsFilled = true; // all air loop inputs have been read in
            SimAirLoops = true;         // Need to make sure that SimAirLoop is simulated at min twice to calculate PLR in some air loop equipment
            AirLoopsSimOnce = true;     // air loops simulated once for this environment
            ResetTerminalUnitFlowLimits(state);
            FlowMaxAvailAlreadyReset = true;
            ManageZoneEquipment(state, FirstHVACIteration, SimZoneEquipment, SimAirLoops);
            SimZoneEquipment = true; // needs to be simulated at least twice for flow resolution to propagate to this routine
            ManageNonZoneEquipment(state, FirstHVACIteration, SimNonZoneEquipment);
            facilityElectricServiceObj->manageElectricPowerService(state, FirstHVACIteration, SimElecCircuitsFlag, false);

            ManagePlantLoops(state, FirstHVACIteration, SimAirLoops, SimZoneEquipment, SimNonZoneEquipment, SimPlantLoops, SimElecCircuits);

            state.dataErrTracking->AskForPlantCheckOnAbort = true; // need to make a first pass through plant calcs before this check make sense
            facilityElectricServiceObj->manageElectricPowerService(state, FirstHVACIteration, SimElecCircuitsFlag, false);
        } else {
            FlowResolutionNeeded = false;
            while ((SimAirLoops || SimZoneEquipment) && (IterAir <= MaxAir)) {
                ++IterAir; // Increment the iteration counter
                // Call AirflowNetwork simulation to calculate air flows and pressures
                ResimulateAirZone = false;
                if (AirflowNetwork::SimulateAirflowNetwork > AirflowNetwork::AirflowNetworkControlSimple) {
                    ManageAirflowNetworkBalance(state, FirstHVACIteration, IterAir, ResimulateAirZone);
                }
                if (SimAirLoops) {
                    ManageAirLoops(state, FirstHVACIteration, SimAirLoops, SimZoneEquipment);
                    SimElecCircuits = true; // If this was simulated there are possible electric changes that need to be simulated
                }

                // make sure flow resolution gets done
                if (FlowResolutionNeeded) {
                    SimZoneEquipment = true;
                }
                if (SimZoneEquipment) {
                    if ((IterAir == 1) && (!FlowMaxAvailAlreadyReset)) { // don't do reset if already done in FirstHVACIteration
                        // ResetTerminalUnitFlowLimits(); // don't do reset at all - interferes with convergence and terminal unit flow controls
                        FlowResolutionNeeded = true;
                    } else {
                        ResolveAirLoopFlowLimits(state);
                        FlowResolutionNeeded = false;
                    }
                    ManageZoneEquipment(state, FirstHVACIteration, SimZoneEquipment, SimAirLoops);
                    SimElecCircuits = true; // If this was simulated there are possible electric changes that need to be simulated
                }
                FlowMaxAvailAlreadyReset = false;

                //      IterAir = IterAir + 1   ! Increment the iteration counter
                if (AirflowNetwork::SimulateAirflowNetwork > AirflowNetwork::AirflowNetworkControlSimple) {
                    if (ResimulateAirZone) { // Need to make sure that SimAirLoop and SimZoneEquipment are simulated
                        SimAirLoops = true;  // at min three times using ONOFF fan with the AirflowNetwork model
                        SimZoneEquipment = true;
                    }
                }
            }

            RepIterAir += IterAir;
            if (IterAir > MaxAir) {
                state.dataConvergeParams->AirLoopConvergFail = 1;
            } else {
                state.dataConvergeParams->AirLoopConvergFail = 0;
            }
            // Check to see if any components have been locked out. If so, SimAirLoops will be reset to TRUE.
            ResolveLockoutFlags(state, SimAirLoops);

            if (SimNonZoneEquipment) {
                ManageNonZoneEquipment(state, FirstHVACIteration, SimNonZoneEquipment);
                SimElecCircuits = true; // If this was simulated there are possible electric changes that need to be simulated
            }

            if (SimElecCircuits) {
                facilityElectricServiceObj->manageElectricPowerService(state, FirstHVACIteration, SimElecCircuitsFlag, false);
            }

            if (!SimPlantLoops) {
                // check to see if any air side component may have requested plant resim
                if (AnyPlantLoopSidesNeedSim(state)) {
                    SimPlantLoops = true;
                }
            }

            if (SimPlantLoops) {
                ManagePlantLoops(state, FirstHVACIteration, SimAirLoops, SimZoneEquipment, SimNonZoneEquipment, SimPlantLoops, SimElecCircuits);
            }

            if (SimElecCircuits) {
                facilityElectricServiceObj->manageElectricPowerService(state, FirstHVACIteration, SimElecCircuitsFlag, false);
            }
        }
    }

    void ResetTerminalUnitFlowLimits(EnergyPlusData &state)
    {

        // SUBROUTINE INFORMATION:
        //       AUTHOR         Fred Buhl
        //       DATE WRITTEN   Feb 2010
        //       MODIFIED       na
        //       RE-ENGINEERED  na

        // PURPOSE OF THIS SUBROUTINE:
        // Reset the max flow available limits at the inlet nodes of terminal units

        // METHODOLOGY EMPLOYED:
        // Loops through all air loops, finds the inlet nodes of the terminal units
        // served by each air loop, and resets the node MassFlowRateMaxAvail (and MinAvail) to
        // the hard max and mins.

        // SUBROUTINE LOCAL VARIABLE DECLARATIONS:
        int AirLoopIndex;
        int ZonesCooledIndex;
        int ZonesHeatedIndex;
        int TermInletNode;

        for (AirLoopIndex = 1; AirLoopIndex <= NumPrimaryAirSys; ++AirLoopIndex) { // loop over the primary air loops
            for (ZonesCooledIndex = 1; ZonesCooledIndex <= state.dataAirLoop->AirToZoneNodeInfo(AirLoopIndex).NumZonesCooled;
                 ++ZonesCooledIndex) { // loop over the zones cooled by this air loop
                TermInletNode = state.dataAirLoop->AirToZoneNodeInfo(AirLoopIndex).TermUnitCoolInletNodes(ZonesCooledIndex);
                // reset the max avail flow rate at the terminal unit cold air inlet to the max
                Node(TermInletNode).MassFlowRateMaxAvail = Node(TermInletNode).MassFlowRateMax;
                Node(TermInletNode).MassFlowRateMinAvail = Node(TermInletNode).MassFlowRateMin;
            }
            for (ZonesHeatedIndex = 1; ZonesHeatedIndex <= state.dataAirLoop->AirToZoneNodeInfo(AirLoopIndex).NumZonesHeated;
                 ++ZonesHeatedIndex) { // loop over the zones heated by this air loop
                TermInletNode = state.dataAirLoop->AirToZoneNodeInfo(AirLoopIndex).TermUnitHeatInletNodes(ZonesHeatedIndex);
                // reset the max avail flow rate at the terminal unit hot air inlet to the max
                Node(TermInletNode).MassFlowRateMaxAvail = Node(TermInletNode).MassFlowRateMax;
                Node(TermInletNode).MassFlowRateMinAvail = Node(TermInletNode).MassFlowRateMin;
            }
        }
    }

    void ResolveAirLoopFlowLimits(EnergyPlusData &state)
    {

        // SUBROUTINE INFORMATION:
        //       AUTHOR         Fred Buhl
        //       DATE WRITTEN   August 2003
        //       MODIFIED       na
        //       RE-ENGINEERED  na

        // PURPOSE OF THIS SUBROUTINE:
        // This subroutine is for resolving hard flow mismatches between zone equipment and
        // the primary air loop. Such a mismatch can occur when the air terminal units are
        // requesting more air than the central air system can supply.

        // METHODOLOGY EMPLOYED:
        // Sets the MassFlowRateMaxAvail on the terminal unit inlet nodes to match the
        // maximum available from the primary air loop.

        // SUBROUTINE LOCAL VARIABLE DECLARATIONS:
        int AirLoopIndex;
        int ZonesCooledIndex;
        int ZonesHeatedIndex;
        int TermInletNode;
        int SupplyIndex;
        int SupplyNode;
        Real64 FlowRatio;

        auto &AirToZoneNodeInfo(state.dataAirLoop->AirToZoneNodeInfo);

        for (AirLoopIndex = 1; AirLoopIndex <= NumPrimaryAirSys; ++AirLoopIndex) { // loop over the primary air loops
            for (SupplyIndex = 1; SupplyIndex <= AirToZoneNodeInfo(AirLoopIndex).NumSupplyNodes;
                 ++SupplyIndex) {                                                             // loop over the air loop supply outlets
                if (AirToZoneNodeInfo(AirLoopIndex).SupplyDuctType(SupplyIndex) == Cooling) { // check for cooling duct
                    // check if terminal units requesting more air than air loop can supply; if so, set terminal unit inlet
                    // node mass flow max avail to what air loop can supply
                    SupplyNode = AirToZoneNodeInfo(AirLoopIndex).AirLoopSupplyNodeNum(SupplyIndex);
                    if (Node(SupplyNode).MassFlowRate > 0.0) {
                        // must include bypass flow for ChangeoverBypass system so that terminal units are not restricted (e.g., MaxAvail is lowered)
                        if ((Node(SupplyNode).MassFlowRateSetPoint - Node(SupplyNode).MassFlowRate - state.dataAirLoop->AirLoopFlow(AirLoopIndex).BypassMassFlow) >
                            DataConvergParams::HVACFlowRateToler * 0.01) {
                            FlowRatio = Node(SupplyNode).MassFlowRate / Node(SupplyNode).MassFlowRateSetPoint;
                            for (ZonesCooledIndex = 1; ZonesCooledIndex <= AirToZoneNodeInfo(AirLoopIndex).NumZonesCooled; ++ZonesCooledIndex) {
                                TermInletNode = AirToZoneNodeInfo(AirLoopIndex).TermUnitCoolInletNodes(ZonesCooledIndex);
                                Node(TermInletNode).MassFlowRateMaxAvail = Node(TermInletNode).MassFlowRate * FlowRatio;
                                Node(TermInletNode).MassFlowRateMinAvail =
                                    min(Node(TermInletNode).MassFlowRateMaxAvail, Node(TermInletNode).MassFlowRateMinAvail);
                            }
                        }
                        if ((Node(SupplyNode).MassFlowRateSetPoint - Node(SupplyNode).MassFlowRate - state.dataAirLoop->AirLoopFlow(AirLoopIndex).BypassMassFlow) <
                            -DataConvergParams::HVACFlowRateToler * 0.01) {
                            if (Node(SupplyNode).MassFlowRateSetPoint == 0.0) {
                                //               CALL ShowFatalError('ResolveAirLoopFlowLimits: Node MassFlowRateSetPoint = 0.0, Node='//  &
                                //                                   TRIM(NodeID(SupplyNode))//  &
                                //                                   ', check for Node Connection Errors in the following messages.')
                                for (ZonesCooledIndex = 1; ZonesCooledIndex <= AirToZoneNodeInfo(AirLoopIndex).NumZonesCooled; ++ZonesCooledIndex) {
                                    TermInletNode = AirToZoneNodeInfo(AirLoopIndex).TermUnitCoolInletNodes(ZonesCooledIndex);
                                    Node(TermInletNode).MassFlowRateMaxAvail = Node(TermInletNode).MassFlowRateMax;
                                    Node(TermInletNode).MassFlowRateMinAvail =
                                        Node(SupplyNode).MassFlowRate / double(AirToZoneNodeInfo(AirLoopIndex).NumZonesCooled);
                                }
                            } else {
                                FlowRatio = Node(SupplyNode).MassFlowRate / Node(SupplyNode).MassFlowRateSetPoint;
                                for (ZonesCooledIndex = 1; ZonesCooledIndex <= AirToZoneNodeInfo(AirLoopIndex).NumZonesCooled; ++ZonesCooledIndex) {
                                    TermInletNode = AirToZoneNodeInfo(AirLoopIndex).TermUnitCoolInletNodes(ZonesCooledIndex);
                                    Node(TermInletNode).MassFlowRateMinAvail = Node(TermInletNode).MassFlowRate * FlowRatio;
                                    Node(TermInletNode).MassFlowRateMaxAvail =
                                        max(Node(TermInletNode).MassFlowRateMaxAvail, Node(TermInletNode).MassFlowRateMinAvail);
                                }
                            }
                        }
                    }
                }
            }
            for (SupplyIndex = 1; SupplyIndex <= AirToZoneNodeInfo(AirLoopIndex).NumSupplyNodes;
                 ++SupplyIndex) {                                                             // loop over the air loop supply outlets
                if (AirToZoneNodeInfo(AirLoopIndex).SupplyDuctType(SupplyIndex) == Heating) { // check for heating duct
                    // check if terminal units requesting more air than air loop can supply; if so, set terminal unit inlet
                    // node mass flow max avail to what air loop can supply
                    SupplyNode = AirToZoneNodeInfo(AirLoopIndex).AirLoopSupplyNodeNum(SupplyIndex);
                    if (Node(SupplyNode).MassFlowRate > 0.0) {
                        // must include bypass flow for ChangeoverBypass system so that terminal units are not restricted (e.g., MaxAvail is lowered)
                        if ((Node(SupplyNode).MassFlowRateSetPoint - Node(SupplyNode).MassFlowRate - state.dataAirLoop->AirLoopFlow(AirLoopIndex).BypassMassFlow) >
                            DataConvergParams::HVACFlowRateToler * 0.01) {
                            FlowRatio = Node(SupplyNode).MassFlowRate / Node(SupplyNode).MassFlowRateSetPoint;
                            for (ZonesHeatedIndex = 1; ZonesHeatedIndex <= AirToZoneNodeInfo(AirLoopIndex).NumZonesHeated; ++ZonesHeatedIndex) {
                                TermInletNode = AirToZoneNodeInfo(AirLoopIndex).TermUnitHeatInletNodes(ZonesHeatedIndex);
                                Node(TermInletNode).MassFlowRateMaxAvail = Node(TermInletNode).MassFlowRate * FlowRatio;
                                Node(TermInletNode).MassFlowRateMinAvail =
                                    min(Node(TermInletNode).MassFlowRateMaxAvail, Node(TermInletNode).MassFlowRateMinAvail);
                            }
                        }
                        if ((Node(SupplyNode).MassFlowRateSetPoint - Node(SupplyNode).MassFlowRate - state.dataAirLoop->AirLoopFlow(AirLoopIndex).BypassMassFlow) <
                            -DataConvergParams::HVACFlowRateToler * 0.01) {
                            if (Node(SupplyNode).MassFlowRateSetPoint == 0.0) {
                                // ', check for Node Connection Errors in the following messages.')
                                for (ZonesHeatedIndex = 1; ZonesHeatedIndex <= AirToZoneNodeInfo(AirLoopIndex).NumZonesHeated; ++ZonesHeatedIndex) {
                                    TermInletNode = AirToZoneNodeInfo(AirLoopIndex).TermUnitHeatInletNodes(ZonesHeatedIndex);
                                    Node(TermInletNode).MassFlowRateMaxAvail = Node(TermInletNode).MassFlowRateMax;
                                    Node(TermInletNode).MassFlowRateMinAvail =
                                        Node(SupplyNode).MassFlowRate / double(AirToZoneNodeInfo(AirLoopIndex).NumZonesCooled);
                                }
                            } else {
                                FlowRatio = Node(SupplyNode).MassFlowRate / Node(SupplyNode).MassFlowRateSetPoint;
                                for (ZonesHeatedIndex = 1; ZonesHeatedIndex <= AirToZoneNodeInfo(AirLoopIndex).NumZonesHeated; ++ZonesHeatedIndex) {
                                    TermInletNode = AirToZoneNodeInfo(AirLoopIndex).TermUnitHeatInletNodes(ZonesHeatedIndex);
                                    Node(TermInletNode).MassFlowRateMinAvail = Node(TermInletNode).MassFlowRate * FlowRatio;
                                    Node(TermInletNode).MassFlowRateMaxAvail =
                                        max(Node(TermInletNode).MassFlowRateMaxAvail, Node(TermInletNode).MassFlowRateMinAvail);
                                }
                            }
                        }
                    }
                }
            }
        }
    }

    void ResolveLockoutFlags(EnergyPlusData &state, bool &SimAir) // TRUE means air loops must be (re)simulated
    {

        // SUBROUTINE INFORMATION:
        //       AUTHOR         Fred Buhl
        //       DATE WRITTEN   December 2003
        //       MODIFIED       na
        //       RE-ENGINEERED  na

        // PURPOSE OF THIS SUBROUTINE:
        // This subroutine checks for components lockout flags and asks for air loop resimulation
        // if any components have been locked out

        // METHODOLOGY EMPLOYED:
        // Checks if loop lockout flags are .TRUE.; if so, sets SimAirLoops to .TRUE.

        auto &AirLoopControlInfo(state.dataAirLoop->AirLoopControlInfo);

        for (int AirLoopIndex = 1; AirLoopIndex <= NumPrimaryAirSys; ++AirLoopIndex) { // loop over the primary air loops
            // check if economizer ia active and if there is a request that it be locked out
            if (AirLoopControlInfo(AirLoopIndex).EconoActive &&
                (AirLoopControlInfo(AirLoopIndex).ReqstEconoLockoutWithCompressor || AirLoopControlInfo(AirLoopIndex).ReqstEconoLockoutWithHeating)) {
                AirLoopControlInfo(AirLoopIndex).EconoLockout = true;
                SimAir = true;
            }
        }
    }

    void ResetHVACControl(EnergyPlusData &state)
    {

        // SUBROUTINE INFORMATION:
        //       AUTHOR         Fred Buhl
        //       DATE WRITTEN   December 2004
        //       MODIFIED       na
        //       RE-ENGINEERED  na

        // PURPOSE OF THIS SUBROUTINE:
        // This subroutine resets loop control flags and specified flow rates that may
        // have been set by the set point and availability managers in the previous
        // time step

        if (NumPrimaryAirSys == 0) return;
        for (auto &e : state.dataAirLoop->AirLoopControlInfo) {
            e.NightVent = false;
            e.LoopFlowRateSet = false;
        }
        for (auto &e : state.dataAirLoop->AirLoopFlow)
            e.ReqSupplyFrac = 1.0;
    }

    void ResetNodeData()
    {

        // SUBROUTINE INFORMATION:
        //       AUTHOR         Linda Lawrie
        //       DATE WRITTEN   March 2005
        //       MODIFIED       na
        //       RE-ENGINEERED  na

        // PURPOSE OF THIS SUBROUTINE:
        // This routine resets all node data to "initial" conditions.

        if (NumOfNodes <= 0) return;

        for (auto &e : Node) {
            e.Temp = DefaultNodeValues.Temp;
            e.TempMin = DefaultNodeValues.TempMin;
            e.TempMax = DefaultNodeValues.TempMax;
            e.TempSetPoint = DefaultNodeValues.TempSetPoint;
            e.MassFlowRate = DefaultNodeValues.MassFlowRate;
            e.MassFlowRateMin = DefaultNodeValues.MassFlowRateMin;
            e.MassFlowRateMax = DefaultNodeValues.MassFlowRateMax;
            e.MassFlowRateMinAvail = DefaultNodeValues.MassFlowRateMinAvail;
            e.MassFlowRateMaxAvail = DefaultNodeValues.MassFlowRateMaxAvail;
            e.MassFlowRateSetPoint = DefaultNodeValues.MassFlowRateSetPoint;
            e.Quality = DefaultNodeValues.Quality;
            e.Press = DefaultNodeValues.Press;
            e.Enthalpy = DefaultNodeValues.Enthalpy;
            e.HumRat = DefaultNodeValues.HumRat;
            e.HumRatMin = DefaultNodeValues.HumRatMin;
            e.HumRatMax = DefaultNodeValues.HumRatMax;
            e.HumRatSetPoint = DefaultNodeValues.HumRatSetPoint;
            e.TempSetPointHi = DefaultNodeValues.TempSetPointHi;
            e.TempSetPointLo = DefaultNodeValues.TempSetPointLo;
        }

        if (allocated(MoreNodeInfo)) {
            for (auto &e : MoreNodeInfo) {
                e.WetBulbTemp = DefaultNodeValues.Temp;
                e.RelHumidity = 0.0;
                e.ReportEnthalpy = DefaultNodeValues.Enthalpy;
                e.VolFlowRateStdRho = 0.0;
                e.VolFlowRateCrntRho = 0.0;
                e.Density = 0.0;
            }
        }
    }

    void UpdateZoneListAndGroupLoads(EnergyPlusData &state)
    {

        // SUBROUTINE INFORMATION:
        //       AUTHOR         Apparently someone who doesn't believe in documenting.
        //       DATE WRITTEN   ???
        //       MODIFIED       na
        //       RE-ENGINEERED  na

        // Using/Aliasing
        using namespace DataHeatBalance;

        // SUBROUTINE LOCAL VARIABLE DECLARATIONS:
        int ZoneNum;
        int ListNum;
        int GroupNum;
        int Mult;

        auto &ZoneList(state.dataHeatBal->ZoneList);
        auto &ZoneGroup(state.dataHeatBal->ZoneGroup);
        auto &ListSNLoadHeatEnergy(state.dataHeatBal->ListSNLoadHeatEnergy);
        auto &ListSNLoadCoolEnergy(state.dataHeatBal->ListSNLoadCoolEnergy);
        auto &ListSNLoadHeatRate(state.dataHeatBal->ListSNLoadHeatRate);
        auto &ListSNLoadCoolRate(state.dataHeatBal->ListSNLoadCoolRate);

        // Sum ZONE LIST and ZONE GROUP report variables
        ListSNLoadHeatEnergy = 0.0;
        ListSNLoadCoolEnergy = 0.0;
        ListSNLoadHeatRate = 0.0;
        ListSNLoadCoolRate = 0.0;

        for (ListNum = 1; ListNum <= state.dataHeatBal->NumOfZoneLists; ++ListNum) {
            for (ZoneNum = 1; ZoneNum <= ZoneList(ListNum).NumOfZones; ++ZoneNum) {
                Mult = state.dataHeatBal->Zone(ZoneNum).Multiplier;
                ListSNLoadHeatEnergy(ListNum) += state.dataHeatBal->SNLoadHeatEnergy(ZoneList(ListNum).Zone(ZoneNum)) * Mult;
                ListSNLoadCoolEnergy(ListNum) += state.dataHeatBal->SNLoadCoolEnergy(ZoneList(ListNum).Zone(ZoneNum)) * Mult;
                ListSNLoadHeatRate(ListNum) += state.dataHeatBal->SNLoadHeatRate(ZoneList(ListNum).Zone(ZoneNum)) * Mult;
                ListSNLoadCoolRate(ListNum) += state.dataHeatBal->SNLoadCoolRate(ZoneList(ListNum).Zone(ZoneNum)) * Mult;
            } // ZoneNum
        }     // ListNum

        for (GroupNum = 1; GroupNum <= state.dataHeatBal->NumOfZoneGroups; ++GroupNum) {
            Mult = state.dataHeatBal->ZoneGroup(GroupNum).Multiplier;
            state.dataHeatBal->GroupSNLoadHeatEnergy(GroupNum) = ListSNLoadHeatEnergy(ZoneGroup(GroupNum).ZoneList) * Mult;
            state.dataHeatBal->GroupSNLoadCoolEnergy(GroupNum) = ListSNLoadCoolEnergy(ZoneGroup(GroupNum).ZoneList) * Mult;
            state.dataHeatBal->GroupSNLoadHeatRate(GroupNum) = ListSNLoadHeatRate(ZoneGroup(GroupNum).ZoneList) * Mult;
            state.dataHeatBal->GroupSNLoadCoolRate(GroupNum) = ListSNLoadCoolRate(ZoneGroup(GroupNum).ZoneList) * Mult;
        } // GroupNum
    }

    void ReportAirHeatBalance(EnergyPlusData &state)
    {

        // SUBROUTINE INFORMATION:
        //       AUTHOR         Linda Lawrie
        //       DATE WRITTEN   July 2000
        //       MODIFIED       Shirey, Jan 2008 (MIXING/CROSS MIXING outputs)
        //       RE-ENGINEERED  na

        // PURPOSE OF THIS SUBROUTINE:
        // This subroutine updates the report variables for the AirHeatBalance.

        // Using/Aliasing
        using DataHeatBalance::AirBalanceQuadrature;
        using DataHeatBalFanSys::MCPI; // , MCPTI, MCPTV, MCPM, MCPTM, MixingMassFlowZone
        using DataHeatBalFanSys::MCPV;
        using DataHeatBalFanSys::MDotCPOA;
        using DataHeatBalFanSys::MDotOA;
        using DataHVACGlobals::CycleOn;
        using DataHVACGlobals::CycleOnZoneFansOnly;
        using Psychrometrics::PsyCpAirFnW;
        using Psychrometrics::PsyHgAirFnWTdb;
        using Psychrometrics::PsyRhoAirFnPbTdbW;
        using AirflowNetworkBalanceManager::ReportAirflowNetwork;
        using DataHVACGlobals::FanType_ZoneExhaust;
        using Fans::Fan;

        // SUBROUTINE PARAMETER DEFINITIONS:
        static std::string const RoutineName3("ReportAirHeatBalance:3");

        // SUBROUTINE LOCAL VARIABLE DECLARATIONS:
        int ZoneLoop;                      // Counter for the # of zones (nz)
        int ZoneA;                         // Mated zone number for pair pf zones sharing refrigeration door opening
        int ZoneB;                         // Mated zone number for pair pf zones sharing refrigeration door opening
        int VentNum;                       // Counter for ventilation statements
        int FanNum;                        // Counter for exhaust fans
        Real64 AirDensity;                 // Density of air (kg/m^3)
        Real64 CpAir;                      // Heat capacity of air (J/kg-C)
        Real64 ADSCorrectionFactor;        // Correction factor of air flow model values when ADS is simulated
        Real64 H2OHtOfVap;                 // Heat of vaporization of air
        Real64 TotalLoad;                  // Total loss or gain
        int MixNum;                        // Counter for MIXING and Cross Mixing statements
        static Array1D<Real64> MixSenLoad; // Mixing sensible loss or gain
        static Array1D<Real64> MixLatLoad; // Mixing latent loss or gain
        int j;                             // Index in a do-loop
        int VentZoneNum;                   // Number of ventilation object per zone
        Real64 VentZoneMassflow;           // Total mass flow rate per zone
        Real64 VentZoneAirTemp;            // Average Zone inlet temperature

        state.dataHeatBal->ZoneTotalExfiltrationHeatLoss = 0.0;
        state.dataHeatBal->ZoneTotalExhaustHeatLoss = 0.0;

        auto &Zone(state.dataHeatBal->Zone);
        auto &ZnAirRpt(state.dataHeatBal->ZnAirRpt);
        auto &Ventilation(state.dataHeatBal->Ventilation);
        auto &Mixing(state.dataHeatBal->Mixing);
        auto &CrossMixing(state.dataHeatBal->CrossMixing);
        auto &RefDoorMixing(state.dataHeatBal->RefDoorMixing);
        auto &ZoneEquipConfig(state.dataZoneEquip->ZoneEquipConfig);

        // Ensure no airflownetwork and simple calculations
        if (AirflowNetwork::SimulateAirflowNetwork == 0) return;

        if (AirflowNetwork::SimulateAirflowNetwork > AirflowNetwork::AirflowNetworkControlSimple) ReportAirflowNetwork(state);

        // Reports zone exhaust loss by exhaust fans
        for (ZoneLoop = 1; ZoneLoop <= state.dataGlobal->NumOfZones; ++ZoneLoop) { // Start of zone loads report variable update loop ...
            CpAir = PsyCpAirFnW(state.dataEnvrn->OutHumRat);
            H2OHtOfVap = PsyHgAirFnWTdb(state.dataEnvrn->OutHumRat, Zone(ZoneLoop).OutDryBulbTemp);
            ADSCorrectionFactor = 1.0;
            if (AirflowNetwork::SimulateAirflowNetwork == AirflowNetwork::AirflowNetworkControlSimpleADS) {
                if ((state.dataZoneEquip->ZoneEquipAvail(ZoneLoop) == CycleOn || state.dataZoneEquip->ZoneEquipAvail(ZoneLoop) == CycleOnZoneFansOnly) &&
                    AirflowNetwork::AirflowNetworkZoneFlag(ZoneLoop)) {
                    ADSCorrectionFactor = 0.0;
                }
            }

            ZnAirRpt(ZoneLoop).ExhTotalLoss = 0;
            ZnAirRpt(ZoneLoop).ExhSensiLoss = 0;

            for (FanNum = 1; FanNum <= state.dataFans->NumFans; ++FanNum) {
                //  Add reportable vars
                if (Fan(FanNum).FanType_Num == FanType_ZoneExhaust) {
                    for (int ExhNum = 1; ExhNum <= ZoneEquipConfig(ZoneLoop).NumExhaustNodes; ExhNum++) {
                        if (Fan(FanNum).InletNodeNum == ZoneEquipConfig(ZoneLoop).ExhaustNode(ExhNum)) {
                            ZnAirRpt(ZoneLoop).ExhTotalLoss +=
                                Fan(FanNum).OutletAirMassFlowRate * (Fan(FanNum).OutletAirEnthalpy - state.dataEnvrn->OutEnthalpy) * ADSCorrectionFactor;
                            ZnAirRpt(ZoneLoop).ExhSensiLoss += Fan(FanNum).OutletAirMassFlowRate * CpAir *
                                                               (Fan(FanNum).OutletAirTemp - Zone(ZoneLoop).OutDryBulbTemp) * ADSCorrectionFactor;
                            break;
                        }
                    }
                }
            }

            ZnAirRpt(ZoneLoop).ExhLatentLoss = ZnAirRpt(ZoneLoop).ExhTotalLoss - ZnAirRpt(ZoneLoop).ExhSensiLoss;
        }

        // Report results for SIMPLE option only
        if (!(AirflowNetwork::SimulateAirflowNetwork == AirflowNetwork::AirflowNetworkControlSimple ||
              AirflowNetwork::SimulateAirflowNetwork == AirflowNetwork::AirflowNetworkControlSimpleADS))
            return;

        if (ReportAirHeatBalanceFirstTimeFlag) {
            MixSenLoad.allocate(state.dataGlobal->NumOfZones);
            MixLatLoad.allocate(state.dataGlobal->NumOfZones);
            ReportAirHeatBalanceFirstTimeFlag = false;
        }

        for (ZoneLoop = 1; ZoneLoop <= state.dataGlobal->NumOfZones; ++ZoneLoop) { // Start of zone loads report variable update loop ...

            // Break the infiltration load into heat gain and loss components
            ADSCorrectionFactor = 1.0;

            if (AirflowNetwork::SimulateAirflowNetwork == AirflowNetwork::AirflowNetworkControlSimpleADS) {
                // CR7608 IF (TurnFansOn .AND. AirflowNetworkZoneFlag(ZoneLoop)) ADSCorrectionFactor=0
                if ((state.dataZoneEquip->ZoneEquipAvail(ZoneLoop) == CycleOn || state.dataZoneEquip->ZoneEquipAvail(ZoneLoop) == CycleOnZoneFansOnly) &&
                    AirflowNetwork::AirflowNetworkZoneFlag(ZoneLoop))
                    ADSCorrectionFactor = 0.0;
            }

            if (MAT(ZoneLoop) > Zone(ZoneLoop).OutDryBulbTemp) {

                ZnAirRpt(ZoneLoop).InfilHeatLoss =
                    0.001 * MCPI(ZoneLoop) * (MAT(ZoneLoop) - Zone(ZoneLoop).OutDryBulbTemp) * TimeStepSys * DataGlobalConstants::SecInHour * 1000.0 * ADSCorrectionFactor;
                ZnAirRpt(ZoneLoop).InfilHeatGain = 0.0;

            } else if (MAT(ZoneLoop) <= Zone(ZoneLoop).OutDryBulbTemp) {

                ZnAirRpt(ZoneLoop).InfilHeatGain =
                    0.001 * MCPI(ZoneLoop) * (Zone(ZoneLoop).OutDryBulbTemp - MAT(ZoneLoop)) * TimeStepSys * DataGlobalConstants::SecInHour * 1000.0 * ADSCorrectionFactor;
                ZnAirRpt(ZoneLoop).InfilHeatLoss = 0.0;
            }
            // Report infiltration latent gains and losses
            CpAir = PsyCpAirFnW(state.dataEnvrn->OutHumRat);
            H2OHtOfVap = PsyHgAirFnWTdb(ZoneAirHumRat(ZoneLoop), MAT(ZoneLoop));
            if (ZoneAirHumRat(ZoneLoop) > state.dataEnvrn->OutHumRat) {

                ZnAirRpt(ZoneLoop).InfilLatentLoss = 0.001 * MCPI(ZoneLoop) / CpAir * (ZoneAirHumRat(ZoneLoop) - state.dataEnvrn->OutHumRat) * H2OHtOfVap *
                                                     TimeStepSys * DataGlobalConstants::SecInHour * 1000.0 * ADSCorrectionFactor;
                ZnAirRpt(ZoneLoop).InfilLatentGain = 0.0;

            } else if (ZoneAirHumRat(ZoneLoop) <= state.dataEnvrn->OutHumRat) {

                ZnAirRpt(ZoneLoop).InfilLatentGain = 0.001 * MCPI(ZoneLoop) / CpAir * (state.dataEnvrn->OutHumRat - ZoneAirHumRat(ZoneLoop)) * H2OHtOfVap *
                                                     TimeStepSys * DataGlobalConstants::SecInHour * 1000.0 * ADSCorrectionFactor;
                ZnAirRpt(ZoneLoop).InfilLatentLoss = 0.0;
            }
            // Total infiltration losses and gains
            TotalLoad = ZnAirRpt(ZoneLoop).InfilHeatGain + ZnAirRpt(ZoneLoop).InfilLatentGain - ZnAirRpt(ZoneLoop).InfilHeatLoss -
                        ZnAirRpt(ZoneLoop).InfilLatentLoss;
            if (TotalLoad > 0) {
                ZnAirRpt(ZoneLoop).InfilTotalGain = TotalLoad * ADSCorrectionFactor;
                ZnAirRpt(ZoneLoop).InfilTotalLoss = 0.0;
            } else {
                ZnAirRpt(ZoneLoop).InfilTotalGain = 0.0;
                ZnAirRpt(ZoneLoop).InfilTotalLoss = -TotalLoad * ADSCorrectionFactor;
            }

            // first calculate mass flows using outside air heat capacity for consistency with input to heat balance
            CpAir = PsyCpAirFnW(state.dataEnvrn->OutHumRat);
            ZnAirRpt(ZoneLoop).InfilMass = (MCPI(ZoneLoop) / CpAir) * TimeStepSys * DataGlobalConstants::SecInHour * ADSCorrectionFactor;
            ZnAirRpt(ZoneLoop).InfilMdot = (MCPI(ZoneLoop) / CpAir) * ADSCorrectionFactor;
            ZnAirRpt(ZoneLoop).VentilMass = (MCPV(ZoneLoop) / CpAir) * TimeStepSys * DataGlobalConstants::SecInHour * ADSCorrectionFactor;
            ZnAirRpt(ZoneLoop).VentilMdot = (MCPV(ZoneLoop) / CpAir) * ADSCorrectionFactor;

            // CR7751  second, calculate using indoor conditions for density property
            AirDensity = PsyRhoAirFnPbTdbW(state, state.dataEnvrn->OutBaroPress, MAT(ZoneLoop), ZoneAirHumRatAvg(ZoneLoop), RoutineName3);
            ZnAirRpt(ZoneLoop).InfilVolumeCurDensity = (MCPI(ZoneLoop) / CpAir / AirDensity) * TimeStepSys * DataGlobalConstants::SecInHour * ADSCorrectionFactor;
            ZnAirRpt(ZoneLoop).InfilAirChangeRate = ZnAirRpt(ZoneLoop).InfilVolumeCurDensity / (TimeStepSys * Zone(ZoneLoop).Volume);
            ZnAirRpt(ZoneLoop).InfilVdotCurDensity = (MCPI(ZoneLoop) / CpAir / AirDensity) * ADSCorrectionFactor;
            ZnAirRpt(ZoneLoop).VentilVolumeCurDensity = (MCPV(ZoneLoop) / CpAir / AirDensity) * TimeStepSys * DataGlobalConstants::SecInHour * ADSCorrectionFactor;
            ZnAirRpt(ZoneLoop).VentilAirChangeRate = ZnAirRpt(ZoneLoop).VentilVolumeCurDensity / (TimeStepSys * Zone(ZoneLoop).Volume);
            ZnAirRpt(ZoneLoop).VentilVdotCurDensity = (MCPV(ZoneLoop) / CpAir / AirDensity) * ADSCorrectionFactor;

            // CR7751 third, calculate using standard dry air at nominal elevation
            AirDensity = state.dataEnvrn->StdRhoAir;
            ZnAirRpt(ZoneLoop).InfilVolumeStdDensity = (MCPI(ZoneLoop) / CpAir / AirDensity) * TimeStepSys * DataGlobalConstants::SecInHour * ADSCorrectionFactor;
            ZnAirRpt(ZoneLoop).InfilVdotStdDensity = (MCPI(ZoneLoop) / CpAir / AirDensity) * ADSCorrectionFactor;
            ZnAirRpt(ZoneLoop).VentilVolumeStdDensity = (MCPV(ZoneLoop) / CpAir / AirDensity) * TimeStepSys * DataGlobalConstants::SecInHour * ADSCorrectionFactor;
            ZnAirRpt(ZoneLoop).VentilVdotStdDensity = (MCPV(ZoneLoop) / CpAir / AirDensity) * ADSCorrectionFactor;

            //    ZnAirRpt(ZoneLoop)%VentilFanElec = 0.0
            ZnAirRpt(ZoneLoop).VentilAirTemp = 0.0;
            ZnAirRpt(ZoneLoop).VentilHeatLoss = 0.0;
            ZnAirRpt(ZoneLoop).VentilHeatGain = 0.0;
            VentZoneNum = 0;
            VentZoneMassflow = 0.0;
            VentZoneAirTemp = 0.0;

            for (VentNum = 1; VentNum <= state.dataHeatBal->TotVentilation; ++VentNum) {
                if (Ventilation(VentNum).ZonePtr == ZoneLoop) {
                    // moved into CalcAirFlowSimple
                    //        ZnAirRpt(ZoneLoop)%VentilFanElec  = ZnAirRpt(ZoneLoop)%VentilFanElec+Ventilation(VentNum)%FanPower*TimeStepSys*DataGlobalConstants::SecInHour()
                    //        &
                    //          *ADSCorrectionFactor
                    if (ADSCorrectionFactor > 0) {
                        ZnAirRpt(ZoneLoop).VentilAirTemp += Ventilation(VentNum).AirTemp * state.dataZoneEquip->VentMCP(VentNum);
                        VentZoneMassflow += state.dataZoneEquip->VentMCP(VentNum);
                        VentZoneAirTemp += Ventilation(VentNum).AirTemp;
                    } else {
                        ZnAirRpt(ZoneLoop).VentilAirTemp = Zone(ZoneLoop).OutDryBulbTemp;
                    }
                    // Break the ventilation load into heat gain and loss components
                    if (MAT(ZoneLoop) > Ventilation(VentNum).AirTemp) {
                        ZnAirRpt(ZoneLoop).VentilHeatLoss +=
                            state.dataZoneEquip->VentMCP(VentNum) * (MAT(ZoneLoop) - Ventilation(VentNum).AirTemp) * TimeStepSys * DataGlobalConstants::SecInHour * ADSCorrectionFactor;
                    } else if (MAT(ZoneLoop) <= Ventilation(VentNum).AirTemp) {
                        ZnAirRpt(ZoneLoop).VentilHeatGain +=
                            state.dataZoneEquip->VentMCP(VentNum) * (Ventilation(VentNum).AirTemp - MAT(ZoneLoop)) * TimeStepSys * DataGlobalConstants::SecInHour * ADSCorrectionFactor;
                    }

                    ++VentZoneNum;
                    if (VentZoneNum > 1) continue;

                    // Report ventilation latent gains and losses
                    H2OHtOfVap = PsyHgAirFnWTdb(ZoneAirHumRat(ZoneLoop), MAT(ZoneLoop));
                    if (ZoneAirHumRat(ZoneLoop) > state.dataEnvrn->OutHumRat) {
                        ZnAirRpt(ZoneLoop).VentilLatentLoss = 0.001 * MCPV(ZoneLoop) / CpAir * (ZoneAirHumRat(ZoneLoop) - state.dataEnvrn->OutHumRat) * H2OHtOfVap *
                                                              TimeStepSys * DataGlobalConstants::SecInHour * 1000.0 * ADSCorrectionFactor;
                        ZnAirRpt(ZoneLoop).VentilLatentGain = 0.0;
                    } else if (ZoneAirHumRat(ZoneLoop) <= state.dataEnvrn->OutHumRat) {
                        ZnAirRpt(ZoneLoop).VentilLatentGain = 0.001 * MCPV(ZoneLoop) / CpAir * (state.dataEnvrn->OutHumRat - ZoneAirHumRat(ZoneLoop)) * H2OHtOfVap *
                                                              TimeStepSys * DataGlobalConstants::SecInHour * 1000.0 * ADSCorrectionFactor;
                        ZnAirRpt(ZoneLoop).VentilLatentLoss = 0.0;
                    }
                    // Total ventilation losses and gains
                    TotalLoad = ZnAirRpt(ZoneLoop).VentilHeatGain + ZnAirRpt(ZoneLoop).VentilLatentGain - ZnAirRpt(ZoneLoop).VentilHeatLoss -
                                ZnAirRpt(ZoneLoop).VentilLatentLoss;
                    if (TotalLoad > 0) {
                        ZnAirRpt(ZoneLoop).VentilTotalGain = TotalLoad * ADSCorrectionFactor;
                        ZnAirRpt(ZoneLoop).VentilTotalLoss = 0.0;
                    } else {
                        ZnAirRpt(ZoneLoop).VentilTotalGain = 0.0;
                        ZnAirRpt(ZoneLoop).VentilTotalLoss = -TotalLoad * ADSCorrectionFactor;
                    }
                }
            }

            if (ADSCorrectionFactor > 0 && VentZoneNum > 1 && VentZoneMassflow > 0.0) {
                ZnAirRpt(ZoneLoop).VentilAirTemp /= VentZoneMassflow;
            } else if (ADSCorrectionFactor > 0 && VentZoneNum == 1) {
                ZnAirRpt(ZoneLoop).VentilAirTemp = VentZoneAirTemp;
            } else { // Just in case
                ZnAirRpt(ZoneLoop).VentilAirTemp = Zone(ZoneLoop).OutDryBulbTemp;
            }

            // Report mixing sensible and latent loads
            MixSenLoad = 0.0; // Initialize arrays to zero before starting to sum
            MixLatLoad = 0.0;
            ZnAirRpt(ZoneLoop).MixVolume = 0.0;         // zero reported volume prior to summations below
            ZnAirRpt(ZoneLoop).MixVdotCurDensity = 0.0; // zero reported volume flow rate prior to summations below
            ZnAirRpt(ZoneLoop).MixVdotStdDensity = 0.0; // zero reported volume flow rate prior to summations below
            ZnAirRpt(ZoneLoop).MixMass = 0.0;           // ! zero reported mass prior to summations below
            ZnAirRpt(ZoneLoop).MixMdot = 0.0;           // ! zero reported mass flow rate prior to summations below
            //    MixingLoad = 0.0d0

            for (MixNum = 1; MixNum <= state.dataHeatBal->TotMixing; ++MixNum) {
                if ((Mixing(MixNum).ZonePtr == ZoneLoop) && state.dataZoneEquip->MixingReportFlag(MixNum)) {
                    //        MixSenLoad(ZoneLoop) = MixSenLoad(ZoneLoop)+MCPM(ZoneLoop)*MAT(Mixing(MixNum)%FromZone)
                    //        H2OHtOfVap = PsyHgAirFnWTdb(ZoneAirHumRat(ZoneLoop), MAT(ZoneLoop))
                    //        Per Jan 17, 2008 conference call, agreed to use average conditions for Rho, Cp and Hfg
                    //           and to recalculate the report variable using end of time step temps and humrats
                    AirDensity = PsyRhoAirFnPbTdbW(state, state.dataEnvrn->OutBaroPress,
                                                   (MAT(ZoneLoop) + MAT(Mixing(MixNum).FromZone)) / 2.0,
                                                   (ZoneAirHumRat(ZoneLoop) + ZoneAirHumRat(Mixing(MixNum).FromZone)) / 2.0,
                                                   std::string());
                    CpAir = PsyCpAirFnW((ZoneAirHumRat(ZoneLoop) + ZoneAirHumRat(Mixing(MixNum).FromZone)) / 2.0);
                    ZnAirRpt(ZoneLoop).MixVolume += Mixing(MixNum).DesiredAirFlowRate * TimeStepSys * DataGlobalConstants::SecInHour * ADSCorrectionFactor;
                    ZnAirRpt(ZoneLoop).MixVdotCurDensity += Mixing(MixNum).DesiredAirFlowRate * ADSCorrectionFactor;
                    ZnAirRpt(ZoneLoop).MixMass += Mixing(MixNum).DesiredAirFlowRate * AirDensity * TimeStepSys * DataGlobalConstants::SecInHour * ADSCorrectionFactor;
                    ZnAirRpt(ZoneLoop).MixMdot += Mixing(MixNum).DesiredAirFlowRate * AirDensity * ADSCorrectionFactor;
                    ZnAirRpt(ZoneLoop).MixVdotStdDensity += Mixing(MixNum).DesiredAirFlowRate * (AirDensity / state.dataEnvrn->StdRhoAir) * ADSCorrectionFactor;
                    MixSenLoad(ZoneLoop) += Mixing(MixNum).DesiredAirFlowRate * AirDensity * CpAir * (MAT(ZoneLoop) - MAT(Mixing(MixNum).FromZone));
                    H2OHtOfVap = PsyHgAirFnWTdb((ZoneAirHumRat(ZoneLoop) + ZoneAirHumRat(Mixing(MixNum).FromZone)) / 2.0,
                                                (MAT(ZoneLoop) + MAT(Mixing(MixNum).FromZone)) / 2.0);
                    //        MixLatLoad(ZoneLoop) = MixLatLoad(ZoneLoop)+MixingMassFlowZone(ZoneLoop)*(ZoneAirHumRat(ZoneLoop)- &
                    //                     ZoneAirHumRat(Mixing(MixNum)%FromZone))*H2OHtOfVap
                    MixLatLoad(ZoneLoop) += Mixing(MixNum).DesiredAirFlowRate * AirDensity *
                                            (ZoneAirHumRat(ZoneLoop) - ZoneAirHumRat(Mixing(MixNum).FromZone)) * H2OHtOfVap;
                }
            }

            for (MixNum = 1; MixNum <= state.dataHeatBal->TotCrossMixing; ++MixNum) {
                if ((CrossMixing(MixNum).ZonePtr == ZoneLoop) && state.dataZoneEquip->CrossMixingReportFlag(MixNum)) {
                    //        MixSenLoad(ZoneLoop) = MixSenLoad(ZoneLoop)+MCPM(ZoneLoop)*MAT(CrossMixing(MixNum)%FromZone)
                    //        Per Jan 17, 2008 conference call, agreed to use average conditions for Rho, Cp and Hfg
                    //           and to recalculate the report variable using end of time step temps and humrats
                    AirDensity = PsyRhoAirFnPbTdbW(state, state.dataEnvrn->OutBaroPress,
                                                   (MAT(ZoneLoop) + MAT(CrossMixing(MixNum).FromZone)) / 2.0,
                                                   (ZoneAirHumRat(ZoneLoop) + ZoneAirHumRat(CrossMixing(MixNum).FromZone)) / 2.0,
                                                   std::string());
                    CpAir = PsyCpAirFnW((ZoneAirHumRat(ZoneLoop) + ZoneAirHumRat(CrossMixing(MixNum).FromZone)) / 2.0);
                    ZnAirRpt(ZoneLoop).MixVolume += CrossMixing(MixNum).DesiredAirFlowRate * TimeStepSys * DataGlobalConstants::SecInHour * ADSCorrectionFactor;
                    ZnAirRpt(ZoneLoop).MixVdotCurDensity += CrossMixing(MixNum).DesiredAirFlowRate * ADSCorrectionFactor;
                    ZnAirRpt(ZoneLoop).MixMass += CrossMixing(MixNum).DesiredAirFlowRate * AirDensity * TimeStepSys * DataGlobalConstants::SecInHour * ADSCorrectionFactor;
                    ZnAirRpt(ZoneLoop).MixMdot += CrossMixing(MixNum).DesiredAirFlowRate * AirDensity * ADSCorrectionFactor;
                    ZnAirRpt(ZoneLoop).MixVdotStdDensity += CrossMixing(MixNum).DesiredAirFlowRate * (AirDensity / state.dataEnvrn->StdRhoAir) * ADSCorrectionFactor;
                    MixSenLoad(ZoneLoop) +=
                        CrossMixing(MixNum).DesiredAirFlowRate * AirDensity * CpAir * (MAT(ZoneLoop) - MAT(CrossMixing(MixNum).FromZone));
                    H2OHtOfVap = PsyHgAirFnWTdb((ZoneAirHumRat(ZoneLoop) + ZoneAirHumRat(CrossMixing(MixNum).FromZone)) / 2.0,
                                                (MAT(ZoneLoop) + MAT(CrossMixing(MixNum).FromZone)) / 2.0);
                    //       MixLatLoad(ZoneLoop) = MixLatLoad(ZoneLoop)+MixingMassFlowZone(ZoneLoop)*(ZoneAirHumRat(ZoneLoop)- &
                    //                     ZoneAirHumRat(CrossMixing(MixNum)%FromZone))*H2OHtOfVap
                    MixLatLoad(ZoneLoop) += CrossMixing(MixNum).DesiredAirFlowRate * AirDensity *
                                            (ZoneAirHumRat(ZoneLoop) - ZoneAirHumRat(CrossMixing(MixNum).FromZone)) * H2OHtOfVap;
                }
                if ((CrossMixing(MixNum).FromZone == ZoneLoop) && state.dataZoneEquip->CrossMixingReportFlag(MixNum)) {
                    AirDensity = PsyRhoAirFnPbTdbW(state, state.dataEnvrn->OutBaroPress,
                                                   (MAT(ZoneLoop) + MAT(CrossMixing(MixNum).ZonePtr)) / 2.0,
                                                   (ZoneAirHumRat(ZoneLoop) + ZoneAirHumRat(CrossMixing(MixNum).ZonePtr)) / 2.0,
                                                   std::string());
                    CpAir = PsyCpAirFnW((ZoneAirHumRat(ZoneLoop) + ZoneAirHumRat(CrossMixing(MixNum).ZonePtr)) / 2.0);
                    ZnAirRpt(ZoneLoop).MixVolume += CrossMixing(MixNum).DesiredAirFlowRate * TimeStepSys * DataGlobalConstants::SecInHour * ADSCorrectionFactor;
                    ZnAirRpt(ZoneLoop).MixVdotCurDensity += CrossMixing(MixNum).DesiredAirFlowRate * ADSCorrectionFactor;
                    ZnAirRpt(ZoneLoop).MixMass += CrossMixing(MixNum).DesiredAirFlowRate * AirDensity * TimeStepSys * DataGlobalConstants::SecInHour * ADSCorrectionFactor;
                    ZnAirRpt(ZoneLoop).MixMdot += CrossMixing(MixNum).DesiredAirFlowRate * AirDensity * ADSCorrectionFactor;
                    ZnAirRpt(ZoneLoop).MixVdotStdDensity += CrossMixing(MixNum).DesiredAirFlowRate * (AirDensity / state.dataEnvrn->StdRhoAir) * ADSCorrectionFactor;
                    MixSenLoad(ZoneLoop) +=
                        CrossMixing(MixNum).DesiredAirFlowRate * AirDensity * CpAir * (MAT(ZoneLoop) - MAT(CrossMixing(MixNum).ZonePtr));
                    H2OHtOfVap = PsyHgAirFnWTdb((ZoneAirHumRat(ZoneLoop) + ZoneAirHumRat(CrossMixing(MixNum).ZonePtr)) / 2.0,
                                                (MAT(ZoneLoop) + MAT(CrossMixing(MixNum).ZonePtr)) / 2.0);
                    MixLatLoad(ZoneLoop) += CrossMixing(MixNum).DesiredAirFlowRate * AirDensity *
                                            (ZoneAirHumRat(ZoneLoop) - ZoneAirHumRat(CrossMixing(MixNum).ZonePtr)) * H2OHtOfVap;
                }
            }

            if (state.dataHeatBal->TotRefDoorMixing > 0) {
                // IF(ZoneLoop .NE. NumOfZones)THEN  !Refrigeration Door Mixing
                // Note - do each Pair a Single time, so must do increment reports for both zones
                //       Can't have a pair that has ZoneA zone number = NumOfZones because organized
                //       in input with lowest zone # first no matter how input in idf
                if (RefDoorMixing(ZoneLoop).RefDoorMixFlag) { // .TRUE. for both zoneA and zoneB
                    if (RefDoorMixing(ZoneLoop).ZonePtr == ZoneLoop) {
                        for (j = 1; j <= RefDoorMixing(ZoneLoop).NumRefDoorConnections; ++j) {
                            //    Capture impact when zoneloop is the 'primary zone'
                            //    that is, the zone of a pair with the lower zone number
                            if (RefDoorMixing(ZoneLoop).VolRefDoorFlowRate(j) > 0.0) {
                                ZoneB = RefDoorMixing(ZoneLoop).MateZonePtr(j);
                                AirDensity = PsyRhoAirFnPbTdbW(state, state.dataEnvrn->OutBaroPress,
                                                               (MAT(ZoneLoop) + MAT(ZoneB)) / 2.0,
                                                               (ZoneAirHumRat(ZoneLoop) + ZoneAirHumRat(ZoneB)) / 2.0,
                                                               std::string());
                                CpAir = PsyCpAirFnW((ZoneAirHumRat(ZoneLoop) + ZoneAirHumRat(ZoneB)) / 2.0);
                                H2OHtOfVap =
                                    PsyHgAirFnWTdb((ZoneAirHumRat(ZoneLoop) + ZoneAirHumRat(ZoneB)) / 2.0, (MAT(ZoneLoop) + MAT(ZoneB)) / 2.0);
                                ZnAirRpt(ZoneLoop).MixVolume +=
                                    RefDoorMixing(ZoneLoop).VolRefDoorFlowRate(j) * TimeStepSys * DataGlobalConstants::SecInHour * ADSCorrectionFactor;
                                ZnAirRpt(ZoneLoop).MixVdotCurDensity += RefDoorMixing(ZoneLoop).VolRefDoorFlowRate(j) * ADSCorrectionFactor;
                                ZnAirRpt(ZoneLoop).MixMass +=
                                    RefDoorMixing(ZoneLoop).VolRefDoorFlowRate(j) * AirDensity * TimeStepSys * DataGlobalConstants::SecInHour * ADSCorrectionFactor;
                                ZnAirRpt(ZoneLoop).MixMdot += RefDoorMixing(ZoneLoop).VolRefDoorFlowRate(j) * AirDensity * ADSCorrectionFactor;
                                ZnAirRpt(ZoneLoop).MixVdotStdDensity +=
                                    RefDoorMixing(ZoneLoop).VolRefDoorFlowRate(j) * (AirDensity / state.dataEnvrn->StdRhoAir) * ADSCorrectionFactor;
                                MixSenLoad(ZoneLoop) +=
                                    RefDoorMixing(ZoneLoop).VolRefDoorFlowRate(j) * AirDensity * CpAir * (MAT(ZoneLoop) - MAT(ZoneB));
                                MixLatLoad(ZoneLoop) += RefDoorMixing(ZoneLoop).VolRefDoorFlowRate(j) * AirDensity *
                                                        (ZoneAirHumRat(ZoneLoop) - ZoneAirHumRat(ZoneB)) * H2OHtOfVap;
                            } // flow > 0
                        }     // J-1, numref connections
                    }         // zone A (zoneptr = zoneloop)
                    for (ZoneA = 1; ZoneA <= (ZoneLoop - 1); ++ZoneA) {
                        //    Capture impact when zoneloop is the 'mating zone'
                        //    that is, the zone of a pair with the higher zone number(matezoneptr = zoneloop)
                        if (RefDoorMixing(ZoneA).RefDoorMixFlag) {
                            for (j = 1; j <= RefDoorMixing(ZoneA).NumRefDoorConnections; ++j) {
                                if (RefDoorMixing(ZoneA).MateZonePtr(j) == ZoneLoop) {
                                    if (RefDoorMixing(ZoneA).VolRefDoorFlowRate(j) > 0.0) {
                                        AirDensity = PsyRhoAirFnPbTdbW(state, state.dataEnvrn->OutBaroPress,
                                                                       (MAT(ZoneLoop) + MAT(ZoneA)) / 2.0,
                                                                       (ZoneAirHumRat(ZoneLoop) + ZoneAirHumRat(ZoneA)) / 2.0,
                                                                       std::string());
                                        CpAir = PsyCpAirFnW((ZoneAirHumRat(ZoneLoop) + ZoneAirHumRat(ZoneA)) / 2.0);
                                        H2OHtOfVap = PsyHgAirFnWTdb((ZoneAirHumRat(ZoneLoop) + ZoneAirHumRat(ZoneA)) / 2.0,
                                                                    (MAT(ZoneLoop) + MAT(ZoneA)) / 2.0);
                                        ZnAirRpt(ZoneLoop).MixVolume +=
                                            RefDoorMixing(ZoneA).VolRefDoorFlowRate(j) * TimeStepSys * DataGlobalConstants::SecInHour * ADSCorrectionFactor;
                                        ZnAirRpt(ZoneLoop).MixVdotCurDensity += RefDoorMixing(ZoneA).VolRefDoorFlowRate(j) * ADSCorrectionFactor;
                                        ZnAirRpt(ZoneLoop).MixMass +=
                                            RefDoorMixing(ZoneA).VolRefDoorFlowRate(j) * AirDensity * TimeStepSys * DataGlobalConstants::SecInHour * ADSCorrectionFactor;
                                        ZnAirRpt(ZoneLoop).MixMdot += RefDoorMixing(ZoneA).VolRefDoorFlowRate(j) * AirDensity * ADSCorrectionFactor;
                                        ZnAirRpt(ZoneLoop).MixVdotStdDensity +=
                                            RefDoorMixing(ZoneA).VolRefDoorFlowRate(j) * (AirDensity / state.dataEnvrn->StdRhoAir) * ADSCorrectionFactor;
                                        MixSenLoad(ZoneLoop) +=
                                            RefDoorMixing(ZoneA).VolRefDoorFlowRate(j) * AirDensity * CpAir * (MAT(ZoneLoop) - MAT(ZoneA));
                                        MixLatLoad(ZoneLoop) += RefDoorMixing(ZoneA).VolRefDoorFlowRate(j) * AirDensity *
                                                                (ZoneAirHumRat(ZoneLoop) - ZoneAirHumRat(ZoneA)) * H2OHtOfVap;
                                    } // volflowrate > 0
                                }     // matezoneptr (zoneB) = Zonelooop
                            }         // NumRefDoorConnections
                        }             // Refdoormix flag on ZoneA
                    }                 // zone A from 1 to (zoneloop - 1)
                }                     // Refdoormix flag on zoneloop
            }                         //(TotRefDoorMixing .GT. 0)
            // end refrigeration door mixing reports

            //    MixingLoad(ZoneLoop) = MCPM(ZoneLoop)*MAT(ZoneLoop) - MixSenLoad(ZoneLoop)
            if (MixSenLoad(ZoneLoop) > 0.0) {
                ZnAirRpt(ZoneLoop).MixHeatLoss = MixSenLoad(ZoneLoop) * TimeStepSys * DataGlobalConstants::SecInHour * ADSCorrectionFactor;
                ZnAirRpt(ZoneLoop).MixHeatGain = 0.0;
            } else {
                ZnAirRpt(ZoneLoop).MixHeatLoss = 0.0;
                ZnAirRpt(ZoneLoop).MixHeatGain = -MixSenLoad(ZoneLoop) * TimeStepSys * DataGlobalConstants::SecInHour * ADSCorrectionFactor;
            }
            // Report mixing latent loads
            //    MixingLoad(ZoneLoop) = MixLatLoad(ZoneLoop)
            if (MixLatLoad(ZoneLoop) > 0.0) {
                ZnAirRpt(ZoneLoop).MixLatentLoss = MixLatLoad(ZoneLoop) * TimeStepSys * DataGlobalConstants::SecInHour * ADSCorrectionFactor;
                ZnAirRpt(ZoneLoop).MixLatentGain = 0.0;
            } else {
                ZnAirRpt(ZoneLoop).MixLatentLoss = 0.0;
                ZnAirRpt(ZoneLoop).MixLatentGain = -MixLatLoad(ZoneLoop) * TimeStepSys * DataGlobalConstants::SecInHour * ADSCorrectionFactor;
            }
            // Total Mixing losses and gains
            TotalLoad =
                ZnAirRpt(ZoneLoop).MixHeatGain + ZnAirRpt(ZoneLoop).MixLatentGain - ZnAirRpt(ZoneLoop).MixHeatLoss - ZnAirRpt(ZoneLoop).MixLatentLoss;
            if (TotalLoad > 0) {
                ZnAirRpt(ZoneLoop).MixTotalGain = TotalLoad * ADSCorrectionFactor;
                ZnAirRpt(ZoneLoop).MixTotalLoss = 0.0;
            } else {
                ZnAirRpt(ZoneLoop).MixTotalGain = 0.0;
                ZnAirRpt(ZoneLoop).MixTotalLoss = -TotalLoad * ADSCorrectionFactor;
            }

            // Reporting combined outdoor air flows
            for (j = 1; j <= state.dataHeatBal->TotZoneAirBalance; ++j) {
                if (state.dataHeatBal->ZoneAirBalance(j).BalanceMethod == AirBalanceQuadrature && ZoneLoop == state.dataHeatBal->ZoneAirBalance(j).ZonePtr) {
                    if (MAT(ZoneLoop) > Zone(ZoneLoop).OutDryBulbTemp) {
                        ZnAirRpt(ZoneLoop).OABalanceHeatLoss =
                            MDotCPOA(ZoneLoop) * (MAT(ZoneLoop) - Zone(ZoneLoop).OutDryBulbTemp) * TimeStepSys * DataGlobalConstants::SecInHour * ADSCorrectionFactor;
                        ZnAirRpt(ZoneLoop).OABalanceHeatGain = 0.0;
                    } else {
                        ZnAirRpt(ZoneLoop).OABalanceHeatLoss = 0.0;
                        ZnAirRpt(ZoneLoop).OABalanceHeatGain =
                            -MDotCPOA(ZoneLoop) * (MAT(ZoneLoop) - Zone(ZoneLoop).OutDryBulbTemp) * TimeStepSys * DataGlobalConstants::SecInHour * ADSCorrectionFactor;
                    }
                    H2OHtOfVap = PsyHgAirFnWTdb(state.dataEnvrn->OutHumRat, Zone(ZoneLoop).OutDryBulbTemp);
                    if (ZoneAirHumRat(ZoneLoop) > state.dataEnvrn->OutHumRat) {
                        ZnAirRpt(ZoneLoop).OABalanceLatentLoss = 0.001 * MDotOA(ZoneLoop) * (ZoneAirHumRat(ZoneLoop) - state.dataEnvrn->OutHumRat) * H2OHtOfVap *
                                                                 TimeStepSys * DataGlobalConstants::SecInHour * 1000.0 * ADSCorrectionFactor;
                        ZnAirRpt(ZoneLoop).OABalanceLatentGain = 0.0;
                    } else if (ZoneAirHumRat(ZoneLoop) <= state.dataEnvrn->OutHumRat) {
                        ZnAirRpt(ZoneLoop).OABalanceLatentGain = 0.001 * MDotOA(ZoneLoop) * (state.dataEnvrn->OutHumRat - ZoneAirHumRat(ZoneLoop)) * H2OHtOfVap *
                                                                 TimeStepSys * DataGlobalConstants::SecInHour * 1000.0 * ADSCorrectionFactor;
                        ZnAirRpt(ZoneLoop).OABalanceLatentLoss = 0.0;
                    }
                    // Total ventilation losses and gains
                    TotalLoad = ZnAirRpt(ZoneLoop).OABalanceHeatGain + ZnAirRpt(ZoneLoop).OABalanceLatentGain - ZnAirRpt(ZoneLoop).OABalanceHeatLoss -
                                ZnAirRpt(ZoneLoop).OABalanceLatentLoss;
                    if (TotalLoad > 0) {
                        ZnAirRpt(ZoneLoop).OABalanceTotalGain = TotalLoad * ADSCorrectionFactor;
                        ZnAirRpt(ZoneLoop).OABalanceTotalLoss = 0.0;
                    } else {
                        ZnAirRpt(ZoneLoop).OABalanceTotalGain = 0.0;
                        ZnAirRpt(ZoneLoop).OABalanceTotalLoss = -TotalLoad * ADSCorrectionFactor;
                    }
                    ZnAirRpt(ZoneLoop).OABalanceMass = (MDotOA(ZoneLoop)) * TimeStepSys * DataGlobalConstants::SecInHour * ADSCorrectionFactor;
                    ZnAirRpt(ZoneLoop).OABalanceMdot = (MDotOA(ZoneLoop)) * ADSCorrectionFactor;
                    AirDensity = PsyRhoAirFnPbTdbW(state, state.dataEnvrn->OutBaroPress, MAT(ZoneLoop), ZoneAirHumRatAvg(ZoneLoop), std::string());
                    ZnAirRpt(ZoneLoop).OABalanceVolumeCurDensity = (MDotOA(ZoneLoop) / AirDensity) * TimeStepSys * DataGlobalConstants::SecInHour * ADSCorrectionFactor;
                    ZnAirRpt(ZoneLoop).OABalanceAirChangeRate = ZnAirRpt(ZoneLoop).OABalanceVolumeCurDensity / (TimeStepSys * Zone(ZoneLoop).Volume);
                    ZnAirRpt(ZoneLoop).OABalanceVdotCurDensity = (MDotOA(ZoneLoop) / AirDensity) * ADSCorrectionFactor;
                    AirDensity = state.dataEnvrn->StdRhoAir;
                    ZnAirRpt(ZoneLoop).OABalanceVolumeStdDensity = (MDotOA(ZoneLoop) / AirDensity) * TimeStepSys * DataGlobalConstants::SecInHour * ADSCorrectionFactor;
                    ZnAirRpt(ZoneLoop).OABalanceVdotStdDensity = (MDotOA(ZoneLoop) / AirDensity) * ADSCorrectionFactor;
                    ZnAirRpt(ZoneLoop).OABalanceFanElec = ZnAirRpt(ZoneLoop).VentilFanElec;
                }
            }
            // Reports exfiltration loss
            H2OHtOfVap = PsyHgAirFnWTdb(state.dataEnvrn->OutHumRat, Zone(ZoneLoop).OutDryBulbTemp);
            ZnAirRpt(ZoneLoop).SysInletMass = 0;
            ZnAirRpt(ZoneLoop).SysOutletMass = 0;
            if (!ZoneEquipConfig(ZoneLoop).IsControlled) {
                for (int j = 1; j <= ZoneEquipConfig(ZoneLoop).NumInletNodes; ++j) {
                    ZnAirRpt(ZoneLoop).SysInletMass +=
                        Node(ZoneEquipConfig(ZoneLoop).InletNode(j)).MassFlowRate * TimeStepSys * DataGlobalConstants::SecInHour * ADSCorrectionFactor;
                }
                for (int j = 1; j <= ZoneEquipConfig(ZoneLoop).NumExhaustNodes; ++j) {
                    ZnAirRpt(ZoneLoop).SysOutletMass +=
                        Node(ZoneEquipConfig(ZoneLoop).ExhaustNode(j)).MassFlowRate * TimeStepSys * DataGlobalConstants::SecInHour * ADSCorrectionFactor;
                }
                for (int j = 1; j <= ZoneEquipConfig(ZoneLoop).NumReturnNodes; ++j) {
                    ZnAirRpt(ZoneLoop).SysOutletMass +=
                        Node(ZoneEquipConfig(ZoneLoop).ReturnNode(j)).MassFlowRate * TimeStepSys * DataGlobalConstants::SecInHour * ADSCorrectionFactor;
                }
            }

            ZnAirRpt(ZoneLoop).ExfilMass = ZnAirRpt(ZoneLoop).InfilMass + ZnAirRpt(ZoneLoop).VentilMass + ZnAirRpt(ZoneLoop).MixMass +
                                           ZnAirRpt(ZoneLoop).OABalanceMass + ZnAirRpt(ZoneLoop).SysInletMass -
                                           ZnAirRpt(ZoneLoop).SysOutletMass; // kg
            ZnAirRpt(ZoneLoop).ExfilSensiLoss =
                ZnAirRpt(ZoneLoop).ExfilMass / (TimeStepSys * DataGlobalConstants::SecInHour) * (MAT(ZoneLoop) - Zone(ZoneLoop).OutDryBulbTemp) * CpAir; // W
            ZnAirRpt(ZoneLoop).ExfilLatentLoss =
                ZnAirRpt(ZoneLoop).ExfilMass / (TimeStepSys * DataGlobalConstants::SecInHour) * (ZoneAirHumRat(ZoneLoop) - state.dataEnvrn->OutHumRat) * H2OHtOfVap;
            ZnAirRpt(ZoneLoop).ExfilTotalLoss = ZnAirRpt(ZoneLoop).ExfilLatentLoss + ZnAirRpt(ZoneLoop).ExfilSensiLoss;

            state.dataHeatBal->ZoneTotalExfiltrationHeatLoss += ZnAirRpt(ZoneLoop).ExfilTotalLoss * TimeStepSys * DataGlobalConstants::SecInHour;
            state.dataHeatBal->ZoneTotalExhaustHeatLoss += ZnAirRpt(ZoneLoop).ExhTotalLoss * TimeStepSys * DataGlobalConstants::SecInHour;
        }
    }

    void SetHeatToReturnAirFlag(EnergyPlusData &state)
    {

        // SUBROUTINE INFORMATION:
        //       AUTHOR         Fred Buhl
        //       DATE WRITTEN   February 2008
        //       MODIFIED       na
        //       RE-ENGINEERED  na

        // PURPOSE OF THIS SUBROUTINE:
        // This sets some flags at the air loop and zone level: these flags indicate
        // whether an air loop represents a "unitary" system, and whether the system is operating
        // in a on/off (cycling fan) mode. At the zone level flags are set to indicate whether
        // the zone is served by a zonal system only, and whether the air loop serving the zone (idf any)
        // is in cycling fan mode. Using this information, the subroutine sets a flag at the zone level
        // to tell ManageZoneAirUpdates (predict and correct) what to do with the heat to return air.

        // METHODOLOGY EMPLOYED:
        // Uses program data structures state.dataAirLoop->AirLoopControlInfo and ZoneEquipInfo

        // Using/Aliasing
        using DataHVACGlobals::NumPrimaryAirSys;
        using DataSurfaces::AirFlowWindow_Destination_ReturnAir;
        using ScheduleManager::CheckScheduleValue;
        using ScheduleManager::GetCurrentScheduleValue;
        using ScheduleManager::GetScheduleMaxValue;

        // SUBROUTINE LOCAL VARIABLE DECLARATIONS:
        static int AirLoopNum(0); // the air loop index
        int ControlledZoneNum;    // controlled zone index
        bool CyclingFan(false);   // TRUE means air loop operates in cycling fan mode at some point
        static int ZoneNum(0);           // zone index
        int LightNum;                    // Lights object index
        int SurfNum;                     // Surface index
        static Real64 CycFanMaxVal(0.0); // max value of cycling fan schedule

        auto &Zone(state.dataHeatBal->Zone);
        auto &AirLoopControlInfo(state.dataAirLoop->AirLoopControlInfo);
        auto &ZoneEquipConfig(state.dataZoneEquip->ZoneEquipConfig);

        if (!AirLoopsSimOnce) return;

        if (MyOneTimeFlag) {
            // set the air loop Any Continuous Fan flag
            for (AirLoopNum = 1; AirLoopNum <= NumPrimaryAirSys; ++AirLoopNum) {
                if (AirLoopControlInfo(AirLoopNum).UnitarySys) { // for unitary systems check the cycling fan schedule
                    if (AirLoopControlInfo(AirLoopNum).CycFanSchedPtr > 0) {
                        CycFanMaxVal = GetScheduleMaxValue(state, AirLoopControlInfo(AirLoopNum).CycFanSchedPtr);
                        if (CycFanMaxVal > 0.0) {
                            AirLoopControlInfo(AirLoopNum).AnyContFan = true;
                        } else {
                            AirLoopControlInfo(AirLoopNum).AnyContFan = false;
                        }
                    } else { // no schedule means always cycling fan
                        AirLoopControlInfo(AirLoopNum).AnyContFan = false;
                    }
                } else { // for nonunitary (central) all systems are continuous fan
                    AirLoopControlInfo(AirLoopNum).AnyContFan = true;
                }
            }
            // check to see if a controlled zone is served exclusively by a zonal system
            for (ControlledZoneNum = 1; ControlledZoneNum <= state.dataGlobal->NumOfZones; ++ControlledZoneNum) {
                ZoneNum = ZoneEquipConfig(ControlledZoneNum).ActualZoneNum;
                bool airLoopFound = false;
                for (int zoneInNode = 1; zoneInNode <= ZoneEquipConfig(ControlledZoneNum).NumInletNodes; ++zoneInNode) {
                    if (ZoneEquipConfig(ControlledZoneNum).InletNodeAirLoopNum(zoneInNode) > 0) {
                        airLoopFound = true;
                    }
                }
                if (!airLoopFound && ZoneEquipConfig(ControlledZoneNum).NumInletNodes == ZoneEquipConfig(ControlledZoneNum).NumExhaustNodes) {
                    ZoneEquipConfig(ControlledZoneNum).ZonalSystemOnly = true;
                }
            }
            // issue warning messages if zone is served by a zonal system or a cycling system and the input calls for
            // heat gain to return air
            for (ControlledZoneNum = 1; ControlledZoneNum <= state.dataGlobal->NumOfZones; ++ControlledZoneNum) {
                if (!ZoneEquipConfig(ControlledZoneNum).IsControlled) continue;
                ZoneNum = ZoneEquipConfig(ControlledZoneNum).ActualZoneNum;
                CyclingFan = false;
                for (int zoneInNode = 1; zoneInNode <= ZoneEquipConfig(ControlledZoneNum).NumInletNodes; ++zoneInNode) {
                    AirLoopNum = ZoneEquipConfig(ControlledZoneNum).InletNodeAirLoopNum(zoneInNode);
                    if (AirLoopNum > 0) {
                        if (AirLoopControlInfo(AirLoopNum).CycFanSchedPtr > 0) {
                            CyclingFan = CheckScheduleValue(state, AirLoopControlInfo(AirLoopNum).CycFanSchedPtr, 0.0);
                        }
                    }
                }
                if (ZoneEquipConfig(ControlledZoneNum).ZonalSystemOnly || CyclingFan) {
                    if (Zone(ZoneNum).RefrigCaseRA) {
                        ShowWarningError(state, "For zone=" + Zone(ZoneNum).Name +
                                         " return air cooling by refrigerated cases will be applied to the zone air.");
                        ShowContinueError(state, "  This zone has no return air or is served by an on/off HVAC system.");
                    }
                    for (LightNum = 1; LightNum <= state.dataHeatBal->TotLights; ++LightNum) {
                        if (state.dataHeatBal->Lights(LightNum).ZonePtr != ZoneNum) continue;
                        if (state.dataHeatBal->Lights(LightNum).FractionReturnAir > 0.0) {
                            ShowWarningError(state, "For zone=" + Zone(ZoneNum).Name + " return air heat gain from lights will be applied to the zone air.");
                            ShowContinueError(state, "  This zone has no return air or is served by an on/off HVAC system.");
                            break;
                        }
                    }
<<<<<<< HEAD
                    for (SurfNum = Zone(ZoneNum).SurfaceFirst; SurfNum <= Zone(ZoneNum).SurfaceLast; ++SurfNum) {
                        if (state.dataSurface->SurfWinAirflowDestination(SurfNum) == AirFlowWindow_Destination_ReturnAir) {
=======
                    for (SurfNum = Zone(ZoneNum).HTSurfaceFirst; SurfNum <= Zone(ZoneNum).HTSurfaceLast; ++SurfNum) {
                        if (DataSurfaces::SurfWinAirflowDestination(SurfNum) == AirFlowWindow_Destination_ReturnAir) {
>>>>>>> 1dfd4256
                            ShowWarningError(state, "For zone=" + Zone(ZoneNum).Name +
                                             " return air heat gain from air flow windows will be applied to the zone air.");
                            ShowContinueError(state, "  This zone has no return air or is served by an on/off HVAC system.");
                        }
                    }
                }
            }
            MyOneTimeFlag = false;
        }

        // set the air loop fan operation mode
        for (AirLoopNum = 1; AirLoopNum <= NumPrimaryAirSys; ++AirLoopNum) {
            if (AirLoopControlInfo(AirLoopNum).CycFanSchedPtr > 0) {
                if (GetCurrentScheduleValue(state, AirLoopControlInfo(AirLoopNum).CycFanSchedPtr) == 0.0) {
                    AirLoopControlInfo(AirLoopNum).FanOpMode = CycFanCycCoil;
                } else {
                    AirLoopControlInfo(AirLoopNum).FanOpMode = ContFanCycCoil;
                }
            }
        }
        // set the zone level NoHeatToReturnAir flag
        // if any air loop in the zone is continuous fan, then set NoHeatToReturnAir = false and sort it out node-by-node
        for (ControlledZoneNum = 1; ControlledZoneNum <= state.dataGlobal->NumOfZones; ++ControlledZoneNum) {
            if (!ZoneEquipConfig(ControlledZoneNum).IsControlled) continue;
            ZoneNum = ZoneEquipConfig(ControlledZoneNum).ActualZoneNum;
            Zone(ZoneNum).NoHeatToReturnAir = true;
            if (!ZoneEquipConfig(ControlledZoneNum).ZonalSystemOnly) {
                for (int zoneInNode = 1; zoneInNode <= ZoneEquipConfig(ControlledZoneNum).NumInletNodes; ++zoneInNode) {
                    AirLoopNum = ZoneEquipConfig(ControlledZoneNum).InletNodeAirLoopNum(zoneInNode);
                    if (AirLoopNum > 0) {
                        if (AirLoopControlInfo(AirLoopNum).FanOpMode == ContFanCycCoil) {
                            Zone(ZoneNum).NoHeatToReturnAir = false;
                            break;
                        }
                    }
                }
            }
        }
    }

    void UpdateZoneInletConvergenceLog(EnergyPlusData &state)
    {

        // SUBROUTINE INFORMATION:
        //       AUTHOR         <author>
        //       DATE WRITTEN   <date_written>
        //       MODIFIED       na
        //       RE-ENGINEERED  na

        // PURPOSE OF THIS SUBROUTINE:
        // <description>

        // METHODOLOGY EMPLOYED:
        // <description>

        // REFERENCES:
        // na

        // Using/Aliasing
        using DataLoopNode::Node;

        // Locals
        // SUBROUTINE ARGUMENT DEFINITIONS:
        // na

        // SUBROUTINE PARAMETER DEFINITIONS:
        // na

        // INTERFACE BLOCK SPECIFICATIONS:
        // na

        // DERIVED TYPE DEFINITIONS:
        // na

        // SUBROUTINE LOCAL VARIABLE DECLARATIONS:
        int ZoneNum;
        int NodeIndex;
        int NodeNum;
        Array1D<Real64> tmpRealARR(DataConvergParams::ConvergLogStackDepth);

        for (ZoneNum = 1; ZoneNum <= state.dataGlobal->NumOfZones; ++ZoneNum) {

            for (NodeIndex = 1; NodeIndex <= state.dataConvergeParams->ZoneInletConvergence(ZoneNum).NumInletNodes; ++NodeIndex) {
                NodeNum = state.dataConvergeParams->ZoneInletConvergence(ZoneNum).InletNode(NodeIndex).NodeNum;

                tmpRealARR = state.dataConvergeParams->ZoneInletConvergence(ZoneNum).InletNode(NodeIndex).HumidityRatio;
                state.dataConvergeParams->ZoneInletConvergence(ZoneNum).InletNode(NodeIndex).HumidityRatio(1) = Node(NodeNum).HumRat;
                state.dataConvergeParams->ZoneInletConvergence(ZoneNum).InletNode(NodeIndex).HumidityRatio({2, DataConvergParams::ConvergLogStackDepth}) =
                    tmpRealARR({1, DataConvergParams::ConvergLogStackDepth - 1});

                tmpRealARR = state.dataConvergeParams->ZoneInletConvergence(ZoneNum).InletNode(NodeIndex).MassFlowRate;
                state.dataConvergeParams->ZoneInletConvergence(ZoneNum).InletNode(NodeIndex).MassFlowRate(1) = Node(NodeNum).MassFlowRate;
                state.dataConvergeParams->ZoneInletConvergence(ZoneNum).InletNode(NodeIndex).MassFlowRate({2, DataConvergParams::ConvergLogStackDepth}) =
                    tmpRealARR({1, DataConvergParams::ConvergLogStackDepth - 1});

                tmpRealARR = state.dataConvergeParams->ZoneInletConvergence(ZoneNum).InletNode(NodeIndex).Temperature;
                state.dataConvergeParams->ZoneInletConvergence(ZoneNum).InletNode(NodeIndex).Temperature(1) = Node(NodeNum).Temp;
                state.dataConvergeParams->ZoneInletConvergence(ZoneNum).InletNode(NodeIndex).Temperature({2, DataConvergParams::ConvergLogStackDepth}) = tmpRealARR({1, DataConvergParams::ConvergLogStackDepth - 1});
            }
        }
    }

    void CheckAirLoopFlowBalance(EnergyPlusData &state)
    {
        // Check for unbalanced airloop
        if (!state.dataGlobal->WarmupFlag && AirLoopsSimOnce) {
            for (int AirLoopNum = 1; AirLoopNum <= NumPrimaryAirSys; ++AirLoopNum) {
                auto &thisAirLoopFlow(state.dataAirLoop->AirLoopFlow(AirLoopNum));
                if (!thisAirLoopFlow.FlowError) {
                    Real64 unbalancedExhaustDelta = thisAirLoopFlow.SupFlow - thisAirLoopFlow.OAFlow - thisAirLoopFlow.SysRetFlow;
                    if (unbalancedExhaustDelta > SmallMassFlow) {
                        ShowSevereError(state, "CheckAirLoopFlowBalance: AirLoopHVAC " + state.dataAirSystemsData->PrimaryAirSystems(AirLoopNum).Name +
                                        " is unbalanced. Supply is > return plus outdoor air.");
                        ShowContinueErrorTimeStamp(state, "");
                        ShowContinueError(state,
                                          format("  Flows [m3/s at standard density]: Supply={:.6R}  Return={:.6R}  Outdoor Air={:.6R}",
                                                 thisAirLoopFlow.SupFlow / state.dataEnvrn->StdRhoAir,
                                                 thisAirLoopFlow.SysRetFlow / state.dataEnvrn->StdRhoAir,
                                                 thisAirLoopFlow.OAFlow / state.dataEnvrn->StdRhoAir));
                        ShowContinueError(state, format("  Imbalance={:.6R}", unbalancedExhaustDelta / state.dataEnvrn->StdRhoAir));
                        ShowContinueError(state, "  This error will only be reported once per system.");
                        thisAirLoopFlow.FlowError = true;
                    }
                }
            }
        }
    }

} // namespace EnergyPlus<|MERGE_RESOLUTION|>--- conflicted
+++ resolved
@@ -2752,13 +2752,8 @@
                             break;
                         }
                     }
-<<<<<<< HEAD
-                    for (SurfNum = Zone(ZoneNum).SurfaceFirst; SurfNum <= Zone(ZoneNum).SurfaceLast; ++SurfNum) {
+                    for (SurfNum = Zone(ZoneNum).HTSurfaceFirst; SurfNum <= Zone(ZoneNum).HTSurfaceLast; ++SurfNum) {
                         if (state.dataSurface->SurfWinAirflowDestination(SurfNum) == AirFlowWindow_Destination_ReturnAir) {
-=======
-                    for (SurfNum = Zone(ZoneNum).HTSurfaceFirst; SurfNum <= Zone(ZoneNum).HTSurfaceLast; ++SurfNum) {
-                        if (DataSurfaces::SurfWinAirflowDestination(SurfNum) == AirFlowWindow_Destination_ReturnAir) {
->>>>>>> 1dfd4256
                             ShowWarningError(state, "For zone=" + Zone(ZoneNum).Name +
                                              " return air heat gain from air flow windows will be applied to the zone air.");
                             ShowContinueError(state, "  This zone has no return air or is served by an on/off HVAC system.");
