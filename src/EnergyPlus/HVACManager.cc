// EnergyPlus, Copyright (c) 1996-2021, The Board of Trustees of the University of Illinois,
// The Regents of the University of California, through Lawrence Berkeley National Laboratory
// (subject to receipt of any required approvals from the U.S. Dept. of Energy), Oak Ridge
// National Laboratory, managed by UT-Battelle, Alliance for Sustainable Energy, LLC, and other
// contributors. All rights reserved.
//
// NOTICE: This Software was developed under funding from the U.S. Department of Energy and the
// U.S. Government consequently retains certain rights. As such, the U.S. Government has been
// granted for itself and others acting on its behalf a paid-up, nonexclusive, irrevocable,
// worldwide license in the Software to reproduce, distribute copies to the public, prepare
// derivative works, and perform publicly and display publicly, and to permit others to do so.
//
// Redistribution and use in source and binary forms, with or without modification, are permitted
// provided that the following conditions are met:
//
// (1) Redistributions of source code must retain the above copyright notice, this list of
//     conditions and the following disclaimer.
//
// (2) Redistributions in binary form must reproduce the above copyright notice, this list of
//     conditions and the following disclaimer in the documentation and/or other materials
//     provided with the distribution.
//
// (3) Neither the name of the University of California, Lawrence Berkeley National Laboratory,
//     the University of Illinois, U.S. Dept. of Energy nor the names of its contributors may be
//     used to endorse or promote products derived from this software without specific prior
//     written permission.
//
// (4) Use of EnergyPlus(TM) Name. If Licensee (i) distributes the software in stand-alone form
//     without changes from the version obtained under this License, or (ii) Licensee makes a
//     reference solely to the software portion of its product, Licensee must refer to the
//     software as "EnergyPlus version X" software, where "X" is the version number Licensee
//     obtained under this License and may not use a different name for the software. Except as
//     specifically required in this Section (4), Licensee shall not use in a company name, a
//     product name, in advertising, publicity, or other promotional activities any name, trade
//     name, trademark, logo, or other designation of "EnergyPlus", "E+", "e+" or confusingly
//     similar designation, without the U.S. Department of Energy's prior written consent.
//
// THIS SOFTWARE IS PROVIDED BY THE COPYRIGHT HOLDERS AND CONTRIBUTORS "AS IS" AND ANY EXPRESS OR
// IMPLIED WARRANTIES, INCLUDING, BUT NOT LIMITED TO, THE IMPLIED WARRANTIES OF MERCHANTABILITY
// AND FITNESS FOR A PARTICULAR PURPOSE ARE DISCLAIMED. IN NO EVENT SHALL THE COPYRIGHT OWNER OR
// CONTRIBUTORS BE LIABLE FOR ANY DIRECT, INDIRECT, INCIDENTAL, SPECIAL, EXEMPLARY, OR
// CONSEQUENTIAL DAMAGES (INCLUDING, BUT NOT LIMITED TO, PROCUREMENT OF SUBSTITUTE GOODS OR
// SERVICES; LOSS OF USE, DATA, OR PROFITS; OR BUSINESS INTERRUPTION) HOWEVER CAUSED AND ON ANY
// THEORY OF LIABILITY, WHETHER IN CONTRACT, STRICT LIABILITY, OR TORT (INCLUDING NEGLIGENCE OR
// OTHERWISE) ARISING IN ANY WAY OUT OF THE USE OF THIS SOFTWARE, EVEN IF ADVISED OF THE
// POSSIBILITY OF SUCH DAMAGE.

// C++ Headers
#include <cmath>
#include <string>

// ObjexxFCL Headers
#include <ObjexxFCL/Array.functions.hh>
#include <ObjexxFCL/Fmath.hh>

// EnergyPlus Headers
#include <AirflowNetwork/Elements.hpp>
#include <EnergyPlus/AirflowNetworkBalanceManager.hh>
#include <EnergyPlus/Data/EnergyPlusData.hh>
#include <EnergyPlus/DataAirLoop.hh>
#include <EnergyPlus/DataAirSystems.hh>
#include <EnergyPlus/DataConvergParams.hh>
#include <EnergyPlus/DataHVACGlobals.hh>
#include <EnergyPlus/DataHeatBalFanSys.hh>
#include <EnergyPlus/DataHeatBalance.hh>
#include <EnergyPlus/DataLoopNode.hh>
#include <EnergyPlus/DataReportingFlags.hh>
#include <EnergyPlus/DataSurfaces.hh>
#include <EnergyPlus/DataSystemVariables.hh>
#include <EnergyPlus/DataZoneEquipment.hh>
#include <EnergyPlus/DemandManager.hh>
#include <EnergyPlus/DisplayRoutines.hh>
#include <EnergyPlus/EMSManager.hh>
#include <EnergyPlus/ElectricPowerServiceManager.hh>
#include <EnergyPlus/Fans.hh>
#include <EnergyPlus/General.hh>
#include <EnergyPlus/HVACManager.hh>
#include <EnergyPlus/HVACSizingSimulationManager.hh>
#include <EnergyPlus/IceThermalStorage.hh>
#include <EnergyPlus/InternalHeatGains.hh>
#include <EnergyPlus/NodeInputManager.hh>
#include <EnergyPlus/NonZoneEquipmentManager.hh>
#include <EnergyPlus/OutAirNodeManager.hh>
#include <EnergyPlus/OutputProcessor.hh>
#include <EnergyPlus/OutputReportTabular.hh>
#include <EnergyPlus/Plant/DataPlant.hh>
#include <EnergyPlus/Plant/PlantManager.hh>
#include <EnergyPlus/PlantCondLoopOperation.hh>
#include <EnergyPlus/PlantLoopHeatPumpEIR.hh>
#include <EnergyPlus/PlantUtilities.hh>
#include <EnergyPlus/PollutionModule.hh>
#include <EnergyPlus/Psychrometrics.hh>
#include <EnergyPlus/RefrigeratedCase.hh>
#include <EnergyPlus/ScheduleManager.hh>
#include <EnergyPlus/SetPointManager.hh>
#include <EnergyPlus/SimAirServingZones.hh>
#include <EnergyPlus/SizingManager.hh>
#include <EnergyPlus/SystemAvailabilityManager.hh>
#include <EnergyPlus/SystemReports.hh>
#include <EnergyPlus/UtilityRoutines.hh>
#include <EnergyPlus/WaterManager.hh>
#include <EnergyPlus/ZoneContaminantPredictorCorrector.hh>
#include <EnergyPlus/ZoneEquipmentManager.hh>
#include <EnergyPlus/ZoneTempPredictorCorrector.hh>

namespace EnergyPlus::HVACManager {

    // PURPOSE OF THIS MODULE:
    // This module contains the high level HVAC control
    // subroutines.  Subroutine ManageHVAC, which is called from the heat balance,
    // calls the HVAC simulation and is the most probable insertion point for
    // connections to other HVAC engines.  ManageHVAC also controls the system
    // timestep, automatically shortening the timestep to meet convergence criteria.

    // METHODOLOGY EMPLOYED:
    // The basic solution technique is iteration with lagging.
    // The timestep is shortened using a bisection method.

    using namespace DataEnvironment;

    using DataHeatBalFanSys::iCorrectStep;
    using DataHeatBalFanSys::iGetZoneSetPoints;
    using DataHeatBalFanSys::iPredictStep;
    using DataHeatBalFanSys::iPushSystemTimestepHistories;
    using DataHeatBalFanSys::iPushZoneTimestepHistories;
    using DataHeatBalFanSys::iRevertZoneTimestepHistories;
    using DataHeatBalFanSys::MAT;
    using DataHeatBalFanSys::ZoneAirHumRat;
    using DataHeatBalFanSys::ZoneAirHumRatAvg;
    using DataHeatBalFanSys::ZT;
    using DataHeatBalFanSys::ZTAV;
    using namespace DataHVACGlobals;
    using namespace DataLoopNode;
    using namespace DataAirLoop;
    using namespace DataReportingFlags;

    int HVACManageIteration(0); // counts iterations to enforce maximum iteration limit
    int RepIterAir(0);

    namespace {
        // These were static variables within different functions. They were pulled out into the namespace
        // to facilitate easier unit testing of those functions.
        // These are purposefully not in the header file as an extern variable. No one outside of this should
        // use these. They are cleared by clear_state() for use by unit tests, but normal simulations should be unaffected.
        // This is purposefully in an anonymous namespace so nothing outside this implementation file can use it.
        bool SimHVACIterSetup(false);
        bool TriggerGetAFN(true);
        bool ReportAirHeatBalanceFirstTimeFlag(true);
        bool MyOneTimeFlag(true);
        bool PrintedWarmup(false);
        bool MyEnvrnFlag(true);
        bool DebugNamesReported(false);
        bool MySetPointInit(true);
        bool MyEnvrnFlag2(true);
        bool FlowMaxAvailAlreadyReset(false);
        bool FlowResolutionNeeded(false);
    } // namespace

    // Functions
    void clear_state()
    {
        HVACManageIteration = 0;
        RepIterAir = 0;
        SimHVACIterSetup = false;
        TriggerGetAFN = true;
        ReportAirHeatBalanceFirstTimeFlag = true;
        MyOneTimeFlag = true;
        PrintedWarmup = false;
        MyEnvrnFlag = true;
        DebugNamesReported = false;
        MySetPointInit = true;
        MyEnvrnFlag2 = true;
        FlowMaxAvailAlreadyReset = false;
        FlowResolutionNeeded = false;
    }

    void ManageHVAC(EnergyPlusData &state)
    {

        // SUBROUTINE INFORMATION:
        //       AUTHORS:  Russ Taylor, Dan Fisher
        //       DATE WRITTEN:  Jan. 1998
        //       MODIFIED       Jul 2003 (CC) added a subroutine call for air models
        //       RE-ENGINEERED  May 2008, Brent Griffith, revised variable time step method and zone conditions history

        // PURPOSE OF THIS SUBROUTINE:
        // This routine effectively replaces the IBLAST
        // "SystemDriver" routine.  The main function of the routine
        // is to set the system timestep, "TimeStepSys", call the models related to zone
        // air temperatures, and .

        // METHODOLOGY EMPLOYED:
        //  manage calls to Predictor and Corrector and other updates in ZoneTempPredictorCorrector
        //  manage variable time step and when zone air histories are updated.

        // Using/Aliasing
        using ZoneTempPredictorCorrector::DetectOscillatingZoneTemp;
        using ZoneTempPredictorCorrector::ManageZoneAirUpdates;
        using AirflowNetworkBalanceManager::ManageAirflowNetworkBalance;
        using DataHeatBalFanSys::QRadSurfAFNDuct;
        using DataHeatBalFanSys::SysDepZoneLoads;
        using DataHeatBalFanSys::SysDepZoneLoadsLagged;
        using DataHeatBalFanSys::ZoneAirHumRatAvgComf;
        using DataHeatBalFanSys::ZoneThermostatSetPointHi;
        using DataHeatBalFanSys::ZoneThermostatSetPointHiAver;
        using DataHeatBalFanSys::ZoneThermostatSetPointLo;
        using DataHeatBalFanSys::ZoneThermostatSetPointLoAver;
        using DataHeatBalFanSys::ZTAVComf;
        using DataSystemVariables::ReportDuringWarmup; // added for FMI
        using DataSystemVariables::UpdateDataDuringWarmupExternalInterface;
        using DemandManager::ManageDemand;
        using DemandManager::UpdateDemandManagers;
        using EMSManager::ManageEMS;
        using InternalHeatGains::UpdateInternalGainValues;
        using NodeInputManager::CalcMoreNodeInfo;
        using OutAirNodeManager::SetOutAirNodes;
        using OutputReportTabular::GatherComponentLoadsHVAC;
        using OutputReportTabular::UpdateTabularReports; // added for writing tabular output reports
        using PlantManager::UpdateNodeThermalHistory;
        using PollutionModule::CalculatePollution;
        using RefrigeratedCase::ManageRefrigeratedCaseRacks;
        using ScheduleManager::GetCurrentScheduleValue;
        using SizingManager::UpdateFacilitySizing;
        using SystemAvailabilityManager::ManageHybridVentilation;
        using SystemReports::InitEnergyReports;
        using SystemReports::ReportMaxVentilationLoads;
        using SystemReports::ReportSystemEnergyUse;
        using WaterManager::ManageWater;
        using WaterManager::ManageWaterInits;
        using ZoneContaminantPredictorCorrector::ManageZoneContaminanUpdates;
        using ZoneEquipmentManager::CalcAirFlowSimple;
        using ZoneEquipmentManager::UpdateZoneSizing;

        // SUBROUTINE PARAMETER DEFINITIONS:
        static constexpr auto EndOfHeaderString("End of Data Dictionary");          // End of data dictionary marker
        static constexpr auto EnvironmentStampFormatStr("{},{},{:7.2F},{:7.2F},{:7.2F},{:7.2F}\n"); // Format descriptor for environ stamp

        // SUBROUTINE LOCAL VARIABLE DECLARATIONS:
        Real64 PriorTimeStep;       // magnitude of time step for previous history terms
        Real64 ZoneTempChange(0.0); // change in zone air temperature from timestep t-1 to t
        int NodeNum;
        bool ReportDebug;
        int ZoneNum;

        static int ZTempTrendsNumSysSteps(0);
        static int SysTimestepLoop(0);
        bool DummyLogical;

        // Formats

        // SYSTEM INITIALIZATION
        if (TriggerGetAFN) {
            TriggerGetAFN = false;
            DisplayString(state, "Initializing HVAC");
            ManageAirflowNetworkBalance(state); // first call only gets input and returns.
        }

        ZT = MAT;
        // save for use with thermal comfort control models (Fang, Pierce, and KSU)
        ZTAVComf = ZTAV;
        ZoneAirHumRatAvgComf = ZoneAirHumRatAvg;
        ZTAV = 0.0;
        ZoneThermostatSetPointHiAver = 0.0;
        ZoneThermostatSetPointLoAver = 0.0;
        ZoneAirHumRatAvg = 0.0;
        PrintedWarmup = false;
        if (state.dataContaminantBalance->Contaminant.CO2Simulation) {
            state.dataContaminantBalance->OutdoorCO2 = GetCurrentScheduleValue(state, state.dataContaminantBalance->Contaminant.CO2OutdoorSchedPtr);
            state.dataContaminantBalance->ZoneAirCO2Avg = 0.0;
        }
        if (state.dataContaminantBalance->Contaminant.GenericContamSimulation) {
            state.dataContaminantBalance->OutdoorGC = GetCurrentScheduleValue(state, state.dataContaminantBalance->Contaminant.GenericContamOutdoorSchedPtr);
            if (allocated(state.dataContaminantBalance->ZoneAirGCAvg)) state.dataContaminantBalance->ZoneAirGCAvg = 0.0;
        }

        if (state.dataGlobal->BeginEnvrnFlag && MyEnvrnFlag) {
            AirLoopsSimOnce = false;
            MyEnvrnFlag = false;
            NumOfSysTimeStepsLastZoneTimeStep = 1;
            PreviousTimeStep = state.dataGlobal->TimeStepZone;
        }
        if (!state.dataGlobal->BeginEnvrnFlag) {
            MyEnvrnFlag = true;
        }

        QRadSurfAFNDuct = 0.0;
        SysTimeElapsed = 0.0;
        TimeStepSys = state.dataGlobal->TimeStepZone;
        FirstTimeStepSysFlag = true;
        ShortenTimeStepSys = false;
        UseZoneTimeStepHistory = true;
        PriorTimeStep = state.dataGlobal->TimeStepZone;
        NumOfSysTimeSteps = 1;
        FracTimeStepZone = TimeStepSys / state.dataGlobal->TimeStepZone;

        bool anyEMSRan;
        ManageEMS(state, EMSManager::EMSCallFrom::BeginTimestepBeforePredictor, anyEMSRan, ObjexxFCL::Optional_int_const()); // calling point

        SetOutAirNodes(state);

        ManageRefrigeratedCaseRacks(state);

        // ZONE INITIALIZATION  'Get Zone Setpoints'
        ManageZoneAirUpdates(state, iGetZoneSetPoints, ZoneTempChange, ShortenTimeStepSys, UseZoneTimeStepHistory, PriorTimeStep);
        if (state.dataContaminantBalance->Contaminant.SimulateContaminants)
            ManageZoneContaminanUpdates(state, iGetZoneSetPoints, ShortenTimeStepSys, UseZoneTimeStepHistory, PriorTimeStep);

        ManageHybridVentilation(state);

        CalcAirFlowSimple(state);
        if (AirflowNetwork::SimulateAirflowNetwork > AirflowNetwork::AirflowNetworkControlSimple) {
            AirflowNetwork::RollBackFlag = false;
            ManageAirflowNetworkBalance(state, false);
        }

        SetHeatToReturnAirFlag(state);

        SysDepZoneLoadsLagged = SysDepZoneLoads;

        UpdateInternalGainValues(state, true, true);

        ManageZoneAirUpdates(state, iPredictStep, ZoneTempChange, ShortenTimeStepSys, UseZoneTimeStepHistory, PriorTimeStep);

        if (state.dataContaminantBalance->Contaminant.SimulateContaminants) ManageZoneContaminanUpdates(state, iPredictStep, ShortenTimeStepSys, UseZoneTimeStepHistory, PriorTimeStep);

        SimHVAC(state);

        if (state.dataGlobal->AnyIdealCondEntSetPointInModel && state.dataGlobal->MetersHaveBeenInitialized && !state.dataGlobal->WarmupFlag) {
            state.dataGlobal->RunOptCondEntTemp = true;
            while (state.dataGlobal->RunOptCondEntTemp) {
                SimHVAC(state);
            }
        }

        ManageWaterInits(state);

        // Only simulate once per zone timestep; must be after SimHVAC
        if (FirstTimeStepSysFlag && state.dataGlobal->MetersHaveBeenInitialized) {
            ManageDemand(state);
        }

        state.dataGlobal->BeginTimeStepFlag = false; // At this point, we have been through the first pass through SimHVAC so this needs to be set

        ManageZoneAirUpdates(state, iCorrectStep, ZoneTempChange, ShortenTimeStepSys, UseZoneTimeStepHistory, PriorTimeStep);
        if (state.dataContaminantBalance->Contaminant.SimulateContaminants) ManageZoneContaminanUpdates(state, iCorrectStep, ShortenTimeStepSys, UseZoneTimeStepHistory, PriorTimeStep);

        if (ZoneTempChange > state.dataConvergeParams->MaxZoneTempDiff && !state.dataGlobal->KickOffSimulation) {
            // determine value of adaptive system time step
            // model how many system timesteps we want in zone timestep
            ZTempTrendsNumSysSteps = int(ZoneTempChange / state.dataConvergeParams->MaxZoneTempDiff + 1.0); // add 1 for truncation
            NumOfSysTimeSteps = min(ZTempTrendsNumSysSteps, LimitNumSysSteps);
            // then determine timestep length for even distribution, protect div by zero
            if (NumOfSysTimeSteps > 0) TimeStepSys = state.dataGlobal->TimeStepZone / NumOfSysTimeSteps;
            TimeStepSys = max(TimeStepSys, state.dataConvergeParams->MinTimeStepSys);
            UseZoneTimeStepHistory = false;
            ShortenTimeStepSys = true;
        } else {
            NumOfSysTimeSteps = 1;
            UseZoneTimeStepHistory = true;
        }

        if (UseZoneTimeStepHistory) PreviousTimeStep = state.dataGlobal->TimeStepZone;
        for (SysTimestepLoop = 1; SysTimestepLoop <= NumOfSysTimeSteps; ++SysTimestepLoop) {
            if (state.dataGlobal->stopSimulation) break;

            if (TimeStepSys < state.dataGlobal->TimeStepZone) {

                ManageHybridVentilation(state);
                CalcAirFlowSimple(state, SysTimestepLoop);
                if (AirflowNetwork::SimulateAirflowNetwork > AirflowNetwork::AirflowNetworkControlSimple) {
                    AirflowNetwork::RollBackFlag = false;
                    ManageAirflowNetworkBalance(state, false);
                }

                UpdateInternalGainValues(state, true, true);

                ManageZoneAirUpdates(state, iPredictStep, ZoneTempChange, ShortenTimeStepSys, UseZoneTimeStepHistory,
                                     PriorTimeStep);

                if (state.dataContaminantBalance->Contaminant.SimulateContaminants)
                    ManageZoneContaminanUpdates(state, iPredictStep, ShortenTimeStepSys, UseZoneTimeStepHistory,
                                                PriorTimeStep);
                SimHVAC(state);

                if (state.dataGlobal->AnyIdealCondEntSetPointInModel && state.dataGlobal->MetersHaveBeenInitialized && !state.dataGlobal->WarmupFlag) {
                    state.dataGlobal->RunOptCondEntTemp = true;
                    while (state.dataGlobal->RunOptCondEntTemp) {
                        SimHVAC(state);
                    }
                }

                ManageWaterInits(state);

                // Need to set the flag back since we do not need to shift the temps back again in the correct step.
                ShortenTimeStepSys = false;

                ManageZoneAirUpdates(state, iCorrectStep, ZoneTempChange, ShortenTimeStepSys, UseZoneTimeStepHistory,
                                     PriorTimeStep);
                if (state.dataContaminantBalance->Contaminant.SimulateContaminants)
                    ManageZoneContaminanUpdates(state, iCorrectStep, ShortenTimeStepSys, UseZoneTimeStepHistory,
                                                PriorTimeStep);

                ManageZoneAirUpdates(state, iPushSystemTimestepHistories, ZoneTempChange, ShortenTimeStepSys,
                                     UseZoneTimeStepHistory, PriorTimeStep);
                if (state.dataContaminantBalance->Contaminant.SimulateContaminants)
                    ManageZoneContaminanUpdates(state, iPushSystemTimestepHistories, ShortenTimeStepSys,
                                                UseZoneTimeStepHistory, PriorTimeStep);
                PreviousTimeStep = TimeStepSys;
            }

            FracTimeStepZone = TimeStepSys / state.dataGlobal->TimeStepZone;

            for (ZoneNum = 1; ZoneNum <= state.dataGlobal->NumOfZones; ++ZoneNum) {
                ZTAV(ZoneNum) += ZT(ZoneNum) * FracTimeStepZone;
                ZoneAirHumRatAvg(ZoneNum) += ZoneAirHumRat(ZoneNum) * FracTimeStepZone;
                if (state.dataContaminantBalance->Contaminant.CO2Simulation) state.dataContaminantBalance->ZoneAirCO2Avg(ZoneNum) += state.dataContaminantBalance->ZoneAirCO2(ZoneNum) * FracTimeStepZone;
                if (state.dataContaminantBalance->Contaminant.GenericContamSimulation) state.dataContaminantBalance->ZoneAirGCAvg(ZoneNum) += state.dataContaminantBalance->ZoneAirGC(ZoneNum) * FracTimeStepZone;
                if (state.dataZoneTempPredictorCorrector->NumOnOffCtrZone > 0) {
                    ZoneThermostatSetPointHiAver(ZoneNum) += ZoneThermostatSetPointHi(ZoneNum) * FracTimeStepZone;
                    ZoneThermostatSetPointLoAver(ZoneNum) += ZoneThermostatSetPointLo(ZoneNum) * FracTimeStepZone;
                }
            }

            DetectOscillatingZoneTemp(state);
            UpdateZoneListAndGroupLoads(state); // Must be called before UpdateDataandReport(OutputProcessor::TimeStepType::TimeStepSystem)
            IceThermalStorage::UpdateIceFractions(state);          // Update fraction of ice stored in TES
            ManageWater(state);
            // update electricity data for net, purchased, sold etc.
            DummyLogical = false;
            facilityElectricServiceObj->manageElectricPowerService(state, false, DummyLogical, true);

            // Update the plant and condenser loop capacitance model temperature history.
            UpdateNodeThermalHistory();

            if (state.dataOutRptTab->displayHeatEmissionsSummary) {
                OutputReportTabular::CalcHeatEmissionReport(state);
            }

            ManageEMS(state, EMSManager::EMSCallFrom::EndSystemTimestepBeforeHVACReporting, anyEMSRan, ObjexxFCL::Optional_int_const()); // EMS calling point

            // This is where output processor data is updated for System Timestep reporting
            if (!state.dataGlobal->WarmupFlag) {
                if (state.dataGlobal->DoOutputReporting) {
                    CalcMoreNodeInfo(state);
                    CalculatePollution(state);
                    InitEnergyReports(state);
                    ReportSystemEnergyUse(state);
                }
                if (state.dataGlobal->DoOutputReporting || (state.dataGlobal->ZoneSizingCalc && state.dataGlobal->CompLoadReportIsReq)) {
                    ReportAirHeatBalance(state);
                    if (state.dataGlobal->ZoneSizingCalc) GatherComponentLoadsHVAC(state);
                }
                if (state.dataGlobal->DoOutputReporting) {
                    ReportMaxVentilationLoads(state);
                    UpdateDataandReport(state, OutputProcessor::TimeStepType::TimeStepSystem);
                    if (state.dataGlobal->KindOfSim == DataGlobalConstants::KindOfSim::HVACSizeDesignDay || state.dataGlobal->KindOfSim == DataGlobalConstants::KindOfSim::HVACSizeRunPeriodDesign) {
                        if (hvacSizingSimulationManager) hvacSizingSimulationManager->UpdateSizingLogsSystemStep(state);
                    }
                    UpdateTabularReports(state, OutputProcessor::TimeStepType::TimeStepSystem);
                }
                if (state.dataGlobal->ZoneSizingCalc) {
                    UpdateZoneSizing(state, DataGlobalConstants::CallIndicator::DuringDay);
                    UpdateFacilitySizing(state, DataGlobalConstants::CallIndicator::DuringDay);
                }
                EIRPlantLoopHeatPumps::EIRPlantLoopHeatPump::checkConcurrentOperation(state);
            } else if (!state.dataGlobal->KickOffSimulation && state.dataGlobal->DoOutputReporting && ReportDuringWarmup) {
                if (state.dataGlobal->BeginDayFlag && !state.dataEnvrn->PrintEnvrnStampWarmupPrinted) {
                    state.dataEnvrn->PrintEnvrnStampWarmup = true;
                    state.dataEnvrn->PrintEnvrnStampWarmupPrinted = true;
                }
                if (!state.dataGlobal->BeginDayFlag) state.dataEnvrn->PrintEnvrnStampWarmupPrinted = false;
                if (state.dataEnvrn->PrintEnvrnStampWarmup) {
                    if (PrintEndDataDictionary && state.dataGlobal->DoOutputReporting && !PrintedWarmup) {
                        print(state.files.eso, "{}\n", EndOfHeaderString);
                        print(state.files.mtr, "{}\n", EndOfHeaderString);
                        PrintEndDataDictionary = false;
                    }
                    if (state.dataGlobal->DoOutputReporting && !PrintedWarmup) {

                        print(state.files.eso,
                              EnvironmentStampFormatStr,
                              "1",
                              "Warmup {" + cWarmupDay + "} " + state.dataEnvrn->EnvironmentName,
                              state.dataEnvrn->Latitude,
                              state.dataEnvrn->Longitude,
                              state.dataEnvrn->TimeZoneNumber,
                              state.dataEnvrn->Elevation);
                        print(state.files.mtr,
                              EnvironmentStampFormatStr,
                              "1",
                              "Warmup {" + cWarmupDay + "} " + state.dataEnvrn->EnvironmentName,
                              state.dataEnvrn->Latitude,
                              state.dataEnvrn->Longitude,
                              state.dataEnvrn->TimeZoneNumber,
                              state.dataEnvrn->Elevation);
                        state.dataEnvrn->PrintEnvrnStampWarmup = false;
                    }
                    PrintedWarmup = true;
                }
                CalcMoreNodeInfo(state);
                UpdateDataandReport(state, OutputProcessor::TimeStepType::TimeStepSystem);
                if (state.dataGlobal->KindOfSim == DataGlobalConstants::KindOfSim::HVACSizeDesignDay || state.dataGlobal->KindOfSim == DataGlobalConstants::KindOfSim::HVACSizeRunPeriodDesign) {
                    if (hvacSizingSimulationManager) hvacSizingSimulationManager->UpdateSizingLogsSystemStep(state);
                }
            } else if (UpdateDataDuringWarmupExternalInterface) { // added for FMI
                if (state.dataGlobal->BeginDayFlag && !state.dataEnvrn->PrintEnvrnStampWarmupPrinted) {
                    state.dataEnvrn->PrintEnvrnStampWarmup = true;
                    state.dataEnvrn->PrintEnvrnStampWarmupPrinted = true;
                }
                if (!state.dataGlobal->BeginDayFlag) state.dataEnvrn->PrintEnvrnStampWarmupPrinted = false;
                if (state.dataEnvrn->PrintEnvrnStampWarmup) {
                    if (PrintEndDataDictionary && state.dataGlobal->DoOutputReporting && !PrintedWarmup) {
                        print(state.files.eso, "{}\n", EndOfHeaderString);
                        print(state.files.mtr, "{}\n", EndOfHeaderString);
                        PrintEndDataDictionary = false;
                    }
                    if (state.dataGlobal->DoOutputReporting && !PrintedWarmup) {
                        print(state.files.eso,
                              EnvironmentStampFormatStr,
                              "1",
                              "Warmup {" + cWarmupDay + "} " + state.dataEnvrn->EnvironmentName,
                              state.dataEnvrn->Latitude,
                              state.dataEnvrn->Longitude,
                              state.dataEnvrn->TimeZoneNumber,
                              state.dataEnvrn->Elevation);
                        print(state.files.mtr,
                              EnvironmentStampFormatStr,
                              "1",
                              "Warmup {" + cWarmupDay + "} " + state.dataEnvrn->EnvironmentName,
                              state.dataEnvrn->Latitude,
                              state.dataEnvrn->Longitude,
                              state.dataEnvrn->TimeZoneNumber,
                              state.dataEnvrn->Elevation);
                        state.dataEnvrn->PrintEnvrnStampWarmup = false;
                    }
                    PrintedWarmup = true;
                }
                UpdateDataandReport(state, OutputProcessor::TimeStepType::TimeStepSystem);
            }
            ManageEMS(state, EMSManager::EMSCallFrom::EndSystemTimestepAfterHVACReporting, anyEMSRan, ObjexxFCL::Optional_int_const()); // EMS calling point
            // UPDATE SYSTEM CLOCKS
            SysTimeElapsed += TimeStepSys;

            FirstTimeStepSysFlag = false;
        } // system time step  loop (loops once if no downstepping)

        ManageZoneAirUpdates(state, iPushZoneTimestepHistories, ZoneTempChange, ShortenTimeStepSys, UseZoneTimeStepHistory, PriorTimeStep);
        if (state.dataContaminantBalance->Contaminant.SimulateContaminants)
            ManageZoneContaminanUpdates(state, iPushZoneTimestepHistories, ShortenTimeStepSys, UseZoneTimeStepHistory, PriorTimeStep);

        NumOfSysTimeStepsLastZoneTimeStep = NumOfSysTimeSteps;

        UpdateDemandManagers(state);

        // DO FINAL UPDATE OF RECORD KEEPING VARIABLES
        // Report the Node Data to Aid in Debugging
        if (DebugOutput) {
            if (EvenDuringWarmup) {
                ReportDebug = true;
            } else {
                ReportDebug = !state.dataGlobal->WarmupFlag;
            }
            if ((ReportDebug) && (state.dataGlobal->DayOfSim > 0)) { // Report the node data
                if (size(Node) > 0 && !DebugNamesReported) {
                    print(state.files.debug, "{}\n", "node #   Name");
                    for (NodeNum = 1; NodeNum <= isize(Node); ++NodeNum) {
                        print(state.files.debug, " {:3}     {}\n", NodeNum, NodeID(NodeNum));
                    }
                    DebugNamesReported = true;
                }
                if (size(Node) > 0) {
                    print(state.files.debug, "\n\n Day of Sim     Hour of Day    Time\n");
                    print(state.files.debug, "{:12}{:12} {:22.15N} \n", state.dataGlobal->DayOfSim, state.dataGlobal->HourOfDay, state.dataGlobal->TimeStep * state.dataGlobal->TimeStepZone);
                    print(state.files.debug,
                          "{}\n",
                          "node #   Temp   MassMinAv  MassMaxAv TempSP      MassFlow       MassMin       MassMax        MassSP    Press        "
                          "Enthal     HumRat Fluid Type");
                }
                for (NodeNum = 1; NodeNum <= isize(Node); ++NodeNum) {
                    static constexpr auto Format_20{
                        " {:3} {:8.2F}  {:8.3F}  {:8.3F}  {:8.2F} {:13.2F} {:13.2F} {:13.2F} {:13.2F}  {:#8.0F}  {:11.2F}  {:9.5F}  {}\n"};

                    print(state.files.debug,
                          Format_20,
                          NodeNum,
                          Node(NodeNum).Temp,
                          Node(NodeNum).MassFlowRateMinAvail,
                          Node(NodeNum).MassFlowRateMaxAvail,
                          Node(NodeNum).TempSetPoint,
                          Node(NodeNum).MassFlowRate,
                          Node(NodeNum).MassFlowRateMin,
                          Node(NodeNum).MassFlowRateMax,
                          Node(NodeNum).MassFlowRateSetPoint,
                          Node(NodeNum).Press,
                          Node(NodeNum).Enthalpy,
                          Node(NodeNum).HumRat,
                          ValidNodeFluidTypes(Node(NodeNum).FluidType));
                }
            }
        }
    }

    void SimHVAC(EnergyPlusData &state)
    {

        // SUBROUTINE INFORMATION:
        //       AUTHOR:          Dan Fisher
        //       DATE WRITTEN:    April 1997
        //       DATE MODIFIED:   May 1998 (RKS,RDT)

        // PURPOSE OF THIS SUBROUTINE: Selects and calls the HVAC loop managers

        // METHODOLOGY EMPLOYED: Each loop manager is called or passed over
        // in succession based on the logical flags associated with the manager.
        // The logical flags are set in the manager routines and passed
        // as parameters to this routine.  Each loop manager potentially
        // affects a different set of other loop managers.

        // Future development could involve specifying any number of user
        // selectable control schemes based on the logical flags used in
        // this default control algorithm.

        // Using/Aliasing
        using DataPlant::ConvergenceHistoryARR;
        using DataPlant::DemandSide;
        using DataPlant::NumConvergenceHistoryTerms;
        using DataPlant::square_sum_ConvergenceHistoryARR;
        using DataPlant::sum_ConvergenceHistoryARR;
        using DataPlant::sum_square_ConvergenceHistoryARR;
        using DataPlant::SupplySide;
        using EMSManager::ManageEMS;
        using General::CreateSysTimeIntervalString;
        using NonZoneEquipmentManager::ManageNonZoneEquipment;
        using PlantCondLoopOperation::SetupPlantEMSActuators;
        using PlantManager::GetPlantInput;
        using PlantManager::GetPlantLoopData;
        using PlantManager::InitOneTimePlantSizingInfo;
        using PlantManager::ReInitPlantLoopsAtFirstHVACIteration;
        using PlantManager::SetupBranchControlTypes;
        using PlantManager::SetupInitialPlantCallingOrder;
        using PlantManager::SetupReports;
        using PlantUtilities::AnyPlantSplitterMixerLacksContinuity;
        using PlantUtilities::CheckForRunawayPlantTemps;
        using PlantUtilities::CheckPlantMixerSplitterConsistency;
        using PlantUtilities::SetAllPlantSimFlagsToValue;
        using SetPointManager::ManageSetPoints;
        using SystemAvailabilityManager::ManageSystemAvailability;
        using ZoneEquipmentManager::ManageZoneEquipment;

        // SUBROUTINE PARAMETER DEFINITIONS:
        bool const SimWithPlantFlowUnlocked(false);
        bool const SimWithPlantFlowLocked(true);

        // SUBROUTINE LOCAL VARIABLE DECLARATIONS:
        bool FirstHVACIteration; // True when solution technique on first iteration
        static int ErrCount(0); // Number of times that the maximum iterations was exceeded
        static int MaxErrCount(0);
        static std::string ErrEnvironmentName;
        int LoopNum;
        int LoopSide;
        int ThisLoopSide;

        int AirSysNum;
        int StackDepth;
        std::string HistoryTrace;
        Real64 SlopeHumRat;
        Real64 SlopeMdot;
        Real64 SlopeTemps;
        Real64 AvgValue;
        bool FoundOscillationByDuplicate;
        int ZoneNum;
        int NodeIndex;
        bool MonotonicIncreaseFound;
        bool MonotonicDecreaseFound;

        Array1D<Real64> const ConvergLogStackARR(DataConvergParams::ConvergLogStackDepth, {0.0, -1.0, -2.0, -3.0, -4.0, -5.0, -6.0, -7.0, -8.0, -9.0});
        Real64 const sum_ConvergLogStackARR(sum(ConvergLogStackARR));
        Real64 const square_sum_ConvergLogStackARR(pow_2(sum_ConvergLogStackARR));
        Real64 const sum_square_ConvergLogStackARR(sum(pow(ConvergLogStackARR, 2)));

        // Initialize all of the simulation flags to true for the first iteration
        SimZoneEquipmentFlag = true;
        SimNonZoneEquipmentFlag = true;
        SimAirLoopsFlag = true;
        SimPlantLoopsFlag = true;
        SimElecCircuitsFlag = true;
        FirstHVACIteration = true;

        if (state.dataAirLoop->AirLoopInputsFilled) {
            for (auto &e : state.dataAirLoop->AirLoopControlInfo) {
                // Reset air loop control info for cooling coil active flag (used in TU's for reheat air flow control)
                e.CoolingActiveFlag = false;
                // Reset air loop control info for heating coil active flag (used in OA controller for HX control)
                e.HeatingActiveFlag = false;
                // reset outside air system HX to off first time through
                e.HeatRecoveryBypass = true;
                // set HX check status flag to check for custom control in MixedAir.cc
                e.CheckHeatRecoveryBypassStatus = true;
                // set OA comp simulated flag to false
                e.OASysComponentsSimulated = false;
                // set economizer flow locked flag to false, will reset if custom HX control is used
                e.EconomizerFlowLocked = false;
                // set air loop resim flags for when heat recovery is used and air loop needs another iteration
                e.HeatRecoveryResimFlag = true;
                e.HeatRecoveryResimFlag2 = false;
                e.ResimAirLoopFlag = false;
            }
        }

        // This setups the reports for the Iteration variable that limits how many times
        //  it goes through all of the HVAC managers before moving on.
        // The plant loop 'get inputs' and initialization are also done here in order to allow plant loop connected components
        // simulated by managers other than the plant manager to run correctly.
        HVACManageIteration = 0;
        state.dataPlnt->PlantManageSubIterations = 0;
        state.dataPlnt->PlantManageHalfLoopCalls = 0;
        SetAllPlantSimFlagsToValue(state, true);
        if (!SimHVACIterSetup) {
            SetupOutputVariable(state, "HVAC System Solver Iteration Count", OutputProcessor::Unit::None, HVACManageIteration, "HVAC", "Sum", "SimHVAC");
            SetupOutputVariable(state, "Air System Solver Iteration Count", OutputProcessor::Unit::None, RepIterAir, "HVAC", "Sum", "SimHVAC");
            SetupOutputVariable(state, "Air System Relief Air Total Heat Loss Energy",
                                OutputProcessor::Unit::J,
                                state.dataHeatBal->SysTotalHVACReliefHeatLoss,
                                "HVAC",
                                "Sum",
                                "SimHVAC");
            SetupOutputVariable(state, "HVAC System Total Heat Rejection Energy",
                                OutputProcessor::Unit::J,
                                state.dataHeatBal->SysTotalHVACRejectHeatLoss,
                                "HVAC",
                                "Sum",
                                "SimHVAC");
            ManageSetPoints(state); // need to call this before getting plant loop data so setpoint checks can complete okay
            GetPlantLoopData(state);
            GetPlantInput(state);
            SetupInitialPlantCallingOrder(state);
            SetupBranchControlTypes(state); // new routine to do away with input for branch control type
            //    CALL CheckPlantLoopData
            SetupReports(state);
            if (state.dataGlobal->AnyEnergyManagementSystemInModel) {
                SetupPlantEMSActuators(state);
            }

            if (state.dataPlnt->TotNumLoops > 0) {
                SetupOutputVariable(state,
                    "Plant Solver Sub Iteration Count", OutputProcessor::Unit::None, state.dataPlnt->PlantManageSubIterations, "HVAC", "Sum", "SimHVAC");
                SetupOutputVariable(state,
                    "Plant Solver Half Loop Calls Count", OutputProcessor::Unit::None, state.dataPlnt->PlantManageHalfLoopCalls, "HVAC", "Sum", "SimHVAC");
                for (LoopNum = 1; LoopNum <= state.dataPlnt->TotNumLoops; ++LoopNum) {
                    // init plant sizing numbers in main plant data structure
                    InitOneTimePlantSizingInfo(state, LoopNum);
                }
            }
            SimHVACIterSetup = true;
        }

        if (state.dataGlobal->ZoneSizingCalc) {
            ManageZoneEquipment(state, FirstHVACIteration, SimZoneEquipmentFlag, SimAirLoopsFlag);
            // need to call non zone equipment so water use zone gains can be included in sizing calcs
            ManageNonZoneEquipment(state, FirstHVACIteration, SimNonZoneEquipmentFlag);
            facilityElectricServiceObj->manageElectricPowerService(state, FirstHVACIteration, SimElecCircuitsFlag, false);
            return;
        }

        // Before the HVAC simulation, reset control flags and specified flow
        // rates that might have been set by the set point and availability
        // managers.

        ResetHVACControl(state);

        // Before the HVAC simulation, call ManageSetPoints to set all the HVAC
        // node setpoints
        bool anyEMSRan = false;
        ManageEMS(state, EMSManager::EMSCallFrom::BeforeHVACManagers, anyEMSRan, ObjexxFCL::Optional_int_const()); // calling point

        ManageSetPoints(state);

        // re-initialize plant loop and nodes.
        ReInitPlantLoopsAtFirstHVACIteration(state);

        // Before the HVAC simulation, call ManageSystemAvailability to set
        // the system on/off flags
        ManageSystemAvailability(state);

        ManageEMS(state, EMSManager::EMSCallFrom::AfterHVACManagers, anyEMSRan, ObjexxFCL::Optional_int_const()); // calling point
        ManageEMS(state, EMSManager::EMSCallFrom::HVACIterationLoop, anyEMSRan, ObjexxFCL::Optional_int_const()); // calling point id

        // first explicitly call each system type with FirstHVACIteration,

        // Manages the various component simulations
        SimSelectedEquipment(state, SimAirLoopsFlag,
                             SimZoneEquipmentFlag,
                             SimNonZoneEquipmentFlag,
                             SimPlantLoopsFlag,
                             SimElecCircuitsFlag,
                             FirstHVACIteration,
                             SimWithPlantFlowUnlocked);

        // Eventually, when all of the flags are set to false, the
        // simulation has converged for this system time step.

        SimPlantLoopsFlag = true;
        SetAllPlantSimFlagsToValue(state, true); // set so loop to simulate at least once on non-first hvac

        FirstHVACIteration = false;

        // then iterate among all systems after first HVAC iteration is over

        // Main iteration loop for HVAC.  If any of the simulation flags are
        // true, then specific components must be resimulated.
        while ((SimAirLoopsFlag || SimZoneEquipmentFlag || SimNonZoneEquipmentFlag || SimPlantLoopsFlag || SimElecCircuitsFlag) &&
               (HVACManageIteration <= state.dataConvergeParams->MaxIter)) {

            if (state.dataGlobal->stopSimulation) break;

            ManageEMS(state, EMSManager::EMSCallFrom::HVACIterationLoop, anyEMSRan, ObjexxFCL::Optional_int_const()); // calling point id

            // Manages the various component simulations
            SimSelectedEquipment(state, SimAirLoopsFlag,
                                 SimZoneEquipmentFlag,
                                 SimNonZoneEquipmentFlag,
                                 SimPlantLoopsFlag,
                                 SimElecCircuitsFlag,
                                 FirstHVACIteration,
                                 SimWithPlantFlowUnlocked);

            // Eventually, when all of the flags are set to false, the
            // simulation has converged for this system time step.

            UpdateZoneInletConvergenceLog(state);

            ++HVACManageIteration; // Increment the iteration counter

            if (anyEMSRan && HVACManageIteration <= 2) {
                // the calling point emsCallFromHVACIterationLoop is only effective for air loops if this while loop runs at least twice
                SimAirLoopsFlag = true;
            }
            if (HVACManageIteration < MinAirLoopIterationsAfterFirst) {
                // sequenced zone loads for airloops may require extra iterations depending upon zone equipment order and load distribution type
                SimAirLoopsFlag = true;
                SimZoneEquipmentFlag = true;
            }
        }
        if (state.dataGlobal->AnyPlantInModel) {
            if (AnyPlantSplitterMixerLacksContinuity(state)) {
                // rerun systems in a "Final flow lock/last iteration" mode
                // now call for one second to last plant simulation
                SimAirLoopsFlag = false;
                SimZoneEquipmentFlag = false;
                SimNonZoneEquipmentFlag = false;
                SimPlantLoopsFlag = true;
                SimElecCircuitsFlag = false;
                SimSelectedEquipment(state, SimAirLoopsFlag,
                                     SimZoneEquipmentFlag,
                                     SimNonZoneEquipmentFlag,
                                     SimPlantLoopsFlag,
                                     SimElecCircuitsFlag,
                                     FirstHVACIteration,
                                     SimWithPlantFlowUnlocked);
                // now call for all non-plant simulation, but with plant flow lock on
                SimAirLoopsFlag = true;
                SimZoneEquipmentFlag = true;
                SimNonZoneEquipmentFlag = true;
                SimPlantLoopsFlag = false;
                SimElecCircuitsFlag = true;
                SimSelectedEquipment(state, SimAirLoopsFlag,
                                     SimZoneEquipmentFlag,
                                     SimNonZoneEquipmentFlag,
                                     SimPlantLoopsFlag,
                                     SimElecCircuitsFlag,
                                     FirstHVACIteration,
                                     SimWithPlantFlowLocked);
                UpdateZoneInletConvergenceLog(state);
                // now call for a last plant simulation
                SimAirLoopsFlag = false;
                SimZoneEquipmentFlag = false;
                SimNonZoneEquipmentFlag = false;
                SimPlantLoopsFlag = true;
                SimElecCircuitsFlag = false;
                SimSelectedEquipment(state, SimAirLoopsFlag,
                                     SimZoneEquipmentFlag,
                                     SimNonZoneEquipmentFlag,
                                     SimPlantLoopsFlag,
                                     SimElecCircuitsFlag,
                                     FirstHVACIteration,
                                     SimWithPlantFlowUnlocked);
                // now call for a last all non-plant simulation, but with plant flow lock on
                SimAirLoopsFlag = true;
                SimZoneEquipmentFlag = true;
                SimNonZoneEquipmentFlag = true;
                SimPlantLoopsFlag = false;
                SimElecCircuitsFlag = true;
                SimSelectedEquipment(state, SimAirLoopsFlag,
                                     SimZoneEquipmentFlag,
                                     SimNonZoneEquipmentFlag,
                                     SimPlantLoopsFlag,
                                     SimElecCircuitsFlag,
                                     FirstHVACIteration,
                                     SimWithPlantFlowLocked);
                UpdateZoneInletConvergenceLog(state);
            }
        }

        // Test plant loop for errors
        for (LoopNum = 1; LoopNum <= state.dataPlnt->TotNumLoops; ++LoopNum) {
            for (LoopSide = DemandSide; LoopSide <= SupplySide; ++LoopSide) {
                CheckPlantMixerSplitterConsistency(state, LoopNum, LoopSide, FirstHVACIteration);
                CheckForRunawayPlantTemps(state, LoopNum, LoopSide);
            }
        }

        if ((HVACManageIteration > state.dataConvergeParams->MaxIter) && (!state.dataGlobal->WarmupFlag)) {
            ++ErrCount;
            if (ErrCount < 15) {
                ErrEnvironmentName = state.dataEnvrn->EnvironmentName;
                ShowWarningError(state,
                                 format("SimHVAC: Maximum iterations ({}) exceeded for all HVAC loops, at {}, {} {}",
                                        state.dataConvergeParams->MaxIter,
                                        state.dataEnvrn->EnvironmentName,
                                        state.dataEnvrn->CurMnDy,
                                        CreateSysTimeIntervalString(state)));
                if (SimAirLoopsFlag) {
                    ShowContinueError(state, "The solution for one or more of the Air Loop HVAC systems did not appear to converge");
                }
                if (SimZoneEquipmentFlag) {
                    ShowContinueError(state, "The solution for zone HVAC equipment did not appear to converge");
                }
                if (SimNonZoneEquipmentFlag) {
                    ShowContinueError(state, "The solution for non-zone equipment did not appear to converge");
                }
                if (SimPlantLoopsFlag) {
                    ShowContinueError(state, "The solution for one or more plant systems did not appear to converge");
                }
                if (SimElecCircuitsFlag) {
                    ShowContinueError(state, "The solution for on-site electric generators did not appear to converge");
                }
                if (ErrCount == 1 && !state.dataGlobal->DisplayExtraWarnings) {
                    ShowContinueError(state, "...use Output:Diagnostics,DisplayExtraWarnings; to show more details on each max iteration exceeded.");
                }
                if (state.dataGlobal->DisplayExtraWarnings) {

                    for (AirSysNum = 1; AirSysNum <= NumPrimaryAirSys; ++AirSysNum) {

                        if (any(state.dataConvergeParams->AirLoopConvergence(AirSysNum).HVACMassFlowNotConverged)) {

                            ShowContinueError(state, "Air System Named = " + state.dataAirLoop->AirToZoneNodeInfo(AirSysNum).AirLoopName +
                                              " did not converge for mass flow rate");
                            ShowContinueError(state, "Check values should be zero. Most Recent values listed first.");
                            HistoryTrace = "";
                            for (StackDepth = 1; StackDepth <= DataConvergParams::ConvergLogStackDepth; ++StackDepth) {
                                HistoryTrace += format("{:.6R},", state.dataConvergeParams->AirLoopConvergence(AirSysNum).HVACFlowDemandToSupplyTolValue(StackDepth));
                            }

                            ShowContinueError(state, "Demand-to-Supply interface mass flow rate check value iteration history trace: " + HistoryTrace);
                            HistoryTrace = "";
                            for (StackDepth = 1; StackDepth <= DataConvergParams::ConvergLogStackDepth; ++StackDepth) {
                                HistoryTrace += format("{:.6R},", state.dataConvergeParams->AirLoopConvergence(AirSysNum).HVACFlowSupplyDeck1ToDemandTolValue(StackDepth));
                            }
                            ShowContinueError(state, "Supply-to-demand interface deck 1 mass flow rate check value iteration history trace: " +
                                              HistoryTrace);

                            if (state.dataAirLoop->AirToZoneNodeInfo(AirSysNum).NumSupplyNodes >= 2) {
                                HistoryTrace = "";
                                for (StackDepth = 1; StackDepth <= DataConvergParams::ConvergLogStackDepth; ++StackDepth) {
                                    HistoryTrace += format("{:.6R},", state.dataConvergeParams->AirLoopConvergence(AirSysNum).HVACFlowSupplyDeck2ToDemandTolValue(StackDepth));
                                }
                                ShowContinueError(state, "Supply-to-demand interface deck 2 mass flow rate check value iteration history trace: " +
                                                  HistoryTrace);
                            }
                        } // mass flow rate not converged

                        if (any(state.dataConvergeParams->AirLoopConvergence(AirSysNum).HVACHumRatNotConverged)) {

                            ShowContinueError(state, "Air System Named = " + state.dataAirLoop->AirToZoneNodeInfo(AirSysNum).AirLoopName +
                                              " did not converge for humidity ratio");
                            ShowContinueError(state, "Check values should be zero. Most Recent values listed first.");
                            HistoryTrace = "";
                            for (StackDepth = 1; StackDepth <= DataConvergParams::ConvergLogStackDepth; ++StackDepth) {
                                HistoryTrace += format("{:.6R},", state.dataConvergeParams->AirLoopConvergence(AirSysNum).HVACHumDemandToSupplyTolValue(StackDepth));
                            }
                            ShowContinueError(state, "Demand-to-Supply interface humidity ratio check value iteration history trace: " + HistoryTrace);
                            HistoryTrace = "";
                            for (StackDepth = 1; StackDepth <= DataConvergParams::ConvergLogStackDepth; ++StackDepth) {
                                HistoryTrace += format("{:.6R},", state.dataConvergeParams->AirLoopConvergence(AirSysNum).HVACHumSupplyDeck1ToDemandTolValue(StackDepth));
                            }
                            ShowContinueError(state, "Supply-to-demand interface deck 1 humidity ratio check value iteration history trace: " +
                                              HistoryTrace);

                            if (state.dataAirLoop->AirToZoneNodeInfo(AirSysNum).NumSupplyNodes >= 2) {
                                HistoryTrace = "";
                                for (StackDepth = 1; StackDepth <= DataConvergParams::ConvergLogStackDepth; ++StackDepth) {
                                    HistoryTrace += format("{:.6R},", state.dataConvergeParams->AirLoopConvergence(AirSysNum).HVACHumSupplyDeck2ToDemandTolValue(StackDepth));
                                }
                                ShowContinueError(state, "Supply-to-demand interface deck 2 humidity ratio check value iteration history trace: " +
                                                  HistoryTrace);
                            }
                        } // humidity ratio not converged

                        if (any(state.dataConvergeParams->AirLoopConvergence(AirSysNum).HVACTempNotConverged)) {

                            ShowContinueError(state, "Air System Named = " + state.dataAirLoop->AirToZoneNodeInfo(AirSysNum).AirLoopName + " did not converge for temperature");
                            ShowContinueError(state, "Check values should be zero. Most Recent values listed first.");
                            HistoryTrace = "";
                            for (StackDepth = 1; StackDepth <= DataConvergParams::ConvergLogStackDepth; ++StackDepth) {
                                HistoryTrace += format("{:.6R},", state.dataConvergeParams->AirLoopConvergence(AirSysNum).HVACTempDemandToSupplyTolValue(StackDepth));
                            }
                            ShowContinueError(state, "Demand-to-Supply interface temperature check value iteration history trace: " + HistoryTrace);
                            HistoryTrace = "";
                            for (StackDepth = 1; StackDepth <= DataConvergParams::ConvergLogStackDepth; ++StackDepth) {
                                HistoryTrace += format("{:.6R},", state.dataConvergeParams->AirLoopConvergence(AirSysNum).HVACTempSupplyDeck1ToDemandTolValue(StackDepth));
                            }
                            ShowContinueError(state, "Supply-to-demand interface deck 1 temperature check value iteration history trace: " + HistoryTrace);

                            if (state.dataAirLoop->AirToZoneNodeInfo(AirSysNum).NumSupplyNodes >= 2) {
                                HistoryTrace = "";
                                for (StackDepth = 1; StackDepth <= DataConvergParams::ConvergLogStackDepth; ++StackDepth) {
                                    HistoryTrace += format("{:.6R},", state.dataConvergeParams->AirLoopConvergence(AirSysNum).HVACTempSupplyDeck1ToDemandTolValue(StackDepth));
                                }
                                ShowContinueError(state, "Supply-to-demand interface deck 2 temperature check value iteration history trace: " +
                                                  HistoryTrace);
                            }
                        } // Temps not converged
                        if (any(state.dataConvergeParams->AirLoopConvergence(AirSysNum).HVACEnergyNotConverged)) {

                            ShowContinueError(state, "Air System Named = " + state.dataAirLoop->AirToZoneNodeInfo(AirSysNum).AirLoopName + " did not converge for energy");
                            ShowContinueError(state, "Check values should be zero. Most Recent values listed first.");
                            HistoryTrace = "";
                            for (StackDepth = 1; StackDepth <= DataConvergParams::ConvergLogStackDepth; ++StackDepth) {
                                HistoryTrace += format("{:.6R},", state.dataConvergeParams->AirLoopConvergence(AirSysNum).HVACEnergyDemandToSupplyTolValue(StackDepth));
                            }
                            ShowContinueError(state, "Demand-to-Supply interface energy check value iteration history trace: " + HistoryTrace);
                            HistoryTrace = "";
                            for (StackDepth = 1; StackDepth <= DataConvergParams::ConvergLogStackDepth; ++StackDepth) {
                                HistoryTrace += format("{:.6R},", state.dataConvergeParams->AirLoopConvergence(AirSysNum).HVACEnergySupplyDeck1ToDemandTolValue(StackDepth));
                            }
                            ShowContinueError(state, "Supply-to-demand interface deck 1 energy check value iteration history trace: " + HistoryTrace);

                            if (state.dataAirLoop->AirToZoneNodeInfo(AirSysNum).NumSupplyNodes >= 2) {
                                HistoryTrace = "";
                                for (StackDepth = 1; StackDepth <= DataConvergParams::ConvergLogStackDepth; ++StackDepth) {
                                    HistoryTrace +=
                                        format("{:.6R},", state.dataConvergeParams->AirLoopConvergence(AirSysNum).HVACEnergySupplyDeck2ToDemandTolValue(StackDepth));
                                }
                                ShowContinueError(state, "Supply-to-demand interface deck 2 energy check value iteration history trace: " + HistoryTrace);
                            }
                        } // energy not converged

                    } // loop over air loop systems

                    // loop over zones and check for issues with zone inlet nodes
                    for (ZoneNum = 1; ZoneNum <= state.dataGlobal->NumOfZones; ++ZoneNum) {

                        for (NodeIndex = 1; NodeIndex <= state.dataConvergeParams->ZoneInletConvergence(ZoneNum).NumInletNodes; ++NodeIndex) {

                            // Check humidity ratio
                            FoundOscillationByDuplicate = false;
                            MonotonicDecreaseFound = false;
                            MonotonicIncreaseFound = false;
                            // check for evidence of oscillation by identifying duplicates when latest value not equal to average
                            AvgValue = sum(state.dataConvergeParams->ZoneInletConvergence(ZoneNum).InletNode(NodeIndex).HumidityRatio) / double(DataConvergParams::ConvergLogStackDepth);
                            if (std::abs(state.dataConvergeParams->ZoneInletConvergence(ZoneNum).InletNode(NodeIndex).HumidityRatio(1) - AvgValue) >
                                DataConvergParams::HVACHumRatOscillationToler) { // last iterate differs from average
                                FoundOscillationByDuplicate = false;
                                for (StackDepth = 2; StackDepth <= DataConvergParams::ConvergLogStackDepth; ++StackDepth) {
                                    if (std::abs(state.dataConvergeParams->ZoneInletConvergence(ZoneNum).InletNode(NodeIndex).HumidityRatio(1) -
                                                 state.dataConvergeParams->ZoneInletConvergence(ZoneNum).InletNode(NodeIndex).HumidityRatio(StackDepth)) <
                                        DataConvergParams::HVACHumRatOscillationToler) {
                                        FoundOscillationByDuplicate = true;
                                        ShowContinueError(
                                            state,
                                            format("Node named {} shows oscillating humidity ratio across iterations with a repeated value of {:.6R}",
                                                   NodeID(state.dataConvergeParams->ZoneInletConvergence(ZoneNum).InletNode(NodeIndex).NodeNum),
                                                   state.dataConvergeParams->ZoneInletConvergence(ZoneNum).InletNode(NodeIndex).HumidityRatio(1)));
                                        break;
                                    }
                                }
                                if (!FoundOscillationByDuplicate) {
                                    SlopeHumRat = (sum_ConvergLogStackARR * sum(state.dataConvergeParams->ZoneInletConvergence(ZoneNum).InletNode(NodeIndex).HumidityRatio) -
                                                   double(DataConvergParams::ConvergLogStackDepth) *
                                                       sum((ConvergLogStackARR * state.dataConvergeParams->ZoneInletConvergence(ZoneNum).InletNode(NodeIndex).HumidityRatio))) /
                                                  (square_sum_ConvergLogStackARR - double(DataConvergParams::ConvergLogStackDepth) * sum_square_ConvergLogStackARR);
                                    if (std::abs(SlopeHumRat) > DataConvergParams::HVACHumRatSlopeToler) {

                                        if (SlopeHumRat < 0.0) { // check for monotic decrease
                                            MonotonicDecreaseFound = true;
                                            for (StackDepth = 2; StackDepth <= DataConvergParams::ConvergLogStackDepth; ++StackDepth) {
                                                if (state.dataConvergeParams->ZoneInletConvergence(ZoneNum).InletNode(NodeIndex).HumidityRatio(StackDepth - 1) >
                                                    state.dataConvergeParams->ZoneInletConvergence(ZoneNum).InletNode(NodeIndex).HumidityRatio(StackDepth)) {
                                                    MonotonicDecreaseFound = false;
                                                    break;
                                                }
                                            }
                                            if (MonotonicDecreaseFound) {
                                                ShowContinueError(state,
                                                                  format("Node named {} shows monotonically decreasing humidity ratio with a trend "
                                                                         "rate across iterations of {:.6R} [ kg-water/kg-dryair/iteration]",
                                                                         NodeID(state.dataConvergeParams->ZoneInletConvergence(ZoneNum).InletNode(NodeIndex).NodeNum),
                                                                         SlopeHumRat));
                                            }
                                        } else { // check for monotic incrase
                                            MonotonicIncreaseFound = true;
                                            for (StackDepth = 2; StackDepth <= DataConvergParams::ConvergLogStackDepth; ++StackDepth) {
                                                if (state.dataConvergeParams->ZoneInletConvergence(ZoneNum).InletNode(NodeIndex).HumidityRatio(StackDepth - 1) <
                                                    state.dataConvergeParams->ZoneInletConvergence(ZoneNum).InletNode(NodeIndex).HumidityRatio(StackDepth)) {
                                                    MonotonicIncreaseFound = false;
                                                    break;
                                                }
                                            }
                                            if (MonotonicIncreaseFound) {
                                                ShowContinueError(state,
                                                                  format("Node named {} shows monotonically increasing humidity ratio with a trend "
                                                                         "rate across iterations of {:.6R} [ kg-water/kg-dryair/iteration]",
                                                                         NodeID(state.dataConvergeParams->ZoneInletConvergence(ZoneNum).InletNode(NodeIndex).NodeNum),
                                                                         SlopeHumRat));
                                            }
                                        }
                                    } // significant slope in iterates
                                }     // no osciallation
                            }         // last value does not equal average of stack.

                            if (MonotonicDecreaseFound || MonotonicIncreaseFound || FoundOscillationByDuplicate) {
                                HistoryTrace = "";
                                for (StackDepth = 1; StackDepth <= DataConvergParams::ConvergLogStackDepth; ++StackDepth) {
                                    HistoryTrace += format("{:.6R},", state.dataConvergeParams->ZoneInletConvergence(ZoneNum).InletNode(NodeIndex).HumidityRatio(StackDepth));
                                }
                                ShowContinueError(state,
                                    "Node named " + NodeID(state.dataConvergeParams->ZoneInletConvergence(ZoneNum).InletNode(NodeIndex).NodeNum) +
                                    " humidity ratio [kg-water/kg-dryair] iteration history trace (most recent first): " + HistoryTrace);
                            } // need to report trace
                            // end humidity ratio

                            // Check Mass flow rate
                            FoundOscillationByDuplicate = false;
                            MonotonicDecreaseFound = false;
                            MonotonicIncreaseFound = false;
                            // check for evidence of oscillation by indentify duplicates when latest value not equal to average
                            AvgValue = sum(state.dataConvergeParams->ZoneInletConvergence(ZoneNum).InletNode(NodeIndex).MassFlowRate) / double(DataConvergParams::ConvergLogStackDepth);
                            if (std::abs(state.dataConvergeParams->ZoneInletConvergence(ZoneNum).InletNode(NodeIndex).MassFlowRate(1) - AvgValue) >
                                DataConvergParams::HVACFlowRateOscillationToler) { // last iterate differs from average
                                FoundOscillationByDuplicate = false;
                                for (StackDepth = 2; StackDepth <= DataConvergParams::ConvergLogStackDepth; ++StackDepth) {
                                    if (std::abs(state.dataConvergeParams->ZoneInletConvergence(ZoneNum).InletNode(NodeIndex).MassFlowRate(1) -
                                                 state.dataConvergeParams->ZoneInletConvergence(ZoneNum).InletNode(NodeIndex).MassFlowRate(StackDepth)) <
                                        DataConvergParams::HVACFlowRateOscillationToler) {
                                        FoundOscillationByDuplicate = true;
                                        ShowContinueError(
                                            state,
                                            format("Node named {} shows oscillating mass flow rate across iterations with a repeated value of {:.6R}",
                                                   NodeID(state.dataConvergeParams->ZoneInletConvergence(ZoneNum).InletNode(NodeIndex).NodeNum),
                                                   state.dataConvergeParams->ZoneInletConvergence(ZoneNum).InletNode(NodeIndex).MassFlowRate(1)));
                                        break;
                                    }
                                }
                                if (!FoundOscillationByDuplicate) {
                                    SlopeMdot = (sum_ConvergLogStackARR * sum(state.dataConvergeParams->ZoneInletConvergence(ZoneNum).InletNode(NodeIndex).MassFlowRate) -
                                                 double(DataConvergParams::ConvergLogStackDepth) *
                                                     sum((ConvergLogStackARR * state.dataConvergeParams->ZoneInletConvergence(ZoneNum).InletNode(NodeIndex).MassFlowRate))) /
                                                (square_sum_ConvergLogStackARR - double(DataConvergParams::ConvergLogStackDepth) * sum_square_ConvergLogStackARR);
                                    if (std::abs(SlopeMdot) > DataConvergParams::HVACFlowRateSlopeToler) {
                                        if (SlopeMdot < 0.0) { // check for monotic decrease
                                            MonotonicDecreaseFound = true;
                                            for (StackDepth = 2; StackDepth <= DataConvergParams::ConvergLogStackDepth; ++StackDepth) {
                                                if (state.dataConvergeParams->ZoneInletConvergence(ZoneNum).InletNode(NodeIndex).MassFlowRate(StackDepth - 1) >
                                                    state.dataConvergeParams->ZoneInletConvergence(ZoneNum).InletNode(NodeIndex).MassFlowRate(StackDepth)) {
                                                    MonotonicDecreaseFound = false;
                                                    break;
                                                }
                                            }
                                            if (MonotonicDecreaseFound) {
                                                ShowContinueError(state,
                                                                  format("Node named {} shows monotonically decreasing mass flow rate with a trend "
                                                                         "rate across iterations of {:.6R} [kg/s/iteration]",
                                                                         NodeID(state.dataConvergeParams->ZoneInletConvergence(ZoneNum).InletNode(NodeIndex).NodeNum),
                                                                         SlopeMdot));
                                            }
                                        } else { // check for monotic incrase
                                            MonotonicIncreaseFound = true;
                                            for (StackDepth = 2; StackDepth <= DataConvergParams::ConvergLogStackDepth; ++StackDepth) {
                                                if (state.dataConvergeParams->ZoneInletConvergence(ZoneNum).InletNode(NodeIndex).MassFlowRate(StackDepth - 1) <
                                                    state.dataConvergeParams->ZoneInletConvergence(ZoneNum).InletNode(NodeIndex).MassFlowRate(StackDepth)) {
                                                    MonotonicIncreaseFound = false;
                                                    break;
                                                }
                                            }
                                            if (MonotonicIncreaseFound) {
                                                ShowContinueError(state,
                                                                  format("Node named {} shows monotonically increasing mass flow rate with a trend "
                                                                         "rate across iterations of {:.6R} [kg/s/iteration]",
                                                                         NodeID(state.dataConvergeParams->ZoneInletConvergence(ZoneNum).InletNode(NodeIndex).NodeNum),
                                                                         SlopeMdot));
                                            }
                                        }
                                    } // significant slope in iterates
                                }     // no osciallation
                            }         // last value does not equal average of stack.

                            if (MonotonicDecreaseFound || MonotonicIncreaseFound || FoundOscillationByDuplicate) {
                                HistoryTrace = "";
                                for (StackDepth = 1; StackDepth <= DataConvergParams::ConvergLogStackDepth; ++StackDepth) {
                                    HistoryTrace += format("{:.6R},", state.dataConvergeParams->ZoneInletConvergence(ZoneNum).InletNode(NodeIndex).MassFlowRate(StackDepth));
                                }
                                ShowContinueError(state, "Node named " + NodeID(state.dataConvergeParams->ZoneInletConvergence(ZoneNum).InletNode(NodeIndex).NodeNum) +
                                                  " mass flow rate [kg/s] iteration history trace (most recent first): " + HistoryTrace);
                            } // need to report trace
                            // end mass flow rate

                            // Check Temperatures
                            FoundOscillationByDuplicate = false;
                            MonotonicDecreaseFound = false;
                            MonotonicIncreaseFound = false;
                            // check for evidence of oscillation by indentify duplicates when latest value not equal to average
                            AvgValue = sum(state.dataConvergeParams->ZoneInletConvergence(ZoneNum).InletNode(NodeIndex).Temperature) / double(DataConvergParams::ConvergLogStackDepth);
                            if (std::abs(state.dataConvergeParams->ZoneInletConvergence(ZoneNum).InletNode(NodeIndex).Temperature(1) - AvgValue) >
                                DataConvergParams::HVACTemperatureOscillationToler) { // last iterate differs from average
                                FoundOscillationByDuplicate = false;
                                for (StackDepth = 2; StackDepth <= DataConvergParams::ConvergLogStackDepth; ++StackDepth) {
                                    if (std::abs(state.dataConvergeParams->ZoneInletConvergence(ZoneNum).InletNode(NodeIndex).Temperature(1) -
                                                 state.dataConvergeParams->ZoneInletConvergence(ZoneNum).InletNode(NodeIndex).Temperature(StackDepth)) <
                                        DataConvergParams::HVACTemperatureOscillationToler) {
                                        FoundOscillationByDuplicate = true;
                                        ShowContinueError(
                                            state,
                                            format("Node named {} shows oscillating temperatures across iterations with a repeated value of {:.6R}",
                                                   NodeID(state.dataConvergeParams->ZoneInletConvergence(ZoneNum).InletNode(NodeIndex).NodeNum),
                                                   state.dataConvergeParams->ZoneInletConvergence(ZoneNum).InletNode(NodeIndex).Temperature(1)));
                                        break;
                                    }
                                }
                                if (!FoundOscillationByDuplicate) {
                                    SlopeTemps = (sum_ConvergLogStackARR * sum(state.dataConvergeParams->ZoneInletConvergence(ZoneNum).InletNode(NodeIndex).Temperature) -
                                                  double(DataConvergParams::ConvergLogStackDepth) *
                                                      sum((ConvergLogStackARR * state.dataConvergeParams->ZoneInletConvergence(ZoneNum).InletNode(NodeIndex).Temperature))) /
                                                 (square_sum_ConvergLogStackARR - double(DataConvergParams::ConvergLogStackDepth) * sum_square_ConvergLogStackARR);
                                    if (std::abs(SlopeTemps) > DataConvergParams::HVACTemperatureSlopeToler) {
                                        if (SlopeTemps < 0.0) { // check for monotonic decrease
                                            MonotonicDecreaseFound = true;
                                            for (StackDepth = 2; StackDepth <= DataConvergParams::ConvergLogStackDepth; ++StackDepth) {
                                                if (state.dataConvergeParams->ZoneInletConvergence(ZoneNum).InletNode(NodeIndex).Temperature(StackDepth - 1) >
                                                    state.dataConvergeParams->ZoneInletConvergence(ZoneNum).InletNode(NodeIndex).Temperature(StackDepth)) {
                                                    MonotonicDecreaseFound = false;
                                                    break;
                                                }
                                            }
                                            if (MonotonicDecreaseFound) {
                                                ShowContinueError(state,
                                                                  format("Node named {} shows monotonically decreasing temperature with a trend rate "
                                                                         "across iterations of {:.4R} [C/iteration]",
                                                                         NodeID(state.dataConvergeParams->ZoneInletConvergence(ZoneNum).InletNode(NodeIndex).NodeNum),
                                                                         SlopeTemps));
                                            }
                                        } else { // check for monotic incrase
                                            MonotonicIncreaseFound = true;
                                            for (StackDepth = 2; StackDepth <= DataConvergParams::ConvergLogStackDepth; ++StackDepth) {
                                                if (state.dataConvergeParams->ZoneInletConvergence(ZoneNum).InletNode(NodeIndex).Temperature(StackDepth - 1) <
                                                    state.dataConvergeParams->ZoneInletConvergence(ZoneNum).InletNode(NodeIndex).Temperature(StackDepth)) {
                                                    MonotonicIncreaseFound = false;
                                                    break;
                                                }
                                            }
                                            if (MonotonicIncreaseFound) {
                                                ShowContinueError(state,
                                                                  format("Node named {} shows monotonically increasing temperatures with a trend "
                                                                         "rate across iterations of {:.4R} [C/iteration]",
                                                                         NodeID(state.dataConvergeParams->ZoneInletConvergence(ZoneNum).InletNode(NodeIndex).NodeNum),
                                                                         SlopeTemps));
                                            }
                                        }
                                    } // significant slope in iterates
                                }     // no osciallation
                            }         // last value does not equal average of stack.

                            if (MonotonicDecreaseFound || MonotonicIncreaseFound || FoundOscillationByDuplicate) {
                                HistoryTrace = "";
                                for (StackDepth = 1; StackDepth <= DataConvergParams::ConvergLogStackDepth; ++StackDepth) {
                                    HistoryTrace += format("{:.6R},", state.dataConvergeParams->ZoneInletConvergence(ZoneNum).InletNode(NodeIndex).Temperature(StackDepth));
                                }
                                ShowContinueError(state, "Node named " + NodeID(state.dataConvergeParams->ZoneInletConvergence(ZoneNum).InletNode(NodeIndex).NodeNum) +
                                                  " temperature [C] iteration history trace (most recent first): " + HistoryTrace);
                            } // need to report trace
                              // end Temperature checks

                        } // loop over zone inlet nodes
                    }     // loop over zones

                    for (LoopNum = 1; LoopNum <= state.dataPlnt->TotNumLoops; ++LoopNum) {

                        if (state.dataConvergeParams->PlantConvergence(LoopNum).PlantMassFlowNotConverged) {
                            ShowContinueError(state, "Plant System Named = " + state.dataPlnt->PlantLoop(LoopNum).Name + " did not converge for mass flow rate");
                            ShowContinueError(state, "Check values should be zero. Most Recent values listed first.");
                            HistoryTrace = "";
                            for (StackDepth = 1; StackDepth <= DataConvergParams::ConvergLogStackDepth; ++StackDepth) {
                                HistoryTrace += format("{:.6R},", state.dataConvergeParams->PlantConvergence(LoopNum).PlantFlowDemandToSupplyTolValue(StackDepth));
                            }
                            ShowContinueError(state, "Demand-to-Supply interface mass flow rate check value iteration history trace: " + HistoryTrace);
                            HistoryTrace = "";
                            for (StackDepth = 1; StackDepth <= DataConvergParams::ConvergLogStackDepth; ++StackDepth) {
                                HistoryTrace += format("{:.6R},", state.dataConvergeParams->PlantConvergence(LoopNum).PlantFlowSupplyToDemandTolValue(StackDepth));
                            }
                            ShowContinueError(state, "Supply-to-Demand interface mass flow rate check value iteration history trace: " + HistoryTrace);

                            // now work with history logs for mass flow to detect issues
                            for (ThisLoopSide = 1; ThisLoopSide <= isize(state.dataPlnt->PlantLoop(LoopNum).LoopSide); ++ThisLoopSide) {
                                // loop side inlet node
                                FoundOscillationByDuplicate = false;
                                MonotonicDecreaseFound = false;
                                MonotonicIncreaseFound = false;
                                AvgValue =
                                    sum(state.dataPlnt->PlantLoop(LoopNum).LoopSide(ThisLoopSide).InletNode.MassFlowRateHistory) / double(NumConvergenceHistoryTerms);
                                if (std::abs(state.dataPlnt->PlantLoop(LoopNum).LoopSide(ThisLoopSide).InletNode.MassFlowRateHistory(1) - AvgValue) >
                                    DataConvergParams::PlantFlowRateOscillationToler) {
                                    FoundOscillationByDuplicate = false;
                                    for (StackDepth = 2; StackDepth <= NumConvergenceHistoryTerms; ++StackDepth) {
                                        if (std::abs(state.dataPlnt->PlantLoop(LoopNum).LoopSide(ThisLoopSide).InletNode.MassFlowRateHistory(1) -
                                                     state.dataPlnt->PlantLoop(LoopNum).LoopSide(ThisLoopSide).InletNode.MassFlowRateHistory(StackDepth)) <
                                            DataConvergParams::PlantFlowRateOscillationToler) {
                                            FoundOscillationByDuplicate = true;
                                            ShowContinueError(
                                                state,
                                                format("Node named {} shows oscillating flow rates across iterations with a repeated value of {:.7R}",
                                                       state.dataPlnt->PlantLoop(LoopNum).LoopSide(ThisLoopSide).NodeNameIn,
                                                       state.dataPlnt->PlantLoop(LoopNum).LoopSide(ThisLoopSide).InletNode.MassFlowRateHistory(1)));
                                            break;
                                        }
                                    }
                                }
                                if (!FoundOscillationByDuplicate) {
                                    SlopeMdot =
                                        (sum_ConvergenceHistoryARR * sum(state.dataPlnt->PlantLoop(LoopNum).LoopSide(ThisLoopSide).InletNode.MassFlowRateHistory) -
                                         double(NumConvergenceHistoryTerms) *
                                             sum((ConvergenceHistoryARR * state.dataPlnt->PlantLoop(LoopNum).LoopSide(ThisLoopSide).InletNode.MassFlowRateHistory))) /
                                        (square_sum_ConvergenceHistoryARR - double(NumConvergenceHistoryTerms) * sum_square_ConvergenceHistoryARR);
                                    if (std::abs(SlopeMdot) > DataConvergParams::PlantFlowRateSlopeToler) {
                                        if (SlopeMdot < 0.0) { // check for monotonic decrease
                                            MonotonicDecreaseFound = true;
                                            for (StackDepth = 2; StackDepth <= NumConvergenceHistoryTerms; ++StackDepth) {
                                                if (state.dataPlnt->PlantLoop(LoopNum).LoopSide(ThisLoopSide).InletNode.MassFlowRateHistory(StackDepth - 1) >
                                                    state.dataPlnt->PlantLoop(LoopNum).LoopSide(ThisLoopSide).InletNode.MassFlowRateHistory(StackDepth)) {
                                                    MonotonicDecreaseFound = false;
                                                    break;
                                                }
                                            }
                                            if (MonotonicDecreaseFound) {
                                                ShowContinueError(state,
                                                                  format("Node named {} shows monotonically decreasing mass flow rate with a trend "
                                                                         "rate across iterations of {:.7R} [kg/s/iteration]",
                                                                         state.dataPlnt->PlantLoop(LoopNum).LoopSide(ThisLoopSide).NodeNameIn,
                                                                         SlopeMdot));
                                            }
                                        } else { // check for monotonic incrase
                                            MonotonicIncreaseFound = true;
                                            for (StackDepth = 2; StackDepth <= NumConvergenceHistoryTerms; ++StackDepth) {
                                                if (state.dataPlnt->PlantLoop(LoopNum).LoopSide(ThisLoopSide).InletNode.MassFlowRateHistory(StackDepth - 1) <
                                                    state.dataPlnt->PlantLoop(LoopNum).LoopSide(ThisLoopSide).InletNode.MassFlowRateHistory(StackDepth)) {
                                                    MonotonicIncreaseFound = false;
                                                    break;
                                                }
                                            }
                                            if (MonotonicIncreaseFound) {
                                                ShowContinueError(state,
                                                                  format("Node named {} shows monotonically increasing mass flow rate with a trend "
                                                                         "rate across iterations of {:.7R} [kg/s/iteration]",
                                                                         state.dataPlnt->PlantLoop(LoopNum).LoopSide(ThisLoopSide).NodeNameIn,
                                                                         SlopeMdot));
                                            }
                                        }
                                    } // significant slope found
                                }     // no oscillation found

                                if (MonotonicDecreaseFound || MonotonicIncreaseFound || FoundOscillationByDuplicate) {
                                    HistoryTrace = "";
                                    for (StackDepth = 1; StackDepth <= NumConvergenceHistoryTerms; ++StackDepth) {
                                        HistoryTrace +=
                                            format("{:.7R},", state.dataPlnt->PlantLoop(LoopNum).LoopSide(ThisLoopSide).InletNode.MassFlowRateHistory(StackDepth));
                                    }
                                    ShowContinueError(state, "Node named " + state.dataPlnt->PlantLoop(LoopNum).LoopSide(ThisLoopSide).NodeNameIn +
                                                      " mass flow rate [kg/s] iteration history trace (most recent first): " + HistoryTrace);
                                } // need to report trace
                                // end of inlet node

                                // loop side outlet node
                                FoundOscillationByDuplicate = false;
                                MonotonicDecreaseFound = false;
                                MonotonicIncreaseFound = false;
                                AvgValue = sum(state.dataPlnt->PlantLoop(LoopNum).LoopSide(ThisLoopSide).OutletNode.MassFlowRateHistory) /
                                           double(NumConvergenceHistoryTerms);
                                if (std::abs(state.dataPlnt->PlantLoop(LoopNum).LoopSide(ThisLoopSide).OutletNode.MassFlowRateHistory(1) - AvgValue) >
                                    DataConvergParams::PlantFlowRateOscillationToler) {
                                    FoundOscillationByDuplicate = false;
                                    for (StackDepth = 2; StackDepth <= NumConvergenceHistoryTerms; ++StackDepth) {
                                        if (std::abs(state.dataPlnt->PlantLoop(LoopNum).LoopSide(ThisLoopSide).OutletNode.MassFlowRateHistory(1) -
                                                     state.dataPlnt->PlantLoop(LoopNum).LoopSide(ThisLoopSide).OutletNode.MassFlowRateHistory(StackDepth)) <
                                            DataConvergParams::PlantFlowRateOscillationToler) {
                                            FoundOscillationByDuplicate = true;
                                            ShowContinueError(
                                                state,
                                                format("Node named {} shows oscillating flow rates across iterations with a repeated value of {:.7R}",
                                                       state.dataPlnt->PlantLoop(LoopNum).LoopSide(ThisLoopSide).NodeNameOut,
                                                       state.dataPlnt->PlantLoop(LoopNum).LoopSide(ThisLoopSide).OutletNode.MassFlowRateHistory(1)));
                                            break;
                                        }
                                    }
                                }
                                if (!FoundOscillationByDuplicate) {
                                    SlopeMdot =
                                        (sum_ConvergenceHistoryARR * sum(state.dataPlnt->PlantLoop(LoopNum).LoopSide(ThisLoopSide).OutletNode.MassFlowRateHistory) -
                                         double(NumConvergenceHistoryTerms) *
                                             sum((ConvergenceHistoryARR *
                                                  state.dataPlnt->PlantLoop(LoopNum).LoopSide(ThisLoopSide).OutletNode.MassFlowRateHistory))) /
                                        (square_sum_ConvergenceHistoryARR - double(NumConvergenceHistoryTerms) * sum_square_ConvergenceHistoryARR);
                                    if (std::abs(SlopeMdot) > DataConvergParams::PlantFlowRateSlopeToler) {
                                        if (SlopeMdot < 0.0) { // check for monotonic decrease
                                            MonotonicDecreaseFound = true;
                                            for (StackDepth = 2; StackDepth <= NumConvergenceHistoryTerms; ++StackDepth) {
                                                if (state.dataPlnt->PlantLoop(LoopNum).LoopSide(ThisLoopSide).OutletNode.MassFlowRateHistory(StackDepth - 1) >
                                                    state.dataPlnt->PlantLoop(LoopNum).LoopSide(ThisLoopSide).OutletNode.MassFlowRateHistory(StackDepth)) {
                                                    MonotonicDecreaseFound = false;
                                                    break;
                                                }
                                            }
                                            if (MonotonicDecreaseFound) {
                                                ShowContinueError(state,
                                                                  format("Node named {} shows monotonically decreasing mass flow rate with a trend "
                                                                         "rate across iterations of {:.7R} [kg/s/iteration]",
                                                                         state.dataPlnt->PlantLoop(LoopNum).LoopSide(ThisLoopSide).NodeNameOut,
                                                                         SlopeMdot));
                                            }
                                        } else { // check for monotonic incrase
                                            MonotonicIncreaseFound = true;
                                            for (StackDepth = 2; StackDepth <= NumConvergenceHistoryTerms; ++StackDepth) {
                                                if (state.dataPlnt->PlantLoop(LoopNum).LoopSide(ThisLoopSide).OutletNode.MassFlowRateHistory(StackDepth - 1) <
                                                    state.dataPlnt->PlantLoop(LoopNum).LoopSide(ThisLoopSide).OutletNode.MassFlowRateHistory(StackDepth)) {
                                                    MonotonicIncreaseFound = false;
                                                    break;
                                                }
                                            }
                                            if (MonotonicIncreaseFound) {
                                                ShowContinueError(state,
                                                                  format("Node named {} shows monotonically increasing mass flow rate with a trend "
                                                                         "rate across iterations of {:.7R} [kg/s/iteration]",
                                                                         state.dataPlnt->PlantLoop(LoopNum).LoopSide(ThisLoopSide).NodeNameOut,
                                                                         SlopeMdot));
                                            }
                                        }
                                    } // significant slope found
                                }     // no oscillation found

                                if (MonotonicDecreaseFound || MonotonicIncreaseFound || FoundOscillationByDuplicate) {
                                    HistoryTrace = "";
                                    for (StackDepth = 1; StackDepth <= NumConvergenceHistoryTerms; ++StackDepth) {
                                        HistoryTrace +=
                                            format("{:.7R},", state.dataPlnt->PlantLoop(LoopNum).LoopSide(ThisLoopSide).OutletNode.MassFlowRateHistory(StackDepth));
                                    }
                                    ShowContinueError(state, "Node named " + state.dataPlnt->PlantLoop(LoopNum).LoopSide(ThisLoopSide).NodeNameOut +
                                                      " mass flow rate [kg/s] iteration history trace (most recent first): " + HistoryTrace);
                                } // need to report trace
                                  // end of Outlet node

                            } // plant loop sides

                        } // mass flow not converged

                        if (state.dataConvergeParams->PlantConvergence(LoopNum).PlantTempNotConverged) {
                            ShowContinueError(state, "Plant System Named = " + state.dataPlnt->PlantLoop(LoopNum).Name + " did not converge for temperature");
                            ShowContinueError(state, "Check values should be zero. Most Recent values listed first.");
                            HistoryTrace = "";
                            for (StackDepth = 1; StackDepth <= DataConvergParams::ConvergLogStackDepth; ++StackDepth) {
                                HistoryTrace += format("{:.6R},", state.dataConvergeParams->PlantConvergence(LoopNum).PlantTempDemandToSupplyTolValue(StackDepth));
                            }
                            ShowContinueError(state, "Demand-to-Supply interface temperature check value iteration history trace: " + HistoryTrace);
                            HistoryTrace = "";
                            for (StackDepth = 1; StackDepth <= DataConvergParams::ConvergLogStackDepth; ++StackDepth) {
                                HistoryTrace += format("{:.6R},", state.dataConvergeParams->PlantConvergence(LoopNum).PlantTempSupplyToDemandTolValue(StackDepth));
                            }
                            ShowContinueError(state, "Supply-to-Demand interface temperature check value iteration history trace: " + HistoryTrace);

                            // now work with history logs for mass flow to detect issues
                            for (ThisLoopSide = 1; ThisLoopSide <= isize(state.dataPlnt->PlantLoop(LoopNum).LoopSide); ++ThisLoopSide) {
                                // loop side inlet node
                                FoundOscillationByDuplicate = false;
                                MonotonicDecreaseFound = false;
                                MonotonicIncreaseFound = false;
                                AvgValue =
                                    sum(state.dataPlnt->PlantLoop(LoopNum).LoopSide(ThisLoopSide).InletNode.TemperatureHistory) / double(NumConvergenceHistoryTerms);
                                if (std::abs(state.dataPlnt->PlantLoop(LoopNum).LoopSide(ThisLoopSide).InletNode.TemperatureHistory(1) - AvgValue) >
                                    DataConvergParams::PlantTemperatureOscillationToler) {
                                    FoundOscillationByDuplicate = false;
                                    for (StackDepth = 2; StackDepth <= NumConvergenceHistoryTerms; ++StackDepth) {
                                        if (std::abs(state.dataPlnt->PlantLoop(LoopNum).LoopSide(ThisLoopSide).InletNode.TemperatureHistory(1) -
                                                     state.dataPlnt->PlantLoop(LoopNum).LoopSide(ThisLoopSide).InletNode.TemperatureHistory(StackDepth)) <
                                            DataConvergParams::PlantTemperatureOscillationToler) {
                                            FoundOscillationByDuplicate = true;
                                            ShowContinueError(
                                                state,
                                                format(
                                                    "Node named {} shows oscillating temperatures across iterations with a repeated value of {:.5R}",
                                                    state.dataPlnt->PlantLoop(LoopNum).LoopSide(ThisLoopSide).NodeNameIn,
                                                    state.dataPlnt->PlantLoop(LoopNum).LoopSide(ThisLoopSide).InletNode.TemperatureHistory(1)));
                                            break;
                                        }
                                    }
                                }
                                if (!FoundOscillationByDuplicate) {
                                    SlopeTemps =
                                        (sum_ConvergenceHistoryARR * sum(state.dataPlnt->PlantLoop(LoopNum).LoopSide(ThisLoopSide).InletNode.TemperatureHistory) -
                                         double(NumConvergenceHistoryTerms) *
                                             sum((ConvergenceHistoryARR * state.dataPlnt->PlantLoop(LoopNum).LoopSide(ThisLoopSide).InletNode.TemperatureHistory))) /
                                        (square_sum_ConvergenceHistoryARR - double(NumConvergenceHistoryTerms) * sum_square_ConvergenceHistoryARR);
                                    if (std::abs(SlopeTemps) > DataConvergParams::PlantTemperatureSlopeToler) {
                                        if (SlopeTemps < 0.0) { // check for monotic decrease
                                            MonotonicDecreaseFound = true;
                                            for (StackDepth = 2; StackDepth <= NumConvergenceHistoryTerms; ++StackDepth) {
                                                if (state.dataPlnt->PlantLoop(LoopNum).LoopSide(ThisLoopSide).InletNode.TemperatureHistory(StackDepth - 1) >
                                                    state.dataPlnt->PlantLoop(LoopNum).LoopSide(ThisLoopSide).InletNode.TemperatureHistory(StackDepth)) {
                                                    MonotonicDecreaseFound = false;
                                                    break;
                                                }
                                            }
                                            if (MonotonicDecreaseFound) {
                                                ShowContinueError(state,
                                                                  format("Node named {} shows monotonically decreasing temperatures with a trend "
                                                                         "rate across iterations of {:.5R} [C/iteration]",
                                                                         state.dataPlnt->PlantLoop(LoopNum).LoopSide(ThisLoopSide).NodeNameIn,
                                                                         SlopeTemps));
                                            }
                                        } else { // check for monotic incrase
                                            MonotonicIncreaseFound = true;
                                            for (StackDepth = 2; StackDepth <= NumConvergenceHistoryTerms; ++StackDepth) {
                                                if (state.dataPlnt->PlantLoop(LoopNum).LoopSide(ThisLoopSide).InletNode.TemperatureHistory(StackDepth - 1) <
                                                    state.dataPlnt->PlantLoop(LoopNum).LoopSide(ThisLoopSide).InletNode.TemperatureHistory(StackDepth)) {
                                                    MonotonicIncreaseFound = false;
                                                    break;
                                                }
                                            }
                                            if (MonotonicIncreaseFound) {
                                                ShowContinueError(state,
                                                                  format("Node named {} shows monotonically increasing temperatures with a trend "
                                                                         "rate across iterations of {:.5R} [C/iteration]",
                                                                         state.dataPlnt->PlantLoop(LoopNum).LoopSide(ThisLoopSide).NodeNameIn,
                                                                         SlopeTemps));
                                            }
                                        }
                                    } // significant slope found
                                }     // no oscillation found

                                if (MonotonicDecreaseFound || MonotonicIncreaseFound || FoundOscillationByDuplicate) {
                                    HistoryTrace = "";
                                    for (StackDepth = 1; StackDepth <= NumConvergenceHistoryTerms; ++StackDepth) {
                                        HistoryTrace +=
                                            format("{:.5R},", state.dataPlnt->PlantLoop(LoopNum).LoopSide(ThisLoopSide).InletNode.TemperatureHistory(StackDepth));
                                    }
                                    ShowContinueError(state, "Node named " + state.dataPlnt->PlantLoop(LoopNum).LoopSide(ThisLoopSide).NodeNameIn +
                                                      " temperature [C] iteration history trace (most recent first): " + HistoryTrace);
                                } // need to report trace
                                // end of inlet node

                                // loop side outlet node
                                FoundOscillationByDuplicate = false;
                                MonotonicDecreaseFound = false;
                                MonotonicIncreaseFound = false;
                                AvgValue =
                                    sum(state.dataPlnt->PlantLoop(LoopNum).LoopSide(ThisLoopSide).OutletNode.TemperatureHistory) / double(NumConvergenceHistoryTerms);
                                if (std::abs(state.dataPlnt->PlantLoop(LoopNum).LoopSide(ThisLoopSide).OutletNode.TemperatureHistory(1) - AvgValue) >
                                    DataConvergParams::PlantTemperatureOscillationToler) {
                                    FoundOscillationByDuplicate = false;
                                    for (StackDepth = 2; StackDepth <= NumConvergenceHistoryTerms; ++StackDepth) {
                                        if (std::abs(state.dataPlnt->PlantLoop(LoopNum).LoopSide(ThisLoopSide).OutletNode.TemperatureHistory(1) -
                                                     state.dataPlnt->PlantLoop(LoopNum).LoopSide(ThisLoopSide).OutletNode.TemperatureHistory(StackDepth)) <
                                            DataConvergParams::PlantTemperatureOscillationToler) {
                                            FoundOscillationByDuplicate = true;
                                            ShowContinueError(
                                                state,
                                                format(
                                                    "Node named {} shows oscillating temperatures across iterations with a repeated value of {:.5R}",
                                                    state.dataPlnt->PlantLoop(LoopNum).LoopSide(ThisLoopSide).NodeNameOut,
                                                    state.dataPlnt->PlantLoop(LoopNum).LoopSide(ThisLoopSide).OutletNode.TemperatureHistory(1)));
                                            break;
                                        }
                                    }
                                }
                                if (!FoundOscillationByDuplicate) {
                                    SlopeTemps =
                                        (sum_ConvergenceHistoryARR * sum(state.dataPlnt->PlantLoop(LoopNum).LoopSide(ThisLoopSide).OutletNode.TemperatureHistory) -
                                         double(NumConvergenceHistoryTerms) *
                                             sum((ConvergenceHistoryARR * state.dataPlnt->PlantLoop(LoopNum).LoopSide(ThisLoopSide).OutletNode.TemperatureHistory))) /
                                        (square_sum_ConvergenceHistoryARR - double(NumConvergenceHistoryTerms) * sum_square_ConvergenceHistoryARR);
                                    if (std::abs(SlopeTemps) > DataConvergParams::PlantFlowRateSlopeToler) {
                                        if (SlopeTemps < 0.0) { // check for monotic decrease
                                            MonotonicDecreaseFound = true;
                                            for (StackDepth = 2; StackDepth <= NumConvergenceHistoryTerms; ++StackDepth) {
                                                if (state.dataPlnt->PlantLoop(LoopNum).LoopSide(ThisLoopSide).OutletNode.TemperatureHistory(StackDepth - 1) >
                                                    state.dataPlnt->PlantLoop(LoopNum).LoopSide(ThisLoopSide).OutletNode.TemperatureHistory(StackDepth)) {
                                                    MonotonicDecreaseFound = false;
                                                    break;
                                                }
                                            }
                                            if (MonotonicDecreaseFound) {
                                                ShowContinueError(state,
                                                                  format("Node named {} shows monotonically decreasing temperatures with a trend "
                                                                         "rate across iterations of {:.5R} [C/iteration]",
                                                                         state.dataPlnt->PlantLoop(LoopNum).LoopSide(ThisLoopSide).NodeNameOut,
                                                                         SlopeTemps));
                                            }
                                        } else { // check for monotic incrase
                                            MonotonicIncreaseFound = true;
                                            for (StackDepth = 2; StackDepth <= NumConvergenceHistoryTerms; ++StackDepth) {
                                                if (state.dataPlnt->PlantLoop(LoopNum).LoopSide(ThisLoopSide).OutletNode.TemperatureHistory(StackDepth - 1) <
                                                    state.dataPlnt->PlantLoop(LoopNum).LoopSide(ThisLoopSide).OutletNode.TemperatureHistory(StackDepth)) {
                                                    MonotonicIncreaseFound = false;
                                                    break;
                                                }
                                            }
                                            if (MonotonicIncreaseFound) {
                                                ShowContinueError(state,
                                                                  format("Node named {} shows monotonically increasing temperatures with a trend "
                                                                         "rate across iterations of {:.5R} [C/iteration]",
                                                                         state.dataPlnt->PlantLoop(LoopNum).LoopSide(ThisLoopSide).NodeNameOut,
                                                                         SlopeTemps));
                                            }
                                        }
                                    } // significant slope found
                                }     // no oscillation found

                                if (MonotonicDecreaseFound || MonotonicIncreaseFound || FoundOscillationByDuplicate) {
                                    HistoryTrace = "";
                                    for (StackDepth = 1; StackDepth <= NumConvergenceHistoryTerms; ++StackDepth) {
                                        HistoryTrace +=
                                            format("{:.5R},", state.dataPlnt->PlantLoop(LoopNum).LoopSide(ThisLoopSide).OutletNode.TemperatureHistory(StackDepth));
                                    }
                                    ShowContinueError(state, "Node named " + state.dataPlnt->PlantLoop(LoopNum).LoopSide(ThisLoopSide).NodeNameOut +
                                                      " temperature [C] iteration history trace (most recent first): " + HistoryTrace);
                                } // need to report trace
                                  // end of Outlet node

                            } // plant loop sides

                        } // temperature not converged
                    }     // loop over plant loop systems
                }
            } else {
                if (state.dataEnvrn->EnvironmentName == ErrEnvironmentName) {
                    ShowRecurringWarningErrorAtEnd(state,
                        "SimHVAC: Exceeding Maximum iterations for all HVAC loops, during " + state.dataEnvrn->EnvironmentName + " continues", MaxErrCount);
                } else {
                    MaxErrCount = 0;
                    ErrEnvironmentName = state.dataEnvrn->EnvironmentName;
                    ShowRecurringWarningErrorAtEnd(state,
                        "SimHVAC: Exceeding Maximum iterations for all HVAC loops, during " + state.dataEnvrn->EnvironmentName + " continues", MaxErrCount);
                }
            }
        }

        CheckAirLoopFlowBalance(state);

        // Set node setpoints to a flag value so that controllers can check whether their sensed nodes
        // have a setpoint
        if (!state.dataGlobal->ZoneSizingCalc && !state.dataGlobal->SysSizingCalc) {
            if (MySetPointInit) {
                if (NumOfNodes > 0) {
                    for (auto &e : Node) {
                        e.TempSetPoint = SensedNodeFlagValue;
                        e.HumRatSetPoint = SensedNodeFlagValue;
                        e.HumRatMin = SensedNodeFlagValue;
                        e.HumRatMax = SensedNodeFlagValue;
                        e.MassFlowRateSetPoint = SensedNodeFlagValue; // BG 5-26-2009 (being checked in HVACControllers.cc)
                    }
                    DefaultNodeValues.TempSetPoint = SensedNodeFlagValue;
                    DefaultNodeValues.HumRatSetPoint = SensedNodeFlagValue;
                    DefaultNodeValues.HumRatMin = SensedNodeFlagValue;
                    DefaultNodeValues.HumRatMax = SensedNodeFlagValue;
                    DefaultNodeValues.MassFlowRateSetPoint = SensedNodeFlagValue; // BG 5-26-2009 (being checked in HVACControllers.cc)
                }
                MySetPointInit = false;
                DoSetPointTest = true;
            } else {
                DoSetPointTest = false;
            }
        }
        if (SetPointErrorFlag) {
            ShowFatalError(state, "Previous severe set point errors cause program termination");
        }
    }

    void SimSelectedEquipment(EnergyPlusData &state, bool &SimAirLoops,         // True when the air loops need to be (re)simulated
                              bool &SimZoneEquipment,    // True when zone equipment components need to be (re)simulated
                              bool &SimNonZoneEquipment, // True when non-zone equipment components need to be (re)simulated
                              bool &SimPlantLoops,       // True when the main plant loops need to be (re)simulated
                              bool &SimElecCircuits,     // True when electric circuits need to be (re)simulated
                              bool &FirstHVACIteration,  // True when solution technique on first iteration
                              bool const LockPlantFlows)
    {

        // SUBROUTINE INFORMATION:
        //       AUTHOR         Russ Taylor, Rick Strand
        //       DATE WRITTEN   May 1998
        //       MODIFIED       na
        //       RE-ENGINEERED  na

        // PURPOSE OF THIS SUBROUTINE:
        // This subroutine receives the flags from SimHVAC which determines
        // which middle-level managers must be called.

        // METHODOLOGY EMPLOYED:
        // Each flag is checked and the appropriate manager is then called.

        // Using/Aliasing
        using AirflowNetworkBalanceManager::ManageAirflowNetworkBalance;
        using NonZoneEquipmentManager::ManageNonZoneEquipment;
        using PlantManager::ManagePlantLoops;
        using PlantUtilities::AnyPlantLoopSidesNeedSim;
        using PlantUtilities::ResetAllPlantInterConnectFlags;
        using PlantUtilities::SetAllFlowLocks;
        using SimAirServingZones::ManageAirLoops;
        using ZoneEquipmentManager::ManageZoneEquipment;

        // Locals
        // SUBROUTINE ARGUMENT DEFINITIONS:
        bool ResimulateAirZone; // True when solution technique on third iteration used in AirflowNetwork

        // SUBROUTINE PARAMETER DEFINITIONS:
        int const MaxAir(5); // Iteration Max for Air Simulation Iterations

        // SUBROUTINE LOCAL VARIABLE DECLARATIONS:
        int IterAir; // counts iterations to enforce maximum iteration limit

        IterAir = 0;

        // Set all plant flow locks to UNLOCKED to allow air side components to operate properly
        // This requires that the plant flow resolver carefully set the min/max avail limits on
        //  air side components to ensure they request within bounds.
        if (LockPlantFlows) {
            SetAllFlowLocks(state, DataPlant::iFlowLock::Locked);
        } else {
            SetAllFlowLocks(state, DataPlant::iFlowLock::Unlocked);
        }
        ResetAllPlantInterConnectFlags(state);

        if (state.dataGlobal->BeginEnvrnFlag && MyEnvrnFlag2) {
            // Following comment is incorrect!  (LKL) Even the first time through this does more than read in data.
            // Zone equipment data needs to be read in before air loop data to allow the
            // determination of which zones are connected to which air loops.
            // This call of ManageZoneEquipment does nothing except force the
            // zone equipment data to be read in.
            ManageZoneEquipment(state, FirstHVACIteration, SimZoneEquipment, SimAirLoops);
            MyEnvrnFlag2 = false;
        }
        if (!state.dataGlobal->BeginEnvrnFlag) {
            MyEnvrnFlag2 = true;
        }

        if (FirstHVACIteration) {
            RepIterAir = 0;
            // Call AirflowNetwork simulation to calculate air flows and pressures
            if (AirflowNetwork::SimulateAirflowNetwork > AirflowNetwork::AirflowNetworkControlSimple) {
                ManageAirflowNetworkBalance(state, FirstHVACIteration);
            }
            ManageAirLoops(state, FirstHVACIteration, SimAirLoops, SimZoneEquipment);
            state.dataAirLoop->AirLoopInputsFilled = true; // all air loop inputs have been read in
            SimAirLoops = true;         // Need to make sure that SimAirLoop is simulated at min twice to calculate PLR in some air loop equipment
            AirLoopsSimOnce = true;     // air loops simulated once for this environment
            ResetTerminalUnitFlowLimits(state);
            FlowMaxAvailAlreadyReset = true;
            ManageZoneEquipment(state, FirstHVACIteration, SimZoneEquipment, SimAirLoops);
            SimZoneEquipment = true; // needs to be simulated at least twice for flow resolution to propagate to this routine
            ManageNonZoneEquipment(state, FirstHVACIteration, SimNonZoneEquipment);
            facilityElectricServiceObj->manageElectricPowerService(state, FirstHVACIteration, SimElecCircuitsFlag, false);

            ManagePlantLoops(state, FirstHVACIteration, SimAirLoops, SimZoneEquipment, SimNonZoneEquipment, SimPlantLoops, SimElecCircuits);

            state.dataErrTracking->AskForPlantCheckOnAbort = true; // need to make a first pass through plant calcs before this check make sense
            facilityElectricServiceObj->manageElectricPowerService(state, FirstHVACIteration, SimElecCircuitsFlag, false);
        } else {
            FlowResolutionNeeded = false;
            while ((SimAirLoops || SimZoneEquipment) && (IterAir <= MaxAir)) {
                ++IterAir; // Increment the iteration counter
                // Call AirflowNetwork simulation to calculate air flows and pressures
                ResimulateAirZone = false;
                if (AirflowNetwork::SimulateAirflowNetwork > AirflowNetwork::AirflowNetworkControlSimple) {
                    ManageAirflowNetworkBalance(state, FirstHVACIteration, IterAir, ResimulateAirZone);
                }
                if (SimAirLoops) {
                    ManageAirLoops(state, FirstHVACIteration, SimAirLoops, SimZoneEquipment);
                    SimElecCircuits = true; // If this was simulated there are possible electric changes that need to be simulated
                }

                // make sure flow resolution gets done
                if (FlowResolutionNeeded) {
                    SimZoneEquipment = true;
                }
                if (SimZoneEquipment) {
                    if ((IterAir == 1) && (!FlowMaxAvailAlreadyReset)) { // don't do reset if already done in FirstHVACIteration
                        // ResetTerminalUnitFlowLimits(); // don't do reset at all - interferes with convergence and terminal unit flow controls
                        FlowResolutionNeeded = true;
                    } else {
                        ResolveAirLoopFlowLimits(state);
                        FlowResolutionNeeded = false;
                    }
                    ManageZoneEquipment(state, FirstHVACIteration, SimZoneEquipment, SimAirLoops);
                    SimElecCircuits = true; // If this was simulated there are possible electric changes that need to be simulated
                }
                FlowMaxAvailAlreadyReset = false;

                //      IterAir = IterAir + 1   ! Increment the iteration counter
                if (AirflowNetwork::SimulateAirflowNetwork > AirflowNetwork::AirflowNetworkControlSimple) {
                    if (ResimulateAirZone) { // Need to make sure that SimAirLoop and SimZoneEquipment are simulated
                        SimAirLoops = true;  // at min three times using ONOFF fan with the AirflowNetwork model
                        SimZoneEquipment = true;
                    }
                }
            }

            RepIterAir += IterAir;
            if (IterAir > MaxAir) {
                state.dataConvergeParams->AirLoopConvergFail = 1;
            } else {
                state.dataConvergeParams->AirLoopConvergFail = 0;
            }
            // Check to see if any components have been locked out. If so, SimAirLoops will be reset to TRUE.
            ResolveLockoutFlags(state, SimAirLoops);

            if (SimNonZoneEquipment) {
                ManageNonZoneEquipment(state, FirstHVACIteration, SimNonZoneEquipment);
                SimElecCircuits = true; // If this was simulated there are possible electric changes that need to be simulated
            }

            if (SimElecCircuits) {
                facilityElectricServiceObj->manageElectricPowerService(state, FirstHVACIteration, SimElecCircuitsFlag, false);
            }

            if (!SimPlantLoops) {
                // check to see if any air side component may have requested plant resim
                if (AnyPlantLoopSidesNeedSim(state)) {
                    SimPlantLoops = true;
                }
            }

            if (SimPlantLoops) {
                ManagePlantLoops(state, FirstHVACIteration, SimAirLoops, SimZoneEquipment, SimNonZoneEquipment, SimPlantLoops, SimElecCircuits);
            }

            if (SimElecCircuits) {
                facilityElectricServiceObj->manageElectricPowerService(state, FirstHVACIteration, SimElecCircuitsFlag, false);
            }
        }
    }

    void ResetTerminalUnitFlowLimits(EnergyPlusData &state)
    {

        // SUBROUTINE INFORMATION:
        //       AUTHOR         Fred Buhl
        //       DATE WRITTEN   Feb 2010
        //       MODIFIED       na
        //       RE-ENGINEERED  na

        // PURPOSE OF THIS SUBROUTINE:
        // Reset the max flow available limits at the inlet nodes of terminal units

        // METHODOLOGY EMPLOYED:
        // Loops through all air loops, finds the inlet nodes of the terminal units
        // served by each air loop, and resets the node MassFlowRateMaxAvail (and MinAvail) to
        // the hard max and mins.

        // SUBROUTINE LOCAL VARIABLE DECLARATIONS:
        int AirLoopIndex;
        int ZonesCooledIndex;
        int ZonesHeatedIndex;
        int TermInletNode;

        for (AirLoopIndex = 1; AirLoopIndex <= NumPrimaryAirSys; ++AirLoopIndex) { // loop over the primary air loops
            for (ZonesCooledIndex = 1; ZonesCooledIndex <= state.dataAirLoop->AirToZoneNodeInfo(AirLoopIndex).NumZonesCooled;
                 ++ZonesCooledIndex) { // loop over the zones cooled by this air loop
                TermInletNode = state.dataAirLoop->AirToZoneNodeInfo(AirLoopIndex).TermUnitCoolInletNodes(ZonesCooledIndex);
                // reset the max avail flow rate at the terminal unit cold air inlet to the max
                Node(TermInletNode).MassFlowRateMaxAvail = Node(TermInletNode).MassFlowRateMax;
                Node(TermInletNode).MassFlowRateMinAvail = Node(TermInletNode).MassFlowRateMin;
            }
            for (ZonesHeatedIndex = 1; ZonesHeatedIndex <= state.dataAirLoop->AirToZoneNodeInfo(AirLoopIndex).NumZonesHeated;
                 ++ZonesHeatedIndex) { // loop over the zones heated by this air loop
                TermInletNode = state.dataAirLoop->AirToZoneNodeInfo(AirLoopIndex).TermUnitHeatInletNodes(ZonesHeatedIndex);
                // reset the max avail flow rate at the terminal unit hot air inlet to the max
                Node(TermInletNode).MassFlowRateMaxAvail = Node(TermInletNode).MassFlowRateMax;
                Node(TermInletNode).MassFlowRateMinAvail = Node(TermInletNode).MassFlowRateMin;
            }
        }
    }

    void ResolveAirLoopFlowLimits(EnergyPlusData &state)
    {

        // SUBROUTINE INFORMATION:
        //       AUTHOR         Fred Buhl
        //       DATE WRITTEN   August 2003
        //       MODIFIED       na
        //       RE-ENGINEERED  na

        // PURPOSE OF THIS SUBROUTINE:
        // This subroutine is for resolving hard flow mismatches between zone equipment and
        // the primary air loop. Such a mismatch can occur when the air terminal units are
        // requesting more air than the central air system can supply.

        // METHODOLOGY EMPLOYED:
        // Sets the MassFlowRateMaxAvail on the terminal unit inlet nodes to match the
        // maximum available from the primary air loop.

        // SUBROUTINE LOCAL VARIABLE DECLARATIONS:
        int AirLoopIndex;
        int ZonesCooledIndex;
        int ZonesHeatedIndex;
        int TermInletNode;
        int SupplyIndex;
        int SupplyNode;
        Real64 FlowRatio;

        auto &AirToZoneNodeInfo(state.dataAirLoop->AirToZoneNodeInfo);

        for (AirLoopIndex = 1; AirLoopIndex <= NumPrimaryAirSys; ++AirLoopIndex) { // loop over the primary air loops
            for (SupplyIndex = 1; SupplyIndex <= AirToZoneNodeInfo(AirLoopIndex).NumSupplyNodes;
                 ++SupplyIndex) {                                                             // loop over the air loop supply outlets
                if (AirToZoneNodeInfo(AirLoopIndex).SupplyDuctType(SupplyIndex) == Cooling) { // check for cooling duct
                    // check if terminal units requesting more air than air loop can supply; if so, set terminal unit inlet
                    // node mass flow max avail to what air loop can supply
                    SupplyNode = AirToZoneNodeInfo(AirLoopIndex).AirLoopSupplyNodeNum(SupplyIndex);
                    if (Node(SupplyNode).MassFlowRate > 0.0) {
                        // must include bypass flow for ChangeoverBypass system so that terminal units are not restricted (e.g., MaxAvail is lowered)
                        if ((Node(SupplyNode).MassFlowRateSetPoint - Node(SupplyNode).MassFlowRate - state.dataAirLoop->AirLoopFlow(AirLoopIndex).BypassMassFlow) >
                            DataConvergParams::HVACFlowRateToler * 0.01) {
                            FlowRatio = Node(SupplyNode).MassFlowRate / Node(SupplyNode).MassFlowRateSetPoint;
                            for (ZonesCooledIndex = 1; ZonesCooledIndex <= AirToZoneNodeInfo(AirLoopIndex).NumZonesCooled; ++ZonesCooledIndex) {
                                TermInletNode = AirToZoneNodeInfo(AirLoopIndex).TermUnitCoolInletNodes(ZonesCooledIndex);
                                Node(TermInletNode).MassFlowRateMaxAvail = Node(TermInletNode).MassFlowRate * FlowRatio;
                                Node(TermInletNode).MassFlowRateMinAvail =
                                    min(Node(TermInletNode).MassFlowRateMaxAvail, Node(TermInletNode).MassFlowRateMinAvail);
                            }
                        }
                        if ((Node(SupplyNode).MassFlowRateSetPoint - Node(SupplyNode).MassFlowRate - state.dataAirLoop->AirLoopFlow(AirLoopIndex).BypassMassFlow) <
                            -DataConvergParams::HVACFlowRateToler * 0.01) {
                            if (Node(SupplyNode).MassFlowRateSetPoint == 0.0) {
                                //               CALL ShowFatalError('ResolveAirLoopFlowLimits: Node MassFlowRateSetPoint = 0.0, Node='//  &
                                //                                   TRIM(NodeID(SupplyNode))//  &
                                //                                   ', check for Node Connection Errors in the following messages.')
                                for (ZonesCooledIndex = 1; ZonesCooledIndex <= AirToZoneNodeInfo(AirLoopIndex).NumZonesCooled; ++ZonesCooledIndex) {
                                    TermInletNode = AirToZoneNodeInfo(AirLoopIndex).TermUnitCoolInletNodes(ZonesCooledIndex);
                                    Node(TermInletNode).MassFlowRateMaxAvail = Node(TermInletNode).MassFlowRateMax;
                                    Node(TermInletNode).MassFlowRateMinAvail =
                                        Node(SupplyNode).MassFlowRate / double(AirToZoneNodeInfo(AirLoopIndex).NumZonesCooled);
                                }
                            } else {
                                FlowRatio = Node(SupplyNode).MassFlowRate / Node(SupplyNode).MassFlowRateSetPoint;
                                for (ZonesCooledIndex = 1; ZonesCooledIndex <= AirToZoneNodeInfo(AirLoopIndex).NumZonesCooled; ++ZonesCooledIndex) {
                                    TermInletNode = AirToZoneNodeInfo(AirLoopIndex).TermUnitCoolInletNodes(ZonesCooledIndex);
                                    Node(TermInletNode).MassFlowRateMinAvail = Node(TermInletNode).MassFlowRate * FlowRatio;
                                    Node(TermInletNode).MassFlowRateMaxAvail =
                                        max(Node(TermInletNode).MassFlowRateMaxAvail, Node(TermInletNode).MassFlowRateMinAvail);
                                }
                            }
                        }
                    }
                }
            }
            for (SupplyIndex = 1; SupplyIndex <= AirToZoneNodeInfo(AirLoopIndex).NumSupplyNodes;
                 ++SupplyIndex) {                                                             // loop over the air loop supply outlets
                if (AirToZoneNodeInfo(AirLoopIndex).SupplyDuctType(SupplyIndex) == Heating) { // check for heating duct
                    // check if terminal units requesting more air than air loop can supply; if so, set terminal unit inlet
                    // node mass flow max avail to what air loop can supply
                    SupplyNode = AirToZoneNodeInfo(AirLoopIndex).AirLoopSupplyNodeNum(SupplyIndex);
                    if (Node(SupplyNode).MassFlowRate > 0.0) {
                        // must include bypass flow for ChangeoverBypass system so that terminal units are not restricted (e.g., MaxAvail is lowered)
                        if ((Node(SupplyNode).MassFlowRateSetPoint - Node(SupplyNode).MassFlowRate - state.dataAirLoop->AirLoopFlow(AirLoopIndex).BypassMassFlow) >
                            DataConvergParams::HVACFlowRateToler * 0.01) {
                            FlowRatio = Node(SupplyNode).MassFlowRate / Node(SupplyNode).MassFlowRateSetPoint;
                            for (ZonesHeatedIndex = 1; ZonesHeatedIndex <= AirToZoneNodeInfo(AirLoopIndex).NumZonesHeated; ++ZonesHeatedIndex) {
                                TermInletNode = AirToZoneNodeInfo(AirLoopIndex).TermUnitHeatInletNodes(ZonesHeatedIndex);
                                Node(TermInletNode).MassFlowRateMaxAvail = Node(TermInletNode).MassFlowRate * FlowRatio;
                                Node(TermInletNode).MassFlowRateMinAvail =
                                    min(Node(TermInletNode).MassFlowRateMaxAvail, Node(TermInletNode).MassFlowRateMinAvail);
                            }
                        }
                        if ((Node(SupplyNode).MassFlowRateSetPoint - Node(SupplyNode).MassFlowRate - state.dataAirLoop->AirLoopFlow(AirLoopIndex).BypassMassFlow) <
                            -DataConvergParams::HVACFlowRateToler * 0.01) {
                            if (Node(SupplyNode).MassFlowRateSetPoint == 0.0) {
                                // ', check for Node Connection Errors in the following messages.')
                                for (ZonesHeatedIndex = 1; ZonesHeatedIndex <= AirToZoneNodeInfo(AirLoopIndex).NumZonesHeated; ++ZonesHeatedIndex) {
                                    TermInletNode = AirToZoneNodeInfo(AirLoopIndex).TermUnitHeatInletNodes(ZonesHeatedIndex);
                                    Node(TermInletNode).MassFlowRateMaxAvail = Node(TermInletNode).MassFlowRateMax;
                                    Node(TermInletNode).MassFlowRateMinAvail =
                                        Node(SupplyNode).MassFlowRate / double(AirToZoneNodeInfo(AirLoopIndex).NumZonesCooled);
                                }
                            } else {
                                FlowRatio = Node(SupplyNode).MassFlowRate / Node(SupplyNode).MassFlowRateSetPoint;
                                for (ZonesHeatedIndex = 1; ZonesHeatedIndex <= AirToZoneNodeInfo(AirLoopIndex).NumZonesHeated; ++ZonesHeatedIndex) {
                                    TermInletNode = AirToZoneNodeInfo(AirLoopIndex).TermUnitHeatInletNodes(ZonesHeatedIndex);
                                    Node(TermInletNode).MassFlowRateMinAvail = Node(TermInletNode).MassFlowRate * FlowRatio;
                                    Node(TermInletNode).MassFlowRateMaxAvail =
                                        max(Node(TermInletNode).MassFlowRateMaxAvail, Node(TermInletNode).MassFlowRateMinAvail);
                                }
                            }
                        }
                    }
                }
            }
        }
    }

    void ResolveLockoutFlags(EnergyPlusData &state, bool &SimAir) // TRUE means air loops must be (re)simulated
    {

        // SUBROUTINE INFORMATION:
        //       AUTHOR         Fred Buhl
        //       DATE WRITTEN   December 2003
        //       MODIFIED       na
        //       RE-ENGINEERED  na

        // PURPOSE OF THIS SUBROUTINE:
        // This subroutine checks for components lockout flags and asks for air loop resimulation
        // if any components have been locked out

        // METHODOLOGY EMPLOYED:
        // Checks if loop lockout flags are .TRUE.; if so, sets SimAirLoops to .TRUE.

        auto &AirLoopControlInfo(state.dataAirLoop->AirLoopControlInfo);

        for (int AirLoopIndex = 1; AirLoopIndex <= NumPrimaryAirSys; ++AirLoopIndex) { // loop over the primary air loops
            // check if economizer ia active and if there is a request that it be locked out
            if (AirLoopControlInfo(AirLoopIndex).EconoActive &&
                (AirLoopControlInfo(AirLoopIndex).ReqstEconoLockoutWithCompressor || AirLoopControlInfo(AirLoopIndex).ReqstEconoLockoutWithHeating)) {
                AirLoopControlInfo(AirLoopIndex).EconoLockout = true;
                SimAir = true;
            }
        }
    }

    void ResetHVACControl(EnergyPlusData &state)
    {

        // SUBROUTINE INFORMATION:
        //       AUTHOR         Fred Buhl
        //       DATE WRITTEN   December 2004
        //       MODIFIED       na
        //       RE-ENGINEERED  na

        // PURPOSE OF THIS SUBROUTINE:
        // This subroutine resets loop control flags and specified flow rates that may
        // have been set by the set point and availability managers in the previous
        // time step

        if (NumPrimaryAirSys == 0) return;
        for (auto &e : state.dataAirLoop->AirLoopControlInfo) {
            e.NightVent = false;
            e.LoopFlowRateSet = false;
        }
        for (auto &e : state.dataAirLoop->AirLoopFlow)
            e.ReqSupplyFrac = 1.0;
    }

    void ResetNodeData()
    {

        // SUBROUTINE INFORMATION:
        //       AUTHOR         Linda Lawrie
        //       DATE WRITTEN   March 2005
        //       MODIFIED       na
        //       RE-ENGINEERED  na

        // PURPOSE OF THIS SUBROUTINE:
        // This routine resets all node data to "initial" conditions.

        if (NumOfNodes <= 0) return;

        for (auto &e : Node) {
            e.Temp = DefaultNodeValues.Temp;
            e.TempMin = DefaultNodeValues.TempMin;
            e.TempMax = DefaultNodeValues.TempMax;
            e.TempSetPoint = DefaultNodeValues.TempSetPoint;
            e.MassFlowRate = DefaultNodeValues.MassFlowRate;
            e.MassFlowRateMin = DefaultNodeValues.MassFlowRateMin;
            e.MassFlowRateMax = DefaultNodeValues.MassFlowRateMax;
            e.MassFlowRateMinAvail = DefaultNodeValues.MassFlowRateMinAvail;
            e.MassFlowRateMaxAvail = DefaultNodeValues.MassFlowRateMaxAvail;
            e.MassFlowRateSetPoint = DefaultNodeValues.MassFlowRateSetPoint;
            e.Quality = DefaultNodeValues.Quality;
            e.Press = DefaultNodeValues.Press;
            e.Enthalpy = DefaultNodeValues.Enthalpy;
            e.HumRat = DefaultNodeValues.HumRat;
            e.HumRatMin = DefaultNodeValues.HumRatMin;
            e.HumRatMax = DefaultNodeValues.HumRatMax;
            e.HumRatSetPoint = DefaultNodeValues.HumRatSetPoint;
            e.TempSetPointHi = DefaultNodeValues.TempSetPointHi;
            e.TempSetPointLo = DefaultNodeValues.TempSetPointLo;
        }

        if (allocated(MoreNodeInfo)) {
            for (auto &e : MoreNodeInfo) {
                e.WetBulbTemp = DefaultNodeValues.Temp;
                e.RelHumidity = 0.0;
                e.ReportEnthalpy = DefaultNodeValues.Enthalpy;
                e.VolFlowRateStdRho = 0.0;
                e.VolFlowRateCrntRho = 0.0;
                e.Density = 0.0;
            }
        }
    }

    void UpdateZoneListAndGroupLoads(EnergyPlusData &state)
    {

        // SUBROUTINE INFORMATION:
        //       AUTHOR         Apparently someone who doesn't believe in documenting.
        //       DATE WRITTEN   ???
        //       MODIFIED       na
        //       RE-ENGINEERED  na

        // Using/Aliasing
        using namespace DataHeatBalance;

        // SUBROUTINE LOCAL VARIABLE DECLARATIONS:
        int ZoneNum;
        int ListNum;
        int GroupNum;
        int Mult;

<<<<<<< HEAD
=======
        auto &ZoneList(state.dataHeatBal->ZoneList);
        auto &ZoneGroup(state.dataHeatBal->ZoneGroup);
        auto &ListSNLoadHeatEnergy(state.dataHeatBal->ListSNLoadHeatEnergy);
        auto &ListSNLoadCoolEnergy(state.dataHeatBal->ListSNLoadCoolEnergy);
        auto &ListSNLoadHeatRate(state.dataHeatBal->ListSNLoadHeatRate);
        auto &ListSNLoadCoolRate(state.dataHeatBal->ListSNLoadCoolRate);

>>>>>>> a701a88e
        // Sum ZONE LIST and ZONE GROUP report variables
        ListSNLoadHeatEnergy = 0.0;
        ListSNLoadCoolEnergy = 0.0;
        ListSNLoadHeatRate = 0.0;
        ListSNLoadCoolRate = 0.0;

        for (ListNum = 1; ListNum <= state.dataHeatBal->NumOfZoneLists; ++ListNum) {
            for (ZoneNum = 1; ZoneNum <= ZoneList(ListNum).NumOfZones; ++ZoneNum) {
                Mult = state.dataHeatBal->Zone(ZoneNum).Multiplier;
                ListSNLoadHeatEnergy(ListNum) += state.dataHeatBal->SNLoadHeatEnergy(ZoneList(ListNum).Zone(ZoneNum)) * Mult;
                ListSNLoadCoolEnergy(ListNum) += state.dataHeatBal->SNLoadCoolEnergy(ZoneList(ListNum).Zone(ZoneNum)) * Mult;
                ListSNLoadHeatRate(ListNum) += state.dataHeatBal->SNLoadHeatRate(ZoneList(ListNum).Zone(ZoneNum)) * Mult;
                ListSNLoadCoolRate(ListNum) += state.dataHeatBal->SNLoadCoolRate(ZoneList(ListNum).Zone(ZoneNum)) * Mult;
            } // ZoneNum
        }     // ListNum

        for (GroupNum = 1; GroupNum <= state.dataHeatBal->NumOfZoneGroups; ++GroupNum) {
            Mult = state.dataHeatBal->ZoneGroup(GroupNum).Multiplier;
            state.dataHeatBal->GroupSNLoadHeatEnergy(GroupNum) = ListSNLoadHeatEnergy(ZoneGroup(GroupNum).ZoneList) * Mult;
            state.dataHeatBal->GroupSNLoadCoolEnergy(GroupNum) = ListSNLoadCoolEnergy(ZoneGroup(GroupNum).ZoneList) * Mult;
            state.dataHeatBal->GroupSNLoadHeatRate(GroupNum) = ListSNLoadHeatRate(ZoneGroup(GroupNum).ZoneList) * Mult;
            state.dataHeatBal->GroupSNLoadCoolRate(GroupNum) = ListSNLoadCoolRate(ZoneGroup(GroupNum).ZoneList) * Mult;
        } // GroupNum
    }

    void ReportAirHeatBalance(EnergyPlusData &state)
    {

        // SUBROUTINE INFORMATION:
        //       AUTHOR         Linda Lawrie
        //       DATE WRITTEN   July 2000
        //       MODIFIED       Shirey, Jan 2008 (MIXING/CROSS MIXING outputs)
        //       RE-ENGINEERED  na

        // PURPOSE OF THIS SUBROUTINE:
        // This subroutine updates the report variables for the AirHeatBalance.

        // Using/Aliasing
        using DataHeatBalance::AirBalanceQuadrature;
        using DataHeatBalFanSys::MCPI; // , MCPTI, MCPTV, MCPM, MCPTM, MixingMassFlowZone
        using DataHeatBalFanSys::MCPV;
        using DataHeatBalFanSys::MDotCPOA;
        using DataHeatBalFanSys::MDotOA;
        using DataHVACGlobals::CycleOn;
        using DataHVACGlobals::CycleOnZoneFansOnly;
        using Psychrometrics::PsyCpAirFnW;
        using Psychrometrics::PsyHgAirFnWTdb;
        using Psychrometrics::PsyRhoAirFnPbTdbW;
        using AirflowNetworkBalanceManager::ReportAirflowNetwork;
        using DataHVACGlobals::FanType_ZoneExhaust;
        using Fans::Fan;

        // SUBROUTINE PARAMETER DEFINITIONS:
        static std::string const RoutineName3("ReportAirHeatBalance:3");

        // SUBROUTINE LOCAL VARIABLE DECLARATIONS:
        int ZoneLoop;                      // Counter for the # of zones (nz)
        int ZoneA;                         // Mated zone number for pair pf zones sharing refrigeration door opening
        int ZoneB;                         // Mated zone number for pair pf zones sharing refrigeration door opening
        int VentNum;                       // Counter for ventilation statements
        int FanNum;                        // Counter for exhaust fans
        Real64 AirDensity;                 // Density of air (kg/m^3)
        Real64 CpAir;                      // Heat capacity of air (J/kg-C)
        Real64 ADSCorrectionFactor;        // Correction factor of air flow model values when ADS is simulated
        Real64 H2OHtOfVap;                 // Heat of vaporization of air
        Real64 TotalLoad;                  // Total loss or gain
        int MixNum;                        // Counter for MIXING and Cross Mixing statements
        static Array1D<Real64> MixSenLoad; // Mixing sensible loss or gain
        static Array1D<Real64> MixLatLoad; // Mixing latent loss or gain
        int j;                             // Index in a do-loop
        int VentZoneNum;                   // Number of ventilation object per zone
        Real64 VentZoneMassflow;           // Total mass flow rate per zone
        Real64 VentZoneAirTemp;            // Average Zone inlet temperature

        state.dataHeatBal->ZoneTotalExfiltrationHeatLoss = 0.0;
        state.dataHeatBal->ZoneTotalExhaustHeatLoss = 0.0;

        auto &Zone(state.dataHeatBal->Zone);
        auto &ZnAirRpt(state.dataHeatBal->ZnAirRpt);
        auto &Ventilation(state.dataHeatBal->Ventilation);
        auto &Mixing(state.dataHeatBal->Mixing);
        auto &CrossMixing(state.dataHeatBal->CrossMixing);
        auto &RefDoorMixing(state.dataHeatBal->RefDoorMixing);
        auto &ZoneEquipConfig(state.dataZoneEquip->ZoneEquipConfig);

        // Ensure no airflownetwork and simple calculations
        if (AirflowNetwork::SimulateAirflowNetwork == 0) return;

        if (AirflowNetwork::SimulateAirflowNetwork > AirflowNetwork::AirflowNetworkControlSimple) ReportAirflowNetwork(state);

        // Reports zone exhaust loss by exhaust fans
        for (ZoneLoop = 1; ZoneLoop <= state.dataGlobal->NumOfZones; ++ZoneLoop) { // Start of zone loads report variable update loop ...
            CpAir = PsyCpAirFnW(state.dataEnvrn->OutHumRat);
            H2OHtOfVap = PsyHgAirFnWTdb(state.dataEnvrn->OutHumRat, Zone(ZoneLoop).OutDryBulbTemp);
            ADSCorrectionFactor = 1.0;
            if (AirflowNetwork::SimulateAirflowNetwork == AirflowNetwork::AirflowNetworkControlSimpleADS) {
                if ((state.dataZoneEquip->ZoneEquipAvail(ZoneLoop) == CycleOn || state.dataZoneEquip->ZoneEquipAvail(ZoneLoop) == CycleOnZoneFansOnly) &&
                    AirflowNetwork::AirflowNetworkZoneFlag(ZoneLoop)) {
                    ADSCorrectionFactor = 0.0;
                }
            }

            ZnAirRpt(ZoneLoop).ExhTotalLoss = 0;
            ZnAirRpt(ZoneLoop).ExhSensiLoss = 0;

            for (FanNum = 1; FanNum <= state.dataFans->NumFans; ++FanNum) {
                //  Add reportable vars
                if (Fan(FanNum).FanType_Num == FanType_ZoneExhaust) {
                    for (int ExhNum = 1; ExhNum <= ZoneEquipConfig(ZoneLoop).NumExhaustNodes; ExhNum++) {
                        if (Fan(FanNum).InletNodeNum == ZoneEquipConfig(ZoneLoop).ExhaustNode(ExhNum)) {
                            ZnAirRpt(ZoneLoop).ExhTotalLoss +=
                                Fan(FanNum).OutletAirMassFlowRate * (Fan(FanNum).OutletAirEnthalpy - state.dataEnvrn->OutEnthalpy) * ADSCorrectionFactor;
                            ZnAirRpt(ZoneLoop).ExhSensiLoss += Fan(FanNum).OutletAirMassFlowRate * CpAir *
                                                               (Fan(FanNum).OutletAirTemp - Zone(ZoneLoop).OutDryBulbTemp) * ADSCorrectionFactor;
                            break;
                        }
                    }
                }
            }

            ZnAirRpt(ZoneLoop).ExhLatentLoss = ZnAirRpt(ZoneLoop).ExhTotalLoss - ZnAirRpt(ZoneLoop).ExhSensiLoss;
        }

        // Report results for SIMPLE option only
        if (!(AirflowNetwork::SimulateAirflowNetwork == AirflowNetwork::AirflowNetworkControlSimple ||
              AirflowNetwork::SimulateAirflowNetwork == AirflowNetwork::AirflowNetworkControlSimpleADS))
            return;

        if (ReportAirHeatBalanceFirstTimeFlag) {
            MixSenLoad.allocate(state.dataGlobal->NumOfZones);
            MixLatLoad.allocate(state.dataGlobal->NumOfZones);
            ReportAirHeatBalanceFirstTimeFlag = false;
        }

        for (ZoneLoop = 1; ZoneLoop <= state.dataGlobal->NumOfZones; ++ZoneLoop) { // Start of zone loads report variable update loop ...

            // Break the infiltration load into heat gain and loss components
            ADSCorrectionFactor = 1.0;

            if (AirflowNetwork::SimulateAirflowNetwork == AirflowNetwork::AirflowNetworkControlSimpleADS) {
                // CR7608 IF (TurnFansOn .AND. AirflowNetworkZoneFlag(ZoneLoop)) ADSCorrectionFactor=0
                if ((state.dataZoneEquip->ZoneEquipAvail(ZoneLoop) == CycleOn || state.dataZoneEquip->ZoneEquipAvail(ZoneLoop) == CycleOnZoneFansOnly) &&
                    AirflowNetwork::AirflowNetworkZoneFlag(ZoneLoop))
                    ADSCorrectionFactor = 0.0;
            }

            if (MAT(ZoneLoop) > Zone(ZoneLoop).OutDryBulbTemp) {

                ZnAirRpt(ZoneLoop).InfilHeatLoss =
                    0.001 * MCPI(ZoneLoop) * (MAT(ZoneLoop) - Zone(ZoneLoop).OutDryBulbTemp) * TimeStepSys * DataGlobalConstants::SecInHour * 1000.0 * ADSCorrectionFactor;
                ZnAirRpt(ZoneLoop).InfilHeatGain = 0.0;

            } else if (MAT(ZoneLoop) <= Zone(ZoneLoop).OutDryBulbTemp) {

                ZnAirRpt(ZoneLoop).InfilHeatGain =
                    0.001 * MCPI(ZoneLoop) * (Zone(ZoneLoop).OutDryBulbTemp - MAT(ZoneLoop)) * TimeStepSys * DataGlobalConstants::SecInHour * 1000.0 * ADSCorrectionFactor;
                ZnAirRpt(ZoneLoop).InfilHeatLoss = 0.0;
            }
            // Report infiltration latent gains and losses
            CpAir = PsyCpAirFnW(state.dataEnvrn->OutHumRat);
            H2OHtOfVap = PsyHgAirFnWTdb(ZoneAirHumRat(ZoneLoop), MAT(ZoneLoop));
            if (ZoneAirHumRat(ZoneLoop) > state.dataEnvrn->OutHumRat) {

                ZnAirRpt(ZoneLoop).InfilLatentLoss = 0.001 * MCPI(ZoneLoop) / CpAir * (ZoneAirHumRat(ZoneLoop) - state.dataEnvrn->OutHumRat) * H2OHtOfVap *
                                                     TimeStepSys * DataGlobalConstants::SecInHour * 1000.0 * ADSCorrectionFactor;
                ZnAirRpt(ZoneLoop).InfilLatentGain = 0.0;

            } else if (ZoneAirHumRat(ZoneLoop) <= state.dataEnvrn->OutHumRat) {

                ZnAirRpt(ZoneLoop).InfilLatentGain = 0.001 * MCPI(ZoneLoop) / CpAir * (state.dataEnvrn->OutHumRat - ZoneAirHumRat(ZoneLoop)) * H2OHtOfVap *
                                                     TimeStepSys * DataGlobalConstants::SecInHour * 1000.0 * ADSCorrectionFactor;
                ZnAirRpt(ZoneLoop).InfilLatentLoss = 0.0;
            }
            // Total infiltration losses and gains
            TotalLoad = ZnAirRpt(ZoneLoop).InfilHeatGain + ZnAirRpt(ZoneLoop).InfilLatentGain - ZnAirRpt(ZoneLoop).InfilHeatLoss -
                        ZnAirRpt(ZoneLoop).InfilLatentLoss;
            if (TotalLoad > 0) {
                ZnAirRpt(ZoneLoop).InfilTotalGain = TotalLoad * ADSCorrectionFactor;
                ZnAirRpt(ZoneLoop).InfilTotalLoss = 0.0;
            } else {
                ZnAirRpt(ZoneLoop).InfilTotalGain = 0.0;
                ZnAirRpt(ZoneLoop).InfilTotalLoss = -TotalLoad * ADSCorrectionFactor;
            }

            // first calculate mass flows using outside air heat capacity for consistency with input to heat balance
            CpAir = PsyCpAirFnW(state.dataEnvrn->OutHumRat);
            ZnAirRpt(ZoneLoop).InfilMass = (MCPI(ZoneLoop) / CpAir) * TimeStepSys * DataGlobalConstants::SecInHour * ADSCorrectionFactor;
            ZnAirRpt(ZoneLoop).InfilMdot = (MCPI(ZoneLoop) / CpAir) * ADSCorrectionFactor;
            ZnAirRpt(ZoneLoop).VentilMass = (MCPV(ZoneLoop) / CpAir) * TimeStepSys * DataGlobalConstants::SecInHour * ADSCorrectionFactor;
            ZnAirRpt(ZoneLoop).VentilMdot = (MCPV(ZoneLoop) / CpAir) * ADSCorrectionFactor;

            // CR7751  second, calculate using indoor conditions for density property
            AirDensity = PsyRhoAirFnPbTdbW(state, state.dataEnvrn->OutBaroPress, MAT(ZoneLoop), ZoneAirHumRatAvg(ZoneLoop), RoutineName3);
            ZnAirRpt(ZoneLoop).InfilVolumeCurDensity = (MCPI(ZoneLoop) / CpAir / AirDensity) * TimeStepSys * DataGlobalConstants::SecInHour * ADSCorrectionFactor;
            ZnAirRpt(ZoneLoop).InfilAirChangeRate = ZnAirRpt(ZoneLoop).InfilVolumeCurDensity / (TimeStepSys * Zone(ZoneLoop).Volume);
            ZnAirRpt(ZoneLoop).InfilVdotCurDensity = (MCPI(ZoneLoop) / CpAir / AirDensity) * ADSCorrectionFactor;
            ZnAirRpt(ZoneLoop).VentilVolumeCurDensity = (MCPV(ZoneLoop) / CpAir / AirDensity) * TimeStepSys * DataGlobalConstants::SecInHour * ADSCorrectionFactor;
            ZnAirRpt(ZoneLoop).VentilAirChangeRate = ZnAirRpt(ZoneLoop).VentilVolumeCurDensity / (TimeStepSys * Zone(ZoneLoop).Volume);
            ZnAirRpt(ZoneLoop).VentilVdotCurDensity = (MCPV(ZoneLoop) / CpAir / AirDensity) * ADSCorrectionFactor;

            // CR7751 third, calculate using standard dry air at nominal elevation
            AirDensity = state.dataEnvrn->StdRhoAir;
            ZnAirRpt(ZoneLoop).InfilVolumeStdDensity = (MCPI(ZoneLoop) / CpAir / AirDensity) * TimeStepSys * DataGlobalConstants::SecInHour * ADSCorrectionFactor;
            ZnAirRpt(ZoneLoop).InfilVdotStdDensity = (MCPI(ZoneLoop) / CpAir / AirDensity) * ADSCorrectionFactor;
            ZnAirRpt(ZoneLoop).VentilVolumeStdDensity = (MCPV(ZoneLoop) / CpAir / AirDensity) * TimeStepSys * DataGlobalConstants::SecInHour * ADSCorrectionFactor;
            ZnAirRpt(ZoneLoop).VentilVdotStdDensity = (MCPV(ZoneLoop) / CpAir / AirDensity) * ADSCorrectionFactor;

            //    ZnAirRpt(ZoneLoop)%VentilFanElec = 0.0
            ZnAirRpt(ZoneLoop).VentilAirTemp = 0.0;
            ZnAirRpt(ZoneLoop).VentilHeatLoss = 0.0;
            ZnAirRpt(ZoneLoop).VentilHeatGain = 0.0;
            VentZoneNum = 0;
            VentZoneMassflow = 0.0;
            VentZoneAirTemp = 0.0;

            for (VentNum = 1; VentNum <= state.dataHeatBal->TotVentilation; ++VentNum) {
                if (Ventilation(VentNum).ZonePtr == ZoneLoop) {
                    // moved into CalcAirFlowSimple
                    //        ZnAirRpt(ZoneLoop)%VentilFanElec  = ZnAirRpt(ZoneLoop)%VentilFanElec+Ventilation(VentNum)%FanPower*TimeStepSys*DataGlobalConstants::SecInHour()
                    //        &
                    //          *ADSCorrectionFactor
                    if (ADSCorrectionFactor > 0) {
                        ZnAirRpt(ZoneLoop).VentilAirTemp += Ventilation(VentNum).AirTemp * state.dataZoneEquip->VentMCP(VentNum);
                        VentZoneMassflow += state.dataZoneEquip->VentMCP(VentNum);
                        VentZoneAirTemp += Ventilation(VentNum).AirTemp;
                    } else {
                        ZnAirRpt(ZoneLoop).VentilAirTemp = Zone(ZoneLoop).OutDryBulbTemp;
                    }
                    // Break the ventilation load into heat gain and loss components
                    if (MAT(ZoneLoop) > Ventilation(VentNum).AirTemp) {
                        ZnAirRpt(ZoneLoop).VentilHeatLoss +=
                            state.dataZoneEquip->VentMCP(VentNum) * (MAT(ZoneLoop) - Ventilation(VentNum).AirTemp) * TimeStepSys * DataGlobalConstants::SecInHour * ADSCorrectionFactor;
                    } else if (MAT(ZoneLoop) <= Ventilation(VentNum).AirTemp) {
                        ZnAirRpt(ZoneLoop).VentilHeatGain +=
                            state.dataZoneEquip->VentMCP(VentNum) * (Ventilation(VentNum).AirTemp - MAT(ZoneLoop)) * TimeStepSys * DataGlobalConstants::SecInHour * ADSCorrectionFactor;
                    }

                    ++VentZoneNum;
                    if (VentZoneNum > 1) continue;

                    // Report ventilation latent gains and losses
                    H2OHtOfVap = PsyHgAirFnWTdb(ZoneAirHumRat(ZoneLoop), MAT(ZoneLoop));
                    if (ZoneAirHumRat(ZoneLoop) > state.dataEnvrn->OutHumRat) {
                        ZnAirRpt(ZoneLoop).VentilLatentLoss = 0.001 * MCPV(ZoneLoop) / CpAir * (ZoneAirHumRat(ZoneLoop) - state.dataEnvrn->OutHumRat) * H2OHtOfVap *
                                                              TimeStepSys * DataGlobalConstants::SecInHour * 1000.0 * ADSCorrectionFactor;
                        ZnAirRpt(ZoneLoop).VentilLatentGain = 0.0;
                    } else if (ZoneAirHumRat(ZoneLoop) <= state.dataEnvrn->OutHumRat) {
                        ZnAirRpt(ZoneLoop).VentilLatentGain = 0.001 * MCPV(ZoneLoop) / CpAir * (state.dataEnvrn->OutHumRat - ZoneAirHumRat(ZoneLoop)) * H2OHtOfVap *
                                                              TimeStepSys * DataGlobalConstants::SecInHour * 1000.0 * ADSCorrectionFactor;
                        ZnAirRpt(ZoneLoop).VentilLatentLoss = 0.0;
                    }
                    // Total ventilation losses and gains
                    TotalLoad = ZnAirRpt(ZoneLoop).VentilHeatGain + ZnAirRpt(ZoneLoop).VentilLatentGain - ZnAirRpt(ZoneLoop).VentilHeatLoss -
                                ZnAirRpt(ZoneLoop).VentilLatentLoss;
                    if (TotalLoad > 0) {
                        ZnAirRpt(ZoneLoop).VentilTotalGain = TotalLoad * ADSCorrectionFactor;
                        ZnAirRpt(ZoneLoop).VentilTotalLoss = 0.0;
                    } else {
                        ZnAirRpt(ZoneLoop).VentilTotalGain = 0.0;
                        ZnAirRpt(ZoneLoop).VentilTotalLoss = -TotalLoad * ADSCorrectionFactor;
                    }
                }
            }

            if (ADSCorrectionFactor > 0 && VentZoneNum > 1 && VentZoneMassflow > 0.0) {
                ZnAirRpt(ZoneLoop).VentilAirTemp /= VentZoneMassflow;
            } else if (ADSCorrectionFactor > 0 && VentZoneNum == 1) {
                ZnAirRpt(ZoneLoop).VentilAirTemp = VentZoneAirTemp;
            } else { // Just in case
                ZnAirRpt(ZoneLoop).VentilAirTemp = Zone(ZoneLoop).OutDryBulbTemp;
            }

            // Report mixing sensible and latent loads
            MixSenLoad = 0.0; // Initialize arrays to zero before starting to sum
            MixLatLoad = 0.0;
            ZnAirRpt(ZoneLoop).MixVolume = 0.0;         // zero reported volume prior to summations below
            ZnAirRpt(ZoneLoop).MixVdotCurDensity = 0.0; // zero reported volume flow rate prior to summations below
            ZnAirRpt(ZoneLoop).MixVdotStdDensity = 0.0; // zero reported volume flow rate prior to summations below
            ZnAirRpt(ZoneLoop).MixMass = 0.0;           // ! zero reported mass prior to summations below
            ZnAirRpt(ZoneLoop).MixMdot = 0.0;           // ! zero reported mass flow rate prior to summations below
            //    MixingLoad = 0.0d0

            for (MixNum = 1; MixNum <= state.dataHeatBal->TotMixing; ++MixNum) {
                if ((Mixing(MixNum).ZonePtr == ZoneLoop) && state.dataZoneEquip->MixingReportFlag(MixNum)) {
                    //        MixSenLoad(ZoneLoop) = MixSenLoad(ZoneLoop)+MCPM(ZoneLoop)*MAT(Mixing(MixNum)%FromZone)
                    //        H2OHtOfVap = PsyHgAirFnWTdb(ZoneAirHumRat(ZoneLoop), MAT(ZoneLoop))
                    //        Per Jan 17, 2008 conference call, agreed to use average conditions for Rho, Cp and Hfg
                    //           and to recalculate the report variable using end of time step temps and humrats
                    AirDensity = PsyRhoAirFnPbTdbW(state, state.dataEnvrn->OutBaroPress,
                                                   (MAT(ZoneLoop) + MAT(Mixing(MixNum).FromZone)) / 2.0,
                                                   (ZoneAirHumRat(ZoneLoop) + ZoneAirHumRat(Mixing(MixNum).FromZone)) / 2.0,
                                                   std::string());
                    CpAir = PsyCpAirFnW((ZoneAirHumRat(ZoneLoop) + ZoneAirHumRat(Mixing(MixNum).FromZone)) / 2.0);
                    ZnAirRpt(ZoneLoop).MixVolume += Mixing(MixNum).DesiredAirFlowRate * TimeStepSys * DataGlobalConstants::SecInHour * ADSCorrectionFactor;
                    ZnAirRpt(ZoneLoop).MixVdotCurDensity += Mixing(MixNum).DesiredAirFlowRate * ADSCorrectionFactor;
                    ZnAirRpt(ZoneLoop).MixMass += Mixing(MixNum).DesiredAirFlowRate * AirDensity * TimeStepSys * DataGlobalConstants::SecInHour * ADSCorrectionFactor;
                    ZnAirRpt(ZoneLoop).MixMdot += Mixing(MixNum).DesiredAirFlowRate * AirDensity * ADSCorrectionFactor;
                    ZnAirRpt(ZoneLoop).MixVdotStdDensity += Mixing(MixNum).DesiredAirFlowRate * (AirDensity / state.dataEnvrn->StdRhoAir) * ADSCorrectionFactor;
                    MixSenLoad(ZoneLoop) += Mixing(MixNum).DesiredAirFlowRate * AirDensity * CpAir * (MAT(ZoneLoop) - MAT(Mixing(MixNum).FromZone));
                    H2OHtOfVap = PsyHgAirFnWTdb((ZoneAirHumRat(ZoneLoop) + ZoneAirHumRat(Mixing(MixNum).FromZone)) / 2.0,
                                                (MAT(ZoneLoop) + MAT(Mixing(MixNum).FromZone)) / 2.0);
                    //        MixLatLoad(ZoneLoop) = MixLatLoad(ZoneLoop)+MixingMassFlowZone(ZoneLoop)*(ZoneAirHumRat(ZoneLoop)- &
                    //                     ZoneAirHumRat(Mixing(MixNum)%FromZone))*H2OHtOfVap
                    MixLatLoad(ZoneLoop) += Mixing(MixNum).DesiredAirFlowRate * AirDensity *
                                            (ZoneAirHumRat(ZoneLoop) - ZoneAirHumRat(Mixing(MixNum).FromZone)) * H2OHtOfVap;
                }
            }

            for (MixNum = 1; MixNum <= state.dataHeatBal->TotCrossMixing; ++MixNum) {
                if ((CrossMixing(MixNum).ZonePtr == ZoneLoop) && state.dataZoneEquip->CrossMixingReportFlag(MixNum)) {
                    //        MixSenLoad(ZoneLoop) = MixSenLoad(ZoneLoop)+MCPM(ZoneLoop)*MAT(CrossMixing(MixNum)%FromZone)
                    //        Per Jan 17, 2008 conference call, agreed to use average conditions for Rho, Cp and Hfg
                    //           and to recalculate the report variable using end of time step temps and humrats
                    AirDensity = PsyRhoAirFnPbTdbW(state, state.dataEnvrn->OutBaroPress,
                                                   (MAT(ZoneLoop) + MAT(CrossMixing(MixNum).FromZone)) / 2.0,
                                                   (ZoneAirHumRat(ZoneLoop) + ZoneAirHumRat(CrossMixing(MixNum).FromZone)) / 2.0,
                                                   std::string());
                    CpAir = PsyCpAirFnW((ZoneAirHumRat(ZoneLoop) + ZoneAirHumRat(CrossMixing(MixNum).FromZone)) / 2.0);
                    ZnAirRpt(ZoneLoop).MixVolume += CrossMixing(MixNum).DesiredAirFlowRate * TimeStepSys * DataGlobalConstants::SecInHour * ADSCorrectionFactor;
                    ZnAirRpt(ZoneLoop).MixVdotCurDensity += CrossMixing(MixNum).DesiredAirFlowRate * ADSCorrectionFactor;
                    ZnAirRpt(ZoneLoop).MixMass += CrossMixing(MixNum).DesiredAirFlowRate * AirDensity * TimeStepSys * DataGlobalConstants::SecInHour * ADSCorrectionFactor;
                    ZnAirRpt(ZoneLoop).MixMdot += CrossMixing(MixNum).DesiredAirFlowRate * AirDensity * ADSCorrectionFactor;
                    ZnAirRpt(ZoneLoop).MixVdotStdDensity += CrossMixing(MixNum).DesiredAirFlowRate * (AirDensity / state.dataEnvrn->StdRhoAir) * ADSCorrectionFactor;
                    MixSenLoad(ZoneLoop) +=
                        CrossMixing(MixNum).DesiredAirFlowRate * AirDensity * CpAir * (MAT(ZoneLoop) - MAT(CrossMixing(MixNum).FromZone));
                    H2OHtOfVap = PsyHgAirFnWTdb((ZoneAirHumRat(ZoneLoop) + ZoneAirHumRat(CrossMixing(MixNum).FromZone)) / 2.0,
                                                (MAT(ZoneLoop) + MAT(CrossMixing(MixNum).FromZone)) / 2.0);
                    //       MixLatLoad(ZoneLoop) = MixLatLoad(ZoneLoop)+MixingMassFlowZone(ZoneLoop)*(ZoneAirHumRat(ZoneLoop)- &
                    //                     ZoneAirHumRat(CrossMixing(MixNum)%FromZone))*H2OHtOfVap
                    MixLatLoad(ZoneLoop) += CrossMixing(MixNum).DesiredAirFlowRate * AirDensity *
                                            (ZoneAirHumRat(ZoneLoop) - ZoneAirHumRat(CrossMixing(MixNum).FromZone)) * H2OHtOfVap;
                }
                if ((CrossMixing(MixNum).FromZone == ZoneLoop) && state.dataZoneEquip->CrossMixingReportFlag(MixNum)) {
                    AirDensity = PsyRhoAirFnPbTdbW(state, state.dataEnvrn->OutBaroPress,
                                                   (MAT(ZoneLoop) + MAT(CrossMixing(MixNum).ZonePtr)) / 2.0,
                                                   (ZoneAirHumRat(ZoneLoop) + ZoneAirHumRat(CrossMixing(MixNum).ZonePtr)) / 2.0,
                                                   std::string());
                    CpAir = PsyCpAirFnW((ZoneAirHumRat(ZoneLoop) + ZoneAirHumRat(CrossMixing(MixNum).ZonePtr)) / 2.0);
                    ZnAirRpt(ZoneLoop).MixVolume += CrossMixing(MixNum).DesiredAirFlowRate * TimeStepSys * DataGlobalConstants::SecInHour * ADSCorrectionFactor;
                    ZnAirRpt(ZoneLoop).MixVdotCurDensity += CrossMixing(MixNum).DesiredAirFlowRate * ADSCorrectionFactor;
                    ZnAirRpt(ZoneLoop).MixMass += CrossMixing(MixNum).DesiredAirFlowRate * AirDensity * TimeStepSys * DataGlobalConstants::SecInHour * ADSCorrectionFactor;
                    ZnAirRpt(ZoneLoop).MixMdot += CrossMixing(MixNum).DesiredAirFlowRate * AirDensity * ADSCorrectionFactor;
                    ZnAirRpt(ZoneLoop).MixVdotStdDensity += CrossMixing(MixNum).DesiredAirFlowRate * (AirDensity / state.dataEnvrn->StdRhoAir) * ADSCorrectionFactor;
                    MixSenLoad(ZoneLoop) +=
                        CrossMixing(MixNum).DesiredAirFlowRate * AirDensity * CpAir * (MAT(ZoneLoop) - MAT(CrossMixing(MixNum).ZonePtr));
                    H2OHtOfVap = PsyHgAirFnWTdb((ZoneAirHumRat(ZoneLoop) + ZoneAirHumRat(CrossMixing(MixNum).ZonePtr)) / 2.0,
                                                (MAT(ZoneLoop) + MAT(CrossMixing(MixNum).ZonePtr)) / 2.0);
                    MixLatLoad(ZoneLoop) += CrossMixing(MixNum).DesiredAirFlowRate * AirDensity *
                                            (ZoneAirHumRat(ZoneLoop) - ZoneAirHumRat(CrossMixing(MixNum).ZonePtr)) * H2OHtOfVap;
                }
            }

            if (state.dataHeatBal->TotRefDoorMixing > 0) {
                // IF(ZoneLoop .NE. NumOfZones)THEN  !Refrigeration Door Mixing
                // Note - do each Pair a Single time, so must do increment reports for both zones
                //       Can't have a pair that has ZoneA zone number = NumOfZones because organized
                //       in input with lowest zone # first no matter how input in idf
                if (RefDoorMixing(ZoneLoop).RefDoorMixFlag) { // .TRUE. for both zoneA and zoneB
                    if (RefDoorMixing(ZoneLoop).ZonePtr == ZoneLoop) {
                        for (j = 1; j <= RefDoorMixing(ZoneLoop).NumRefDoorConnections; ++j) {
                            //    Capture impact when zoneloop is the 'primary zone'
                            //    that is, the zone of a pair with the lower zone number
                            if (RefDoorMixing(ZoneLoop).VolRefDoorFlowRate(j) > 0.0) {
                                ZoneB = RefDoorMixing(ZoneLoop).MateZonePtr(j);
                                AirDensity = PsyRhoAirFnPbTdbW(state, state.dataEnvrn->OutBaroPress,
                                                               (MAT(ZoneLoop) + MAT(ZoneB)) / 2.0,
                                                               (ZoneAirHumRat(ZoneLoop) + ZoneAirHumRat(ZoneB)) / 2.0,
                                                               std::string());
                                CpAir = PsyCpAirFnW((ZoneAirHumRat(ZoneLoop) + ZoneAirHumRat(ZoneB)) / 2.0);
                                H2OHtOfVap =
                                    PsyHgAirFnWTdb((ZoneAirHumRat(ZoneLoop) + ZoneAirHumRat(ZoneB)) / 2.0, (MAT(ZoneLoop) + MAT(ZoneB)) / 2.0);
                                ZnAirRpt(ZoneLoop).MixVolume +=
                                    RefDoorMixing(ZoneLoop).VolRefDoorFlowRate(j) * TimeStepSys * DataGlobalConstants::SecInHour * ADSCorrectionFactor;
                                ZnAirRpt(ZoneLoop).MixVdotCurDensity += RefDoorMixing(ZoneLoop).VolRefDoorFlowRate(j) * ADSCorrectionFactor;
                                ZnAirRpt(ZoneLoop).MixMass +=
                                    RefDoorMixing(ZoneLoop).VolRefDoorFlowRate(j) * AirDensity * TimeStepSys * DataGlobalConstants::SecInHour * ADSCorrectionFactor;
                                ZnAirRpt(ZoneLoop).MixMdot += RefDoorMixing(ZoneLoop).VolRefDoorFlowRate(j) * AirDensity * ADSCorrectionFactor;
                                ZnAirRpt(ZoneLoop).MixVdotStdDensity +=
                                    RefDoorMixing(ZoneLoop).VolRefDoorFlowRate(j) * (AirDensity / state.dataEnvrn->StdRhoAir) * ADSCorrectionFactor;
                                MixSenLoad(ZoneLoop) +=
                                    RefDoorMixing(ZoneLoop).VolRefDoorFlowRate(j) * AirDensity * CpAir * (MAT(ZoneLoop) - MAT(ZoneB));
                                MixLatLoad(ZoneLoop) += RefDoorMixing(ZoneLoop).VolRefDoorFlowRate(j) * AirDensity *
                                                        (ZoneAirHumRat(ZoneLoop) - ZoneAirHumRat(ZoneB)) * H2OHtOfVap;
                            } // flow > 0
                        }     // J-1, numref connections
                    }         // zone A (zoneptr = zoneloop)
                    for (ZoneA = 1; ZoneA <= (ZoneLoop - 1); ++ZoneA) {
                        //    Capture impact when zoneloop is the 'mating zone'
                        //    that is, the zone of a pair with the higher zone number(matezoneptr = zoneloop)
                        if (RefDoorMixing(ZoneA).RefDoorMixFlag) {
                            for (j = 1; j <= RefDoorMixing(ZoneA).NumRefDoorConnections; ++j) {
                                if (RefDoorMixing(ZoneA).MateZonePtr(j) == ZoneLoop) {
                                    if (RefDoorMixing(ZoneA).VolRefDoorFlowRate(j) > 0.0) {
                                        AirDensity = PsyRhoAirFnPbTdbW(state, state.dataEnvrn->OutBaroPress,
                                                                       (MAT(ZoneLoop) + MAT(ZoneA)) / 2.0,
                                                                       (ZoneAirHumRat(ZoneLoop) + ZoneAirHumRat(ZoneA)) / 2.0,
                                                                       std::string());
                                        CpAir = PsyCpAirFnW((ZoneAirHumRat(ZoneLoop) + ZoneAirHumRat(ZoneA)) / 2.0);
                                        H2OHtOfVap = PsyHgAirFnWTdb((ZoneAirHumRat(ZoneLoop) + ZoneAirHumRat(ZoneA)) / 2.0,
                                                                    (MAT(ZoneLoop) + MAT(ZoneA)) / 2.0);
                                        ZnAirRpt(ZoneLoop).MixVolume +=
                                            RefDoorMixing(ZoneA).VolRefDoorFlowRate(j) * TimeStepSys * DataGlobalConstants::SecInHour * ADSCorrectionFactor;
                                        ZnAirRpt(ZoneLoop).MixVdotCurDensity += RefDoorMixing(ZoneA).VolRefDoorFlowRate(j) * ADSCorrectionFactor;
                                        ZnAirRpt(ZoneLoop).MixMass +=
                                            RefDoorMixing(ZoneA).VolRefDoorFlowRate(j) * AirDensity * TimeStepSys * DataGlobalConstants::SecInHour * ADSCorrectionFactor;
                                        ZnAirRpt(ZoneLoop).MixMdot += RefDoorMixing(ZoneA).VolRefDoorFlowRate(j) * AirDensity * ADSCorrectionFactor;
                                        ZnAirRpt(ZoneLoop).MixVdotStdDensity +=
                                            RefDoorMixing(ZoneA).VolRefDoorFlowRate(j) * (AirDensity / state.dataEnvrn->StdRhoAir) * ADSCorrectionFactor;
                                        MixSenLoad(ZoneLoop) +=
                                            RefDoorMixing(ZoneA).VolRefDoorFlowRate(j) * AirDensity * CpAir * (MAT(ZoneLoop) - MAT(ZoneA));
                                        MixLatLoad(ZoneLoop) += RefDoorMixing(ZoneA).VolRefDoorFlowRate(j) * AirDensity *
                                                                (ZoneAirHumRat(ZoneLoop) - ZoneAirHumRat(ZoneA)) * H2OHtOfVap;
                                    } // volflowrate > 0
                                }     // matezoneptr (zoneB) = Zonelooop
                            }         // NumRefDoorConnections
                        }             // Refdoormix flag on ZoneA
                    }                 // zone A from 1 to (zoneloop - 1)
                }                     // Refdoormix flag on zoneloop
            }                         //(TotRefDoorMixing .GT. 0)
            // end refrigeration door mixing reports

            //    MixingLoad(ZoneLoop) = MCPM(ZoneLoop)*MAT(ZoneLoop) - MixSenLoad(ZoneLoop)
            if (MixSenLoad(ZoneLoop) > 0.0) {
                ZnAirRpt(ZoneLoop).MixHeatLoss = MixSenLoad(ZoneLoop) * TimeStepSys * DataGlobalConstants::SecInHour * ADSCorrectionFactor;
                ZnAirRpt(ZoneLoop).MixHeatGain = 0.0;
            } else {
                ZnAirRpt(ZoneLoop).MixHeatLoss = 0.0;
                ZnAirRpt(ZoneLoop).MixHeatGain = -MixSenLoad(ZoneLoop) * TimeStepSys * DataGlobalConstants::SecInHour * ADSCorrectionFactor;
            }
            // Report mixing latent loads
            //    MixingLoad(ZoneLoop) = MixLatLoad(ZoneLoop)
            if (MixLatLoad(ZoneLoop) > 0.0) {
                ZnAirRpt(ZoneLoop).MixLatentLoss = MixLatLoad(ZoneLoop) * TimeStepSys * DataGlobalConstants::SecInHour * ADSCorrectionFactor;
                ZnAirRpt(ZoneLoop).MixLatentGain = 0.0;
            } else {
                ZnAirRpt(ZoneLoop).MixLatentLoss = 0.0;
                ZnAirRpt(ZoneLoop).MixLatentGain = -MixLatLoad(ZoneLoop) * TimeStepSys * DataGlobalConstants::SecInHour * ADSCorrectionFactor;
            }
            // Total Mixing losses and gains
            TotalLoad =
                ZnAirRpt(ZoneLoop).MixHeatGain + ZnAirRpt(ZoneLoop).MixLatentGain - ZnAirRpt(ZoneLoop).MixHeatLoss - ZnAirRpt(ZoneLoop).MixLatentLoss;
            if (TotalLoad > 0) {
                ZnAirRpt(ZoneLoop).MixTotalGain = TotalLoad * ADSCorrectionFactor;
                ZnAirRpt(ZoneLoop).MixTotalLoss = 0.0;
            } else {
                ZnAirRpt(ZoneLoop).MixTotalGain = 0.0;
                ZnAirRpt(ZoneLoop).MixTotalLoss = -TotalLoad * ADSCorrectionFactor;
            }

            // Reporting combined outdoor air flows
            for (j = 1; j <= state.dataHeatBal->TotZoneAirBalance; ++j) {
                if (state.dataHeatBal->ZoneAirBalance(j).BalanceMethod == AirBalanceQuadrature && ZoneLoop == state.dataHeatBal->ZoneAirBalance(j).ZonePtr) {
                    if (MAT(ZoneLoop) > Zone(ZoneLoop).OutDryBulbTemp) {
                        ZnAirRpt(ZoneLoop).OABalanceHeatLoss =
                            MDotCPOA(ZoneLoop) * (MAT(ZoneLoop) - Zone(ZoneLoop).OutDryBulbTemp) * TimeStepSys * DataGlobalConstants::SecInHour * ADSCorrectionFactor;
                        ZnAirRpt(ZoneLoop).OABalanceHeatGain = 0.0;
                    } else {
                        ZnAirRpt(ZoneLoop).OABalanceHeatLoss = 0.0;
                        ZnAirRpt(ZoneLoop).OABalanceHeatGain =
                            -MDotCPOA(ZoneLoop) * (MAT(ZoneLoop) - Zone(ZoneLoop).OutDryBulbTemp) * TimeStepSys * DataGlobalConstants::SecInHour * ADSCorrectionFactor;
                    }
                    H2OHtOfVap = PsyHgAirFnWTdb(state.dataEnvrn->OutHumRat, Zone(ZoneLoop).OutDryBulbTemp);
                    if (ZoneAirHumRat(ZoneLoop) > state.dataEnvrn->OutHumRat) {
                        ZnAirRpt(ZoneLoop).OABalanceLatentLoss = 0.001 * MDotOA(ZoneLoop) * (ZoneAirHumRat(ZoneLoop) - state.dataEnvrn->OutHumRat) * H2OHtOfVap *
                                                                 TimeStepSys * DataGlobalConstants::SecInHour * 1000.0 * ADSCorrectionFactor;
                        ZnAirRpt(ZoneLoop).OABalanceLatentGain = 0.0;
                    } else if (ZoneAirHumRat(ZoneLoop) <= state.dataEnvrn->OutHumRat) {
                        ZnAirRpt(ZoneLoop).OABalanceLatentGain = 0.001 * MDotOA(ZoneLoop) * (state.dataEnvrn->OutHumRat - ZoneAirHumRat(ZoneLoop)) * H2OHtOfVap *
                                                                 TimeStepSys * DataGlobalConstants::SecInHour * 1000.0 * ADSCorrectionFactor;
                        ZnAirRpt(ZoneLoop).OABalanceLatentLoss = 0.0;
                    }
                    // Total ventilation losses and gains
                    TotalLoad = ZnAirRpt(ZoneLoop).OABalanceHeatGain + ZnAirRpt(ZoneLoop).OABalanceLatentGain - ZnAirRpt(ZoneLoop).OABalanceHeatLoss -
                                ZnAirRpt(ZoneLoop).OABalanceLatentLoss;
                    if (TotalLoad > 0) {
                        ZnAirRpt(ZoneLoop).OABalanceTotalGain = TotalLoad * ADSCorrectionFactor;
                        ZnAirRpt(ZoneLoop).OABalanceTotalLoss = 0.0;
                    } else {
                        ZnAirRpt(ZoneLoop).OABalanceTotalGain = 0.0;
                        ZnAirRpt(ZoneLoop).OABalanceTotalLoss = -TotalLoad * ADSCorrectionFactor;
                    }
                    ZnAirRpt(ZoneLoop).OABalanceMass = (MDotOA(ZoneLoop)) * TimeStepSys * DataGlobalConstants::SecInHour * ADSCorrectionFactor;
                    ZnAirRpt(ZoneLoop).OABalanceMdot = (MDotOA(ZoneLoop)) * ADSCorrectionFactor;
                    AirDensity = PsyRhoAirFnPbTdbW(state, state.dataEnvrn->OutBaroPress, MAT(ZoneLoop), ZoneAirHumRatAvg(ZoneLoop), std::string());
                    ZnAirRpt(ZoneLoop).OABalanceVolumeCurDensity = (MDotOA(ZoneLoop) / AirDensity) * TimeStepSys * DataGlobalConstants::SecInHour * ADSCorrectionFactor;
                    ZnAirRpt(ZoneLoop).OABalanceAirChangeRate = ZnAirRpt(ZoneLoop).OABalanceVolumeCurDensity / (TimeStepSys * Zone(ZoneLoop).Volume);
                    ZnAirRpt(ZoneLoop).OABalanceVdotCurDensity = (MDotOA(ZoneLoop) / AirDensity) * ADSCorrectionFactor;
                    AirDensity = state.dataEnvrn->StdRhoAir;
                    ZnAirRpt(ZoneLoop).OABalanceVolumeStdDensity = (MDotOA(ZoneLoop) / AirDensity) * TimeStepSys * DataGlobalConstants::SecInHour * ADSCorrectionFactor;
                    ZnAirRpt(ZoneLoop).OABalanceVdotStdDensity = (MDotOA(ZoneLoop) / AirDensity) * ADSCorrectionFactor;
                    ZnAirRpt(ZoneLoop).OABalanceFanElec = ZnAirRpt(ZoneLoop).VentilFanElec;
                }
            }
            // Reports exfiltration loss
            H2OHtOfVap = PsyHgAirFnWTdb(state.dataEnvrn->OutHumRat, Zone(ZoneLoop).OutDryBulbTemp);
            ZnAirRpt(ZoneLoop).SysInletMass = 0;
            ZnAirRpt(ZoneLoop).SysOutletMass = 0;
            if (!ZoneEquipConfig(ZoneLoop).IsControlled) {
                for (int j = 1; j <= ZoneEquipConfig(ZoneLoop).NumInletNodes; ++j) {
                    ZnAirRpt(ZoneLoop).SysInletMass +=
                        Node(ZoneEquipConfig(ZoneLoop).InletNode(j)).MassFlowRate * TimeStepSys * DataGlobalConstants::SecInHour * ADSCorrectionFactor;
                }
                for (int j = 1; j <= ZoneEquipConfig(ZoneLoop).NumExhaustNodes; ++j) {
                    ZnAirRpt(ZoneLoop).SysOutletMass +=
                        Node(ZoneEquipConfig(ZoneLoop).ExhaustNode(j)).MassFlowRate * TimeStepSys * DataGlobalConstants::SecInHour * ADSCorrectionFactor;
                }
                for (int j = 1; j <= ZoneEquipConfig(ZoneLoop).NumReturnNodes; ++j) {
                    ZnAirRpt(ZoneLoop).SysOutletMass +=
                        Node(ZoneEquipConfig(ZoneLoop).ReturnNode(j)).MassFlowRate * TimeStepSys * DataGlobalConstants::SecInHour * ADSCorrectionFactor;
                }
            }

            ZnAirRpt(ZoneLoop).ExfilMass = ZnAirRpt(ZoneLoop).InfilMass + ZnAirRpt(ZoneLoop).VentilMass + ZnAirRpt(ZoneLoop).MixMass +
                                           ZnAirRpt(ZoneLoop).OABalanceMass + ZnAirRpt(ZoneLoop).SysInletMass -
                                           ZnAirRpt(ZoneLoop).SysOutletMass; // kg
            ZnAirRpt(ZoneLoop).ExfilSensiLoss =
                ZnAirRpt(ZoneLoop).ExfilMass / (TimeStepSys * DataGlobalConstants::SecInHour) * (MAT(ZoneLoop) - Zone(ZoneLoop).OutDryBulbTemp) * CpAir; // W
            ZnAirRpt(ZoneLoop).ExfilLatentLoss =
                ZnAirRpt(ZoneLoop).ExfilMass / (TimeStepSys * DataGlobalConstants::SecInHour) * (ZoneAirHumRat(ZoneLoop) - state.dataEnvrn->OutHumRat) * H2OHtOfVap;
            ZnAirRpt(ZoneLoop).ExfilTotalLoss = ZnAirRpt(ZoneLoop).ExfilLatentLoss + ZnAirRpt(ZoneLoop).ExfilSensiLoss;

            state.dataHeatBal->ZoneTotalExfiltrationHeatLoss += ZnAirRpt(ZoneLoop).ExfilTotalLoss * TimeStepSys * DataGlobalConstants::SecInHour;
            state.dataHeatBal->ZoneTotalExhaustHeatLoss += ZnAirRpt(ZoneLoop).ExhTotalLoss * TimeStepSys * DataGlobalConstants::SecInHour;
        }
    }

    void SetHeatToReturnAirFlag(EnergyPlusData &state)
    {

        // SUBROUTINE INFORMATION:
        //       AUTHOR         Fred Buhl
        //       DATE WRITTEN   February 2008
        //       MODIFIED       na
        //       RE-ENGINEERED  na

        // PURPOSE OF THIS SUBROUTINE:
        // This sets some flags at the air loop and zone level: these flags indicate
        // whether an air loop represents a "unitary" system, and whether the system is operating
        // in a on/off (cycling fan) mode. At the zone level flags are set to indicate whether
        // the zone is served by a zonal system only, and whether the air loop serving the zone (idf any)
        // is in cycling fan mode. Using this information, the subroutine sets a flag at the zone level
        // to tell ManageZoneAirUpdates (predict and correct) what to do with the heat to return air.

        // METHODOLOGY EMPLOYED:
        // Uses program data structures state.dataAirLoop->AirLoopControlInfo and ZoneEquipInfo

        // Using/Aliasing
        using DataHVACGlobals::NumPrimaryAirSys;
        using DataSurfaces::AirFlowWindow_Destination_ReturnAir;
        using ScheduleManager::CheckScheduleValue;
        using ScheduleManager::GetCurrentScheduleValue;
        using ScheduleManager::GetScheduleMaxValue;

        // SUBROUTINE LOCAL VARIABLE DECLARATIONS:
        static int AirLoopNum(0); // the air loop index
        int ControlledZoneNum;    // controlled zone index
        bool CyclingFan(false);   // TRUE means air loop operates in cycling fan mode at some point
        static int ZoneNum(0);           // zone index
        int LightNum;                    // Lights object index
        int SurfNum;                     // Surface index
        static Real64 CycFanMaxVal(0.0); // max value of cycling fan schedule

        auto &Zone(state.dataHeatBal->Zone);
        auto &AirLoopControlInfo(state.dataAirLoop->AirLoopControlInfo);
        auto &ZoneEquipConfig(state.dataZoneEquip->ZoneEquipConfig);

        if (!AirLoopsSimOnce) return;

        if (MyOneTimeFlag) {
            // set the air loop Any Continuous Fan flag
            for (AirLoopNum = 1; AirLoopNum <= NumPrimaryAirSys; ++AirLoopNum) {
                if (AirLoopControlInfo(AirLoopNum).UnitarySys) { // for unitary systems check the cycling fan schedule
                    if (AirLoopControlInfo(AirLoopNum).CycFanSchedPtr > 0) {
                        CycFanMaxVal = GetScheduleMaxValue(state, AirLoopControlInfo(AirLoopNum).CycFanSchedPtr);
                        if (CycFanMaxVal > 0.0) {
                            AirLoopControlInfo(AirLoopNum).AnyContFan = true;
                        } else {
                            AirLoopControlInfo(AirLoopNum).AnyContFan = false;
                        }
                    } else { // no schedule means always cycling fan
                        AirLoopControlInfo(AirLoopNum).AnyContFan = false;
                    }
                } else { // for nonunitary (central) all systems are continuous fan
                    AirLoopControlInfo(AirLoopNum).AnyContFan = true;
                }
            }
            // check to see if a controlled zone is served exclusively by a zonal system
            for (ControlledZoneNum = 1; ControlledZoneNum <= state.dataGlobal->NumOfZones; ++ControlledZoneNum) {
                ZoneNum = ZoneEquipConfig(ControlledZoneNum).ActualZoneNum;
                bool airLoopFound = false;
                for (int zoneInNode = 1; zoneInNode <= ZoneEquipConfig(ControlledZoneNum).NumInletNodes; ++zoneInNode) {
                    if (ZoneEquipConfig(ControlledZoneNum).InletNodeAirLoopNum(zoneInNode) > 0) {
                        airLoopFound = true;
                    }
                }
                if (!airLoopFound && ZoneEquipConfig(ControlledZoneNum).NumInletNodes == ZoneEquipConfig(ControlledZoneNum).NumExhaustNodes) {
                    ZoneEquipConfig(ControlledZoneNum).ZonalSystemOnly = true;
                }
            }
            // issue warning messages if zone is served by a zonal system or a cycling system and the input calls for
            // heat gain to return air
            for (ControlledZoneNum = 1; ControlledZoneNum <= state.dataGlobal->NumOfZones; ++ControlledZoneNum) {
                if (!ZoneEquipConfig(ControlledZoneNum).IsControlled) continue;
                ZoneNum = ZoneEquipConfig(ControlledZoneNum).ActualZoneNum;
                CyclingFan = false;
                for (int zoneInNode = 1; zoneInNode <= ZoneEquipConfig(ControlledZoneNum).NumInletNodes; ++zoneInNode) {
                    AirLoopNum = ZoneEquipConfig(ControlledZoneNum).InletNodeAirLoopNum(zoneInNode);
                    if (AirLoopNum > 0) {
                        if (AirLoopControlInfo(AirLoopNum).CycFanSchedPtr > 0) {
                            CyclingFan = CheckScheduleValue(state, AirLoopControlInfo(AirLoopNum).CycFanSchedPtr, 0.0);
                        }
                    }
                }
                if (ZoneEquipConfig(ControlledZoneNum).ZonalSystemOnly || CyclingFan) {
                    if (Zone(ZoneNum).RefrigCaseRA) {
                        ShowWarningError(state, "For zone=" + Zone(ZoneNum).Name +
                                         " return air cooling by refrigerated cases will be applied to the zone air.");
                        ShowContinueError(state, "  This zone has no return air or is served by an on/off HVAC system.");
                    }
                    for (LightNum = 1; LightNum <= state.dataHeatBal->TotLights; ++LightNum) {
                        if (state.dataHeatBal->Lights(LightNum).ZonePtr != ZoneNum) continue;
                        if (state.dataHeatBal->Lights(LightNum).FractionReturnAir > 0.0) {
                            ShowWarningError(state, "For zone=" + Zone(ZoneNum).Name + " return air heat gain from lights will be applied to the zone air.");
                            ShowContinueError(state, "  This zone has no return air or is served by an on/off HVAC system.");
                            break;
                        }
                    }
                    for (SurfNum = Zone(ZoneNum).SurfaceFirst; SurfNum <= Zone(ZoneNum).SurfaceLast; ++SurfNum) {
                        if (state.dataSurface->SurfWinAirflowDestination(SurfNum) == AirFlowWindow_Destination_ReturnAir) {
                            ShowWarningError(state, "For zone=" + Zone(ZoneNum).Name +
                                             " return air heat gain from air flow windows will be applied to the zone air.");
                            ShowContinueError(state, "  This zone has no return air or is served by an on/off HVAC system.");
                        }
                    }
                }
            }
            MyOneTimeFlag = false;
        }

        // set the air loop fan operation mode
        for (AirLoopNum = 1; AirLoopNum <= NumPrimaryAirSys; ++AirLoopNum) {
            if (AirLoopControlInfo(AirLoopNum).CycFanSchedPtr > 0) {
                if (GetCurrentScheduleValue(state, AirLoopControlInfo(AirLoopNum).CycFanSchedPtr) == 0.0) {
                    AirLoopControlInfo(AirLoopNum).FanOpMode = CycFanCycCoil;
                } else {
                    AirLoopControlInfo(AirLoopNum).FanOpMode = ContFanCycCoil;
                }
            }
        }
        // set the zone level NoHeatToReturnAir flag
        // if any air loop in the zone is continuous fan, then set NoHeatToReturnAir = false and sort it out node-by-node
        for (ControlledZoneNum = 1; ControlledZoneNum <= state.dataGlobal->NumOfZones; ++ControlledZoneNum) {
            if (!ZoneEquipConfig(ControlledZoneNum).IsControlled) continue;
            ZoneNum = ZoneEquipConfig(ControlledZoneNum).ActualZoneNum;
            Zone(ZoneNum).NoHeatToReturnAir = true;
            if (!ZoneEquipConfig(ControlledZoneNum).ZonalSystemOnly) {
                for (int zoneInNode = 1; zoneInNode <= ZoneEquipConfig(ControlledZoneNum).NumInletNodes; ++zoneInNode) {
                    AirLoopNum = ZoneEquipConfig(ControlledZoneNum).InletNodeAirLoopNum(zoneInNode);
                    if (AirLoopNum > 0) {
                        if (AirLoopControlInfo(AirLoopNum).FanOpMode == ContFanCycCoil) {
                            Zone(ZoneNum).NoHeatToReturnAir = false;
                            break;
                        }
                    }
                }
            }
        }
    }

    void UpdateZoneInletConvergenceLog(EnergyPlusData &state)
    {

        // SUBROUTINE INFORMATION:
        //       AUTHOR         <author>
        //       DATE WRITTEN   <date_written>
        //       MODIFIED       na
        //       RE-ENGINEERED  na

        // PURPOSE OF THIS SUBROUTINE:
        // <description>

        // METHODOLOGY EMPLOYED:
        // <description>

        // REFERENCES:
        // na

        // Using/Aliasing
        using DataLoopNode::Node;

        // Locals
        // SUBROUTINE ARGUMENT DEFINITIONS:
        // na

        // SUBROUTINE PARAMETER DEFINITIONS:
        // na

        // INTERFACE BLOCK SPECIFICATIONS:
        // na

        // DERIVED TYPE DEFINITIONS:
        // na

        // SUBROUTINE LOCAL VARIABLE DECLARATIONS:
        int ZoneNum;
        int NodeIndex;
        int NodeNum;
        Array1D<Real64> tmpRealARR(DataConvergParams::ConvergLogStackDepth);

        for (ZoneNum = 1; ZoneNum <= state.dataGlobal->NumOfZones; ++ZoneNum) {

            for (NodeIndex = 1; NodeIndex <= state.dataConvergeParams->ZoneInletConvergence(ZoneNum).NumInletNodes; ++NodeIndex) {
                NodeNum = state.dataConvergeParams->ZoneInletConvergence(ZoneNum).InletNode(NodeIndex).NodeNum;

                tmpRealARR = state.dataConvergeParams->ZoneInletConvergence(ZoneNum).InletNode(NodeIndex).HumidityRatio;
                state.dataConvergeParams->ZoneInletConvergence(ZoneNum).InletNode(NodeIndex).HumidityRatio(1) = Node(NodeNum).HumRat;
                state.dataConvergeParams->ZoneInletConvergence(ZoneNum).InletNode(NodeIndex).HumidityRatio({2, DataConvergParams::ConvergLogStackDepth}) =
                    tmpRealARR({1, DataConvergParams::ConvergLogStackDepth - 1});

                tmpRealARR = state.dataConvergeParams->ZoneInletConvergence(ZoneNum).InletNode(NodeIndex).MassFlowRate;
                state.dataConvergeParams->ZoneInletConvergence(ZoneNum).InletNode(NodeIndex).MassFlowRate(1) = Node(NodeNum).MassFlowRate;
                state.dataConvergeParams->ZoneInletConvergence(ZoneNum).InletNode(NodeIndex).MassFlowRate({2, DataConvergParams::ConvergLogStackDepth}) =
                    tmpRealARR({1, DataConvergParams::ConvergLogStackDepth - 1});

                tmpRealARR = state.dataConvergeParams->ZoneInletConvergence(ZoneNum).InletNode(NodeIndex).Temperature;
                state.dataConvergeParams->ZoneInletConvergence(ZoneNum).InletNode(NodeIndex).Temperature(1) = Node(NodeNum).Temp;
                state.dataConvergeParams->ZoneInletConvergence(ZoneNum).InletNode(NodeIndex).Temperature({2, DataConvergParams::ConvergLogStackDepth}) = tmpRealARR({1, DataConvergParams::ConvergLogStackDepth - 1});
            }
        }
    }

    void CheckAirLoopFlowBalance(EnergyPlusData &state)
    {
        // Check for unbalanced airloop
        if (!state.dataGlobal->WarmupFlag && AirLoopsSimOnce) {
            for (int AirLoopNum = 1; AirLoopNum <= NumPrimaryAirSys; ++AirLoopNum) {
                auto &thisAirLoopFlow(state.dataAirLoop->AirLoopFlow(AirLoopNum));
                if (!thisAirLoopFlow.FlowError) {
                    Real64 unbalancedExhaustDelta = thisAirLoopFlow.SupFlow - thisAirLoopFlow.OAFlow - thisAirLoopFlow.SysRetFlow;
                    if (unbalancedExhaustDelta > SmallMassFlow) {
                        ShowSevereError(state, "CheckAirLoopFlowBalance: AirLoopHVAC " + state.dataAirSystemsData->PrimaryAirSystems(AirLoopNum).Name +
                                        " is unbalanced. Supply is > return plus outdoor air.");
                        ShowContinueErrorTimeStamp(state, "");
                        ShowContinueError(state,
                                          format("  Flows [m3/s at standard density]: Supply={:.6R}  Return={:.6R}  Outdoor Air={:.6R}",
                                                 thisAirLoopFlow.SupFlow / state.dataEnvrn->StdRhoAir,
                                                 thisAirLoopFlow.SysRetFlow / state.dataEnvrn->StdRhoAir,
                                                 thisAirLoopFlow.OAFlow / state.dataEnvrn->StdRhoAir));
                        ShowContinueError(state, format("  Imbalance={:.6R}", unbalancedExhaustDelta / state.dataEnvrn->StdRhoAir));
                        ShowContinueError(state, "  This error will only be reported once per system.");
                        thisAirLoopFlow.FlowError = true;
                    }
                }
            }
        }
    }

} // namespace EnergyPlus<|MERGE_RESOLUTION|>--- conflicted
+++ resolved
@@ -2118,8 +2118,6 @@
         int GroupNum;
         int Mult;
 
-<<<<<<< HEAD
-=======
         auto &ZoneList(state.dataHeatBal->ZoneList);
         auto &ZoneGroup(state.dataHeatBal->ZoneGroup);
         auto &ListSNLoadHeatEnergy(state.dataHeatBal->ListSNLoadHeatEnergy);
@@ -2127,7 +2125,6 @@
         auto &ListSNLoadHeatRate(state.dataHeatBal->ListSNLoadHeatRate);
         auto &ListSNLoadCoolRate(state.dataHeatBal->ListSNLoadCoolRate);
 
->>>>>>> a701a88e
         // Sum ZONE LIST and ZONE GROUP report variables
         ListSNLoadHeatEnergy = 0.0;
         ListSNLoadCoolEnergy = 0.0;
