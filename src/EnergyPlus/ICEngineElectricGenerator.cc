// EnergyPlus, Copyright (c) 1996-2019, The Board of Trustees of the University of Illinois,
// The Regents of the University of California, through Lawrence Berkeley National Laboratory
// (subject to receipt of any required approvals from the U.S. Dept. of Energy), Oak Ridge
// National Laboratory, managed by UT-Battelle, Alliance for Sustainable Energy, LLC, and other
// contributors. All rights reserved.
//
// NOTICE: This Software was developed under funding from the U.S. Department of Energy and the
// U.S. Government consequently retains certain rights. As such, the U.S. Government has been
// granted for itself and others acting on its behalf a paid-up, nonexclusive, irrevocable,
// worldwide license in the Software to reproduce, distribute copies to the public, prepare
// derivative works, and perform publicly and display publicly, and to permit others to do so.
//
// Redistribution and use in source and binary forms, with or without modification, are permitted
// provided that the following conditions are met:
//
// (1) Redistributions of source code must retain the above copyright notice, this list of
//     conditions and the following disclaimer.
//
// (2) Redistributions in binary form must reproduce the above copyright notice, this list of
//     conditions and the following disclaimer in the documentation and/or other materials
//     provided with the distribution.
//
// (3) Neither the name of the University of California, Lawrence Berkeley National Laboratory,
//     the University of Illinois, U.S. Dept. of Energy nor the names of its contributors may be
//     used to endorse or promote products derived from this software without specific prior
//     written permission.
//
// (4) Use of EnergyPlus(TM) Name. If Licensee (i) distributes the software in stand-alone form
//     without changes from the version obtained under this License, or (ii) Licensee makes a
//     reference solely to the software portion of its product, Licensee must refer to the
//     software as "EnergyPlus version X" software, where "X" is the version number Licensee
//     obtained under this License and may not use a different name for the software. Except as
//     specifically required in this Section (4), Licensee shall not use in a company name, a
//     product name, in advertising, publicity, or other promotional activities any name, trade
//     name, trademark, logo, or other designation of "EnergyPlus", "E+", "e+" or confusingly
//     similar designation, without the U.S. Department of Energy's prior written consent.
//
// THIS SOFTWARE IS PROVIDED BY THE COPYRIGHT HOLDERS AND CONTRIBUTORS "AS IS" AND ANY EXPRESS OR
// IMPLIED WARRANTIES, INCLUDING, BUT NOT LIMITED TO, THE IMPLIED WARRANTIES OF MERCHANTABILITY
// AND FITNESS FOR A PARTICULAR PURPOSE ARE DISCLAIMED. IN NO EVENT SHALL THE COPYRIGHT OWNER OR
// CONTRIBUTORS BE LIABLE FOR ANY DIRECT, INDIRECT, INCIDENTAL, SPECIAL, EXEMPLARY, OR
// CONSEQUENTIAL DAMAGES (INCLUDING, BUT NOT LIMITED TO, PROCUREMENT OF SUBSTITUTE GOODS OR
// SERVICES; LOSS OF USE, DATA, OR PROFITS; OR BUSINESS INTERRUPTION) HOWEVER CAUSED AND ON ANY
// THEORY OF LIABILITY, WHETHER IN CONTRACT, STRICT LIABILITY, OR TORT (INCLUDING NEGLIGENCE OR
// OTHERWISE) ARISING IN ANY WAY OUT OF THE USE OF THIS SOFTWARE, EVEN IF ADVISED OF THE
// POSSIBILITY OF SUCH DAMAGE.

// C++ Headers
#include <cmath>

// ObjexxFCL Headers
#include <ObjexxFCL/Array.functions.hh>
#include <ObjexxFCL/Fmath.hh>

// EnergyPlus Headers
#include <EnergyPlus/BranchNodeConnections.hh>
#include <EnergyPlus/CurveManager.hh>
#include <EnergyPlus/DataHVACGlobals.hh>
#include <EnergyPlus/DataIPShortCuts.hh>
#include <EnergyPlus/DataLoopNode.hh>
#include <EnergyPlus/DataPlant.hh>
#include <EnergyPlus/FluidProperties.hh>
#include <EnergyPlus/General.hh>
#include <EnergyPlus/ICEngineElectricGenerator.hh>
#include <EnergyPlus/InputProcessing/InputProcessor.hh>
#include <EnergyPlus/NodeInputManager.hh>
#include <EnergyPlus/OutputProcessor.hh>
#include <EnergyPlus/PlantUtilities.hh>
#include <EnergyPlus/UtilityRoutines.hh>

namespace EnergyPlus {

namespace ICEngineElectricGenerator {

    // MODULE INFORMATION:
    //       AUTHOR         Dan Fisher
    //       DATE WRITTEN   Sept. 2000
    //       MODIFIED       na
    //       RE-ENGINEERED  na

    // PURPOSE OF THIS MODULE:
    // This module simulates the operation of IC ENGINE Generators.

    // METHODOLOGY EMPLOYED:
    // Once the ElectricPowerManager determines that the IC ENGINE Generator
    // is available to meet an electric load demand, it calls SimICEngineGenerator
    // which in turn calls the ICEngine Generator model.

    Real64 const ReferenceTemp(25.0); // Reference temperature by which lower heating
    // value is reported.  This should be subtracted
    // off of when calculated exhaust energies.

    bool getICEInput(true);       // When TRUE, calls subroutine to read input file.
    int NumICEngineGenerators(0); // number of IC ENGINE Generators specified in input

    // Object Data
    Array1D<ICEngineGeneratorSpecs> ICEngineGenerator; // dimension to number of machines

    void clear_state()
    {
        getICEInput = true;
        NumICEngineGenerators = 0;
        ICEngineGenerator.deallocate();
    }

    PlantComponent *ICEngineGeneratorSpecs::factory(std::string const &objectName)
    {
        // Process the input data for ICEGen if it hasn't been done already
        if (getICEInput) {
            GetICEngineGeneratorInput();
            getICEInput = false;
        }

        // Now look for this particular generator in the list
        for (auto &thisICE : ICEngineGenerator) {
            if (thisICE.Name == objectName) {
                return &thisICE;
            }
        }
        // If we didn't find it, fatal
        ShowFatalError("LocalICEngineGeneratorFactory: Error getting inputs for internal combustion engine generator named: " +
                       objectName); // LCOV_EXCL_LINE
        // Shut up the compiler
        return nullptr; // LCOV_EXCL_LINE
    }

    void GetICEngineGeneratorInput()
    {
        // SUBROUTINE INFORMATION:
        //       AUTHOR:          Dan Fisher
        //       DATE WRITTEN:    Sept. 2000

        // PURPOSE OF THIS SUBROUTINE:
        // This routine will get the input
        // required by the IC ENGINE Generator models.

        int genNum;                     // Generator counter
        int NumAlphas;                  // Number of elements in the alpha array
        int NumNums;                    // Number of elements in the numeric array
        int IOStat;                     // IO Status when calling get input subroutine
        Array1D_string AlphArray(10);   // character string data
        Array1D<Real64> NumArray(11);   // numeric data
        static bool ErrorsFound(false); // error flag

        // FLOW
        DataIPShortCuts::cCurrentModuleObject = "Generator:InternalCombustionEngine";
        NumICEngineGenerators = inputProcessor->getNumObjectsFound(DataIPShortCuts::cCurrentModuleObject);

        if (NumICEngineGenerators <= 0) {
            ShowSevereError("No " + DataIPShortCuts::cCurrentModuleObject + " equipment specified in input file");
            ErrorsFound = true;
        }

        // ALLOCATE ARRAYS
        ICEngineGenerator.allocate(NumICEngineGenerators);

        // LOAD ARRAYS WITH IC ENGINE Generator CURVE FIT  DATA
        for (genNum = 1; genNum <= NumICEngineGenerators; ++genNum) {
            inputProcessor->getObjectItem(DataIPShortCuts::cCurrentModuleObject,
                                          genNum,
                                          AlphArray,
                                          NumAlphas,
                                          NumArray,
                                          NumNums,
                                          IOStat,
                                          _,
                                          DataIPShortCuts::lAlphaFieldBlanks,
                                          DataIPShortCuts::cAlphaFieldNames,
                                          DataIPShortCuts::cNumericFieldNames);
            UtilityRoutines::IsNameEmpty(AlphArray(1), DataIPShortCuts::cCurrentModuleObject, ErrorsFound);

            ICEngineGenerator(genNum).Name = AlphArray(1);

            ICEngineGenerator(genNum).RatedPowerOutput = NumArray(1);
            if (NumArray(1) == 0.0) {
                ShowSevereError("Invalid " + DataIPShortCuts::cNumericFieldNames(1) + '=' + General::RoundSigDigits(NumArray(1), 2));
                ShowContinueError("Entered in " + DataIPShortCuts::cCurrentModuleObject + '=' + AlphArray(1));
                ErrorsFound = true;
            }

            // Not sure what to do with electric nodes, so do not use optional arguments
            ICEngineGenerator(genNum).ElectricCircuitNode = NodeInputManager::GetOnlySingleNode(AlphArray(2),
                                                                                                ErrorsFound,
                                                                                                DataIPShortCuts::cCurrentModuleObject,
                                                                                                AlphArray(1),
                                                                                                DataLoopNode::NodeType_Electric,
                                                                                                DataLoopNode::NodeConnectionType_Electric,
                                                                                                1,
                                                                                                DataLoopNode::ObjectIsNotParent);

            ICEngineGenerator(genNum).MinPartLoadRat = NumArray(2);
            ICEngineGenerator(genNum).MaxPartLoadRat = NumArray(3);
            ICEngineGenerator(genNum).OptPartLoadRat = NumArray(4);

            // Load Special IC ENGINE Generator Curve Fit Inputs
            ICEngineGenerator(genNum).ElecOutputFuelCurve = CurveManager::GetCurveIndex(AlphArray(3)); // convert curve name to number
            if (ICEngineGenerator(genNum).ElecOutputFuelCurve == 0) {
                ShowSevereError("Invalid " + DataIPShortCuts::cAlphaFieldNames(3) + '=' + AlphArray(3));
                ShowContinueError("Entered in " + DataIPShortCuts::cCurrentModuleObject + '=' + AlphArray(1));
                ErrorsFound = true;
            }

            ICEngineGenerator(genNum).RecJacHeattoFuelCurve = CurveManager::GetCurveIndex(AlphArray(4)); // convert curve name to number
            if (ICEngineGenerator(genNum).RecJacHeattoFuelCurve == 0) {
                ShowSevereError("Invalid " + DataIPShortCuts::cAlphaFieldNames(4) + '=' + AlphArray(4));
                ShowContinueError("Entered in " + DataIPShortCuts::cCurrentModuleObject + '=' + AlphArray(1));
                ErrorsFound = true;
            }

            ICEngineGenerator(genNum).RecLubeHeattoFuelCurve = CurveManager::GetCurveIndex(AlphArray(5)); // convert curve name to number
            if (ICEngineGenerator(genNum).RecLubeHeattoFuelCurve == 0) {
                ShowSevereError("Invalid " + DataIPShortCuts::cAlphaFieldNames(5) + '=' + AlphArray(5));
                ShowContinueError("Entered in " + DataIPShortCuts::cCurrentModuleObject + '=' + AlphArray(1));
                ErrorsFound = true;
            }

            ICEngineGenerator(genNum).TotExhausttoFuelCurve = CurveManager::GetCurveIndex(AlphArray(6)); // convert curve name to number
            if (ICEngineGenerator(genNum).TotExhausttoFuelCurve == 0) {
                ShowSevereError("Invalid " + DataIPShortCuts::cAlphaFieldNames(6) + '=' + AlphArray(6));
                ShowContinueError("Entered in " + DataIPShortCuts::cCurrentModuleObject + '=' + AlphArray(1));
                ErrorsFound = true;
            }

            ICEngineGenerator(genNum).ExhaustTempCurve = CurveManager::GetCurveIndex(AlphArray(7)); // convert curve name to number
            if (ICEngineGenerator(genNum).ExhaustTempCurve == 0) {
                ShowSevereError("Invalid " + DataIPShortCuts::cAlphaFieldNames(7) + '=' + AlphArray(7));
                ShowContinueError("Entered in " + DataIPShortCuts::cCurrentModuleObject + '=' + AlphArray(1));
                ErrorsFound = true;
            } else {
                Real64 xValue = CurveManager::CurveValue(ICEngineGenerator(genNum).ExhaustTempCurve, 1.0);
                if (xValue < ReferenceTemp) {
                    ShowSevereError("GetICEngineGeneratorInput: " + DataIPShortCuts::cAlphaFieldNames(7) + " output has very low value.");
                    ShowContinueError("...curve generates [" + General::RoundSigDigits(xValue, 3) + " C] at PLR=1.0");
                    ShowContinueError("...this is less than the Reference Temperature [" + General::RoundSigDigits(ReferenceTemp, 2) +
                                      " C] and may cause errors.");
                }
            }

            ICEngineGenerator(genNum).UACoef(1) = NumArray(5);
            ICEngineGenerator(genNum).UACoef(2) = NumArray(6);

            ICEngineGenerator(genNum).MaxExhaustperPowerOutput = NumArray(7);
            ICEngineGenerator(genNum).DesignMinExitGasTemp = NumArray(8);
            ICEngineGenerator(genNum).FuelHeatingValue = NumArray(9);
            ICEngineGenerator(genNum).DesignHeatRecVolFlowRate = NumArray(10);
            if (ICEngineGenerator(genNum).DesignHeatRecVolFlowRate > 0.0) {
                ICEngineGenerator(genNum).HeatRecActive = true;
                ICEngineGenerator(genNum).HeatRecInletNodeNum = NodeInputManager::GetOnlySingleNode(AlphArray(8),
                                                                                                    ErrorsFound,
                                                                                                    DataIPShortCuts::cCurrentModuleObject,
                                                                                                    AlphArray(1),
                                                                                                    DataLoopNode::NodeType_Water,
                                                                                                    DataLoopNode::NodeConnectionType_Inlet,
                                                                                                    1,
                                                                                                    DataLoopNode::ObjectIsNotParent);
                if (ICEngineGenerator(genNum).HeatRecInletNodeNum == 0) {
                    ShowSevereError("Invalid " + DataIPShortCuts::cAlphaFieldNames(8) + '=' + AlphArray(8));
                    ShowContinueError("Entered in " + DataIPShortCuts::cCurrentModuleObject + '=' + AlphArray(1));
                    ErrorsFound = true;
                }
                ICEngineGenerator(genNum).HeatRecOutletNodeNum = NodeInputManager::GetOnlySingleNode(AlphArray(9),
                                                                                                     ErrorsFound,
                                                                                                     DataIPShortCuts::cCurrentModuleObject,
                                                                                                     AlphArray(1),
                                                                                                     DataLoopNode::NodeType_Water,
                                                                                                     DataLoopNode::NodeConnectionType_Outlet,
                                                                                                     1,
                                                                                                     DataLoopNode::ObjectIsNotParent);
                if (ICEngineGenerator(genNum).HeatRecOutletNodeNum == 0) {
                    ShowSevereError("Invalid " + DataIPShortCuts::cAlphaFieldNames(9) + '=' + AlphArray(9));
                    ShowContinueError("Entered in " + DataIPShortCuts::cCurrentModuleObject + '=' + AlphArray(1));
                    ErrorsFound = true;
                }
                BranchNodeConnections::TestCompSet(
                    DataIPShortCuts::cCurrentModuleObject, AlphArray(1), AlphArray(8), AlphArray(9), "Heat Recovery Nodes");
                PlantUtilities::RegisterPlantCompDesignFlow(ICEngineGenerator(genNum).HeatRecInletNodeNum,
                                                            ICEngineGenerator(genNum).DesignHeatRecVolFlowRate);
            } else {
                ICEngineGenerator(genNum).HeatRecActive = false;
                ICEngineGenerator(genNum).HeatRecInletNodeNum = 0;
                ICEngineGenerator(genNum).HeatRecOutletNodeNum = 0;
                if (!DataIPShortCuts::lAlphaFieldBlanks(8) || !DataIPShortCuts::lAlphaFieldBlanks(9)) {
                    ShowWarningError("Since Design Heat Flow Rate = 0.0, Heat Recovery inactive for " + DataIPShortCuts::cCurrentModuleObject + '=' +
                                     AlphArray(1));
                    ShowContinueError("However, Node names were specified for Heat Recovery inlet or outlet nodes");
                }
            }

            // Fuel Type Case Statement
            {
                auto const SELECT_CASE_var(AlphArray(10));
                if (is_blank(SELECT_CASE_var)) { // If blank then the default is Diesel
                    ICEngineGenerator(genNum).FuelType = "Diesel";

<<<<<<< HEAD
                } else if (SELECT_CASE_var == "NATURALGAS") {
                    ICEngineGenerator(GeneratorNum).FuelType = "Gas";
=======
                } else if ((SELECT_CASE_var == "GAS") || (SELECT_CASE_var == "NATURALGAS") || (SELECT_CASE_var == "NATURAL GAS")) {
                    ICEngineGenerator(genNum).FuelType = "Gas";
>>>>>>> af3229f7

                } else if (SELECT_CASE_var == "DIESEL") {
                    ICEngineGenerator(genNum).FuelType = "Diesel";

                } else if (SELECT_CASE_var == "GASOLINE") {
                    ICEngineGenerator(genNum).FuelType = "Gasoline";

<<<<<<< HEAD
                } else if (SELECT_CASE_var == "FUELOILNO1") {
                    ICEngineGenerator(GeneratorNum).FuelType = "FuelOil#1";

                } else if (SELECT_CASE_var == "FUELOILNO2") {
                    ICEngineGenerator(GeneratorNum).FuelType = "FuelOil#2";

                } else if (SELECT_CASE_var == "PROPANE") {
                    ICEngineGenerator(GeneratorNum).FuelType = "Propane";
=======
                } else if ((SELECT_CASE_var == "FUEL OIL #1") || (SELECT_CASE_var == "FUELOIL#1") || (SELECT_CASE_var == "FUEL OIL") ||
                           (SELECT_CASE_var == "DISTILLATE OIL")) {
                    ICEngineGenerator(genNum).FuelType = "FuelOil#1";

                } else if ((SELECT_CASE_var == "FUEL OIL #2") || (SELECT_CASE_var == "FUELOIL#2") || (SELECT_CASE_var == "RESIDUAL OIL")) {
                    ICEngineGenerator(genNum).FuelType = "FuelOil#2";

                } else if ((SELECT_CASE_var == "PROPANE") || (SELECT_CASE_var == "LPG") || (SELECT_CASE_var == "PROPANEGAS") ||
                           (SELECT_CASE_var == "PROPANE GAS")) {
                    ICEngineGenerator(genNum).FuelType = "Propane";
>>>>>>> af3229f7

                } else if (SELECT_CASE_var == "OTHERFUEL1") {
                    ICEngineGenerator(genNum).FuelType = "OtherFuel1";

                } else if (SELECT_CASE_var == "OTHERFUEL2") {
                    ICEngineGenerator(genNum).FuelType = "OtherFuel2";

                } else {
                    ShowSevereError("Invalid " + DataIPShortCuts::cAlphaFieldNames(10) + '=' + AlphArray(10));
                    ShowContinueError("Entered in " + DataIPShortCuts::cCurrentModuleObject + '=' + AlphArray(1));
                    ErrorsFound = true;
                }
            }

            ICEngineGenerator(genNum).HeatRecMaxTemp = NumArray(11);
        }

        if (ErrorsFound) {
            ShowFatalError("Errors found in processing input for " + DataIPShortCuts::cCurrentModuleObject);
        }
    }

    void ICEngineGeneratorSpecs::setupOutputVars()
    {
        SetupOutputVariable("Generator Produced Electric Power", OutputProcessor::Unit::W, this->ElecPowerGenerated, "System", "Average", this->Name);

        SetupOutputVariable("Generator Produced Electric Energy",
                            OutputProcessor::Unit::J,
                            this->ElecEnergyGenerated,
                            "System",
                            "Sum",
                            this->Name,
                            _,
                            "ElectricityProduced",
                            "COGENERATION",
                            _,
                            "Plant");

        SetupOutputVariable(
            "Generator " + this->FuelType + " Rate", OutputProcessor::Unit::W, this->FuelEnergyUseRate, "System", "Average", this->Name);

        SetupOutputVariable("Generator " + this->FuelType + " Energy",
                            OutputProcessor::Unit::J,
                            this->FuelEnergy,
                            "System",
                            "Sum",
                            this->Name,
                            _,
                            this->FuelType,
                            "COGENERATION",
                            _,
                            "Plant");

        //    general fuel use report to match other generators.
        SetupOutputVariable("Generator Fuel HHV Basis Rate", OutputProcessor::Unit::W, this->FuelEnergyUseRate, "System", "Average", this->Name);

        SetupOutputVariable("Generator Fuel HHV Basis Energy", OutputProcessor::Unit::J, this->FuelEnergy, "System", "Sum", this->Name);

        SetupOutputVariable(
            "Generator " + this->FuelType + " Mass Flow Rate", OutputProcessor::Unit::kg_s, this->FuelMdot, "System", "Average", this->Name);

        SetupOutputVariable("Generator Exhaust Air Temperature", OutputProcessor::Unit::C, this->ExhaustStackTemp, "System", "Average", this->Name);

        if (this->HeatRecActive) {
            SetupOutputVariable(
                "Generator Heat Recovery Mass Flow Rate", OutputProcessor::Unit::kg_s, this->HeatRecMdotActual, "System", "Average", this->Name);

            SetupOutputVariable(
                "Generator Jacket Heat Recovery Rate", OutputProcessor::Unit::W, this->QJacketRecovered, "System", "Average", this->Name);

            SetupOutputVariable("Generator Jacket Heat Recovery Energy",
                                OutputProcessor::Unit::J,
                                this->JacketEnergyRec,
                                "System",
                                "Sum",
                                this->Name,
                                _,
                                "ENERGYTRANSFER",
                                "HEATRECOVERY",
                                _,
                                "Plant");

            SetupOutputVariable(
                "Generator Lube Heat Recovery Rate", OutputProcessor::Unit::W, this->QLubeOilRecovered, "System", "Average", this->Name);

            SetupOutputVariable("Generator Lube Heat Recovery Energy",
                                OutputProcessor::Unit::J,
                                this->LubeOilEnergyRec,
                                "System",
                                "Sum",
                                this->Name,
                                _,
                                "ENERGYTRANSFER",
                                "HEATRECOVERY",
                                _,
                                "Plant");

            SetupOutputVariable(
                "Generator Exhaust Heat Recovery Rate", OutputProcessor::Unit::W, this->QExhaustRecovered, "System", "Average", this->Name);

            SetupOutputVariable("Generator Exhaust Heat Recovery Energy",
                                OutputProcessor::Unit::J,
                                this->ExhaustEnergyRec,
                                "System",
                                "Sum",
                                this->Name,
                                _,
                                "ENERGYTRANSFER",
                                "HEATRECOVERY",
                                _,
                                "Plant");

            SetupOutputVariable(
                "Generator Produced Thermal Rate", OutputProcessor::Unit::W, this->QTotalHeatRecovered, "System", "Average", this->Name);

            SetupOutputVariable("Generator Produced Thermal Energy", OutputProcessor::Unit::J, this->TotalHeatEnergyRec, "System", "Sum", this->Name);

            SetupOutputVariable(
                "Generator Heat Recovery Inlet Temperature", OutputProcessor::Unit::C, this->HeatRecInletTemp, "System", "Average", this->Name);

            SetupOutputVariable(
                "Generator Heat Recovery Outlet Temperature", OutputProcessor::Unit::C, this->HeatRecOutletTemp, "System", "Average", this->Name);
        }
    }

    void ICEngineGeneratorSpecs::getDesignCapacities(const EnergyPlus::PlantLocation &, Real64 &MaxLoad, Real64 &MinLoad, Real64 &OptLoad)
    {
        MaxLoad = 0.0;
        MinLoad = 0.0;
        OptLoad = 0.0;
    }

    void ICEngineGeneratorSpecs::simulate(const EnergyPlus::PlantLocation &EP_UNUSED(calledFromLocation),
                                          bool FirstHVACIteration,
                                          Real64 &EP_UNUSED(CurLoad),
                                          bool EP_UNUSED(RunFlag))
    {
        // empty function to emulate current behavior as of conversion to using the PlantComponent calling structure.
        // calls from the plant side only update the plant nodes.
        // calls from the ElectricPowerServiceManger call the init, calc, and update worker functions directly.

        PlantUtilities::UpdateComponentHeatRecoverySide(this->HRLoopNum,
                                                        this->HRLoopSideNum,
                                                        DataPlant::TypeOf_Generator_ICEngine,
                                                        this->HeatRecInletNodeNum,
                                                        this->HeatRecOutletNodeNum,
                                                        this->QTotalHeatRecovered,
                                                        this->HeatRecInletTemp,
                                                        this->HeatRecOutletTemp,
                                                        this->HeatRecMdotActual,
                                                        FirstHVACIteration);
    }

    void ICEngineGeneratorSpecs::CalcICEngineGeneratorModel(bool const RunFlag, Real64 const MyLoad)
    {
        // SUBROUTINE INFORMATION:
        //       AUTHOR         Dan Fisher
        //       DATE WRITTEN   Sept. 2000
        //       MODIFIED     na
        //       RE-ENGINEERED

        // PURPOSE OF THIS SUBROUTINE:
        // simulate a IC ENGINE generator using the BLAST model

        // METHODOLOGY EMPLOYED:
        // curve fit of performance data:

        Real64 const ExhaustCP(1.047); // Exhaust Gas Specific Heat (J/kg-K)
        Real64 const KJtoJ(1000.0);    // convert Kjoules to joules
        static std::string const RoutineName("CalcICEngineGeneratorModel");

        // Heat Recovery Fluid Mass FlowRate (kg/s)
        Real64 HeatRecMdot;

        // Heat Recovery Fluid Inlet Temperature (C)
        Real64 HeatRecInTemp;

        if (this->HeatRecActive) {
            int HeatRecInNode = this->HeatRecInletNodeNum;
            HeatRecInTemp = DataLoopNode::Node(HeatRecInNode).Temp;
            HeatRecMdot = DataLoopNode::Node(HeatRecInNode).MassFlowRate;

        } else {
            HeatRecInTemp = 0.0;
            HeatRecMdot = 0.0;
        }

        // If no loop demand or Generator OFF, return
        if (!RunFlag) {
            this->ElecPowerGenerated = 0.0;
            this->ElecEnergyGenerated = 0.0;
            this->HeatRecInletTemp = HeatRecInTemp;
            this->HeatRecOutletTemp = HeatRecInTemp;
            this->HeatRecMdotActual = 0.0;
            this->QJacketRecovered = 0.0;
            this->QExhaustRecovered = 0.0;
            this->QLubeOilRecovered = 0.0;
            this->QTotalHeatRecovered = 0.0;
            this->JacketEnergyRec = 0.0;
            this->ExhaustEnergyRec = 0.0;
            this->LubeOilEnergyRec = 0.0;
            this->TotalHeatEnergyRec = 0.0;
            this->FuelEnergyUseRate = 0.0;
            this->FuelEnergy = 0.0;
            this->FuelMdot = 0.0;
            this->ExhaustStackTemp = 0.0;

            return;
        }

        // Generator output (W)
        Real64 elecPowerGenerated = min(MyLoad, this->RatedPowerOutput);
        elecPowerGenerated = max(elecPowerGenerated, 0.0);

        // Generator operating part load ratio
        Real64 PLR = min(elecPowerGenerated / this->RatedPowerOutput, this->MaxPartLoadRat);
        PLR = max(PLR, this->MinPartLoadRat);
        elecPowerGenerated = PLR * this->RatedPowerOutput;

        // DETERMINE FUEL CONSUMED AND AVAILABLE WASTE HEAT

        // Use Curve fit to determine Fuel Energy Input.  For electric power generated in Watts, the fuel
        // energy input is calculated in J/s.  The PLBasedFuelInputCurve selects ratio of fuel flow (J/s)/power generated (J/s).
        Real64 fuelEnergyUseRate; // IC ENGINE fuel use rate (W)
        if (PLR > 0.0) {
            // (RELDC) Ratio of generator output to Fuel Energy Input
            Real64 elecOutputFuelRat = CurveManager::CurveValue(this->ElecOutputFuelCurve, PLR);
            fuelEnergyUseRate = elecPowerGenerated / elecOutputFuelRat;
        } else {
            fuelEnergyUseRate = 0.0;
        }

        // Use Curve fit to determine heat recovered in the water jacket.  This curve calculates the water jacket heat recovered (J/s) by
        // multiplying the total fuel input (J/s) by the fraction of that power that could be recovered in the water jacket at that
        // particular part load.

        // (RJACDC) Ratio of Recoverable Jacket Heat to Fuel Energy Input
        Real64 recJacHeattoFuelRat = CurveManager::CurveValue(this->RecJacHeattoFuelCurve, PLR);

        // water jacket heat recovered (W)
        Real64 QJacketRec = fuelEnergyUseRate * recJacHeattoFuelRat;

        // Use Curve fit to determine Heat Recovered Lubricant heat.  This curve calculates the lube heat recovered (J/s) by
        // multiplying the total fuel input (J/s) by the fraction of that power that could be recovered in the lube oil at that
        // particular part load.
        // (RLUBDC) Ratio of Recoverable Lube Oil Heat to Fuel Energy Input
        Real64 recLubeHeattoFuelRat = CurveManager::CurveValue(this->RecLubeHeattoFuelCurve, PLR);

        // lube oil cooler heat recovered (W)
        Real64 QLubeOilRec = fuelEnergyUseRate * recLubeHeattoFuelRat;

        // Use Curve fit to determine Heat Recovered from the exhaust.  This curve calculates the  heat recovered (J/s) by
        // multiplying the total fuel input (J/s) by the fraction of that power that could be recovered in the exhaust at that
        // particular part load.

        // (REXDC) Total Exhaust Energy Input to Fuel Energy Input
        Real64 totExhausttoFuelRat = CurveManager::CurveValue(this->TotExhausttoFuelCurve, PLR);

        // total engine exhaust heat (W)
        Real64 QExhaustTotal = fuelEnergyUseRate * totExhausttoFuelRat;

        // exhaust gas heat recovered (W)
        Real64 QExhaustRec;

        // engine stack temp. (C)
        Real64 exhaustStackTemp = 0.0;

        // Use Curve fit to determine Exhaust Temperature in C.  The temperature is simply a curve fit
        // of the exhaust temperature in C to the part load ratio.
        if (PLR > 0.0) {
            // (TEX) Exhaust Gas Temp
            Real64 exhaustTemp = CurveManager::CurveValue(this->ExhaustTempCurve, PLR);

            if (exhaustTemp > ReferenceTemp) {

                // exhaust gas mass flow rate (kg/s)
                Real64 ExhaustGasFlow = QExhaustTotal / (ExhaustCP * (exhaustTemp - ReferenceTemp));

                // Use Curve fit to determine stack exhaustTemp after heat recovery
                // (UACDC) exhaust gas Heat Exchanger UA
                Real64 UA_loc = this->UACoef(1) * std::pow(this->RatedPowerOutput, this->UACoef(2));

                // design engine stact saturated steam exhaustTemp. (C)
                Real64 designMinExitGasTemp = this->DesignMinExitGasTemp;

                exhaustStackTemp = designMinExitGasTemp +
                                   (exhaustTemp - designMinExitGasTemp) /
                                       std::exp(UA_loc / (max(ExhaustGasFlow, this->MaxExhaustperPowerOutput * this->RatedPowerOutput) * ExhaustCP));

                QExhaustRec = max(ExhaustGasFlow * ExhaustCP * (exhaustTemp - exhaustStackTemp), 0.0);
            } else {
                if (this->ErrExhaustTempIndex == 0) {
                    ShowWarningMessage("CalcICEngineGeneratorModel: " + this->TypeOf + "=\"" + this->Name +
                                       "\" low Exhaust Temperature from Curve Value");
                    ShowContinueError("...curve generated temperature=[" + General::RoundSigDigits(exhaustTemp, 3) + " C], PLR=[" +
                                      General::RoundSigDigits(PLR, 3) + "].");
                    ShowContinueError("...simulation will continue with exhaust heat reclaim set to 0.");
                }
                ShowRecurringWarningErrorAtEnd("CalcICEngineGeneratorModel: " + this->TypeOf + "=\"" + this->Name +
                                                   "\" low Exhaust Temperature continues...",
                                               this->ErrExhaustTempIndex,
                                               exhaustTemp,
                                               exhaustTemp,
                                               _,
                                               "[C]",
                                               "[C]");
                QExhaustRec = 0.0;
                exhaustStackTemp = this->DesignMinExitGasTemp;
            }
        } else {
            QExhaustRec = 0.0;
            // Bug exhaustStackTemp not set but used below
        }

        Real64 qTotalHeatRecovered = QExhaustRec + QLubeOilRec + QJacketRec;

        // When Max Temp is reached the amount of recovered heat has to be reduced.
        Real64 HRecRatio;

        if (this->HeatRecActive) {
            this->CalcICEngineGenHeatRecovery(qTotalHeatRecovered, HeatRecMdot, HRecRatio);
            QExhaustRec *= HRecRatio;
            QLubeOilRec *= HRecRatio;
            QJacketRec *= HRecRatio;
            qTotalHeatRecovered *= HRecRatio;
        } else {
            this->HeatRecInletTemp = HeatRecInTemp;
            this->HeatRecOutletTemp = HeatRecInTemp;
            this->HeatRecMdotActual = HeatRecMdot;
        }

        // Calculate Energy
        // Generator output (J)
        Real64 ElectricEnergyGen = elecPowerGenerated * DataHVACGlobals::TimeStepSys * DataGlobals::SecInHour;

        // IC ENGINE fuel use (J)
        Real64 FuelEnergyUsed = fuelEnergyUseRate * DataHVACGlobals::TimeStepSys * DataGlobals::SecInHour;

        // water jacket heat recovered (J)
        Real64 jacketEnergyRec = QJacketRec * DataHVACGlobals::TimeStepSys * DataGlobals::SecInHour;

        // lube oil cooler heat recovered (J)
        Real64 lubeOilEnergyRec = QLubeOilRec * DataHVACGlobals::TimeStepSys * DataGlobals::SecInHour;

        // exhaust gas heat recovered (J)
        Real64 exhaustEnergyRec = QExhaustRec * DataHVACGlobals::TimeStepSys * DataGlobals::SecInHour;
        this->ElecPowerGenerated = elecPowerGenerated;
        this->ElecEnergyGenerated = ElectricEnergyGen;
        this->QJacketRecovered = QJacketRec;
        this->QLubeOilRecovered = QLubeOilRec;
        this->QExhaustRecovered = QExhaustRec;
        this->QTotalHeatRecovered = qTotalHeatRecovered;
        this->JacketEnergyRec = jacketEnergyRec;
        this->LubeOilEnergyRec = lubeOilEnergyRec;
        this->ExhaustEnergyRec = exhaustEnergyRec;
        this->QTotalHeatRecovered = (QExhaustRec + QLubeOilRec + QJacketRec);
        this->TotalHeatEnergyRec = (exhaustEnergyRec + lubeOilEnergyRec + jacketEnergyRec);
        this->FuelEnergyUseRate = std::abs(fuelEnergyUseRate);
        this->FuelEnergy = std::abs(FuelEnergyUsed);

        // Heating Value of Fuel in kJ/kg
        Real64 fuelHeatingValue = this->FuelHeatingValue;

        this->FuelMdot = std::abs(fuelEnergyUseRate) / (fuelHeatingValue * KJtoJ);
        this->ExhaustStackTemp = exhaustStackTemp;
    }

    void ICEngineGeneratorSpecs::CalcICEngineGenHeatRecovery(Real64 const EnergyRecovered, Real64 const HeatRecMdot, Real64 &HRecRatio)
    {
        // SUBROUTINE INFORMATION:
        //       AUTHOR:          Brandon Anderson
        //       DATE WRITTEN:    November 2000

        // PURPOSE OF THIS SUBROUTINE:
        // To perform heat recovery calculations and node updates

        // METHODOLOGY EMPLOYED: This routine is required for the heat recovery loop.
        // It works in conjunction with the Heat Recovery Manager, and the PlantWaterHeater.
        // The chiller sets the flow on the loop first by the input design flow rate and then
        // performs a check to verify that

        static std::string const RoutineName("CalcICEngineGeneratorModel");

        // Need to set the HeatRecRatio to 1.0 if it is not modified
        HRecRatio = 1.0;

        Real64 HeatRecInTemp = DataLoopNode::Node(this->HeatRecInletNodeNum).Temp;
        Real64 HeatRecCp = FluidProperties::GetSpecificHeatGlycol(
            DataPlant::PlantLoop(this->HRLoopNum).FluidName, HeatRecInTemp, DataPlant::PlantLoop(this->HRLoopNum).FluidIndex, RoutineName);

        // Don't divide by zero - Note This also results in no heat recovery when
        //  design Mdot for Heat Recovery - Specified on Chiller Input - is zero
        //  In order to see what minimum heat recovery flow rate is for the design temperature
        //  The design heat recovery flow rate can be set very small, but greater than zero.

        Real64 HeatRecOutTemp;

        if ((HeatRecMdot > 0) && (HeatRecCp > 0)) {
            HeatRecOutTemp = (EnergyRecovered) / (HeatRecMdot * HeatRecCp) + HeatRecInTemp;
        } else {
            HeatRecOutTemp = HeatRecInTemp;
        }

        // Note: check to make sure the Max Temperature was not exceeded
        if (HeatRecOutTemp > this->HeatRecMaxTemp) {
            Real64 MinHeatRecMdot;
            if (this->HeatRecMaxTemp != HeatRecInTemp) {
                MinHeatRecMdot = (EnergyRecovered) / (HeatRecCp * (this->HeatRecMaxTemp - HeatRecInTemp));
                if (MinHeatRecMdot < 0.0) MinHeatRecMdot = 0.0;
            } else {
                MinHeatRecMdot = 0.0;
            }

            // Recalculate Outlet Temperature, with adjusted flowrate
            if ((MinHeatRecMdot > 0.0) && (HeatRecCp > 0.0)) {
                HeatRecOutTemp = (EnergyRecovered) / (MinHeatRecMdot * HeatRecCp) + HeatRecInTemp;
                HRecRatio = HeatRecMdot / MinHeatRecMdot;
            } else {
                HeatRecOutTemp = HeatRecInTemp;
                HRecRatio = 0.0;
            }
        }

        // Update global variables for reporting later
        this->HeatRecInletTemp = HeatRecInTemp;
        this->HeatRecOutletTemp = HeatRecOutTemp;
        this->HeatRecMdotActual = HeatRecMdot;
    }

    void ICEngineGeneratorSpecs::InitICEngineGenerators(bool const RunFlag, bool const FirstHVACIteration)
    {

        // SUBROUTINE INFORMATION:
        //       AUTHOR         Dan Fisher
        //       DATE WRITTEN   Oct 2000
        //       MODIFIED       na
        //       RE-ENGINEERED  Brent Griffith, Sept 2010, plant upgrades, generalize fluid props

        // PURPOSE OF THIS SUBROUTINE:
        // This subroutine is for initializations of the IC ENGINE generators.

        // METHODOLOGY EMPLOYED:
        // Uses the status flags to trigger initializations.

        static std::string const RoutineName("InitICEngineGenerators");

        bool errFlag;

        if (this->myFlag) {
            this->setupOutputVars();
            this->myFlag = false;
        }

        if (this->MyPlantScanFlag && allocated(DataPlant::PlantLoop) && this->HeatRecActive) {
            errFlag = false;
            PlantUtilities::ScanPlantLoopsForObject(this->Name,
                                                    DataPlant::TypeOf_Generator_ICEngine,
                                                    this->HRLoopNum,
                                                    this->HRLoopSideNum,
                                                    this->HRBranchNum,
                                                    this->HRCompNum,
                                                    errFlag,
                                                    _,
                                                    _,
                                                    _,
                                                    _,
                                                    _);
            if (errFlag) {
                ShowFatalError("InitICEngineGenerators: Program terminated due to previous condition(s).");
            }

            this->MyPlantScanFlag = false;
        }

        if (this->MySizeAndNodeInitFlag && (!this->MyPlantScanFlag) && this->HeatRecActive) {

            // size mass flow rate
            Real64 rho = FluidProperties::GetDensityGlycol(DataPlant::PlantLoop(this->HRLoopNum).FluidName,
                                                           DataGlobals::InitConvTemp,
                                                           DataPlant::PlantLoop(this->HRLoopNum).FluidIndex,
                                                           RoutineName);

            this->DesignHeatRecMassFlowRate = rho * this->DesignHeatRecVolFlowRate;
            this->HeatRecMdotDesign = this->DesignHeatRecMassFlowRate;

            PlantUtilities::InitComponentNodes(0.0,
                                               this->DesignHeatRecMassFlowRate,
                                               this->HeatRecInletNodeNum,
                                               this->HeatRecOutletNodeNum,
                                               this->HRLoopNum,
                                               this->HRLoopSideNum,
                                               this->HRBranchNum,
                                               this->HRCompNum);

            this->MySizeAndNodeInitFlag = false;
        } // end one time inits

        // Do the Begin Environment initializations
        if (DataGlobals::BeginEnvrnFlag && this->MyEnvrnFlag && this->HeatRecActive) {
            int HeatRecInletNode = this->HeatRecInletNodeNum;
            int HeatRecOutletNode = this->HeatRecOutletNodeNum;
            // set the node Temperature, assuming freeze control
            DataLoopNode::Node(HeatRecInletNode).Temp = 20.0;
            DataLoopNode::Node(HeatRecOutletNode).Temp = 20.0;
            // set the node max and min mass flow rates
            PlantUtilities::InitComponentNodes(0.0,
                                               this->DesignHeatRecMassFlowRate,
                                               HeatRecInletNode,
                                               HeatRecOutletNode,
                                               this->HRLoopNum,
                                               this->HRLoopSideNum,
                                               this->HRBranchNum,
                                               this->HRCompNum);

            this->MyEnvrnFlag = false;
        } // end environmental inits

        if (!DataGlobals::BeginEnvrnFlag) {
            this->MyEnvrnFlag = true;
        }

        if (this->HeatRecActive) {
            if (FirstHVACIteration) {
                Real64 mdot;
                if (RunFlag) {
                    mdot = this->DesignHeatRecMassFlowRate;
                } else {
                    mdot = 0.0;
                }
                PlantUtilities::SetComponentFlowRate(mdot,
                                                     this->HeatRecInletNodeNum,
                                                     this->HeatRecOutletNodeNum,
                                                     this->HRLoopNum,
                                                     this->HRLoopSideNum,
                                                     this->HRBranchNum,
                                                     this->HRCompNum);

            } else {
                PlantUtilities::SetComponentFlowRate(this->HeatRecMdotActual,
                                                     this->HeatRecInletNodeNum,
                                                     this->HeatRecOutletNodeNum,
                                                     this->HRLoopNum,
                                                     this->HRLoopSideNum,
                                                     this->HRBranchNum,
                                                     this->HRCompNum);
            }
        }
    }

    void ICEngineGeneratorSpecs::update()
    {
        if (this->HeatRecActive) {
            int HeatRecOutletNode = this->HeatRecOutletNodeNum;
            DataLoopNode::Node(HeatRecOutletNode).Temp = this->HeatRecOutletTemp;
        }
    }

} // namespace ICEngineElectricGenerator

} // namespace EnergyPlus<|MERGE_RESOLUTION|>--- conflicted
+++ resolved
@@ -292,13 +292,8 @@
                 if (is_blank(SELECT_CASE_var)) { // If blank then the default is Diesel
                     ICEngineGenerator(genNum).FuelType = "Diesel";
 
-<<<<<<< HEAD
                 } else if (SELECT_CASE_var == "NATURALGAS") {
-                    ICEngineGenerator(GeneratorNum).FuelType = "Gas";
-=======
-                } else if ((SELECT_CASE_var == "GAS") || (SELECT_CASE_var == "NATURALGAS") || (SELECT_CASE_var == "NATURAL GAS")) {
                     ICEngineGenerator(genNum).FuelType = "Gas";
->>>>>>> af3229f7
 
                 } else if (SELECT_CASE_var == "DIESEL") {
                     ICEngineGenerator(genNum).FuelType = "Diesel";
@@ -306,27 +301,14 @@
                 } else if (SELECT_CASE_var == "GASOLINE") {
                     ICEngineGenerator(genNum).FuelType = "Gasoline";
 
-<<<<<<< HEAD
                 } else if (SELECT_CASE_var == "FUELOILNO1") {
-                    ICEngineGenerator(GeneratorNum).FuelType = "FuelOil#1";
+                    ICEngineGenerator(genNum).FuelType = "FuelOil#1";
 
                 } else if (SELECT_CASE_var == "FUELOILNO2") {
-                    ICEngineGenerator(GeneratorNum).FuelType = "FuelOil#2";
+                    ICEngineGenerator(genNum).FuelType = "FuelOil#2";
 
                 } else if (SELECT_CASE_var == "PROPANE") {
-                    ICEngineGenerator(GeneratorNum).FuelType = "Propane";
-=======
-                } else if ((SELECT_CASE_var == "FUEL OIL #1") || (SELECT_CASE_var == "FUELOIL#1") || (SELECT_CASE_var == "FUEL OIL") ||
-                           (SELECT_CASE_var == "DISTILLATE OIL")) {
-                    ICEngineGenerator(genNum).FuelType = "FuelOil#1";
-
-                } else if ((SELECT_CASE_var == "FUEL OIL #2") || (SELECT_CASE_var == "FUELOIL#2") || (SELECT_CASE_var == "RESIDUAL OIL")) {
-                    ICEngineGenerator(genNum).FuelType = "FuelOil#2";
-
-                } else if ((SELECT_CASE_var == "PROPANE") || (SELECT_CASE_var == "LPG") || (SELECT_CASE_var == "PROPANEGAS") ||
-                           (SELECT_CASE_var == "PROPANE GAS")) {
                     ICEngineGenerator(genNum).FuelType = "Propane";
->>>>>>> af3229f7
 
                 } else if (SELECT_CASE_var == "OTHERFUEL1") {
                     ICEngineGenerator(genNum).FuelType = "OtherFuel1";
