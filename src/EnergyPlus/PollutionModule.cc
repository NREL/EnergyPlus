// EnergyPlus, Copyright (c) 1996-2023, The Board of Trustees of the University of Illinois,
// The Regents of the University of California, through Lawrence Berkeley National Laboratory
// (subject to receipt of any required approvals from the U.S. Dept. of Energy), Oak Ridge
// National Laboratory, managed by UT-Battelle, Alliance for Sustainable Energy, LLC, and other
// contributors. All rights reserved.
//
// NOTICE: This Software was developed under funding from the U.S. Department of Energy and the
// U.S. Government consequently retains certain rights. As such, the U.S. Government has been
// granted for itself and others acting on its behalf a paid-up, nonexclusive, irrevocable,
// worldwide license in the Software to reproduce, distribute copies to the public, prepare
// derivative works, and perform publicly and display publicly, and to permit others to do so.
//
// Redistribution and use in source and binary forms, with or without modification, are permitted
// provided that the following conditions are met:
//
// (1) Redistributions of source code must retain the above copyright notice, this list of
//     conditions and the following disclaimer.
//
// (2) Redistributions in binary form must reproduce the above copyright notice, this list of
//     conditions and the following disclaimer in the documentation and/or other materials
//     provided with the distribution.
//
// (3) Neither the name of the University of California, Lawrence Berkeley National Laboratory,
//     the University of Illinois, U.S. Dept. of Energy nor the names of its contributors may be
//     used to endorse or promote products derived from this software without specific prior
//     written permission.
//
// (4) Use of EnergyPlus(TM) Name. If Licensee (i) distributes the software in stand-alone form
//     without changes from the version obtained under this License, or (ii) Licensee makes a
//     reference solely to the software portion of its product, Licensee must refer to the
//     software as "EnergyPlus version X" software, where "X" is the version number Licensee
//     obtained under this License and may not use a different name for the software. Except as
//     specifically required in this Section (4), Licensee shall not use in a company name, a
//     product name, in advertising, publicity, or other promotional activities any name, trade
//     name, trademark, logo, or other designation of "EnergyPlus", "E+", "e+" or confusingly
//     similar designation, without the U.S. Department of Energy's prior written consent.
//
// THIS SOFTWARE IS PROVIDED BY THE COPYRIGHT HOLDERS AND CONTRIBUTORS "AS IS" AND ANY EXPRESS OR
// IMPLIED WARRANTIES, INCLUDING, BUT NOT LIMITED TO, THE IMPLIED WARRANTIES OF MERCHANTABILITY
// AND FITNESS FOR A PARTICULAR PURPOSE ARE DISCLAIMED. IN NO EVENT SHALL THE COPYRIGHT OWNER OR
// CONTRIBUTORS BE LIABLE FOR ANY DIRECT, INDIRECT, INCIDENTAL, SPECIAL, EXEMPLARY, OR
// CONSEQUENTIAL DAMAGES (INCLUDING, BUT NOT LIMITED TO, PROCUREMENT OF SUBSTITUTE GOODS OR
// SERVICES; LOSS OF USE, DATA, OR PROFITS; OR BUSINESS INTERRUPTION) HOWEVER CAUSED AND ON ANY
// THEORY OF LIABILITY, WHETHER IN CONTRACT, STRICT LIABILITY, OR TORT (INCLUDING NEGLIGENCE OR
// OTHERWISE) ARISING IN ANY WAY OUT OF THE USE OF THIS SOFTWARE, EVEN IF ADVISED OF THE
// POSSIBILITY OF SUCH DAMAGE.

// ObjexxFCL Headers

// EnergyPlus Headers
#include <EnergyPlus/Data/EnergyPlusData.hh>
#include <EnergyPlus/DataEnvironment.hh>
#include <EnergyPlus/DataGlobalConstants.hh>
#include <EnergyPlus/DataHVACGlobals.hh>
#include <EnergyPlus/DataIPShortCuts.hh>
#include <EnergyPlus/InputProcessing/InputProcessor.hh>
#include <EnergyPlus/OutputProcessor.hh>
#include <EnergyPlus/PollutionModule.hh>
#include <EnergyPlus/ScheduleManager.hh>
#include <EnergyPlus/UtilityRoutines.hh>

namespace EnergyPlus::Pollution {
// Module containing the pollution calculation routines

// MODULE INFORMATION:
//       AUTHOR         Richard J. Liesen (RJL)
//       DATE WRITTEN   August 2002
//       MODIFIED       January 17, 2004 - J Glazer - Added source energy support including schedules for source energy
//                      January 2008 - L Lawrie - implementing schedule fields for all emission factors.
//       RE-ENGINEERED  December 2003 RJL

// PURPOSE OF THIS MODULE:
// To encapsulate the data and algorithms required to
// calculate the pollution, and carbon eqiuvalent for the Energy consumed

// METHODOLOGY EMPLOYED:
// The methodology employed is to calculate the
// source pollution from building energy consumption.
//    PURPOSE:= Takes the Energy from the various sources and
//               calculates the Environmental Impact Factors.
//         STEP 1:  We begin with the output expressing the energy
//         STEP 2:  The energy used by types: must be converted back
//         to source fuel types (fossil or electricity) via User Input.
//         STEP 3:  All energy numbers have been converted to units of MJ's or 1x10^6 Joules.
//         STEP 4:  Environmental Impact Factors are calculated from Coefficients

// MODULE VARIABLE DECLARATIONS:
// Total for all of the Pollutants
// Total Carbon Equivalent Components
//  !Fuel Types
// Total Carbon Equivalent Coeffs
// Purchased Efficiencies

// Fuel Types used with the Pollution Factors
// Facility Meter Indexes
// Facility Meter Values used in Pollution Calcs

void CalculatePollution(EnergyPlusData &state)
{

    // SUBROUTINE INFORMATION:
    //       AUTHOR         Richard Liesen
    //       DATE WRITTEN   August 2002
    //       MODIFIED       na
    //       RE-ENGINEERED  December 2003 RJL

    // PURPOSE OF THIS SUBROUTINE:
    // This subroutine is the main driver for the pollution calculation

    // METHODOLOGY EMPLOYED:
    // Uses the status flags to trigger events.

    if (!state.dataPollution->PollutionReportSetup) return;

    //   Call the Routine to Read the Energy Values from the EnergyPlus Meters
    ReadEnergyMeters(state);

    //   Call the routine that takes the fuel data and calculates the
    //     Pollution for each fuel type.
    CalcPollution(state);
}

// Get Input Section of the Module
//******************************************************************************

void SetupPollutionCalculations(EnergyPlusData &state)
{

    // SUBROUTINE INFORMATION:
    //       AUTHOR         Richard Liesen
    //       DATE WRITTEN   August 2002
    //       MODIFIED       na
    //       RE-ENGINEERED  December 2003 RJL; August 2008 LKL - more standard getinput

    // PURPOSE OF THIS SUBROUTINE:
    // This subroutine is the input routines and Get routines

    // METHODOLOGY EMPLOYED:
    // Uses the status flags to trigger events.

    // Using/Aliasing
    using ScheduleManager::GetScheduleIndex;

    // SUBROUTINE LOCAL VARIABLE DECLARATIONS:
    int NumPolluteRpt;
    int NumAlphas;
    int NumNums;
    int Loop;
    int IOStat;
    auto &cCurrentModuleObject = state.dataIPShortCut->cCurrentModuleObject;

    // First determine if the Pollution reporting has been triggered, and is not exit.
    cCurrentModuleObject = "Output:EnvironmentalImpactFactors";
    NumPolluteRpt = state.dataInputProcessing->inputProcessor->getNumObjectsFound(state, cCurrentModuleObject);
    state.dataPollution->PollutionReportSetup = true;

    for (Loop = 1; Loop <= NumPolluteRpt; ++Loop) {

        state.dataInputProcessing->inputProcessor->getObjectItem(state,
                                                                 cCurrentModuleObject,
                                                                 Loop,
                                                                 state.dataIPShortCut->cAlphaArgs,
                                                                 NumAlphas,
                                                                 state.dataIPShortCut->rNumericArgs,
                                                                 NumNums,
                                                                 IOStat,
                                                                 state.dataIPShortCut->lNumericFieldBlanks,
                                                                 state.dataIPShortCut->lAlphaFieldBlanks,
                                                                 state.dataIPShortCut->cAlphaFieldNames,
                                                                 state.dataIPShortCut->cNumericFieldNames);

        // Call this routine in the Output Processor to setup the correct Facility energy meters that are
        //  necessary to make sure that the Meter file is opened and written to by the OP so that time stamps
        //  and the like are happening as expected.
        if (!state.dataIPShortCut->lAlphaFieldBlanks(1)) {
            InitPollutionMeterReporting(state, state.dataIPShortCut->cAlphaArgs(1));
        } else {
            InitPollutionMeterReporting(state, "RunPeriod");
        }
    }
}

void GetPollutionFactorInput(EnergyPlusData &state)
{

    // SUBROUTINE INFORMATION:
    //       AUTHOR         Linda Lawrie
    //       DATE WRITTEN   August 2008

    // PURPOSE OF THIS SUBROUTINE:
    // SetupPollutionCalculation must be called after meters are initialized.  This caused a problem
    // in runs so have added this routine to allow central get for most inputs.

    constexpr std::string_view routineName = "GetPollutionFactorInput";

    // SUBROUTINE LOCAL VARIABLE DECLARATIONS:
    int NumAlphas;
    int NumNums;
    int IOStat;
    bool ErrorsFound = false;

    auto &ip = state.dataInputProcessing->inputProcessor;
    auto &ipsc = state.dataIPShortCut;
    auto &pm = state.dataPollution;
    
    if (!pm->GetInputFlagPollution) return; // Input already gotten
    pm->GetInputFlagPollution = false;

    ipsc->cCurrentModuleObject = "EnvironmentalImpactFactors";
    pm->NumEnvImpactFactors = ip->getNumObjectsFound(state, ipsc->cCurrentModuleObject);

    if (pm->NumEnvImpactFactors > 0) {
        // Now find and load all of the user inputs and factors.
        ip->getObjectItem(state,
                          ipsc->cCurrentModuleObject,
                          1,
                          ipsc->cAlphaArgs,
                          NumAlphas,
                          ipsc->rNumericArgs,
                          NumNums,
                          IOStat,
                          ipsc->lNumericFieldBlanks,
                          ipsc->lAlphaFieldBlanks,
                          ipsc->cAlphaFieldNames,
                          ipsc->cNumericFieldNames);
    } else if (pm->PollutionReportSetup) {
        ShowWarningError(state, format("{}: not entered.  Values will be defaulted.", ipsc->cCurrentModuleObject));
    }
    
    pm->PurchHeatEffic = 0.3;
    pm->PurchCoolCOP = 3.0;
    pm->SteamConvEffic = 0.25;
    pm->CarbonEquivN2O = 0.0;
    pm->CarbonEquivCH4 = 0.0;
    pm->CarbonEquivCO2 = 0.0;

    if (pm->NumEnvImpactFactors > 0) {
        // If Heating Efficiency defined by the User is negative or zero then a default of 30% will be assigned.
        if (ipsc->rNumericArgs(1) > 0.0) {
            pm->PurchHeatEffic = ipsc->rNumericArgs(1);
        }

        // If COP defined by the User is negative or zero then a default of 3.0 will be assigned.
        if (ipsc->rNumericArgs(2) > 0.0) {
            pm->PurchCoolCOP = ipsc->rNumericArgs(2);
        }

        // If Steam Conversion Efficiency defined by the User is negative or zero then a default of 25% will be assigned.
        if (ipsc->rNumericArgs(3) > 0.0) {
            pm->SteamConvEffic = ipsc->rNumericArgs(3);
        }

        // Load the Total Carbon Equivalent Pollution Factor coefficients
        pm->CarbonEquivN2O = ipsc->rNumericArgs(4);
        pm->CarbonEquivCH4 = ipsc->rNumericArgs(5);
        pm->CarbonEquivCO2 = ipsc->rNumericArgs(6);
    }

    // Compare all of the Fuel Factors and compare to PollutionCalculationFactors List
    ipsc->cCurrentModuleObject = "FuelFactors";
    pm->NumFuelFactors = ip->getNumObjectsFound(state, ipsc->cCurrentModuleObject);

    for (int Loop = 1; Loop <= state.dataPollution->NumFuelFactors; ++Loop) {
        // Now find and load all of the user inputs and factors.
<<<<<<< HEAD
        ip->getObjectItem(state,
                          ipsc->cCurrentModuleObject,
                          Loop,
                          ipsc->cAlphaArgs,
                          NumAlphas,
                          ipsc->rNumericArgs,
                          NumNums,
                          IOStat,
                          ipsc->lNumericFieldBlanks,
                          ipsc->lAlphaFieldBlanks,
                          ipsc->cAlphaFieldNames,
                          ipsc->cNumericFieldNames);

        ErrorObjectHeader eoh{routineName, ipsc->cCurrentModuleObject, ipsc->cAlphaArgs(1)};
        
        Constant::eFuel fuel = static_cast<Constant::eFuel>(getEnumValue(Constant::eFuelNamesUC, UtilityRoutines::makeUPPER(ipsc->cAlphaArgs(1))));

        auto &pollCoeff = pm->pollCoeffs[(int)fuel];
        if (pollCoeff.used) {
            ShowWarningError(state, format("{}: {} already entered. Previous entry will be used.",
                                           ipsc->cCurrentModuleObject, Constant::eFuelNames[(int)fuel]));
            continue;
        }

        pollCoeff.used = true;

        pollCoeff.sourceSchedNum = ipsc->rNumericArgs(1);
        if (!ipsc->lAlphaFieldBlanks(2)) {
            pollCoeff.sourceSchedNum = ScheduleManager::GetScheduleIndex(state, ipsc->cAlphaArgs(2));
            if (pollCoeff.sourceSchedNum == 0) {
                ShowSevereItemNotFound(state, eoh, ipsc->cAlphaFieldNames(2), ipsc->cAlphaArgs(2));
                ErrorsFound = true;
            } else if (!ScheduleManager::CheckScheduleValueMinMax(state, pollCoeff.sourceSchedNum, true, 0.0)) {
                ShowSevereError(state, format("{}: {}, invalid {}=\"{}\" invalid values.",
                                              ipsc->cCurrentModuleObject, Constant::eFuelNames[(int)fuel],
                                              ipsc->cAlphaFieldNames(2), ipsc->cAlphaArgs(2)));
                ShowContinueError(state, "Schedule values must be (>=0.).");
                ErrorsFound = true;
            }                
        }

        for (int iPollutant = 0; iPollutant < (int)Pollutant2::Num; ++iPollutant) {
            pollCoeff.pollutantCoeffs[iPollutant] = ipsc->rNumericArgs(iPollutant+2);
            if (!ipsc->lAlphaFieldBlanks(iPollutant+3)) {
                 
                pollCoeff.pollutantSchedNums[iPollutant] = ScheduleManager::GetScheduleIndex(state, ipsc->cAlphaArgs(iPollutant+3));
                if (pollCoeff.pollutantSchedNums[iPollutant] == 0) {
                    ShowSevereItemNotFound(state, eoh, ipsc->cAlphaFieldNames(iPollutant+3), ipsc->cAlphaArgs(iPollutant+3));
                    ErrorsFound = true;
                } else if (!ScheduleManager::CheckScheduleValueMinMax(state, pollCoeff.pollutantSchedNums[iPollutant], true, 0.0)) {
                    ShowSevereError(state, format("{}: {}, invalid {}=\"{}\" invalid values.",
                                                  ipsc->cCurrentModuleObject, Constant::eFuelNames[(int)fuel],
                                                  ipsc->cAlphaFieldNames(iPollutant+3), ipsc->cAlphaArgs(iPollutant+3)));
                    ShowContinueError(state, "Schedule values must be (>=0.).");
                    ErrorsFound = true;
                }                
            }
        } // for (iPollutant)
=======
        state.dataInputProcessing->inputProcessor->getObjectItem(state,
                                                                 cCurrentModuleObject,
                                                                 Loop,
                                                                 state.dataIPShortCut->cAlphaArgs,
                                                                 NumAlphas,
                                                                 state.dataIPShortCut->rNumericArgs,
                                                                 NumNums,
                                                                 IOStat,
                                                                 state.dataIPShortCut->lNumericFieldBlanks,
                                                                 state.dataIPShortCut->lAlphaFieldBlanks,
                                                                 state.dataIPShortCut->cAlphaFieldNames,
                                                                 state.dataIPShortCut->cNumericFieldNames);

        FuelType.FuelTypeNames(Loop) =
            static_cast<Constant::eFuel>(getEnumValue(Constant::eFuelNamesUC, Util::makeUPPER(state.dataIPShortCut->cAlphaArgs(1))));

        switch (FuelType.FuelTypeNames(Loop)) {
        case Constant::eFuel::NaturalGas: {
            if (Pollution.NatGasCoef.FuelFactorUsed) {
                ShowWarningError(state,
                                 format("{}: {} already entered. Previous entry will be used.",
                                        cCurrentModuleObject,
                                        Constant::eFuelNames[static_cast<int>(FuelType.FuelTypeNames(Loop))]));
                continue;
            }
            Pollution.NatGasCoef.FuelFactorUsed = true;
            // Natural Gas Coeffs
            Pollution.NatGasCoef.Source = state.dataIPShortCut->rNumericArgs(1);
            if (!state.dataIPShortCut->lAlphaFieldBlanks(2)) {
                CheckFFSchedule(state,
                                cCurrentModuleObject,
                                "NaturalGas",
                                state.dataIPShortCut->cAlphaFieldNames(2),
                                state.dataIPShortCut->cAlphaArgs(2),
                                Pollution.NatGasCoef.SourceSched,
                                ErrorsFound);
            }
            Pollution.NatGasCoef.CO2 = state.dataIPShortCut->rNumericArgs(2);
            if (!state.dataIPShortCut->lAlphaFieldBlanks(3)) {
                CheckFFSchedule(state,
                                cCurrentModuleObject,
                                "NaturalGas",
                                state.dataIPShortCut->cAlphaFieldNames(3),
                                state.dataIPShortCut->cAlphaArgs(3),
                                Pollution.NatGasCoef.CO2Sched,
                                ErrorsFound);
            }
            Pollution.NatGasCoef.CO = state.dataIPShortCut->rNumericArgs(3);
            if (!state.dataIPShortCut->lAlphaFieldBlanks(4)) {
                CheckFFSchedule(state,
                                cCurrentModuleObject,
                                "NaturalGas",
                                state.dataIPShortCut->cAlphaFieldNames(4),
                                state.dataIPShortCut->cAlphaArgs(4),
                                Pollution.NatGasCoef.COSched,
                                ErrorsFound);
            }
            Pollution.NatGasCoef.CH4 = state.dataIPShortCut->rNumericArgs(4);
            if (!state.dataIPShortCut->lAlphaFieldBlanks(5)) {
                CheckFFSchedule(state,
                                cCurrentModuleObject,
                                "NaturalGas",
                                state.dataIPShortCut->cAlphaFieldNames(5),
                                state.dataIPShortCut->cAlphaArgs(5),
                                Pollution.NatGasCoef.CH4Sched,
                                ErrorsFound);
            }
            Pollution.NatGasCoef.NOx = state.dataIPShortCut->rNumericArgs(5);
            if (!state.dataIPShortCut->lAlphaFieldBlanks(6)) {
                CheckFFSchedule(state,
                                cCurrentModuleObject,
                                "NaturalGas",
                                state.dataIPShortCut->cAlphaFieldNames(6),
                                state.dataIPShortCut->cAlphaArgs(6),
                                Pollution.NatGasCoef.NOxSched,
                                ErrorsFound);
            }
            Pollution.NatGasCoef.N2O = state.dataIPShortCut->rNumericArgs(6);
            if (!state.dataIPShortCut->lAlphaFieldBlanks(7)) {
                CheckFFSchedule(state,
                                cCurrentModuleObject,
                                "NaturalGas",
                                state.dataIPShortCut->cAlphaFieldNames(7),
                                state.dataIPShortCut->cAlphaArgs(7),
                                Pollution.NatGasCoef.N2OSched,
                                ErrorsFound);
            }
            Pollution.NatGasCoef.SO2 = state.dataIPShortCut->rNumericArgs(7);
            if (!state.dataIPShortCut->lAlphaFieldBlanks(8)) {
                CheckFFSchedule(state,
                                cCurrentModuleObject,
                                "NaturalGas",
                                state.dataIPShortCut->cAlphaFieldNames(8),
                                state.dataIPShortCut->cAlphaArgs(8),
                                Pollution.NatGasCoef.SO2Sched,
                                ErrorsFound);
            }
            Pollution.NatGasCoef.PM = state.dataIPShortCut->rNumericArgs(8);
            if (!state.dataIPShortCut->lAlphaFieldBlanks(9)) {
                CheckFFSchedule(state,
                                cCurrentModuleObject,
                                "NaturalGas",
                                state.dataIPShortCut->cAlphaFieldNames(9),
                                state.dataIPShortCut->cAlphaArgs(9),
                                Pollution.NatGasCoef.PMSched,
                                ErrorsFound);
            }
            Pollution.NatGasCoef.PM10 = state.dataIPShortCut->rNumericArgs(9);
            if (!state.dataIPShortCut->lAlphaFieldBlanks(10)) {
                CheckFFSchedule(state,
                                cCurrentModuleObject,
                                "NaturalGas",
                                state.dataIPShortCut->cAlphaFieldNames(10),
                                state.dataIPShortCut->cAlphaArgs(10),
                                Pollution.NatGasCoef.PM10Sched,
                                ErrorsFound);
            }
            Pollution.NatGasCoef.PM25 = state.dataIPShortCut->rNumericArgs(10);
            if (!state.dataIPShortCut->lAlphaFieldBlanks(11)) {
                CheckFFSchedule(state,
                                cCurrentModuleObject,
                                "NaturalGas",
                                state.dataIPShortCut->cAlphaFieldNames(11),
                                state.dataIPShortCut->cAlphaArgs(11),
                                Pollution.NatGasCoef.PM25Sched,
                                ErrorsFound);
            }
            Pollution.NatGasCoef.NH3 = state.dataIPShortCut->rNumericArgs(11);
            if (!state.dataIPShortCut->lAlphaFieldBlanks(12)) {
                CheckFFSchedule(state,
                                cCurrentModuleObject,
                                "NaturalGas",
                                state.dataIPShortCut->cAlphaFieldNames(12),
                                state.dataIPShortCut->cAlphaArgs(12),
                                Pollution.NatGasCoef.NH3Sched,
                                ErrorsFound);
            }
            Pollution.NatGasCoef.NMVOC = state.dataIPShortCut->rNumericArgs(12);
            if (!state.dataIPShortCut->lAlphaFieldBlanks(13)) {
                CheckFFSchedule(state,
                                cCurrentModuleObject,
                                "NaturalGas",
                                state.dataIPShortCut->cAlphaFieldNames(13),
                                state.dataIPShortCut->cAlphaArgs(13),
                                Pollution.NatGasCoef.NMVOCSched,
                                ErrorsFound);
            }
            Pollution.NatGasCoef.Hg = state.dataIPShortCut->rNumericArgs(13);
            if (!state.dataIPShortCut->lAlphaFieldBlanks(14)) {
                CheckFFSchedule(state,
                                cCurrentModuleObject,
                                "NaturalGas",
                                state.dataIPShortCut->cAlphaFieldNames(14),
                                state.dataIPShortCut->cAlphaArgs(14),
                                Pollution.NatGasCoef.HgSched,
                                ErrorsFound);
            }
            Pollution.NatGasCoef.Pb = state.dataIPShortCut->rNumericArgs(14);
            if (!state.dataIPShortCut->lAlphaFieldBlanks(15)) {
                CheckFFSchedule(state,
                                cCurrentModuleObject,
                                "NaturalGas",
                                state.dataIPShortCut->cAlphaFieldNames(15),
                                state.dataIPShortCut->cAlphaArgs(15),
                                Pollution.NatGasCoef.PbSched,
                                ErrorsFound);
            }
            Pollution.NatGasCoef.Water = state.dataIPShortCut->rNumericArgs(15);
            if (!state.dataIPShortCut->lAlphaFieldBlanks(16)) {
                CheckFFSchedule(state,
                                cCurrentModuleObject,
                                "NaturalGas",
                                state.dataIPShortCut->cAlphaFieldNames(16),
                                state.dataIPShortCut->cAlphaArgs(16),
                                Pollution.NatGasCoef.WaterSched,
                                ErrorsFound);
            }
            Pollution.NatGasCoef.NucHi = state.dataIPShortCut->rNumericArgs(16);
            if (!state.dataIPShortCut->lAlphaFieldBlanks(17)) {
                CheckFFSchedule(state,
                                cCurrentModuleObject,
                                "NaturalGas",
                                state.dataIPShortCut->cAlphaFieldNames(17),
                                state.dataIPShortCut->cAlphaArgs(17),
                                Pollution.NatGasCoef.NucHiSched,
                                ErrorsFound);
            }
            Pollution.NatGasCoef.NucLo = state.dataIPShortCut->rNumericArgs(17);
            if (!state.dataIPShortCut->lAlphaFieldBlanks(18)) {
                CheckFFSchedule(state,
                                cCurrentModuleObject,
                                "NaturalGas",
                                state.dataIPShortCut->cAlphaFieldNames(18),
                                state.dataIPShortCut->cAlphaArgs(18),
                                Pollution.NatGasCoef.NucLoSched,
                                ErrorsFound);
            }
        } break;
        case Constant::eFuel::FuelOilNo2: {
            if (Pollution.FuelOil2Coef.FuelFactorUsed) {
                ShowWarningError(state,
                                 format("{}: {} already entered. Previous entry will be used.",
                                        cCurrentModuleObject,
                                        Constant::eFuelNames[static_cast<int>(FuelType.FuelTypeNames(Loop))]));
                continue;
            }
            Pollution.FuelOil2Coef.FuelFactorUsed = true;
            // FuelOilNo2 Coeffs
            Pollution.FuelOil2Coef.Source = state.dataIPShortCut->rNumericArgs(1);
            if (!state.dataIPShortCut->lAlphaFieldBlanks(2)) {
                CheckFFSchedule(state,
                                cCurrentModuleObject,
                                "Fuel Oil#2",
                                state.dataIPShortCut->cAlphaFieldNames(2),
                                state.dataIPShortCut->cAlphaArgs(2),
                                Pollution.FuelOil2Coef.SourceSched,
                                ErrorsFound);
            }
            Pollution.FuelOil2Coef.CO2 = state.dataIPShortCut->rNumericArgs(2);
            if (!state.dataIPShortCut->lAlphaFieldBlanks(3)) {
                CheckFFSchedule(state,
                                cCurrentModuleObject,
                                "Fuel Oil#2",
                                state.dataIPShortCut->cAlphaFieldNames(3),
                                state.dataIPShortCut->cAlphaArgs(3),
                                Pollution.FuelOil2Coef.CO2Sched,
                                ErrorsFound);
            }
            Pollution.FuelOil2Coef.CO = state.dataIPShortCut->rNumericArgs(3);
            if (!state.dataIPShortCut->lAlphaFieldBlanks(4)) {
                CheckFFSchedule(state,
                                cCurrentModuleObject,
                                "Fuel Oil#2",
                                state.dataIPShortCut->cAlphaFieldNames(4),
                                state.dataIPShortCut->cAlphaArgs(4),
                                Pollution.FuelOil2Coef.COSched,
                                ErrorsFound);
            }
            Pollution.FuelOil2Coef.CH4 = state.dataIPShortCut->rNumericArgs(4);
            if (!state.dataIPShortCut->lAlphaFieldBlanks(5)) {
                CheckFFSchedule(state,
                                cCurrentModuleObject,
                                "Fuel Oil#2",
                                state.dataIPShortCut->cAlphaFieldNames(5),
                                state.dataIPShortCut->cAlphaArgs(5),
                                Pollution.FuelOil2Coef.CH4Sched,
                                ErrorsFound);
            }
            Pollution.FuelOil2Coef.NOx = state.dataIPShortCut->rNumericArgs(5);
            if (!state.dataIPShortCut->lAlphaFieldBlanks(6)) {
                CheckFFSchedule(state,
                                cCurrentModuleObject,
                                "Fuel Oil#2",
                                state.dataIPShortCut->cAlphaFieldNames(6),
                                state.dataIPShortCut->cAlphaArgs(6),
                                Pollution.FuelOil2Coef.NOxSched,
                                ErrorsFound);
            }
            Pollution.FuelOil2Coef.N2O = state.dataIPShortCut->rNumericArgs(6);
            if (!state.dataIPShortCut->lAlphaFieldBlanks(7)) {
                CheckFFSchedule(state,
                                cCurrentModuleObject,
                                "Fuel Oil#2",
                                state.dataIPShortCut->cAlphaFieldNames(7),
                                state.dataIPShortCut->cAlphaArgs(7),
                                Pollution.FuelOil2Coef.N2OSched,
                                ErrorsFound);
            }
            Pollution.FuelOil2Coef.SO2 = state.dataIPShortCut->rNumericArgs(7);
            if (!state.dataIPShortCut->lAlphaFieldBlanks(8)) {
                CheckFFSchedule(state,
                                cCurrentModuleObject,
                                "Fuel Oil#2",
                                state.dataIPShortCut->cAlphaFieldNames(8),
                                state.dataIPShortCut->cAlphaArgs(8),
                                Pollution.FuelOil2Coef.SO2Sched,
                                ErrorsFound);
            }
            Pollution.FuelOil2Coef.PM = state.dataIPShortCut->rNumericArgs(8);
            if (!state.dataIPShortCut->lAlphaFieldBlanks(9)) {
                CheckFFSchedule(state,
                                cCurrentModuleObject,
                                "Fuel Oil#2",
                                state.dataIPShortCut->cAlphaFieldNames(9),
                                state.dataIPShortCut->cAlphaArgs(9),
                                Pollution.FuelOil2Coef.PMSched,
                                ErrorsFound);
            }
            Pollution.FuelOil2Coef.PM10 = state.dataIPShortCut->rNumericArgs(9);
            if (!state.dataIPShortCut->lAlphaFieldBlanks(10)) {
                CheckFFSchedule(state,
                                cCurrentModuleObject,
                                "Fuel Oil#2",
                                state.dataIPShortCut->cAlphaFieldNames(10),
                                state.dataIPShortCut->cAlphaArgs(10),
                                Pollution.FuelOil2Coef.PM10Sched,
                                ErrorsFound);
            }
            Pollution.FuelOil2Coef.PM25 = state.dataIPShortCut->rNumericArgs(10);
            if (!state.dataIPShortCut->lAlphaFieldBlanks(11)) {
                CheckFFSchedule(state,
                                cCurrentModuleObject,
                                "Fuel Oil#2",
                                state.dataIPShortCut->cAlphaFieldNames(11),
                                state.dataIPShortCut->cAlphaArgs(11),
                                Pollution.FuelOil2Coef.PM25Sched,
                                ErrorsFound);
            }
            Pollution.FuelOil2Coef.NH3 = state.dataIPShortCut->rNumericArgs(11);
            if (!state.dataIPShortCut->lAlphaFieldBlanks(12)) {
                CheckFFSchedule(state,
                                cCurrentModuleObject,
                                "Fuel Oil#2",
                                state.dataIPShortCut->cAlphaFieldNames(12),
                                state.dataIPShortCut->cAlphaArgs(12),
                                Pollution.FuelOil2Coef.NH3Sched,
                                ErrorsFound);
            }
            Pollution.FuelOil2Coef.NMVOC = state.dataIPShortCut->rNumericArgs(12);
            if (!state.dataIPShortCut->lAlphaFieldBlanks(13)) {
                CheckFFSchedule(state,
                                cCurrentModuleObject,
                                "Fuel Oil#2",
                                state.dataIPShortCut->cAlphaFieldNames(13),
                                state.dataIPShortCut->cAlphaArgs(13),
                                Pollution.FuelOil2Coef.NMVOCSched,
                                ErrorsFound);
            }
            Pollution.FuelOil2Coef.Hg = state.dataIPShortCut->rNumericArgs(13);
            if (!state.dataIPShortCut->lAlphaFieldBlanks(14)) {
                CheckFFSchedule(state,
                                cCurrentModuleObject,
                                "Fuel Oil#2",
                                state.dataIPShortCut->cAlphaFieldNames(14),
                                state.dataIPShortCut->cAlphaArgs(14),
                                Pollution.FuelOil2Coef.HgSched,
                                ErrorsFound);
            }
            Pollution.FuelOil2Coef.Pb = state.dataIPShortCut->rNumericArgs(14);
            if (!state.dataIPShortCut->lAlphaFieldBlanks(15)) {
                CheckFFSchedule(state,
                                cCurrentModuleObject,
                                "Fuel Oil#2",
                                state.dataIPShortCut->cAlphaFieldNames(15),
                                state.dataIPShortCut->cAlphaArgs(15),
                                Pollution.FuelOil2Coef.PbSched,
                                ErrorsFound);
            }
            Pollution.FuelOil2Coef.Water = state.dataIPShortCut->rNumericArgs(15);
            if (!state.dataIPShortCut->lAlphaFieldBlanks(16)) {
                CheckFFSchedule(state,
                                cCurrentModuleObject,
                                "Fuel Oil#2",
                                state.dataIPShortCut->cAlphaFieldNames(16),
                                state.dataIPShortCut->cAlphaArgs(16),
                                Pollution.FuelOil2Coef.WaterSched,
                                ErrorsFound);
            }
            Pollution.FuelOil2Coef.NucHi = state.dataIPShortCut->rNumericArgs(16);
            if (!state.dataIPShortCut->lAlphaFieldBlanks(17)) {
                CheckFFSchedule(state,
                                cCurrentModuleObject,
                                "Fuel Oil#2",
                                state.dataIPShortCut->cAlphaFieldNames(17),
                                state.dataIPShortCut->cAlphaArgs(17),
                                Pollution.FuelOil2Coef.NucHiSched,
                                ErrorsFound);
            }
            Pollution.FuelOil2Coef.NucLo = state.dataIPShortCut->rNumericArgs(17);
            if (!state.dataIPShortCut->lAlphaFieldBlanks(18)) {
                CheckFFSchedule(state,
                                cCurrentModuleObject,
                                "Fuel Oil#2",
                                state.dataIPShortCut->cAlphaFieldNames(18),
                                state.dataIPShortCut->cAlphaArgs(18),
                                Pollution.FuelOil2Coef.NucLoSched,
                                ErrorsFound);
            }
        } break;
        case Constant::eFuel::FuelOilNo1: {
            if (Pollution.FuelOil1Coef.FuelFactorUsed) {
                ShowWarningError(state,
                                 format("{}: {} already entered. Previous entry will be used.",
                                        cCurrentModuleObject,
                                        Constant::eFuelNames[static_cast<int>(FuelType.FuelTypeNames(Loop))]));
                continue;
            }
            Pollution.FuelOil1Coef.FuelFactorUsed = true;
            // FuelOilNo1 Coeffs
            Pollution.FuelOil1Coef.Source = state.dataIPShortCut->rNumericArgs(1);
            if (!state.dataIPShortCut->lAlphaFieldBlanks(2)) {
                CheckFFSchedule(state,
                                cCurrentModuleObject,
                                "Fuel Oil#1",
                                state.dataIPShortCut->cAlphaFieldNames(2),
                                state.dataIPShortCut->cAlphaArgs(2),
                                Pollution.FuelOil1Coef.SourceSched,
                                ErrorsFound);
            }
            Pollution.FuelOil1Coef.CO2 = state.dataIPShortCut->rNumericArgs(2);
            if (!state.dataIPShortCut->lAlphaFieldBlanks(3)) {
                CheckFFSchedule(state,
                                cCurrentModuleObject,
                                "Fuel Oil#1",
                                state.dataIPShortCut->cAlphaFieldNames(3),
                                state.dataIPShortCut->cAlphaArgs(3),
                                Pollution.FuelOil1Coef.CO2Sched,
                                ErrorsFound);
            }
            Pollution.FuelOil1Coef.CO = state.dataIPShortCut->rNumericArgs(3);
            if (!state.dataIPShortCut->lAlphaFieldBlanks(4)) {
                CheckFFSchedule(state,
                                cCurrentModuleObject,
                                "Fuel Oil#1",
                                state.dataIPShortCut->cAlphaFieldNames(4),
                                state.dataIPShortCut->cAlphaArgs(4),
                                Pollution.FuelOil1Coef.COSched,
                                ErrorsFound);
            }
            Pollution.FuelOil1Coef.CH4 = state.dataIPShortCut->rNumericArgs(4);
            if (!state.dataIPShortCut->lAlphaFieldBlanks(5)) {
                CheckFFSchedule(state,
                                cCurrentModuleObject,
                                "Fuel Oil#1",
                                state.dataIPShortCut->cAlphaFieldNames(5),
                                state.dataIPShortCut->cAlphaArgs(5),
                                Pollution.FuelOil1Coef.CH4Sched,
                                ErrorsFound);
            }
            Pollution.FuelOil1Coef.NOx = state.dataIPShortCut->rNumericArgs(5);
            if (!state.dataIPShortCut->lAlphaFieldBlanks(6)) {
                CheckFFSchedule(state,
                                cCurrentModuleObject,
                                "Fuel Oil#1",
                                state.dataIPShortCut->cAlphaFieldNames(6),
                                state.dataIPShortCut->cAlphaArgs(6),
                                Pollution.FuelOil1Coef.NOxSched,
                                ErrorsFound);
            }
            Pollution.FuelOil1Coef.N2O = state.dataIPShortCut->rNumericArgs(6);
            if (!state.dataIPShortCut->lAlphaFieldBlanks(7)) {
                CheckFFSchedule(state,
                                cCurrentModuleObject,
                                "Fuel Oil#1",
                                state.dataIPShortCut->cAlphaFieldNames(7),
                                state.dataIPShortCut->cAlphaArgs(7),
                                Pollution.FuelOil1Coef.N2OSched,
                                ErrorsFound);
            }
            Pollution.FuelOil1Coef.SO2 = state.dataIPShortCut->rNumericArgs(7);
            if (!state.dataIPShortCut->lAlphaFieldBlanks(8)) {
                CheckFFSchedule(state,
                                cCurrentModuleObject,
                                "Fuel Oil#1",
                                state.dataIPShortCut->cAlphaFieldNames(8),
                                state.dataIPShortCut->cAlphaArgs(8),
                                Pollution.FuelOil1Coef.SO2Sched,
                                ErrorsFound);
            }
            Pollution.FuelOil1Coef.PM = state.dataIPShortCut->rNumericArgs(8);
            if (!state.dataIPShortCut->lAlphaFieldBlanks(9)) {
                CheckFFSchedule(state,
                                cCurrentModuleObject,
                                "Fuel Oil#1",
                                state.dataIPShortCut->cAlphaFieldNames(9),
                                state.dataIPShortCut->cAlphaArgs(9),
                                Pollution.FuelOil1Coef.PMSched,
                                ErrorsFound);
            }
            Pollution.FuelOil1Coef.PM10 = state.dataIPShortCut->rNumericArgs(9);
            if (!state.dataIPShortCut->lAlphaFieldBlanks(10)) {
                CheckFFSchedule(state,
                                cCurrentModuleObject,
                                "Fuel Oil#1",
                                state.dataIPShortCut->cAlphaFieldNames(10),
                                state.dataIPShortCut->cAlphaArgs(10),
                                Pollution.FuelOil1Coef.PM10Sched,
                                ErrorsFound);
            }
            Pollution.FuelOil1Coef.PM25 = state.dataIPShortCut->rNumericArgs(10);
            if (!state.dataIPShortCut->lAlphaFieldBlanks(11)) {
                CheckFFSchedule(state,
                                cCurrentModuleObject,
                                "Fuel Oil#1",
                                state.dataIPShortCut->cAlphaFieldNames(11),
                                state.dataIPShortCut->cAlphaArgs(11),
                                Pollution.FuelOil1Coef.PM25Sched,
                                ErrorsFound);
            }
            Pollution.FuelOil1Coef.NH3 = state.dataIPShortCut->rNumericArgs(11);
            if (!state.dataIPShortCut->lAlphaFieldBlanks(12)) {
                CheckFFSchedule(state,
                                cCurrentModuleObject,
                                "Fuel Oil#1",
                                state.dataIPShortCut->cAlphaFieldNames(12),
                                state.dataIPShortCut->cAlphaArgs(12),
                                Pollution.FuelOil1Coef.NH3Sched,
                                ErrorsFound);
            }
            Pollution.FuelOil1Coef.NMVOC = state.dataIPShortCut->rNumericArgs(12);
            if (!state.dataIPShortCut->lAlphaFieldBlanks(13)) {
                CheckFFSchedule(state,
                                cCurrentModuleObject,
                                "Fuel Oil#1",
                                state.dataIPShortCut->cAlphaFieldNames(13),
                                state.dataIPShortCut->cAlphaArgs(13),
                                Pollution.FuelOil1Coef.NMVOCSched,
                                ErrorsFound);
            }
            Pollution.FuelOil1Coef.Hg = state.dataIPShortCut->rNumericArgs(13);
            if (!state.dataIPShortCut->lAlphaFieldBlanks(14)) {
                CheckFFSchedule(state,
                                cCurrentModuleObject,
                                "Fuel Oil#1",
                                state.dataIPShortCut->cAlphaFieldNames(14),
                                state.dataIPShortCut->cAlphaArgs(14),
                                Pollution.FuelOil1Coef.HgSched,
                                ErrorsFound);
            }
            Pollution.FuelOil1Coef.Pb = state.dataIPShortCut->rNumericArgs(14);
            if (!state.dataIPShortCut->lAlphaFieldBlanks(15)) {
                CheckFFSchedule(state,
                                cCurrentModuleObject,
                                "Fuel Oil#1",
                                state.dataIPShortCut->cAlphaFieldNames(15),
                                state.dataIPShortCut->cAlphaArgs(15),
                                Pollution.FuelOil1Coef.PbSched,
                                ErrorsFound);
            }
            Pollution.FuelOil1Coef.Water = state.dataIPShortCut->rNumericArgs(15);
            if (!state.dataIPShortCut->lAlphaFieldBlanks(16)) {
                CheckFFSchedule(state,
                                cCurrentModuleObject,
                                "Fuel Oil#1",
                                state.dataIPShortCut->cAlphaFieldNames(16),
                                state.dataIPShortCut->cAlphaArgs(16),
                                Pollution.FuelOil1Coef.WaterSched,
                                ErrorsFound);
            }
            Pollution.FuelOil1Coef.NucHi = state.dataIPShortCut->rNumericArgs(16);
            if (!state.dataIPShortCut->lAlphaFieldBlanks(17)) {
                CheckFFSchedule(state,
                                cCurrentModuleObject,
                                "Fuel Oil#1",
                                state.dataIPShortCut->cAlphaFieldNames(17),
                                state.dataIPShortCut->cAlphaArgs(17),
                                Pollution.FuelOil1Coef.NucHiSched,
                                ErrorsFound);
            }
            Pollution.FuelOil1Coef.NucLo = state.dataIPShortCut->rNumericArgs(17);
            if (!state.dataIPShortCut->lAlphaFieldBlanks(18)) {
                CheckFFSchedule(state,
                                cCurrentModuleObject,
                                "Fuel Oil#1",
                                state.dataIPShortCut->cAlphaFieldNames(18),
                                state.dataIPShortCut->cAlphaArgs(18),
                                Pollution.FuelOil1Coef.NucLoSched,
                                ErrorsFound);
            }
        } break;
        case Constant::eFuel::Coal: {
            if (Pollution.CoalCoef.FuelFactorUsed) {
                ShowWarningError(state,
                                 format("{}: {} already entered. Previous entry will be used.",
                                        cCurrentModuleObject,
                                        Constant::eFuelNames[static_cast<int>(FuelType.FuelTypeNames(Loop))]));
                continue;
            }
            Pollution.CoalCoef.FuelFactorUsed = true;
            // Coal
            Pollution.CoalCoef.Source = state.dataIPShortCut->rNumericArgs(1);
            if (!state.dataIPShortCut->lAlphaFieldBlanks(2)) {
                CheckFFSchedule(state,
                                cCurrentModuleObject,
                                "Coal",
                                state.dataIPShortCut->cAlphaFieldNames(2),
                                state.dataIPShortCut->cAlphaArgs(2),
                                Pollution.CoalCoef.SourceSched,
                                ErrorsFound);
            }
            Pollution.CoalCoef.CO2 = state.dataIPShortCut->rNumericArgs(2);
            if (!state.dataIPShortCut->lAlphaFieldBlanks(3)) {
                CheckFFSchedule(state,
                                cCurrentModuleObject,
                                "Coal",
                                state.dataIPShortCut->cAlphaFieldNames(3),
                                state.dataIPShortCut->cAlphaArgs(3),
                                Pollution.CoalCoef.CO2Sched,
                                ErrorsFound);
            }
            Pollution.CoalCoef.CO = state.dataIPShortCut->rNumericArgs(3);
            if (!state.dataIPShortCut->lAlphaFieldBlanks(4)) {
                CheckFFSchedule(state,
                                cCurrentModuleObject,
                                "Coal",
                                state.dataIPShortCut->cAlphaFieldNames(4),
                                state.dataIPShortCut->cAlphaArgs(4),
                                Pollution.CoalCoef.COSched,
                                ErrorsFound);
            }
            Pollution.CoalCoef.CH4 = state.dataIPShortCut->rNumericArgs(4);
            if (!state.dataIPShortCut->lAlphaFieldBlanks(5)) {
                CheckFFSchedule(state,
                                cCurrentModuleObject,
                                "Coal",
                                state.dataIPShortCut->cAlphaFieldNames(5),
                                state.dataIPShortCut->cAlphaArgs(5),
                                Pollution.CoalCoef.CH4Sched,
                                ErrorsFound);
            }
            Pollution.CoalCoef.NOx = state.dataIPShortCut->rNumericArgs(5);
            if (!state.dataIPShortCut->lAlphaFieldBlanks(6)) {
                CheckFFSchedule(state,
                                cCurrentModuleObject,
                                "Coal",
                                state.dataIPShortCut->cAlphaFieldNames(6),
                                state.dataIPShortCut->cAlphaArgs(6),
                                Pollution.CoalCoef.NOxSched,
                                ErrorsFound);
            }
            Pollution.CoalCoef.N2O = state.dataIPShortCut->rNumericArgs(6);
            if (!state.dataIPShortCut->lAlphaFieldBlanks(7)) {
                CheckFFSchedule(state,
                                cCurrentModuleObject,
                                "Coal",
                                state.dataIPShortCut->cAlphaFieldNames(7),
                                state.dataIPShortCut->cAlphaArgs(7),
                                Pollution.CoalCoef.N2OSched,
                                ErrorsFound);
            }
            Pollution.CoalCoef.SO2 = state.dataIPShortCut->rNumericArgs(7);
            if (!state.dataIPShortCut->lAlphaFieldBlanks(8)) {
                CheckFFSchedule(state,
                                cCurrentModuleObject,
                                "Coal",
                                state.dataIPShortCut->cAlphaFieldNames(8),
                                state.dataIPShortCut->cAlphaArgs(8),
                                Pollution.CoalCoef.SO2Sched,
                                ErrorsFound);
            }
            Pollution.CoalCoef.PM = state.dataIPShortCut->rNumericArgs(8);
            if (!state.dataIPShortCut->lAlphaFieldBlanks(9)) {
                CheckFFSchedule(state,
                                cCurrentModuleObject,
                                "Coal",
                                state.dataIPShortCut->cAlphaFieldNames(9),
                                state.dataIPShortCut->cAlphaArgs(9),
                                Pollution.CoalCoef.PMSched,
                                ErrorsFound);
            }
            Pollution.CoalCoef.PM10 = state.dataIPShortCut->rNumericArgs(9);
            if (!state.dataIPShortCut->lAlphaFieldBlanks(10)) {
                CheckFFSchedule(state,
                                cCurrentModuleObject,
                                "Coal",
                                state.dataIPShortCut->cAlphaFieldNames(10),
                                state.dataIPShortCut->cAlphaArgs(10),
                                Pollution.CoalCoef.PM10Sched,
                                ErrorsFound);
            }
            Pollution.CoalCoef.PM25 = state.dataIPShortCut->rNumericArgs(10);
            if (!state.dataIPShortCut->lAlphaFieldBlanks(11)) {
                CheckFFSchedule(state,
                                cCurrentModuleObject,
                                "Coal",
                                state.dataIPShortCut->cAlphaFieldNames(11),
                                state.dataIPShortCut->cAlphaArgs(11),
                                Pollution.CoalCoef.PM25Sched,
                                ErrorsFound);
            }
            Pollution.CoalCoef.NH3 = state.dataIPShortCut->rNumericArgs(11);
            if (!state.dataIPShortCut->lAlphaFieldBlanks(12)) {
                CheckFFSchedule(state,
                                cCurrentModuleObject,
                                "Coal",
                                state.dataIPShortCut->cAlphaFieldNames(12),
                                state.dataIPShortCut->cAlphaArgs(12),
                                Pollution.CoalCoef.NH3Sched,
                                ErrorsFound);
            }
            Pollution.CoalCoef.NMVOC = state.dataIPShortCut->rNumericArgs(12);
            if (!state.dataIPShortCut->lAlphaFieldBlanks(13)) {
                CheckFFSchedule(state,
                                cCurrentModuleObject,
                                "Coal",
                                state.dataIPShortCut->cAlphaFieldNames(13),
                                state.dataIPShortCut->cAlphaArgs(13),
                                Pollution.CoalCoef.NMVOCSched,
                                ErrorsFound);
            }
            Pollution.CoalCoef.Hg = state.dataIPShortCut->rNumericArgs(13);
            if (!state.dataIPShortCut->lAlphaFieldBlanks(14)) {
                CheckFFSchedule(state,
                                cCurrentModuleObject,
                                "Coal",
                                state.dataIPShortCut->cAlphaFieldNames(14),
                                state.dataIPShortCut->cAlphaArgs(14),
                                Pollution.CoalCoef.HgSched,
                                ErrorsFound);
            }
            Pollution.CoalCoef.Pb = state.dataIPShortCut->rNumericArgs(14);
            if (!state.dataIPShortCut->lAlphaFieldBlanks(15)) {
                CheckFFSchedule(state,
                                cCurrentModuleObject,
                                "Coal",
                                state.dataIPShortCut->cAlphaFieldNames(15),
                                state.dataIPShortCut->cAlphaArgs(15),
                                Pollution.CoalCoef.PbSched,
                                ErrorsFound);
            }
            Pollution.CoalCoef.Water = state.dataIPShortCut->rNumericArgs(15);
            if (!state.dataIPShortCut->lAlphaFieldBlanks(16)) {
                CheckFFSchedule(state,
                                cCurrentModuleObject,
                                "Coal",
                                state.dataIPShortCut->cAlphaFieldNames(16),
                                state.dataIPShortCut->cAlphaArgs(16),
                                Pollution.CoalCoef.WaterSched,
                                ErrorsFound);
            }
            Pollution.CoalCoef.NucHi = state.dataIPShortCut->rNumericArgs(16);
            if (!state.dataIPShortCut->lAlphaFieldBlanks(17)) {
                CheckFFSchedule(state,
                                cCurrentModuleObject,
                                "Coal",
                                state.dataIPShortCut->cAlphaFieldNames(17),
                                state.dataIPShortCut->cAlphaArgs(17),
                                Pollution.CoalCoef.NucHiSched,
                                ErrorsFound);
            }
            Pollution.CoalCoef.NucLo = state.dataIPShortCut->rNumericArgs(17);
            if (!state.dataIPShortCut->lAlphaFieldBlanks(18)) {
                CheckFFSchedule(state,
                                cCurrentModuleObject,
                                "Coal",
                                state.dataIPShortCut->cAlphaFieldNames(18),
                                state.dataIPShortCut->cAlphaArgs(18),
                                Pollution.CoalCoef.NucLoSched,
                                ErrorsFound);
            }
        } break;
        case Constant::eFuel::Electricity: {
            if (Pollution.ElecCoef.FuelFactorUsed) {
                ShowWarningError(state,
                                 format("{}: {} already entered. Previous entry will be used.",
                                        cCurrentModuleObject,
                                        Constant::eFuelNames[static_cast<int>(FuelType.FuelTypeNames(Loop))]));
                continue;
            }
            Pollution.ElecCoef.FuelFactorUsed = true;
            // Electric Coeffs
            Pollution.ElecCoef.Source = state.dataIPShortCut->rNumericArgs(1);
            if (!state.dataIPShortCut->lAlphaFieldBlanks(2)) {
                CheckFFSchedule(state,
                                cCurrentModuleObject,
                                "Electricity",
                                state.dataIPShortCut->cAlphaFieldNames(2),
                                state.dataIPShortCut->cAlphaArgs(2),
                                Pollution.ElecCoef.SourceSched,
                                ErrorsFound);
            }
            Pollution.ElecCoef.CO2 = state.dataIPShortCut->rNumericArgs(2);
            if (!state.dataIPShortCut->lAlphaFieldBlanks(3)) {
                CheckFFSchedule(state,
                                cCurrentModuleObject,
                                "Electricity",
                                state.dataIPShortCut->cAlphaFieldNames(3),
                                state.dataIPShortCut->cAlphaArgs(3),
                                Pollution.ElecCoef.CO2Sched,
                                ErrorsFound);
            }
            Pollution.ElecCoef.CO = state.dataIPShortCut->rNumericArgs(3);
            if (!state.dataIPShortCut->lAlphaFieldBlanks(4)) {
                CheckFFSchedule(state,
                                cCurrentModuleObject,
                                "Electricity",
                                state.dataIPShortCut->cAlphaFieldNames(4),
                                state.dataIPShortCut->cAlphaArgs(4),
                                Pollution.ElecCoef.COSched,
                                ErrorsFound);
            }
            Pollution.ElecCoef.CH4 = state.dataIPShortCut->rNumericArgs(4);
            if (!state.dataIPShortCut->lAlphaFieldBlanks(5)) {
                CheckFFSchedule(state,
                                cCurrentModuleObject,
                                "Electricity",
                                state.dataIPShortCut->cAlphaFieldNames(5),
                                state.dataIPShortCut->cAlphaArgs(5),
                                Pollution.ElecCoef.CH4Sched,
                                ErrorsFound);
            }
            Pollution.ElecCoef.NOx = state.dataIPShortCut->rNumericArgs(5);
            if (!state.dataIPShortCut->lAlphaFieldBlanks(6)) {
                CheckFFSchedule(state,
                                cCurrentModuleObject,
                                "Electricity",
                                state.dataIPShortCut->cAlphaFieldNames(6),
                                state.dataIPShortCut->cAlphaArgs(6),
                                Pollution.ElecCoef.NOxSched,
                                ErrorsFound);
            }
            Pollution.ElecCoef.N2O = state.dataIPShortCut->rNumericArgs(6);
            if (!state.dataIPShortCut->lAlphaFieldBlanks(7)) {
                CheckFFSchedule(state,
                                cCurrentModuleObject,
                                "Electricity",
                                state.dataIPShortCut->cAlphaFieldNames(7),
                                state.dataIPShortCut->cAlphaArgs(7),
                                Pollution.ElecCoef.N2OSched,
                                ErrorsFound);
            }
            Pollution.ElecCoef.SO2 = state.dataIPShortCut->rNumericArgs(7);
            if (!state.dataIPShortCut->lAlphaFieldBlanks(8)) {
                CheckFFSchedule(state,
                                cCurrentModuleObject,
                                "Electricity",
                                state.dataIPShortCut->cAlphaFieldNames(8),
                                state.dataIPShortCut->cAlphaArgs(8),
                                Pollution.ElecCoef.SO2Sched,
                                ErrorsFound);
            }
            Pollution.ElecCoef.PM = state.dataIPShortCut->rNumericArgs(8);
            if (!state.dataIPShortCut->lAlphaFieldBlanks(9)) {
                CheckFFSchedule(state,
                                cCurrentModuleObject,
                                "Electricity",
                                state.dataIPShortCut->cAlphaFieldNames(9),
                                state.dataIPShortCut->cAlphaArgs(9),
                                Pollution.ElecCoef.PMSched,
                                ErrorsFound);
            }
            Pollution.ElecCoef.PM10 = state.dataIPShortCut->rNumericArgs(9);
            if (!state.dataIPShortCut->lAlphaFieldBlanks(10)) {
                CheckFFSchedule(state,
                                cCurrentModuleObject,
                                "Electricity",
                                state.dataIPShortCut->cAlphaFieldNames(10),
                                state.dataIPShortCut->cAlphaArgs(10),
                                Pollution.ElecCoef.PM10Sched,
                                ErrorsFound);
            }
            Pollution.ElecCoef.PM25 = state.dataIPShortCut->rNumericArgs(10);
            if (!state.dataIPShortCut->lAlphaFieldBlanks(11)) {
                CheckFFSchedule(state,
                                cCurrentModuleObject,
                                "Electricity",
                                state.dataIPShortCut->cAlphaFieldNames(11),
                                state.dataIPShortCut->cAlphaArgs(11),
                                Pollution.ElecCoef.PM25Sched,
                                ErrorsFound);
            }
            Pollution.ElecCoef.NH3 = state.dataIPShortCut->rNumericArgs(11);
            if (!state.dataIPShortCut->lAlphaFieldBlanks(12)) {
                CheckFFSchedule(state,
                                cCurrentModuleObject,
                                "Electricity",
                                state.dataIPShortCut->cAlphaFieldNames(12),
                                state.dataIPShortCut->cAlphaArgs(12),
                                Pollution.ElecCoef.NH3Sched,
                                ErrorsFound);
            }
            Pollution.ElecCoef.NMVOC = state.dataIPShortCut->rNumericArgs(12);
            if (!state.dataIPShortCut->lAlphaFieldBlanks(13)) {
                CheckFFSchedule(state,
                                cCurrentModuleObject,
                                "Electricity",
                                state.dataIPShortCut->cAlphaFieldNames(13),
                                state.dataIPShortCut->cAlphaArgs(13),
                                Pollution.ElecCoef.NMVOCSched,
                                ErrorsFound);
            }
            Pollution.ElecCoef.Hg = state.dataIPShortCut->rNumericArgs(13);
            if (!state.dataIPShortCut->lAlphaFieldBlanks(14)) {
                CheckFFSchedule(state,
                                cCurrentModuleObject,
                                "Electricity",
                                state.dataIPShortCut->cAlphaFieldNames(14),
                                state.dataIPShortCut->cAlphaArgs(14),
                                Pollution.ElecCoef.HgSched,
                                ErrorsFound);
            }
            Pollution.ElecCoef.Pb = state.dataIPShortCut->rNumericArgs(14);
            if (!state.dataIPShortCut->lAlphaFieldBlanks(15)) {
                CheckFFSchedule(state,
                                cCurrentModuleObject,
                                "Electricity",
                                state.dataIPShortCut->cAlphaFieldNames(15),
                                state.dataIPShortCut->cAlphaArgs(15),
                                Pollution.ElecCoef.PbSched,
                                ErrorsFound);
            }
            Pollution.ElecCoef.Water = state.dataIPShortCut->rNumericArgs(15);
            if (!state.dataIPShortCut->lAlphaFieldBlanks(16)) {
                CheckFFSchedule(state,
                                cCurrentModuleObject,
                                "Electricity",
                                state.dataIPShortCut->cAlphaFieldNames(16),
                                state.dataIPShortCut->cAlphaArgs(16),
                                Pollution.ElecCoef.WaterSched,
                                ErrorsFound);
            }
            Pollution.ElecCoef.NucHi = state.dataIPShortCut->rNumericArgs(16);
            if (!state.dataIPShortCut->lAlphaFieldBlanks(17)) {
                CheckFFSchedule(state,
                                cCurrentModuleObject,
                                "Electricity",
                                state.dataIPShortCut->cAlphaFieldNames(17),
                                state.dataIPShortCut->cAlphaArgs(17),
                                Pollution.ElecCoef.NucHiSched,
                                ErrorsFound);
            }
            Pollution.ElecCoef.NucLo = state.dataIPShortCut->rNumericArgs(17);
            if (!state.dataIPShortCut->lAlphaFieldBlanks(18)) {
                CheckFFSchedule(state,
                                cCurrentModuleObject,
                                "Electricity",
                                state.dataIPShortCut->cAlphaFieldNames(18),
                                state.dataIPShortCut->cAlphaArgs(18),
                                Pollution.ElecCoef.NucLoSched,
                                ErrorsFound);
            }
        } break;
        case Constant::eFuel::Gasoline: {
            if (Pollution.GasolineCoef.FuelFactorUsed) {
                ShowWarningError(state,
                                 format("{}: {} already entered. Previous entry will be used.",
                                        cCurrentModuleObject,
                                        Constant::eFuelNames[static_cast<int>(FuelType.FuelTypeNames(Loop))]));
                continue;
            }
            Pollution.GasolineCoef.FuelFactorUsed = true;
            // Gasoline Coeffs
            Pollution.GasolineCoef.Source = state.dataIPShortCut->rNumericArgs(1);
            if (!state.dataIPShortCut->lAlphaFieldBlanks(2)) {
                CheckFFSchedule(state,
                                cCurrentModuleObject,
                                "Gasoline",
                                state.dataIPShortCut->cAlphaFieldNames(2),
                                state.dataIPShortCut->cAlphaArgs(2),
                                Pollution.GasolineCoef.SourceSched,
                                ErrorsFound);
            }
            Pollution.GasolineCoef.CO2 = state.dataIPShortCut->rNumericArgs(2);
            if (!state.dataIPShortCut->lAlphaFieldBlanks(3)) {
                CheckFFSchedule(state,
                                cCurrentModuleObject,
                                "Gasoline",
                                state.dataIPShortCut->cAlphaFieldNames(3),
                                state.dataIPShortCut->cAlphaArgs(3),
                                Pollution.GasolineCoef.CO2Sched,
                                ErrorsFound);
            }
            Pollution.GasolineCoef.CO = state.dataIPShortCut->rNumericArgs(3);
            if (!state.dataIPShortCut->lAlphaFieldBlanks(4)) {
                CheckFFSchedule(state,
                                cCurrentModuleObject,
                                "Gasoline",
                                state.dataIPShortCut->cAlphaFieldNames(4),
                                state.dataIPShortCut->cAlphaArgs(4),
                                Pollution.GasolineCoef.COSched,
                                ErrorsFound);
            }
            Pollution.GasolineCoef.CH4 = state.dataIPShortCut->rNumericArgs(4);
            if (!state.dataIPShortCut->lAlphaFieldBlanks(5)) {
                CheckFFSchedule(state,
                                cCurrentModuleObject,
                                "Gasoline",
                                state.dataIPShortCut->cAlphaFieldNames(5),
                                state.dataIPShortCut->cAlphaArgs(5),
                                Pollution.GasolineCoef.CH4Sched,
                                ErrorsFound);
            }
            Pollution.GasolineCoef.NOx = state.dataIPShortCut->rNumericArgs(5);
            if (!state.dataIPShortCut->lAlphaFieldBlanks(6)) {
                CheckFFSchedule(state,
                                cCurrentModuleObject,
                                "Gasoline",
                                state.dataIPShortCut->cAlphaFieldNames(6),
                                state.dataIPShortCut->cAlphaArgs(6),
                                Pollution.GasolineCoef.NOxSched,
                                ErrorsFound);
            }
            Pollution.GasolineCoef.N2O = state.dataIPShortCut->rNumericArgs(6);
            if (!state.dataIPShortCut->lAlphaFieldBlanks(7)) {
                CheckFFSchedule(state,
                                cCurrentModuleObject,
                                "Gasoline",
                                state.dataIPShortCut->cAlphaFieldNames(7),
                                state.dataIPShortCut->cAlphaArgs(7),
                                Pollution.GasolineCoef.N2OSched,
                                ErrorsFound);
            }
            Pollution.GasolineCoef.SO2 = state.dataIPShortCut->rNumericArgs(7);
            if (!state.dataIPShortCut->lAlphaFieldBlanks(8)) {
                CheckFFSchedule(state,
                                cCurrentModuleObject,
                                "Gasoline",
                                state.dataIPShortCut->cAlphaFieldNames(8),
                                state.dataIPShortCut->cAlphaArgs(8),
                                Pollution.GasolineCoef.SO2Sched,
                                ErrorsFound);
            }
            Pollution.GasolineCoef.PM = state.dataIPShortCut->rNumericArgs(8);
            if (!state.dataIPShortCut->lAlphaFieldBlanks(9)) {
                CheckFFSchedule(state,
                                cCurrentModuleObject,
                                "Gasoline",
                                state.dataIPShortCut->cAlphaFieldNames(9),
                                state.dataIPShortCut->cAlphaArgs(9),
                                Pollution.GasolineCoef.PMSched,
                                ErrorsFound);
            }
            Pollution.GasolineCoef.PM10 = state.dataIPShortCut->rNumericArgs(9);
            if (!state.dataIPShortCut->lAlphaFieldBlanks(10)) {
                CheckFFSchedule(state,
                                cCurrentModuleObject,
                                "Gasoline",
                                state.dataIPShortCut->cAlphaFieldNames(10),
                                state.dataIPShortCut->cAlphaArgs(10),
                                Pollution.GasolineCoef.PM10Sched,
                                ErrorsFound);
            }
            Pollution.GasolineCoef.PM25 = state.dataIPShortCut->rNumericArgs(10);
            if (!state.dataIPShortCut->lAlphaFieldBlanks(11)) {
                CheckFFSchedule(state,
                                cCurrentModuleObject,
                                "Gasoline",
                                state.dataIPShortCut->cAlphaFieldNames(11),
                                state.dataIPShortCut->cAlphaArgs(11),
                                Pollution.GasolineCoef.PM25Sched,
                                ErrorsFound);
            }
            Pollution.GasolineCoef.NH3 = state.dataIPShortCut->rNumericArgs(11);
            if (!state.dataIPShortCut->lAlphaFieldBlanks(12)) {
                CheckFFSchedule(state,
                                cCurrentModuleObject,
                                "Gasoline",
                                state.dataIPShortCut->cAlphaFieldNames(12),
                                state.dataIPShortCut->cAlphaArgs(12),
                                Pollution.GasolineCoef.NH3Sched,
                                ErrorsFound);
            }
            Pollution.GasolineCoef.NMVOC = state.dataIPShortCut->rNumericArgs(12);
            if (!state.dataIPShortCut->lAlphaFieldBlanks(13)) {
                CheckFFSchedule(state,
                                cCurrentModuleObject,
                                "Gasoline",
                                state.dataIPShortCut->cAlphaFieldNames(13),
                                state.dataIPShortCut->cAlphaArgs(13),
                                Pollution.GasolineCoef.NMVOCSched,
                                ErrorsFound);
            }
            Pollution.GasolineCoef.Hg = state.dataIPShortCut->rNumericArgs(13);
            if (!state.dataIPShortCut->lAlphaFieldBlanks(14)) {
                CheckFFSchedule(state,
                                cCurrentModuleObject,
                                "Gasoline",
                                state.dataIPShortCut->cAlphaFieldNames(14),
                                state.dataIPShortCut->cAlphaArgs(14),
                                Pollution.GasolineCoef.HgSched,
                                ErrorsFound);
            }
            Pollution.GasolineCoef.Pb = state.dataIPShortCut->rNumericArgs(14);
            if (!state.dataIPShortCut->lAlphaFieldBlanks(15)) {
                CheckFFSchedule(state,
                                cCurrentModuleObject,
                                "Gasoline",
                                state.dataIPShortCut->cAlphaFieldNames(15),
                                state.dataIPShortCut->cAlphaArgs(15),
                                Pollution.GasolineCoef.PbSched,
                                ErrorsFound);
            }
            Pollution.GasolineCoef.Water = state.dataIPShortCut->rNumericArgs(15);
            if (!state.dataIPShortCut->lAlphaFieldBlanks(16)) {
                CheckFFSchedule(state,
                                cCurrentModuleObject,
                                "Gasoline",
                                state.dataIPShortCut->cAlphaFieldNames(16),
                                state.dataIPShortCut->cAlphaArgs(16),
                                Pollution.GasolineCoef.WaterSched,
                                ErrorsFound);
            }
            Pollution.GasolineCoef.NucHi = state.dataIPShortCut->rNumericArgs(16);
            if (!state.dataIPShortCut->lAlphaFieldBlanks(17)) {
                CheckFFSchedule(state,
                                cCurrentModuleObject,
                                "Gasoline",
                                state.dataIPShortCut->cAlphaFieldNames(17),
                                state.dataIPShortCut->cAlphaArgs(17),
                                Pollution.GasolineCoef.NucHiSched,
                                ErrorsFound);
            }
            Pollution.GasolineCoef.NucLo = state.dataIPShortCut->rNumericArgs(17);
            if (!state.dataIPShortCut->lAlphaFieldBlanks(18)) {
                CheckFFSchedule(state,
                                cCurrentModuleObject,
                                "Gasoline",
                                state.dataIPShortCut->cAlphaFieldNames(18),
                                state.dataIPShortCut->cAlphaArgs(18),
                                Pollution.GasolineCoef.NucLoSched,
                                ErrorsFound);
            }
        } break;
        case Constant::eFuel::Propane: {
            if (Pollution.PropaneCoef.FuelFactorUsed) {
                ShowWarningError(state,
                                 format("{}: {} already entered. Previous entry will be used.",
                                        cCurrentModuleObject,
                                        Constant::eFuelNames[static_cast<int>(FuelType.FuelTypeNames(Loop))]));
                continue;
            }
            Pollution.PropaneCoef.FuelFactorUsed = true;
            // Propane Coeffs
            Pollution.PropaneCoef.Source = state.dataIPShortCut->rNumericArgs(1);
            if (!state.dataIPShortCut->lAlphaFieldBlanks(2)) {
                CheckFFSchedule(state,
                                cCurrentModuleObject,
                                "Propane",
                                state.dataIPShortCut->cAlphaFieldNames(2),
                                state.dataIPShortCut->cAlphaArgs(2),
                                Pollution.PropaneCoef.SourceSched,
                                ErrorsFound);
            }
            Pollution.PropaneCoef.CO2 = state.dataIPShortCut->rNumericArgs(2);
            if (!state.dataIPShortCut->lAlphaFieldBlanks(3)) {
                CheckFFSchedule(state,
                                cCurrentModuleObject,
                                "Propane",
                                state.dataIPShortCut->cAlphaFieldNames(3),
                                state.dataIPShortCut->cAlphaArgs(3),
                                Pollution.PropaneCoef.CO2Sched,
                                ErrorsFound);
            }
            Pollution.PropaneCoef.CO = state.dataIPShortCut->rNumericArgs(3);
            if (!state.dataIPShortCut->lAlphaFieldBlanks(4)) {
                CheckFFSchedule(state,
                                cCurrentModuleObject,
                                "Propane",
                                state.dataIPShortCut->cAlphaFieldNames(4),
                                state.dataIPShortCut->cAlphaArgs(4),
                                Pollution.PropaneCoef.COSched,
                                ErrorsFound);
            }
            Pollution.PropaneCoef.CH4 = state.dataIPShortCut->rNumericArgs(4);
            if (!state.dataIPShortCut->lAlphaFieldBlanks(5)) {
                CheckFFSchedule(state,
                                cCurrentModuleObject,
                                "Propane",
                                state.dataIPShortCut->cAlphaFieldNames(5),
                                state.dataIPShortCut->cAlphaArgs(5),
                                Pollution.PropaneCoef.CH4Sched,
                                ErrorsFound);
            }
            Pollution.PropaneCoef.NOx = state.dataIPShortCut->rNumericArgs(5);
            if (!state.dataIPShortCut->lAlphaFieldBlanks(6)) {
                CheckFFSchedule(state,
                                cCurrentModuleObject,
                                "Propane",
                                state.dataIPShortCut->cAlphaFieldNames(6),
                                state.dataIPShortCut->cAlphaArgs(6),
                                Pollution.PropaneCoef.NOxSched,
                                ErrorsFound);
            }
            Pollution.PropaneCoef.N2O = state.dataIPShortCut->rNumericArgs(6);
            if (!state.dataIPShortCut->lAlphaFieldBlanks(7)) {
                CheckFFSchedule(state,
                                cCurrentModuleObject,
                                "Propane",
                                state.dataIPShortCut->cAlphaFieldNames(7),
                                state.dataIPShortCut->cAlphaArgs(7),
                                Pollution.PropaneCoef.N2OSched,
                                ErrorsFound);
            }
            Pollution.PropaneCoef.SO2 = state.dataIPShortCut->rNumericArgs(7);
            if (!state.dataIPShortCut->lAlphaFieldBlanks(8)) {
                CheckFFSchedule(state,
                                cCurrentModuleObject,
                                "Propane",
                                state.dataIPShortCut->cAlphaFieldNames(8),
                                state.dataIPShortCut->cAlphaArgs(8),
                                Pollution.PropaneCoef.SO2Sched,
                                ErrorsFound);
            }
            Pollution.PropaneCoef.PM = state.dataIPShortCut->rNumericArgs(8);
            if (!state.dataIPShortCut->lAlphaFieldBlanks(9)) {
                CheckFFSchedule(state,
                                cCurrentModuleObject,
                                "Propane",
                                state.dataIPShortCut->cAlphaFieldNames(9),
                                state.dataIPShortCut->cAlphaArgs(9),
                                Pollution.PropaneCoef.PMSched,
                                ErrorsFound);
            }
            Pollution.PropaneCoef.PM10 = state.dataIPShortCut->rNumericArgs(9);
            if (!state.dataIPShortCut->lAlphaFieldBlanks(10)) {
                CheckFFSchedule(state,
                                cCurrentModuleObject,
                                "Propane",
                                state.dataIPShortCut->cAlphaFieldNames(10),
                                state.dataIPShortCut->cAlphaArgs(10),
                                Pollution.PropaneCoef.PM10Sched,
                                ErrorsFound);
            }
            Pollution.PropaneCoef.PM25 = state.dataIPShortCut->rNumericArgs(10);
            if (!state.dataIPShortCut->lAlphaFieldBlanks(11)) {
                CheckFFSchedule(state,
                                cCurrentModuleObject,
                                "Propane",
                                state.dataIPShortCut->cAlphaFieldNames(11),
                                state.dataIPShortCut->cAlphaArgs(11),
                                Pollution.PropaneCoef.PM25Sched,
                                ErrorsFound);
            }
            Pollution.PropaneCoef.NH3 = state.dataIPShortCut->rNumericArgs(11);
            if (!state.dataIPShortCut->lAlphaFieldBlanks(12)) {
                CheckFFSchedule(state,
                                cCurrentModuleObject,
                                "Propane",
                                state.dataIPShortCut->cAlphaFieldNames(12),
                                state.dataIPShortCut->cAlphaArgs(12),
                                Pollution.PropaneCoef.NH3Sched,
                                ErrorsFound);
            }
            Pollution.PropaneCoef.NMVOC = state.dataIPShortCut->rNumericArgs(12);
            if (!state.dataIPShortCut->lAlphaFieldBlanks(13)) {
                CheckFFSchedule(state,
                                cCurrentModuleObject,
                                "Propane",
                                state.dataIPShortCut->cAlphaFieldNames(13),
                                state.dataIPShortCut->cAlphaArgs(13),
                                Pollution.PropaneCoef.NMVOCSched,
                                ErrorsFound);
            }
            Pollution.PropaneCoef.Hg = state.dataIPShortCut->rNumericArgs(13);
            if (!state.dataIPShortCut->lAlphaFieldBlanks(14)) {
                CheckFFSchedule(state,
                                cCurrentModuleObject,
                                "Propane",
                                state.dataIPShortCut->cAlphaFieldNames(14),
                                state.dataIPShortCut->cAlphaArgs(14),
                                Pollution.PropaneCoef.HgSched,
                                ErrorsFound);
            }
            Pollution.PropaneCoef.Pb = state.dataIPShortCut->rNumericArgs(14);
            if (!state.dataIPShortCut->lAlphaFieldBlanks(15)) {
                CheckFFSchedule(state,
                                cCurrentModuleObject,
                                "Propane",
                                state.dataIPShortCut->cAlphaFieldNames(15),
                                state.dataIPShortCut->cAlphaArgs(15),
                                Pollution.PropaneCoef.PbSched,
                                ErrorsFound);
            }
            Pollution.PropaneCoef.Water = state.dataIPShortCut->rNumericArgs(15);
            if (!state.dataIPShortCut->lAlphaFieldBlanks(16)) {
                CheckFFSchedule(state,
                                cCurrentModuleObject,
                                "Propane",
                                state.dataIPShortCut->cAlphaFieldNames(16),
                                state.dataIPShortCut->cAlphaArgs(16),
                                Pollution.PropaneCoef.WaterSched,
                                ErrorsFound);
            }
            Pollution.PropaneCoef.NucHi = state.dataIPShortCut->rNumericArgs(16);
            if (!state.dataIPShortCut->lAlphaFieldBlanks(17)) {
                CheckFFSchedule(state,
                                cCurrentModuleObject,
                                "Propane",
                                state.dataIPShortCut->cAlphaFieldNames(17),
                                state.dataIPShortCut->cAlphaArgs(17),
                                Pollution.PropaneCoef.NucHiSched,
                                ErrorsFound);
            }
            Pollution.PropaneCoef.NucLo = state.dataIPShortCut->rNumericArgs(17);
            if (!state.dataIPShortCut->lAlphaFieldBlanks(18)) {
                CheckFFSchedule(state,
                                cCurrentModuleObject,
                                "Propane",
                                state.dataIPShortCut->cAlphaFieldNames(18),
                                state.dataIPShortCut->cAlphaArgs(18),
                                Pollution.PropaneCoef.NucLoSched,
                                ErrorsFound);
            }
        } break;
        case Constant::eFuel::Diesel: {
            if (Pollution.DieselCoef.FuelFactorUsed) {
                ShowWarningError(state,
                                 format("{}: {} already entered. Previous entry will be used.",
                                        cCurrentModuleObject,
                                        Constant::eFuelNames[static_cast<int>(FuelType.FuelTypeNames(Loop))]));
                continue;
            }
            Pollution.DieselCoef.FuelFactorUsed = true;
            // Diesel Coeffs
            Pollution.DieselCoef.Source = state.dataIPShortCut->rNumericArgs(1);
            if (!state.dataIPShortCut->lAlphaFieldBlanks(2)) {
                CheckFFSchedule(state,
                                cCurrentModuleObject,
                                "Diesel",
                                state.dataIPShortCut->cAlphaFieldNames(2),
                                state.dataIPShortCut->cAlphaArgs(2),
                                Pollution.DieselCoef.SourceSched,
                                ErrorsFound);
            }
            Pollution.DieselCoef.CO2 = state.dataIPShortCut->rNumericArgs(2);
            if (!state.dataIPShortCut->lAlphaFieldBlanks(3)) {
                CheckFFSchedule(state,
                                cCurrentModuleObject,
                                "Diesel",
                                state.dataIPShortCut->cAlphaFieldNames(3),
                                state.dataIPShortCut->cAlphaArgs(3),
                                Pollution.DieselCoef.CO2Sched,
                                ErrorsFound);
            }
            Pollution.DieselCoef.CO = state.dataIPShortCut->rNumericArgs(3);
            if (!state.dataIPShortCut->lAlphaFieldBlanks(4)) {
                CheckFFSchedule(state,
                                cCurrentModuleObject,
                                "Diesel",
                                state.dataIPShortCut->cAlphaFieldNames(4),
                                state.dataIPShortCut->cAlphaArgs(4),
                                Pollution.DieselCoef.COSched,
                                ErrorsFound);
            }
            Pollution.DieselCoef.CH4 = state.dataIPShortCut->rNumericArgs(4);
            if (!state.dataIPShortCut->lAlphaFieldBlanks(5)) {
                CheckFFSchedule(state,
                                cCurrentModuleObject,
                                "Diesel",
                                state.dataIPShortCut->cAlphaFieldNames(5),
                                state.dataIPShortCut->cAlphaArgs(5),
                                Pollution.DieselCoef.CH4Sched,
                                ErrorsFound);
            }
            Pollution.DieselCoef.NOx = state.dataIPShortCut->rNumericArgs(5);
            if (!state.dataIPShortCut->lAlphaFieldBlanks(6)) {
                CheckFFSchedule(state,
                                cCurrentModuleObject,
                                "Diesel",
                                state.dataIPShortCut->cAlphaFieldNames(6),
                                state.dataIPShortCut->cAlphaArgs(6),
                                Pollution.DieselCoef.NOxSched,
                                ErrorsFound);
            }
            Pollution.DieselCoef.N2O = state.dataIPShortCut->rNumericArgs(6);
            if (!state.dataIPShortCut->lAlphaFieldBlanks(7)) {
                CheckFFSchedule(state,
                                cCurrentModuleObject,
                                "Diesel",
                                state.dataIPShortCut->cAlphaFieldNames(7),
                                state.dataIPShortCut->cAlphaArgs(7),
                                Pollution.DieselCoef.N2OSched,
                                ErrorsFound);
            }
            Pollution.DieselCoef.SO2 = state.dataIPShortCut->rNumericArgs(7);
            if (!state.dataIPShortCut->lAlphaFieldBlanks(8)) {
                CheckFFSchedule(state,
                                cCurrentModuleObject,
                                "Diesel",
                                state.dataIPShortCut->cAlphaFieldNames(8),
                                state.dataIPShortCut->cAlphaArgs(8),
                                Pollution.DieselCoef.SO2Sched,
                                ErrorsFound);
            }
            Pollution.DieselCoef.PM = state.dataIPShortCut->rNumericArgs(8);
            if (!state.dataIPShortCut->lAlphaFieldBlanks(9)) {
                CheckFFSchedule(state,
                                cCurrentModuleObject,
                                "Diesel",
                                state.dataIPShortCut->cAlphaFieldNames(9),
                                state.dataIPShortCut->cAlphaArgs(9),
                                Pollution.DieselCoef.PMSched,
                                ErrorsFound);
            }
            Pollution.DieselCoef.PM10 = state.dataIPShortCut->rNumericArgs(9);
            if (!state.dataIPShortCut->lAlphaFieldBlanks(10)) {
                CheckFFSchedule(state,
                                cCurrentModuleObject,
                                "Diesel",
                                state.dataIPShortCut->cAlphaFieldNames(10),
                                state.dataIPShortCut->cAlphaArgs(10),
                                Pollution.DieselCoef.PM10Sched,
                                ErrorsFound);
            }
            Pollution.DieselCoef.PM25 = state.dataIPShortCut->rNumericArgs(10);
            if (!state.dataIPShortCut->lAlphaFieldBlanks(11)) {
                CheckFFSchedule(state,
                                cCurrentModuleObject,
                                "Diesel",
                                state.dataIPShortCut->cAlphaFieldNames(11),
                                state.dataIPShortCut->cAlphaArgs(11),
                                Pollution.DieselCoef.PM25Sched,
                                ErrorsFound);
            }
            Pollution.DieselCoef.NH3 = state.dataIPShortCut->rNumericArgs(11);
            if (!state.dataIPShortCut->lAlphaFieldBlanks(12)) {
                CheckFFSchedule(state,
                                cCurrentModuleObject,
                                "Diesel",
                                state.dataIPShortCut->cAlphaFieldNames(12),
                                state.dataIPShortCut->cAlphaArgs(12),
                                Pollution.DieselCoef.NH3Sched,
                                ErrorsFound);
            }
            Pollution.DieselCoef.NMVOC = state.dataIPShortCut->rNumericArgs(12);
            if (!state.dataIPShortCut->lAlphaFieldBlanks(13)) {
                CheckFFSchedule(state,
                                cCurrentModuleObject,
                                "Diesel",
                                state.dataIPShortCut->cAlphaFieldNames(13),
                                state.dataIPShortCut->cAlphaArgs(13),
                                Pollution.DieselCoef.NMVOCSched,
                                ErrorsFound);
            }
            Pollution.DieselCoef.Hg = state.dataIPShortCut->rNumericArgs(13);
            if (!state.dataIPShortCut->lAlphaFieldBlanks(14)) {
                CheckFFSchedule(state,
                                cCurrentModuleObject,
                                "Diesel",
                                state.dataIPShortCut->cAlphaFieldNames(14),
                                state.dataIPShortCut->cAlphaArgs(14),
                                Pollution.DieselCoef.HgSched,
                                ErrorsFound);
            }
            Pollution.DieselCoef.Pb = state.dataIPShortCut->rNumericArgs(14);
            if (!state.dataIPShortCut->lAlphaFieldBlanks(15)) {
                CheckFFSchedule(state,
                                cCurrentModuleObject,
                                "Diesel",
                                state.dataIPShortCut->cAlphaFieldNames(15),
                                state.dataIPShortCut->cAlphaArgs(15),
                                Pollution.DieselCoef.PbSched,
                                ErrorsFound);
            }
            Pollution.DieselCoef.Water = state.dataIPShortCut->rNumericArgs(15);
            if (!state.dataIPShortCut->lAlphaFieldBlanks(16)) {
                CheckFFSchedule(state,
                                cCurrentModuleObject,
                                "Diesel",
                                state.dataIPShortCut->cAlphaFieldNames(16),
                                state.dataIPShortCut->cAlphaArgs(16),
                                Pollution.DieselCoef.WaterSched,
                                ErrorsFound);
            }
            Pollution.DieselCoef.NucHi = state.dataIPShortCut->rNumericArgs(16);
            if (!state.dataIPShortCut->lAlphaFieldBlanks(17)) {
                CheckFFSchedule(state,
                                cCurrentModuleObject,
                                "Diesel",
                                state.dataIPShortCut->cAlphaFieldNames(17),
                                state.dataIPShortCut->cAlphaArgs(17),
                                Pollution.DieselCoef.NucHiSched,
                                ErrorsFound);
            }
            Pollution.DieselCoef.NucLo = state.dataIPShortCut->rNumericArgs(17);
            if (!state.dataIPShortCut->lAlphaFieldBlanks(18)) {
                CheckFFSchedule(state,
                                cCurrentModuleObject,
                                "Diesel",
                                state.dataIPShortCut->cAlphaFieldNames(18),
                                state.dataIPShortCut->cAlphaArgs(18),
                                Pollution.DieselCoef.NucLoSched,
                                ErrorsFound);
            }
        } break;
        case Constant::eFuel::OtherFuel1: {
            if (Pollution.OtherFuel1Coef.FuelFactorUsed) {
                ShowWarningError(state,
                                 format("{}: {} already entered. Previous entry will be used.", cCurrentModuleObject, FuelType.FuelTypeNames(Loop)));
                continue;
            }
            Pollution.OtherFuel1Coef.FuelFactorUsed = true;
            // OtherFuel1 Coeffs
            Pollution.OtherFuel1Coef.Source = state.dataIPShortCut->rNumericArgs(1);
            if (!state.dataIPShortCut->lAlphaFieldBlanks(2)) {
                CheckFFSchedule(state,
                                cCurrentModuleObject,
                                "OtherFuel1",
                                state.dataIPShortCut->cAlphaFieldNames(2),
                                state.dataIPShortCut->cAlphaArgs(2),
                                Pollution.OtherFuel1Coef.SourceSched,
                                ErrorsFound);
            }
            Pollution.OtherFuel1Coef.CO2 = state.dataIPShortCut->rNumericArgs(2);
            if (!state.dataIPShortCut->lAlphaFieldBlanks(3)) {
                CheckFFSchedule(state,
                                cCurrentModuleObject,
                                "OtherFuel1",
                                state.dataIPShortCut->cAlphaFieldNames(3),
                                state.dataIPShortCut->cAlphaArgs(3),
                                Pollution.OtherFuel1Coef.CO2Sched,
                                ErrorsFound);
            }
            Pollution.OtherFuel1Coef.CO = state.dataIPShortCut->rNumericArgs(3);
            if (!state.dataIPShortCut->lAlphaFieldBlanks(4)) {
                CheckFFSchedule(state,
                                cCurrentModuleObject,
                                "OtherFuel1",
                                state.dataIPShortCut->cAlphaFieldNames(4),
                                state.dataIPShortCut->cAlphaArgs(4),
                                Pollution.OtherFuel1Coef.COSched,
                                ErrorsFound);
            }
            Pollution.OtherFuel1Coef.CH4 = state.dataIPShortCut->rNumericArgs(4);
            if (!state.dataIPShortCut->lAlphaFieldBlanks(5)) {
                CheckFFSchedule(state,
                                cCurrentModuleObject,
                                "OtherFuel1",
                                state.dataIPShortCut->cAlphaFieldNames(5),
                                state.dataIPShortCut->cAlphaArgs(5),
                                Pollution.OtherFuel1Coef.CH4Sched,
                                ErrorsFound);
            }
            Pollution.OtherFuel1Coef.NOx = state.dataIPShortCut->rNumericArgs(5);
            if (!state.dataIPShortCut->lAlphaFieldBlanks(6)) {
                CheckFFSchedule(state,
                                cCurrentModuleObject,
                                "OtherFuel1",
                                state.dataIPShortCut->cAlphaFieldNames(6),
                                state.dataIPShortCut->cAlphaArgs(6),
                                Pollution.OtherFuel1Coef.NOxSched,
                                ErrorsFound);
            }
            Pollution.OtherFuel1Coef.N2O = state.dataIPShortCut->rNumericArgs(6);
            if (!state.dataIPShortCut->lAlphaFieldBlanks(7)) {
                CheckFFSchedule(state,
                                cCurrentModuleObject,
                                "OtherFuel1",
                                state.dataIPShortCut->cAlphaFieldNames(7),
                                state.dataIPShortCut->cAlphaArgs(7),
                                Pollution.OtherFuel1Coef.N2OSched,
                                ErrorsFound);
            }
            Pollution.OtherFuel1Coef.SO2 = state.dataIPShortCut->rNumericArgs(7);
            if (!state.dataIPShortCut->lAlphaFieldBlanks(8)) {
                CheckFFSchedule(state,
                                cCurrentModuleObject,
                                "OtherFuel1",
                                state.dataIPShortCut->cAlphaFieldNames(8),
                                state.dataIPShortCut->cAlphaArgs(8),
                                Pollution.OtherFuel1Coef.SO2Sched,
                                ErrorsFound);
            }
            Pollution.OtherFuel1Coef.PM = state.dataIPShortCut->rNumericArgs(8);
            if (!state.dataIPShortCut->lAlphaFieldBlanks(9)) {
                CheckFFSchedule(state,
                                cCurrentModuleObject,
                                "OtherFuel1",
                                state.dataIPShortCut->cAlphaFieldNames(9),
                                state.dataIPShortCut->cAlphaArgs(9),
                                Pollution.OtherFuel1Coef.PMSched,
                                ErrorsFound);
            }
            Pollution.OtherFuel1Coef.PM10 = state.dataIPShortCut->rNumericArgs(9);
            if (!state.dataIPShortCut->lAlphaFieldBlanks(10)) {
                CheckFFSchedule(state,
                                cCurrentModuleObject,
                                "OtherFuel1",
                                state.dataIPShortCut->cAlphaFieldNames(10),
                                state.dataIPShortCut->cAlphaArgs(10),
                                Pollution.OtherFuel1Coef.PM10Sched,
                                ErrorsFound);
            }
            Pollution.OtherFuel1Coef.PM25 = state.dataIPShortCut->rNumericArgs(10);
            if (!state.dataIPShortCut->lAlphaFieldBlanks(11)) {
                CheckFFSchedule(state,
                                cCurrentModuleObject,
                                "OtherFuel1",
                                state.dataIPShortCut->cAlphaFieldNames(11),
                                state.dataIPShortCut->cAlphaArgs(11),
                                Pollution.OtherFuel1Coef.PM25Sched,
                                ErrorsFound);
            }
            Pollution.OtherFuel1Coef.NH3 = state.dataIPShortCut->rNumericArgs(11);
            if (!state.dataIPShortCut->lAlphaFieldBlanks(12)) {
                CheckFFSchedule(state,
                                cCurrentModuleObject,
                                "OtherFuel1",
                                state.dataIPShortCut->cAlphaFieldNames(12),
                                state.dataIPShortCut->cAlphaArgs(12),
                                Pollution.OtherFuel1Coef.NH3Sched,
                                ErrorsFound);
            }
            Pollution.OtherFuel1Coef.NMVOC = state.dataIPShortCut->rNumericArgs(12);
            if (!state.dataIPShortCut->lAlphaFieldBlanks(13)) {
                CheckFFSchedule(state,
                                cCurrentModuleObject,
                                "OtherFuel1",
                                state.dataIPShortCut->cAlphaFieldNames(13),
                                state.dataIPShortCut->cAlphaArgs(13),
                                Pollution.OtherFuel1Coef.NMVOCSched,
                                ErrorsFound);
            }
            Pollution.OtherFuel1Coef.Hg = state.dataIPShortCut->rNumericArgs(13);
            if (!state.dataIPShortCut->lAlphaFieldBlanks(14)) {
                CheckFFSchedule(state,
                                cCurrentModuleObject,
                                "OtherFuel1",
                                state.dataIPShortCut->cAlphaFieldNames(14),
                                state.dataIPShortCut->cAlphaArgs(14),
                                Pollution.OtherFuel1Coef.HgSched,
                                ErrorsFound);
            }
            Pollution.OtherFuel1Coef.Pb = state.dataIPShortCut->rNumericArgs(14);
            if (!state.dataIPShortCut->lAlphaFieldBlanks(15)) {
                CheckFFSchedule(state,
                                cCurrentModuleObject,
                                "OtherFuel1",
                                state.dataIPShortCut->cAlphaFieldNames(15),
                                state.dataIPShortCut->cAlphaArgs(15),
                                Pollution.OtherFuel1Coef.PbSched,
                                ErrorsFound);
            }
            Pollution.OtherFuel1Coef.Water = state.dataIPShortCut->rNumericArgs(15);
            if (!state.dataIPShortCut->lAlphaFieldBlanks(16)) {
                CheckFFSchedule(state,
                                cCurrentModuleObject,
                                "OtherFuel1",
                                state.dataIPShortCut->cAlphaFieldNames(16),
                                state.dataIPShortCut->cAlphaArgs(16),
                                Pollution.OtherFuel1Coef.WaterSched,
                                ErrorsFound);
            }
            Pollution.OtherFuel1Coef.NucHi = state.dataIPShortCut->rNumericArgs(16);
            if (!state.dataIPShortCut->lAlphaFieldBlanks(17)) {
                CheckFFSchedule(state,
                                cCurrentModuleObject,
                                "OtherFuel1",
                                state.dataIPShortCut->cAlphaFieldNames(17),
                                state.dataIPShortCut->cAlphaArgs(17),
                                Pollution.OtherFuel1Coef.NucHiSched,
                                ErrorsFound);
            }
            Pollution.OtherFuel1Coef.NucLo = state.dataIPShortCut->rNumericArgs(17);
            if (!state.dataIPShortCut->lAlphaFieldBlanks(18)) {
                CheckFFSchedule(state,
                                cCurrentModuleObject,
                                "OtherFuel1",
                                state.dataIPShortCut->cAlphaFieldNames(18),
                                state.dataIPShortCut->cAlphaArgs(18),
                                Pollution.OtherFuel1Coef.NucLoSched,
                                ErrorsFound);
            }
        } break;
        case Constant::eFuel::OtherFuel2: {
            if (Pollution.OtherFuel2Coef.FuelFactorUsed) {
                ShowWarningError(state,
                                 format("{}: {} already entered. Previous entry will be used.", cCurrentModuleObject, FuelType.FuelTypeNames(Loop)));
                continue;
            }
            Pollution.OtherFuel2Coef.FuelFactorUsed = true;
            // OtherFuel2 Coeffs
            Pollution.OtherFuel2Coef.Source = state.dataIPShortCut->rNumericArgs(1);
            if (!state.dataIPShortCut->lAlphaFieldBlanks(2)) {
                CheckFFSchedule(state,
                                cCurrentModuleObject,
                                "OtherFuel2",
                                state.dataIPShortCut->cAlphaFieldNames(2),
                                state.dataIPShortCut->cAlphaArgs(2),
                                Pollution.OtherFuel2Coef.SourceSched,
                                ErrorsFound);
            }
            Pollution.OtherFuel2Coef.CO2 = state.dataIPShortCut->rNumericArgs(2);
            if (!state.dataIPShortCut->lAlphaFieldBlanks(3)) {
                CheckFFSchedule(state,
                                cCurrentModuleObject,
                                "OtherFuel2",
                                state.dataIPShortCut->cAlphaFieldNames(3),
                                state.dataIPShortCut->cAlphaArgs(3),
                                Pollution.OtherFuel2Coef.CO2Sched,
                                ErrorsFound);
            }
            Pollution.OtherFuel2Coef.CO = state.dataIPShortCut->rNumericArgs(3);
            if (!state.dataIPShortCut->lAlphaFieldBlanks(4)) {
                CheckFFSchedule(state,
                                cCurrentModuleObject,
                                "OtherFuel2",
                                state.dataIPShortCut->cAlphaFieldNames(4),
                                state.dataIPShortCut->cAlphaArgs(4),
                                Pollution.OtherFuel2Coef.COSched,
                                ErrorsFound);
            }
            Pollution.OtherFuel2Coef.CH4 = state.dataIPShortCut->rNumericArgs(4);
            if (!state.dataIPShortCut->lAlphaFieldBlanks(5)) {
                CheckFFSchedule(state,
                                cCurrentModuleObject,
                                "OtherFuel2",
                                state.dataIPShortCut->cAlphaFieldNames(5),
                                state.dataIPShortCut->cAlphaArgs(5),
                                Pollution.OtherFuel2Coef.CH4Sched,
                                ErrorsFound);
            }
            Pollution.OtherFuel2Coef.NOx = state.dataIPShortCut->rNumericArgs(5);
            if (!state.dataIPShortCut->lAlphaFieldBlanks(6)) {
                CheckFFSchedule(state,
                                cCurrentModuleObject,
                                "OtherFuel2",
                                state.dataIPShortCut->cAlphaFieldNames(6),
                                state.dataIPShortCut->cAlphaArgs(6),
                                Pollution.OtherFuel2Coef.NOxSched,
                                ErrorsFound);
            }
            Pollution.OtherFuel2Coef.N2O = state.dataIPShortCut->rNumericArgs(6);
            if (!state.dataIPShortCut->lAlphaFieldBlanks(7)) {
                CheckFFSchedule(state,
                                cCurrentModuleObject,
                                "OtherFuel2",
                                state.dataIPShortCut->cAlphaFieldNames(7),
                                state.dataIPShortCut->cAlphaArgs(7),
                                Pollution.OtherFuel2Coef.N2OSched,
                                ErrorsFound);
            }
            Pollution.OtherFuel2Coef.SO2 = state.dataIPShortCut->rNumericArgs(7);
            if (!state.dataIPShortCut->lAlphaFieldBlanks(8)) {
                CheckFFSchedule(state,
                                cCurrentModuleObject,
                                "OtherFuel2",
                                state.dataIPShortCut->cAlphaFieldNames(8),
                                state.dataIPShortCut->cAlphaArgs(8),
                                Pollution.OtherFuel2Coef.SO2Sched,
                                ErrorsFound);
            }
            Pollution.OtherFuel2Coef.PM = state.dataIPShortCut->rNumericArgs(8);
            if (!state.dataIPShortCut->lAlphaFieldBlanks(9)) {
                CheckFFSchedule(state,
                                cCurrentModuleObject,
                                "OtherFuel2",
                                state.dataIPShortCut->cAlphaFieldNames(9),
                                state.dataIPShortCut->cAlphaArgs(9),
                                Pollution.OtherFuel2Coef.PMSched,
                                ErrorsFound);
            }
            Pollution.OtherFuel2Coef.PM10 = state.dataIPShortCut->rNumericArgs(9);
            if (!state.dataIPShortCut->lAlphaFieldBlanks(10)) {
                CheckFFSchedule(state,
                                cCurrentModuleObject,
                                "OtherFuel2",
                                state.dataIPShortCut->cAlphaFieldNames(10),
                                state.dataIPShortCut->cAlphaArgs(10),
                                Pollution.OtherFuel2Coef.PM10Sched,
                                ErrorsFound);
            }
            Pollution.OtherFuel2Coef.PM25 = state.dataIPShortCut->rNumericArgs(10);
            if (!state.dataIPShortCut->lAlphaFieldBlanks(11)) {
                CheckFFSchedule(state,
                                cCurrentModuleObject,
                                "OtherFuel2",
                                state.dataIPShortCut->cAlphaFieldNames(11),
                                state.dataIPShortCut->cAlphaArgs(11),
                                Pollution.OtherFuel2Coef.PM25Sched,
                                ErrorsFound);
            }
            Pollution.OtherFuel2Coef.NH3 = state.dataIPShortCut->rNumericArgs(11);
            if (!state.dataIPShortCut->lAlphaFieldBlanks(12)) {
                CheckFFSchedule(state,
                                cCurrentModuleObject,
                                "OtherFuel2",
                                state.dataIPShortCut->cAlphaFieldNames(12),
                                state.dataIPShortCut->cAlphaArgs(12),
                                Pollution.OtherFuel2Coef.NH3Sched,
                                ErrorsFound);
            }
            Pollution.OtherFuel2Coef.NMVOC = state.dataIPShortCut->rNumericArgs(12);
            if (!state.dataIPShortCut->lAlphaFieldBlanks(13)) {
                CheckFFSchedule(state,
                                cCurrentModuleObject,
                                "OtherFuel2",
                                state.dataIPShortCut->cAlphaFieldNames(13),
                                state.dataIPShortCut->cAlphaArgs(13),
                                Pollution.OtherFuel2Coef.NMVOCSched,
                                ErrorsFound);
            }
            Pollution.OtherFuel2Coef.Hg = state.dataIPShortCut->rNumericArgs(13);
            if (!state.dataIPShortCut->lAlphaFieldBlanks(14)) {
                CheckFFSchedule(state,
                                cCurrentModuleObject,
                                "OtherFuel2",
                                state.dataIPShortCut->cAlphaFieldNames(14),
                                state.dataIPShortCut->cAlphaArgs(14),
                                Pollution.OtherFuel2Coef.HgSched,
                                ErrorsFound);
            }
            Pollution.OtherFuel2Coef.Pb = state.dataIPShortCut->rNumericArgs(14);
            if (!state.dataIPShortCut->lAlphaFieldBlanks(15)) {
                CheckFFSchedule(state,
                                cCurrentModuleObject,
                                "OtherFuel2",
                                state.dataIPShortCut->cAlphaFieldNames(15),
                                state.dataIPShortCut->cAlphaArgs(15),
                                Pollution.OtherFuel2Coef.PbSched,
                                ErrorsFound);
            }
            Pollution.OtherFuel2Coef.Water = state.dataIPShortCut->rNumericArgs(15);
            if (!state.dataIPShortCut->lAlphaFieldBlanks(16)) {
                CheckFFSchedule(state,
                                cCurrentModuleObject,
                                "OtherFuel2",
                                state.dataIPShortCut->cAlphaFieldNames(16),
                                state.dataIPShortCut->cAlphaArgs(16),
                                Pollution.OtherFuel2Coef.WaterSched,
                                ErrorsFound);
            }
            Pollution.OtherFuel2Coef.NucHi = state.dataIPShortCut->rNumericArgs(16);
            if (!state.dataIPShortCut->lAlphaFieldBlanks(17)) {
                CheckFFSchedule(state,
                                cCurrentModuleObject,
                                "OtherFuel2",
                                state.dataIPShortCut->cAlphaFieldNames(17),
                                state.dataIPShortCut->cAlphaArgs(17),
                                Pollution.OtherFuel2Coef.NucHiSched,
                                ErrorsFound);
            }
            Pollution.OtherFuel2Coef.NucLo = state.dataIPShortCut->rNumericArgs(17);
            if (!state.dataIPShortCut->lAlphaFieldBlanks(18)) {
                CheckFFSchedule(state,
                                cCurrentModuleObject,
                                "OtherFuel2",
                                state.dataIPShortCut->cAlphaFieldNames(18),
                                state.dataIPShortCut->cAlphaArgs(18),
                                Pollution.OtherFuel2Coef.NucLoSched,
                                ErrorsFound);
            }
        } break;
        default: {
            ShowSevereError(state, format("Illegal FuelType for Pollution Calc Entered={}", FuelType.FuelTypeNames(Loop)));
            ErrorsFound = true;
        } break;
        }
>>>>>>> 6cff1f7f

    } // End of the NumEnergyTypes Do Loop

    for (int iMeter = 0; iMeter < (int)PollFacilityMeter::Num; ++iMeter) {
        pm->facilityMeterNums[iMeter] = GetMeterIndex(state, pollFacilityMeterNames[iMeter]);
    }

    if (pm->PollutionReportSetup) { // only do this if reporting on the pollution
        // Need to go through all of the Fuel Types and make sure a Fuel Factor was found for each type of energy being simulated
        // Check for Electricity
        if (!pm->pollCoeffs[(int)PollFuel::Electricity].used &&
            ((pm->facilityMeterNums[(int)PollFacilityMeter::Electricity] > 0) ||
             (pm->facilityMeterNums[(int)PollFacilityMeter::ElectricityProduced] > 0) ||
             (pm->facilityMeterNums[(int)PollFacilityMeter::CoolPurchased] > 0))) {
            ShowSevereError(state, format("{} Not Found or Fuel not specified For Pollution Calculation for ELECTRICITY",
                                          ipsc->cCurrentModuleObject));
            ErrorsFound = true;
        }

        // Check for Natural Gas
        if (!pm->pollCoeffs[(int)PollFuel::NaturalGas].used &&
            ((pm->facilityMeterNums[(int)PollFacilityMeter::NaturalGas] > 0) ||
             (pm->facilityMeterNums[(int)PollFacilityMeter::HeatPurchased] > 0) ||
             (pm->facilityMeterNums[(int)PollFacilityMeter::Steam] > 0))) {
            ShowSevereError(state, format("{} Not Found or Fuel not specified For Pollution Calculation for NATURAL GAS",
                                          ipsc->cCurrentModuleObject));
            ErrorsFound = true;
        }
        // Check for FuelOilNo2 (Residual Oil)
        if (!pm->pollCoeffs[(int)PollFuel::FuelOil2].used &&
            (pm->facilityMeterNums[(int)PollFacilityMeter::FuelOil2] > 0)) {
            ShowSevereError(state, format("{} Not Found or Fuel not specified For Pollution Calculation for FUEL OIL #2", ipsc->cCurrentModuleObject));
            ErrorsFound = true;
        }
        // Check for FuelOilNo1 (Distillate Oil)
        if (!pm->pollCoeffs[(int)PollFuel::FuelOil1].used &&
            (pm->facilityMeterNums[(int)PollFacilityMeter::FuelOil1] > 0)) {
            ShowSevereError(state, format("{} Not Found or Fuel not specified For Pollution Calculation for FUEL OIL #1", ipsc->cCurrentModuleObject));
            ErrorsFound = true;
        }
        // Check for Coal
        if (!pm->pollCoeffs[(int)PollFuel::Coal].used &&
            (pm->facilityMeterNums[(int)PollFacilityMeter::Coal] > 0)) {
            ShowSevereError(state, format("{} Not Found or Fuel not specified For Pollution Calculation for COAL", ipsc->cCurrentModuleObject));
            ErrorsFound = true;
        }
        // Check for Gasoline
        if (!pm->pollCoeffs[(int)PollFuel::Gasoline].used &&
            (pm->facilityMeterNums[(int)PollFacilityMeter::Gasoline] > 0)) {
            ShowSevereError(state, format("{} Not Found or Fuel not specified For Pollution Calculation for GASOLINE", ipsc->cCurrentModuleObject));
            ErrorsFound = true;
        }
        // Check for Propane
        if (!pm->pollCoeffs[(int)PollFuel::Propane].used &&
            (pm->facilityMeterNums[(int)PollFacilityMeter::Propane] > 0)) {
            ShowSevereError(state, format("{} Not Found or Fuel not specified For Pollution Calculation for PROPANE", ipsc->cCurrentModuleObject));
            ErrorsFound = true;
        }
        // Check for Diesel
        if (!pm->pollCoeffs[(int)PollFuel::Diesel].used &&
            (pm->facilityMeterNums[(int)PollFacilityMeter::Diesel] > 0)) {
            ShowSevereError(state, format("{} Not Found or Fuel not specified For Pollution Calculation for DIESEL", ipsc->cCurrentModuleObject));
            ErrorsFound = true;
        }
        // Check for OtherFuel1
        if (!pm->pollCoeffs[(int)PollFuel::OtherFuel1].used &&
            (pm->facilityMeterNums[(int)PollFacilityMeter::OtherFuel1] > 0)) {
            ShowSevereError(state, format("{} Not Found or Fuel not specified For Pollution Calculation for OTHERFUEL1", ipsc->cCurrentModuleObject));
            ErrorsFound = true;
        }
        // Check for OtherFuel2
        if (!pm->pollCoeffs[(int)PollFuel::OtherFuel2].used &&
            (pm->facilityMeterNums[(int)PollFacilityMeter::OtherFuel2] > 0)) {
            ShowSevereError(state, format("{} Not Found or Fuel not specified For Pollution Calculation for OTHERFUEL2", ipsc->cCurrentModuleObject));
            ErrorsFound = true;
        }
    }

    if (ErrorsFound) {
        ShowFatalError(state, "Errors found in getting Pollution Calculation Reporting Input");
    }
}

void SetupPollutionMeterReporting(EnergyPlusData &state)
{

    // SUBROUTINE INFORMATION:
    //       AUTHOR         Richard Liesen
    //       DATE WRITTEN   August 2002
    //       MODIFIED       na
    //       RE-ENGINEERED  December 2003 RJL

    // PURPOSE OF THIS SUBROUTINE:
    // This subroutine is the input routines and Get routines

    // METHODOLOGY EMPLOYED:
    // Uses the status flags to trigger events.

    // SUBROUTINE LOCAL VARIABLE DECLARATIONS:
    auto &pm = state.dataPollution;
    
    if (pm->GetInputFlagPollution) {
        GetPollutionFactorInput(state);
        pm->GetInputFlagPollution = false;
    }

    for (int iFuel = 0; iFuel < (int)PollFuel::Num; ++iFuel) {

        auto &pollComp = pm->pollComps[(int)pollFuel2pollFuelComponent[iFuel]];
        
        // Need to check whether this fuel is used?
        SetupOutputVariable(state,
                            format("Environmental Impact {} Source Energy", Constant::eFuelNames[(int)pollFuel2fuel[iFuel]]),
                            OutputProcessor::Unit::J,
                            pollComp.sourceVal,
                            OutputProcessor::SOVTimeStepType::System,
                            OutputProcessor::SOVStoreType::Summed,
                            "Site",
                            {},
                            "Source",
                            format("{}Emissions", Constant::eFuelNames[(int)pollFuel2fuel[iFuel]]),
                            {},
                            "");

        for (int iPollutant2 = 0; iPollutant2 < (int)Pollutant2::Num; ++iPollutant2) {
            SetupOutputVariable(state,
                                format("Environmental Impact {} {}",
                                       Constant::eFuelNames[(int)pollFuel2fuel[iFuel]], poll2outVarStrs[iPollutant2]),
                                poll2Units[iPollutant2],
                                pollComp.pollutantVals[iPollutant2],
                                OutputProcessor::SOVTimeStepType::System,
                                OutputProcessor::SOVStoreType::Summed,
                                "Site",
                                {},
                                poll2Names[iPollutant2],
                                format("{}Emissions", Constant::eFuelNames[(int)pollFuel2fuel[iFuel]]),
                                {},
                                "");
        }
    } // End of the NumEnergyTypes Do Loop

    // Setup ElectricityPurchased and ElectricitySold variables
    SetupOutputVariable(state,
                        "Environmental Impact Purchased Electricity Source Energy",
                        OutputProcessor::Unit::J,
                        pm->pollComps[(int)PollFuelComponent::ElectricityPurchased].sourceVal,
                        OutputProcessor::SOVTimeStepType::System,
                        OutputProcessor::SOVStoreType::Summed,
                        "Site",
                        {},
                        "Source",
                        "PurchasedElectricityEmissions",
                        {},
                        "");
    SetupOutputVariable(state,
                        "Environmental Impact Surplus Sold Electricity Source",
                        OutputProcessor::Unit::J,
                        pm->pollComps[(int)PollFuelComponent::ElectricitySurplusSold].sourceVal,
                        OutputProcessor::SOVTimeStepType::System,
                        OutputProcessor::SOVStoreType::Summed,
                        "Site",
                        {},
                        "Source",
                        "SoldElectricityEmissions",
                        {},
                        "");

    // And Total Carbon Equivalent variables
    SetupOutputVariable(state,
                        "Environmental Impact Total N2O Emissions Carbon Equivalent Mass",
                        OutputProcessor::Unit::kg,
                        pm->TotCarbonEquivFromN2O,
                        OutputProcessor::SOVTimeStepType::System,
                        OutputProcessor::SOVStoreType::Summed,
                        "Site",
                        {},
                        "Carbon Equivalent",
                        "CarbonEquivalentEmissions",
                        {},
                        "");
    SetupOutputVariable(state,
                        "Environmental Impact Total CH4 Emissions Carbon Equivalent Mass",
                        OutputProcessor::Unit::kg,
                        pm->TotCarbonEquivFromCH4,
                        OutputProcessor::SOVTimeStepType::System,
                        OutputProcessor::SOVStoreType::Summed,
                        "Site",
                        {},
                        "Carbon Equivalent",
                        "CarbonEquivalentEmissions",
                        {},
                        "");
    SetupOutputVariable(state,
                        "Environmental Impact Total CO2 Emissions Carbon Equivalent Mass",
                        OutputProcessor::Unit::kg,
                        pm->TotCarbonEquivFromCO2,
                        OutputProcessor::SOVTimeStepType::System,
                        OutputProcessor::SOVStoreType::Summed,
                        "Site",
                        {},
                        "Carbon Equivalent",
                        "CarbonEquivalentEmissions",
                        {},
                        "");
}

void CheckPollutionMeterReporting(EnergyPlusData &state)
{

    // SUBROUTINE INFORMATION:
    //       AUTHOR         Linda Lawrie
    //       DATE WRITTEN   October 2008

    // in progress (what is in progress?)

    auto &pm = state.dataPollution;
        
    if (pm->NumFuelFactors == 0 || pm->NumEnvImpactFactors == 0) {
        if (ReportingThisVariable(state, "Environmental Impact Total N2O Emissions Carbon Equivalent Mass") ||
            ReportingThisVariable(state, "Environmental Impact Total CH4 Emissions Carbon Equivalent Mass") ||
            ReportingThisVariable(state, "Environmental Impact Total CO2 Emissions Carbon Equivalent Mass") ||
            ReportingThisVariable(state, "Carbon Equivalent:Facility") ||
            ReportingThisVariable(state, "CarbonEquivalentEmissions:Carbon Equivalent")) {
            ShowWarningError(
                state, "GetPollutionFactorInput: Requested reporting for Carbon Equivalent Pollution, but insufficient information is entered.");
            ShowContinueError(
                state, "(Both \"FuelFactors\" and \"EnvironmentalImpactFactors\" must be entered or the displayed carbon pollution will all be zero.)");
        }
    }
}


// End of Get Input subroutines for the Pollution Module
//******************************************************************************

void CalcPollution(EnergyPlusData &state)
{
    // SUBROUTINE INFORMATION:
    //       AUTHOR         Richard Liesen
    //       DATE WRITTEN   1998
    //       MODIFIED       na
    //       RE-ENGINEERED  December 2003 RJL

    //       Then the amount of Pollution produced by each fuel type is
    //       calculated in kgs.
    //       Input units for the coefficients is not standard and needs to be converted here.
    //       Most of the units are g/MJ, however water is in L/MJ and low level nuclear water is m3/MJ
    //       so only the energy has to be converted from J to MJ.

    //     For each pollution/fuel type, Schedule values are allowed.  Thus, calculations are bundled.
    auto &pm = state.dataPollution;
    
    for (int iPoll = 0; iPoll < (int)Constant::ePollutant::Num; ++iPoll) {
        for (int iPollFuel = 0; iPollFuel < (int)PollFuel::Num; ++iPollFuel) {   
            auto &pollCoeff = pm->pollCoeffs[iPollFuel];
            auto &pollComp = pm->pollComps[(int)pollFuel2pollFuelComponent[iPollFuel]];

            if (pollCoeff.used) {
                pollComp.pollutantVals[iPoll] = 0.0;
                Real64 pollutantVal = pollCoeff.pollutantCoeffs[iPoll] * 0.001;
                if (pollCoeff.pollutantSchedNums[iPoll] != 0) {
                    pollutantVal *= ScheduleManager::GetCurrentScheduleValue(state, pollCoeff.pollutantSchedNums[iPoll]);
                }
                pollComp.pollutantVals[iPoll] =
                    pm->facilityMeterFuelComponentVals[(int)pollFuel2pollFuelComponent[iPollFuel]] * 1.0e-6 * pollutantVal;
            }

            pm->pollutantVals[iPoll] += pollComp.pollutantVals[iPoll];
        } // for (iPollFactor)
    } // for (iPoll)

    auto const &pollCoeffElec = pm->pollCoeffs[(int)PollFuel::Electricity];
    auto &pollCompElec = pm->pollComps[(int)PollFuelComponent::Electricity];
    auto &pollCompElecPurchased = pm->pollComps[(int)PollFuelComponent::ElectricityPurchased];
    auto &pollCompElecSurplusSold = pm->pollComps[(int)PollFuelComponent::ElectricitySurplusSold];
    
    pollCompElec.sourceVal = pm->facilityMeterFuelComponentVals[(int)PollFuelComponent::Electricity] * pollCoeffElec.sourceCoeff;
    pollCompElecPurchased.sourceVal = pm->facilityMeterFuelComponentVals[(int)PollFuelComponent::ElectricityPurchased] * pollCoeffElec.sourceCoeff;
    pollCompElecSurplusSold.sourceVal = pm->facilityMeterFuelComponentVals[(int)PollFuelComponent::ElectricitySurplusSold] * pollCoeffElec.sourceCoeff;

    if (pollCoeffElec.sourceSchedNum != 0) {
        Real64 pollCoeffElecSchedVal = ScheduleManager::GetCurrentScheduleValue(state, pollCoeffElec.sourceSchedNum);
        pollCompElec.sourceVal *= pollCoeffElecSchedVal;
        pollCompElecPurchased.sourceVal *= pollCoeffElecSchedVal;
        pollCompElecSurplusSold.sourceVal *= pollCoeffElecSchedVal;
    }
    
    // does not include district heating or steam
    auto const &pollCoeff = pm->pollCoeffs[(int)PollFuel::NaturalGas];
    auto &pollComp = pm->pollComps[(int)PollFuelComponent::NaturalGas];
    pollComp.sourceVal = pm->facilityMeterVals[(int)PollFacilityMeter::NaturalGas] * pollCoeff.sourceCoeff;
    if (pollCoeff.sourceSchedNum != 0) {
         pollComp.sourceVal *= ScheduleManager::GetCurrentScheduleValue(state, pollCoeff.sourceSchedNum);
    }

    for (PollFuel pollFuel : {PollFuel::FuelOil1, PollFuel::FuelOil2, PollFuel::Diesel, PollFuel::Gasoline,
                              PollFuel::Propane, PollFuel::Coal, PollFuel::OtherFuel1, PollFuel::OtherFuel2}) {
        auto const &pollCoeff = pm->pollCoeffs[(int)pollFuel];
        PollFuelComponent pollFuelComponent = pollFuel2pollFuelComponent[(int)pollFuel];
        auto &pollComp = pm->pollComps[(int)pollFuelComponent];
            
        pollComp.sourceVal = pm->facilityMeterFuelComponentVals[(int)pollFuelComponent] * pollCoeff.sourceCoeff;
        if (pollCoeff.sourceSchedNum != 0) {
            pollComp.sourceVal *= ScheduleManager::GetCurrentScheduleValue(state, pollCoeff.sourceSchedNum);
        }
    } // for (pollFuelComponent)
} // CalcPollution()

void ReadEnergyMeters(EnergyPlusData &state)
{
    // SUBROUTINE INFORMATION:
    //       AUTHOR         Richard Liesen
    //       DATE WRITTEN   1998
    //       MODIFIED       na
    //       RE-ENGINEERED  December 2003 RJL

    // PURPOSE OF THIS SUBROUTINE:
    //       Read Energy Results from the meters
    // This routine reads the meters for the energy used

    // Using/Aliasing
    Real64 FracTimeStepZone = state.dataHVACGlobal->FracTimeStepZone;
    auto &pm = state.dataPollution;
    
    for (int iMeter = 0; iMeter < (int)PollFacilityMeter::Num; ++iMeter) {
        pm->facilityMeterVals[iMeter] =
            GetInstantMeterValue(state, pm->facilityMeterNums[iMeter], OutputProcessor::TimeStepType::Zone) * FracTimeStepZone +
            GetInstantMeterValue(state, pm->facilityMeterNums[iMeter], OutputProcessor::TimeStepType::System);
    }

    // Now these fuel types have to be sorted and summed into categories that we have pollution factors for.
    // The Off-Site Electricity is the total needed by the facility minus the amount generated on-site.
    // The on-site pollutants will end up being other fuel types used by the generators.
    // If the difference between the 2 electric quantities is <0.0 then it will be zero for that time step.
    // We will also add the District Cooling here with a rough conversion from Energy using the User
    // defined COP.

    pm->facilityMeterFuelComponentVals[(int)PollFuelComponent::Electricity] =
        pm->facilityMeterVals[(int)PollFacilityMeter::Electricity] -
        pm->facilityMeterVals[(int)PollFacilityMeter::ElectricityProduced] +
        pm->facilityMeterVals[(int)PollFacilityMeter::CoolPurchased] / pm->PurchCoolCOP;

    if (pm->facilityMeterFuelComponentVals[(int)PollFuelComponent::Electricity] < 0.0)
        pm->facilityMeterFuelComponentVals[(int)PollFuelComponent::Electricity] = 0.0;

    // The Natural Gas fuel type will be summed from the meters with the District Heating using an efficiency.
    pm->facilityMeterFuelComponentVals[(int)PollFuelComponent::NaturalGas] =
        pm->facilityMeterVals[(int)PollFacilityMeter::NaturalGas] +
        pm->facilityMeterVals[(int)PollFacilityMeter::HeatPurchased] / pm->PurchHeatEffic +
        pm->facilityMeterVals[(int)PollFacilityMeter::Steam] / pm->SteamConvEffic;

    pm->facilityMeterFuelComponentVals[(int)PollFuelComponent::FuelOil1] = pm->facilityMeterVals[(int)PollFacilityMeter::FuelOil1];
    pm->facilityMeterFuelComponentVals[(int)PollFuelComponent::FuelOil2] = pm->facilityMeterVals[(int)PollFacilityMeter::FuelOil2];
    pm->facilityMeterFuelComponentVals[(int)PollFuelComponent::Gasoline] = pm->facilityMeterVals[(int)PollFacilityMeter::Gasoline];
    pm->facilityMeterFuelComponentVals[(int)PollFuelComponent::Propane] = pm->facilityMeterVals[(int)PollFacilityMeter::Propane];
    pm->facilityMeterFuelComponentVals[(int)PollFuelComponent::Coal] = pm->facilityMeterVals[(int)PollFacilityMeter::Coal];
    pm->facilityMeterFuelComponentVals[(int)PollFuelComponent::Diesel] = pm->facilityMeterVals[(int)PollFacilityMeter::Diesel];
    pm->facilityMeterFuelComponentVals[(int)PollFuelComponent::OtherFuel1] = pm->facilityMeterVals[(int)PollFacilityMeter::OtherFuel1];
    pm->facilityMeterFuelComponentVals[(int)PollFuelComponent::OtherFuel2] = pm->facilityMeterVals[(int)PollFacilityMeter::OtherFuel2];
    pm->facilityMeterFuelComponentVals[(int)PollFuelComponent::ElectricityPurchased] = pm->facilityMeterVals[(int)PollFacilityMeter::ElectricityPurchased];
    pm->facilityMeterFuelComponentVals[(int)PollFuelComponent::ElectricitySurplusSold] = pm->facilityMeterVals[(int)PollFacilityMeter::ElectricitySurplusSold];
}

// *****************************************************************************
// Utility Routines to allow access to data inside this module.
// *****************************************************************************

void GetFuelFactorInfo(EnergyPlusData &state,
                       Constant::eFuel fuel, // input fuel name  (standard from Tabular reports)
                       bool &fuelFactorUsed,            // return value true if user has entered this fuel
                       Real64 &fuelSourceFactor,        // if used, the source factor
                       bool &fuelFactorScheduleUsed,    // if true, schedules for this fuel are used
                       int &ffScheduleIndex             // if schedules for this fuel are used, return schedule index
)
{

    // SUBROUTINE INFORMATION:
    //       AUTHOR         Linda Lawrie
    //       DATE WRITTEN   July 2008

    // PURPOSE OF THIS SUBROUTINE:
    // This routine allows access to data inside this module from other modules (specifically the
    // output tabular reports.
    auto &pm = state.dataPollution;
        
    if (pm->GetInputFlagPollution) {
        GetPollutionFactorInput(state);
        pm->GetInputFlagPollution = false;
    }

    fuelFactorUsed = false;
    fuelSourceFactor = 0.0;
    fuelFactorScheduleUsed = false;
    ffScheduleIndex = 0;

    PollFuel pollFuel = fuel2pollFuel[(int)fuel];
    auto const &pollCoeff = pm->pollCoeffs[(int)pollFuel];
    
    if (pollCoeff.used) {
        fuelFactorUsed = true;
        fuelSourceFactor = pollCoeff.sourceCoeff;
        if (pollCoeff.sourceSchedNum == 0) {
            fuelFactorScheduleUsed = false;
        } else {
            fuelFactorScheduleUsed = true;
            ffScheduleIndex = pollCoeff.sourceSchedNum;
        }
    } else {
        fuelSourceFactor = pollFuelFactors[(int)pollFuel];
    }

    if (fuel == Constant::eFuel::DistrictHeatingWater) {
        fuelSourceFactor /= pm->PurchHeatEffic;
    } else if (fuel == Constant::eFuel::DistrictCooling) {
        fuelSourceFactor /= pm->PurchCoolCOP;
    } else if (fuel == Constant::eFuel::DistrictHeatingSteam) {
        fuelSourceFactor = 0.3 / pm->SteamConvEffic;
    }
}

void GetEnvironmentalImpactFactorInfo(EnergyPlusData &state,
                                      Real64 &efficiencyDistrictHeatingWater,  // if entered, the efficiency of District Heating Water
                                      Real64 &efficiencyDistrictCooling,       // if entered, the efficiency of District Cooling
                                      Real64 &sourceFactorDistrictHeatingSteam // if entered, the source factor for Dictrict Heating Steam
)
{

    // SUBROUTINE INFORMATION:
    //       AUTHOR         Linda Lawrie
    //       DATE WRITTEN   August 2008

    // PURPOSE OF THIS SUBROUTINE:
    // This routine allows access to data inside this module from other modules (specifically the
    // output tabular reports.

    auto &pm = state.dataPollution;
    if (pm->GetInputFlagPollution) {
        GetPollutionFactorInput(state);
        pm->GetInputFlagPollution = false;
    }

    if (pm->NumEnvImpactFactors > 0) {
        efficiencyDistrictHeatingWater = pm->PurchHeatEffic;
        sourceFactorDistrictHeatingSteam = pm->SteamConvEffic;
        efficiencyDistrictCooling = pm->PurchCoolCOP;
    }
}

} // namespace EnergyPlus::PollutionModule<|MERGE_RESOLUTION|>--- conflicted
+++ resolved
@@ -262,7 +262,6 @@
 
     for (int Loop = 1; Loop <= state.dataPollution->NumFuelFactors; ++Loop) {
         // Now find and load all of the user inputs and factors.
-<<<<<<< HEAD
         ip->getObjectItem(state,
                           ipsc->cCurrentModuleObject,
                           Loop,
@@ -278,7 +277,7 @@
 
         ErrorObjectHeader eoh{routineName, ipsc->cCurrentModuleObject, ipsc->cAlphaArgs(1)};
         
-        Constant::eFuel fuel = static_cast<Constant::eFuel>(getEnumValue(Constant::eFuelNamesUC, UtilityRoutines::makeUPPER(ipsc->cAlphaArgs(1))));
+        Constant::eFuel fuel = static_cast<Constant::eFuel>(getEnumValue(Constant::eFuelNamesUC, Util::makeUPPER(ipsc->cAlphaArgs(1))));
 
         auto &pollCoeff = pm->pollCoeffs[(int)fuel];
         if (pollCoeff.used) {
@@ -321,1836 +320,6 @@
                 }                
             }
         } // for (iPollutant)
-=======
-        state.dataInputProcessing->inputProcessor->getObjectItem(state,
-                                                                 cCurrentModuleObject,
-                                                                 Loop,
-                                                                 state.dataIPShortCut->cAlphaArgs,
-                                                                 NumAlphas,
-                                                                 state.dataIPShortCut->rNumericArgs,
-                                                                 NumNums,
-                                                                 IOStat,
-                                                                 state.dataIPShortCut->lNumericFieldBlanks,
-                                                                 state.dataIPShortCut->lAlphaFieldBlanks,
-                                                                 state.dataIPShortCut->cAlphaFieldNames,
-                                                                 state.dataIPShortCut->cNumericFieldNames);
-
-        FuelType.FuelTypeNames(Loop) =
-            static_cast<Constant::eFuel>(getEnumValue(Constant::eFuelNamesUC, Util::makeUPPER(state.dataIPShortCut->cAlphaArgs(1))));
-
-        switch (FuelType.FuelTypeNames(Loop)) {
-        case Constant::eFuel::NaturalGas: {
-            if (Pollution.NatGasCoef.FuelFactorUsed) {
-                ShowWarningError(state,
-                                 format("{}: {} already entered. Previous entry will be used.",
-                                        cCurrentModuleObject,
-                                        Constant::eFuelNames[static_cast<int>(FuelType.FuelTypeNames(Loop))]));
-                continue;
-            }
-            Pollution.NatGasCoef.FuelFactorUsed = true;
-            // Natural Gas Coeffs
-            Pollution.NatGasCoef.Source = state.dataIPShortCut->rNumericArgs(1);
-            if (!state.dataIPShortCut->lAlphaFieldBlanks(2)) {
-                CheckFFSchedule(state,
-                                cCurrentModuleObject,
-                                "NaturalGas",
-                                state.dataIPShortCut->cAlphaFieldNames(2),
-                                state.dataIPShortCut->cAlphaArgs(2),
-                                Pollution.NatGasCoef.SourceSched,
-                                ErrorsFound);
-            }
-            Pollution.NatGasCoef.CO2 = state.dataIPShortCut->rNumericArgs(2);
-            if (!state.dataIPShortCut->lAlphaFieldBlanks(3)) {
-                CheckFFSchedule(state,
-                                cCurrentModuleObject,
-                                "NaturalGas",
-                                state.dataIPShortCut->cAlphaFieldNames(3),
-                                state.dataIPShortCut->cAlphaArgs(3),
-                                Pollution.NatGasCoef.CO2Sched,
-                                ErrorsFound);
-            }
-            Pollution.NatGasCoef.CO = state.dataIPShortCut->rNumericArgs(3);
-            if (!state.dataIPShortCut->lAlphaFieldBlanks(4)) {
-                CheckFFSchedule(state,
-                                cCurrentModuleObject,
-                                "NaturalGas",
-                                state.dataIPShortCut->cAlphaFieldNames(4),
-                                state.dataIPShortCut->cAlphaArgs(4),
-                                Pollution.NatGasCoef.COSched,
-                                ErrorsFound);
-            }
-            Pollution.NatGasCoef.CH4 = state.dataIPShortCut->rNumericArgs(4);
-            if (!state.dataIPShortCut->lAlphaFieldBlanks(5)) {
-                CheckFFSchedule(state,
-                                cCurrentModuleObject,
-                                "NaturalGas",
-                                state.dataIPShortCut->cAlphaFieldNames(5),
-                                state.dataIPShortCut->cAlphaArgs(5),
-                                Pollution.NatGasCoef.CH4Sched,
-                                ErrorsFound);
-            }
-            Pollution.NatGasCoef.NOx = state.dataIPShortCut->rNumericArgs(5);
-            if (!state.dataIPShortCut->lAlphaFieldBlanks(6)) {
-                CheckFFSchedule(state,
-                                cCurrentModuleObject,
-                                "NaturalGas",
-                                state.dataIPShortCut->cAlphaFieldNames(6),
-                                state.dataIPShortCut->cAlphaArgs(6),
-                                Pollution.NatGasCoef.NOxSched,
-                                ErrorsFound);
-            }
-            Pollution.NatGasCoef.N2O = state.dataIPShortCut->rNumericArgs(6);
-            if (!state.dataIPShortCut->lAlphaFieldBlanks(7)) {
-                CheckFFSchedule(state,
-                                cCurrentModuleObject,
-                                "NaturalGas",
-                                state.dataIPShortCut->cAlphaFieldNames(7),
-                                state.dataIPShortCut->cAlphaArgs(7),
-                                Pollution.NatGasCoef.N2OSched,
-                                ErrorsFound);
-            }
-            Pollution.NatGasCoef.SO2 = state.dataIPShortCut->rNumericArgs(7);
-            if (!state.dataIPShortCut->lAlphaFieldBlanks(8)) {
-                CheckFFSchedule(state,
-                                cCurrentModuleObject,
-                                "NaturalGas",
-                                state.dataIPShortCut->cAlphaFieldNames(8),
-                                state.dataIPShortCut->cAlphaArgs(8),
-                                Pollution.NatGasCoef.SO2Sched,
-                                ErrorsFound);
-            }
-            Pollution.NatGasCoef.PM = state.dataIPShortCut->rNumericArgs(8);
-            if (!state.dataIPShortCut->lAlphaFieldBlanks(9)) {
-                CheckFFSchedule(state,
-                                cCurrentModuleObject,
-                                "NaturalGas",
-                                state.dataIPShortCut->cAlphaFieldNames(9),
-                                state.dataIPShortCut->cAlphaArgs(9),
-                                Pollution.NatGasCoef.PMSched,
-                                ErrorsFound);
-            }
-            Pollution.NatGasCoef.PM10 = state.dataIPShortCut->rNumericArgs(9);
-            if (!state.dataIPShortCut->lAlphaFieldBlanks(10)) {
-                CheckFFSchedule(state,
-                                cCurrentModuleObject,
-                                "NaturalGas",
-                                state.dataIPShortCut->cAlphaFieldNames(10),
-                                state.dataIPShortCut->cAlphaArgs(10),
-                                Pollution.NatGasCoef.PM10Sched,
-                                ErrorsFound);
-            }
-            Pollution.NatGasCoef.PM25 = state.dataIPShortCut->rNumericArgs(10);
-            if (!state.dataIPShortCut->lAlphaFieldBlanks(11)) {
-                CheckFFSchedule(state,
-                                cCurrentModuleObject,
-                                "NaturalGas",
-                                state.dataIPShortCut->cAlphaFieldNames(11),
-                                state.dataIPShortCut->cAlphaArgs(11),
-                                Pollution.NatGasCoef.PM25Sched,
-                                ErrorsFound);
-            }
-            Pollution.NatGasCoef.NH3 = state.dataIPShortCut->rNumericArgs(11);
-            if (!state.dataIPShortCut->lAlphaFieldBlanks(12)) {
-                CheckFFSchedule(state,
-                                cCurrentModuleObject,
-                                "NaturalGas",
-                                state.dataIPShortCut->cAlphaFieldNames(12),
-                                state.dataIPShortCut->cAlphaArgs(12),
-                                Pollution.NatGasCoef.NH3Sched,
-                                ErrorsFound);
-            }
-            Pollution.NatGasCoef.NMVOC = state.dataIPShortCut->rNumericArgs(12);
-            if (!state.dataIPShortCut->lAlphaFieldBlanks(13)) {
-                CheckFFSchedule(state,
-                                cCurrentModuleObject,
-                                "NaturalGas",
-                                state.dataIPShortCut->cAlphaFieldNames(13),
-                                state.dataIPShortCut->cAlphaArgs(13),
-                                Pollution.NatGasCoef.NMVOCSched,
-                                ErrorsFound);
-            }
-            Pollution.NatGasCoef.Hg = state.dataIPShortCut->rNumericArgs(13);
-            if (!state.dataIPShortCut->lAlphaFieldBlanks(14)) {
-                CheckFFSchedule(state,
-                                cCurrentModuleObject,
-                                "NaturalGas",
-                                state.dataIPShortCut->cAlphaFieldNames(14),
-                                state.dataIPShortCut->cAlphaArgs(14),
-                                Pollution.NatGasCoef.HgSched,
-                                ErrorsFound);
-            }
-            Pollution.NatGasCoef.Pb = state.dataIPShortCut->rNumericArgs(14);
-            if (!state.dataIPShortCut->lAlphaFieldBlanks(15)) {
-                CheckFFSchedule(state,
-                                cCurrentModuleObject,
-                                "NaturalGas",
-                                state.dataIPShortCut->cAlphaFieldNames(15),
-                                state.dataIPShortCut->cAlphaArgs(15),
-                                Pollution.NatGasCoef.PbSched,
-                                ErrorsFound);
-            }
-            Pollution.NatGasCoef.Water = state.dataIPShortCut->rNumericArgs(15);
-            if (!state.dataIPShortCut->lAlphaFieldBlanks(16)) {
-                CheckFFSchedule(state,
-                                cCurrentModuleObject,
-                                "NaturalGas",
-                                state.dataIPShortCut->cAlphaFieldNames(16),
-                                state.dataIPShortCut->cAlphaArgs(16),
-                                Pollution.NatGasCoef.WaterSched,
-                                ErrorsFound);
-            }
-            Pollution.NatGasCoef.NucHi = state.dataIPShortCut->rNumericArgs(16);
-            if (!state.dataIPShortCut->lAlphaFieldBlanks(17)) {
-                CheckFFSchedule(state,
-                                cCurrentModuleObject,
-                                "NaturalGas",
-                                state.dataIPShortCut->cAlphaFieldNames(17),
-                                state.dataIPShortCut->cAlphaArgs(17),
-                                Pollution.NatGasCoef.NucHiSched,
-                                ErrorsFound);
-            }
-            Pollution.NatGasCoef.NucLo = state.dataIPShortCut->rNumericArgs(17);
-            if (!state.dataIPShortCut->lAlphaFieldBlanks(18)) {
-                CheckFFSchedule(state,
-                                cCurrentModuleObject,
-                                "NaturalGas",
-                                state.dataIPShortCut->cAlphaFieldNames(18),
-                                state.dataIPShortCut->cAlphaArgs(18),
-                                Pollution.NatGasCoef.NucLoSched,
-                                ErrorsFound);
-            }
-        } break;
-        case Constant::eFuel::FuelOilNo2: {
-            if (Pollution.FuelOil2Coef.FuelFactorUsed) {
-                ShowWarningError(state,
-                                 format("{}: {} already entered. Previous entry will be used.",
-                                        cCurrentModuleObject,
-                                        Constant::eFuelNames[static_cast<int>(FuelType.FuelTypeNames(Loop))]));
-                continue;
-            }
-            Pollution.FuelOil2Coef.FuelFactorUsed = true;
-            // FuelOilNo2 Coeffs
-            Pollution.FuelOil2Coef.Source = state.dataIPShortCut->rNumericArgs(1);
-            if (!state.dataIPShortCut->lAlphaFieldBlanks(2)) {
-                CheckFFSchedule(state,
-                                cCurrentModuleObject,
-                                "Fuel Oil#2",
-                                state.dataIPShortCut->cAlphaFieldNames(2),
-                                state.dataIPShortCut->cAlphaArgs(2),
-                                Pollution.FuelOil2Coef.SourceSched,
-                                ErrorsFound);
-            }
-            Pollution.FuelOil2Coef.CO2 = state.dataIPShortCut->rNumericArgs(2);
-            if (!state.dataIPShortCut->lAlphaFieldBlanks(3)) {
-                CheckFFSchedule(state,
-                                cCurrentModuleObject,
-                                "Fuel Oil#2",
-                                state.dataIPShortCut->cAlphaFieldNames(3),
-                                state.dataIPShortCut->cAlphaArgs(3),
-                                Pollution.FuelOil2Coef.CO2Sched,
-                                ErrorsFound);
-            }
-            Pollution.FuelOil2Coef.CO = state.dataIPShortCut->rNumericArgs(3);
-            if (!state.dataIPShortCut->lAlphaFieldBlanks(4)) {
-                CheckFFSchedule(state,
-                                cCurrentModuleObject,
-                                "Fuel Oil#2",
-                                state.dataIPShortCut->cAlphaFieldNames(4),
-                                state.dataIPShortCut->cAlphaArgs(4),
-                                Pollution.FuelOil2Coef.COSched,
-                                ErrorsFound);
-            }
-            Pollution.FuelOil2Coef.CH4 = state.dataIPShortCut->rNumericArgs(4);
-            if (!state.dataIPShortCut->lAlphaFieldBlanks(5)) {
-                CheckFFSchedule(state,
-                                cCurrentModuleObject,
-                                "Fuel Oil#2",
-                                state.dataIPShortCut->cAlphaFieldNames(5),
-                                state.dataIPShortCut->cAlphaArgs(5),
-                                Pollution.FuelOil2Coef.CH4Sched,
-                                ErrorsFound);
-            }
-            Pollution.FuelOil2Coef.NOx = state.dataIPShortCut->rNumericArgs(5);
-            if (!state.dataIPShortCut->lAlphaFieldBlanks(6)) {
-                CheckFFSchedule(state,
-                                cCurrentModuleObject,
-                                "Fuel Oil#2",
-                                state.dataIPShortCut->cAlphaFieldNames(6),
-                                state.dataIPShortCut->cAlphaArgs(6),
-                                Pollution.FuelOil2Coef.NOxSched,
-                                ErrorsFound);
-            }
-            Pollution.FuelOil2Coef.N2O = state.dataIPShortCut->rNumericArgs(6);
-            if (!state.dataIPShortCut->lAlphaFieldBlanks(7)) {
-                CheckFFSchedule(state,
-                                cCurrentModuleObject,
-                                "Fuel Oil#2",
-                                state.dataIPShortCut->cAlphaFieldNames(7),
-                                state.dataIPShortCut->cAlphaArgs(7),
-                                Pollution.FuelOil2Coef.N2OSched,
-                                ErrorsFound);
-            }
-            Pollution.FuelOil2Coef.SO2 = state.dataIPShortCut->rNumericArgs(7);
-            if (!state.dataIPShortCut->lAlphaFieldBlanks(8)) {
-                CheckFFSchedule(state,
-                                cCurrentModuleObject,
-                                "Fuel Oil#2",
-                                state.dataIPShortCut->cAlphaFieldNames(8),
-                                state.dataIPShortCut->cAlphaArgs(8),
-                                Pollution.FuelOil2Coef.SO2Sched,
-                                ErrorsFound);
-            }
-            Pollution.FuelOil2Coef.PM = state.dataIPShortCut->rNumericArgs(8);
-            if (!state.dataIPShortCut->lAlphaFieldBlanks(9)) {
-                CheckFFSchedule(state,
-                                cCurrentModuleObject,
-                                "Fuel Oil#2",
-                                state.dataIPShortCut->cAlphaFieldNames(9),
-                                state.dataIPShortCut->cAlphaArgs(9),
-                                Pollution.FuelOil2Coef.PMSched,
-                                ErrorsFound);
-            }
-            Pollution.FuelOil2Coef.PM10 = state.dataIPShortCut->rNumericArgs(9);
-            if (!state.dataIPShortCut->lAlphaFieldBlanks(10)) {
-                CheckFFSchedule(state,
-                                cCurrentModuleObject,
-                                "Fuel Oil#2",
-                                state.dataIPShortCut->cAlphaFieldNames(10),
-                                state.dataIPShortCut->cAlphaArgs(10),
-                                Pollution.FuelOil2Coef.PM10Sched,
-                                ErrorsFound);
-            }
-            Pollution.FuelOil2Coef.PM25 = state.dataIPShortCut->rNumericArgs(10);
-            if (!state.dataIPShortCut->lAlphaFieldBlanks(11)) {
-                CheckFFSchedule(state,
-                                cCurrentModuleObject,
-                                "Fuel Oil#2",
-                                state.dataIPShortCut->cAlphaFieldNames(11),
-                                state.dataIPShortCut->cAlphaArgs(11),
-                                Pollution.FuelOil2Coef.PM25Sched,
-                                ErrorsFound);
-            }
-            Pollution.FuelOil2Coef.NH3 = state.dataIPShortCut->rNumericArgs(11);
-            if (!state.dataIPShortCut->lAlphaFieldBlanks(12)) {
-                CheckFFSchedule(state,
-                                cCurrentModuleObject,
-                                "Fuel Oil#2",
-                                state.dataIPShortCut->cAlphaFieldNames(12),
-                                state.dataIPShortCut->cAlphaArgs(12),
-                                Pollution.FuelOil2Coef.NH3Sched,
-                                ErrorsFound);
-            }
-            Pollution.FuelOil2Coef.NMVOC = state.dataIPShortCut->rNumericArgs(12);
-            if (!state.dataIPShortCut->lAlphaFieldBlanks(13)) {
-                CheckFFSchedule(state,
-                                cCurrentModuleObject,
-                                "Fuel Oil#2",
-                                state.dataIPShortCut->cAlphaFieldNames(13),
-                                state.dataIPShortCut->cAlphaArgs(13),
-                                Pollution.FuelOil2Coef.NMVOCSched,
-                                ErrorsFound);
-            }
-            Pollution.FuelOil2Coef.Hg = state.dataIPShortCut->rNumericArgs(13);
-            if (!state.dataIPShortCut->lAlphaFieldBlanks(14)) {
-                CheckFFSchedule(state,
-                                cCurrentModuleObject,
-                                "Fuel Oil#2",
-                                state.dataIPShortCut->cAlphaFieldNames(14),
-                                state.dataIPShortCut->cAlphaArgs(14),
-                                Pollution.FuelOil2Coef.HgSched,
-                                ErrorsFound);
-            }
-            Pollution.FuelOil2Coef.Pb = state.dataIPShortCut->rNumericArgs(14);
-            if (!state.dataIPShortCut->lAlphaFieldBlanks(15)) {
-                CheckFFSchedule(state,
-                                cCurrentModuleObject,
-                                "Fuel Oil#2",
-                                state.dataIPShortCut->cAlphaFieldNames(15),
-                                state.dataIPShortCut->cAlphaArgs(15),
-                                Pollution.FuelOil2Coef.PbSched,
-                                ErrorsFound);
-            }
-            Pollution.FuelOil2Coef.Water = state.dataIPShortCut->rNumericArgs(15);
-            if (!state.dataIPShortCut->lAlphaFieldBlanks(16)) {
-                CheckFFSchedule(state,
-                                cCurrentModuleObject,
-                                "Fuel Oil#2",
-                                state.dataIPShortCut->cAlphaFieldNames(16),
-                                state.dataIPShortCut->cAlphaArgs(16),
-                                Pollution.FuelOil2Coef.WaterSched,
-                                ErrorsFound);
-            }
-            Pollution.FuelOil2Coef.NucHi = state.dataIPShortCut->rNumericArgs(16);
-            if (!state.dataIPShortCut->lAlphaFieldBlanks(17)) {
-                CheckFFSchedule(state,
-                                cCurrentModuleObject,
-                                "Fuel Oil#2",
-                                state.dataIPShortCut->cAlphaFieldNames(17),
-                                state.dataIPShortCut->cAlphaArgs(17),
-                                Pollution.FuelOil2Coef.NucHiSched,
-                                ErrorsFound);
-            }
-            Pollution.FuelOil2Coef.NucLo = state.dataIPShortCut->rNumericArgs(17);
-            if (!state.dataIPShortCut->lAlphaFieldBlanks(18)) {
-                CheckFFSchedule(state,
-                                cCurrentModuleObject,
-                                "Fuel Oil#2",
-                                state.dataIPShortCut->cAlphaFieldNames(18),
-                                state.dataIPShortCut->cAlphaArgs(18),
-                                Pollution.FuelOil2Coef.NucLoSched,
-                                ErrorsFound);
-            }
-        } break;
-        case Constant::eFuel::FuelOilNo1: {
-            if (Pollution.FuelOil1Coef.FuelFactorUsed) {
-                ShowWarningError(state,
-                                 format("{}: {} already entered. Previous entry will be used.",
-                                        cCurrentModuleObject,
-                                        Constant::eFuelNames[static_cast<int>(FuelType.FuelTypeNames(Loop))]));
-                continue;
-            }
-            Pollution.FuelOil1Coef.FuelFactorUsed = true;
-            // FuelOilNo1 Coeffs
-            Pollution.FuelOil1Coef.Source = state.dataIPShortCut->rNumericArgs(1);
-            if (!state.dataIPShortCut->lAlphaFieldBlanks(2)) {
-                CheckFFSchedule(state,
-                                cCurrentModuleObject,
-                                "Fuel Oil#1",
-                                state.dataIPShortCut->cAlphaFieldNames(2),
-                                state.dataIPShortCut->cAlphaArgs(2),
-                                Pollution.FuelOil1Coef.SourceSched,
-                                ErrorsFound);
-            }
-            Pollution.FuelOil1Coef.CO2 = state.dataIPShortCut->rNumericArgs(2);
-            if (!state.dataIPShortCut->lAlphaFieldBlanks(3)) {
-                CheckFFSchedule(state,
-                                cCurrentModuleObject,
-                                "Fuel Oil#1",
-                                state.dataIPShortCut->cAlphaFieldNames(3),
-                                state.dataIPShortCut->cAlphaArgs(3),
-                                Pollution.FuelOil1Coef.CO2Sched,
-                                ErrorsFound);
-            }
-            Pollution.FuelOil1Coef.CO = state.dataIPShortCut->rNumericArgs(3);
-            if (!state.dataIPShortCut->lAlphaFieldBlanks(4)) {
-                CheckFFSchedule(state,
-                                cCurrentModuleObject,
-                                "Fuel Oil#1",
-                                state.dataIPShortCut->cAlphaFieldNames(4),
-                                state.dataIPShortCut->cAlphaArgs(4),
-                                Pollution.FuelOil1Coef.COSched,
-                                ErrorsFound);
-            }
-            Pollution.FuelOil1Coef.CH4 = state.dataIPShortCut->rNumericArgs(4);
-            if (!state.dataIPShortCut->lAlphaFieldBlanks(5)) {
-                CheckFFSchedule(state,
-                                cCurrentModuleObject,
-                                "Fuel Oil#1",
-                                state.dataIPShortCut->cAlphaFieldNames(5),
-                                state.dataIPShortCut->cAlphaArgs(5),
-                                Pollution.FuelOil1Coef.CH4Sched,
-                                ErrorsFound);
-            }
-            Pollution.FuelOil1Coef.NOx = state.dataIPShortCut->rNumericArgs(5);
-            if (!state.dataIPShortCut->lAlphaFieldBlanks(6)) {
-                CheckFFSchedule(state,
-                                cCurrentModuleObject,
-                                "Fuel Oil#1",
-                                state.dataIPShortCut->cAlphaFieldNames(6),
-                                state.dataIPShortCut->cAlphaArgs(6),
-                                Pollution.FuelOil1Coef.NOxSched,
-                                ErrorsFound);
-            }
-            Pollution.FuelOil1Coef.N2O = state.dataIPShortCut->rNumericArgs(6);
-            if (!state.dataIPShortCut->lAlphaFieldBlanks(7)) {
-                CheckFFSchedule(state,
-                                cCurrentModuleObject,
-                                "Fuel Oil#1",
-                                state.dataIPShortCut->cAlphaFieldNames(7),
-                                state.dataIPShortCut->cAlphaArgs(7),
-                                Pollution.FuelOil1Coef.N2OSched,
-                                ErrorsFound);
-            }
-            Pollution.FuelOil1Coef.SO2 = state.dataIPShortCut->rNumericArgs(7);
-            if (!state.dataIPShortCut->lAlphaFieldBlanks(8)) {
-                CheckFFSchedule(state,
-                                cCurrentModuleObject,
-                                "Fuel Oil#1",
-                                state.dataIPShortCut->cAlphaFieldNames(8),
-                                state.dataIPShortCut->cAlphaArgs(8),
-                                Pollution.FuelOil1Coef.SO2Sched,
-                                ErrorsFound);
-            }
-            Pollution.FuelOil1Coef.PM = state.dataIPShortCut->rNumericArgs(8);
-            if (!state.dataIPShortCut->lAlphaFieldBlanks(9)) {
-                CheckFFSchedule(state,
-                                cCurrentModuleObject,
-                                "Fuel Oil#1",
-                                state.dataIPShortCut->cAlphaFieldNames(9),
-                                state.dataIPShortCut->cAlphaArgs(9),
-                                Pollution.FuelOil1Coef.PMSched,
-                                ErrorsFound);
-            }
-            Pollution.FuelOil1Coef.PM10 = state.dataIPShortCut->rNumericArgs(9);
-            if (!state.dataIPShortCut->lAlphaFieldBlanks(10)) {
-                CheckFFSchedule(state,
-                                cCurrentModuleObject,
-                                "Fuel Oil#1",
-                                state.dataIPShortCut->cAlphaFieldNames(10),
-                                state.dataIPShortCut->cAlphaArgs(10),
-                                Pollution.FuelOil1Coef.PM10Sched,
-                                ErrorsFound);
-            }
-            Pollution.FuelOil1Coef.PM25 = state.dataIPShortCut->rNumericArgs(10);
-            if (!state.dataIPShortCut->lAlphaFieldBlanks(11)) {
-                CheckFFSchedule(state,
-                                cCurrentModuleObject,
-                                "Fuel Oil#1",
-                                state.dataIPShortCut->cAlphaFieldNames(11),
-                                state.dataIPShortCut->cAlphaArgs(11),
-                                Pollution.FuelOil1Coef.PM25Sched,
-                                ErrorsFound);
-            }
-            Pollution.FuelOil1Coef.NH3 = state.dataIPShortCut->rNumericArgs(11);
-            if (!state.dataIPShortCut->lAlphaFieldBlanks(12)) {
-                CheckFFSchedule(state,
-                                cCurrentModuleObject,
-                                "Fuel Oil#1",
-                                state.dataIPShortCut->cAlphaFieldNames(12),
-                                state.dataIPShortCut->cAlphaArgs(12),
-                                Pollution.FuelOil1Coef.NH3Sched,
-                                ErrorsFound);
-            }
-            Pollution.FuelOil1Coef.NMVOC = state.dataIPShortCut->rNumericArgs(12);
-            if (!state.dataIPShortCut->lAlphaFieldBlanks(13)) {
-                CheckFFSchedule(state,
-                                cCurrentModuleObject,
-                                "Fuel Oil#1",
-                                state.dataIPShortCut->cAlphaFieldNames(13),
-                                state.dataIPShortCut->cAlphaArgs(13),
-                                Pollution.FuelOil1Coef.NMVOCSched,
-                                ErrorsFound);
-            }
-            Pollution.FuelOil1Coef.Hg = state.dataIPShortCut->rNumericArgs(13);
-            if (!state.dataIPShortCut->lAlphaFieldBlanks(14)) {
-                CheckFFSchedule(state,
-                                cCurrentModuleObject,
-                                "Fuel Oil#1",
-                                state.dataIPShortCut->cAlphaFieldNames(14),
-                                state.dataIPShortCut->cAlphaArgs(14),
-                                Pollution.FuelOil1Coef.HgSched,
-                                ErrorsFound);
-            }
-            Pollution.FuelOil1Coef.Pb = state.dataIPShortCut->rNumericArgs(14);
-            if (!state.dataIPShortCut->lAlphaFieldBlanks(15)) {
-                CheckFFSchedule(state,
-                                cCurrentModuleObject,
-                                "Fuel Oil#1",
-                                state.dataIPShortCut->cAlphaFieldNames(15),
-                                state.dataIPShortCut->cAlphaArgs(15),
-                                Pollution.FuelOil1Coef.PbSched,
-                                ErrorsFound);
-            }
-            Pollution.FuelOil1Coef.Water = state.dataIPShortCut->rNumericArgs(15);
-            if (!state.dataIPShortCut->lAlphaFieldBlanks(16)) {
-                CheckFFSchedule(state,
-                                cCurrentModuleObject,
-                                "Fuel Oil#1",
-                                state.dataIPShortCut->cAlphaFieldNames(16),
-                                state.dataIPShortCut->cAlphaArgs(16),
-                                Pollution.FuelOil1Coef.WaterSched,
-                                ErrorsFound);
-            }
-            Pollution.FuelOil1Coef.NucHi = state.dataIPShortCut->rNumericArgs(16);
-            if (!state.dataIPShortCut->lAlphaFieldBlanks(17)) {
-                CheckFFSchedule(state,
-                                cCurrentModuleObject,
-                                "Fuel Oil#1",
-                                state.dataIPShortCut->cAlphaFieldNames(17),
-                                state.dataIPShortCut->cAlphaArgs(17),
-                                Pollution.FuelOil1Coef.NucHiSched,
-                                ErrorsFound);
-            }
-            Pollution.FuelOil1Coef.NucLo = state.dataIPShortCut->rNumericArgs(17);
-            if (!state.dataIPShortCut->lAlphaFieldBlanks(18)) {
-                CheckFFSchedule(state,
-                                cCurrentModuleObject,
-                                "Fuel Oil#1",
-                                state.dataIPShortCut->cAlphaFieldNames(18),
-                                state.dataIPShortCut->cAlphaArgs(18),
-                                Pollution.FuelOil1Coef.NucLoSched,
-                                ErrorsFound);
-            }
-        } break;
-        case Constant::eFuel::Coal: {
-            if (Pollution.CoalCoef.FuelFactorUsed) {
-                ShowWarningError(state,
-                                 format("{}: {} already entered. Previous entry will be used.",
-                                        cCurrentModuleObject,
-                                        Constant::eFuelNames[static_cast<int>(FuelType.FuelTypeNames(Loop))]));
-                continue;
-            }
-            Pollution.CoalCoef.FuelFactorUsed = true;
-            // Coal
-            Pollution.CoalCoef.Source = state.dataIPShortCut->rNumericArgs(1);
-            if (!state.dataIPShortCut->lAlphaFieldBlanks(2)) {
-                CheckFFSchedule(state,
-                                cCurrentModuleObject,
-                                "Coal",
-                                state.dataIPShortCut->cAlphaFieldNames(2),
-                                state.dataIPShortCut->cAlphaArgs(2),
-                                Pollution.CoalCoef.SourceSched,
-                                ErrorsFound);
-            }
-            Pollution.CoalCoef.CO2 = state.dataIPShortCut->rNumericArgs(2);
-            if (!state.dataIPShortCut->lAlphaFieldBlanks(3)) {
-                CheckFFSchedule(state,
-                                cCurrentModuleObject,
-                                "Coal",
-                                state.dataIPShortCut->cAlphaFieldNames(3),
-                                state.dataIPShortCut->cAlphaArgs(3),
-                                Pollution.CoalCoef.CO2Sched,
-                                ErrorsFound);
-            }
-            Pollution.CoalCoef.CO = state.dataIPShortCut->rNumericArgs(3);
-            if (!state.dataIPShortCut->lAlphaFieldBlanks(4)) {
-                CheckFFSchedule(state,
-                                cCurrentModuleObject,
-                                "Coal",
-                                state.dataIPShortCut->cAlphaFieldNames(4),
-                                state.dataIPShortCut->cAlphaArgs(4),
-                                Pollution.CoalCoef.COSched,
-                                ErrorsFound);
-            }
-            Pollution.CoalCoef.CH4 = state.dataIPShortCut->rNumericArgs(4);
-            if (!state.dataIPShortCut->lAlphaFieldBlanks(5)) {
-                CheckFFSchedule(state,
-                                cCurrentModuleObject,
-                                "Coal",
-                                state.dataIPShortCut->cAlphaFieldNames(5),
-                                state.dataIPShortCut->cAlphaArgs(5),
-                                Pollution.CoalCoef.CH4Sched,
-                                ErrorsFound);
-            }
-            Pollution.CoalCoef.NOx = state.dataIPShortCut->rNumericArgs(5);
-            if (!state.dataIPShortCut->lAlphaFieldBlanks(6)) {
-                CheckFFSchedule(state,
-                                cCurrentModuleObject,
-                                "Coal",
-                                state.dataIPShortCut->cAlphaFieldNames(6),
-                                state.dataIPShortCut->cAlphaArgs(6),
-                                Pollution.CoalCoef.NOxSched,
-                                ErrorsFound);
-            }
-            Pollution.CoalCoef.N2O = state.dataIPShortCut->rNumericArgs(6);
-            if (!state.dataIPShortCut->lAlphaFieldBlanks(7)) {
-                CheckFFSchedule(state,
-                                cCurrentModuleObject,
-                                "Coal",
-                                state.dataIPShortCut->cAlphaFieldNames(7),
-                                state.dataIPShortCut->cAlphaArgs(7),
-                                Pollution.CoalCoef.N2OSched,
-                                ErrorsFound);
-            }
-            Pollution.CoalCoef.SO2 = state.dataIPShortCut->rNumericArgs(7);
-            if (!state.dataIPShortCut->lAlphaFieldBlanks(8)) {
-                CheckFFSchedule(state,
-                                cCurrentModuleObject,
-                                "Coal",
-                                state.dataIPShortCut->cAlphaFieldNames(8),
-                                state.dataIPShortCut->cAlphaArgs(8),
-                                Pollution.CoalCoef.SO2Sched,
-                                ErrorsFound);
-            }
-            Pollution.CoalCoef.PM = state.dataIPShortCut->rNumericArgs(8);
-            if (!state.dataIPShortCut->lAlphaFieldBlanks(9)) {
-                CheckFFSchedule(state,
-                                cCurrentModuleObject,
-                                "Coal",
-                                state.dataIPShortCut->cAlphaFieldNames(9),
-                                state.dataIPShortCut->cAlphaArgs(9),
-                                Pollution.CoalCoef.PMSched,
-                                ErrorsFound);
-            }
-            Pollution.CoalCoef.PM10 = state.dataIPShortCut->rNumericArgs(9);
-            if (!state.dataIPShortCut->lAlphaFieldBlanks(10)) {
-                CheckFFSchedule(state,
-                                cCurrentModuleObject,
-                                "Coal",
-                                state.dataIPShortCut->cAlphaFieldNames(10),
-                                state.dataIPShortCut->cAlphaArgs(10),
-                                Pollution.CoalCoef.PM10Sched,
-                                ErrorsFound);
-            }
-            Pollution.CoalCoef.PM25 = state.dataIPShortCut->rNumericArgs(10);
-            if (!state.dataIPShortCut->lAlphaFieldBlanks(11)) {
-                CheckFFSchedule(state,
-                                cCurrentModuleObject,
-                                "Coal",
-                                state.dataIPShortCut->cAlphaFieldNames(11),
-                                state.dataIPShortCut->cAlphaArgs(11),
-                                Pollution.CoalCoef.PM25Sched,
-                                ErrorsFound);
-            }
-            Pollution.CoalCoef.NH3 = state.dataIPShortCut->rNumericArgs(11);
-            if (!state.dataIPShortCut->lAlphaFieldBlanks(12)) {
-                CheckFFSchedule(state,
-                                cCurrentModuleObject,
-                                "Coal",
-                                state.dataIPShortCut->cAlphaFieldNames(12),
-                                state.dataIPShortCut->cAlphaArgs(12),
-                                Pollution.CoalCoef.NH3Sched,
-                                ErrorsFound);
-            }
-            Pollution.CoalCoef.NMVOC = state.dataIPShortCut->rNumericArgs(12);
-            if (!state.dataIPShortCut->lAlphaFieldBlanks(13)) {
-                CheckFFSchedule(state,
-                                cCurrentModuleObject,
-                                "Coal",
-                                state.dataIPShortCut->cAlphaFieldNames(13),
-                                state.dataIPShortCut->cAlphaArgs(13),
-                                Pollution.CoalCoef.NMVOCSched,
-                                ErrorsFound);
-            }
-            Pollution.CoalCoef.Hg = state.dataIPShortCut->rNumericArgs(13);
-            if (!state.dataIPShortCut->lAlphaFieldBlanks(14)) {
-                CheckFFSchedule(state,
-                                cCurrentModuleObject,
-                                "Coal",
-                                state.dataIPShortCut->cAlphaFieldNames(14),
-                                state.dataIPShortCut->cAlphaArgs(14),
-                                Pollution.CoalCoef.HgSched,
-                                ErrorsFound);
-            }
-            Pollution.CoalCoef.Pb = state.dataIPShortCut->rNumericArgs(14);
-            if (!state.dataIPShortCut->lAlphaFieldBlanks(15)) {
-                CheckFFSchedule(state,
-                                cCurrentModuleObject,
-                                "Coal",
-                                state.dataIPShortCut->cAlphaFieldNames(15),
-                                state.dataIPShortCut->cAlphaArgs(15),
-                                Pollution.CoalCoef.PbSched,
-                                ErrorsFound);
-            }
-            Pollution.CoalCoef.Water = state.dataIPShortCut->rNumericArgs(15);
-            if (!state.dataIPShortCut->lAlphaFieldBlanks(16)) {
-                CheckFFSchedule(state,
-                                cCurrentModuleObject,
-                                "Coal",
-                                state.dataIPShortCut->cAlphaFieldNames(16),
-                                state.dataIPShortCut->cAlphaArgs(16),
-                                Pollution.CoalCoef.WaterSched,
-                                ErrorsFound);
-            }
-            Pollution.CoalCoef.NucHi = state.dataIPShortCut->rNumericArgs(16);
-            if (!state.dataIPShortCut->lAlphaFieldBlanks(17)) {
-                CheckFFSchedule(state,
-                                cCurrentModuleObject,
-                                "Coal",
-                                state.dataIPShortCut->cAlphaFieldNames(17),
-                                state.dataIPShortCut->cAlphaArgs(17),
-                                Pollution.CoalCoef.NucHiSched,
-                                ErrorsFound);
-            }
-            Pollution.CoalCoef.NucLo = state.dataIPShortCut->rNumericArgs(17);
-            if (!state.dataIPShortCut->lAlphaFieldBlanks(18)) {
-                CheckFFSchedule(state,
-                                cCurrentModuleObject,
-                                "Coal",
-                                state.dataIPShortCut->cAlphaFieldNames(18),
-                                state.dataIPShortCut->cAlphaArgs(18),
-                                Pollution.CoalCoef.NucLoSched,
-                                ErrorsFound);
-            }
-        } break;
-        case Constant::eFuel::Electricity: {
-            if (Pollution.ElecCoef.FuelFactorUsed) {
-                ShowWarningError(state,
-                                 format("{}: {} already entered. Previous entry will be used.",
-                                        cCurrentModuleObject,
-                                        Constant::eFuelNames[static_cast<int>(FuelType.FuelTypeNames(Loop))]));
-                continue;
-            }
-            Pollution.ElecCoef.FuelFactorUsed = true;
-            // Electric Coeffs
-            Pollution.ElecCoef.Source = state.dataIPShortCut->rNumericArgs(1);
-            if (!state.dataIPShortCut->lAlphaFieldBlanks(2)) {
-                CheckFFSchedule(state,
-                                cCurrentModuleObject,
-                                "Electricity",
-                                state.dataIPShortCut->cAlphaFieldNames(2),
-                                state.dataIPShortCut->cAlphaArgs(2),
-                                Pollution.ElecCoef.SourceSched,
-                                ErrorsFound);
-            }
-            Pollution.ElecCoef.CO2 = state.dataIPShortCut->rNumericArgs(2);
-            if (!state.dataIPShortCut->lAlphaFieldBlanks(3)) {
-                CheckFFSchedule(state,
-                                cCurrentModuleObject,
-                                "Electricity",
-                                state.dataIPShortCut->cAlphaFieldNames(3),
-                                state.dataIPShortCut->cAlphaArgs(3),
-                                Pollution.ElecCoef.CO2Sched,
-                                ErrorsFound);
-            }
-            Pollution.ElecCoef.CO = state.dataIPShortCut->rNumericArgs(3);
-            if (!state.dataIPShortCut->lAlphaFieldBlanks(4)) {
-                CheckFFSchedule(state,
-                                cCurrentModuleObject,
-                                "Electricity",
-                                state.dataIPShortCut->cAlphaFieldNames(4),
-                                state.dataIPShortCut->cAlphaArgs(4),
-                                Pollution.ElecCoef.COSched,
-                                ErrorsFound);
-            }
-            Pollution.ElecCoef.CH4 = state.dataIPShortCut->rNumericArgs(4);
-            if (!state.dataIPShortCut->lAlphaFieldBlanks(5)) {
-                CheckFFSchedule(state,
-                                cCurrentModuleObject,
-                                "Electricity",
-                                state.dataIPShortCut->cAlphaFieldNames(5),
-                                state.dataIPShortCut->cAlphaArgs(5),
-                                Pollution.ElecCoef.CH4Sched,
-                                ErrorsFound);
-            }
-            Pollution.ElecCoef.NOx = state.dataIPShortCut->rNumericArgs(5);
-            if (!state.dataIPShortCut->lAlphaFieldBlanks(6)) {
-                CheckFFSchedule(state,
-                                cCurrentModuleObject,
-                                "Electricity",
-                                state.dataIPShortCut->cAlphaFieldNames(6),
-                                state.dataIPShortCut->cAlphaArgs(6),
-                                Pollution.ElecCoef.NOxSched,
-                                ErrorsFound);
-            }
-            Pollution.ElecCoef.N2O = state.dataIPShortCut->rNumericArgs(6);
-            if (!state.dataIPShortCut->lAlphaFieldBlanks(7)) {
-                CheckFFSchedule(state,
-                                cCurrentModuleObject,
-                                "Electricity",
-                                state.dataIPShortCut->cAlphaFieldNames(7),
-                                state.dataIPShortCut->cAlphaArgs(7),
-                                Pollution.ElecCoef.N2OSched,
-                                ErrorsFound);
-            }
-            Pollution.ElecCoef.SO2 = state.dataIPShortCut->rNumericArgs(7);
-            if (!state.dataIPShortCut->lAlphaFieldBlanks(8)) {
-                CheckFFSchedule(state,
-                                cCurrentModuleObject,
-                                "Electricity",
-                                state.dataIPShortCut->cAlphaFieldNames(8),
-                                state.dataIPShortCut->cAlphaArgs(8),
-                                Pollution.ElecCoef.SO2Sched,
-                                ErrorsFound);
-            }
-            Pollution.ElecCoef.PM = state.dataIPShortCut->rNumericArgs(8);
-            if (!state.dataIPShortCut->lAlphaFieldBlanks(9)) {
-                CheckFFSchedule(state,
-                                cCurrentModuleObject,
-                                "Electricity",
-                                state.dataIPShortCut->cAlphaFieldNames(9),
-                                state.dataIPShortCut->cAlphaArgs(9),
-                                Pollution.ElecCoef.PMSched,
-                                ErrorsFound);
-            }
-            Pollution.ElecCoef.PM10 = state.dataIPShortCut->rNumericArgs(9);
-            if (!state.dataIPShortCut->lAlphaFieldBlanks(10)) {
-                CheckFFSchedule(state,
-                                cCurrentModuleObject,
-                                "Electricity",
-                                state.dataIPShortCut->cAlphaFieldNames(10),
-                                state.dataIPShortCut->cAlphaArgs(10),
-                                Pollution.ElecCoef.PM10Sched,
-                                ErrorsFound);
-            }
-            Pollution.ElecCoef.PM25 = state.dataIPShortCut->rNumericArgs(10);
-            if (!state.dataIPShortCut->lAlphaFieldBlanks(11)) {
-                CheckFFSchedule(state,
-                                cCurrentModuleObject,
-                                "Electricity",
-                                state.dataIPShortCut->cAlphaFieldNames(11),
-                                state.dataIPShortCut->cAlphaArgs(11),
-                                Pollution.ElecCoef.PM25Sched,
-                                ErrorsFound);
-            }
-            Pollution.ElecCoef.NH3 = state.dataIPShortCut->rNumericArgs(11);
-            if (!state.dataIPShortCut->lAlphaFieldBlanks(12)) {
-                CheckFFSchedule(state,
-                                cCurrentModuleObject,
-                                "Electricity",
-                                state.dataIPShortCut->cAlphaFieldNames(12),
-                                state.dataIPShortCut->cAlphaArgs(12),
-                                Pollution.ElecCoef.NH3Sched,
-                                ErrorsFound);
-            }
-            Pollution.ElecCoef.NMVOC = state.dataIPShortCut->rNumericArgs(12);
-            if (!state.dataIPShortCut->lAlphaFieldBlanks(13)) {
-                CheckFFSchedule(state,
-                                cCurrentModuleObject,
-                                "Electricity",
-                                state.dataIPShortCut->cAlphaFieldNames(13),
-                                state.dataIPShortCut->cAlphaArgs(13),
-                                Pollution.ElecCoef.NMVOCSched,
-                                ErrorsFound);
-            }
-            Pollution.ElecCoef.Hg = state.dataIPShortCut->rNumericArgs(13);
-            if (!state.dataIPShortCut->lAlphaFieldBlanks(14)) {
-                CheckFFSchedule(state,
-                                cCurrentModuleObject,
-                                "Electricity",
-                                state.dataIPShortCut->cAlphaFieldNames(14),
-                                state.dataIPShortCut->cAlphaArgs(14),
-                                Pollution.ElecCoef.HgSched,
-                                ErrorsFound);
-            }
-            Pollution.ElecCoef.Pb = state.dataIPShortCut->rNumericArgs(14);
-            if (!state.dataIPShortCut->lAlphaFieldBlanks(15)) {
-                CheckFFSchedule(state,
-                                cCurrentModuleObject,
-                                "Electricity",
-                                state.dataIPShortCut->cAlphaFieldNames(15),
-                                state.dataIPShortCut->cAlphaArgs(15),
-                                Pollution.ElecCoef.PbSched,
-                                ErrorsFound);
-            }
-            Pollution.ElecCoef.Water = state.dataIPShortCut->rNumericArgs(15);
-            if (!state.dataIPShortCut->lAlphaFieldBlanks(16)) {
-                CheckFFSchedule(state,
-                                cCurrentModuleObject,
-                                "Electricity",
-                                state.dataIPShortCut->cAlphaFieldNames(16),
-                                state.dataIPShortCut->cAlphaArgs(16),
-                                Pollution.ElecCoef.WaterSched,
-                                ErrorsFound);
-            }
-            Pollution.ElecCoef.NucHi = state.dataIPShortCut->rNumericArgs(16);
-            if (!state.dataIPShortCut->lAlphaFieldBlanks(17)) {
-                CheckFFSchedule(state,
-                                cCurrentModuleObject,
-                                "Electricity",
-                                state.dataIPShortCut->cAlphaFieldNames(17),
-                                state.dataIPShortCut->cAlphaArgs(17),
-                                Pollution.ElecCoef.NucHiSched,
-                                ErrorsFound);
-            }
-            Pollution.ElecCoef.NucLo = state.dataIPShortCut->rNumericArgs(17);
-            if (!state.dataIPShortCut->lAlphaFieldBlanks(18)) {
-                CheckFFSchedule(state,
-                                cCurrentModuleObject,
-                                "Electricity",
-                                state.dataIPShortCut->cAlphaFieldNames(18),
-                                state.dataIPShortCut->cAlphaArgs(18),
-                                Pollution.ElecCoef.NucLoSched,
-                                ErrorsFound);
-            }
-        } break;
-        case Constant::eFuel::Gasoline: {
-            if (Pollution.GasolineCoef.FuelFactorUsed) {
-                ShowWarningError(state,
-                                 format("{}: {} already entered. Previous entry will be used.",
-                                        cCurrentModuleObject,
-                                        Constant::eFuelNames[static_cast<int>(FuelType.FuelTypeNames(Loop))]));
-                continue;
-            }
-            Pollution.GasolineCoef.FuelFactorUsed = true;
-            // Gasoline Coeffs
-            Pollution.GasolineCoef.Source = state.dataIPShortCut->rNumericArgs(1);
-            if (!state.dataIPShortCut->lAlphaFieldBlanks(2)) {
-                CheckFFSchedule(state,
-                                cCurrentModuleObject,
-                                "Gasoline",
-                                state.dataIPShortCut->cAlphaFieldNames(2),
-                                state.dataIPShortCut->cAlphaArgs(2),
-                                Pollution.GasolineCoef.SourceSched,
-                                ErrorsFound);
-            }
-            Pollution.GasolineCoef.CO2 = state.dataIPShortCut->rNumericArgs(2);
-            if (!state.dataIPShortCut->lAlphaFieldBlanks(3)) {
-                CheckFFSchedule(state,
-                                cCurrentModuleObject,
-                                "Gasoline",
-                                state.dataIPShortCut->cAlphaFieldNames(3),
-                                state.dataIPShortCut->cAlphaArgs(3),
-                                Pollution.GasolineCoef.CO2Sched,
-                                ErrorsFound);
-            }
-            Pollution.GasolineCoef.CO = state.dataIPShortCut->rNumericArgs(3);
-            if (!state.dataIPShortCut->lAlphaFieldBlanks(4)) {
-                CheckFFSchedule(state,
-                                cCurrentModuleObject,
-                                "Gasoline",
-                                state.dataIPShortCut->cAlphaFieldNames(4),
-                                state.dataIPShortCut->cAlphaArgs(4),
-                                Pollution.GasolineCoef.COSched,
-                                ErrorsFound);
-            }
-            Pollution.GasolineCoef.CH4 = state.dataIPShortCut->rNumericArgs(4);
-            if (!state.dataIPShortCut->lAlphaFieldBlanks(5)) {
-                CheckFFSchedule(state,
-                                cCurrentModuleObject,
-                                "Gasoline",
-                                state.dataIPShortCut->cAlphaFieldNames(5),
-                                state.dataIPShortCut->cAlphaArgs(5),
-                                Pollution.GasolineCoef.CH4Sched,
-                                ErrorsFound);
-            }
-            Pollution.GasolineCoef.NOx = state.dataIPShortCut->rNumericArgs(5);
-            if (!state.dataIPShortCut->lAlphaFieldBlanks(6)) {
-                CheckFFSchedule(state,
-                                cCurrentModuleObject,
-                                "Gasoline",
-                                state.dataIPShortCut->cAlphaFieldNames(6),
-                                state.dataIPShortCut->cAlphaArgs(6),
-                                Pollution.GasolineCoef.NOxSched,
-                                ErrorsFound);
-            }
-            Pollution.GasolineCoef.N2O = state.dataIPShortCut->rNumericArgs(6);
-            if (!state.dataIPShortCut->lAlphaFieldBlanks(7)) {
-                CheckFFSchedule(state,
-                                cCurrentModuleObject,
-                                "Gasoline",
-                                state.dataIPShortCut->cAlphaFieldNames(7),
-                                state.dataIPShortCut->cAlphaArgs(7),
-                                Pollution.GasolineCoef.N2OSched,
-                                ErrorsFound);
-            }
-            Pollution.GasolineCoef.SO2 = state.dataIPShortCut->rNumericArgs(7);
-            if (!state.dataIPShortCut->lAlphaFieldBlanks(8)) {
-                CheckFFSchedule(state,
-                                cCurrentModuleObject,
-                                "Gasoline",
-                                state.dataIPShortCut->cAlphaFieldNames(8),
-                                state.dataIPShortCut->cAlphaArgs(8),
-                                Pollution.GasolineCoef.SO2Sched,
-                                ErrorsFound);
-            }
-            Pollution.GasolineCoef.PM = state.dataIPShortCut->rNumericArgs(8);
-            if (!state.dataIPShortCut->lAlphaFieldBlanks(9)) {
-                CheckFFSchedule(state,
-                                cCurrentModuleObject,
-                                "Gasoline",
-                                state.dataIPShortCut->cAlphaFieldNames(9),
-                                state.dataIPShortCut->cAlphaArgs(9),
-                                Pollution.GasolineCoef.PMSched,
-                                ErrorsFound);
-            }
-            Pollution.GasolineCoef.PM10 = state.dataIPShortCut->rNumericArgs(9);
-            if (!state.dataIPShortCut->lAlphaFieldBlanks(10)) {
-                CheckFFSchedule(state,
-                                cCurrentModuleObject,
-                                "Gasoline",
-                                state.dataIPShortCut->cAlphaFieldNames(10),
-                                state.dataIPShortCut->cAlphaArgs(10),
-                                Pollution.GasolineCoef.PM10Sched,
-                                ErrorsFound);
-            }
-            Pollution.GasolineCoef.PM25 = state.dataIPShortCut->rNumericArgs(10);
-            if (!state.dataIPShortCut->lAlphaFieldBlanks(11)) {
-                CheckFFSchedule(state,
-                                cCurrentModuleObject,
-                                "Gasoline",
-                                state.dataIPShortCut->cAlphaFieldNames(11),
-                                state.dataIPShortCut->cAlphaArgs(11),
-                                Pollution.GasolineCoef.PM25Sched,
-                                ErrorsFound);
-            }
-            Pollution.GasolineCoef.NH3 = state.dataIPShortCut->rNumericArgs(11);
-            if (!state.dataIPShortCut->lAlphaFieldBlanks(12)) {
-                CheckFFSchedule(state,
-                                cCurrentModuleObject,
-                                "Gasoline",
-                                state.dataIPShortCut->cAlphaFieldNames(12),
-                                state.dataIPShortCut->cAlphaArgs(12),
-                                Pollution.GasolineCoef.NH3Sched,
-                                ErrorsFound);
-            }
-            Pollution.GasolineCoef.NMVOC = state.dataIPShortCut->rNumericArgs(12);
-            if (!state.dataIPShortCut->lAlphaFieldBlanks(13)) {
-                CheckFFSchedule(state,
-                                cCurrentModuleObject,
-                                "Gasoline",
-                                state.dataIPShortCut->cAlphaFieldNames(13),
-                                state.dataIPShortCut->cAlphaArgs(13),
-                                Pollution.GasolineCoef.NMVOCSched,
-                                ErrorsFound);
-            }
-            Pollution.GasolineCoef.Hg = state.dataIPShortCut->rNumericArgs(13);
-            if (!state.dataIPShortCut->lAlphaFieldBlanks(14)) {
-                CheckFFSchedule(state,
-                                cCurrentModuleObject,
-                                "Gasoline",
-                                state.dataIPShortCut->cAlphaFieldNames(14),
-                                state.dataIPShortCut->cAlphaArgs(14),
-                                Pollution.GasolineCoef.HgSched,
-                                ErrorsFound);
-            }
-            Pollution.GasolineCoef.Pb = state.dataIPShortCut->rNumericArgs(14);
-            if (!state.dataIPShortCut->lAlphaFieldBlanks(15)) {
-                CheckFFSchedule(state,
-                                cCurrentModuleObject,
-                                "Gasoline",
-                                state.dataIPShortCut->cAlphaFieldNames(15),
-                                state.dataIPShortCut->cAlphaArgs(15),
-                                Pollution.GasolineCoef.PbSched,
-                                ErrorsFound);
-            }
-            Pollution.GasolineCoef.Water = state.dataIPShortCut->rNumericArgs(15);
-            if (!state.dataIPShortCut->lAlphaFieldBlanks(16)) {
-                CheckFFSchedule(state,
-                                cCurrentModuleObject,
-                                "Gasoline",
-                                state.dataIPShortCut->cAlphaFieldNames(16),
-                                state.dataIPShortCut->cAlphaArgs(16),
-                                Pollution.GasolineCoef.WaterSched,
-                                ErrorsFound);
-            }
-            Pollution.GasolineCoef.NucHi = state.dataIPShortCut->rNumericArgs(16);
-            if (!state.dataIPShortCut->lAlphaFieldBlanks(17)) {
-                CheckFFSchedule(state,
-                                cCurrentModuleObject,
-                                "Gasoline",
-                                state.dataIPShortCut->cAlphaFieldNames(17),
-                                state.dataIPShortCut->cAlphaArgs(17),
-                                Pollution.GasolineCoef.NucHiSched,
-                                ErrorsFound);
-            }
-            Pollution.GasolineCoef.NucLo = state.dataIPShortCut->rNumericArgs(17);
-            if (!state.dataIPShortCut->lAlphaFieldBlanks(18)) {
-                CheckFFSchedule(state,
-                                cCurrentModuleObject,
-                                "Gasoline",
-                                state.dataIPShortCut->cAlphaFieldNames(18),
-                                state.dataIPShortCut->cAlphaArgs(18),
-                                Pollution.GasolineCoef.NucLoSched,
-                                ErrorsFound);
-            }
-        } break;
-        case Constant::eFuel::Propane: {
-            if (Pollution.PropaneCoef.FuelFactorUsed) {
-                ShowWarningError(state,
-                                 format("{}: {} already entered. Previous entry will be used.",
-                                        cCurrentModuleObject,
-                                        Constant::eFuelNames[static_cast<int>(FuelType.FuelTypeNames(Loop))]));
-                continue;
-            }
-            Pollution.PropaneCoef.FuelFactorUsed = true;
-            // Propane Coeffs
-            Pollution.PropaneCoef.Source = state.dataIPShortCut->rNumericArgs(1);
-            if (!state.dataIPShortCut->lAlphaFieldBlanks(2)) {
-                CheckFFSchedule(state,
-                                cCurrentModuleObject,
-                                "Propane",
-                                state.dataIPShortCut->cAlphaFieldNames(2),
-                                state.dataIPShortCut->cAlphaArgs(2),
-                                Pollution.PropaneCoef.SourceSched,
-                                ErrorsFound);
-            }
-            Pollution.PropaneCoef.CO2 = state.dataIPShortCut->rNumericArgs(2);
-            if (!state.dataIPShortCut->lAlphaFieldBlanks(3)) {
-                CheckFFSchedule(state,
-                                cCurrentModuleObject,
-                                "Propane",
-                                state.dataIPShortCut->cAlphaFieldNames(3),
-                                state.dataIPShortCut->cAlphaArgs(3),
-                                Pollution.PropaneCoef.CO2Sched,
-                                ErrorsFound);
-            }
-            Pollution.PropaneCoef.CO = state.dataIPShortCut->rNumericArgs(3);
-            if (!state.dataIPShortCut->lAlphaFieldBlanks(4)) {
-                CheckFFSchedule(state,
-                                cCurrentModuleObject,
-                                "Propane",
-                                state.dataIPShortCut->cAlphaFieldNames(4),
-                                state.dataIPShortCut->cAlphaArgs(4),
-                                Pollution.PropaneCoef.COSched,
-                                ErrorsFound);
-            }
-            Pollution.PropaneCoef.CH4 = state.dataIPShortCut->rNumericArgs(4);
-            if (!state.dataIPShortCut->lAlphaFieldBlanks(5)) {
-                CheckFFSchedule(state,
-                                cCurrentModuleObject,
-                                "Propane",
-                                state.dataIPShortCut->cAlphaFieldNames(5),
-                                state.dataIPShortCut->cAlphaArgs(5),
-                                Pollution.PropaneCoef.CH4Sched,
-                                ErrorsFound);
-            }
-            Pollution.PropaneCoef.NOx = state.dataIPShortCut->rNumericArgs(5);
-            if (!state.dataIPShortCut->lAlphaFieldBlanks(6)) {
-                CheckFFSchedule(state,
-                                cCurrentModuleObject,
-                                "Propane",
-                                state.dataIPShortCut->cAlphaFieldNames(6),
-                                state.dataIPShortCut->cAlphaArgs(6),
-                                Pollution.PropaneCoef.NOxSched,
-                                ErrorsFound);
-            }
-            Pollution.PropaneCoef.N2O = state.dataIPShortCut->rNumericArgs(6);
-            if (!state.dataIPShortCut->lAlphaFieldBlanks(7)) {
-                CheckFFSchedule(state,
-                                cCurrentModuleObject,
-                                "Propane",
-                                state.dataIPShortCut->cAlphaFieldNames(7),
-                                state.dataIPShortCut->cAlphaArgs(7),
-                                Pollution.PropaneCoef.N2OSched,
-                                ErrorsFound);
-            }
-            Pollution.PropaneCoef.SO2 = state.dataIPShortCut->rNumericArgs(7);
-            if (!state.dataIPShortCut->lAlphaFieldBlanks(8)) {
-                CheckFFSchedule(state,
-                                cCurrentModuleObject,
-                                "Propane",
-                                state.dataIPShortCut->cAlphaFieldNames(8),
-                                state.dataIPShortCut->cAlphaArgs(8),
-                                Pollution.PropaneCoef.SO2Sched,
-                                ErrorsFound);
-            }
-            Pollution.PropaneCoef.PM = state.dataIPShortCut->rNumericArgs(8);
-            if (!state.dataIPShortCut->lAlphaFieldBlanks(9)) {
-                CheckFFSchedule(state,
-                                cCurrentModuleObject,
-                                "Propane",
-                                state.dataIPShortCut->cAlphaFieldNames(9),
-                                state.dataIPShortCut->cAlphaArgs(9),
-                                Pollution.PropaneCoef.PMSched,
-                                ErrorsFound);
-            }
-            Pollution.PropaneCoef.PM10 = state.dataIPShortCut->rNumericArgs(9);
-            if (!state.dataIPShortCut->lAlphaFieldBlanks(10)) {
-                CheckFFSchedule(state,
-                                cCurrentModuleObject,
-                                "Propane",
-                                state.dataIPShortCut->cAlphaFieldNames(10),
-                                state.dataIPShortCut->cAlphaArgs(10),
-                                Pollution.PropaneCoef.PM10Sched,
-                                ErrorsFound);
-            }
-            Pollution.PropaneCoef.PM25 = state.dataIPShortCut->rNumericArgs(10);
-            if (!state.dataIPShortCut->lAlphaFieldBlanks(11)) {
-                CheckFFSchedule(state,
-                                cCurrentModuleObject,
-                                "Propane",
-                                state.dataIPShortCut->cAlphaFieldNames(11),
-                                state.dataIPShortCut->cAlphaArgs(11),
-                                Pollution.PropaneCoef.PM25Sched,
-                                ErrorsFound);
-            }
-            Pollution.PropaneCoef.NH3 = state.dataIPShortCut->rNumericArgs(11);
-            if (!state.dataIPShortCut->lAlphaFieldBlanks(12)) {
-                CheckFFSchedule(state,
-                                cCurrentModuleObject,
-                                "Propane",
-                                state.dataIPShortCut->cAlphaFieldNames(12),
-                                state.dataIPShortCut->cAlphaArgs(12),
-                                Pollution.PropaneCoef.NH3Sched,
-                                ErrorsFound);
-            }
-            Pollution.PropaneCoef.NMVOC = state.dataIPShortCut->rNumericArgs(12);
-            if (!state.dataIPShortCut->lAlphaFieldBlanks(13)) {
-                CheckFFSchedule(state,
-                                cCurrentModuleObject,
-                                "Propane",
-                                state.dataIPShortCut->cAlphaFieldNames(13),
-                                state.dataIPShortCut->cAlphaArgs(13),
-                                Pollution.PropaneCoef.NMVOCSched,
-                                ErrorsFound);
-            }
-            Pollution.PropaneCoef.Hg = state.dataIPShortCut->rNumericArgs(13);
-            if (!state.dataIPShortCut->lAlphaFieldBlanks(14)) {
-                CheckFFSchedule(state,
-                                cCurrentModuleObject,
-                                "Propane",
-                                state.dataIPShortCut->cAlphaFieldNames(14),
-                                state.dataIPShortCut->cAlphaArgs(14),
-                                Pollution.PropaneCoef.HgSched,
-                                ErrorsFound);
-            }
-            Pollution.PropaneCoef.Pb = state.dataIPShortCut->rNumericArgs(14);
-            if (!state.dataIPShortCut->lAlphaFieldBlanks(15)) {
-                CheckFFSchedule(state,
-                                cCurrentModuleObject,
-                                "Propane",
-                                state.dataIPShortCut->cAlphaFieldNames(15),
-                                state.dataIPShortCut->cAlphaArgs(15),
-                                Pollution.PropaneCoef.PbSched,
-                                ErrorsFound);
-            }
-            Pollution.PropaneCoef.Water = state.dataIPShortCut->rNumericArgs(15);
-            if (!state.dataIPShortCut->lAlphaFieldBlanks(16)) {
-                CheckFFSchedule(state,
-                                cCurrentModuleObject,
-                                "Propane",
-                                state.dataIPShortCut->cAlphaFieldNames(16),
-                                state.dataIPShortCut->cAlphaArgs(16),
-                                Pollution.PropaneCoef.WaterSched,
-                                ErrorsFound);
-            }
-            Pollution.PropaneCoef.NucHi = state.dataIPShortCut->rNumericArgs(16);
-            if (!state.dataIPShortCut->lAlphaFieldBlanks(17)) {
-                CheckFFSchedule(state,
-                                cCurrentModuleObject,
-                                "Propane",
-                                state.dataIPShortCut->cAlphaFieldNames(17),
-                                state.dataIPShortCut->cAlphaArgs(17),
-                                Pollution.PropaneCoef.NucHiSched,
-                                ErrorsFound);
-            }
-            Pollution.PropaneCoef.NucLo = state.dataIPShortCut->rNumericArgs(17);
-            if (!state.dataIPShortCut->lAlphaFieldBlanks(18)) {
-                CheckFFSchedule(state,
-                                cCurrentModuleObject,
-                                "Propane",
-                                state.dataIPShortCut->cAlphaFieldNames(18),
-                                state.dataIPShortCut->cAlphaArgs(18),
-                                Pollution.PropaneCoef.NucLoSched,
-                                ErrorsFound);
-            }
-        } break;
-        case Constant::eFuel::Diesel: {
-            if (Pollution.DieselCoef.FuelFactorUsed) {
-                ShowWarningError(state,
-                                 format("{}: {} already entered. Previous entry will be used.",
-                                        cCurrentModuleObject,
-                                        Constant::eFuelNames[static_cast<int>(FuelType.FuelTypeNames(Loop))]));
-                continue;
-            }
-            Pollution.DieselCoef.FuelFactorUsed = true;
-            // Diesel Coeffs
-            Pollution.DieselCoef.Source = state.dataIPShortCut->rNumericArgs(1);
-            if (!state.dataIPShortCut->lAlphaFieldBlanks(2)) {
-                CheckFFSchedule(state,
-                                cCurrentModuleObject,
-                                "Diesel",
-                                state.dataIPShortCut->cAlphaFieldNames(2),
-                                state.dataIPShortCut->cAlphaArgs(2),
-                                Pollution.DieselCoef.SourceSched,
-                                ErrorsFound);
-            }
-            Pollution.DieselCoef.CO2 = state.dataIPShortCut->rNumericArgs(2);
-            if (!state.dataIPShortCut->lAlphaFieldBlanks(3)) {
-                CheckFFSchedule(state,
-                                cCurrentModuleObject,
-                                "Diesel",
-                                state.dataIPShortCut->cAlphaFieldNames(3),
-                                state.dataIPShortCut->cAlphaArgs(3),
-                                Pollution.DieselCoef.CO2Sched,
-                                ErrorsFound);
-            }
-            Pollution.DieselCoef.CO = state.dataIPShortCut->rNumericArgs(3);
-            if (!state.dataIPShortCut->lAlphaFieldBlanks(4)) {
-                CheckFFSchedule(state,
-                                cCurrentModuleObject,
-                                "Diesel",
-                                state.dataIPShortCut->cAlphaFieldNames(4),
-                                state.dataIPShortCut->cAlphaArgs(4),
-                                Pollution.DieselCoef.COSched,
-                                ErrorsFound);
-            }
-            Pollution.DieselCoef.CH4 = state.dataIPShortCut->rNumericArgs(4);
-            if (!state.dataIPShortCut->lAlphaFieldBlanks(5)) {
-                CheckFFSchedule(state,
-                                cCurrentModuleObject,
-                                "Diesel",
-                                state.dataIPShortCut->cAlphaFieldNames(5),
-                                state.dataIPShortCut->cAlphaArgs(5),
-                                Pollution.DieselCoef.CH4Sched,
-                                ErrorsFound);
-            }
-            Pollution.DieselCoef.NOx = state.dataIPShortCut->rNumericArgs(5);
-            if (!state.dataIPShortCut->lAlphaFieldBlanks(6)) {
-                CheckFFSchedule(state,
-                                cCurrentModuleObject,
-                                "Diesel",
-                                state.dataIPShortCut->cAlphaFieldNames(6),
-                                state.dataIPShortCut->cAlphaArgs(6),
-                                Pollution.DieselCoef.NOxSched,
-                                ErrorsFound);
-            }
-            Pollution.DieselCoef.N2O = state.dataIPShortCut->rNumericArgs(6);
-            if (!state.dataIPShortCut->lAlphaFieldBlanks(7)) {
-                CheckFFSchedule(state,
-                                cCurrentModuleObject,
-                                "Diesel",
-                                state.dataIPShortCut->cAlphaFieldNames(7),
-                                state.dataIPShortCut->cAlphaArgs(7),
-                                Pollution.DieselCoef.N2OSched,
-                                ErrorsFound);
-            }
-            Pollution.DieselCoef.SO2 = state.dataIPShortCut->rNumericArgs(7);
-            if (!state.dataIPShortCut->lAlphaFieldBlanks(8)) {
-                CheckFFSchedule(state,
-                                cCurrentModuleObject,
-                                "Diesel",
-                                state.dataIPShortCut->cAlphaFieldNames(8),
-                                state.dataIPShortCut->cAlphaArgs(8),
-                                Pollution.DieselCoef.SO2Sched,
-                                ErrorsFound);
-            }
-            Pollution.DieselCoef.PM = state.dataIPShortCut->rNumericArgs(8);
-            if (!state.dataIPShortCut->lAlphaFieldBlanks(9)) {
-                CheckFFSchedule(state,
-                                cCurrentModuleObject,
-                                "Diesel",
-                                state.dataIPShortCut->cAlphaFieldNames(9),
-                                state.dataIPShortCut->cAlphaArgs(9),
-                                Pollution.DieselCoef.PMSched,
-                                ErrorsFound);
-            }
-            Pollution.DieselCoef.PM10 = state.dataIPShortCut->rNumericArgs(9);
-            if (!state.dataIPShortCut->lAlphaFieldBlanks(10)) {
-                CheckFFSchedule(state,
-                                cCurrentModuleObject,
-                                "Diesel",
-                                state.dataIPShortCut->cAlphaFieldNames(10),
-                                state.dataIPShortCut->cAlphaArgs(10),
-                                Pollution.DieselCoef.PM10Sched,
-                                ErrorsFound);
-            }
-            Pollution.DieselCoef.PM25 = state.dataIPShortCut->rNumericArgs(10);
-            if (!state.dataIPShortCut->lAlphaFieldBlanks(11)) {
-                CheckFFSchedule(state,
-                                cCurrentModuleObject,
-                                "Diesel",
-                                state.dataIPShortCut->cAlphaFieldNames(11),
-                                state.dataIPShortCut->cAlphaArgs(11),
-                                Pollution.DieselCoef.PM25Sched,
-                                ErrorsFound);
-            }
-            Pollution.DieselCoef.NH3 = state.dataIPShortCut->rNumericArgs(11);
-            if (!state.dataIPShortCut->lAlphaFieldBlanks(12)) {
-                CheckFFSchedule(state,
-                                cCurrentModuleObject,
-                                "Diesel",
-                                state.dataIPShortCut->cAlphaFieldNames(12),
-                                state.dataIPShortCut->cAlphaArgs(12),
-                                Pollution.DieselCoef.NH3Sched,
-                                ErrorsFound);
-            }
-            Pollution.DieselCoef.NMVOC = state.dataIPShortCut->rNumericArgs(12);
-            if (!state.dataIPShortCut->lAlphaFieldBlanks(13)) {
-                CheckFFSchedule(state,
-                                cCurrentModuleObject,
-                                "Diesel",
-                                state.dataIPShortCut->cAlphaFieldNames(13),
-                                state.dataIPShortCut->cAlphaArgs(13),
-                                Pollution.DieselCoef.NMVOCSched,
-                                ErrorsFound);
-            }
-            Pollution.DieselCoef.Hg = state.dataIPShortCut->rNumericArgs(13);
-            if (!state.dataIPShortCut->lAlphaFieldBlanks(14)) {
-                CheckFFSchedule(state,
-                                cCurrentModuleObject,
-                                "Diesel",
-                                state.dataIPShortCut->cAlphaFieldNames(14),
-                                state.dataIPShortCut->cAlphaArgs(14),
-                                Pollution.DieselCoef.HgSched,
-                                ErrorsFound);
-            }
-            Pollution.DieselCoef.Pb = state.dataIPShortCut->rNumericArgs(14);
-            if (!state.dataIPShortCut->lAlphaFieldBlanks(15)) {
-                CheckFFSchedule(state,
-                                cCurrentModuleObject,
-                                "Diesel",
-                                state.dataIPShortCut->cAlphaFieldNames(15),
-                                state.dataIPShortCut->cAlphaArgs(15),
-                                Pollution.DieselCoef.PbSched,
-                                ErrorsFound);
-            }
-            Pollution.DieselCoef.Water = state.dataIPShortCut->rNumericArgs(15);
-            if (!state.dataIPShortCut->lAlphaFieldBlanks(16)) {
-                CheckFFSchedule(state,
-                                cCurrentModuleObject,
-                                "Diesel",
-                                state.dataIPShortCut->cAlphaFieldNames(16),
-                                state.dataIPShortCut->cAlphaArgs(16),
-                                Pollution.DieselCoef.WaterSched,
-                                ErrorsFound);
-            }
-            Pollution.DieselCoef.NucHi = state.dataIPShortCut->rNumericArgs(16);
-            if (!state.dataIPShortCut->lAlphaFieldBlanks(17)) {
-                CheckFFSchedule(state,
-                                cCurrentModuleObject,
-                                "Diesel",
-                                state.dataIPShortCut->cAlphaFieldNames(17),
-                                state.dataIPShortCut->cAlphaArgs(17),
-                                Pollution.DieselCoef.NucHiSched,
-                                ErrorsFound);
-            }
-            Pollution.DieselCoef.NucLo = state.dataIPShortCut->rNumericArgs(17);
-            if (!state.dataIPShortCut->lAlphaFieldBlanks(18)) {
-                CheckFFSchedule(state,
-                                cCurrentModuleObject,
-                                "Diesel",
-                                state.dataIPShortCut->cAlphaFieldNames(18),
-                                state.dataIPShortCut->cAlphaArgs(18),
-                                Pollution.DieselCoef.NucLoSched,
-                                ErrorsFound);
-            }
-        } break;
-        case Constant::eFuel::OtherFuel1: {
-            if (Pollution.OtherFuel1Coef.FuelFactorUsed) {
-                ShowWarningError(state,
-                                 format("{}: {} already entered. Previous entry will be used.", cCurrentModuleObject, FuelType.FuelTypeNames(Loop)));
-                continue;
-            }
-            Pollution.OtherFuel1Coef.FuelFactorUsed = true;
-            // OtherFuel1 Coeffs
-            Pollution.OtherFuel1Coef.Source = state.dataIPShortCut->rNumericArgs(1);
-            if (!state.dataIPShortCut->lAlphaFieldBlanks(2)) {
-                CheckFFSchedule(state,
-                                cCurrentModuleObject,
-                                "OtherFuel1",
-                                state.dataIPShortCut->cAlphaFieldNames(2),
-                                state.dataIPShortCut->cAlphaArgs(2),
-                                Pollution.OtherFuel1Coef.SourceSched,
-                                ErrorsFound);
-            }
-            Pollution.OtherFuel1Coef.CO2 = state.dataIPShortCut->rNumericArgs(2);
-            if (!state.dataIPShortCut->lAlphaFieldBlanks(3)) {
-                CheckFFSchedule(state,
-                                cCurrentModuleObject,
-                                "OtherFuel1",
-                                state.dataIPShortCut->cAlphaFieldNames(3),
-                                state.dataIPShortCut->cAlphaArgs(3),
-                                Pollution.OtherFuel1Coef.CO2Sched,
-                                ErrorsFound);
-            }
-            Pollution.OtherFuel1Coef.CO = state.dataIPShortCut->rNumericArgs(3);
-            if (!state.dataIPShortCut->lAlphaFieldBlanks(4)) {
-                CheckFFSchedule(state,
-                                cCurrentModuleObject,
-                                "OtherFuel1",
-                                state.dataIPShortCut->cAlphaFieldNames(4),
-                                state.dataIPShortCut->cAlphaArgs(4),
-                                Pollution.OtherFuel1Coef.COSched,
-                                ErrorsFound);
-            }
-            Pollution.OtherFuel1Coef.CH4 = state.dataIPShortCut->rNumericArgs(4);
-            if (!state.dataIPShortCut->lAlphaFieldBlanks(5)) {
-                CheckFFSchedule(state,
-                                cCurrentModuleObject,
-                                "OtherFuel1",
-                                state.dataIPShortCut->cAlphaFieldNames(5),
-                                state.dataIPShortCut->cAlphaArgs(5),
-                                Pollution.OtherFuel1Coef.CH4Sched,
-                                ErrorsFound);
-            }
-            Pollution.OtherFuel1Coef.NOx = state.dataIPShortCut->rNumericArgs(5);
-            if (!state.dataIPShortCut->lAlphaFieldBlanks(6)) {
-                CheckFFSchedule(state,
-                                cCurrentModuleObject,
-                                "OtherFuel1",
-                                state.dataIPShortCut->cAlphaFieldNames(6),
-                                state.dataIPShortCut->cAlphaArgs(6),
-                                Pollution.OtherFuel1Coef.NOxSched,
-                                ErrorsFound);
-            }
-            Pollution.OtherFuel1Coef.N2O = state.dataIPShortCut->rNumericArgs(6);
-            if (!state.dataIPShortCut->lAlphaFieldBlanks(7)) {
-                CheckFFSchedule(state,
-                                cCurrentModuleObject,
-                                "OtherFuel1",
-                                state.dataIPShortCut->cAlphaFieldNames(7),
-                                state.dataIPShortCut->cAlphaArgs(7),
-                                Pollution.OtherFuel1Coef.N2OSched,
-                                ErrorsFound);
-            }
-            Pollution.OtherFuel1Coef.SO2 = state.dataIPShortCut->rNumericArgs(7);
-            if (!state.dataIPShortCut->lAlphaFieldBlanks(8)) {
-                CheckFFSchedule(state,
-                                cCurrentModuleObject,
-                                "OtherFuel1",
-                                state.dataIPShortCut->cAlphaFieldNames(8),
-                                state.dataIPShortCut->cAlphaArgs(8),
-                                Pollution.OtherFuel1Coef.SO2Sched,
-                                ErrorsFound);
-            }
-            Pollution.OtherFuel1Coef.PM = state.dataIPShortCut->rNumericArgs(8);
-            if (!state.dataIPShortCut->lAlphaFieldBlanks(9)) {
-                CheckFFSchedule(state,
-                                cCurrentModuleObject,
-                                "OtherFuel1",
-                                state.dataIPShortCut->cAlphaFieldNames(9),
-                                state.dataIPShortCut->cAlphaArgs(9),
-                                Pollution.OtherFuel1Coef.PMSched,
-                                ErrorsFound);
-            }
-            Pollution.OtherFuel1Coef.PM10 = state.dataIPShortCut->rNumericArgs(9);
-            if (!state.dataIPShortCut->lAlphaFieldBlanks(10)) {
-                CheckFFSchedule(state,
-                                cCurrentModuleObject,
-                                "OtherFuel1",
-                                state.dataIPShortCut->cAlphaFieldNames(10),
-                                state.dataIPShortCut->cAlphaArgs(10),
-                                Pollution.OtherFuel1Coef.PM10Sched,
-                                ErrorsFound);
-            }
-            Pollution.OtherFuel1Coef.PM25 = state.dataIPShortCut->rNumericArgs(10);
-            if (!state.dataIPShortCut->lAlphaFieldBlanks(11)) {
-                CheckFFSchedule(state,
-                                cCurrentModuleObject,
-                                "OtherFuel1",
-                                state.dataIPShortCut->cAlphaFieldNames(11),
-                                state.dataIPShortCut->cAlphaArgs(11),
-                                Pollution.OtherFuel1Coef.PM25Sched,
-                                ErrorsFound);
-            }
-            Pollution.OtherFuel1Coef.NH3 = state.dataIPShortCut->rNumericArgs(11);
-            if (!state.dataIPShortCut->lAlphaFieldBlanks(12)) {
-                CheckFFSchedule(state,
-                                cCurrentModuleObject,
-                                "OtherFuel1",
-                                state.dataIPShortCut->cAlphaFieldNames(12),
-                                state.dataIPShortCut->cAlphaArgs(12),
-                                Pollution.OtherFuel1Coef.NH3Sched,
-                                ErrorsFound);
-            }
-            Pollution.OtherFuel1Coef.NMVOC = state.dataIPShortCut->rNumericArgs(12);
-            if (!state.dataIPShortCut->lAlphaFieldBlanks(13)) {
-                CheckFFSchedule(state,
-                                cCurrentModuleObject,
-                                "OtherFuel1",
-                                state.dataIPShortCut->cAlphaFieldNames(13),
-                                state.dataIPShortCut->cAlphaArgs(13),
-                                Pollution.OtherFuel1Coef.NMVOCSched,
-                                ErrorsFound);
-            }
-            Pollution.OtherFuel1Coef.Hg = state.dataIPShortCut->rNumericArgs(13);
-            if (!state.dataIPShortCut->lAlphaFieldBlanks(14)) {
-                CheckFFSchedule(state,
-                                cCurrentModuleObject,
-                                "OtherFuel1",
-                                state.dataIPShortCut->cAlphaFieldNames(14),
-                                state.dataIPShortCut->cAlphaArgs(14),
-                                Pollution.OtherFuel1Coef.HgSched,
-                                ErrorsFound);
-            }
-            Pollution.OtherFuel1Coef.Pb = state.dataIPShortCut->rNumericArgs(14);
-            if (!state.dataIPShortCut->lAlphaFieldBlanks(15)) {
-                CheckFFSchedule(state,
-                                cCurrentModuleObject,
-                                "OtherFuel1",
-                                state.dataIPShortCut->cAlphaFieldNames(15),
-                                state.dataIPShortCut->cAlphaArgs(15),
-                                Pollution.OtherFuel1Coef.PbSched,
-                                ErrorsFound);
-            }
-            Pollution.OtherFuel1Coef.Water = state.dataIPShortCut->rNumericArgs(15);
-            if (!state.dataIPShortCut->lAlphaFieldBlanks(16)) {
-                CheckFFSchedule(state,
-                                cCurrentModuleObject,
-                                "OtherFuel1",
-                                state.dataIPShortCut->cAlphaFieldNames(16),
-                                state.dataIPShortCut->cAlphaArgs(16),
-                                Pollution.OtherFuel1Coef.WaterSched,
-                                ErrorsFound);
-            }
-            Pollution.OtherFuel1Coef.NucHi = state.dataIPShortCut->rNumericArgs(16);
-            if (!state.dataIPShortCut->lAlphaFieldBlanks(17)) {
-                CheckFFSchedule(state,
-                                cCurrentModuleObject,
-                                "OtherFuel1",
-                                state.dataIPShortCut->cAlphaFieldNames(17),
-                                state.dataIPShortCut->cAlphaArgs(17),
-                                Pollution.OtherFuel1Coef.NucHiSched,
-                                ErrorsFound);
-            }
-            Pollution.OtherFuel1Coef.NucLo = state.dataIPShortCut->rNumericArgs(17);
-            if (!state.dataIPShortCut->lAlphaFieldBlanks(18)) {
-                CheckFFSchedule(state,
-                                cCurrentModuleObject,
-                                "OtherFuel1",
-                                state.dataIPShortCut->cAlphaFieldNames(18),
-                                state.dataIPShortCut->cAlphaArgs(18),
-                                Pollution.OtherFuel1Coef.NucLoSched,
-                                ErrorsFound);
-            }
-        } break;
-        case Constant::eFuel::OtherFuel2: {
-            if (Pollution.OtherFuel2Coef.FuelFactorUsed) {
-                ShowWarningError(state,
-                                 format("{}: {} already entered. Previous entry will be used.", cCurrentModuleObject, FuelType.FuelTypeNames(Loop)));
-                continue;
-            }
-            Pollution.OtherFuel2Coef.FuelFactorUsed = true;
-            // OtherFuel2 Coeffs
-            Pollution.OtherFuel2Coef.Source = state.dataIPShortCut->rNumericArgs(1);
-            if (!state.dataIPShortCut->lAlphaFieldBlanks(2)) {
-                CheckFFSchedule(state,
-                                cCurrentModuleObject,
-                                "OtherFuel2",
-                                state.dataIPShortCut->cAlphaFieldNames(2),
-                                state.dataIPShortCut->cAlphaArgs(2),
-                                Pollution.OtherFuel2Coef.SourceSched,
-                                ErrorsFound);
-            }
-            Pollution.OtherFuel2Coef.CO2 = state.dataIPShortCut->rNumericArgs(2);
-            if (!state.dataIPShortCut->lAlphaFieldBlanks(3)) {
-                CheckFFSchedule(state,
-                                cCurrentModuleObject,
-                                "OtherFuel2",
-                                state.dataIPShortCut->cAlphaFieldNames(3),
-                                state.dataIPShortCut->cAlphaArgs(3),
-                                Pollution.OtherFuel2Coef.CO2Sched,
-                                ErrorsFound);
-            }
-            Pollution.OtherFuel2Coef.CO = state.dataIPShortCut->rNumericArgs(3);
-            if (!state.dataIPShortCut->lAlphaFieldBlanks(4)) {
-                CheckFFSchedule(state,
-                                cCurrentModuleObject,
-                                "OtherFuel2",
-                                state.dataIPShortCut->cAlphaFieldNames(4),
-                                state.dataIPShortCut->cAlphaArgs(4),
-                                Pollution.OtherFuel2Coef.COSched,
-                                ErrorsFound);
-            }
-            Pollution.OtherFuel2Coef.CH4 = state.dataIPShortCut->rNumericArgs(4);
-            if (!state.dataIPShortCut->lAlphaFieldBlanks(5)) {
-                CheckFFSchedule(state,
-                                cCurrentModuleObject,
-                                "OtherFuel2",
-                                state.dataIPShortCut->cAlphaFieldNames(5),
-                                state.dataIPShortCut->cAlphaArgs(5),
-                                Pollution.OtherFuel2Coef.CH4Sched,
-                                ErrorsFound);
-            }
-            Pollution.OtherFuel2Coef.NOx = state.dataIPShortCut->rNumericArgs(5);
-            if (!state.dataIPShortCut->lAlphaFieldBlanks(6)) {
-                CheckFFSchedule(state,
-                                cCurrentModuleObject,
-                                "OtherFuel2",
-                                state.dataIPShortCut->cAlphaFieldNames(6),
-                                state.dataIPShortCut->cAlphaArgs(6),
-                                Pollution.OtherFuel2Coef.NOxSched,
-                                ErrorsFound);
-            }
-            Pollution.OtherFuel2Coef.N2O = state.dataIPShortCut->rNumericArgs(6);
-            if (!state.dataIPShortCut->lAlphaFieldBlanks(7)) {
-                CheckFFSchedule(state,
-                                cCurrentModuleObject,
-                                "OtherFuel2",
-                                state.dataIPShortCut->cAlphaFieldNames(7),
-                                state.dataIPShortCut->cAlphaArgs(7),
-                                Pollution.OtherFuel2Coef.N2OSched,
-                                ErrorsFound);
-            }
-            Pollution.OtherFuel2Coef.SO2 = state.dataIPShortCut->rNumericArgs(7);
-            if (!state.dataIPShortCut->lAlphaFieldBlanks(8)) {
-                CheckFFSchedule(state,
-                                cCurrentModuleObject,
-                                "OtherFuel2",
-                                state.dataIPShortCut->cAlphaFieldNames(8),
-                                state.dataIPShortCut->cAlphaArgs(8),
-                                Pollution.OtherFuel2Coef.SO2Sched,
-                                ErrorsFound);
-            }
-            Pollution.OtherFuel2Coef.PM = state.dataIPShortCut->rNumericArgs(8);
-            if (!state.dataIPShortCut->lAlphaFieldBlanks(9)) {
-                CheckFFSchedule(state,
-                                cCurrentModuleObject,
-                                "OtherFuel2",
-                                state.dataIPShortCut->cAlphaFieldNames(9),
-                                state.dataIPShortCut->cAlphaArgs(9),
-                                Pollution.OtherFuel2Coef.PMSched,
-                                ErrorsFound);
-            }
-            Pollution.OtherFuel2Coef.PM10 = state.dataIPShortCut->rNumericArgs(9);
-            if (!state.dataIPShortCut->lAlphaFieldBlanks(10)) {
-                CheckFFSchedule(state,
-                                cCurrentModuleObject,
-                                "OtherFuel2",
-                                state.dataIPShortCut->cAlphaFieldNames(10),
-                                state.dataIPShortCut->cAlphaArgs(10),
-                                Pollution.OtherFuel2Coef.PM10Sched,
-                                ErrorsFound);
-            }
-            Pollution.OtherFuel2Coef.PM25 = state.dataIPShortCut->rNumericArgs(10);
-            if (!state.dataIPShortCut->lAlphaFieldBlanks(11)) {
-                CheckFFSchedule(state,
-                                cCurrentModuleObject,
-                                "OtherFuel2",
-                                state.dataIPShortCut->cAlphaFieldNames(11),
-                                state.dataIPShortCut->cAlphaArgs(11),
-                                Pollution.OtherFuel2Coef.PM25Sched,
-                                ErrorsFound);
-            }
-            Pollution.OtherFuel2Coef.NH3 = state.dataIPShortCut->rNumericArgs(11);
-            if (!state.dataIPShortCut->lAlphaFieldBlanks(12)) {
-                CheckFFSchedule(state,
-                                cCurrentModuleObject,
-                                "OtherFuel2",
-                                state.dataIPShortCut->cAlphaFieldNames(12),
-                                state.dataIPShortCut->cAlphaArgs(12),
-                                Pollution.OtherFuel2Coef.NH3Sched,
-                                ErrorsFound);
-            }
-            Pollution.OtherFuel2Coef.NMVOC = state.dataIPShortCut->rNumericArgs(12);
-            if (!state.dataIPShortCut->lAlphaFieldBlanks(13)) {
-                CheckFFSchedule(state,
-                                cCurrentModuleObject,
-                                "OtherFuel2",
-                                state.dataIPShortCut->cAlphaFieldNames(13),
-                                state.dataIPShortCut->cAlphaArgs(13),
-                                Pollution.OtherFuel2Coef.NMVOCSched,
-                                ErrorsFound);
-            }
-            Pollution.OtherFuel2Coef.Hg = state.dataIPShortCut->rNumericArgs(13);
-            if (!state.dataIPShortCut->lAlphaFieldBlanks(14)) {
-                CheckFFSchedule(state,
-                                cCurrentModuleObject,
-                                "OtherFuel2",
-                                state.dataIPShortCut->cAlphaFieldNames(14),
-                                state.dataIPShortCut->cAlphaArgs(14),
-                                Pollution.OtherFuel2Coef.HgSched,
-                                ErrorsFound);
-            }
-            Pollution.OtherFuel2Coef.Pb = state.dataIPShortCut->rNumericArgs(14);
-            if (!state.dataIPShortCut->lAlphaFieldBlanks(15)) {
-                CheckFFSchedule(state,
-                                cCurrentModuleObject,
-                                "OtherFuel2",
-                                state.dataIPShortCut->cAlphaFieldNames(15),
-                                state.dataIPShortCut->cAlphaArgs(15),
-                                Pollution.OtherFuel2Coef.PbSched,
-                                ErrorsFound);
-            }
-            Pollution.OtherFuel2Coef.Water = state.dataIPShortCut->rNumericArgs(15);
-            if (!state.dataIPShortCut->lAlphaFieldBlanks(16)) {
-                CheckFFSchedule(state,
-                                cCurrentModuleObject,
-                                "OtherFuel2",
-                                state.dataIPShortCut->cAlphaFieldNames(16),
-                                state.dataIPShortCut->cAlphaArgs(16),
-                                Pollution.OtherFuel2Coef.WaterSched,
-                                ErrorsFound);
-            }
-            Pollution.OtherFuel2Coef.NucHi = state.dataIPShortCut->rNumericArgs(16);
-            if (!state.dataIPShortCut->lAlphaFieldBlanks(17)) {
-                CheckFFSchedule(state,
-                                cCurrentModuleObject,
-                                "OtherFuel2",
-                                state.dataIPShortCut->cAlphaFieldNames(17),
-                                state.dataIPShortCut->cAlphaArgs(17),
-                                Pollution.OtherFuel2Coef.NucHiSched,
-                                ErrorsFound);
-            }
-            Pollution.OtherFuel2Coef.NucLo = state.dataIPShortCut->rNumericArgs(17);
-            if (!state.dataIPShortCut->lAlphaFieldBlanks(18)) {
-                CheckFFSchedule(state,
-                                cCurrentModuleObject,
-                                "OtherFuel2",
-                                state.dataIPShortCut->cAlphaFieldNames(18),
-                                state.dataIPShortCut->cAlphaArgs(18),
-                                Pollution.OtherFuel2Coef.NucLoSched,
-                                ErrorsFound);
-            }
-        } break;
-        default: {
-            ShowSevereError(state, format("Illegal FuelType for Pollution Calc Entered={}", FuelType.FuelTypeNames(Loop)));
-            ErrorsFound = true;
-        } break;
-        }
->>>>>>> 6cff1f7f
 
     } // End of the NumEnergyTypes Do Loop
 
