--- conflicted
+++ resolved
@@ -427,78 +427,6 @@
         };
 
         // EnergyPlus files
-<<<<<<< HEAD
-        state.files.audit.fileName = outputFilePrefix + normalSuffix + ".audit";
-        state.files.bnd.fileName = outputFilePrefix + normalSuffix + ".bnd";
-        state.files.dxf.fileName = outputFilePrefix + normalSuffix + ".dxf";
-        state.files.eio.fileName = outputFilePrefix + normalSuffix + ".eio";
-        state.files.endFile.fileName = outputFilePrefix + normalSuffix + ".end";
-        state.files.outputErrFileName = outputFilePrefix + normalSuffix + ".err";
-        state.files.eso.fileName = outputFilePrefix + normalSuffix + ".eso";
-
-        state.files.json.outputJsonFileName = outputFilePrefix + normalSuffix + ".json";
-        state.files.json.outputTSZoneJsonFileName = outputFilePrefix + normalSuffix + "_detailed_zone.json";
-        state.files.json.outputTSHvacJsonFileName = outputFilePrefix + normalSuffix + "_detailed_HVAC.json";
-        state.files.json.outputTSJsonFileName = outputFilePrefix + normalSuffix + "_timestep.json";
-        state.files.json.outputYRJsonFileName = outputFilePrefix + normalSuffix + "_yearly.json";
-        state.files.json.outputMNJsonFileName = outputFilePrefix + normalSuffix + "_monthly.json";
-        state.files.json.outputDYJsonFileName = outputFilePrefix + normalSuffix + "_daily.json";
-        state.files.json.outputHRJsonFileName = outputFilePrefix + normalSuffix + "_hourly.json";
-        state.files.json.outputSMJsonFileName = outputFilePrefix + normalSuffix + "_runperiod.json";
-        state.files.json.outputCborFileName = outputFilePrefix + normalSuffix + ".cbor";
-        state.files.json.outputTSZoneCborFileName = outputFilePrefix + normalSuffix + "_detailed_zone.cbor";
-        state.files.json.outputTSHvacCborFileName = outputFilePrefix + normalSuffix + "_detailed_HVAC.cbor";
-        state.files.json.outputTSCborFileName = outputFilePrefix + normalSuffix + "_timestep.cbor";
-        state.files.json.outputYRCborFileName = outputFilePrefix + normalSuffix + "_yearly.cbor";
-        state.files.json.outputMNCborFileName = outputFilePrefix + normalSuffix + "_monthly.cbor";
-        state.files.json.outputDYCborFileName = outputFilePrefix + normalSuffix + "_daily.cbor";
-        state.files.json.outputHRCborFileName = outputFilePrefix + normalSuffix + "_hourly.cbor";
-        state.files.json.outputSMCborFileName = outputFilePrefix + normalSuffix + "_runperiod.cbor";
-        state.files.json.outputMsgPackFileName = outputFilePrefix + normalSuffix + ".msgpack";
-        state.files.json.outputTSZoneMsgPackFileName = outputFilePrefix + normalSuffix + "_detailed_zone.msgpack";
-        state.files.json.outputTSHvacMsgPackFileName = outputFilePrefix + normalSuffix + "_detailed_HVAC.msgpack";
-        state.files.json.outputTSMsgPackFileName = outputFilePrefix + normalSuffix + "_timestep.msgpack";
-        state.files.json.outputYRMsgPackFileName = outputFilePrefix + normalSuffix + "_yearly.msgpack";
-        state.files.json.outputMNMsgPackFileName = outputFilePrefix + normalSuffix + "_monthly.msgpack";
-        state.files.json.outputDYMsgPackFileName = outputFilePrefix + normalSuffix + "_daily.msgpack";
-        state.files.json.outputHRMsgPackFileName = outputFilePrefix + normalSuffix + "_hourly.msgpack";
-        state.files.json.outputSMMsgPackFileName = outputFilePrefix + normalSuffix + "_runperiod.msgpack";
-
-        state.files.mtd.fileName = outputFilePrefix + normalSuffix + ".mtd";
-        state.files.mdd.fileName = outputFilePrefix + normalSuffix + ".mdd";
-        state.files.mtr.fileName = outputFilePrefix + normalSuffix + ".mtr";
-        state.files.rdd.fileName = outputFilePrefix + normalSuffix + ".rdd";
-        state.dataStrGlobals->outputShdFileName = outputFilePrefix + normalSuffix + ".shd";
-        state.files.dfs.fileName = outputFilePrefix + normalSuffix + ".dfs";
-        state.dataStrGlobals->outputGLHEFileName = outputFilePrefix + normalSuffix + ".glhe";
-        state.dataStrGlobals->outputCacheFileName = outputFilePrefix + normalSuffix + ".cache";
-        state.files.edd.fileName = outputFilePrefix + normalSuffix + ".edd";
-        state.dataStrGlobals->outputIperrFileName = outputFilePrefix + normalSuffix + ".iperr";
-        state.files.sln.fileName = outputFilePrefix + normalSuffix + ".sln";
-        state.files.sci.fileName = outputFilePrefix + normalSuffix + ".sci";
-        state.files.wrl.fileName = outputFilePrefix + normalSuffix + ".wrl";
-        state.dataStrGlobals->outputSqlFileName = outputFilePrefix + normalSuffix + ".sql";
-        state.files.debug.fileName = outputFilePrefix + normalSuffix + ".dbg";
-        state.dataStrGlobals->outputPerfLogFileName = outputFilePrefix + normalSuffix + "_perflog.csv";
-        state.dataStrGlobals->outputTblCsvFileName = outputFilePrefix + tableSuffix + ".csv";
-        state.dataStrGlobals->outputTblHtmFileName = outputFilePrefix + tableSuffix + ".htm";
-        state.dataStrGlobals->outputTblTabFileName = outputFilePrefix + tableSuffix + ".tab";
-        state.dataStrGlobals->outputTblTxtFileName = outputFilePrefix + tableSuffix + ".txt";
-        state.dataStrGlobals->outputTblXmlFileName = outputFilePrefix + tableSuffix + ".xml";
-        state.files.outputMapTabFileName = outputFilePrefix + mapSuffix + ".tab";
-        state.files.outputMapCsvFileName = outputFilePrefix + mapSuffix + ".csv";
-        state.files.outputMapTxtFileName = outputFilePrefix + mapSuffix + ".txt";
-        state.files.outputZszCsvFileName = outputFilePrefix + zszSuffix + ".csv";
-        state.files.outputZszTabFileName = outputFilePrefix + zszSuffix + ".tab";
-        state.files.outputZszTxtFileName = outputFilePrefix + zszSuffix + ".txt";
-        state.files.outputSszCsvFileName = outputFilePrefix + sszSuffix + ".csv";
-        state.files.outputSszTabFileName = outputFilePrefix + sszSuffix + ".tab";
-        state.files.outputSszTxtFileName = outputFilePrefix + sszSuffix + ".txt";
-        state.dataStrGlobals->outputAdsFileName = outputFilePrefix + adsSuffix + ".out";
-        state.files.shade.fileName = outputFilePrefix + shdSuffix + ".csv";
-        if (suffixType == "L" || suffixType == "l") {
-            state.dataStrGlobals->outputSqliteErrFileName = state.dataStrGlobals->outDirPathName + sqliteSuffix + ".err";
-=======
         state.files.audit.filePath = composePath(normalSuffix + ".audit");
         state.files.bnd.filePath = composePath(normalSuffix + ".bnd");
         state.files.dxf.filePath = composePath(normalSuffix + ".dxf");
@@ -542,6 +470,7 @@
         state.dataStrGlobals->outputShdFilePath = composePath(normalSuffix + ".shd");
         state.files.dfs.filePath = composePath(normalSuffix + ".dfs");
         state.dataStrGlobals->outputGLHEFilePath = composePath(normalSuffix + ".glhe");
+        state.dataStrGlobals->outputCacheFileName = composePath(normalSuffix + ".cache");
         state.files.edd.filePath = composePath(normalSuffix + ".edd");
         state.dataStrGlobals->outputIperrFilePath = composePath(normalSuffix + ".iperr");
         state.files.sln.filePath = composePath(normalSuffix + ".sln");
@@ -569,7 +498,6 @@
         if (suffixType == "L") {
             // out/sqlite.err
             state.dataStrGlobals->outputSqliteErrFilePath = state.dataStrGlobals->outDirPath / fs::path{sqliteSuffix + ".err"};
->>>>>>> 4a6a8d10
         } else {
             // if 'D':  out/eplus-sqlite.err
             state.dataStrGlobals->outputSqliteErrFilePath = composePath(sqliteSuffix + ".err");
