--- conflicted
+++ resolved
@@ -396,17 +396,10 @@
                                                             bool const Iteration,     // FALSE for the regular solution, TRUE when we had to loop back
                                                             Real64 &LoadMet           // Load met by the low temperature radiant system, in Watts
         );
-<<<<<<< HEAD
-
-        void calculateRunningMeanAverageTemperature();
-
-        Real64 calculateCurrentDailyAverageODB();
-=======
-        
+
         void calculateRunningMeanAverageTemperature(EnergyPlusData& state);
-        
+
         Real64 calculateCurrentDailyAverageODB(EnergyPlusData& state);
->>>>>>> 0d3adc45
 
         void updateLowTemperatureRadiantSystem();
 
