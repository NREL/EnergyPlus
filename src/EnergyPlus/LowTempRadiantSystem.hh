--- conflicted
+++ resolved
@@ -162,11 +162,7 @@
         
         Real64 setRadiantSystemControlTemperature();
         
-<<<<<<< HEAD
-        virtual void calculateLowTemperatureRadiantSystem(WindowManagerData &dataWindowManager, Real64 &LoadMet) = 0;
-=======
-        virtual void calculateLowTemperatureRadiantSystem(ZoneTempPredictorCorrectorData &dataZoneTempPredictorCorrector, Real64 &LoadMet) = 0;
->>>>>>> 4b7fa19a
+        virtual void calculateLowTemperatureRadiantSystem(EnergyPlusData &state, Real64 &LoadMet) = 0;
         
         void updateLowTemperatureRadiantSystemSurfaces();
         
@@ -268,15 +264,9 @@
             {
             }
         
-<<<<<<< HEAD
-        void calculateLowTemperatureRadiantSystem(WindowManagerData &dataWindowManager, Real64 &LoadMet);
-        
-        void calculateLowTemperatureRadiantSystemComponents(WindowManagerData &dataWindowManager, Real64 &LoadMet);
-=======
-        void calculateLowTemperatureRadiantSystem(ZoneTempPredictorCorrectorData &dataZoneTempPredictorCorrector, Real64 &LoadMet);
-        
-        void calculateLowTemperatureRadiantSystemComponents(ZoneTempPredictorCorrectorData &dataZoneTempPredictorCorrector, Real64 &LoadMet);
->>>>>>> 4b7fa19a
+        void calculateLowTemperatureRadiantSystem(EnergyPlusData &state, Real64 &LoadMet);
+        
+        void calculateLowTemperatureRadiantSystemComponents(EnergyPlusData &state, Real64 &LoadMet);
         
         void updateLowTemperatureRadiantSystem();
         
@@ -344,15 +334,9 @@
         {
         }
 
-<<<<<<< HEAD
-        void calculateLowTemperatureRadiantSystem(WindowManagerData &dataWindowManager, Real64 &LoadMet);
-        
-        void calculateLowTemperatureRadiantSystemComponents(WindowManagerData &dataWindowManager, int const MainLoopNodeIn, // Node number on main loop of the inlet node to the radiant system
-=======
-        void calculateLowTemperatureRadiantSystem(ZoneTempPredictorCorrectorData &dataZoneTempPredictorCorrector, Real64 &LoadMet);
-        
-        void calculateLowTemperatureRadiantSystemComponents(ZoneTempPredictorCorrectorData &dataZoneTempPredictorCorrector, int const MainLoopNodeIn, // Node number on main loop of the inlet node to the radiant system
->>>>>>> 4b7fa19a
+        void calculateLowTemperatureRadiantSystem(EnergyPlusData &state, Real64 &LoadMet);
+        
+        void calculateLowTemperatureRadiantSystemComponents(EnergyPlusData &state, int const MainLoopNodeIn, // Node number on main loop of the inlet node to the radiant system
                                                             bool const Iteration,     // FALSE for the regular solution, TRUE when we had to loop back
                                                             Real64 &LoadMet           // Load met by the low temperature radiant system, in Watts
         );
@@ -386,11 +370,7 @@
         {
         }
         
-<<<<<<< HEAD
-        void calculateLowTemperatureRadiantSystem(WindowManagerData &dataWindowManager, Real64 &LoadMet);
-=======
-        void calculateLowTemperatureRadiantSystem(ZoneTempPredictorCorrectorData &dataZoneTempPredictorCorrector, Real64 &LoadMet);
->>>>>>> 4b7fa19a
+        void calculateLowTemperatureRadiantSystem(EnergyPlusData &state, Real64 &LoadMet);
 
         void updateLowTemperatureRadiantSystem();
         
