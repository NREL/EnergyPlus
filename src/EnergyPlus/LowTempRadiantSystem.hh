// EnergyPlus, Copyright (c) 1996-2024, The Board of Trustees of the University of Illinois,
// The Regents of the University of California, through Lawrence Berkeley National Laboratory
// (subject to receipt of any required approvals from the U.S. Dept. of Energy), Oak Ridge
// National Laboratory, managed by UT-Battelle, Alliance for Sustainable Energy, LLC, and other
// contributors. All rights reserved.
//
// NOTICE: This Software was developed under funding from the U.S. Department of Energy and the
// U.S. Government consequently retains certain rights. As such, the U.S. Government has been
// granted for itself and others acting on its behalf a paid-up, nonexclusive, irrevocable,
// worldwide license in the Software to reproduce, distribute copies to the public, prepare
// derivative works, and perform publicly and display publicly, and to permit others to do so.
//
// Redistribution and use in source and binary forms, with or without modification, are permitted
// provided that the following conditions are met:
//
// (1) Redistributions of source code must retain the above copyright notice, this list of
//     conditions and the following disclaimer.
//
// (2) Redistributions in binary form must reproduce the above copyright notice, this list of
//     conditions and the following disclaimer in the documentation and/or other materials
//     provided with the distribution.
//
// (3) Neither the name of the University of California, Lawrence Berkeley National Laboratory,
//     the University of Illinois, U.S. Dept. of Energy nor the names of its contributors may be
//     used to endorse or promote products derived from this software without specific prior
//     written permission.
//
// (4) Use of EnergyPlus(TM) Name. If Licensee (i) distributes the software in stand-alone form
//     without changes from the version obtained under this License, or (ii) Licensee makes a
//     reference solely to the software portion of its product, Licensee must refer to the
//     software as "EnergyPlus version X" software, where "X" is the version number Licensee
//     obtained under this License and may not use a different name for the software. Except as
//     specifically required in this Section (4), Licensee shall not use in a company name, a
//     product name, in advertising, publicity, or other promotional activities any name, trade
//     name, trademark, logo, or other designation of "EnergyPlus", "E+", "e+" or confusingly
//     similar designation, without the U.S. Department of Energy's prior written consent.
//
// THIS SOFTWARE IS PROVIDED BY THE COPYRIGHT HOLDERS AND CONTRIBUTORS "AS IS" AND ANY EXPRESS OR
// IMPLIED WARRANTIES, INCLUDING, BUT NOT LIMITED TO, THE IMPLIED WARRANTIES OF MERCHANTABILITY
// AND FITNESS FOR A PARTICULAR PURPOSE ARE DISCLAIMED. IN NO EVENT SHALL THE COPYRIGHT OWNER OR
// CONTRIBUTORS BE LIABLE FOR ANY DIRECT, INDIRECT, INCIDENTAL, SPECIAL, EXEMPLARY, OR
// CONSEQUENTIAL DAMAGES (INCLUDING, BUT NOT LIMITED TO, PROCUREMENT OF SUBSTITUTE GOODS OR
// SERVICES; LOSS OF USE, DATA, OR PROFITS; OR BUSINESS INTERRUPTION) HOWEVER CAUSED AND ON ANY
// THEORY OF LIABILITY, WHETHER IN CONTRACT, STRICT LIABILITY, OR TORT (INCLUDING NEGLIGENCE OR
// OTHERWISE) ARISING IN ANY WAY OUT OF THE USE OF THIS SOFTWARE, EVEN IF ADVISED OF THE
// POSSIBILITY OF SUCH DAMAGE.

#ifndef LowTempRadiantSystem_hh_INCLUDED
#define LowTempRadiantSystem_hh_INCLUDED

// ObjexxFCL Headers
#include <ObjexxFCL/Array1D.hh>

// EnergyPlus Headers
#include <EnergyPlus/Data/BaseData.hh>
#include <EnergyPlus/DataGlobals.hh>
#include <EnergyPlus/EnergyPlus.hh>
#include <EnergyPlus/Plant/Enums.hh>
#include <EnergyPlus/Plant/PlantLocation.hh>

namespace EnergyPlus {

// Forward declarations
struct EnergyPlusData;

namespace LowTempRadiantSystem {

    // Using/Aliasing

    // Data
    // MODULE PARAMETER DEFINITIONS:
    // System types:

    enum class SystemType
    {
        Invalid = -1,
        HydronicSystem,     // Variable flow hydronic radiant system
        ConstantFlowSystem, // Constant flow, variable (controlled) temperature radiant system
        ElectricSystem,     // Electric resistance radiant heating system
        Num
    };

    // Operating modes:
    int constexpr NotOperating = 0; // Parameter for use with OperatingMode variable, set for heating
    int constexpr HeatingMode = 1;  // Parameter for use with OperatingMode variable, set for heating
    int constexpr CoolingMode = -1; // Parameter for use with OperatingMode variable, set for cooling

    // Control types:
    enum class LowTempRadiantControlTypes
    {
        Invalid = -1,
        MATControl,            // Controls system using mean air temperature
        MRTControl,            // Controls system using mean radiant temperature
        OperativeControl,      // Controls system using operative temperature
        ODBControl,            // Controls system using outside air dry-bulb temperature
        OWBControl,            // Controls system using outside air wet-bulb temperature
        SurfFaceTempControl,   // Controls system using the surface inside face temperature
        SurfIntTempControl,    // Controls system using a temperature inside the radiant system construction as defined by the Construction +
                               // ConstructionProperty:InternalHeatSource inputs
        RunningMeanODBControl, // Controls system using the running mean outdoor dry-bulb temperature
        Num
    };

    // Setpoint Types:
    enum class LowTempRadiantSetpointTypes
    {
        Invalid = -1,
        HalfFlowPower, // Controls system where the setpoint is at the 50% flow/power point
        ZeroFlowPower, // Controls system where the setpoint is at the 0% flow/power point
        Num
    };
    // Fluid to Slab Heat Transfer Types:
    enum class FluidToSlabHeatTransferTypes
    {
        Invalid = -1,
        ConvectionOnly, // Convection only model (legacy code, original model)
        ISOStandard,    // Using ISO Standard 1185-2 (convection, conduction through pipe, contact resistance)
        Num
    };

    enum class CondContrlType
    {
        Invalid = -1,
        CondCtrlNone,      // Condensation control--none, so system never shuts down
        CondCtrlSimpleOff, // Condensation control--simple off, system shuts off when condensation predicted
        CondCtrlVariedOff, // Condensation control--variable off, system modulates to keep running if possible
        Num
    };

    // Number of Circuits per Surface Calculation Method
    enum class CircuitCalc
    {
        Invalid = -1,
        OneCircuit,          // there is 1 circuit per surface
        CalculateFromLength, // The number of circuits is TubeLength*SurfaceFlowFrac / CircuitLength
        Num
    };

    struct RadiantSystemBaseData
    {
        // Members
        std::string Name;                     // name of hydronic radiant system
        std::string SchedName;                // availability schedule
        int SchedPtr = 0;                     // index to schedule
        std::string ZoneName;                 // Name of zone the system is serving
        int ZonePtr = 0;                      // Point to this zone in the Zone derived type
        std::string SurfListName;             // Name of surface/surface list that is the radiant system
        int NumOfSurfaces = 0;                // Number of surfaces included in this radiant system (coordinated control)
        Array1D_int SurfacePtr;               // Pointer to the surface(s) in the Surface derived type
        Array1D_string SurfaceName;           // Name of surfaces that are the radiant system (can be one or more)
        Array1D<Real64> SurfaceFrac;          // Fraction of flow/pipe length or electric power for a particular surface
        Real64 TotalSurfaceArea = 0.0;        // Total surface area for all surfaces that are part of this radiant system
        Real64 ZeroLTRSourceSumHATsurf = 0.0; // Equal to SumHATsurf for all the walls in a zone with no source
        Array1D<Real64> QRadSysSrcAvg;        // Average source over the time step for a particular radiant surface
        // Record keeping variables used to calculate QRadSysSrcAvg locally
        Array1D<Real64> LastQRadSysSrc;                                                  // Need to keep the last value in case we are still iterating
        Real64 LastSysTimeElapsed;                                                       // Need to keep the last value in case we are still iterating
        Real64 LastTimeStepSys;                                                          // Need to keep the last value in case we are still iterating
        LowTempRadiantControlTypes controlType = LowTempRadiantControlTypes::MATControl; // Control type for the system (MAT, MRT, Op temp, ODB, OWB,
                                                                                         // Surface Face Temp, Surface Interior Temp, Running Mean
                                                                                         // Temp for Constant Flow systems only)
        LowTempRadiantSetpointTypes SetpointType =
            LowTempRadiantSetpointTypes::HalfFlowPower; // Setpoint type for the syste, (HalfFlowPower or ZeroFlowPower)
        int OperatingMode = NotOperating;               // Operating mode currently being used (NotOperating, Heating, Cooling)
        Real64 HeatPower;                               // heating sent to panel in Watts
        Real64 HeatEnergy;                              // heating sent to panel in Joules
        Real64 runningMeanOutdoorAirTemperatureWeightingFactor =
            0.0;                                                    // Weighting factor for running mean outdoor air temperature equation (user input)
        Real64 todayRunningMeanOutdoorDryBulbTemperature = 0.0;     // Current running mean outdoor air dry-bulb temperature
        Real64 yesterdayRunningMeanOutdoorDryBulbTemperature = 0.0; // Running mean outdoor air dry-bulb temperature from yesterday
        Real64 todayAverageOutdoorDryBulbTemperature = 0.0;         // Average outdoor dry-bulb temperature for today
        Real64 yesterdayAverageOutdoorDryBulbTemperature = 0.0;     // Average outdoor dry-bulb temperature for yesterday

        LowTempRadiantControlTypes processRadiantSystemControlInput(EnergyPlusData &state,
                                                                    std::string const &controlInput,
                                                                    std::string const &controlInputField,
                                                                    LowTempRadiantSystem::SystemType typeOfRadiantSystem);

        LowTempRadiantSetpointTypes
        processRadiantSystemSetpointInput(EnergyPlusData &state, std::string const &controlInput, std::string const &controlInputField);

        void errorCheckZonesAndConstructions(EnergyPlusData &state, bool &errorsFound);

        Real64 setRadiantSystemControlTemperature(EnergyPlusData &state, LowTempRadiantControlTypes TempControlType);

        Real64 calculateOperationalFraction(Real64 const offTemperature, Real64 const controlTemperature, Real64 const throttlingRange);

        virtual void calculateLowTemperatureRadiantSystem(EnergyPlusData &state, Real64 &LoadMet) = 0;

        Real64 setOffTemperatureLowTemperatureRadiantSystem(EnergyPlusData &state,
                                                            int const scheduleIndex,
                                                            Real64 const throttlingRange,
                                                            LowTempRadiantSetpointTypes SetpointControlType);

        void updateLowTemperatureRadiantSystemSurfaces(EnergyPlusData &state);

        virtual void updateLowTemperatureRadiantSystem(EnergyPlusData &state) = 0;

        virtual void reportLowTemperatureRadiantSystem(EnergyPlusData &state) = 0;

        // Default Constructor
        RadiantSystemBaseData() = default;
        ~RadiantSystemBaseData() = default;
    };

    struct HydronicSystemBaseData : RadiantSystemBaseData
    {
        // Members
        Array1D<Real64> NumCircuits; // Number of fluid circuits in the surface
        Real64 TubeLength = 0.0;     // tube length embedded in radiant surface (meters)
        bool HeatingSystem = false;  // .TRUE. when the system is able to heat (parameters are valid)
        int HotWaterInNode = 0;      // hot water inlet node
        int HotWaterOutNode = 0;     // hot water outlet node
        PlantLocation HWPlantLoc{};
        bool CoolingSystem = false; // .TRUE. when the system is able to cool (parameters are valid)
        int ColdWaterInNode = 0;    // cold water inlet node
        int ColdWaterOutNode = 0;   // cold water outlet node
        PlantLocation CWPlantLoc{};
        int GlycolIndex = 0;             // Index to Glycol (Water) Properties
        int CondErrIndex = 0;            // Error index for recurring warning messages
        Real64 CondCausedTimeOff = 0.0;  // Amount of time condensation did or could have turned system off
        bool CondCausedShutDown = false; // .TRUE. when condensation predicted at surface
        CircuitCalc NumCircCalcMethod =
            CircuitCalc::Invalid;             // Calculation method for number of circuits per surface; 1=1 per surface, 2=use cicuit length
        Real64 CircLength = 0.0;              // Circuit length {m}
        std::string schedNameChangeoverDelay; // changeover delay schedule
        int schedPtrChangeoverDelay = 0;      // Pointer to the schedule for the changeover delay in hours
        int lastOperatingMode = NotOperating; // Last mode of operation (heating or cooling)
        int lastDayOfSim = 1;                 // Last day of simulation radiant system operated in lastOperatingMode
        int lastHourOfDay = 1;                // Last hour of the day radiant system operated in lastOperatingMode
        int lastTimeStep = 1;                 // Last time step radiant system operated in lastOperatingMode
        // Other parameters
        bool EMSOverrideOnWaterMdot = false;
        Real64 EMSWaterMdotOverrideValue = 0.0;
        // Report data
        Real64 WaterInletTemp = 0.0;  // water inlet temperature
        Real64 WaterOutletTemp = 0.0; // water outlet temperature
        Real64 CoolPower = 0.0;       // cooling sent to panel in Watts
        Real64 CoolEnergy = 0.0;      // cooling sent to panel in Joules
        int OutRangeHiErrorCount = 0; // recurring errors for crazy results too high fluid temperature
        int OutRangeLoErrorCount = 0; // recurring errors for crazy results too low fluid temperature

        void updateOperatingModeHistory(EnergyPlusData &state);

        void setOperatingModeBasedOnChangeoverDelay(EnergyPlusData &state);

        FluidToSlabHeatTransferTypes getFluidToSlabHeatTransferInput(EnergyPlusData &state, std::string const &userInput);

        Real64 calculateHXEffectivenessTerm(EnergyPlusData &state,
                                            int const SurfNum,          // Surface Number
                                            Real64 const Temperature,   // Temperature of water entering the radiant system, in C
                                            Real64 const WaterMassFlow, // Mass flow rate of water in the radiant system, in kg/s
                                            Real64 const FlowFraction,  // Mass flow rate fraction for this surface in the radiant system
                                            Real64 const NumCircs,      // Number of fluid circuits in this surface
                                            int const DesignObjPtr,     // Design Object Pointer,
                                            LowTempRadiantSystem::SystemType typeOfRadiantSystem

        );

        Real64 calculateUFromISOStandard(EnergyPlusData &state,
                                         int const SurfNum,
                                         Real64 const WaterMassFlow,
                                         SystemType typeOfRadiantSystem,
                                         int const DesignObjPtr // Design Object Pointer
        );

        Real64 sizeRadiantSystemTubeLength(EnergyPlusData &state);

        void checkForOutOfRangeTemperatureResult(EnergyPlusData &state, Real64 const outletTemp, Real64 const inletTemp);

        // Default Constructor
        HydronicSystemBaseData() = default;
        ~HydronicSystemBaseData() = default;
    };

    struct VariableFlowRadiantSystemData : HydronicSystemBaseData
    {
        // Members
        std::string designObjectName; // Design Object
        int DesignObjectPtr = 0;
        int HeatingCapMethod = 0; // - Method for Low Temp Radiant system heating capacity scaled sizing calculation (HeatingDesignCapacity,
        // CapacityPerFloorArea, FracOfAutosizedHeatingCapacity)
        Real64 ScaledHeatingCapacity =
            0.0; // -  Low Temp Radiant system scaled maximum heating capacity {W} or scalable variable of zone HVAC equipment,
        Real64 WaterVolFlowMaxHeat = 0.0; // maximum water flow rate for heating, m3/s
        Real64 WaterFlowMaxHeat = 0.0;    // maximum water flow rate for heating, kg/s
        Real64 WaterVolFlowMaxCool = 0.0; // maximum water flow rate for cooling, m3/s
        Real64 WaterFlowMaxCool = 0.0;    // maximum water flow rate for cooling, kg/s
        Real64 WaterMassFlowRate = 0.0;   // water mass flow rate
        int CoolingCapMethod = 0;         // - Method for Low Temp Radiant system cooling capacity scaled sizing calculation (CoolingDesignCapacity,
        // CapacityPerFloorArea, FracOfAutosizedCoolingCapacity)
        Real64 ScaledCoolingCapacity =
            0.0; // -  Low Temp Radiant system scaled maximum cooling capacity {W} or scalable variable of zone HVAC equipment,
        // {-}, or {W/m2}

        void calculateLowTemperatureRadiantSystem(EnergyPlusData &state, Real64 &LoadMet);

        void
        calculateLowTemperatureRadiantSystemComponents(EnergyPlusData &state, Real64 &LoadMet, LowTempRadiantSystem::SystemType typeOfRadiantSystem);

        void updateLowTemperatureRadiantSystem(EnergyPlusData &state);

        void reportLowTemperatureRadiantSystem(EnergyPlusData &state);

        // Default Constructor
        VariableFlowRadiantSystemData() = default;
        ~VariableFlowRadiantSystemData() = default;
    };

    struct VarFlowRadDesignData : VariableFlowRadiantSystemData
    {
        // Members
        // This data could be shared between multiple Var flow LowTempRad Systems
        std::string designName;         // name of the design object+
        Real64 TubeDiameterInner = 0.0; // inside tube diameter for embedded tubing (meters)
        Real64 TubeDiameterOuter = 0.0; // outside tube diameter for embedded tubing (meters)
        FluidToSlabHeatTransferTypes FluidToSlabHeatTransfer =
            FluidToSlabHeatTransferTypes::ConvectionOnly; // Model used for calculating heat transfer between fluid and slab
        Real64 VarFlowTubeConductivity = 0.0;             // tube conductivity in W/m-K
        LowTempRadiantControlTypes VarFlowControlType =
            LowTempRadiantControlTypes::MATControl; // Control type for the system (MAT, MRT, Op temp, ODB, OWB,
        // Surface Face Temp, Surface Interior Temp, Running Mean Temp
        // for Constant Flow systems only)
        LowTempRadiantSetpointTypes VarFlowSetpointType =
            LowTempRadiantSetpointTypes::HalfFlowPower; // Setpoint type for the syste, (HalfFlowPower or ZeroFlowPower)
        std::string DesignHeatingCapMethodInput;
        int DesignHeatingCapMethod = 0; // - Method for Low Temp Radiant system heating capacity scaledsizing calculation (HeatingDesignCapacity,
        // CapacityPerFloorArea, FracOfAutosizedHeatingCapacity)
        Real64 DesignScaledHeatingCapacity =
            0.0; // -  Low Temp Radiant system scaled maximum heating capacity {W} or scalable variable of zone HVAC equipment,
        // {-}, or {W/m2}
        Real64 HotThrottlRange = 0.0;  // Throttling range for heating [C]
        std::string HotSetptSched;     // Schedule name for the zone setpoint temperature
        int HotSetptSchedPtr = 0;      // Schedule index for the zone setpoint temperature
        Real64 ColdThrottlRange = 0.0; // Throttling range for cooling [C]
        Array1D_string FieldNames;
        CondContrlType CondCtrlType = CondContrlType::CondCtrlSimpleOff; // Condensation control type (initialize to simple off)
        Real64 CondDewPtDeltaT = 1.0;                                    // Diff between surface temperature and dew point for cond. shut-off
        std::string ColdSetptSched;                                      // Schedule name for the zone setpoint temperature
        int ColdSetptSchedPtr = 0;                                       // Schedule index for the zone setpoint temperature
        std::string DesignCoolingCapMethodInput;
        int DesignCoolingCapMethod = 0; // - Method for Low Temp Radiant system cooling capacity scaledsizing calculation (CoolingDesignCapacity,
                                        // CapacityPerFloorArea, FracOfAutosizedCoolingCapacity)
        Real64 DesignScaledCoolingCapacity =
            0.0; // -  Low Temp Radiant system scaled maximum cooling capacity {W} or scalable variable of zone HVAC equipment,
                 // {-}, or {W/m2}

        // Default Constructor
        VarFlowRadDesignData() = default;
        ~VarFlowRadDesignData() = default;
    };

    struct ConstantFlowRadiantSystemData : HydronicSystemBaseData
    {
        // Members
        Real64 WaterVolFlowMax; // design nominal capacity of constant flow pump (volumetric flow rate)
        Real64 ColdDesignWaterMassFlowRate;
        Real64 HotDesignWaterMassFlowRate;
        Real64 WaterMassFlowRate = 0.0;    // current flow rate through system (calculated)
        Real64 HotWaterMassFlowRate = 0.0; // current hot water flow rate through heating side of system (calculated)
        Real64 ChWaterMassFlowRate = 0.0;  // current chilled water flow rate through cooling side of system (calculated)
        std::string VolFlowSched;          // schedule of maximum flow at the current time
        std::string designObjectName;      // Design Object
        int DesignObjectPtr = 0;
        int VolFlowSchedPtr = 0;         // index to the volumetric flow schedule
        Real64 NomPumpHead = 0.0;        // nominal head of the constant flow pump
        Real64 NomPowerUse = 0.0;        // nominal power use of the constant flow pump
        Real64 PumpEffic = 0.0;          // overall efficiency of the pump (calculated)
        std::string HotWaterHiTempSched; // Schedule name for the highest water temperature
        int HotWaterHiTempSchedPtr = 0;  // Schedule index for the highest water temperature
        std::string HotWaterLoTempSched; // Schedule name for the lowest water temperature
        int HotWaterLoTempSchedPtr = 0;  // Schedule index for the lowest water temperature
        std::string HotCtrlHiTempSched;  // Schedule name for the highest control temperature
        // (where the lowest water temperature is requested)
        int HotCtrlHiTempSchedPtr = 0; // Schedule index for the highest control temperature
        // (where the lowest water temperature is requested)
        std::string HotCtrlLoTempSched; // Schedule name for the lowest control temperature
        // (where the highest water temperature is requested)
        int HotCtrlLoTempSchedPtr = 0; // Schedule index for the lowest control temperature
        // (where the highest water temperature is requested)
        std::string ColdWaterHiTempSched; // Schedule name for the highest water temperature
        int ColdWaterHiTempSchedPtr = 0;  // Schedule index for the highest water temperature
        std::string ColdWaterLoTempSched; // Schedule name for the lowest water temperature
        int ColdWaterLoTempSchedPtr = 0;  // Schedule index for the lowest water temperature
        std::string ColdCtrlHiTempSched;  // Schedule name for the highest control temperature
        // (where the lowest water temperature is requested)
        int ColdCtrlHiTempSchedPtr = 0; // Schedule index for the highest control temperature
        // (where the lowest water temperature is requested)
        std::string ColdCtrlLoTempSched; // Schedule name for the lowest control temperature
        // (where the highest water temperature is requested)
        int ColdCtrlLoTempSchedPtr = 0; // Schedule index for the lowest control temperature
        // (where the highest water temperature is requested)
        Real64 WaterInjectionRate = 0.0;    // water injection mass flow rate from main loop
        Real64 WaterRecircRate = 0.0;       // water recirculation rate (outlet from radiant system recirculated)
        Real64 PumpPower = 0.0;             // pump power in Watts
        Real64 PumpEnergy = 0.0;            // pump energy consumption in Joules
        Real64 PumpMassFlowRate = 0.0;      // mass flow rate through the radiant system in kg/sec
        Real64 PumpHeattoFluid = 0.0;       // heat transfer rate from pump motor to fluid in Watts
        Real64 PumpHeattoFluidEnergy = 0.0; // Pump Energy dissipated into fluid stream in Joules
        Real64 PumpInletTemp = 0.0;         // inlet temperature of pump (inlet temperature from loop)
        bool setRunningMeanValuesAtBeginningOfDay =
            true; // flag to help certain variables only being set once per day (running mean temperature variables)

        void calculateLowTemperatureRadiantSystem(EnergyPlusData &state, Real64 &LoadMet);

        void
        calculateLowTemperatureRadiantSystemComponents(EnergyPlusData &state,
                                                       int const MainLoopNodeIn, // Node number on main loop of the inlet node to the radiant system
                                                       bool const Iteration,     // FALSE for the regular solution, TRUE when we had to loop back
                                                       Real64 &LoadMet,          // Load met by the low temperature radiant system, in Watts
                                                       LowTempRadiantSystem::SystemType typeOfRadiantSystem);

        void calculateRunningMeanAverageTemperature(EnergyPlusData &state, int const RadSysNum);

        Real64 calculateCurrentDailyAverageODB(EnergyPlusData &state);

        void updateLowTemperatureRadiantSystem(EnergyPlusData &state);

        void reportLowTemperatureRadiantSystem(EnergyPlusData &state);

        // Default Constructor
        ConstantFlowRadiantSystemData() = default;
        ~ConstantFlowRadiantSystemData() = default;
    };

    struct ConstantFlowRadDesignData : ConstantFlowRadiantSystemData
    {
        // Members
        // This data could be shared between multiple constant flow LowTempRad Systems
        std::string designName; // name of the design object
        Real64 runningMeanOutdoorAirTemperatureWeightingFactor =
            0.8; // Weighting factor for running mean outdoor air temperature equation (user input)
        LowTempRadiantControlTypes ConstFlowControlType =
            LowTempRadiantControlTypes::MATControl; // Control type for the system (MAT, MRT, Op temp, ODB, OWB,
                                                    // Surface Face Temp, Surface Interior Temp, Running Mean Temp
                                                    // for Constant Flow systems only)
        Real64 TubeDiameterInner = 0.0;             // inside tube diameter for embedded tubing (meters)
        Real64 TubeDiameterOuter = 0.0;             // outside tube diameter for embedded tubing (meters)
        FluidToSlabHeatTransferTypes FluidToSlabHeatTransfer =
            FluidToSlabHeatTransferTypes::ConvectionOnly; // Model used for calculating heat transfer between fluid and slab
        Real64 ConstFlowTubeConductivity = 0.0;           // tube conductivity in W/m-K
        Real64 MotorEffic = 0.0;                          // efficiency of the pump motor
        Real64 FracMotorLossToFluid = 0.0;                // amount of heat generated by pump motor that is added to the fluid

        Array1D_string FieldNames;
        CondContrlType CondCtrlType = CondContrlType::CondCtrlSimpleOff; // Condensation control type (initialize to simple off)
        Real64 CondDewPtDeltaT = 1.0;                                    // Diff between surface temperature and dew point for cond. shut-off

        ConstantFlowRadDesignData() = default;
        ~ConstantFlowRadDesignData() = default;
    };

    struct ElectricRadiantSystemData : RadiantSystemBaseData
    {
        // Members
        // Input data
        Real64 MaxElecPower = 0.0; // Maximum electric power that can be supplied to surface, Watts
        Real64 ThrottlRange = 0.0; // Throttling range for heating [C]
        std::string SetptSched;    // Schedule name for the zone setpoint temperature
        int SetptSchedPtr = 0;     // Schedule index for the zone setpoint temperature
        // Other parameters
        // Report data
        Real64 ElecPower = 0.0;   // heating sent to panel in Watts
        Real64 ElecEnergy;        // heating sent to panel in Joules
        int HeatingCapMethod = 0; // - Method for Low Temp Radiant system heating capacity scaledsizing calculation
        //- (HeatingDesignCapacity, CapacityPerFloorArea, FracOfAutosizedHeatingCapacity)
        Real64 ScaledHeatingCapacity =
            0.0; // -  Low Temp Radiant system scaled maximum heating capacity {W} or scalable variable of zone HVAC equipment,
                 // {-}, or {W/m2}

        void calculateLowTemperatureRadiantSystem(EnergyPlusData &state, Real64 &LoadMet);

        void updateLowTemperatureRadiantSystem(EnergyPlusData &state);

        void reportLowTemperatureRadiantSystem(EnergyPlusData &state);

        // Default Constructor
        ElectricRadiantSystemData() = default;
        ~ElectricRadiantSystemData() = default;
    };

    struct RadSysTypeData
    {
        // Members
        // This type used to track different components/types for efficiency
        std::string Name;                                                                        // name of radiant system
        LowTempRadiantSystem::SystemType SystemType = LowTempRadiantSystem::SystemType::Invalid; // Type of System (see System Types in Parameters)
        int CompIndex = 0;                                                                       // Index in specific system types

        // Default Constructor
        RadSysTypeData() = default;
        ~RadSysTypeData() = default;
    };

    struct ElecRadSysNumericFieldData
    {
        // Members
        Array1D_string FieldNames;

        // Default Constructor
        ElecRadSysNumericFieldData() = default;
        ~ElecRadSysNumericFieldData() = default;
    };

    struct HydronicRadiantSysNumericFieldData
    {
        // Members
        Array1D_string FieldNames;

        // Default Constructor
        HydronicRadiantSysNumericFieldData() = default;
        ~HydronicRadiantSysNumericFieldData() = default;
    };

    // Functions

    void SimLowTempRadiantSystem(EnergyPlusData &state,
                                 std::string_view CompName,     // name of the low temperature radiant system
                                 bool const FirstHVACIteration, // TRUE if 1st HVAC simulation of system timestep
                                 Real64 &LoadMet,               // load met by the radiant system, in Watts
                                 int &CompIndex);

    void GetLowTempRadiantSystem(EnergyPlusData &state);

    void InitLowTempRadiantSystem(EnergyPlusData &state,
                                  bool const FirstHVACIteration, // TRUE if 1st HVAC simulation of system timestep
                                  int const RadSysNum, // Index for the low temperature radiant system under consideration within the derived types
                                  LowTempRadiantSystem::SystemType const SystemType, // Type of radiant system: hydronic, constant flow, or electric
                                  bool &InitErrorFound // Set to true when a severe or worse error is discovered during initialization
    );

    void SizeLowTempRadiantSystem(EnergyPlusData &state,
                                  int const RadSysNum, // Index for the low temperature radiant system under consideration within the derived types
                                  LowTempRadiantSystem::SystemType const SystemType // Type of radiant system: hydronic, constant flow, or electric
    );

    void UpdateRadSysSourceValAvg(EnergyPlusData &state,
                                  bool &LowTempRadSysOn); // .TRUE. if the radiant system has run this zone time step

} // namespace LowTempRadiantSystem

struct LowTempRadiantSystemData : BaseGlobalStruct
{

    // DERIVED TYPE DEFINITIONS:

    // MODULE VARIABLE DECLARATIONS:
    // Standard, run-of-the-mill variables...
    int NumOfHydrLowTempRadSys = 0;    // Number of hydronic low tempererature radiant systems
    int NumOfHydrLowTempRadSysDes = 0; // Number of hydronic low tempererature radiant design systems
    int NumOfCFloLowTempRadSys = 0;    // Number of constant flow (hydronic) low tempererature radiant systems
    int NumOfCFloLowTempRadSysDes = 0; // Number of constant flow (hydronic) low tempererature radiant design systems
    int NumOfElecLowTempRadSys = 0;    // Number of electric low tempererature radiant systems
    int TotalNumOfRadSystems = 0;      // Total number of low temperature radiant systems

    bool GetInputFlag = true;
    int CFloCondIterNum = 0;     // Number of iterations for a constant flow radiant system--controls variable cond sys ctrl
    int MaxCloNumOfSurfaces = 0; // Used to set allocate size in CalcClo routine
    bool VarOffCond = false;     // Set to true when in cooling for constant flow system + variable off condensation predicted
    bool FirstTimeInit = true;   // Set to true for first pass through init routine then set to false
    bool anyRadiantSystemUsingRunningMeanAverage =
        false;                // Set to true when there is at least one constant flow radiant system that uses the running mean average
    Real64 LoopReqTemp = 0.0; // Temperature required at the inlet of the pump (from the loop) to meet control logic
    std::unordered_map<std::string, std::string> LowTempRadUniqueNames;
    bool FirstTimeFlag = true; // for setting size of Ckj, Cmj, WaterTempOut arrays // state
    bool MyEnvrnFlagGeneral = true;
    bool ZoneEquipmentListChecked = false; // True after the Zone Equipment List has been checked for items
    bool MyOneTimeFlag = true;             // Initialization flag
    bool warnTooLow = false;
    bool warnTooHigh = false;

    // Limit temperatures to indicate that a system cannot heat or cannot cool
    Real64 LowTempHeating = -200.0; // Used to indicate that a user does not have a heating control temperature
    Real64 HighTempCooling = 200.0; // Used to indicate that a user does not have a cooling control temperature

    Array1D<Real64> Ckj; // Coefficients for individual surfaces within a radiant system
    Array1D<Real64> Cmj;
    Array1D<Real64> WaterTempOut; // Array of outlet water temperatures for
    // each surface in the radiant system

    // For Init:
    Array1D_bool MyEnvrnFlagHydr;
    Array1D_bool MyEnvrnFlagCFlo;
    Array1D_bool MyEnvrnFlagElec;
    Array1D_bool MyPlantScanFlagHydr;
    Array1D_bool MyPlantScanFlagCFlo;
    // Autosizing variables
    Array1D_bool MySizeFlagHydr;
    Array1D_bool MySizeFlagCFlo;
    Array1D_bool MySizeFlagElec;
    Array1D_bool CheckEquipName;

    // Object Data
    Array1D<LowTempRadiantSystem::VariableFlowRadiantSystemData> HydrRadSys;
    Array1D<LowTempRadiantSystem::ConstantFlowRadiantSystemData> CFloRadSys;
    Array1D<LowTempRadiantSystem::ElectricRadiantSystemData> ElecRadSys;
    Array1D<LowTempRadiantSystem::RadSysTypeData> RadSysTypes;
    Array1D<LowTempRadiantSystem::ElecRadSysNumericFieldData> ElecRadSysNumericFields;
    Array1D<LowTempRadiantSystem::HydronicRadiantSysNumericFieldData> HydronicRadiantSysNumericFields;
    Array1D<LowTempRadiantSystem::ConstantFlowRadDesignData> CflowRadiantSysDesign;
    Array1D<LowTempRadiantSystem::VarFlowRadDesignData> HydronicRadiantSysDesign;

    void init_state([[maybe_unused]] EnergyPlusData &state) override
    {
    }
<<<<<<< HEAD
        
=======

>>>>>>> 391ba016
    void clear_state() override
    {
        LowTempHeating = -200.0;
        HighTempCooling = 200.0;
        NumOfHydrLowTempRadSys = 0;
        NumOfHydrLowTempRadSysDes = 0;
        NumOfCFloLowTempRadSys = 0;
        NumOfCFloLowTempRadSysDes = 0;
        NumOfElecLowTempRadSys = 0;
        TotalNumOfRadSystems = 0;

        // These are in the state space for Unit tests to work properly
        CFloCondIterNum = 0;
        MaxCloNumOfSurfaces = 0;
        VarOffCond = false;
        FirstTimeInit = true;
        anyRadiantSystemUsingRunningMeanAverage = false;
        LoopReqTemp = 0.0;
        LowTempRadUniqueNames.clear();
        GetInputFlag = true;
        FirstTimeFlag = true;
        MyEnvrnFlagGeneral = true;
        ZoneEquipmentListChecked = false;
        MyOneTimeFlag = true;
        warnTooLow = false;
        warnTooHigh = false;
        //

        Ckj.clear();
        Cmj.clear();
        WaterTempOut.clear();
        MyEnvrnFlagHydr.clear();
        MyEnvrnFlagCFlo.clear();
        MyEnvrnFlagElec.clear();
        MyPlantScanFlagHydr.clear();
        MyPlantScanFlagCFlo.clear();
        MySizeFlagHydr.clear();
        MySizeFlagCFlo.clear();
        MySizeFlagElec.clear();
        CheckEquipName.clear();
        HydrRadSys.clear(); //
        CFloRadSys.clear();
        ElecRadSys.clear();
        RadSysTypes.clear();
        ElecRadSysNumericFields.clear();
        HydronicRadiantSysNumericFields.clear();
        HydronicRadiantSysDesign.clear();
        CflowRadiantSysDesign.clear();
    }
};

} // namespace EnergyPlus

#endif<|MERGE_RESOLUTION|>--- conflicted
+++ resolved
@@ -603,11 +603,7 @@
     void init_state([[maybe_unused]] EnergyPlusData &state) override
     {
     }
-<<<<<<< HEAD
-        
-=======
-
->>>>>>> 391ba016
+
     void clear_state() override
     {
         LowTempHeating = -200.0;
