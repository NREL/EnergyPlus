// EnergyPlus, Copyright (c) 1996-2020, The Board of Trustees of the University of Illinois,
// The Regents of the University of California, through Lawrence Berkeley National Laboratory
// (subject to receipt of any required approvals from the U.S. Dept. of Energy), Oak Ridge
// National Laboratory, managed by UT-Battelle, Alliance for Sustainable Energy, LLC, and other
// contributors. All rights reserved.
//
// NOTICE: This Software was developed under funding from the U.S. Department of Energy and the
// U.S. Government consequently retains certain rights. As such, the U.S. Government has been
// granted for itself and others acting on its behalf a paid-up, nonexclusive, irrevocable,
// worldwide license in the Software to reproduce, distribute copies to the public, prepare
// derivative works, and perform publicly and display publicly, and to permit others to do so.
//
// Redistribution and use in source and binary forms, with or without modification, are permitted
// provided that the following conditions are met:
//
// (1) Redistributions of source code must retain the above copyright notice, this list of
//     conditions and the following disclaimer.
//
// (2) Redistributions in binary form must reproduce the above copyright notice, this list of
//     conditions and the following disclaimer in the documentation and/or other materials
//     provided with the distribution.
//
// (3) Neither the name of the University of California, Lawrence Berkeley National Laboratory,
//     the University of Illinois, U.S. Dept. of Energy nor the names of its contributors may be
//     used to endorse or promote products derived from this software without specific prior
//     written permission.
//
// (4) Use of EnergyPlus(TM) Name. If Licensee (i) distributes the software in stand-alone form
//     without changes from the version obtained under this License, or (ii) Licensee makes a
//     reference solely to the software portion of its product, Licensee must refer to the
//     software as "EnergyPlus version X" software, where "X" is the version number Licensee
//     obtained under this License and may not use a different name for the software. Except as
//     specifically required in this Section (4), Licensee shall not use in a company name, a
//     product name, in advertising, publicity, or other promotional activities any name, trade
//     name, trademark, logo, or other designation of "EnergyPlus", "E+", "e+" or confusingly
//     similar designation, without the U.S. Department of Energy's prior written consent.
//
// THIS SOFTWARE IS PROVIDED BY THE COPYRIGHT HOLDERS AND CONTRIBUTORS "AS IS" AND ANY EXPRESS OR
// IMPLIED WARRANTIES, INCLUDING, BUT NOT LIMITED TO, THE IMPLIED WARRANTIES OF MERCHANTABILITY
// AND FITNESS FOR A PARTICULAR PURPOSE ARE DISCLAIMED. IN NO EVENT SHALL THE COPYRIGHT OWNER OR
// CONTRIBUTORS BE LIABLE FOR ANY DIRECT, INDIRECT, INCIDENTAL, SPECIAL, EXEMPLARY, OR
// CONSEQUENTIAL DAMAGES (INCLUDING, BUT NOT LIMITED TO, PROCUREMENT OF SUBSTITUTE GOODS OR
// SERVICES; LOSS OF USE, DATA, OR PROFITS; OR BUSINESS INTERRUPTION) HOWEVER CAUSED AND ON ANY
// THEORY OF LIABILITY, WHETHER IN CONTRACT, STRICT LIABILITY, OR TORT (INCLUDING NEGLIGENCE OR
// OTHERWISE) ARISING IN ANY WAY OUT OF THE USE OF THIS SOFTWARE, EVEN IF ADVISED OF THE
// POSSIBILITY OF SUCH DAMAGE.

// C++ Headers
#include <cmath>

// ObjexxFCL Headers
#include <ObjexxFCL/Array.functions.hh>
#include <ObjexxFCL/Fmath.hh>

// EnergyPlus Headers
#include <EnergyPlus/BranchNodeConnections.hh>
#include <EnergyPlus/Data/EnergyPlusData.hh>
#include <EnergyPlus/DataEnvironment.hh>
#include <EnergyPlus/DataHVACGlobals.hh>
#include <EnergyPlus/DataHeatBalFanSys.hh>
#include <EnergyPlus/DataHeatBalance.hh>
#include <EnergyPlus/DataIPShortCuts.hh>
#include <EnergyPlus/DataLoopNode.hh>
#include <EnergyPlus/Plant/DataPlant.hh>
#include <EnergyPlus/DataWater.hh>
#include <EnergyPlus/HeatBalanceInternalHeatGains.hh>
#include <EnergyPlus/InputProcessing/InputProcessor.hh>
#include <EnergyPlus/NodeInputManager.hh>
#include <EnergyPlus/OutputProcessor.hh>
#include <EnergyPlus/PlantUtilities.hh>
#include <EnergyPlus/Psychrometrics.hh>
#include <EnergyPlus/ScheduleManager.hh>
#include <EnergyPlus/UtilityRoutines.hh>
#include <EnergyPlus/WaterManager.hh>
#include <EnergyPlus/WaterUse.hh>

namespace EnergyPlus {

namespace WaterUse {

    // MODULE INFORMATION:
    //       AUTHOR         Peter Graham Ellis
    //       DATE WRITTEN   August 2006
    //       MODIFIED       Brent Griffith, plant upgrade
    //       RE-ENGINEERED  na


<<<<<<< HEAD
    void SimulateWaterUse(EnergyPlusData &state, bool FirstHVACIteration)
=======
    void SimulateWaterUse(EnergyPlusData &state, WaterUseData &dataWaterUse, bool FirstHVACIteration)
>>>>>>> 42d84720
    {

        // SUBROUTINE INFORMATION:
        //       AUTHOR         Peter Graham Ellis
        //       DATE WRITTEN   August 2006
        //       MODIFIED       Brent Griffith, March 2010, separated plant connected to different sim routine
        //       RE-ENGINEERED  na

        // PURPOSE OF THIS SUBROUTINE:
        // This routine is called from non zone equipment manager and serves to call
        // water use and connections that are not connected to a full plant loop

        int const MaxIterations(100);
        Real64 const Tolerance(0.1); // Make input?

        int WaterEquipNum;
        int WaterConnNum;
        int NumIteration;

        if (state.dataWaterUse->getWaterUseInputFlag) {
            GetWaterUseInput(state, *state.dataWaterUse);
            state.dataWaterUse->getWaterUseInputFlag = false;
        }

        if (DataGlobals::BeginEnvrnFlag && state.dataWaterUse->MyEnvrnFlagLocal) {
            if (state.dataWaterUse->numWaterEquipment > 0) {
                for (auto &e : state.dataWaterUse->WaterEquipment) {
                    e.SensibleRate = 0.0;
                    e.SensibleEnergy = 0.0;
                    e.LatentRate = 0.0;
                    e.LatentEnergy = 0.0;
                    e.MixedTemp = 0.0;
                    e.TotalMassFlowRate = 0.0;
                    e.DrainTemp = 0.0;
                }
            }

            if (state.dataWaterUse->numWaterConnections > 0) {
                for (auto &e : state.dataWaterUse->WaterConnections)
                    e.TotalMassFlowRate = 0.0;
            }

            state.dataWaterUse->MyEnvrnFlagLocal = false;
        }

        if (!DataGlobals::BeginEnvrnFlag) state.dataWaterUse->MyEnvrnFlagLocal = true;

        // Simulate all unconnected WATER USE EQUIPMENT objects
        for (WaterEquipNum = 1; WaterEquipNum <= state.dataWaterUse->numWaterEquipment; ++WaterEquipNum) {
            if (state.dataWaterUse->WaterEquipment(WaterEquipNum).Connections == 0) {
                state.dataWaterUse->WaterEquipment(WaterEquipNum).CalcEquipmentFlowRates(*state.dataWaterUse);
                state.dataWaterUse->WaterEquipment(WaterEquipNum).CalcEquipmentDrainTemp();
            }
        } // WaterEquipNum

        ReportStandAloneWaterUse(*state.dataWaterUse);

        // Simulate WATER USE CONNECTIONS objects and connected WATER USE EQUIPMENT objects
        for (WaterConnNum = 1; WaterConnNum <= state.dataWaterUse->numWaterConnections; ++WaterConnNum) {

            if (!state.dataWaterUse->WaterConnections(WaterConnNum).StandAlone) continue; // only model non plant connections here

<<<<<<< HEAD
            state.dataWaterUse->WaterConnections(WaterConnNum).InitConnections(state.dataBranchInputManager, *state.dataWaterUse);
=======
            dataWaterUse.WaterConnections(WaterConnNum).InitConnections(state, dataWaterUse);
>>>>>>> 42d84720

            NumIteration = 0;

            while (true) {
                ++NumIteration;

                state.dataWaterUse->WaterConnections(WaterConnNum).CalcConnectionsFlowRates(*state.dataWaterUse, FirstHVACIteration);
                state.dataWaterUse->WaterConnections(WaterConnNum).CalcConnectionsDrainTemp(*state.dataWaterUse);
                state.dataWaterUse->WaterConnections(WaterConnNum).CalcConnectionsHeatRecovery();

                if (state.dataWaterUse->WaterConnections(WaterConnNum).TempError < Tolerance) {
                    break;
                } else if (NumIteration > MaxIterations) {
                    if (!DataGlobals::WarmupFlag) {
                        if (state.dataWaterUse->WaterConnections(WaterConnNum).MaxIterationsErrorIndex == 0) {
                            ShowWarningError("WaterUse:Connections = " + state.dataWaterUse->WaterConnections(WaterConnNum).Name +
                                             ":  Heat recovery temperature did not converge");
                            ShowContinueErrorTimeStamp("");
                        }
                        ShowRecurringWarningErrorAtEnd("WaterUse:Connections = " + state.dataWaterUse->WaterConnections(WaterConnNum).Name +
                                                           ":  Heat recovery temperature did not converge",
                                                       state.dataWaterUse->WaterConnections(WaterConnNum).MaxIterationsErrorIndex);
                    }
                    break;
                }

            } // WHILE

            state.dataWaterUse->WaterConnections(WaterConnNum).UpdateWaterConnections();
            state.dataWaterUse->WaterConnections(WaterConnNum).ReportWaterUse(*state.dataWaterUse);

        } // WaterConnNum
    }

    PlantComponent *WaterConnectionsType::factory(EnergyPlusData &state, WaterUseData &dataWaterUse, std::string const &objectName)
    {
        // Process the input data
        if (dataWaterUse.getWaterUseInputFlag) {
            GetWaterUseInput(state, dataWaterUse);
            dataWaterUse.getWaterUseInputFlag = false;
        }

        // Now look for this particular object in the list
        for (auto &thisWC : dataWaterUse.WaterConnections) {
            if (thisWC.Name == objectName) {
                return &thisWC;
            }
        }
        // If we didn't find it, fatal
        ShowFatalError("LocalWaterUseConnectionFactory: Error getting inputs for object named: " + objectName); // LCOV_EXCL_LINE
        // Shut up the compiler
        return nullptr; // LCOV_EXCL_LINE
    }

    void WaterConnectionsType::simulate(EnergyPlusData &state, const PlantLocation &EP_UNUSED(calledFromLocation),
                                        bool FirstHVACIteration,
                                        Real64 &EP_UNUSED(CurLoad),
                                        bool EP_UNUSED(RunFlag))
    {

        // SUBROUTINE INFORMATION:
        //       AUTHOR         Brent Griffith March 2010, Demand Side Update
        //       DATE WRITTEN   August 2006
        //       MODIFIED
        //       RE-ENGINEERED  na

        // PURPOSE OF THIS SUBROUTINE:
        // Plant sim call for plant loop connected water use and connections

        int const MaxIterations(100);
        Real64 const Tolerance(0.1); // Make input?

        if (DataGlobals::BeginEnvrnFlag && this->MyEnvrnFlag) {
            if (state.dataWaterUse->numWaterEquipment > 0) {
                for (int i = state.dataWaterUse->WaterEquipment.l(), e = state.dataWaterUse->WaterEquipment.u(); i <= e; ++i) {
                    state.dataWaterUse->WaterEquipment(i).reset();

                    if (state.dataWaterUse->WaterEquipment(i).setupMyOutputVars) {
                        state.dataWaterUse->WaterEquipment(i).setupOutputVars(*state.dataWaterUse);
                        state.dataWaterUse->WaterEquipment(i).setupMyOutputVars = false;
                    }
                }
            }

            if (state.dataWaterUse->numWaterConnections > 0) {
                for (auto &e : state.dataWaterUse->WaterConnections)
                    e.TotalMassFlowRate = 0.0;
            }

            this->MyEnvrnFlag = false;
        }

        if (!DataGlobals::BeginEnvrnFlag) this->MyEnvrnFlag = true;

<<<<<<< HEAD
        this->InitConnections(state.dataBranchInputManager, *state.dataWaterUse);
=======
        this->InitConnections(state, state.dataWaterUse);
>>>>>>> 42d84720

        int NumIteration = 0;

        while (true) {
            ++NumIteration;

            this->CalcConnectionsFlowRates(*state.dataWaterUse, FirstHVACIteration);
            this->CalcConnectionsDrainTemp(*state.dataWaterUse);
            this->CalcConnectionsHeatRecovery();

            if (this->TempError < Tolerance) {
                break;
            } else if (NumIteration > MaxIterations) {
                if (!DataGlobals::WarmupFlag) {
                    if (this->MaxIterationsErrorIndex == 0) {
                        ShowWarningError("WaterUse:Connections = " + this->Name + ":  Heat recovery temperature did not converge");
                        ShowContinueErrorTimeStamp("");
                    }
                    ShowRecurringWarningErrorAtEnd("WaterUse:Connections = " + this->Name + ":  Heat recovery temperature did not converge",
                                                   this->MaxIterationsErrorIndex);
                }
                break;
            }
        } // WHILE

        this->UpdateWaterConnections();
        this->ReportWaterUse(*state.dataWaterUse);
    }

    void GetWaterUseInput(EnergyPlusData &state, WaterUseData &dataWaterUse)
    {

        // SUBROUTINE INFORMATION:
        //       AUTHOR         Peter Graham Ellis
        //       DATE WRITTEN   August 2006
        //       MODIFIED       na
        //       RE-ENGINEERED  na

        bool ErrorsFound(false); // Set to true if errors in input, fatal at end of routine
        int IOStatus;            // Used in GetObjectItem
        int NumAlphas;           // Number of Alphas for each GetObjectItem call
        int NumNumbers;          // Number of Numbers for each GetObjectItem call
        int AlphaNum;

        DataIPShortCuts::cCurrentModuleObject = "WaterUse:Equipment";
        dataWaterUse.numWaterEquipment = inputProcessor->getNumObjectsFound(DataIPShortCuts::cCurrentModuleObject);

        if (dataWaterUse.numWaterEquipment > 0) {
            dataWaterUse.WaterEquipment.allocate(dataWaterUse.numWaterEquipment);

            for (int WaterEquipNum = 1; WaterEquipNum <= dataWaterUse.numWaterEquipment; ++WaterEquipNum) {
                inputProcessor->getObjectItem(DataIPShortCuts::cCurrentModuleObject,
                                              WaterEquipNum,
                                              DataIPShortCuts::cAlphaArgs,
                                              NumAlphas,
                                              DataIPShortCuts::rNumericArgs,
                                              NumNumbers,
                                              IOStatus,
                                              _,
                                              DataIPShortCuts::lAlphaFieldBlanks,
                                              DataIPShortCuts::cAlphaFieldNames,
                                              DataIPShortCuts::cNumericFieldNames);
                UtilityRoutines::IsNameEmpty(DataIPShortCuts::cAlphaArgs(1), DataIPShortCuts::cCurrentModuleObject, ErrorsFound);
                dataWaterUse.WaterEquipment(WaterEquipNum).Name = DataIPShortCuts::cAlphaArgs(1);

                dataWaterUse.WaterEquipment(WaterEquipNum).EndUseSubcatName = DataIPShortCuts::cAlphaArgs(2);

                dataWaterUse.WaterEquipment(WaterEquipNum).PeakVolFlowRate = DataIPShortCuts::rNumericArgs(1);

                if ((NumAlphas > 2) && (!DataIPShortCuts::lAlphaFieldBlanks(3))) {
                    dataWaterUse.WaterEquipment(WaterEquipNum).FlowRateFracSchedule = ScheduleManager::GetScheduleIndex(DataIPShortCuts::cAlphaArgs(3));
                    // If no FlowRateFracSchedule, fraction defaults to 1.0

                    if (dataWaterUse.WaterEquipment(WaterEquipNum).FlowRateFracSchedule == 0) {
                        ShowSevereError("Invalid " + DataIPShortCuts::cAlphaFieldNames(3) + '=' + DataIPShortCuts::cAlphaArgs(3));
                        ShowContinueError("Entered in " + DataIPShortCuts::cCurrentModuleObject + '=' + DataIPShortCuts::cAlphaArgs(1));
                        ErrorsFound = true;
                    }
                }

                if ((NumAlphas > 3) && (!DataIPShortCuts::lAlphaFieldBlanks(4))) {
                    dataWaterUse.WaterEquipment(WaterEquipNum).TargetTempSchedule = ScheduleManager::GetScheduleIndex(DataIPShortCuts::cAlphaArgs(4));

                    if (dataWaterUse.WaterEquipment(WaterEquipNum).TargetTempSchedule == 0) {
                        ShowSevereError("Invalid " + DataIPShortCuts::cAlphaFieldNames(4) + '=' + DataIPShortCuts::cAlphaArgs(4));
                        ShowContinueError("Entered in " + DataIPShortCuts::cCurrentModuleObject + '=' + DataIPShortCuts::cAlphaArgs(1));
                        ErrorsFound = true;
                    }
                }

                if ((NumAlphas > 4) && (!DataIPShortCuts::lAlphaFieldBlanks(5))) {
                    dataWaterUse.WaterEquipment(WaterEquipNum).HotTempSchedule = ScheduleManager::GetScheduleIndex(DataIPShortCuts::cAlphaArgs(5));
                    // If no HotTempSchedule, there is no hot water.
                    // HotTempSchedule is ignored if connected to a plant loop via WATER USE CONNECTIONS

                    if (dataWaterUse.WaterEquipment(WaterEquipNum).HotTempSchedule == 0) {
                        ShowSevereError("Invalid " + DataIPShortCuts::cAlphaFieldNames(5) + '=' + DataIPShortCuts::cAlphaArgs(5));
                        ShowContinueError("Entered in " + DataIPShortCuts::cCurrentModuleObject + '=' + DataIPShortCuts::cAlphaArgs(1));
                        ErrorsFound = true;
                    }
                }

                if ((NumAlphas > 5) && (!DataIPShortCuts::lAlphaFieldBlanks(6))) {
                    dataWaterUse.WaterEquipment(WaterEquipNum).ColdTempSchedule = ScheduleManager::GetScheduleIndex(DataIPShortCuts::cAlphaArgs(6));
                    // If no ColdTempSchedule, temperatures will be calculated by WATER MAINS TEMPERATURES object

                    if (dataWaterUse.WaterEquipment(WaterEquipNum).ColdTempSchedule == 0) {
                        ShowSevereError("Invalid " + DataIPShortCuts::cAlphaFieldNames(6) + '=' + DataIPShortCuts::cAlphaArgs(6));
                        ShowContinueError("Entered in " + DataIPShortCuts::cCurrentModuleObject + '=' + DataIPShortCuts::cAlphaArgs(1));
                        ErrorsFound = true;
                    }
                }

                if ((NumAlphas > 6) && (!DataIPShortCuts::lAlphaFieldBlanks(7))) {
                    dataWaterUse.WaterEquipment(WaterEquipNum).Zone = UtilityRoutines::FindItemInList(DataIPShortCuts::cAlphaArgs(7), DataHeatBalance::Zone);

                    if (dataWaterUse.WaterEquipment(WaterEquipNum).Zone == 0) {
                        ShowSevereError("Invalid " + DataIPShortCuts::cAlphaFieldNames(7) + '=' + DataIPShortCuts::cAlphaArgs(7));
                        ShowContinueError("Entered in " + DataIPShortCuts::cCurrentModuleObject + '=' + DataIPShortCuts::cAlphaArgs(1));
                        ErrorsFound = true;
                    }
                }

                if ((NumAlphas > 7) && (!DataIPShortCuts::lAlphaFieldBlanks(8))) {
                    dataWaterUse.WaterEquipment(WaterEquipNum).SensibleFracSchedule = ScheduleManager::GetScheduleIndex(DataIPShortCuts::cAlphaArgs(8));

                    if (dataWaterUse.WaterEquipment(WaterEquipNum).SensibleFracSchedule == 0) {
                        ShowSevereError("Invalid " + DataIPShortCuts::cAlphaFieldNames(8) + '=' + DataIPShortCuts::cAlphaArgs(8));
                        ShowContinueError("Entered in " + DataIPShortCuts::cCurrentModuleObject + '=' + DataIPShortCuts::cAlphaArgs(1));
                        ErrorsFound = true;
                    }
                }

                if ((NumAlphas > 8) && (!DataIPShortCuts::lAlphaFieldBlanks(9))) {
                    dataWaterUse.WaterEquipment(WaterEquipNum).LatentFracSchedule = ScheduleManager::GetScheduleIndex(DataIPShortCuts::cAlphaArgs(9));

                    if (dataWaterUse.WaterEquipment(WaterEquipNum).LatentFracSchedule == 0) {
                        ShowSevereError("Invalid " + DataIPShortCuts::cAlphaFieldNames(9) + '=' + DataIPShortCuts::cAlphaArgs(9));
                        ShowContinueError("Entered in " + DataIPShortCuts::cCurrentModuleObject + '=' + DataIPShortCuts::cAlphaArgs(1));
                        ErrorsFound = true;
                    }
                }

            } // WaterEquipNum

            if (ErrorsFound) ShowFatalError("Errors found in processing input for " + DataIPShortCuts::cCurrentModuleObject);
        }

        DataIPShortCuts::cCurrentModuleObject = "WaterUse:Connections";
        dataWaterUse.numWaterConnections = inputProcessor->getNumObjectsFound(DataIPShortCuts::cCurrentModuleObject);

        if (dataWaterUse.numWaterConnections > 0) {
            dataWaterUse.WaterConnections.allocate(dataWaterUse.numWaterConnections);

            for (int WaterConnNum = 1; WaterConnNum <= dataWaterUse.numWaterConnections; ++WaterConnNum) {
                inputProcessor->getObjectItem(DataIPShortCuts::cCurrentModuleObject,
                                              WaterConnNum,
                                              DataIPShortCuts::cAlphaArgs,
                                              NumAlphas,
                                              DataIPShortCuts::rNumericArgs,
                                              NumNumbers,
                                              IOStatus,
                                              _,
                                              DataIPShortCuts::lAlphaFieldBlanks,
                                              DataIPShortCuts::cAlphaFieldNames,
                                              DataIPShortCuts::cNumericFieldNames);
                UtilityRoutines::IsNameEmpty(DataIPShortCuts::cAlphaArgs(1), DataIPShortCuts::cCurrentModuleObject, ErrorsFound);
                dataWaterUse.WaterConnections(WaterConnNum).Name = DataIPShortCuts::cAlphaArgs(1);

                if ((!DataIPShortCuts::lAlphaFieldBlanks(2)) || (!DataIPShortCuts::lAlphaFieldBlanks(3))) {
                    dataWaterUse.WaterConnections(WaterConnNum).InletNode = NodeInputManager::GetOnlySingleNode(DataIPShortCuts::cAlphaArgs(2),
                                                                                                   ErrorsFound,
                                                                                                   DataIPShortCuts::cCurrentModuleObject,
                                                                                                   DataIPShortCuts::cAlphaArgs(1),
                                                                                                   DataLoopNode::NodeType_Water,
                                                                                                   DataLoopNode::NodeConnectionType_Inlet,
                                                                                                   1,
                                                                                                   DataLoopNode::ObjectIsNotParent);
                    dataWaterUse.WaterConnections(WaterConnNum).OutletNode = NodeInputManager::GetOnlySingleNode(DataIPShortCuts::cAlphaArgs(3),
                                                                                                    ErrorsFound,
                                                                                                    DataIPShortCuts::cCurrentModuleObject,
                                                                                                    DataIPShortCuts::cAlphaArgs(1),
                                                                                                    DataLoopNode::NodeType_Water,
                                                                                                    DataLoopNode::NodeConnectionType_Outlet,
                                                                                                    1,
                                                                                                    DataLoopNode::ObjectIsNotParent);

                    // Check plant connections
                    BranchNodeConnections::TestCompSet(DataIPShortCuts::cCurrentModuleObject,
                                                       DataIPShortCuts::cAlphaArgs(1),
                                                       DataIPShortCuts::cAlphaArgs(2),
                                                       DataIPShortCuts::cAlphaArgs(3),
                                                       "DHW Nodes");
                } else {
                    // If no plant nodes are connected, simulate in stand-alone mode.
                    dataWaterUse.WaterConnections(WaterConnNum).StandAlone = true;
                }

                if (!DataIPShortCuts::lAlphaFieldBlanks(4)) {
                    WaterManager::SetupTankDemandComponent(state, dataWaterUse.WaterConnections(WaterConnNum).Name,
                                                           DataIPShortCuts::cCurrentModuleObject,
                                                           DataIPShortCuts::cAlphaArgs(4),
                                                           ErrorsFound,
                                                           dataWaterUse.WaterConnections(WaterConnNum).SupplyTankNum,
                                                           dataWaterUse.WaterConnections(WaterConnNum).TankDemandID);
                }

                if (!DataIPShortCuts::lAlphaFieldBlanks(5)) {
                    WaterManager::SetupTankSupplyComponent(state, dataWaterUse.WaterConnections(WaterConnNum).Name,
                                                           DataIPShortCuts::cCurrentModuleObject,
                                                           DataIPShortCuts::cAlphaArgs(5),
                                                           ErrorsFound,
                                                           dataWaterUse.WaterConnections(WaterConnNum).RecoveryTankNum,
                                                           dataWaterUse.WaterConnections(WaterConnNum).TankSupplyID);
                }

                if (!DataIPShortCuts::lAlphaFieldBlanks(6)) {
                    dataWaterUse.WaterConnections(WaterConnNum).HotTempSchedule = ScheduleManager::GetScheduleIndex(DataIPShortCuts::cAlphaArgs(6));
                    // If no HotTempSchedule, there is no hot water.
                    // HotTempSchedule is ignored if connected to a plant loop via WATER USE CONNECTIONS

                    if (dataWaterUse.WaterConnections(WaterConnNum).HotTempSchedule == 0) {
                        ShowSevereError("Invalid " + DataIPShortCuts::cAlphaFieldNames(6) + '=' + DataIPShortCuts::cAlphaArgs(6));
                        ShowContinueError("Entered in " + DataIPShortCuts::cCurrentModuleObject + '=' + DataIPShortCuts::cAlphaArgs(1));
                        ErrorsFound = true;
                    }
                }

                if (!DataIPShortCuts::lAlphaFieldBlanks(7)) {
                    dataWaterUse.WaterConnections(WaterConnNum).ColdTempSchedule = ScheduleManager::GetScheduleIndex(DataIPShortCuts::cAlphaArgs(7));
                    // If no ColdTempSchedule, temperatures will be calculated by WATER MAINS TEMPERATURES object

                    if (dataWaterUse.WaterConnections(WaterConnNum).ColdTempSchedule == 0) {
                        ShowSevereError("Invalid " + DataIPShortCuts::cAlphaFieldNames(7) + '=' + DataIPShortCuts::cAlphaArgs(7));
                        ShowContinueError("Entered in " + DataIPShortCuts::cCurrentModuleObject + '=' + DataIPShortCuts::cAlphaArgs(1));
                        ErrorsFound = true;
                    }
                }

                if ((!DataIPShortCuts::lAlphaFieldBlanks(8)) && (DataIPShortCuts::cAlphaArgs(8) != "NONE")) {
                    dataWaterUse.WaterConnections(WaterConnNum).HeatRecovery = true;

                    {
                        auto const SELECT_CASE_var(DataIPShortCuts::cAlphaArgs(8));
                        if (SELECT_CASE_var == "IDEAL") {
                            dataWaterUse.WaterConnections(WaterConnNum).HeatRecoveryHX = HeatRecoveryHXEnum::Ideal;
                        } else if (SELECT_CASE_var == "COUNTERFLOW") {
                            dataWaterUse.WaterConnections(WaterConnNum).HeatRecoveryHX = HeatRecoveryHXEnum::CounterFlow;
                        } else if (SELECT_CASE_var == "CROSSFLOW") {
                            dataWaterUse.WaterConnections(WaterConnNum).HeatRecoveryHX = HeatRecoveryHXEnum::CrossFlow;
                        } else {
                            ShowSevereError("Invalid " + DataIPShortCuts::cAlphaFieldNames(8) + '=' + DataIPShortCuts::cAlphaArgs(8));
                            ShowContinueError("Entered in " + DataIPShortCuts::cCurrentModuleObject + '=' + DataIPShortCuts::cAlphaArgs(1));
                            ErrorsFound = true;
                        }
                    }

                    {
                        auto const SELECT_CASE_var(DataIPShortCuts::cAlphaArgs(9));
                        if (SELECT_CASE_var == "PLANT") {
                            dataWaterUse.WaterConnections(WaterConnNum).HeatRecoveryConfig = HeatRecoveryConfigEnum::Plant;
                        } else if (SELECT_CASE_var == "EQUIPMENT") {
                            dataWaterUse.WaterConnections(WaterConnNum).HeatRecoveryConfig = HeatRecoveryConfigEnum::Equipment;
                        } else if (SELECT_CASE_var == "PLANTANDEQUIPMENT") {
                            dataWaterUse.WaterConnections(WaterConnNum).HeatRecoveryConfig = HeatRecoveryConfigEnum::PlantAndEquip;
                        } else {
                            ShowSevereError("Invalid " + DataIPShortCuts::cAlphaFieldNames(9) + '=' + DataIPShortCuts::cAlphaArgs(9));
                            ShowContinueError("Entered in " + DataIPShortCuts::cCurrentModuleObject + '=' + DataIPShortCuts::cAlphaArgs(1));
                            ErrorsFound = true;
                        }
                    }
                }

                dataWaterUse.WaterConnections(WaterConnNum).HXUA = DataIPShortCuts::rNumericArgs(1);

                dataWaterUse.WaterConnections(WaterConnNum).myWaterEquipArr.allocate(NumAlphas - 9);

                for (AlphaNum = 10; AlphaNum <= NumAlphas; ++AlphaNum) {
                    int WaterEquipNum = UtilityRoutines::FindItemInList(DataIPShortCuts::cAlphaArgs(AlphaNum), dataWaterUse.WaterEquipment);

                    if (WaterEquipNum == 0) {
                        ShowSevereError("Invalid " + DataIPShortCuts::cAlphaFieldNames(AlphaNum) + '=' + DataIPShortCuts::cAlphaArgs(AlphaNum));
                        ShowContinueError("Entered in " + DataIPShortCuts::cCurrentModuleObject + '=' + DataIPShortCuts::cAlphaArgs(1));
                        ErrorsFound = true;
                    } else {
                        if (dataWaterUse.WaterEquipment(WaterEquipNum).Connections > 0) {
                            ShowSevereError(DataIPShortCuts::cCurrentModuleObject + " = " + DataIPShortCuts::cAlphaArgs(1) +
                                            ":  WaterUse:Equipment = " + DataIPShortCuts::cAlphaArgs(AlphaNum) +
                                            " is already referenced by another object.");
                            ErrorsFound = true;
                        } else {
                            dataWaterUse.WaterEquipment(WaterEquipNum).Connections = WaterConnNum;

                            ++dataWaterUse.WaterConnections(WaterConnNum).NumWaterEquipment;
                            dataWaterUse.WaterConnections(WaterConnNum).myWaterEquipArr(dataWaterUse.WaterConnections(WaterConnNum).NumWaterEquipment) = WaterEquipNum;

                            dataWaterUse.WaterConnections(WaterConnNum).PeakVolFlowRate +=
                                dataWaterUse.WaterEquipment(WaterEquipNum).PeakVolFlowRate; // this does not include possible multipliers
                        }
                    }
                }

            } // WaterConnNum

            if (ErrorsFound) ShowFatalError("Errors found in processing input for " + DataIPShortCuts::cCurrentModuleObject);

            if (dataWaterUse.numWaterConnections > 0) {
                dataWaterUse.CheckEquipName.allocate(dataWaterUse.numWaterConnections);
                dataWaterUse.CheckEquipName = true;
            }
        }

        // determine connection's peak mass flow rates.
        if (dataWaterUse.numWaterConnections > 0) {
            for (int WaterConnNum = 1; WaterConnNum <= dataWaterUse.numWaterConnections; ++WaterConnNum) {
                dataWaterUse.WaterConnections(WaterConnNum).PeakMassFlowRate = 0.0;
                for (int WaterEquipNum = 1; WaterEquipNum <= dataWaterUse.WaterConnections(WaterConnNum).NumWaterEquipment; ++WaterEquipNum) {
                    int thisWaterEquipNum = dataWaterUse.WaterConnections(WaterConnNum).myWaterEquipArr(WaterEquipNum);
                    if (dataWaterUse.WaterEquipment(thisWaterEquipNum).Zone > 0) {
                        dataWaterUse.WaterConnections(WaterConnNum).PeakMassFlowRate +=
                            dataWaterUse.WaterEquipment(thisWaterEquipNum).PeakVolFlowRate * Psychrometrics::RhoH2O(DataGlobals::InitConvTemp) *
                            DataHeatBalance::Zone(dataWaterUse.WaterEquipment(thisWaterEquipNum).Zone).Multiplier *
                            DataHeatBalance::Zone(dataWaterUse.WaterEquipment(thisWaterEquipNum).Zone).ListMultiplier;
                    } else { // can't have multipliers
                        dataWaterUse.WaterConnections(WaterConnNum).PeakMassFlowRate +=
                            dataWaterUse.WaterEquipment(thisWaterEquipNum).PeakVolFlowRate * Psychrometrics::RhoH2O(DataGlobals::InitConvTemp);
                    }
                }
                PlantUtilities::RegisterPlantCompDesignFlow(dataWaterUse.WaterConnections(WaterConnNum).InletNode,
                                                            dataWaterUse.WaterConnections(WaterConnNum).PeakMassFlowRate /
                                                                Psychrometrics::RhoH2O(DataGlobals::InitConvTemp));
            }
        }
    }

    void WaterEquipmentType::setupOutputVars(WaterUseData &dataWaterUse)
    {
        SetupOutputVariable(
            "Water Use Equipment Hot Water Mass Flow Rate", OutputProcessor::Unit::kg_s, this->HotMassFlowRate, "System", "Average", this->Name);

        SetupOutputVariable(
            "Water Use Equipment Cold Water Mass Flow Rate", OutputProcessor::Unit::kg_s, this->ColdMassFlowRate, "System", "Average", this->Name);

        SetupOutputVariable(
            "Water Use Equipment Total Mass Flow Rate", OutputProcessor::Unit::kg_s, this->TotalMassFlowRate, "System", "Average", this->Name);

        SetupOutputVariable(
            "Water Use Equipment Hot Water Volume Flow Rate", OutputProcessor::Unit::m3_s, this->HotVolFlowRate, "System", "Average", this->Name);

        SetupOutputVariable(
            "Water Use Equipment Cold Water Volume Flow Rate", OutputProcessor::Unit::m3_s, this->ColdVolFlowRate, "System", "Average", this->Name);

        SetupOutputVariable(
            "Water Use Equipment Total Volume Flow Rate", OutputProcessor::Unit::m3_s, this->TotalVolFlowRate, "System", "Average", this->Name);

        SetupOutputVariable("Water Use Equipment Hot Water Volume", OutputProcessor::Unit::m3, this->HotVolume, "System", "Sum", this->Name);

        SetupOutputVariable("Water Use Equipment Cold Water Volume", OutputProcessor::Unit::m3, this->ColdVolume, "System", "Sum", this->Name);

        SetupOutputVariable("Water Use Equipment Total Volume",
                            OutputProcessor::Unit::m3,
                            this->TotalVolume,
                            "System",
                            "Sum",
                            this->Name,
                            _,
                            "Water",
                            "WATERSYSTEMS",
                            this->EndUseSubcatName,
                            "Plant");
        SetupOutputVariable("Water Use Equipment Mains Water Volume",
                            OutputProcessor::Unit::m3,
                            this->TotalVolume,
                            "System",
                            "Sum",
                            this->Name,
                            _,
                            "MainsWater",
                            "WATERSYSTEMS",
                            this->EndUseSubcatName,
                            "Plant");

        SetupOutputVariable("Water Use Equipment Hot Water Temperature", OutputProcessor::Unit::C, this->HotTemp, "System", "Average", this->Name);

        SetupOutputVariable("Water Use Equipment Cold Water Temperature", OutputProcessor::Unit::C, this->ColdTemp, "System", "Average", this->Name);

        SetupOutputVariable(
            "Water Use Equipment Target Water Temperature", OutputProcessor::Unit::C, this->TargetTemp, "System", "Average", this->Name);

        SetupOutputVariable(
            "Water Use Equipment Mixed Water Temperature", OutputProcessor::Unit::C, this->MixedTemp, "System", "Average", this->Name);

        SetupOutputVariable(
            "Water Use Equipment Drain Water Temperature", OutputProcessor::Unit::C, this->DrainTemp, "System", "Average", this->Name);

        SetupOutputVariable("Water Use Equipment Heating Rate", OutputProcessor::Unit::W, this->Power, "System", "Average", this->Name);

        if (this->Connections == 0) {
            SetupOutputVariable("Water Use Equipment Heating Energy",
                                OutputProcessor::Unit::J,
                                this->Energy,
                                "System",
                                "Sum",
                                this->Name,
                                _,
                                "DISTRICTHEATING",
                                "WATERSYSTEMS",
                                this->EndUseSubcatName,
                                "Plant");

        } else if (dataWaterUse.WaterConnections(this->Connections).StandAlone) {
            SetupOutputVariable("Water Use Equipment Heating Energy",
                                OutputProcessor::Unit::J,
                                this->Energy,
                                "System",
                                "Sum",
                                this->Name,
                                _,
                                "DISTRICTHEATING",
                                "WATERSYSTEMS",
                                this->EndUseSubcatName,
                                "Plant");

        } else { // The EQUIPMENT is coupled to a plant loop via a CONNECTIONS object
            SetupOutputVariable("Water Use Equipment Heating Energy",
                                OutputProcessor::Unit::J,
                                this->Energy,
                                "System",
                                "Sum",
                                this->Name,
                                _,
                                "ENERGYTRANSFER",
                                "WATERSYSTEMS",
                                this->EndUseSubcatName,
                                "Plant");
        }

        if (this->Zone > 0) {
            SetupOutputVariable(
                "Water Use Equipment Zone Sensible Heat Gain Rate", OutputProcessor::Unit::W, this->SensibleRate, "System", "Average", this->Name);
            SetupOutputVariable(
                "Water Use Equipment Zone Sensible Heat Gain Energy", OutputProcessor::Unit::J, this->SensibleEnergy, "System", "Sum", this->Name);

            SetupOutputVariable(
                "Water Use Equipment Zone Latent Gain Rate", OutputProcessor::Unit::W, this->LatentRate, "System", "Average", this->Name);
            SetupOutputVariable(
                "Water Use Equipment Zone Latent Gain Energy", OutputProcessor::Unit::J, this->LatentEnergy, "System", "Sum", this->Name);

            SetupOutputVariable("Water Use Equipment Zone Moisture Gain Mass Flow Rate",
                                OutputProcessor::Unit::kg_s,
                                this->MoistureRate,
                                "System",
                                "Average",
                                this->Name);
            SetupOutputVariable(
                "Water Use Equipment Zone Moisture Gain Mass", OutputProcessor::Unit::kg, this->MoistureMass, "System", "Sum", this->Name);

            SetupZoneInternalGain(this->Zone,
                                  "WaterUse:Equipment",
                                  this->Name,
                                  DataHeatBalance::IntGainTypeOf_WaterUseEquipment,
                                  &this->SensibleRateNoMultiplier,
                                  nullptr,
                                  nullptr,
                                  &this->LatentRateNoMultiplier);
        }
    }

    void WaterConnectionsType::setupOutputVars(WaterUseData &EP_UNUSED(dataWaterUse))
    {
        SetupOutputVariable(
            "Water Use Connections Hot Water Mass Flow Rate", OutputProcessor::Unit::kg_s, this->HotMassFlowRate, "System", "Average", this->Name);

        SetupOutputVariable(
            "Water Use Connections Cold Water Mass Flow Rate", OutputProcessor::Unit::kg_s, this->ColdMassFlowRate, "System", "Average", this->Name);

        SetupOutputVariable(
            "Water Use Connections Total Mass Flow Rate", OutputProcessor::Unit::kg_s, this->TotalMassFlowRate, "System", "Average", this->Name);

        SetupOutputVariable("Water Use Connections Drain Water Mass Flow Rate",
                            OutputProcessor::Unit::kg_s,
                            this->DrainMassFlowRate,
                            "System",
                            "Average",
                            this->Name);

        SetupOutputVariable("Water Use Connections Heat Recovery Mass Flow Rate",
                            OutputProcessor::Unit::kg_s,
                            this->RecoveryMassFlowRate,
                            "System",
                            "Average",
                            this->Name);

        SetupOutputVariable(
            "Water Use Connections Hot Water Volume Flow Rate", OutputProcessor::Unit::m3_s, this->HotVolFlowRate, "System", "Average", this->Name);

        SetupOutputVariable(
            "Water Use Connections Cold Water Volume Flow Rate", OutputProcessor::Unit::m3_s, this->ColdVolFlowRate, "System", "Average", this->Name);

        SetupOutputVariable(
            "Water Use Connections Total Volume Flow Rate", OutputProcessor::Unit::m3_s, this->TotalVolFlowRate, "System", "Average", this->Name);

        SetupOutputVariable("Water Use Connections Hot Water Volume", OutputProcessor::Unit::m3, this->HotVolume, "System", "Sum", this->Name);

        SetupOutputVariable("Water Use Connections Cold Water Volume", OutputProcessor::Unit::m3, this->ColdVolume, "System", "Sum", this->Name);

        SetupOutputVariable("Water Use Connections Total Volume", OutputProcessor::Unit::m3, this->TotalVolume, "System", "Sum",
                            this->Name); //, &
        // ResourceTypeKey='Water', EndUseKey='DHW', EndUseSubKey=EndUseSubcategoryName, GroupKey='Plant')
        // tHIS WAS double counting

        SetupOutputVariable("Water Use Connections Hot Water Temperature", OutputProcessor::Unit::C, this->HotTemp, "System", "Average", this->Name);

        SetupOutputVariable(
            "Water Use Connections Cold Water Temperature", OutputProcessor::Unit::C, this->ColdTemp, "System", "Average", this->Name);

        SetupOutputVariable(
            "Water Use Connections Drain Water Temperature", OutputProcessor::Unit::C, this->DrainTemp, "System", "Average", this->Name);

        SetupOutputVariable(
            "Water Use Connections Return Water Temperature", OutputProcessor::Unit::C, this->ReturnTemp, "System", "Average", this->Name);

        SetupOutputVariable(
            "Water Use Connections Waste Water Temperature", OutputProcessor::Unit::C, this->WasteTemp, "System", "Average", this->Name);

        SetupOutputVariable(
            "Water Use Connections Heat Recovery Water Temperature", OutputProcessor::Unit::C, this->RecoveryTemp, "System", "Average", this->Name);

        SetupOutputVariable(
            "Water Use Connections Heat Recovery Effectiveness", OutputProcessor::Unit::None, this->Effectiveness, "System", "Average", this->Name);

        SetupOutputVariable(
            "Water Use Connections Heat Recovery Rate", OutputProcessor::Unit::W, this->RecoveryRate, "System", "Average", this->Name);
        SetupOutputVariable(
            "Water Use Connections Heat Recovery Energy", OutputProcessor::Unit::J, this->RecoveryEnergy, "System", "Sum", this->Name);
        // Does this go on a meter?

        // To do:  Add report variable for starved flow when tank can't deliver?

        if (!this->StandAlone) {
            SetupOutputVariable("Water Use Connections Plant Hot Water Energy",
                                OutputProcessor::Unit::J,
                                this->Energy,
                                "System",
                                "Sum",
                                this->Name,
                                _,
                                "PLANTLOOPHEATINGDEMAND",
                                "WATERSYSTEMS",
                                _,
                                "Plant");
        }
    }

    void WaterEquipmentType::CalcEquipmentFlowRates(WaterUseData &dataWaterUse)
    {

        // SUBROUTINE INFORMATION:
        //       AUTHOR         Peter Graham Ellis
        //       DATE WRITTEN   August 2006
        //       MODIFIED       na
        //       RE-ENGINEERED  na

        // PURPOSE OF THIS SUBROUTINE:
        // Calculate desired hot and cold water flow rates

        if (this->setupMyOutputVars) {
            this->setupOutputVars(dataWaterUse);
            this->setupMyOutputVars = false;
        }

        if (this->Connections > 0) {
            // Get water temperature conditions from the CONNECTIONS object
            this->ColdTemp = dataWaterUse.WaterConnections(this->Connections).ColdTemp;
            this->HotTemp = dataWaterUse.WaterConnections(this->Connections).HotTemp;

        } else {
            // Get water temperature conditions from the WATER USE EQUIPMENT schedules
            if (this->ColdTempSchedule > 0) {
                this->ColdTemp = ScheduleManager::GetCurrentScheduleValue(this->ColdTempSchedule);
            } else { // If no ColdTempSchedule, use the mains temperature
                this->ColdTemp = DataEnvironment::WaterMainsTemp;
            }

            if (this->HotTempSchedule > 0) {
                this->HotTemp = ScheduleManager::GetCurrentScheduleValue(this->HotTempSchedule);
            } else { // If no HotTempSchedule, use all cold water
                this->HotTemp = this->ColdTemp;
            }
        }

        if (this->TargetTempSchedule > 0) {
            this->TargetTemp = ScheduleManager::GetCurrentScheduleValue(this->TargetTempSchedule);
        } else { // If no TargetTempSchedule, use all hot water
            this->TargetTemp = this->HotTemp;
        }

        // Get the requested total flow rate
        if (this->Zone > 0) {
            if (this->FlowRateFracSchedule > 0) {
                this->TotalVolFlowRate = this->PeakVolFlowRate * ScheduleManager::GetCurrentScheduleValue(this->FlowRateFracSchedule) *
                                         DataHeatBalance::Zone(this->Zone).Multiplier * DataHeatBalance::Zone(this->Zone).ListMultiplier;
            } else {
                this->TotalVolFlowRate =
                    this->PeakVolFlowRate * DataHeatBalance::Zone(this->Zone).Multiplier * DataHeatBalance::Zone(this->Zone).ListMultiplier;
            }
        } else {
            if (this->FlowRateFracSchedule > 0) {
                this->TotalVolFlowRate = this->PeakVolFlowRate * ScheduleManager::GetCurrentScheduleValue(this->FlowRateFracSchedule);
            } else {
                this->TotalVolFlowRate = this->PeakVolFlowRate;
            }
        }

        this->TotalMassFlowRate = this->TotalVolFlowRate * Psychrometrics::RhoH2O(DataGlobals::InitConvTemp);

        // Calculate hot and cold water mixing at the tap
        if (this->TotalMassFlowRate > 0.0) {
            // Calculate the flow rates needed to meet the target temperature
            if (this->HotTemp == this->ColdTemp) { // Avoid divide by zero
                // There is no hot water
                this->HotMassFlowRate = 0.0;

                // Need a special case for HotTemp < ColdTemp, due to bad user input  (but could happen in a plant loop accidentally)

            } else if (this->TargetTemp > this->HotTemp) {
                this->HotMassFlowRate = this->TotalMassFlowRate;

            } else {
                this->HotMassFlowRate = this->TotalMassFlowRate * (this->TargetTemp - this->ColdTemp) / (this->HotTemp - this->ColdTemp);
            }

            if (this->HotMassFlowRate < 0.0) {
                // Target temp is colder than the cold water temp; don't allow colder
                this->HotMassFlowRate = 0.0;
            }

            this->ColdMassFlowRate = this->TotalMassFlowRate - this->HotMassFlowRate;

            if (this->ColdMassFlowRate < 0.0) this->ColdMassFlowRate = 0.0;

            this->MixedTemp = (this->ColdMassFlowRate * this->ColdTemp + this->HotMassFlowRate * this->HotTemp) / this->TotalMassFlowRate;
        } else {
            this->HotMassFlowRate = 0.0;
            this->ColdMassFlowRate = 0.0;
            this->MixedTemp = this->TargetTemp;
        }
    }

    void WaterEquipmentType::CalcEquipmentDrainTemp()
    {

        // SUBROUTINE INFORMATION:
        //       AUTHOR         Peter Graham Ellis
        //       DATE WRITTEN   August 2006
        //       MODIFIED       na
        //       RE-ENGINEERED  na

        // PURPOSE OF THIS SUBROUTINE:
        // Calculate drainwater temperature and heat and moisture gains to zone.

        static std::string const RoutineName("CalcEquipmentDrainTemp");

        this->SensibleRate = 0.0;
        this->SensibleEnergy = 0.0;
        this->LatentRate = 0.0;
        this->LatentEnergy = 0.0;

        if ((this->Zone == 0) || (this->TotalMassFlowRate == 0.0)) {
            this->DrainTemp = this->MixedTemp;
            this->DrainMassFlowRate = this->TotalMassFlowRate;

        } else {

            if (this->SensibleFracSchedule == 0) {
                this->SensibleRate = 0.0;
                this->SensibleEnergy = 0.0;
            } else {
                this->SensibleRate = ScheduleManager::GetCurrentScheduleValue(this->SensibleFracSchedule) * this->TotalMassFlowRate *
                                     Psychrometrics::CPHW(DataGlobals::InitConvTemp) * (this->MixedTemp - DataHeatBalFanSys::MAT(this->Zone));
                this->SensibleEnergy = this->SensibleRate * DataHVACGlobals::TimeStepSys * DataGlobals::SecInHour;
            }

            if (this->LatentFracSchedule == 0) {
                this->LatentRate = 0.0;
                this->LatentEnergy = 0.0;
            } else {
                Real64 ZoneHumRat = DataHeatBalFanSys::ZoneAirHumRat(this->Zone);
                Real64 ZoneHumRatSat = Psychrometrics::PsyWFnTdbRhPb(
                    DataHeatBalFanSys::MAT(this->Zone), 1.0, DataEnvironment::OutBaroPress, RoutineName); // Humidratio at 100% relative humidity
                Real64 RhoAirDry = Psychrometrics::PsyRhoAirFnPbTdbW(DataEnvironment::OutBaroPress, DataHeatBalFanSys::MAT(this->Zone), 0.0);
                Real64 ZoneMassMax =
                    (ZoneHumRatSat - ZoneHumRat) * RhoAirDry * DataHeatBalance::Zone(this->Zone).Volume; // Max water that can be evaporated to zone
                Real64 FlowMassMax = this->TotalMassFlowRate * DataHVACGlobals::TimeStepSys * DataGlobals::SecInHour; // Max water in flow
                Real64 MoistureMassMax = min(ZoneMassMax, FlowMassMax);

                this->MoistureMass = ScheduleManager::GetCurrentScheduleValue(this->LatentFracSchedule) * MoistureMassMax;
                this->MoistureRate = this->MoistureMass / (DataHVACGlobals::TimeStepSys * DataGlobals::SecInHour);

                this->LatentRate = this->MoistureRate * Psychrometrics::PsyHfgAirFnWTdb(ZoneHumRat, DataHeatBalFanSys::MAT(this->Zone));
                this->LatentEnergy = this->LatentRate * DataHVACGlobals::TimeStepSys * DataGlobals::SecInHour;
            }

            this->DrainMassFlowRate = this->TotalMassFlowRate - this->MoistureRate;

            if (this->DrainMassFlowRate == 0.0) {
                this->DrainTemp = this->MixedTemp;
            } else {
                this->DrainTemp = (this->TotalMassFlowRate * Psychrometrics::CPHW(DataGlobals::InitConvTemp) * this->MixedTemp - this->SensibleRate -
                                   this->LatentRate) /
                                  (this->DrainMassFlowRate * Psychrometrics::CPHW(DataGlobals::InitConvTemp));
            }
        }
    }

    void WaterConnectionsType::InitConnections(EnergyPlusData &state, WaterUseData &dataWaterUse)
    {

        // SUBROUTINE INFORMATION:
        //       AUTHOR         Peter Graham Ellis
        //       DATE WRITTEN   August 2006
        //       MODIFIED       Brent Griffith 2010, demand side update
        //       RE-ENGINEERED  na

        if (this->setupMyOutputVars) {
            this->setupOutputVars(dataWaterUse);
            this->setupMyOutputVars = false;
        }

        if (this->plantScanFlag && allocated(DataPlant::PlantLoop) && !this->StandAlone) {
            bool errFlag = false;
            PlantUtilities::ScanPlantLoopsForObject(state,
                                                    this->Name,
                                                    DataPlant::TypeOf_WaterUseConnection,
                                                    this->PlantLoopNum,
                                                    this->PlantLoopSide,
                                                    this->PlantLoopBranchNum,
                                                    this->PlantLoopCompNum,
                                                    errFlag,
                                                    _,
                                                    _,
                                                    _,
                                                    _,
                                                    _);
            if (errFlag) {
                ShowFatalError("InitConnections: Program terminated due to previous condition(s).");
            }
            this->plantScanFlag = false;
        }

        // Set the cold water temperature
        if (this->SupplyTankNum > 0) {
            this->ColdSupplyTemp = DataWater::WaterStorage(this->SupplyTankNum).Twater;

        } else if (this->ColdTempSchedule > 0) {
            this->ColdSupplyTemp = ScheduleManager::GetCurrentScheduleValue(this->ColdTempSchedule);

        } else {
            this->ColdSupplyTemp = DataEnvironment::WaterMainsTemp;
        }

        // Initially set ColdTemp to the ColdSupplyTemp; with heat recovery, ColdTemp will change during iteration
        this->ColdTemp = this->ColdSupplyTemp;

        // Set the hot water temperature
        if (this->StandAlone) {
            if (this->HotTempSchedule > 0) {
                this->HotTemp = ScheduleManager::GetCurrentScheduleValue(this->HotTempSchedule);
            } else {
                // If no HotTempSchedule, use all cold water
                this->HotTemp = this->ColdTemp;
            }

        } else {

            if (DataGlobals::BeginEnvrnFlag && this->Init) {
                // Clear node initial conditions
                if (this->InletNode > 0 && this->OutletNode > 0) {
                    PlantUtilities::InitComponentNodes(0.0,
                                                       this->PeakMassFlowRate,
                                                       this->InletNode,
                                                       this->OutletNode,
                                                       this->PlantLoopNum,
                                                       this->PlantLoopSide,
                                                       this->PlantLoopBranchNum,
                                                       this->PlantLoopCompNum);

                    this->ReturnTemp = DataLoopNode::Node(this->InletNode).Temp;
                }

                this->Init = false;
            }

            if (!DataGlobals::BeginEnvrnFlag) this->Init = true;

            if (this->InletNode > 0) {
                if (!DataGlobals::DoingSizing) {
                    this->HotTemp = DataLoopNode::Node(this->InletNode).Temp;
                } else {
                    // plant loop will not be running so need a value here.
                    // should change to use tank setpoint but water use connections don't have knowledge of the tank they are fed by
                    this->HotTemp = 60.0;
                }
            }
        }
    }

    void WaterConnectionsType::CalcConnectionsFlowRates(WaterUseData &dataWaterUse, bool FirstHVACIteration)
    {

        // SUBROUTINE INFORMATION:
        //       AUTHOR         Peter Graham Ellis
        //       DATE WRITTEN   August 2006
        //       MODIFIED       na
        //       RE-ENGINEERED  na

        // PURPOSE OF THIS SUBROUTINE:
        // Calculate summed values for WATER USE CONNECTIONS (to prepare to request flow from plant, and for reporting).

        this->ColdMassFlowRate = 0.0;
        this->HotMassFlowRate = 0.0;

        for (int Loop = 1; Loop <= this->NumWaterEquipment; ++Loop) {
            int WaterEquipNum = this->myWaterEquipArr(Loop);

            dataWaterUse.WaterEquipment(WaterEquipNum).CalcEquipmentFlowRates(dataWaterUse);

            this->ColdMassFlowRate += dataWaterUse.WaterEquipment(WaterEquipNum).ColdMassFlowRate;
            this->HotMassFlowRate += dataWaterUse.WaterEquipment(WaterEquipNum).HotMassFlowRate;
        } // Loop

        this->TotalMassFlowRate = this->ColdMassFlowRate + this->HotMassFlowRate;

        if (!this->StandAlone) { // Interact with the plant loop
            if (this->InletNode > 0) {
                if (FirstHVACIteration) {
                    // Request the mass flow rate from the demand side manager
                    PlantUtilities::SetComponentFlowRate(this->HotMassFlowRate,
                                                         this->InletNode,
                                                         this->OutletNode,
                                                         this->PlantLoopNum,
                                                         this->PlantLoopSide,
                                                         this->PlantLoopBranchNum,
                                                         this->PlantLoopCompNum);

                } else {
                    Real64 DesiredHotWaterMassFlow = this->HotMassFlowRate;
                    PlantUtilities::SetComponentFlowRate(DesiredHotWaterMassFlow,
                                                         this->InletNode,
                                                         this->OutletNode,
                                                         this->PlantLoopNum,
                                                         this->PlantLoopSide,
                                                         this->PlantLoopBranchNum,
                                                         this->PlantLoopCompNum);
                    // readjust if more than actual available mass flow rate determined by the demand side manager
                    if ((this->HotMassFlowRate != DesiredHotWaterMassFlow) && (this->HotMassFlowRate > 0.0)) { // plant didn't give what was asked for

                        Real64 AvailableFraction = DesiredHotWaterMassFlow / this->HotMassFlowRate;

                        this->ColdMassFlowRate = this->TotalMassFlowRate - this->HotMassFlowRate; // Preserve the total mass flow rate

                        // Proportionally reduce hot water and increase cold water for all WATER USE EQUIPMENT
                        for (int Loop = 1; Loop <= this->NumWaterEquipment; ++Loop) {
                            int WaterEquipNum = this->myWaterEquipArr(Loop);

                            // Recalculate flow rates for water equipment within connection
                            dataWaterUse.WaterEquipment(WaterEquipNum).HotMassFlowRate *= AvailableFraction;
                            dataWaterUse.WaterEquipment(WaterEquipNum).ColdMassFlowRate =
                                dataWaterUse.WaterEquipment(WaterEquipNum).TotalMassFlowRate - dataWaterUse.WaterEquipment(WaterEquipNum).HotMassFlowRate;

                            // Recalculate mixed water temperature
                            if (dataWaterUse.WaterEquipment(WaterEquipNum).TotalMassFlowRate > 0.0) {
                                dataWaterUse.WaterEquipment(WaterEquipNum).MixedTemp =
                                    (dataWaterUse.WaterEquipment(WaterEquipNum).ColdMassFlowRate * dataWaterUse.WaterEquipment(WaterEquipNum).ColdTemp +
                                        dataWaterUse.WaterEquipment(WaterEquipNum).HotMassFlowRate * dataWaterUse.WaterEquipment(WaterEquipNum).HotTemp) /
                                    dataWaterUse.WaterEquipment(WaterEquipNum).TotalMassFlowRate;
                            } else {
                                dataWaterUse.WaterEquipment(WaterEquipNum).MixedTemp = dataWaterUse.WaterEquipment(WaterEquipNum).TargetTemp;
                            }
                        } // Loop
                    }
                }
            }
        }

        if (this->SupplyTankNum > 0) {
            // Set the demand request for supply water from water storage tank
            this->ColdVolFlowRate = this->ColdMassFlowRate / Psychrometrics::RhoH2O(DataGlobals::InitConvTemp);
            DataWater::WaterStorage(this->SupplyTankNum).VdotRequestDemand(this->TankDemandID) = this->ColdVolFlowRate;

            // Check if cold flow rate should be starved by restricted flow from tank
            // Currently, the tank flow is not really starved--water continues to flow at the tank water temperature
            // But the user can see the error by comparing report variables for TankVolFlowRate < ColdVolFlowRate
            this->TankVolFlowRate = DataWater::WaterStorage(this->SupplyTankNum).VdotAvailDemand(this->TankDemandID);
            this->TankMassFlowRate = this->TankVolFlowRate * Psychrometrics::RhoH2O(DataGlobals::InitConvTemp);
        }
    }

    void WaterConnectionsType::CalcConnectionsDrainTemp(WaterUseData &dataWaterUse)
    {

        // SUBROUTINE INFORMATION:
        //       AUTHOR         Peter Graham Ellis
        //       DATE WRITTEN   August 2006
        //       MODIFIED       na
        //       RE-ENGINEERED  na

        Real64 MassFlowTempSum = 0.0;
        this->DrainMassFlowRate = 0.0;

        for (int Loop = 1; Loop <= this->NumWaterEquipment; ++Loop) {
            int WaterEquipNum = this->myWaterEquipArr(Loop);

            dataWaterUse.WaterEquipment(WaterEquipNum).CalcEquipmentDrainTemp();

            this->DrainMassFlowRate += dataWaterUse.WaterEquipment(WaterEquipNum).DrainMassFlowRate;
            MassFlowTempSum += dataWaterUse.WaterEquipment(WaterEquipNum).DrainMassFlowRate * dataWaterUse.WaterEquipment(WaterEquipNum).DrainTemp;
        } // Loop

        if (this->DrainMassFlowRate > 0.0) {
            this->DrainTemp = MassFlowTempSum / this->DrainMassFlowRate;
        } else {
            this->DrainTemp = this->HotTemp;
        }

        this->DrainVolFlowRate = this->DrainMassFlowRate * Psychrometrics::RhoH2O(DataGlobals::InitConvTemp);
    }

    void WaterConnectionsType::CalcConnectionsHeatRecovery()
    {

        // SUBROUTINE INFORMATION:
        //       AUTHOR         Peter Graham Ellis
        //       DATE WRITTEN   August 2006
        //       MODIFIED       na
        //       RE-ENGINEERED  na

        // PURPOSE OF THIS SUBROUTINE:
        // Calculate drainwater heat recovery

        if (!this->HeatRecovery) {
            this->RecoveryTemp = this->ColdSupplyTemp;
            this->ReturnTemp = this->ColdSupplyTemp;
            this->WasteTemp = this->DrainTemp;

        } else if (this->TotalMassFlowRate == 0.0) {
            this->Effectiveness = 0.0;
            this->RecoveryRate = 0.0;
            this->RecoveryTemp = this->ColdSupplyTemp;
            this->ReturnTemp = this->ColdSupplyTemp;
            this->WasteTemp = this->DrainTemp;

        } else { // dataWaterUse.WaterConnections(WaterConnNum)%TotalMassFlowRate > 0.0

            {
                auto const SELECT_CASE_var(this->HeatRecoveryConfig);
                if (SELECT_CASE_var == HeatRecoveryConfigEnum::Plant) {
                    this->RecoveryMassFlowRate = this->HotMassFlowRate;
                } else if (SELECT_CASE_var == HeatRecoveryConfigEnum::Equipment) {
                    this->RecoveryMassFlowRate = this->ColdMassFlowRate;
                } else if (SELECT_CASE_var == HeatRecoveryConfigEnum::PlantAndEquip) {
                    this->RecoveryMassFlowRate = this->TotalMassFlowRate;
                }
            }

            Real64 HXCapacityRate = Psychrometrics::CPHW(DataGlobals::InitConvTemp) * this->RecoveryMassFlowRate;
            Real64 DrainCapacityRate = Psychrometrics::CPHW(DataGlobals::InitConvTemp) * this->DrainMassFlowRate;
            Real64 MinCapacityRate = min(DrainCapacityRate, HXCapacityRate);

            {
                auto const SELECT_CASE_var(this->HeatRecoveryHX);
                if (SELECT_CASE_var == HeatRecoveryHXEnum::Ideal) {
                    this->Effectiveness = 1.0;

                } else if (SELECT_CASE_var == HeatRecoveryHXEnum::CounterFlow) { // Unmixed
                    Real64 CapacityRatio = MinCapacityRate / max(DrainCapacityRate, HXCapacityRate);
                    Real64 NTU = this->HXUA / MinCapacityRate;
                    if (CapacityRatio == 1.0) {
                        this->Effectiveness = NTU / (1.0 + NTU);
                    } else {
                        Real64 ExpVal = std::exp(-NTU * (1.0 - CapacityRatio));
                        this->Effectiveness = (1.0 - ExpVal) / (1.0 - CapacityRatio * ExpVal);
                    }

                } else if (SELECT_CASE_var == HeatRecoveryHXEnum::CrossFlow) { // Unmixed
                    Real64 CapacityRatio = MinCapacityRate / max(DrainCapacityRate, HXCapacityRate);
                    Real64 NTU = this->HXUA / MinCapacityRate;
                    this->Effectiveness =
                        1.0 - std::exp((std::pow(NTU, 0.22) / CapacityRatio) * (std::exp(-CapacityRatio * std::pow(NTU, 0.78)) - 1.0));
                }
            }

            this->RecoveryRate = this->Effectiveness * MinCapacityRate * (this->DrainTemp - this->ColdSupplyTemp);
            this->RecoveryTemp =
                this->ColdSupplyTemp + this->RecoveryRate / (Psychrometrics::CPHW(DataGlobals::InitConvTemp) * this->TotalMassFlowRate);
            this->WasteTemp = this->DrainTemp - this->RecoveryRate / (Psychrometrics::CPHW(DataGlobals::InitConvTemp) * this->TotalMassFlowRate);

            if (this->RecoveryTankNum > 0) {
                DataWater::WaterStorage(this->RecoveryTankNum).VdotAvailSupply(this->TankSupplyID) = this->DrainVolFlowRate;
                DataWater::WaterStorage(this->RecoveryTankNum).TwaterSupply(this->TankSupplyID) = this->WasteTemp;
            }

            {
                auto const SELECT_CASE_var(this->HeatRecoveryConfig);
                if (SELECT_CASE_var == HeatRecoveryConfigEnum::Plant) {
                    this->TempError = 0.0; // No feedback back to the cold supply
                    this->ReturnTemp = this->RecoveryTemp;

                } else if (SELECT_CASE_var == HeatRecoveryConfigEnum::Equipment) {
                    this->TempError = std::abs(this->ColdTemp - this->RecoveryTemp);

                    this->ColdTemp = this->RecoveryTemp;
                    this->ReturnTemp = this->ColdSupplyTemp;

                } else if (SELECT_CASE_var == HeatRecoveryConfigEnum::PlantAndEquip) {
                    this->TempError = std::abs(this->ColdTemp - this->RecoveryTemp);

                    this->ColdTemp = this->RecoveryTemp;
                    this->ReturnTemp = this->RecoveryTemp;
                }
            }
        }
    }

    void WaterConnectionsType::UpdateWaterConnections()
    {

        // SUBROUTINE INFORMATION:
        //       AUTHOR         Peter Graham Ellis
        //       DATE WRITTEN   August 2006
        //       MODIFIED       na
        //       RE-ENGINEERED  na

        // PURPOSE OF THIS SUBROUTINE:
        // Updates the node variables with local variables.

        if (this->InletNode > 0 && this->OutletNode > 0) {
            // Pass all variables from inlet to outlet node
            PlantUtilities::SafeCopyPlantNode(this->InletNode, this->OutletNode, this->PlantLoopNum);

            // Set outlet node variables that are possibly changed
            DataLoopNode::Node(this->OutletNode).Temp = this->ReturnTemp;
            // should add enthalpy update to return?
        }
    }

    void ReportStandAloneWaterUse(WaterUseData &dataWaterUse)
    {

        // SUBROUTINE INFORMATION:
        //       AUTHOR         B. Griffith, Peter Graham Ellis
        //       DATE WRITTEN   Nov. 2011
        //       MODIFIED       Brent Griffith, March 2010 added argument
        //       RE-ENGINEERED  na

        // PURPOSE OF THIS SUBROUTINE:
        // Calculates report variables for stand alone water use

        for (int WaterEquipNum = 1; WaterEquipNum <= dataWaterUse.numWaterEquipment; ++WaterEquipNum) {
            auto &thisWEq = dataWaterUse.WaterEquipment(WaterEquipNum);
            thisWEq.ColdVolFlowRate = thisWEq.ColdMassFlowRate / Psychrometrics::RhoH2O(DataGlobals::InitConvTemp);
            thisWEq.HotVolFlowRate = thisWEq.HotMassFlowRate / Psychrometrics::RhoH2O(DataGlobals::InitConvTemp);
            thisWEq.TotalVolFlowRate = thisWEq.ColdVolFlowRate + thisWEq.HotVolFlowRate;

            thisWEq.ColdVolume = thisWEq.ColdVolFlowRate * DataHVACGlobals::TimeStepSys * DataGlobals::SecInHour;
            thisWEq.HotVolume = thisWEq.HotVolFlowRate * DataHVACGlobals::TimeStepSys * DataGlobals::SecInHour;
            thisWEq.TotalVolume = thisWEq.TotalVolFlowRate * DataHVACGlobals::TimeStepSys * DataGlobals::SecInHour;

            if (thisWEq.Connections == 0) {
                thisWEq.Power = thisWEq.HotMassFlowRate * Psychrometrics::CPHW(DataGlobals::InitConvTemp) * (thisWEq.HotTemp - thisWEq.ColdTemp);
            } else {
                thisWEq.Power = thisWEq.HotMassFlowRate * Psychrometrics::CPHW(DataGlobals::InitConvTemp) *
                                (thisWEq.HotTemp - dataWaterUse.WaterConnections(thisWEq.Connections).ReturnTemp);
            }

            thisWEq.Energy = thisWEq.Power * DataHVACGlobals::TimeStepSys * DataGlobals::SecInHour;
        }
    }

    void WaterConnectionsType::ReportWaterUse(WaterUseData &dataWaterUse)
    {

        // SUBROUTINE INFORMATION:
        //       AUTHOR         Peter Graham Ellis
        //       DATE WRITTEN   August 2006
        //       MODIFIED       Brent Griffith, March 2010 added argument
        //       RE-ENGINEERED  na

        // PURPOSE OF THIS SUBROUTINE:
        // Calculates report variables.

        for (int Loop = 1; Loop <= this->NumWaterEquipment; ++Loop) {

            int WaterEquipNum = this->myWaterEquipArr(Loop);
            auto &thisWEq = dataWaterUse.WaterEquipment(WaterEquipNum);

            thisWEq.ColdVolFlowRate = thisWEq.ColdMassFlowRate / Psychrometrics::RhoH2O(DataGlobals::InitConvTemp);
            thisWEq.HotVolFlowRate = thisWEq.HotMassFlowRate / Psychrometrics::RhoH2O(DataGlobals::InitConvTemp);
            thisWEq.TotalVolFlowRate = thisWEq.ColdVolFlowRate + thisWEq.HotVolFlowRate;
            thisWEq.ColdVolume = thisWEq.ColdVolFlowRate * DataHVACGlobals::TimeStepSys * DataGlobals::SecInHour;
            thisWEq.HotVolume = thisWEq.HotVolFlowRate * DataHVACGlobals::TimeStepSys * DataGlobals::SecInHour;
            thisWEq.TotalVolume = thisWEq.TotalVolFlowRate * DataHVACGlobals::TimeStepSys * DataGlobals::SecInHour;

            if (thisWEq.Connections == 0) {
                thisWEq.Power = thisWEq.HotMassFlowRate * Psychrometrics::CPHW(DataGlobals::InitConvTemp) * (thisWEq.HotTemp - thisWEq.ColdTemp);
            } else {
                thisWEq.Power = thisWEq.HotMassFlowRate * Psychrometrics::CPHW(DataGlobals::InitConvTemp) *
                                (thisWEq.HotTemp - dataWaterUse.WaterConnections(thisWEq.Connections).ReturnTemp);
            }

            thisWEq.Energy = thisWEq.Power * DataHVACGlobals::TimeStepSys * DataGlobals::SecInHour;
        }

        this->ColdVolFlowRate = this->ColdMassFlowRate / Psychrometrics::RhoH2O(DataGlobals::InitConvTemp);
        this->HotVolFlowRate = this->HotMassFlowRate / Psychrometrics::RhoH2O(DataGlobals::InitConvTemp);
        this->TotalVolFlowRate = this->ColdVolFlowRate + this->HotVolFlowRate;
        this->ColdVolume = this->ColdVolFlowRate * DataHVACGlobals::TimeStepSys * DataGlobals::SecInHour;
        this->HotVolume = this->HotVolFlowRate * DataHVACGlobals::TimeStepSys * DataGlobals::SecInHour;
        this->TotalVolume = this->TotalVolFlowRate * DataHVACGlobals::TimeStepSys * DataGlobals::SecInHour;
        this->Power = this->HotMassFlowRate * Psychrometrics::CPHW(DataGlobals::InitConvTemp) * (this->HotTemp - this->ReturnTemp);
        this->Energy = this->Power * DataHVACGlobals::TimeStepSys * DataGlobals::SecInHour;
        this->RecoveryEnergy = this->RecoveryRate * DataHVACGlobals::TimeStepSys * DataGlobals::SecInHour;
    }

    void CalcWaterUseZoneGains(WaterUseData &dataWaterUse)
    {

        // SUBROUTINE INFORMATION:
        //       AUTHOR         Peter Graham Ellis
        //       DATE WRITTEN   August 2006
        //       MODIFIED
        //       RE-ENGINEERED  na

        // PURPOSE OF THIS SUBROUTINE:
        // Calculates the zone internal gains due to water use sensible and latent loads.

        bool MyEnvrnFlagLocal(true);

        if (dataWaterUse.numWaterEquipment == 0) return;

        if (DataGlobals::BeginEnvrnFlag && MyEnvrnFlagLocal) {
            for (auto &e : dataWaterUse.WaterEquipment) {
                e.SensibleRate = 0.0;
                e.SensibleEnergy = 0.0;
                e.SensibleRateNoMultiplier = 0.0;
                e.LatentRate = 0.0;
                e.LatentEnergy = 0.0;
                e.LatentRateNoMultiplier = 0.0;
                e.MixedTemp = 0.0;
                e.TotalMassFlowRate = 0.0;
                e.DrainTemp = 0.0;
                e.ColdVolFlowRate = 0.0;
                e.HotVolFlowRate = 0.0;
                e.TotalVolFlowRate = 0.0;
                e.ColdMassFlowRate = 0.0;
                e.HotMassFlowRate = 0.0;
            }
            MyEnvrnFlagLocal = false;
        }

        if (!DataGlobals::BeginEnvrnFlag) MyEnvrnFlagLocal = true;

        for (int WaterEquipNum = 1; WaterEquipNum <= dataWaterUse.numWaterEquipment; ++WaterEquipNum) {
            if (dataWaterUse.WaterEquipment(WaterEquipNum).Zone == 0) continue;
            int ZoneNum = dataWaterUse.WaterEquipment(WaterEquipNum).Zone;
            dataWaterUse.WaterEquipment(WaterEquipNum).SensibleRateNoMultiplier =
                dataWaterUse.WaterEquipment(WaterEquipNum).SensibleRate /
                (DataHeatBalance::Zone(ZoneNum).Multiplier * DataHeatBalance::Zone(ZoneNum).ListMultiplier);
            dataWaterUse.WaterEquipment(WaterEquipNum).LatentRateNoMultiplier =
                dataWaterUse.WaterEquipment(WaterEquipNum).LatentRate /
                (DataHeatBalance::Zone(ZoneNum).Multiplier * DataHeatBalance::Zone(ZoneNum).ListMultiplier);
        }
    }
} // namespace WaterUse
} // namespace EnergyPlus<|MERGE_RESOLUTION|>--- conflicted
+++ resolved
@@ -85,11 +85,7 @@
     //       RE-ENGINEERED  na
 
 
-<<<<<<< HEAD
     void SimulateWaterUse(EnergyPlusData &state, bool FirstHVACIteration)
-=======
-    void SimulateWaterUse(EnergyPlusData &state, WaterUseData &dataWaterUse, bool FirstHVACIteration)
->>>>>>> 42d84720
     {
 
         // SUBROUTINE INFORMATION:
@@ -152,11 +148,7 @@
 
             if (!state.dataWaterUse->WaterConnections(WaterConnNum).StandAlone) continue; // only model non plant connections here
 
-<<<<<<< HEAD
-            state.dataWaterUse->WaterConnections(WaterConnNum).InitConnections(state.dataBranchInputManager, *state.dataWaterUse);
-=======
-            dataWaterUse.WaterConnections(WaterConnNum).InitConnections(state, dataWaterUse);
->>>>>>> 42d84720
+            state.dataWaterUse->WaterConnections(WaterConnNum).InitConnections(state, *state.dataWaterUse);
 
             NumIteration = 0;
 
@@ -251,11 +243,7 @@
 
         if (!DataGlobals::BeginEnvrnFlag) this->MyEnvrnFlag = true;
 
-<<<<<<< HEAD
-        this->InitConnections(state.dataBranchInputManager, *state.dataWaterUse);
-=======
-        this->InitConnections(state, state.dataWaterUse);
->>>>>>> 42d84720
+        this->InitConnections(state, *state.dataWaterUse);
 
         int NumIteration = 0;
 
