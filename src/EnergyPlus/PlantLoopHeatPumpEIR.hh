--- conflicted
+++ resolved
@@ -426,11 +426,7 @@
     void init_state([[maybe_unused]] EnergyPlusData &state) override
     {
     }
-<<<<<<< HEAD
-        
-=======
-
->>>>>>> 391ba016
+
     void clear_state() override
     {
         new (this) EIRPlantLoopHeatPumpsData();
@@ -445,11 +441,7 @@
     void init_state([[maybe_unused]] EnergyPlusData &state) override
     {
     }
-<<<<<<< HEAD
-        
-=======
-
->>>>>>> 391ba016
+
     void clear_state() override
     {
         new (this) EIRFuelFiredHeatPumpsData();
