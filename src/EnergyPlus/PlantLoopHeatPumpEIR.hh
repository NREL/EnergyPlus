--- conflicted
+++ resolved
@@ -236,11 +236,7 @@
         };
 
         // New additions for GAHP only
-<<<<<<< HEAD
-        DataGlobalConstants::eResource fuelType = DataGlobalConstants::eResource::Invalid; // resource type assignment
-=======
-        Constant::ResourceType fuelType = Constant::ResourceType::None; // resource type assignment
->>>>>>> c1b367a1
+        Constant::eResource fuelType = Constant::eResource::Invalid; // resource type assignment
         std::string endUseSubcat = "";
         DataPlant::FlowMode flowMode = DataPlant::FlowMode::Invalid;
         Real64 desSupplyTemp = 60.0;
