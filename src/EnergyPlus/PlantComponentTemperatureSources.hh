--- conflicted
+++ resolved
@@ -105,13 +105,8 @@
         // Default Constructor
         WaterSourceSpecs()
             : InletNodeNum(0), OutletNodeNum(0), DesVolFlowRate(0.0), DesVolFlowRateWasAutoSized(false), MassFlowRateMax(0.0),
-<<<<<<< HEAD
-              EMSOverrideOnMassFlowRateMax(false), EMSOverrideValueMassFlowRateMax(0.0), MassFlowRate(0.0), TempSpecType(iTempSpecType::Unassigned),
+              EMSOverrideOnMassFlowRateMax(false), EMSOverrideValueMassFlowRateMax(0.0), MassFlowRate(0.0), tempSpecType(TempSpecType::Invalid),
               TempSpecScheduleNum(0), BoundaryTemp(0.0), OutletTemp(0.0), InletTemp(0.0), HeatRate(0.0), HeatEnergy(0.0), Location(0, DataPlant::LoopSideLocation::Invalid, 0, 0),
-=======
-              EMSOverrideOnMassFlowRateMax(false), EMSOverrideValueMassFlowRateMax(0.0), MassFlowRate(0.0), tempSpecType(TempSpecType::Invalid),
-              TempSpecScheduleNum(0), BoundaryTemp(0.0), OutletTemp(0.0), InletTemp(0.0), HeatRate(0.0), HeatEnergy(0.0), Location(0, 0, 0, 0),
->>>>>>> b03bdf04
               SizFac(0.0), CheckEquipName(true), MyFlag(true), MyEnvironFlag(true), IsThisSized(false)
         {
         }
