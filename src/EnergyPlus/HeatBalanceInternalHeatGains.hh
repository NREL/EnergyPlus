--- conflicted
+++ resolved
@@ -89,11 +89,7 @@
     void init_state([[maybe_unused]] EnergyPlusData &state) override
     {
     }
-<<<<<<< HEAD
-        
-=======
 
->>>>>>> 391ba016
     void clear_state() override
     {
     }
