// EnergyPlus, Copyright (c) 1996-2023, The Board of Trustees of the University of Illinois,
// The Regents of the University of California, through Lawrence Berkeley National Laboratory
// (subject to receipt of any required approvals from the U.S. Dept. of Energy), Oak Ridge
// National Laboratory, managed by UT-Battelle, Alliance for Sustainable Energy, LLC, and other
// contributors. All rights reserved.
//
// NOTICE: This Software was developed under funding from the U.S. Department of Energy and the
// U.S. Government consequently retains certain rights. As such, the U.S. Government has been
// granted for itself and others acting on its behalf a paid-up, nonexclusive, irrevocable,
// worldwide license in the Software to reproduce, distribute copies to the public, prepare
// derivative works, and perform publicly and display publicly, and to permit others to do so.
//
// Redistribution and use in source and binary forms, with or without modification, are permitted
// provided that the following conditions are met:
//
// (1) Redistributions of source code must retain the above copyright notice, this list of
//     conditions and the following disclaimer.
//
// (2) Redistributions in binary form must reproduce the above copyright notice, this list of
//     conditions and the following disclaimer in the documentation and/or other materials
//     provided with the distribution.
//
// (3) Neither the name of the University of California, Lawrence Berkeley National Laboratory,
//     the University of Illinois, U.S. Dept. of Energy nor the names of its contributors may be
//     used to endorse or promote products derived from this software without specific prior
//     written permission.
//
// (4) Use of EnergyPlus(TM) Name. If Licensee (i) distributes the software in stand-alone form
//     without changes from the version obtained under this License, or (ii) Licensee makes a
//     reference solely to the software portion of its product, Licensee must refer to the
//     software as "EnergyPlus version X" software, where "X" is the version number Licensee
//     obtained under this License and may not use a different name for the software. Except as
//     specifically required in this Section (4), Licensee shall not use in a company name, a
//     product name, in advertising, publicity, or other promotional activities any name, trade
//     name, trademark, logo, or other designation of "EnergyPlus", "E+", "e+" or confusingly
//     similar designation, without the U.S. Department of Energy's prior written consent.
//
// THIS SOFTWARE IS PROVIDED BY THE COPYRIGHT HOLDERS AND CONTRIBUTORS "AS IS" AND ANY EXPRESS OR
// IMPLIED WARRANTIES, INCLUDING, BUT NOT LIMITED TO, THE IMPLIED WARRANTIES OF MERCHANTABILITY
// AND FITNESS FOR A PARTICULAR PURPOSE ARE DISCLAIMED. IN NO EVENT SHALL THE COPYRIGHT OWNER OR
// CONTRIBUTORS BE LIABLE FOR ANY DIRECT, INDIRECT, INCIDENTAL, SPECIAL, EXEMPLARY, OR
// CONSEQUENTIAL DAMAGES (INCLUDING, BUT NOT LIMITED TO, PROCUREMENT OF SUBSTITUTE GOODS OR
// SERVICES; LOSS OF USE, DATA, OR PROFITS; OR BUSINESS INTERRUPTION) HOWEVER CAUSED AND ON ANY
// THEORY OF LIABILITY, WHETHER IN CONTRACT, STRICT LIABILITY, OR TORT (INCLUDING NEGLIGENCE OR
// OTHERWISE) ARISING IN ANY WAY OUT OF THE USE OF THIS SOFTWARE, EVEN IF ADVISED OF THE
// POSSIBILITY OF SUCH DAMAGE.

// C++ Headers
#include <cmath>

// ObjexxFCL Headers
#include <ObjexxFCL/Fmath.hh>

// EnergyPlus Headers
#include <EnergyPlus/Construction.hh>
#include <EnergyPlus/ConvectionCoefficients.hh>
#include <EnergyPlus/Data/EnergyPlusData.hh>
#include <EnergyPlus/DataEnvironment.hh>
#include <EnergyPlus/DataHVACGlobals.hh>
#include <EnergyPlus/DataHeatBalSurface.hh>
#include <EnergyPlus/DataHeatBalance.hh>
#include <EnergyPlus/DataSurfaces.hh>
#include <EnergyPlus/DataWater.hh>
#include <EnergyPlus/EcoRoofManager.hh>
#include <EnergyPlus/Material.hh>
#include <EnergyPlus/OutputProcessor.hh>
#include <EnergyPlus/SolarShading.hh>
#include <EnergyPlus/UtilityRoutines.hh>
#include <EnergyPlus/WeatherManager.hh>
#include <EnergyPlus/ZoneTempPredictorCorrector.hh>

namespace EnergyPlus {

namespace EcoRoofManager {
    // Module containing the heat balance simulation routines
    // calculation (initialization) routines

    // MODULE INFORMATION:
    //       AUTHOR         David Sailor and Toan Pham, Portland State University
    //       DATE WRITTEN   Jan 2007
    //       MODIFIED       Oct 2010

    // PURPOSE OF THIS MODULE:
    // Module for implementing an ecoroof (aka Green Roof)

    // METHODOLOGY EMPLOYED:
    // Vikram Madhusudan's Portland State Univ. MS Thesis (Dec 2005) based on FASST model
    // of Frankenstein and Koenig (2004) - DRDC/CRREL Technical Report TR-04-25.
    // Precipitation schedules and irrigation schedules can be used to define hourly moisture
    // inputs (m). Moisture transport updated Oct 2010.

    void CalcEcoRoof(EnergyPlusData &state,
                     int const SurfNum,   // Indicator of Surface Number for the current surface
                     int const ZoneNum,   // Indicator for zone number where the current surface
                     int const ConstrNum, // Indicator for construction index for the current surface
                     Real64 &TempExt      // Exterior temperature boundary condition
    )
    {
        // SUBROUTINE INFORMATION
        //     AUTHOR          David Sailor and Toan Pham
        //     DATE WRITTEN    January 2007
        //     MODIFIED        David Sailor - to fix initialization between DD runs and during warm-up

        // PURPOSE OF THIS MODULE:
        // To calculate the heat balance for surfaces with eco roof specified as outside surface
        // Note that only ONE ecoroof construction can be employed at present time. If multiple
        // surfaces have ecoroof as the outside layer the energy balance is only calculated for
        // the first such surface.

        // METHODOLOGY EMPLOYED:
        // Vikram Madhusudan's Portland State Univ. MS Thesis (Dec 2005) based on FASST model
        // of Frankenstein and Koenig (2004) - DRDC/CRREL Technical Report TR-04-25.
        // Some data used herein are from: European Centre for Medium-Range Weather Forecasts (ECMWF)
        // IFS Documentation, CY25R1 (April 2002), www.ecmwf.int/research/ifsdocs/CY24r1/Physics/
        // Physics-08-03.html.
        // The Atmospheric Boundary Layer - by J.R. Garratt (Cambridge Atmos. & Space Science Series), 316pp.
<<<<<<< HEAD
        // Using/Aliasing
        using namespace DataEnvironment;
        using namespace DataHeatBalance;
        using namespace DataHeatBalSurface;
        using namespace DataSurfaces;
=======
>>>>>>> 37d3fdc2

        // SUBROUTINE PARAMETER DEFINITIONS:
        Real64 constexpr Kv(0.4);           // Von Karmen's constant (source FASST)
        Real64 constexpr rch(0.63);         // Turbulent Schimdt Number
        Real64 constexpr rche(0.71);        // Turbulent Prandtl Number
        Real64 constexpr Rair(0.286e3);     // Gas Constant of air J/Kg K
        Real64 constexpr g1(9.81);          // Gravity. In m/sec^2.
        Real64 constexpr Sigma(5.6697e-08); // Stefan-Boltzmann constant W/m^2K^4
        Real64 constexpr Cpa(1005.6);       // Specific heat of Water Vapor. (J/Kg.K)

        // SUBROUTINE LOCAL VARIABLE DECLARATIONS:
        Material::SurfaceRoughness RoughSurf; // Roughness index of the exterior (ecoroof) surface.
        Real64 Tgk;                           // Ground temperature in Kelvin
        Real64 Ta;                            // current air temperature
        Real64 Waf;                           // Windspeed within canopy (m/s)
        Real64 qaf;                           // mixing ratio of air near canopy
        Real64 qg;                            // mixing ratio of air at surface.
        Real64 RS;                            // shortwave radiation
        Real64 EpsilonOne;
        Real64 eair;
        Real64 Rhoa;
        Real64 Tak;
        Real64 qa; // mixing ratio of air
        Real64 Tafk;
        Real64 Taf;
        Real64 Rhof;
        Real64 Rhoaf; // Average air density
        Real64 sigmaf;
        Real64 Zd;     // zero displacement height (m)
        Real64 Zo;     // foliage roughness length (m)
        Real64 Cfhn;   // transfer coefficient at near-neutral conditions
        Real64 Cf;     // bulk Transfer coefficient, equation 10 page 6 (FASST).
        Real64 ra;     // Aerodynamic Resistance
        Real64 f2inv;  // intermediate calculation variable
        Real64 f1;     // intermediate calculation variable
        Real64 f2;     // intermediate calculation variable
        Real64 r_s;    // Minimum Stomatal Resistance, specific to each plant
        Real64 Mg;     // Surface soil moisture content m^3/m^3 (Moisture / MoistureMax)
        Real64 dOne;   // intermediate calculation variable
        Real64 esf;    // the saturation vapor pressure (Pa)
        Real64 qsf;    // Saturation specific humidity at leaf temperature (qfsat)
        Real64 Lef;    // Latent heat of vaporation at leaf surface temperature (J/kg)
        Real64 Desf;   // Derivative of Saturation vapor pressure
        Real64 dqf;    // Derivative of saturation specific humidity
        Real64 dqg;    // this is given by Clausius-Clapeyron equation
        Real64 esg;    // Saturation vapor pressure (Pa)
        Real64 qsg;    // Saturation specific humidity(mixing ratio?) at ground surface temperature
        Real64 Leg;    // Latent heat vaporization  at the ground temperature (J/kg)
        Real64 Desg;   // derivative of esg Saturation vapor pressure(?)
        Real64 F1temp; // intermediate variable in computing flux from the soil layer
        Real64 P1;     // intermediate variable in the equation for Tf
        Real64 P2;     // intermediate variable in the equation for Tf and Tg
        Real64 P3;     // intermediate variable in the equation for Tf and Tg
        Real64 Rhog;   // Density of air at the soil surface temperature
        Real64 Rhoag;  // Average density of air with respect to ground surface and air temperature
        Real64 Rib;    // Richardson Number
        Real64 Chng;   // bulk transfer coefficient near ground
        Real64 Ce;     // bulk transfer coefficient (this is in fact Ceg in equation 28 main report)
        Real64 Gammah; // latent heat exchange stability correction factor
        Real64 Chg;    // in fact it is the same as Ce (=Ceg) is transfer coefficient (but wot?)
        Real64 T3G;    // intermediate variable in the equation for Tg
        Real64 T2G;    // intermediate variable in the equation for Tg
        Real64 LeafTK; // the current leaf's temperature (Kelvin)
        Real64 SoilTK; // the current soil's temperature (Kelvin)
        Real64 Chne;   // is similar to near ground bulk transfer coefficient for latent heat flux (at neutral condition)
        Real64 Tif;    // previous leaf temperature
        Real64 rn;     // rn is the combined effect of both stomatal and aerodynamic resistances
        // in fact this is called r'' in the main report
        Real64 T1G;        // intermediate variable in the equation for Tg
        Real64 Qsoilpart1; // intermediate variable for evaluating Qsoil (part without the unknown)
        Real64 Qsoilpart2; // intermediate variable for evaluating Qsoil (part coeff of the ground temperature)

        Real64 Ws = DataEnvironment::WindSpeedAt(state, state.dataSurface->Surface(SurfNum).Centroid.z); // use windspeed at Z of roof
        if (Ws < 2.0) { // Later we need to adjust for building roof height...
            Ws = 2.0;   // Set minimum possible wind speed outside vegetation to 2.0 m/s
                        // consistent with FASST TR-04-25 p. x (W' = 2.0)
        }

        auto const &thisConstruct = state.dataConstruction->Construct(ConstrNum);
        auto const *thisMaterial = dynamic_cast<const Material::MaterialChild *>(state.dataMaterial->Material(thisConstruct.LayerPoint(1)));
        assert(thisMaterial != nullptr);
        RoughSurf = thisMaterial->Roughness;
        Real64 AbsThermSurf = thisMaterial->AbsorpThermal; // Thermal absoptance of the exterior surface
        Real64 HMovInsul = 0.0;                            // "Convection" coefficient of movable insulation

        if (state.dataSurface->Surface(SurfNum).ExtWind) {
<<<<<<< HEAD
            Convect::InitExtConvCoeff(state,
                                        SurfNum,
                                        HMovInsul,
                                        RoughSurf,
                                        AbsThermSurf,
                                        state.dataHeatBalSurf->SurfOutsideTempHist(1)(SurfNum),
                                        state.dataHeatBalSurf->SurfHConvExt(SurfNum),
                                        state.dataHeatBalSurf->SurfHSkyExt(SurfNum),
                                        state.dataHeatBalSurf->SurfHGrdExt(SurfNum),
                                        state.dataHeatBalSurf->SurfHAirExt(SurfNum));
=======
            ConvectionCoefficients::InitExteriorConvectionCoeff(state,
                                                                SurfNum,
                                                                HMovInsul,
                                                                RoughSurf,
                                                                AbsThermSurf,
                                                                state.dataHeatBalSurf->SurfOutsideTempHist(1)(SurfNum),
                                                                state.dataHeatBalSurf->SurfHcExt(SurfNum),
                                                                state.dataHeatBalSurf->SurfHSkyExt(SurfNum),
                                                                state.dataHeatBalSurf->SurfHGrdExt(SurfNum),
                                                                state.dataHeatBalSurf->SurfHAirExt(SurfNum));
>>>>>>> 37d3fdc2
        }
        // Long Wave Radiation (W/m^2) - original equation shown in comment
        // Real64 Latm = 1.0 * Sigma * 1.0 * state.dataSurface->Surface(SurfNum).ViewFactorGround * pow_4(state.dataEnvrn->GroundTempKelvin) +
        //               1.0 * Sigma * 1.0 * state.dataSurface->Surface(SurfNum).ViewFactorSky * pow_4(state.dataEnvrn->SkyTempKelvin);
        Real64 Latm = Sigma * state.dataSurface->Surface(SurfNum).ViewFactorGround * pow_4(state.dataEnvrn->GroundTempKelvin) +
                      Sigma * state.dataSurface->Surface(SurfNum).ViewFactorSky * pow_4(state.dataEnvrn->SkyTempKelvin);

        if (state.dataEcoRoofMgr->EcoRoofbeginFlag)
            initEcoRoofFirstTime(state, SurfNum, ConstrNum); // Initialization statements for first entry into ecoroof routines

        initEcoRoof(state, SurfNum, ConstrNum);

        // If current surface is = FirstEcoSurf then for this time step we need to update the soil moisture
        if (SurfNum == state.dataEcoRoofMgr->FirstEcoSurf) {
            int unit(0); // not actually used in the function it is passed into
            UpdateSoilProps(state,
                            state.dataEcoRoofMgr->Moisture,
                            state.dataEcoRoofMgr->MeanRootMoisture,
                            state.dataEcoRoofMgr->MoistureMax,
                            state.dataEcoRoofMgr->MoistureResidual,
                            state.dataEcoRoofMgr->SoilThickness,
                            state.dataEcoRoofMgr->Vfluxf,
                            state.dataEcoRoofMgr->Vfluxg,
                            ConstrNum,
                            state.dataEcoRoofMgr->Alphag,
                            unit,
                            state.dataEcoRoofMgr->Tg,
                            state.dataEcoRoofMgr->Tf,
                            state.dataEcoRoofMgr->Qsoil);

            Ta = DataEnvironment::OutDryBulbTempAt(
                state,
                state.dataSurface->Surface(SurfNum).Centroid.z); // temperature outdoor - Surface is dry, use normal correlation
            state.dataEcoRoofMgr->Tg = state.dataEcoRoofMgr->Tgold;
            state.dataEcoRoofMgr->Tf = state.dataEcoRoofMgr->Tfold;

            if (thisConstruct.CTFCross[0] > 0.01) {
                state.dataEcoRoofMgr->QuickConductionSurf = true;
                F1temp = thisConstruct.CTFCross[0] / (thisConstruct.CTFInside[0] + state.dataHeatBalSurf->SurfHConvInt(SurfNum));
                Qsoilpart1 =
                    -state.dataHeatBalSurf->SurfCTFConstOutPart(SurfNum) +
                    F1temp * (state.dataHeatBalSurf->SurfCTFConstInPart(SurfNum) + state.dataHeatBalSurf->SurfOpaqQRadSWInAbs(SurfNum) +
                              state.dataHeatBal->SurfQdotRadIntGainsInPerArea(SurfNum) +
                              state.dataConstruction->Construct(ConstrNum).CTFSourceIn[0] * state.dataHeatBalSurf->SurfQsrcHist(SurfNum, 1) +
                              state.dataHeatBalSurf->SurfHConvInt(SurfNum) * state.dataZoneTempPredictorCorrector->zoneHeatBalance(ZoneNum).MAT +
                              state.dataHeatBalSurf->SurfQdotRadNetLWInPerArea(SurfNum));
            } else {
                Qsoilpart1 =
                    -state.dataHeatBalSurf->SurfCTFConstOutPart(SurfNum) + thisConstruct.CTFCross[0] * state.dataHeatBalSurf->SurfTempIn(SurfNum);
                F1temp = 0.0;
            }

            Qsoilpart2 = thisConstruct.CTFOutside[0] - F1temp * thisConstruct.CTFCross[0];

            state.dataEcoRoofMgr->Pa = state.dataEnvrn->StdBaroPress; // standard atmospheric pressure (apparently in Pascals)
            Tgk = state.dataEcoRoofMgr->Tg + Constant::KelvinConv;
            Tak = Ta + Constant::KelvinConv;

            sigmaf = 0.9 - 0.7 * std::exp(-0.75 * state.dataEcoRoofMgr->LAI); // Fractional veg cover based on (2) from FASST TR-04-25
            // Formula for grasses modified to incorporate limits from
            // Table 1 for sigmaf_max and min (0.20 to 0.9)

            EpsilonOne = state.dataEcoRoofMgr->epsilonf + state.dataEcoRoofMgr->epsilong -
                         state.dataEcoRoofMgr->epsilong * state.dataEcoRoofMgr->epsilonf; // Checked (eqn. 6 in FASST Veg Models)
            state.dataEcoRoofMgr->RH = state.dataEnvrn->OutRelHum;                        // Get humidity in % from the DataEnvironment.cc
            eair = (state.dataEcoRoofMgr->RH / 100.0) * 611.2 * std::exp(17.67 * Ta / (Tak - 29.65));
            qa = (0.622 * eair) / (state.dataEcoRoofMgr->Pa - 1.000 * eair); // Mixing Ratio of air
            Rhoa = state.dataEcoRoofMgr->Pa / (Rair * Tak);                  // Density of air. kg/m^3
            Tif = state.dataEcoRoofMgr->Tf;

            // Air Temperature within the canopy is given as
            // (Deardorff (1987)). Kelvin. based of the previous temperatures
            Tafk = (1.0 - sigmaf) * Tak + sigmaf * (0.3 * Tak + 0.6 * (Tif + Constant::KelvinConv) + 0.1 * Tgk);

            Taf = Tafk - Constant::KelvinConv;                      // Air Temperature within canopy in Celcius (C).
            Rhof = state.dataEcoRoofMgr->Pa / (Rair * Tafk);        // Density of air at the leaf temperature
            Rhoaf = (Rhoa + Rhof) / 2.0;                            // Average of air density
            Zd = 0.701 * std::pow(state.dataEcoRoofMgr->Zf, 0.979); // Zero displacement height
            Zo = 0.131 * std::pow(state.dataEcoRoofMgr->Zf, 0.997); // Foliage roughness length. (m) Source Ballick (1981)
            if (Zo < 0.02) Zo = 0.02;                               // limit based on p.7 TR-04-25 and Table 2

            // transfer coefficient at near-neutral condition Cfhn
            Cfhn = pow_2(Kv / std::log((state.dataEcoRoofMgr->Za - Zd) / Zo)); // Equation 12, page 7, FASST Model
            Waf = 0.83 * std::sqrt(Cfhn) * sigmaf * Ws + (1.0 - sigmaf) * Ws;  // Wind Speed inside foliage. Equation #6, FASST model
            Cf = 0.01 * (1.0 + 0.3 / Waf);                                     // The bulk Transfer coefficient, equation 10 page 6.
            state.dataEcoRoofMgr->sheatf = state.dataEcoRoofMgr->e0 + 1.1 * state.dataEcoRoofMgr->LAI * Rhoaf * Cpa * Cf *
                                                                          Waf; // Intermediate calculation for Sensible Heat Transfer
            state.dataEcoRoofMgr->sensiblef =
                state.dataEcoRoofMgr->sheatf *
                (Taf - state.dataEcoRoofMgr->Tf); // DJS Jan 2011 sensible flux TO foliage into air (Frankenstein 2004, eqn7)
            // sourced from Frankenstein et al (2004a). Added e0 windless correction factor.
            // an early version had (1.0-0.7)*sigmaf in calc of sensiblef... how did that get there!?! Fixed.

            // These parameters were taken from "The Atm Boundary Layer", By J.R. Garratt
            // NOTE the Garratt eqn. (A21) gives esf in units of hPA so we have multiplied
            // the constant 6.112 by a factor of 100.
            esf = 611.2 * std::exp(17.67 * Tif / (Tif + Constant::KelvinConv - 29.65));

            // From Garratt - eqn. A21, p284. Note that Tif and Tif+Constant::KelvinConv() usage is correct.
            // Saturation specific humidity at leaf temperature again based on previous temperatures

            qsf = 0.622 * esf / (state.dataEcoRoofMgr->Pa - 1.000 * esf); // "The Atm Boundary Layer", J.R Garrat for Saturation mixing ratio
            // Calculate stomatal resistance and atmospheric resistance Part
            ra = 1.0 / (Cf * Waf); // Aerodynamic Resistance. Resistance that is caused
            // by the boundary layer on a leaf surface to transfer water vapor. It is measured in
            // s/m and depends on wind speed, leaf's surface roughness,
            // and stability of atsmophere.

            CalculateEcoRoofSolar(state, RS, f1, SurfNum);
            if (state.dataEcoRoofMgr->MoistureMax == state.dataEcoRoofMgr->MoistureResidual) {
                f2inv = 1.0e10;
            } else {
                f2inv = (state.dataEcoRoofMgr->MeanRootMoisture - state.dataEcoRoofMgr->MoistureResidual) /
                        (state.dataEcoRoofMgr->MoistureMax - state.dataEcoRoofMgr->MoistureResidual); // Equation 19 p. 9 FASST model
            }

            // In FASST, Eq 20 is used to compute Moisture.

            f2 = 1.0 / f2inv; // In dry areas f2 --> LARGE so that r_s --> LARGE
            // and both rn and Latent flux --> 0.0
            state.dataEcoRoofMgr->f3 = 1.0 / (std::exp(-0.0 * (esf - eair))); // Note the 0.0 here is gd which has value of 0.0
            // for most plants and 0.03 for trees (see ECMWF
            // note given above.
            r_s = state.dataEcoRoofMgr->StomatalResistanceMin * f1 * f2 * state.dataEcoRoofMgr->f3 /
                  state.dataEcoRoofMgr->LAI; //  Stomatal Resistance (r_s)
            rn = ra / (ra + r_s);            // rn is foliage surface wetness ... NOT a resistance

            // This routine is to calculate ground moisture factor. This factor is from *****
            Mg = state.dataEcoRoofMgr->Moisture / state.dataEcoRoofMgr->MoistureMax; // m^3/m^3.
            dOne = 1.0 - sigmaf * (0.6 * (1.0 - rn) + 0.1 * (1.0 - Mg));

            // Latent heat of vaporation at leaf surface temperature. The source of this
            // equation is Henderson-Sellers (1984)
            Lef = 1.91846e6 * pow_2((Tif + Constant::KelvinConv) / (Tif + Constant::KelvinConv - 33.91));
            // Check to see if ice is sublimating or frost is forming.
            if (state.dataEcoRoofMgr->Tfold < 0.0) Lef = 2.838e6; // per FASST documentation p.15 after eqn. 37.

            // Derivative of Saturation vapor pressure, which is used in the calculation of
            // derivative of saturation specific humidity.

            Desf = 611.2 * std::exp(17.67 * (state.dataEcoRoofMgr->Tf / (state.dataEcoRoofMgr->Tf + Constant::KelvinConv - 29.65))) *
                   (17.67 * state.dataEcoRoofMgr->Tf * (-1.0) * std::pow(state.dataEcoRoofMgr->Tf + Constant::KelvinConv - 29.65, -2) +
                    17.67 / (Constant::KelvinConv - 29.65 + state.dataEcoRoofMgr->Tf));
            dqf = ((0.622 * state.dataEcoRoofMgr->Pa) / pow_2(state.dataEcoRoofMgr->Pa - esf)) * Desf; // Derivative of saturation specific humidity
            esg = 611.2 * std::exp(17.67 * (state.dataEcoRoofMgr->Tg /
                                            ((state.dataEcoRoofMgr->Tg + Constant::KelvinConv) - 29.65))); // Pa saturation vapor pressure
            // From Garratt - eqn. A21, p284.
            // Note that Tg and Tg+Constant::KelvinConv() usage is correct.
            qsg = 0.622 * esg / (state.dataEcoRoofMgr->Pa - esg); // Saturation mixing ratio at ground surface temperature.

            // Latent heat vaporization  at the ground temperature
            Leg = 1.91846e6 * pow_2(Tgk / (Tgk - 33.91));
            // Check to see if ice is sublimating or frost is forming.
            if (state.dataEcoRoofMgr->Tgold < 0.0) Leg = 2.838e6; // per FASST documentation p.15 after eqn. 37.

            Desg = 611.2 * std::exp(17.67 * (state.dataEcoRoofMgr->Tg / (state.dataEcoRoofMgr->Tg + Constant::KelvinConv - 29.65))) *
                   (17.67 * state.dataEcoRoofMgr->Tg * (-1.0) * std::pow(state.dataEcoRoofMgr->Tg + Constant::KelvinConv - 29.65, -2) +
                    17.67 / (Constant::KelvinConv - 29.65 + state.dataEcoRoofMgr->Tg));
            dqg = (0.622 * state.dataEcoRoofMgr->Pa / pow_2(state.dataEcoRoofMgr->Pa - esg)) * Desg;

            // Final Ground Atmosphere Energy Balance
            // Density of air at the soil surface temperature
            Rhog = state.dataEcoRoofMgr->Pa / (Rair * Tgk);

            // Average density of air with respect to ground surface and air temperature
            Rhoag = (Rhoa + Rhog) / 2.0;
            Rib = 2.0 * g1 * state.dataEcoRoofMgr->Za * (Taf - state.dataEcoRoofMgr->Tg) / ((Tafk + Tgk) * pow_2(Waf)); // Richardson Number

            // Compute the stability factor Gammah
            if (Rib < 0.0) {
                Gammah = std::pow(1.0 - 16.0 * Rib, -0.5);
            } else {
                if (Rib >= 0.19) {
                    Rib = 0.19;
                }
                Gammah = std::pow(1.0 - 5.0 * Rib, -0.5);
            }

            // "VeryRough, Rough, MediumRough, MediumSmooth, Smooth, VerySmooth"
            std::array<Real64, static_cast<int>(Material::SurfaceRoughness::Num)> zogLookup = {0.005, 0.0030, 0.0020, 0.0015, 0.0010, 0.0008};
            state.dataEcoRoofMgr->Zog = zogLookup[static_cast<int>(RoughSurf)];

            Chng = pow_2(Kv / std::log(state.dataEcoRoofMgr->Za / state.dataEcoRoofMgr->Zog)) / rch; // bulk transfer coefficient near ground
            Chg = Gammah * ((1.0 - sigmaf) * Chng + sigmaf * Cfhn);
            state.dataEcoRoofMgr->sheatg = state.dataEcoRoofMgr->e0 + Rhoag * Cpa * Chg * Waf; // added the e0 windless correction
            state.dataEcoRoofMgr->sensibleg =
                state.dataEcoRoofMgr->sheatg *
                (Taf - state.dataEcoRoofMgr->Tg); // sensible flux TO soil (W/m^2) DJS Jan 2011 (eqn. 32 in Frankenstein 2004)

            Chne = pow_2(Kv / std::log(state.dataEcoRoofMgr->Za / state.dataEcoRoofMgr->Zog)) / rche;
            Ce = Gammah * ((1.0 - sigmaf) * Chne + sigmaf * Cfhn); // this is in fact Ceg in eq (28)

            // we can approximate Gammae by Gammah (Supported by FASST Veg Models p. 15)
            qaf = ((1.0 - sigmaf) * qa + sigmaf * (0.3 * qa + 0.6 * qsf * rn + 0.1 * qsg * Mg)) /
                  (1.0 - sigmaf * (0.6 * (1.0 - rn) + 0.1 * (1.0 - Mg)));
            qg = Mg * qsg + (1.0 - Mg) * qaf; // eq main report (13)
            // According to FASST documentation this is correct.
            // The following also used Rhoaf and Rhoag respectively... shouldn't these be water densities??!!
            state.dataEcoRoofMgr->Lf = Lef * state.dataEcoRoofMgr->LAI * Rhoaf * Cf * Waf * rn * (qaf - qsf); // This had Leg but should be Lef...
            state.dataEcoRoofMgr->Lg = Ce * Leg * Waf * Rhoag * (qaf - qg) * Mg; // In the FASST documentation there is NO Mg. However, in looking
            // back at the Deardorff 1978 paper it appears that an alpha = Mg term is
            // used to distinguish from POTENTIAL and ACTUAL ground surface evaporation...
            // the Lf and Lg calculations are NOT used in this formulation
            // rather, the effects are included in terms of dqg and dqf !
            // These equations for Lf and Lg are based on Deardorff's paper, but there is
            // a sign difference !!! (qsf -qaf) and (qg - qaf) ?!
            // These may be useful, however for telling the UpdateSoilProps routine
            // how much evaporation has taken place...
            state.dataEcoRoofMgr->Vfluxf = -1.0 * state.dataEcoRoofMgr->Lf / Lef / 990.0; // water evapotranspire rate [m/s]
            state.dataEcoRoofMgr->Vfluxg = -1.0 * state.dataEcoRoofMgr->Lg / Leg / 990.0; // water evapotranspire rate [m/s]
            if (state.dataEcoRoofMgr->Vfluxf < 0.0)
                state.dataEcoRoofMgr->Vfluxf = 0.0; // According to FASST Veg. Models p. 11, eqn 26-27, if Qfsat > qaf the actual
            if (state.dataEcoRoofMgr->Vfluxg < 0.0)
                state.dataEcoRoofMgr->Vfluxg = 0.0; // evaporative fluxes should be set to zero (delta_c = 1 or 0).

            // P1, P2, P3 correspond to first, second and third terms of equation 37 in the main report.

            //   Note: the FASST model has a term -gamma_p*(1.0-exp...) in first line for P1 (c1_f) where gamma_p is
            //   a precipitation variable. So, if we assume no precip this term vanishes. We should
            //   revisit this issue later.
            //   Implement an iterative solution scheme to solve the simultaneous equations for Leaf and Soil temperature.
            //   Prior experience suggests that no more than 3 iterations are likely needed
            LeafTK = state.dataEcoRoofMgr->Tf + Constant::KelvinConv;
            SoilTK = state.dataEcoRoofMgr->Tg + Constant::KelvinConv;

            for (int EcoLoop = 1; EcoLoop <= 3; ++EcoLoop) {
                P1 = sigmaf * (RS * (1.0 - state.dataEcoRoofMgr->Alphaf) + state.dataEcoRoofMgr->epsilonf * Latm) -
                     3.0 * sigmaf * state.dataEcoRoofMgr->epsilonf * state.dataEcoRoofMgr->epsilong * Sigma * pow_4(SoilTK) / EpsilonOne -
                     3.0 *
                         (-sigmaf * state.dataEcoRoofMgr->epsilonf * Sigma -
                          sigmaf * state.dataEcoRoofMgr->epsilonf * state.dataEcoRoofMgr->epsilong * Sigma / EpsilonOne) *
                         pow_4(LeafTK) +
                     state.dataEcoRoofMgr->sheatf * (1.0 - 0.7 * sigmaf) * (Ta + Constant::KelvinConv) +
                     state.dataEcoRoofMgr->LAI * Rhoaf * Cf * Lef * Waf * rn * ((1.0 - 0.7 * sigmaf) / dOne) * qa +
                     state.dataEcoRoofMgr->LAI * Rhoaf * Cf * Lef * Waf * rn * (((0.6 * sigmaf * rn) / dOne) - 1.0) * (qsf - LeafTK * dqf) +
                     state.dataEcoRoofMgr->LAI * Rhoaf * Cf * Lef * Waf * rn * ((0.1 * sigmaf * Mg) / dOne) * (qsg - SoilTK * dqg);
                P2 = 4.0 * (sigmaf * state.dataEcoRoofMgr->epsilonf * state.dataEcoRoofMgr->epsilong * Sigma) * pow_3(SoilTK) / EpsilonOne +
                     0.1 * sigmaf * state.dataEcoRoofMgr->sheatf +
                     state.dataEcoRoofMgr->LAI * Rhoaf * Cf * Lef * Waf * rn * (0.1 * sigmaf * Mg) / dOne * dqg;
                P3 = 4.0 *
                         (-sigmaf * state.dataEcoRoofMgr->epsilonf * Sigma -
                          (sigmaf * state.dataEcoRoofMgr->epsilonf * Sigma * state.dataEcoRoofMgr->epsilong) / EpsilonOne) *
                         pow_3(LeafTK) +
                     (0.6 * sigmaf - 1.0) * state.dataEcoRoofMgr->sheatf +
                     state.dataEcoRoofMgr->LAI * Rhoaf * Cf * Lef * Waf * rn * (((0.6 * sigmaf * rn) / dOne) - 1.0) * dqf;

                // T1G, T2G, & T3G corresponds to first, second & third terms of equation 38
                // in the main report.
                //  as with the equations for vegetation the first term in the ground eqn in FASST has a
                //  term starting with gamma_p --- if no precip this vanishes. Again, revisit this issue later.

                T1G = (1.0 - sigmaf) * (RS * (1.0 - state.dataEcoRoofMgr->Alphag) + state.dataEcoRoofMgr->epsilong * Latm) -
                      (3.0 * (sigmaf * state.dataEcoRoofMgr->epsilonf * state.dataEcoRoofMgr->epsilong * Sigma) / EpsilonOne) * pow_4(LeafTK) -
                      3.0 *
                          (-(1.0 - sigmaf) * state.dataEcoRoofMgr->epsilong * Sigma -
                           sigmaf * state.dataEcoRoofMgr->epsilonf * state.dataEcoRoofMgr->epsilong * Sigma / EpsilonOne) *
                          pow_4(SoilTK) +
                      state.dataEcoRoofMgr->sheatg * (1.0 - 0.7 * sigmaf) * (Ta + Constant::KelvinConv) +
                      Rhoag * Ce * Leg * Waf * Mg * ((1.0 - 0.7 * sigmaf) / dOne) * qa +
                      Rhoag * Ce * Leg * Waf * Mg * (0.1 * sigmaf * Mg / dOne - Mg) * (qsg - SoilTK * dqg) +
                      Rhoag * Ce * Leg * Waf * Mg * (0.6 * sigmaf * rn / dOne) * (qsf - LeafTK * dqf) + Qsoilpart1 +
                      Qsoilpart2 * (Constant::KelvinConv); // finished by T1G

                T2G = 4.0 *
                          (-(1.0 - sigmaf) * state.dataEcoRoofMgr->epsilong * Sigma -
                           sigmaf * state.dataEcoRoofMgr->epsilonf * state.dataEcoRoofMgr->epsilong * Sigma / EpsilonOne) *
                          pow_3(SoilTK) +
                      (0.1 * sigmaf - 1.0) * state.dataEcoRoofMgr->sheatg + Rhoag * Ce * Leg * Waf * Mg * (0.1 * sigmaf * Mg / dOne - Mg) * dqg -
                      Qsoilpart2;

                T3G = (4.0 * (sigmaf * state.dataEcoRoofMgr->epsilong * state.dataEcoRoofMgr->epsilonf * Sigma) / EpsilonOne) * pow_3(LeafTK) +
                      0.6 * sigmaf * state.dataEcoRoofMgr->sheatg + Rhoag * Ce * Leg * Waf * Mg * (0.6 * sigmaf * rn / dOne) * dqf;

                LeafTK = 0.5 * (LeafTK + (P1 * T2G - P2 * T1G) / (-P3 * T2G + T3G * P2)); // take avg of old and new each iteration
                SoilTK = 0.5 * (SoilTK + (P1 * T3G - P3 * T1G) / (-P2 * T3G + P3 * T2G)); // take avg of old and new each iteration
                // in earlier implementations we simply assigned new Leaf and Soil temps once (no iteration -- ecoloop =1,1, but
                // with LeafTK = ( P1*T2G - P2*T1G )/( -P3*T2G + T3G*P2 )  and
                // SoilTK =(SoilTK+( P1*T3G - P3*T1G )/( -P2*T3G + P3*T2G ). This iterative solution was initially attempted to
                // deal with stability issues associated with the CTF. It has virtually no impact on temperatures and it is not
                // clear how much it helped with stability problems. Eventually when CTF solution is replaced with a finite
                // difference scheme this loop structure should be removed.

            } // This loop does an iterative solution of the simultaneous equations
            state.dataEcoRoofMgr->Qsoil =
                -1.0 * (Qsoilpart1 - Qsoilpart2 * (SoilTK - Constant::KelvinConv)); // This is heat flux INTO top of the soil
            state.dataEcoRoofMgr->Tfold = LeafTK - Constant::KelvinConv;
            state.dataEcoRoofMgr->Tgold = SoilTK - Constant::KelvinConv;

        } // if firstecosurface (if not we do NOT need to recalculate ecoroof energybalance as all ecoroof surfaces MUST be the same
        // this endif was moved here from the if statement regarding whether we are looking at the first ecoroof surface or not.

        state.dataHeatBalSurf->SurfOutsideTempHist(1)(SurfNum) = state.dataEcoRoofMgr->Tgold; // SoilTemperature
        TempExt = state.dataEcoRoofMgr->Tgold;
    }

    void initEcoRoofFirstTime(EnergyPlusData &state, int const SurfNum, int const ConstrNum)
    {
        auto const *thisMat =
            dynamic_cast<Material::MaterialChild *>(state.dataMaterial->Material(state.dataConstruction->Construct(ConstrNum).LayerPoint(1)));
        assert(thisMat != nullptr);
        auto &thisEcoRoof = state.dataEcoRoofMgr;

        thisEcoRoof->EcoRoofbeginFlag = false;

        if (state.dataSurface->Surface(SurfNum).HeatTransferAlgorithm != DataSurfaces::HeatTransferModel::CTF)
            ShowSevereError(state,
                            "initEcoRoofFirstTime: EcoRoof simulation but HeatBalanceAlgorithm is not ConductionTransferFunction(CTF). EcoRoof model "
                            "currently works only with CTF heat balance solution algorithm.");

        // ONLY READ ECOROOF PROPERTIES IN THE FIRST TIME
        thisEcoRoof->Zf = thisMat->HeightOfPlants;              // Plant height (m)
        thisEcoRoof->LAI = thisMat->LAI;                        // Leaf Area Index
        thisEcoRoof->Alphag = 1.0 - thisMat->AbsorpSolar;       // albedo rather than absorptivity
        thisEcoRoof->Alphaf = thisMat->Lreflectivity;           // Leaf Reflectivity
        thisEcoRoof->epsilonf = thisMat->LEmissitivity;         // Leaf Emisivity
        thisEcoRoof->StomatalResistanceMin = thisMat->RStomata; // Leaf min stomatal resistance
        thisEcoRoof->epsilong = thisMat->AbsorpThermal;         // Soil Emisivity
        thisEcoRoof->MoistureMax = thisMat->Porosity;           // Max moisture content in soil
        thisEcoRoof->MoistureResidual = thisMat->MinMoisture;   // Min moisture content in soil
        thisEcoRoof->Moisture = thisMat->InitMoisture;          // Initial moisture content in soil
        thisEcoRoof->MeanRootMoisture = thisEcoRoof->Moisture;  // DJS Oct 2007 Release --> all soil at same initial moisture for Reverse DD fix

        thisEcoRoof->SoilThickness = thisMat->Thickness; // Total thickness of soil layer (m)

        thisEcoRoof->FirstEcoSurf = SurfNum; // this determines WHEN to updatesoilProps

        // DJS NOVEMBER 2010 - Make calls to SetupOutput Variable to allow for reporting of ecoroof variables
        SetupOutputVariable(state,
                            "Green Roof Soil Temperature",
                            OutputProcessor::Unit::C,
                            thisEcoRoof->Tg,
                            OutputProcessor::SOVTimeStepType::Zone,
                            OutputProcessor::SOVStoreType::State,
                            "Environment");
        SetupOutputVariable(state,
                            "Green Roof Vegetation Temperature",
                            OutputProcessor::Unit::C,
                            thisEcoRoof->Tf,
                            OutputProcessor::SOVTimeStepType::Zone,
                            OutputProcessor::SOVStoreType::State,
                            "Environment");
        SetupOutputVariable(state,
                            "Green Roof Soil Root Moisture Ratio",
                            OutputProcessor::Unit::None,
                            thisEcoRoof->MeanRootMoisture,
                            OutputProcessor::SOVTimeStepType::Zone,
                            OutputProcessor::SOVStoreType::State,
                            "Environment");
        SetupOutputVariable(state,
                            "Green Roof Soil Near Surface Moisture Ratio",
                            OutputProcessor::Unit::None,
                            thisEcoRoof->Moisture,
                            OutputProcessor::SOVTimeStepType::Zone,
                            OutputProcessor::SOVStoreType::State,
                            "Environment");
        SetupOutputVariable(state,
                            "Green Roof Soil Sensible Heat Transfer Rate per Area",
                            OutputProcessor::Unit::W_m2,
                            thisEcoRoof->sensibleg,
                            OutputProcessor::SOVTimeStepType::Zone,
                            OutputProcessor::SOVStoreType::State,
                            "Environment");
        SetupOutputVariable(state,
                            "Green Roof Vegetation Sensible Heat Transfer Rate per Area",
                            OutputProcessor::Unit::W_m2,
                            thisEcoRoof->sensiblef,
                            OutputProcessor::SOVTimeStepType::Zone,
                            OutputProcessor::SOVStoreType::State,
                            "Environment");
        SetupOutputVariable(state,
                            "Green Roof Vegetation Moisture Transfer Rate",
                            OutputProcessor::Unit::m_s,
                            thisEcoRoof->Vfluxf,
                            OutputProcessor::SOVTimeStepType::Zone,
                            OutputProcessor::SOVStoreType::State,
                            "Environment");
        SetupOutputVariable(state,
                            "Green Roof Soil Moisture Transfer Rate",
                            OutputProcessor::Unit::m_s,
                            thisEcoRoof->Vfluxg,
                            OutputProcessor::SOVTimeStepType::Zone,
                            OutputProcessor::SOVStoreType::State,
                            "Environment");
        SetupOutputVariable(state,
                            "Green Roof Vegetation Latent Heat Transfer Rate per Area",
                            OutputProcessor::Unit::W_m2,
                            thisEcoRoof->Lf,
                            OutputProcessor::SOVTimeStepType::Zone,
                            OutputProcessor::SOVStoreType::State,
                            "Environment");
        SetupOutputVariable(state,
                            "Green Roof Soil Latent Heat Transfer Rate per Area",
                            OutputProcessor::Unit::W_m2,
                            thisEcoRoof->Lg,
                            OutputProcessor::SOVTimeStepType::Zone,
                            OutputProcessor::SOVStoreType::State,
                            "Environment");

        SetupOutputVariable(state,
                            "Green Roof Cumulative Precipitation Depth",
                            OutputProcessor::Unit::m,
                            thisEcoRoof->CumPrecip,
                            OutputProcessor::SOVTimeStepType::Zone,
                            OutputProcessor::SOVStoreType::State,
                            "Environment");
        SetupOutputVariable(state,
                            "Green Roof Cumulative Irrigation Depth",
                            OutputProcessor::Unit::m,
                            thisEcoRoof->CumIrrigation,
                            OutputProcessor::SOVTimeStepType::Zone,
                            OutputProcessor::SOVStoreType::State,
                            "Environment");
        SetupOutputVariable(state,
                            "Green Roof Cumulative Runoff Depth",
                            OutputProcessor::Unit::m,
                            thisEcoRoof->CumRunoff,
                            OutputProcessor::SOVTimeStepType::Zone,
                            OutputProcessor::SOVStoreType::State,
                            "Environment");
        SetupOutputVariable(state,
                            "Green Roof Cumulative Evapotranspiration Depth",
                            OutputProcessor::Unit::m,
                            thisEcoRoof->CumET,
                            OutputProcessor::SOVTimeStepType::Zone,
                            OutputProcessor::SOVStoreType::State,
                            "Environment");
        SetupOutputVariable(state,
                            "Green Roof Current Precipitation Depth",
                            OutputProcessor::Unit::m,
                            thisEcoRoof->CurrentPrecipitation,
                            OutputProcessor::SOVTimeStepType::Zone,
                            OutputProcessor::SOVStoreType::Summed,
                            "Environment");
        SetupOutputVariable(state,
                            "Green Roof Current Irrigation Depth",
                            OutputProcessor::Unit::m,
                            thisEcoRoof->CurrentIrrigation,
                            OutputProcessor::SOVTimeStepType::Zone,
                            OutputProcessor::SOVStoreType::Summed,
                            "Environment");
        SetupOutputVariable(state,
                            "Green Roof Current Runoff Depth",
                            OutputProcessor::Unit::m,
                            thisEcoRoof->CurrentRunoff,
                            OutputProcessor::SOVTimeStepType::Zone,
                            OutputProcessor::SOVStoreType::Summed,
                            "Environment");
        SetupOutputVariable(state,
                            "Green Roof Current Evapotranspiration Depth",
                            OutputProcessor::Unit::m,
                            thisEcoRoof->CurrentET,
                            OutputProcessor::SOVTimeStepType::Zone,
                            OutputProcessor::SOVStoreType::Summed,
                            "Environment");
    }

    void initEcoRoof(EnergyPlusData &state, int const SurfNum, int const ConstrNum)
    {
        auto const *thisMat =
            dynamic_cast<Material::MaterialChild *>(state.dataMaterial->Material(state.dataConstruction->Construct(ConstrNum).LayerPoint(1)));
        assert(thisMat != nullptr);
        auto &thisSurf = state.dataSurface->Surface(SurfNum);

        // DJS July 2007
        // Make sure the ecoroof module resets its conditions at start of EVERY warmup day and every new design day
        // for Reverse DD testing
        if (state.dataGlobal->BeginEnvrnFlag || state.dataGlobal->WarmupFlag) {
            state.dataEcoRoofMgr->Moisture = thisMat->InitMoisture;                  // Initial moisture content in soil
            state.dataEcoRoofMgr->MeanRootMoisture = state.dataEcoRoofMgr->Moisture; // Start the root zone moisture at the same value as the surface.
            state.dataEcoRoofMgr->Alphag = 1.0 - thisMat->AbsorpSolar;               // albedo rather than absorptivity
        }

        if (state.dataGlobal->BeginEnvrnFlag && state.dataEcoRoofMgr->CalcEcoRoofMyEnvrnFlag) {
            state.dataEcoRoofMgr->Tgold = DataEnvironment::OutDryBulbTempAt(state, thisSurf.Centroid.z); // OutDryBulbTemp initial guess
            state.dataEcoRoofMgr->Tfold = DataEnvironment::OutDryBulbTempAt(state, thisSurf.Centroid.z); // OutDryBulbTemp initial guess
            state.dataEcoRoofMgr->Tg = 10.0;
            state.dataEcoRoofMgr->Tf = 10.0;
            state.dataEcoRoofMgr->Vfluxf = 0.0;
            state.dataEcoRoofMgr->Vfluxg = 0.0;
            state.dataEcoRoofMgr->CumRunoff = 0.0;
            state.dataEcoRoofMgr->CumET = 0.0;
            state.dataEcoRoofMgr->CumPrecip = 0.0;
            state.dataEcoRoofMgr->CumIrrigation = 0.0;
            state.dataEcoRoofMgr->CurrentRunoff = 0.0;
            state.dataEcoRoofMgr->CurrentET = 0.0;
            state.dataEcoRoofMgr->CurrentPrecipitation = 0.0;
            state.dataEcoRoofMgr->CurrentIrrigation = 0.0;
            state.dataEcoRoofMgr->CalcEcoRoofMyEnvrnFlag = false;
        }

        if (!state.dataGlobal->BeginEnvrnFlag) state.dataEcoRoofMgr->CalcEcoRoofMyEnvrnFlag = true;
    }

    void UpdateSoilProps(EnergyPlusData &state,
                         Real64 &Moisture,
                         Real64 &MeanRootMoisture,
                         Real64 const MoistureMax,
                         Real64 const MoistureResidual,
                         Real64 const SoilThickness,
                         Real64 const Vfluxf, // Water mass flux from vegetation [m/s]
                         Real64 const Vfluxg, // Water mass flux from soil surface [m/s]
                         int const ConstrNum, // Indicator for construction index for the current surface
                         Real64 &Alphag,
                         [[maybe_unused]] int const unit,    // unused1208
                         [[maybe_unused]] Real64 const Tg,   // unused1208
                         [[maybe_unused]] Real64 const Tf,   // unused1208
                         [[maybe_unused]] Real64 const Qsoil // unused1208
    )
    {
        // SUBROUTINE INFORMATION
        //     AUTHOR          David Sailor
        //     DATE WRITTEN    Jan 2007
        //     MODIFIED        Stephen Forner, Portland State University (SF); 7/15/2010

        // PURPOSE OF THIS MODULE:
        // Track moisture input/output to ecoroof soil media (precipitation, irrigation, evapotranspiration, runoff)
        // Update soil thermal properties associated with variations in soil moisture and update CTF calculations
        // for the ecoroof construction layer.

        // METHODOLOGY EMPLOYED:
        // Define 2 soil layers (top and root). Moisture redistribution between top and root layers is proportional
        // to moisture differences. Input and Output of moisture are partitioned between layers.
        // Soil thermal properties vary based on non-dimensionalization of experimental data for 8 typical soils.
        // Specifically, THERMAL PROPERTY = Dry Value + (fraction of moisture content)*Wet Value

        // SUBROUTINE PARAMETER DEFINITIONS:
        static Real64 const depth_fac((161240.0 * std::pow(2.0, -2.3)) / 60.0);

        // Soil Parameters from Reference listed in the code:
        Real64 constexpr alpha(23.0); // These parameters are empirical constants
        Real64 constexpr n(1.27);     // These parameters are empirical constants
        Real64 constexpr lambda(0.5); // These parameters are empirical constants
        // This is another parameter of the soil which describes the soil conductivity at the saturation point (m/s)
        Real64 constexpr SoilConductivitySaturation(5.157e-7);

        // SUBROUTINE LOCAL VARIABLE DECLARATIONS:
        Real64 RatioMax;
        Real64 RatioMin;
        Real64 MoistureDiffusion; // moisture transport down from near-surface to root zone
        Real64 SoilConductivity;  // Moisture dependent conductivity to be fed back into CTF Calculator
        Real64 SoilSpecHeat;      // Moisture dependent Spec. Heat to be fed back into CTF Calculator
        Real64 SoilAbsorpSolar;   // Moisture dependent Solar absorptance (1-albedo)
        Real64 SoilDensity;       // Moisture dependent density to be fed back into CTF Calculator
        Real64 SatRatio;
        Real64 TestRatio;   // Ratio to determine if timestep change in properties is too abrupt for CTF
        Real64 AvgMoisture; // Average soil moisture over depth of ecoroof media

        // NOTE:  As Energyplus calls the energy balance manager (and hence CalcEcoroof)
        // once for each surface within each zone that has an ecoroof
        // --- the CALCECOROOF routine is called multiple times within each time step
        // So, it is important that the UpdateSoilProps subroutine is called ONLY ONCE for each time step!!!

        // Recall Moisture = near-surface moisture value (m^3/m^3)
        // Recall MeanRootMoisture = root zone moisture value (m^3/m^3)

        // DJS 2009 set the ratiomax and ratiomin values in the code now (rather than as parameters) so that
        // DJS 2009 we can link them to timesteps and make these limits apply to actual RATES...
        // DJS 2009 reasonable rates are +/- 10% change in properties per 15 minute period... Otherwise we have
        // DJS 2009 stability issues.
        // DJS 2011 FEB - Since we no longer use CTF with soil-dependent properties (Do not RECALL INITCONDUCTION...
        // DJS 2011 FEB - we may be able to get away with NO limits on rates of change when using CFD routine.
        // DJS 2011 FEB - for now we stick with 20% per quarter hour.
        RatioMax = 1.0 + 0.20 * state.dataGlobal->MinutesPerTimeStep / 15.0;
        RatioMin = 1.0 - 0.20 * state.dataGlobal->MinutesPerTimeStep / 15.0;

        auto *thisMaterial =
            dynamic_cast<Material::MaterialChild *>(state.dataMaterial->Material(state.dataConstruction->Construct(ConstrNum).LayerPoint(1)));
        assert(thisMaterial != nullptr);
        if (state.dataEcoRoofMgr->UpdatebeginFlag) {

            // SET dry values that NEVER CHANGE
            state.dataEcoRoofMgr->DryCond = thisMaterial->Conductivity;
            state.dataEcoRoofMgr->DryDens = thisMaterial->Density;
            state.dataEcoRoofMgr->DryAbsorp = thisMaterial->AbsorpSolar;
            state.dataEcoRoofMgr->DrySpecHeat = thisMaterial->SpecHeat;

            // DETERMINE RELATIVE THICKNESS OF TWO LAYERS OF SOIL (also unchanging)
            if (SoilThickness > 0.12) {
                state.dataEcoRoofMgr->TopDepth = 0.06; // For now use 6cm as top depth - everything else is root layer
            } else {
                state.dataEcoRoofMgr->TopDepth = 0.5 * SoilThickness; // In unusual case of very thin soil make topdepth half of total
            }
            // This loop outputs the minimum number of time steps needed to keep the solution stable
            // The equation is minimum timestep in seconds=161240*((number of layers)**(-2.3))*(Total thickness of the soil)**2.07
            if (thisMaterial->EcoRoofCalculationMethod == 2) {
                int index1;
                Real64 const depth_limit(depth_fac * std::pow(state.dataEcoRoofMgr->TopDepth + state.dataEcoRoofMgr->RootDepth, 2.07));
                for (index1 = 1; index1 <= 20; ++index1) {
                    if (double(state.dataGlobal->MinutesPerTimeStep / index1) <= depth_limit) break;
                }
                if (index1 > 1) {
                    ShowWarningError(state, "CalcEcoRoof: Too few time steps per hour for stability.");
                    if (ceil(60 * index1 / state.dataGlobal->MinutesPerTimeStep) <= 60) {
                        ShowContinueError(
                            state,
                            format("...Entered Timesteps per hour=[{}], Change to some value greater than or equal to [{}] for assured stability.",
                                   state.dataGlobal->NumOfTimeStepInHour,
                                   60 * index1 / state.dataGlobal->MinutesPerTimeStep));
                        ShowContinueError(state, "...Note that EnergyPlus has a maximum of 60 timesteps per hour");
                        ShowContinueError(state,
                                          "...The program will continue, but if the simulation fails due to too low/high temperatures, instability "
                                          "here could be the reason.");
                    } else {
                        ShowContinueError(state,
                                          format("...Entered Timesteps per hour=[{}], however the required frequency for stability [{}] is over the "
                                                 "EnergyPlus maximum of 60.",
                                                 state.dataGlobal->NumOfTimeStepInHour,
                                                 60 * index1 / state.dataGlobal->MinutesPerTimeStep));
                        ShowContinueError(state, "...Consider using the simple moisture diffusion calculation method for this application");
                        ShowContinueError(state,
                                          "...The program will continue, but if the simulation fails due to too low/high temperatures, instability "
                                          "here could be the reason.");
                    }
                }
            }

            state.dataEcoRoofMgr->RootDepth = SoilThickness - state.dataEcoRoofMgr->TopDepth;
            // Next create a timestep in seconds
            state.dataEcoRoofMgr->TimeStepZoneSec = state.dataGlobal->MinutesPerTimeStep * 60.0;

            state.dataEcoRoofMgr->UpdatebeginFlag = false;
        }

        state.dataEcoRoofMgr->CurrentRunoff = 0.0; // Initialize current time step runoff as it is used in several spots below...

        // FIRST Subtract water evaporated by plants and at soil surface
        Moisture -= (Vfluxg)*state.dataGlobal->MinutesPerTimeStep * 60.0 / state.dataEcoRoofMgr->TopDepth;          // soil surface evaporation
        MeanRootMoisture -= (Vfluxf)*state.dataGlobal->MinutesPerTimeStep * 60.0 / state.dataEcoRoofMgr->RootDepth; // plant extraction from root zone

        // NEXT Update evapotranspiration summary variable for print out
        state.dataEcoRoofMgr->CurrentET = (Vfluxg + Vfluxf) * state.dataGlobal->MinutesPerTimeStep * 60.0; // units are meters
        if (!state.dataGlobal->WarmupFlag) {
            state.dataEcoRoofMgr->CumET += state.dataEcoRoofMgr->CurrentET;
        }

        // NEXT Add Precipitation to surface soil moisture variable (if a schedule exists)
        Moisture += state.dataEcoRoofMgr->CurrentPrecipitation / state.dataEcoRoofMgr->TopDepth; // x (m) evenly put into top layer

        if (!state.dataGlobal->WarmupFlag) {
            state.dataEcoRoofMgr->CumPrecip += state.dataEcoRoofMgr->CurrentPrecipitation;
        }

        // NEXT Add Irrigation to surface soil moisture variable (if a schedule exists)
        state.dataEcoRoofMgr->CurrentIrrigation = 0.0; // first initialize to zero
        state.dataWaterData->Irrigation.ActualAmount = 0.0;
        if (state.dataWaterData->Irrigation.ModeID == DataWater::IrrigationMode::IrrSchedDesign) {
            state.dataEcoRoofMgr->CurrentIrrigation = state.dataWaterData->Irrigation.ScheduledAmount; // units of m
            state.dataWaterData->Irrigation.ActualAmount = state.dataEcoRoofMgr->CurrentIrrigation;
            //    elseif (Irrigation%ModeID ==IrrSmartSched .and. moisture .lt. 0.4d0*MoistureMax) then
        } else if (state.dataWaterData->Irrigation.ModeID == DataWater::IrrigationMode::IrrSmartSched &&
                   Moisture < state.dataWaterData->Irrigation.IrrigationThreshold * MoistureMax) {
            // Smart schedule only irrigates when scheduled AND the soil is less than 40% saturated
            state.dataEcoRoofMgr->CurrentIrrigation = state.dataWaterData->Irrigation.ScheduledAmount; // units of m
            state.dataWaterData->Irrigation.ActualAmount = state.dataEcoRoofMgr->CurrentIrrigation;
        } else { // no schedule
            if (state.dataWaterData->RainFall.ModeID == DataWater::RainfallMode::EPWPrecipitation) {
                state.dataEcoRoofMgr->CurrentIrrigation = 0; // units of m
                state.dataWaterData->Irrigation.ActualAmount = state.dataEcoRoofMgr->CurrentIrrigation;
            }
        }

        Moisture += state.dataEcoRoofMgr->CurrentIrrigation / state.dataEcoRoofMgr->TopDepth; // irrigation in (m)/timestep put into top layer

        if ((state.dataEnvrn->RunPeriodEnvironment) && (!state.dataGlobal->WarmupFlag)) {
            state.dataEcoRoofMgr->CumIrrigation += state.dataEcoRoofMgr->CurrentIrrigation;
            // aggregate to monthly for reporting
            int month = state.dataEnvrn->Month;
            state.dataEcoRoofMgr->MonthlyIrrigation.at(month - 1) += state.dataWaterData->Irrigation.ActualAmount * 1000.0;
        }

        // Note: If soil top layer gets a massive influx of rain &/or irrigation some of
        // the water will simply run right off the top and not penetrate at all!
        // At the present time this limit is fairly small due to some minor stability issues
        // in EnergyPlus. If the moisture changes too rapidly the code cannot handle the rapid changes in
        // surface characteristics and heat fluxes. The result that I've noticed is a non-physical fluctation
        // in ground surface temperature that oscillates up to 10 deg C from one hour to the next until the
        // code catches up. The temporary solution is to simply limit how much moisture can enter the soil
        // in any time step to 0.5"/hour. In the future this might be fixed by running with finer time steps
        // or by using a finite difference temperature solution rather than the CTF.
        // I suspect that 15 minute intervals may be needed. Another option is to have an internal moisture
        // overflow bin that will hold extra moisture and then distribute it in subsequent hours. This way the
        // soil still gets the same total moisture... it is just distributed over a longer period.
        if (state.dataEcoRoofMgr->CurrentIrrigation + state.dataEcoRoofMgr->CurrentPrecipitation >
            0.5 * 0.0254 * state.dataGlobal->MinutesPerTimeStep / 60.0) {
            state.dataEcoRoofMgr->CurrentRunoff = state.dataEcoRoofMgr->CurrentIrrigation + state.dataEcoRoofMgr->CurrentPrecipitation -
                                                  (0.5 * 0.0254 * state.dataGlobal->MinutesPerTimeStep / 60.0);
            // If we get here then TOO much moisture has already been added to soil (must now subtract excess)
            Moisture -= state.dataEcoRoofMgr->CurrentRunoff / state.dataEcoRoofMgr->TopDepth; // currently any incident moisture in excess of 1/4 "
                                                                                              // per hour
                                                                                              // simply runs off the top of the soil.
        }
        // Now, if top layer is beyond saturation... the excess simply runs off without penetrating into the lower
        // layers.
        if (Moisture > MoistureMax) {
            state.dataEcoRoofMgr->CurrentRunoff += (Moisture - MoistureMax) * state.dataEcoRoofMgr->TopDepth;
            Moisture = MoistureMax;
        }

        if (thisMaterial->EcoRoofCalculationMethod == 1) {

            // THE SECTION BELOW WAS THE INITIAL MOISTURE DISTRIBUTION MODEL.
            // Any line with "!-" was code.  A line with "!" was just a comment.  This is done in case this code needs to be resurected in the future.
            // See below this commented out code for the new moisture distribution model.
            //*********************************************************************************************************
            //*********************************************************************************************************
            // NEXT Redistribute moisture based on moisture diffusion.
            // The effective diffusivities should be revisted when better moisture transport data in ecoroof soils are
            // available.
            // Here the diffusion rate is in units of [1/s]
            // A value of 0.0001 would be ~ 36% / hour
            // A value of 0.00005 would be ~ 18%/hour change in moisture
            // A value of 0.000025 gives about a 9%/hour change in moisture
            // a value of 0.0000125 gives 5%/hour...
            // Note: This formulation allows moisture to have a directional bias - ie, it can sink into soil easier than
            // it can be brought up.
            if (Moisture > MeanRootMoisture) {
                // move moisture from top layer into root zone
                MoistureDiffusion = min((MoistureMax - MeanRootMoisture) * state.dataEcoRoofMgr->RootDepth,
                                        (Moisture - MeanRootMoisture) * state.dataEcoRoofMgr->TopDepth);
                MoistureDiffusion = max(0.0, MoistureDiffusion); // Safety net to keep positive (not needed?)
                // at this point moistureDiffusion is in units of (m)/timestep
                MoistureDiffusion *= 0.00005 * state.dataGlobal->MinutesPerTimeStep * 60.0;
                Moisture -= MoistureDiffusion / state.dataEcoRoofMgr->TopDepth;
                MeanRootMoisture += MoistureDiffusion / state.dataEcoRoofMgr->RootDepth;
            } else if (MeanRootMoisture > Moisture) {
                // move moisture to top layer from root zone
                MoistureDiffusion =
                    min((MoistureMax - Moisture) * state.dataEcoRoofMgr->TopDepth, (MeanRootMoisture - Moisture) * state.dataEcoRoofMgr->RootDepth);
                MoistureDiffusion = max(0.0, MoistureDiffusion); // Safety net (not needed?)
                // at this point moistureDiffusion is in units of (m)/timestep
                MoistureDiffusion *= 0.00001 * state.dataGlobal->MinutesPerTimeStep * 60.0;
                Moisture += MoistureDiffusion / state.dataEcoRoofMgr->TopDepth;
                MeanRootMoisture -= MoistureDiffusion / state.dataEcoRoofMgr->RootDepth;
            }
        } else {
            //********************************************************************************************************
            //********************************************************************************************************
            // THE SECTION ABOVE WAS THE MOISTURE DISTRIBUTION MODEL. REPLACED SF-7/21/2010

            // NEXT redistribute the moisture in the soil based on:
            // Marcel G Schaap and Martinus Th van Genuchten, 2006, 'A modified Maulem-van
            // Genuchten Formulation for Improved Description of the Hydraulic Conductivity Near Saturation'.
            // Written in MATLAB by Vishal Sharma (of Portland State) and modified for FORTRAN by Stephen Forner Summer 2010
            // This model is based on curve fit data that describes the capillary motion of the water in combination with the gravitational
            // forces on the water.
            // This set of equations is unstable if the time step is larger than given by a curve fit equation.  This first DO loop is to
            // see how many time steps are needed to be stable.
            // This method of moisture distribution relies on variables which are experimentally determined: alpha, lambda, n and the
            // hydraulic conductivity at saturation.

            // Now, solve for the soil parameters for  of the top soil layer

            state.dataEcoRoofMgr->RelativeSoilSaturationTop = (Moisture - MoistureResidual) / (MoistureMax - MoistureResidual);
            if (state.dataEcoRoofMgr->RelativeSoilSaturationTop < 0.0001) {
                if (state.dataEcoRoofMgr->ErrIndex == 0) {
                    ShowWarningMessage(state,
                                       format("EcoRoof: UpdateSoilProps: Relative Soil Saturation Top Moisture <= 0.0001, Value=[{:.5R}].",
                                              state.dataEcoRoofMgr->RelativeSoilSaturationTop));
                    ShowContinueError(state, "Value is set to 0.0001 and simulation continues.");
                    ShowContinueError(state, "You may wish to increase the number of timesteps to attempt to alleviate the problem.");
                }
                ShowRecurringWarningErrorAtEnd(state,
                                               "EcoRoof: UpdateSoilProps: Relative Soil Saturation Top Moisture < 0. continues",
                                               state.dataEcoRoofMgr->ErrIndex,
                                               state.dataEcoRoofMgr->RelativeSoilSaturationTop,
                                               state.dataEcoRoofMgr->RelativeSoilSaturationTop);
                state.dataEcoRoofMgr->RelativeSoilSaturationTop = 0.0001;
            }
            state.dataEcoRoofMgr->SoilHydroConductivityTop =
                SoilConductivitySaturation * std::pow(state.dataEcoRoofMgr->RelativeSoilSaturationTop, lambda) *
                pow_2(1.0 - std::pow(1.0 - std::pow(state.dataEcoRoofMgr->RelativeSoilSaturationTop, n / (n - 1.0)), (n - 1.0) / n));
            state.dataEcoRoofMgr->CapillaryPotentialTop =
                (-1.0 / alpha) * std::pow(std::pow(1.0 / state.dataEcoRoofMgr->RelativeSoilSaturationTop, n / (n - 1.0)) - 1.0, 1.0 / n);

            // Then the soil parameters for the root soil layer
            state.dataEcoRoofMgr->RelativeSoilSaturationRoot = (MeanRootMoisture - MoistureResidual) / (MoistureMax - MoistureResidual);
            state.dataEcoRoofMgr->SoilHydroConductivityRoot =
                SoilConductivitySaturation * std::pow(state.dataEcoRoofMgr->RelativeSoilSaturationRoot, lambda) *
                pow_2(1.0 - std::pow(1.0 - std::pow(state.dataEcoRoofMgr->RelativeSoilSaturationRoot, n / (n - 1.0)), (n - 1.0) / n));
            state.dataEcoRoofMgr->CapillaryPotentialRoot =
                (-1.0 / alpha) * std::pow(std::pow(1.0 / state.dataEcoRoofMgr->RelativeSoilSaturationRoot, n / (n - 1.0)) - 1.0, 1.0 / n);

            // Next, using the soil parameters, solve for the soil moisture
            state.dataEcoRoofMgr->SoilConductivityAveTop =
                (state.dataEcoRoofMgr->SoilHydroConductivityTop + state.dataEcoRoofMgr->SoilHydroConductivityRoot) * 0.5;
            Moisture +=
                (state.dataEcoRoofMgr->TimeStepZoneSec / state.dataEcoRoofMgr->TopDepth) *
                ((state.dataEcoRoofMgr->SoilConductivityAveTop *
                  (state.dataEcoRoofMgr->CapillaryPotentialTop - state.dataEcoRoofMgr->CapillaryPotentialRoot) / state.dataEcoRoofMgr->TopDepth) -
                 state.dataEcoRoofMgr->SoilConductivityAveTop);

            // Now limit the soil from going over the moisture maximum and takes excess to create runoff
            if (Moisture >= MoistureMax) {       // This statement makes sure that the top layer is not over the moisture maximum for the soil.
                Moisture = 0.9999 * MoistureMax; // then it takes any moisture over the maximum amount and makes it runoff
                state.dataEcoRoofMgr->CurrentRunoff += (Moisture - MoistureMax * 0.9999) * state.dataEcoRoofMgr->TopDepth;
            }

            // Now make sure that the soil does not go below the moisture minimum
            if (Moisture <= (1.01 * MoistureResidual)) {
                Moisture = 1.01 * MoistureResidual;
            }

            // Next, solve the parameters for the bottom layer
            state.dataEcoRoofMgr->SoilConductivityAveRoot = state.dataEcoRoofMgr->SoilHydroConductivityRoot;

            // Now make sure the rate of liquid leaving the soil is more than one drop per hour
            if ((state.dataEcoRoofMgr->SoilConductivityAveRoot * 3600.0) <= (2.33e-7)) {
                state.dataEcoRoofMgr->SoilConductivityAveRoot = 0.0;
            }

            // Using the parameters above, distribute the Root Layer moisture
            state.dataEcoRoofMgr->TestMoisture = MeanRootMoisture;
            MeanRootMoisture +=
                (state.dataEcoRoofMgr->TimeStepZoneSec / state.dataEcoRoofMgr->RootDepth) *
                ((state.dataEcoRoofMgr->SoilConductivityAveTop *
                  (state.dataEcoRoofMgr->CapillaryPotentialTop - state.dataEcoRoofMgr->CapillaryPotentialRoot) / state.dataEcoRoofMgr->RootDepth) +
                 state.dataEcoRoofMgr->SoilConductivityAveTop - state.dataEcoRoofMgr->SoilConductivityAveRoot);

            // Limit the moisture from going over the saturation limit and create runoff:
            if (MeanRootMoisture >= MoistureMax) {
                MeanRootMoisture = 0.9999 * MoistureMax;
                state.dataEcoRoofMgr->CurrentRunoff += (Moisture - MoistureMax * 0.9999) * state.dataEcoRoofMgr->RootDepth;
            }

            // Limit the soil from going below the soil saturation limit:
            if (MeanRootMoisture <= (1.01 * MoistureResidual)) {
                MeanRootMoisture = 1.01 * MoistureResidual;
            }

            // Next, track runoff from the bottom of the soil:
            state.dataEcoRoofMgr->CurrentRunoff += state.dataEcoRoofMgr->SoilConductivityAveRoot * state.dataEcoRoofMgr->TimeStepZoneSec;

            //~~~END SF EDITS
        }

        // NEXT Limit moisture values to saturation (create RUNOFF that we can track)
        // CurrentRunoff is sum of "overwatering" in a timestep and excess moisture content
        if (!state.dataGlobal->WarmupFlag) {
            state.dataEcoRoofMgr->CumRunoff += state.dataEcoRoofMgr->CurrentRunoff;
        }

        if (MeanRootMoisture <= MoistureResidual * 1.00001) {
            Moisture -= (MoistureResidual * 1.00001 - MeanRootMoisture) * state.dataEcoRoofMgr->RootDepth / state.dataEcoRoofMgr->TopDepth;
            // If the plant has extracted more moisture than is in the root zone soil, then make it come from
            // the top layer rather than the root zone... unless top is also dry...
            if (Moisture < MoistureResidual * 1.00001) Moisture = MoistureResidual * 1.00001;
            MeanRootMoisture = MoistureResidual * 1.00001; // Need to make sure we do not divide by zero later.
        }

        // ------------------------------------------------------------------------------------------
        // Having updated moisture values now we modify soil thermal properties based on moisture content

        // NOTE: Variables SoilAbsorpSolar, SoilDensity, SoilSpecHeat, and SoilConductivity are the values
        // that the soil properties OUGHT to attain for the current moisture level. These values are then
        // moderated using the TestRatio variable so that from one time step to the next no variable
        // changes by more than a certain percentage (typically 5-20%).

        // Note wet soil absorptance is generally 25-50% higher than dry soil absorptance (assume linear)
        SoilAbsorpSolar = state.dataEcoRoofMgr->DryAbsorp +
                          (0.92 - state.dataEcoRoofMgr->DryAbsorp) * (Moisture - MoistureResidual) / (MoistureMax - MoistureResidual);
        // Limit solar absorptivity to 95% so soil abledo is always above 5%
        if (SoilAbsorpSolar > 0.95) SoilAbsorpSolar = 0.95;
        // Limit solar absorptivity to greater than 20% so that albedo is always less than 80%
        if (SoilAbsorpSolar < 0.20) SoilAbsorpSolar = 0.20;

        // Need to use for albedo in CalcEcoroof
        TestRatio = (1.0 - SoilAbsorpSolar) / Alphag;
        if (TestRatio > RatioMax) TestRatio = RatioMax;
        if (TestRatio < RatioMin) TestRatio = RatioMin;
        Alphag *= TestRatio; //  included 1.0 - to make it albedo rather than SW absorptivity
        // Note wet soil density is calculated by simply adding the mass of water...
        AvgMoisture = (state.dataEcoRoofMgr->RootDepth * MeanRootMoisture + state.dataEcoRoofMgr->TopDepth * Moisture) / SoilThickness;
        SoilDensity = state.dataEcoRoofMgr->DryDens + (AvgMoisture - MoistureResidual) * 990.0;
        // Note 990 kg/m^3 is water density and the moisture is depth-averaged

        // Note wet soil has specific heat that is 40% higher than dry soil (assume linear)
        // OLD ::  SoilSpecHeat = DrySpecHeat*(1.0d0+ 0.4d0*(AvgMoisture-MoistureResidual)/(MoistureMax-MoistureResidual))
        // This is now based on Melos Hagos's results for C (March 2009)
        //    SoilSpecHeat = DrySpecHeat + 3.09*(AvgMoisture) CLEARLY in ERROR BY FACTOR of 1000
        //    DJS - Melos report has Spec = Cdry + 1.9 theta (where C is in kJ/kg/K), so...
        SoilSpecHeat = state.dataEcoRoofMgr->DrySpecHeat + 1900.0 * AvgMoisture;

        // Note wet soil has thermal conductivity that is up to 3 times that of  dry soil ...
        // For now simply let it DOUBLE over the range of moisture

        // Note wet soil has thermal conductivity that is up to 3 times that of  dry soil ...
        // OLD :: SoilConductivity = DryCond* (1.0d0 + 1.0d0 * (AvgMoisture-MoistureResidual)/(MoistureMax-MoistureResidual))
        // This is now based on Melos Hagos's results for k/kdry (March 2009)
        SatRatio = (AvgMoisture - MoistureResidual) / (MoistureMax - MoistureResidual);
        SoilConductivity = (state.dataEcoRoofMgr->DryCond / 1.15) * (1.45 * std::exp(4.411 * SatRatio)) / (1.0 + 0.45 * std::exp(4.411 * SatRatio));
        // DJS 2009 - note, this allows the actual conductivity to dip a little below the dry value... corresponding to
        // DJS 2009 - "bone dry" if you will, when moisture --> residual value.

        // HERE WE RE-RUN THE CONDUCTION TRANSFER FUNCTION (CTF) CALCULATIONS

        // NOTE: CTF uses the original dataMaterial.Material( )%xxx variables, so must update these for current construction and
        //       time step...
        // TestRatio variable is available just in case there are stability issues. If so, we can limit the amount
        // by which soil properties are allowed to vary in one time step (10% in example below).

        TestRatio = SoilConductivity / thisMaterial->Conductivity;
        if (TestRatio > RatioMax) TestRatio = RatioMax;
        if (TestRatio < RatioMin) TestRatio = RatioMin;
        thisMaterial->Conductivity *= TestRatio;
        SoilConductivity = thisMaterial->Conductivity;

        TestRatio = SoilDensity / thisMaterial->Density;
        if (TestRatio > RatioMax) TestRatio = RatioMax;
        if (TestRatio < RatioMin) TestRatio = RatioMin;
        thisMaterial->Density *= TestRatio;
        SoilDensity = thisMaterial->Density;

        TestRatio = SoilSpecHeat / thisMaterial->SpecHeat;
        if (TestRatio > RatioMax) TestRatio = RatioMax;
        if (TestRatio < RatioMin) TestRatio = RatioMin;
        thisMaterial->SpecHeat *= TestRatio;
        SoilSpecHeat = thisMaterial->SpecHeat;

        // Now call InitConductionTransferFunction with the ConstrNum as the argument. As long as the argument is
        // non-zero InitConductionTransferFunction will ONLY update this construction. If the argument is 0 it will
        // rerun the ENTIRE InitConductionTransferFunction on all constructions (as in initial code start-up mode).

        // DJS The following works for most simulations, but has stability issues in some cases.
        // DJS - in the present version it seems best to NOT update soil thermal properties.
        //   Call InitConductionTransferFunctions(ConstrNum)
        // DJS In future revision we will implement these modified soil thermal properties in the finite difference
        // solution scheme.

        // DJS - Note the following write/format statements should be commented out prior to releasing within EnergyPlus
        // DJS - they are handy in doing hourly validation/evaluations, though, so leave them in for future development.

        //   write(unit,799) DayofYear, HourOfDay, Qsoil,Tg, Tf, Moisture, MeanRootMoisture,CumPrecip &
        //  ,CumET,CumRunoff, CumIrrigation, SoilDensity, SoilSpecHeat,SoilConductivity,Alphag
        // 799 format(' ',I3,' ',I3,' ',' ',f9.3,' ',f6.2,' ',f6.2,' ',f5.3,' ',f5.3,' ',f6.4, '  '  &
        //    f7.3, ' ', f7.3, ' ',f7.3, ' ',f6.1,' ',f7.1,'  ',f6.3,'  ',f6.2)
    }

    void CalculateEcoRoofSolar(EnergyPlusData &state,
                               Real64 &RS, // Solar on roof (assumed horizontal)
                               Real64 &f1, // Solar term for Stomatal Resistance
                               int const SurfNum)
    {

        // Use SOLCOS(3) here to calculate RS since as stated in comments above this is only done for one surface currently.
        // So, it is better to assume that the roof is flat until multiple surfaces can be handled.  Then, the next line can
        // use state.dataHeatBal->SurfCosIncAng(state.dataGlobal->HourOfDay, state.dataGlobal->TimeStep, SurfNum) instead of
        // SOLCOS(3).
        RS = max(state.dataEnvrn->SOLCOS(3), 0.0) * state.dataEnvrn->BeamSolarRad +
             state.dataSolarShading->SurfAnisoSkyMult(SurfNum) * state.dataEnvrn->DifSolarRad;
        Real64 f1inv = min(1.0, (0.004 * RS + 0.005) / (0.81 * (0.004 * RS + 1.0)));
        f1 = 1.0 / f1inv;
    }

} // namespace EcoRoofManager

} // namespace EnergyPlus<|MERGE_RESOLUTION|>--- conflicted
+++ resolved
@@ -114,14 +114,6 @@
         // IFS Documentation, CY25R1 (April 2002), www.ecmwf.int/research/ifsdocs/CY24r1/Physics/
         // Physics-08-03.html.
         // The Atmospheric Boundary Layer - by J.R. Garratt (Cambridge Atmos. & Space Science Series), 316pp.
-<<<<<<< HEAD
-        // Using/Aliasing
-        using namespace DataEnvironment;
-        using namespace DataHeatBalance;
-        using namespace DataHeatBalSurface;
-        using namespace DataSurfaces;
-=======
->>>>>>> 37d3fdc2
 
         // SUBROUTINE PARAMETER DEFINITIONS:
         Real64 constexpr Kv(0.4);           // Von Karmen's constant (source FASST)
@@ -208,7 +200,6 @@
         Real64 HMovInsul = 0.0;                            // "Convection" coefficient of movable insulation
 
         if (state.dataSurface->Surface(SurfNum).ExtWind) {
-<<<<<<< HEAD
             Convect::InitExtConvCoeff(state,
                                         SurfNum,
                                         HMovInsul,
@@ -219,18 +210,6 @@
                                         state.dataHeatBalSurf->SurfHSkyExt(SurfNum),
                                         state.dataHeatBalSurf->SurfHGrdExt(SurfNum),
                                         state.dataHeatBalSurf->SurfHAirExt(SurfNum));
-=======
-            ConvectionCoefficients::InitExteriorConvectionCoeff(state,
-                                                                SurfNum,
-                                                                HMovInsul,
-                                                                RoughSurf,
-                                                                AbsThermSurf,
-                                                                state.dataHeatBalSurf->SurfOutsideTempHist(1)(SurfNum),
-                                                                state.dataHeatBalSurf->SurfHcExt(SurfNum),
-                                                                state.dataHeatBalSurf->SurfHSkyExt(SurfNum),
-                                                                state.dataHeatBalSurf->SurfHGrdExt(SurfNum),
-                                                                state.dataHeatBalSurf->SurfHAirExt(SurfNum));
->>>>>>> 37d3fdc2
         }
         // Long Wave Radiation (W/m^2) - original equation shown in comment
         // Real64 Latm = 1.0 * Sigma * 1.0 * state.dataSurface->Surface(SurfNum).ViewFactorGround * pow_4(state.dataEnvrn->GroundTempKelvin) +
