--- conflicted
+++ resolved
@@ -48,690 +48,427 @@
 #ifndef GroundHeatExchangers_hh_INCLUDED
 #define GroundHeatExchangers_hh_INCLUDED
 
-// C++ headers
-#include <deque>
-#include <utility>
-
 // ObjexxFCL Headers
-//#include <ObjexxFCL/Array1D.hh>
+#include <ObjexxFCL/Array1D.hh>
 
 // JSON Headers
 #include <nlohmann/json.hpp>
-using json = nlohmann::json;
 
 // EnergyPlus Headers
-<<<<<<< HEAD
-#include <DataGlobals.hh>
-#include <EnergyPlus.hh>
-#include <UtilityRoutines.hh>
-//#include <GroundTemperatureModeling/GroundTemperatureModelManager.hh>
-//#include <PlantComponent.hh>
-=======
 #include <EnergyPlus/DataGlobals.hh>
 #include <EnergyPlus/EnergyPlus.hh>
 #include <EnergyPlus/GroundTemperatureModeling/GroundTemperatureModelManager.hh>
 #include <EnergyPlus/PlantComponent.hh>
->>>>>>> 5d48105e
 
 namespace EnergyPlus {
 
-namespace GroundHeatExchangers {
-
-    // Using/Aliasing
-    using DataGlobals::Pi;
-    // using namespace GroundTemperatureManager;
-
-    // Data
-    // DERIVED TYPE DEFINITIONS
-
-    // MODULE PARAMETER DEFINITIONS
-    // extern Real64 const hrsPerDay;   // Number of hours in a day
-    // extern Real64 const hrsPerMonth; // Number of hours in month
-    // extern int const maxTSinHr;      // Max number of time step in a hour
-
-    // MODULE VARIABLE DECLARATIONS:
-    // na
-
-    struct BaseProps
-    {
-        // member variables
-        Real64 k = 0.0;           // Thermal conductivity [W/m-K]
-        Real64 rho = 0.0;         // Density [kg/m3]
-        Real64 cp = 0.0;          // Specific heat [J/kg-K]
-        Real64 rhoCp = 0.0;       // Heat capacity [J/m3-K]
-        Real64 diffusivity = 0.0; // Thermal diffusivity [m2/s]
-
-        // constructor
-        explicit BaseProps(const json &j)
-        {
-            this->k = j["conductivity"];
-            this->rho = j["density"];
-            this->cp = j["specific-heat"];
-            this->rhoCp = rho * cp;
-            this->diffusivity = k / this->rhoCp;
-        }
-
-        // default constructor
-        BaseProps() = default;
-
-        // destructor
-        ~BaseProps() = default;
-    };
-
-    struct FluidWorker
-    {
-        // E+ member variables
-        int loopNum = 0;
-
-        // constructor
-        explicit FluidWorker(const json &j) {
-            this->loopNum = j["loop-num"];
-        }
-
-        // default constructor
-        FluidWorker() = default;
-
-        // destructor
-        ~FluidWorker() = default;
-
-        // member functions
-        Real64 get_cp(Real64 &temperature, const std::string &routineName);
-        Real64 get_k(Real64 &temperature, const std::string &routineName);
-        Real64 get_mu(Real64 &temperature, const std::string &routineName);
-        Real64 get_rho(Real64 &temperature, const std::string &routineName);
-        Real64 get_Pr(Real64 &temperature, const std::string &routineName);
-    };
-
-    struct Pipe : public BaseProps, FluidWorker
-    {
-        // E+ member variables
-        int loopNum = 0;
-
-        // parent classes
-        FluidWorker fluid;
-
-        // model member variables
-        Real64 outDia = 0.0;        // Outer diameter [m]
-        Real64 innerDia = 0.0;      // Inner diameter [m]
-        Real64 length = 0.0;        // Length [m]
-        Real64 outRadius = 0.0;     // Outer radius [m]
-        Real64 innerRadius = 0.0;   // Inner radius [m]
-        Real64 wallThickness = 0.0; // Pipe wall thickness [m]
-        Real64 areaCrOuter = 0.0;   // Outer cross-sectional area [m2]
-        Real64 areaCrInner = 0.0;   // Inner cross-sectional area [m2]
-        Real64 areaCrPipe = 0.0;    // Pipe wall cross-sectional area [m2]
-        Real64 areaSurfOuter = 0.0; // Pipe outer surface area [m2]
-        Real64 areaSurfInner = 0.0; // Pipe inner surface area [m2]
-        Real64 volTotal = 0.0;      // Total pipe volume [m3]
-        Real64 volFluid = 0.0;      // Fluid volume [m3]
-        Real64 volPipeWall = 0.0;   // Pipe wall volume [m3]
-        Real64 friction = 0.0;      // Friction factor [-]
-        Real64 resistPipe = 0.0;    // Total pipe resistance [K/(W/m)]
-        Real64 resistConv = 0.0;    // Pipe convection resistance [K/(W/m)]
-        int const numCells = 16;    // Number of pipe elements
-        std::vector<Real64> cellTemps = {
-            0.0, 0.0, 0.0, 0.0, 0.0, 0.0, 0.0, 0.0, 0.0, 0.0, 0.0, 0.0, 0.0, 0.0, 0.0, 0.0}; // Pipe temperature for each node
-        std::deque<Real64> inletTemps = {0.0};                                              // Inlet temperature history [C]
-        std::deque<Real64> inletTempTimes = {0.0};                                           // Times for respective inlet temperatures [s]
-        Real64 outletTemp = 0.0;                                                             // Pipe outlet temperature [C]
-        bool applyTransitDelay = true;
-
-        // constructor
-        explicit Pipe(const json &j)
-        {
-            // properties
-            BaseProps tmpProps(j);
-            this->fluid = FluidWorker(j);
-            this->k = tmpProps.k;
-            this->rho = tmpProps.rho;
-            this->cp = tmpProps.cp;
-            this->rhoCp = tmpProps.rhoCp;
-            this->diffusivity = tmpProps.diffusivity;
-
-            // geometry
-            this->outDia = j["outer-diameter"];
-            this->innerDia = j["inner-diameter"];
-            this->length = j["length"];
-            this->outRadius = this->outDia / 2;
-            this->innerRadius = this->innerDia / 2;
-            this->wallThickness = this->outRadius - this->innerRadius;
-
-            // areas
-            this->areaCrOuter = (Pi / 4) * pow(this->outDia, 2);
-            this->areaCrInner = (Pi / 4) * pow(this->innerDia, 2);
-            this->areaCrPipe = this->areaCrOuter - this->areaCrInner;
-            this->areaSurfOuter = Pi * this->outDia * this->length;
-            this->areaSurfInner = Pi * this->innerDia * this->length;
-
-            // volumes
-            this->volTotal = this->areaCrOuter * this->length;
-            this->volFluid = this->areaCrInner * this->length;
-            this->volPipeWall = this->volTotal - this->volFluid;
-
-            Real64 initTemp = j["initial-temperature"];
-            std::replace(this->cellTemps.begin(), this->cellTemps.end(), 0.0, initTemp);
-            std::replace(this->inletTemps.begin(), this->inletTemps.end(), 0.0, initTemp);
-        }
-
-        // default constructor
-        Pipe() = default;
-
-        // destructor
-        ~Pipe() = default;
-
-        // members functions
-        Real64 calcTransitTime(Real64 flowRate, Real64 temperature);
-        void simulate(Real64 time, Real64 timeStep, Real64 flowRate, Real64 inletTemp);
-        Real64 plugFlowOutletTemp(Real64 time);
-        void logInletTemps(Real64 inletTemp, Real64 time);
-        Real64 mdotToRe(Real64 flowRate, Real64 temperature);
-        Real64 calcFrictionFactor(Real64 Re);
-        Real64 calcConductionResistance();
-        Real64 calcConvectionResistance(Real64 flowRate, Real64 temperature);
-        Real64 calcResistance(Real64 flowRate, Real64 temperature);
-        Real64 turbulentNusselt(Real64 Re, Real64 temperature);
-
-        static Real64 laminarNusselt()
-        {
-            // laminar Nusselt number for smooth pipes
-            // mean(4.36, 3.66)
-
-            return 4.01;
-        }
-
-        static Real64 laminarFrictionFactor(Real64 Re)
-        {
-            // laminar friction factor
-
-            // @param Re: Reynolds number
-
-            return 64 / Re;
-        }
-
-        static Real64 turbulentFrictionFactor(Real64 Re)
-        {
-            // turbulent friction factor
-
-            // Petukhov, B. S. (1970). Advances in Heat Transfer, volume 6, chapter Heat transfer and
-            // friction in turbulent pipe flow with variable physical properties, pages 503–564.
-            // Academic Press, Inc., New York, NY.
-
-            // @param Re: Reynolds number
-
-            return std::pow(0.79 * std::log(Re) - 1.64, -2.0);
-        }
-    };
-
-    struct Interp1D
-    {
-        std::vector<Real64> x_data;
-        std::vector<Real64> y_data;
-        std::string routineName;
-        std::vector<std::pair<Real64, Real64> > table;
-        bool extrapolate = false;
-
-        // constructor
-        Interp1D(std::vector<Real64> &x_data, std::vector<Real64> &y_data,
-                 std::string &routineName, bool extrapolate = false) {
-
-            this->x_data = x_data;
-            this->y_data = y_data;
-            this->routineName = routineName;
-            this->extrapolate = extrapolate;
-
-            if (this->x_data.size() == this->y_data.size()) {
-                for (std::size_t i = 0; i != this->x_data.size(); ++i) {
-                    this->table.emplace_back(std::pair<Real64, Real64> {this->x_data[i], this->y_data[i]});
-                }
-            } else {
-                ShowFatalError(routineName + ": Number of X and Y data must be equal.");
-            }
-            // add option later to ask if the data needs to be sorted
-            // std::sort(table.begin(), table.end());
-        }
-
-        // default constructor
-        Interp1D() = default;
-
-        // destructor
-        ~Interp1D() = default;
-
-        // member functions
-        Real64 interpolate(Real64 &x);
-    };
-
-    struct BaseAgg
-    {
-        // member variables
-        Real64 ts;  // GHE time scale
-        Interp1D g_data;  // g-function data
-        std::vector<Real64> energy;  // energy history
-        std::vector<Real64> dts;  // time steps
-        Real64 prev_update_time;  // previous update time
-
-        // constructor
-        BaseAgg() : ts(0.0), prev_update_time(0.0)
-        {};
-
-        // destructor
-        ~BaseAgg() = default;
-
-        // member functions
-        static std::vector<Real64> calc_times(std::vector<Real64> &times)
-        {
-            std::vector<Real64> v = times;
-            std::reverse(std::begin(v), std::end(v));
-            std::vector<Real64> sums (v.size());
-            std::partial_sum(std::begin(v), std::end(v), sums.begin());
-            std::reverse(std::begin(sums), std::end(sums));
-            return sums;
-        }
-
-        // virtual functions
-        virtual void aggregate(Real64 &time, Real64 &energy) = 0;
-        virtual Real64 calc_temporal_superposition(Real64 &timeStep, Real64 & flowRate) = 0;
-        virtual Real64 get_g_value(Real64 &time) = 0;
-        virtual Real64 get_q_prev() = 0;
-
-    };
-
-    struct SubHourAgg : BaseAgg
-    {
-        std::string routineName = "Subhourly Aggregation";
-        Real64 subHrEnergy = 0.0;
-
-        // constructor
-        explicit SubHourAgg(const json &j)
-        {
-            this->energy.emplace_back(0.0);
-            this->dts.emplace_back(DataGlobals::SecInHour);
-            this->ts = j["time-scale"];
-            std::vector<Real64> lntts = j["g-function-data"]["lntts"];
-            std::vector<Real64> g = j["g-function-data"]["g"];
-            this->g_data = Interp1D(lntts, g, routineName, true);
-        };
-
-        // destructor
-        ~SubHourAgg() = default;
-
-        // member functions
-        void aggregate(Real64 &time, Real64 &energy) override;
-        Real64 calc_temporal_superposition(Real64 &timeStep, Real64 & flowRate) override;
-        Real64 get_g_value(Real64 &time) override;
-        Real64 get_q_prev() override;
-    };
-
-
-    // struct GLHEVertPropsStruct
-    //{
-    //    // Destructor
-    //    ~GLHEVertPropsStruct()
-    //    {
-    //    }
-
-    //    // Members
-    //    std::string name;   // Name
-    //    Real64 bhTopDepth;  // Depth of top of borehole {m}
-    //    Real64 bhLength;    // Length of borehole from top of borehole {m}
-    //    Real64 bhDiameter;  // Diameter of borehole {m}
-    //    BaseProps grout;    // Grout properties
-    //    Pipe pipe;          // Pipe properties
-    //    Real64 bhUTubeDist; // U-tube, shank-to-shank spacking {m}
-
-    //    GLHEVertPropsStruct() : bhTopDepth(0.0), bhLength(0.0), bhDiameter(0.0), bhUTubeDist(0.0)
-    //    {
-    //    }
-    //};
-
-    // struct MyCartesian
-    //{
-    //    // Destructor
-    //    ~MyCartesian()
-    //    {
-    //    }
-
-    //    Real64 x;
-    //    Real64 y;
-    //    Real64 z;
-
-    //    MyCartesian() : x(0.0), y(0.0), z(0.0)
-    //    {
-    //    }
-    //};
-
-    // struct GLHEVertSingleStruct
-    //{
-    //    // Destructor
-    //    ~GLHEVertSingleStruct()
-    //    {
-    //    }
-
-    //    // Members
-    //    std::string name;                           // Name
-    //    Real64 xLoc;                                // X-direction location {m}
-    //    Real64 yLoc;                                // Y-direction location {m}
-    //    Real64 dl_i;                                // Discretized bh length between points
-    //    Real64 dl_ii;                               // Discretized bh length between points
-    //    Real64 dl_j;                                // Discretized bh length between points
-    //    std::shared_ptr<GLHEVertPropsStruct> props; // Properties
-    //    std::vector<MyCartesian>
-    //        pointLocations_i; // Discretized point locations for when computing temperature response of other boreholes on this bh
-    //    std::vector<MyCartesian> pointLocations_ii; // Discretized point locations for when computing temperature response of this bh on itself
-    //    std::vector<MyCartesian>
-    //        pointLocations_j; // Discretized point locations for when other bh are computing the temperature response of this bh on themselves
-
-    //    GLHEVertSingleStruct() : xLoc(0.0), yLoc(0.0), dl_i(0.0), dl_ii(0.0), dl_j(0.0)
-    //    {
-    //    }
-    //};
-
-    // struct GLHEVertArrayStruct
-    //{
-    //    // Destructor
-    //    ~GLHEVertArrayStruct()
-    //    {
-    //    }
-
-    //    // Members
-    //    std::string name;                           // Name
-    //    int numBHinXDirection;                      // Number of boreholes in X direction
-    //    int numBHinYDirection;                      // Number of boreholes in Y direction
-    //    Real64 bhSpacing;                           // Borehole center-to-center spacing {m}
-    //    std::shared_ptr<GLHEVertPropsStruct> props; // Properties
-
-    //    GLHEVertArrayStruct() : numBHinXDirection(0), numBHinYDirection(0), bhSpacing(0.0)
-    //    {
-    //    }
-    //};
-
-    // struct GLHEResponseFactorsStruct
-    //{
-    //    // Destructor
-    //    ~GLHEResponseFactorsStruct()
-    //    {
-    //    }
-
-    //    // Members
-    //    std::string name;                                              // Name
-    //    int numBoreholes;                                              // Number of boreholes
-    //    int numGFuncPairs;                                             // Number of g-function pairs
-    //    Real64 gRefRatio;                                              // Reference ratio of g-function set
-    //    Real64 maxSimYears;                                            // Maximum length of simulation in years
-    //    Array1D<Real64> time;                                          // response time in seconds
-    //    Array1D<Real64> LNTTS;                                         // natural log of Non Dimensional Time Ln(t/ts)
-    //    Array1D<Real64> GFNC;                                          // G-function ( Non Dimensional temperature response factors)
-    //    std::shared_ptr<GLHEVertPropsStruct> props;                    // Properties
-    //    std::vector<std::shared_ptr<GLHEVertSingleStruct>> myBorholes; // Boreholes used by this response factors object
-
-    //    GLHEResponseFactorsStruct() : numBoreholes(0), numGFuncPairs(0), gRefRatio(0.0), maxSimYears(0.0)
-    //    {
-    //    }
-    //};
-
-    // struct GLHEBase : PlantComponent
-    //{
-    //    // Destructor
-    //    virtual ~GLHEBase()
-    //    {
-    //    }
-
-    //    // Members
-    //    bool available;   // need an array of logicals--load identifiers of available equipment
-    //    bool on;          // simulate the machine at it's operating part load ratio
-    //    std::string name; // user identifier
-    //    int loopNum;
-    //    int loopSideNum;
-    //    int branchNum;
-    //    int compNum;
-    //    int inletNodeNum;  // Node number on the inlet side of the plant
-    //    int outletNodeNum; // Node number on the outlet side of the plant
-    //    BaseProps soil;
-    //    Pipe pipe;
-    //    BaseProps grout;
-    //    std::shared_ptr<GLHEResponseFactorsStruct> myRespFactors;
-    //    Real64 designFlow;            // Design volumetric flow rate			[m3/s]
-    //    Real64 designMassFlow;        // Design mass flow rate				[kg/s]
-    //    Real64 tempGround;            // The far field temperature of the ground   [degC]
-    //    Array1D<Real64> QnMonthlyAgg; // Monthly aggregated normalized heat extraction/rejection rate [W/m]
-    //    Array1D<Real64> QnHr;         // Hourly aggregated normalized heat extraction/rejection rate [W/m]
-    //    Array1D<Real64> QnSubHr; // Contains the sub-hourly heat extraction/rejection rate normalized by the total active length of bore holes [W/m]
-    //    int prevHour;
-    //    int AGG;               // Minimum Hourly History required
-    //    int SubAGG;            // Minimum sub-hourly History
-    //    Array1D_int LastHourN; // Stores the Previous hour's N for past hours until the minimum sub-hourly history
-    //    Real64 bhTemp;         // [degC]
-    //    Real64 massFlowRate;   // [kg/s]
-    //    Real64 outletTemp;     // [degC]
-    //    Real64 inletTemp;      // [degC]
-    //    Real64 aveFluidTemp;   // [degC]
-    //    Real64 QGLHE;          // [W] heat transfer rate
-    //    bool myFlag;
-    //    bool myEnvrnFlag;
-    //    bool gFunctionsExist;
-    //    Real64 lastQnSubHr;
-    //    Real64 HXResistance;    // The thermal resistance of the GHX, (K per W/m)
-    //    Real64 totalTubeLength; // The total length of pipe. NumBoreholes * BoreholeDepth OR Pi * Dcoil * NumCoils
-    //    Real64 timeSS;          // Steady state time
-    //    Real64 timeSSFactor;    // Steady state time factor for calculation
-    //    std::shared_ptr<BaseGroundTempsModel> groundTempModel;
-
-    //    // some statics pulled out into member variables
-    //    bool firstTime;
-    //    int numErrorCalls;
-    //    Real64 ToutNew;
-    //    int PrevN;             // The saved value of N at previous time step
-    //    bool updateCurSimTime; // Used to reset the CurSimTime to reset after WarmupFlag
-    //    bool triggerDesignDayReset;
-
-    //    GLHEBase()
-    //        : available(false), on(false), loopNum(0), loopSideNum(0), branchNum(0), compNum(0), inletNodeNum(0), outletNodeNum(0), designFlow(0.0),
-    //          designMassFlow(0.0), tempGround(0.0), prevHour(1), AGG(0), SubAGG(0), bhTemp(0.0), massFlowRate(0.0), outletTemp(0.0), inletTemp(0.0),
-    //          aveFluidTemp(0.0), QGLHE(0.0), myFlag(true), myEnvrnFlag(true), gFunctionsExist(false), lastQnSubHr(0.0), HXResistance(0.0),
-    //          timeSS(0.0), timeSSFactor(0.0), firstTime(true), numErrorCalls(0), ToutNew(19.375), PrevN(1), updateCurSimTime(true),
-    //          triggerDesignDayReset(false)
-    //    {
-    //    }
-
-    //    virtual void calcGFunctions() = 0;
-
-    //    void calcAggregateLoad();
-
-    //    void updateGHX();
-
-    //    void calcGroundHeatExchanger();
-
-    //    inline bool isEven(int const val);
-
-    //    Real64 interpGFunc(Real64);
-
-    //    void makeThisGLHECacheAndCompareWithFileCache();
-
-    //    virtual void makeThisGLHECacheStruct() = 0;
-
-    //    virtual void readCacheFileAndCompareWithThisGLHECache() = 0;
-
-    //    void onInitLoopEquip(const PlantLocation &calledFromLocation) override;
-
-    //    void simulate(const PlantLocation &calledFromLocation, bool const FirstHVACIteration, Real64 &CurLoad, bool const RunFlag) override;
-
-    //    static PlantComponent *factory(int const objectType, std::string objectName);
-
-    //    virtual Real64 getGFunc(Real64) = 0;
-
-    //    virtual void initGLHESimVars() = 0;
-
-    //    virtual Real64 calcHXResistance() = 0;
-
-    //    virtual void getAnnualTimeConstant() = 0;
-    //};
-
-    // struct GLHEVert : GLHEBase
-    //{
-    //    // Destructor
-    //    ~GLHEVert()
-    //    {
-    //    }
-
-    //    // Members
-    //    Real64 bhDiameter;  // Diameter of borehole {m}
-    //    Real64 bhRadius;    // Radius of borehole {m}
-    //    Real64 bhLength;    // Length of borehole {m}
-    //    Real64 bhUTubeDist; // Distance between u-tube legs {m}
-
-    //    // Parameters for the multipole method
-    //    Real64 theta_1;
-    //    Real64 theta_2;
-    //    Real64 theta_3;
-    //    Real64 sigma;
-
-    //    nlohmann::json myCacheData;
-
-    //    std::vector<Real64> GFNC_shortTimestep;
-    //    std::vector<Real64> LNTTS_shortTimestep;
-
-    //    GLHEVert() : bhDiameter(0.0), bhRadius(0.0), bhLength(0.0), bhUTubeDist(0.0), theta_1(0.0), theta_2(0.0), theta_3(0.0), sigma(0.0)
-    //    {
-    //    }
-
-    //    std::vector<Real64> distances(MyCartesian const &point_i, MyCartesian const &point_j);
-
-    //    Real64 calcResponse(std::vector<Real64> const &dists, Real64 const &currTime);
-
-    //    Real64 integral(MyCartesian const &point_i, std::shared_ptr<GLHEVertSingleStruct> const &bh_j, Real64 const &currTime);
-
-    //    Real64
-    //    doubleIntegral(std::shared_ptr<GLHEVertSingleStruct> const &bh_i, std::shared_ptr<GLHEVertSingleStruct> const &bh_j, Real64 const
-    //    &currTime);
-
-    //    void calcShortTimestepGFunctions();
-
-    //    void calcLongTimestepGFunctions();
-
-    //    void calcGFunctions();
-
-    //    Real64 calcHXResistance();
-
-    //    void initGLHESimVars();
-
-    //    void getAnnualTimeConstant();
-
-    //    Real64 getGFunc(Real64 const time);
-
-    //    void makeThisGLHECacheStruct();
-
-    //    void readCacheFileAndCompareWithThisGLHECache();
-
-    //    void writeGLHECacheToFile();
-
-    //    Real64 calcBHAverageResistance();
-
-    //    Real64 calcBHTotalInternalResistance();
-
-    //    Real64 calcBHGroutResistance();
-
-    //    Real64 calcPipeConductionResistance();
-
-    //    Real64 calcPipeConvectionResistance();
-
-    //    Real64 frictionFactor(Real64 const reynoldsNum);
-
-    //    Real64 calcPipeResistance();
-
-    //    void combineShortAndLongTimestepGFunctions();
-    //};
-
-    // struct GLHESlinky : GLHEBase
-    //{
-
-    //    // Destructor
-    //    ~GLHESlinky()
-    //    {
-    //    }
-
-    //    // Members
-    //    bool verticalConfig;  // HX Configuration Flag
-    //    Real64 coilDiameter;  // Diameter of the slinky coils [m]
-    //    Real64 coilPitch;     // Center-to-center slinky coil spacing [m]
-    //    Real64 coilDepth;     // Average depth of the coil [m]
-    //    Real64 trenchDepth;   // Trench depth from ground surface to trench bottom [m]
-    //    Real64 trenchLength;  // Length of single trench [m]
-    //    int numTrenches;      // Number of parallel trenches [m]
-    //    Real64 trenchSpacing; // Spacing between parallel trenches [m]
-    //    int numCoils;         // Number of coils
-    //    int monthOfMinSurfTemp;
-    //    Real64 maxSimYears;
-    //    Real64 minSurfTemp;
-    //    Array1D<Real64> X0;
-    //    Array1D<Real64> Y0;
-    //    Real64 Z0;
-
-    //    GLHESlinky()
-    //        : verticalConfig(false), coilDiameter(0.0), coilPitch(0.0), coilDepth(0.0), trenchDepth(0.0), trenchLength(0.0), numTrenches(0),
-    //          trenchSpacing(0.0), numCoils(0), monthOfMinSurfTemp(0), maxSimYears(0.0), minSurfTemp(0.0)
-    //    {
-    //    }
-
-    //    Real64 calcHXResistance();
-
-    //    void calcGFunctions();
-
-    //    void initGLHESimVars();
-
-    //    void getAnnualTimeConstant();
-
-    //    Real64 doubleIntegral(int const m, int const n, int const m1, int const n1, Real64 const t, int const I0, int const J0);
-
-    //    Real64 integral(int const m, int const n, int const m1, int const n1, Real64 const t, Real64 const eta, Real64 const J0);
-
-    //    Real64 distance(int const m, int const n, int const m1, int const n1, Real64 const eta, Real64 const theta);
-
-    //    Real64 distanceToFictRing(int const m, int const n, int const m1, int const n1, Real64 const eta, Real64 const theta);
-
-    //    Real64 distToCenter(int const m, int const n, int const m1, int const n1);
-
-    //    Real64 nearFieldResponseFunction(int const m, int const n, int const m1, int const n1, Real64 const eta, Real64 const theta, Real64 const
-    //    t);
-
-    //    Real64 midFieldResponseFunction(int const m, int const n, int const m1, int const n1, Real64 const t);
-
-    //    Real64 getGFunc(Real64 const time);
-
-    //    void makeThisGLHECacheStruct();
-
-    //    void readCacheFileAndCompareWithThisGLHECache();
-    //};
-
-    void clear_state();
-
-    // void GetGroundHeatExchangerInput();
-
-    // std::shared_ptr<GLHEResponseFactorsStruct> BuildAndGetResponseFactorObjectFromArray(std::shared_ptr<GLHEVertArrayStruct> const
-    // &arrayObjectPtr);
-
-    // std::shared_ptr<GLHEResponseFactorsStruct>
-    // BuildAndGetResponseFactorsObjectFromSingleBHs(std::vector<std::shared_ptr<GLHEVertSingleStruct>> const &singleBHsForRFVect);
-
-    // void SetupBHPointsForResponseFactorsObject(std::shared_ptr<GLHEResponseFactorsStruct> &thisRF);
-
-    // std::shared_ptr<GLHEResponseFactorsStruct> GetResponseFactor(std::string const &objectName);
-
-    // std::shared_ptr<GLHEVertSingleStruct> GetSingleBH(std::string const &objectName);
-
-    // std::shared_ptr<GLHEVertPropsStruct> GetVertProps(std::string const &objectName);
-
-    // std::shared_ptr<GLHEVertArrayStruct> GetVertArray(std::string const &objectName);
-
-    // std::vector<Real64> TDMA(std::vector<Real64> a, std::vector<Real64> b, std::vector<Real64> c, std::vector<Real64> d);
-
-    //// Object Data
-    // extern std::vector<GLHEVert> verticalGLHE;                                            // Vertical GLHEs
-    // extern std::vector<GLHESlinky> slinkyGLHE;                                            // Slinky GLHEs
-    // extern std::vector<std::shared_ptr<GLHEVertArrayStruct>> vertArraysVector;            // Vertical Arrays
-    // extern std::vector<std::shared_ptr<GLHEVertPropsStruct>> vertPropsVector;             // Vertical Properties
-    // extern std::vector<std::shared_ptr<GLHEResponseFactorsStruct>> responseFactorsVector; // Vertical Response Factors
-    // extern std::vector<std::shared_ptr<GLHEVertSingleStruct>> singleBoreholesVector;      // Vertical Single Boreholes
-
-} // namespace GroundHeatExchangers
+    namespace GroundHeatExchangers {
+
+        // Using/Aliasing
+        using namespace GroundTemperatureManager;
+
+        // Data
+        // DERIVED TYPE DEFINITIONS
+
+        // MODULE PARAMETER DEFINITIONS
+        extern Real64 const hrsPerDay;   // Number of hours in a day
+        extern Real64 const hrsPerMonth; // Number of hours in month
+        extern int const maxTSinHr;      // Max number of time step in a hour
+
+        // MODULE VARIABLE DECLARATIONS:
+        // na
+
+        // Types
+
+        struct thermoPhysicialPropsStruct {
+            // Destructor
+            virtual ~thermoPhysicialPropsStruct() {
+            }
+
+            Real64 k;           // Thermal conductivity [W/m-K]
+            Real64 rho;         // Density [kg/m3]
+            Real64 cp;          // Specific heat [J/kg-K]
+            Real64 rhoCp;       // Specific heat capacity [J/kg-K]
+            Real64 diffusivity; // Thermal diffusivity [m2/s]
+
+            thermoPhysicialPropsStruct() : k(0.0), rho(0.0), cp(0.0), rhoCp(0.0), diffusivity(0.0) {
+            }
+        };
+
+        struct pipePropsStruct : thermoPhysicialPropsStruct {
+            // Destructor
+            ~pipePropsStruct() {
+            }
+
+            // Members
+            Real64 outDia;      // Outer diameter of the pipe [m]
+            Real64 innerDia;    // Inner diameter of the pipe [m]
+            Real64 outRadius;   // Outer radius of the pipe [m]
+            Real64 innerRadius; // Inner radius of the pipe [m]
+            Real64 thickness;   // Thickness of the pipe wall [m]
+
+            pipePropsStruct() : outDia(0.0), innerDia(0.0), outRadius(0.0), innerRadius(0.0), thickness(0.0) {
+            }
+        };
+
+        struct GLHEVertPropsStruct {
+            // Destructor
+            ~GLHEVertPropsStruct() {
+            }
+
+            // Members
+            std::string name;                 // Name
+            Real64 bhTopDepth;                // Depth of top of borehole {m}
+            Real64 bhLength;                  // Length of borehole from top of borehole {m}
+            Real64 bhDiameter;                // Diameter of borehole {m}
+            thermoPhysicialPropsStruct grout; // Grout properties
+            pipePropsStruct pipe;             // Pipe properties
+            Real64 bhUTubeDist;               // U-tube, shank-to-shank spacking {m}
+
+            GLHEVertPropsStruct() : bhTopDepth(0.0), bhLength(0.0), bhDiameter(0.0), bhUTubeDist(0.0) {
+            }
+        };
+
+        struct MyCartesian {
+            // Destructor
+            ~MyCartesian() {
+            }
+
+            Real64 x;
+            Real64 y;
+            Real64 z;
+
+            MyCartesian() : x(0.0), y(0.0), z(0.0) {
+            }
+        };
+
+        struct GLHEVertSingleStruct {
+            // Destructor
+            ~GLHEVertSingleStruct() {
+            }
+
+            // Members
+            std::string name;                           // Name
+            Real64 xLoc;                                // X-direction location {m}
+            Real64 yLoc;                                // Y-direction location {m}
+            Real64 dl_i;                                // Discretized bh length between points
+            Real64 dl_ii;                               // Discretized bh length between points
+            Real64 dl_j;                                // Discretized bh length between points
+            std::shared_ptr<GLHEVertPropsStruct> props; // Properties
+            std::vector<MyCartesian>
+                    pointLocations_i; // Discretized point locations for when computing temperature response of other boreholes on this bh
+            std::vector<MyCartesian> pointLocations_ii; // Discretized point locations for when computing temperature response of this bh on itself
+            std::vector<MyCartesian>
+                    pointLocations_j; // Discretized point locations for when other bh are computing the temperature response of this bh on themselves
+
+            GLHEVertSingleStruct() : xLoc(0.0), yLoc(0.0), dl_i(0.0), dl_ii(0.0), dl_j(0.0) {
+            }
+        };
+
+        struct GLHEVertArrayStruct {
+            // Destructor
+            ~GLHEVertArrayStruct() {
+            }
+
+            // Members
+            std::string name;                           // Name
+            int numBHinXDirection;                      // Number of boreholes in X direction
+            int numBHinYDirection;                      // Number of boreholes in Y direction
+            Real64 bhSpacing;                           // Borehole center-to-center spacing {m}
+            std::shared_ptr<GLHEVertPropsStruct> props; // Properties
+
+            GLHEVertArrayStruct() : numBHinXDirection(0), numBHinYDirection(0), bhSpacing(0.0) {
+            }
+        };
+
+        struct GLHEResponseFactorsStruct {
+            // Destructor
+            ~GLHEResponseFactorsStruct() {
+            }
+
+            // Members
+            std::string name;                                              // Name
+            int numBoreholes;                                              // Number of boreholes
+            int numGFuncPairs;                                             // Number of g-function pairs
+            Real64 gRefRatio;                                              // Reference ratio of g-function set
+            Real64 maxSimYears;                                            // Maximum length of simulation in years
+            Array1D<Real64> time;                                          // response time in seconds
+            Array1D<Real64> LNTTS;                                         // natural log of Non Dimensional Time Ln(t/ts)
+            Array1D<Real64> GFNC;                                          // G-function ( Non Dimensional temperature response factors)
+            std::shared_ptr<GLHEVertPropsStruct> props;                    // Properties
+            std::vector<std::shared_ptr<GLHEVertSingleStruct>> myBorholes; // Boreholes used by this response factors object
+
+            GLHEResponseFactorsStruct() : numBoreholes(0), numGFuncPairs(0), gRefRatio(0.0), maxSimYears(0.0) {
+            }
+        };
+
+        struct GLHEBase : PlantComponent {
+            // Destructor
+            virtual ~GLHEBase() {
+            }
+
+            // Members
+            bool available;   // need an array of logicals--load identifiers of available equipment
+            bool on;          // simulate the machine at it's operating part load ratio
+            std::string name; // user identifier
+            int loopNum;
+            int loopSideNum;
+            int branchNum;
+            int compNum;
+            int inletNodeNum;  // Node number on the inlet side of the plant
+            int outletNodeNum; // Node number on the outlet side of the plant
+            thermoPhysicialPropsStruct soil;
+            pipePropsStruct pipe;
+            thermoPhysicialPropsStruct grout;
+            std::shared_ptr<GLHEResponseFactorsStruct> myRespFactors;
+            Real64 designFlow;            // Design volumetric flow rate			[m3/s]
+            Real64 designMassFlow;        // Design mass flow rate				[kg/s]
+            Real64 tempGround;            // The far field temperature of the ground   [degC]
+            Array1D<Real64> QnMonthlyAgg; // Monthly aggregated normalized heat extraction/rejection rate [W/m]
+            Array1D<Real64> QnHr;         // Hourly aggregated normalized heat extraction/rejection rate [W/m]
+            Array1D<Real64> QnSubHr; // Contains the sub-hourly heat extraction/rejection rate normalized by the total active length of bore holes  [W/m]
+            int prevHour;
+            int AGG;               // Minimum Hourly History required
+            int SubAGG;            // Minimum sub-hourly History
+            Array1D_int LastHourN; // Stores the Previous hour's N for past hours until the minimum sub-hourly history
+            Real64 bhTemp;         // [degC]
+            Real64 massFlowRate;   // [kg/s]
+            Real64 outletTemp;     // [degC]
+            Real64 inletTemp;      // [degC]
+            Real64 aveFluidTemp;   // [degC]
+            Real64 QGLHE;          // [W] heat transfer rate
+            bool myFlag;
+            bool myEnvrnFlag;
+            bool gFunctionsExist;
+            Real64 lastQnSubHr;
+            Real64 HXResistance;    // The thermal resistance of the GHX, (K per W/m)
+            Real64 totalTubeLength; // The total length of pipe. NumBoreholes * BoreholeDepth OR Pi * Dcoil * NumCoils
+            Real64 timeSS;          // Steady state time
+            Real64 timeSSFactor;    // Steady state time factor for calculation
+            std::shared_ptr<BaseGroundTempsModel> groundTempModel;
+
+            // some statics pulled out into member variables
+            bool firstTime;
+            int numErrorCalls;
+            Real64 ToutNew;
+            int PrevN;                // The saved value of N at previous time step
+            bool updateCurSimTime; // Used to reset the CurSimTime to reset after WarmupFlag
+            bool triggerDesignDayReset;
+
+            GLHEBase()
+                    : available(false), on(false), loopNum(0), loopSideNum(0), branchNum(0), compNum(0),
+                      inletNodeNum(0), outletNodeNum(0), designFlow(0.0),
+                      designMassFlow(0.0), tempGround(0.0), prevHour(1), AGG(0), SubAGG(0), bhTemp(0.0),
+                      massFlowRate(0.0), outletTemp(0.0), inletTemp(0.0),
+                      aveFluidTemp(0.0), QGLHE(0.0), myFlag(true), myEnvrnFlag(true), gFunctionsExist(false),
+                      lastQnSubHr(0.0), HXResistance(0.0),
+                      timeSS(0.0), timeSSFactor(0.0), firstTime(true), numErrorCalls(0), ToutNew(19.375), PrevN(1),
+                      updateCurSimTime(true), triggerDesignDayReset(false) {
+            }
+
+            virtual void calcGFunctions() = 0;
+
+            void calcAggregateLoad();
+
+            void updateGHX();
+
+            void calcGroundHeatExchanger();
+
+            inline bool isEven(int const val);
+
+            Real64 interpGFunc(Real64);
+
+            void makeThisGLHECacheAndCompareWithFileCache();
+
+            virtual void makeThisGLHECacheStruct() = 0;
+
+            virtual void readCacheFileAndCompareWithThisGLHECache() = 0;
+
+            void onInitLoopEquip(const PlantLocation &calledFromLocation) override;
+
+            void simulate(const PlantLocation &calledFromLocation, bool const FirstHVACIteration, Real64 &CurLoad,
+                          bool const RunFlag) override;
+
+            static PlantComponent *factory(int const objectType, std::string objectName);
+
+            virtual Real64 getGFunc(Real64) = 0;
+
+            virtual void initGLHESimVars() = 0;
+
+            virtual Real64 calcHXResistance() = 0;
+
+            virtual void getAnnualTimeConstant() = 0;
+        };
+
+        struct GLHEVert : GLHEBase {
+            // Destructor
+            ~GLHEVert() {
+            }
+
+            // Members
+            Real64 bhDiameter;  // Diameter of borehole {m}
+            Real64 bhRadius;    // Radius of borehole {m}
+            Real64 bhLength;    // Length of borehole {m}
+            Real64 bhUTubeDist; // Distance between u-tube legs {m}
+
+            // Parameters for the multipole method
+            Real64 theta_1;
+            Real64 theta_2;
+            Real64 theta_3;
+            Real64 sigma;
+
+            nlohmann::json myCacheData;
+
+            std::vector<Real64> GFNC_shortTimestep;
+            std::vector<Real64> LNTTS_shortTimestep;
+
+            GLHEVert() : bhDiameter(0.0), bhRadius(0.0), bhLength(0.0), bhUTubeDist(0.0), theta_1(0.0), theta_2(0.0),
+                         theta_3(0.0), sigma(0.0) {
+            }
+
+            std::vector<Real64> distances(MyCartesian const &point_i, MyCartesian const &point_j);
+
+            Real64 calcResponse(std::vector<Real64> const &dists, Real64 const &currTime);
+
+            Real64 integral(MyCartesian const &point_i, std::shared_ptr<GLHEVertSingleStruct> const &bh_j,
+                            Real64 const &currTime);
+
+            Real64
+            doubleIntegral(std::shared_ptr<GLHEVertSingleStruct> const &bh_i,
+                           std::shared_ptr<GLHEVertSingleStruct> const &bh_j, Real64 const &currTime);
+
+            void calcShortTimestepGFunctions();
+
+            void calcLongTimestepGFunctions();
+
+            void calcGFunctions();
+
+            Real64 calcHXResistance();
+
+            void initGLHESimVars();
+
+            void getAnnualTimeConstant();
+
+            Real64 getGFunc(Real64 const time);
+
+            void makeThisGLHECacheStruct();
+
+            void readCacheFileAndCompareWithThisGLHECache();
+
+            void writeGLHECacheToFile();
+
+            Real64 calcBHAverageResistance();
+
+            Real64 calcBHTotalInternalResistance();
+
+            Real64 calcBHGroutResistance();
+
+            Real64 calcPipeConductionResistance();
+
+            Real64 calcPipeConvectionResistance();
+
+            Real64 frictionFactor(Real64 const reynoldsNum);
+
+            Real64 calcPipeResistance();
+
+            void combineShortAndLongTimestepGFunctions();
+        };
+
+        struct GLHESlinky : GLHEBase {
+
+            // Destructor
+            ~GLHESlinky() {
+            }
+
+            // Members
+            bool verticalConfig;  // HX Configuration Flag
+            Real64 coilDiameter;  // Diameter of the slinky coils [m]
+            Real64 coilPitch;     // Center-to-center slinky coil spacing [m]
+            Real64 coilDepth;     // Average depth of the coil [m]
+            Real64 trenchDepth;   // Trench depth from ground surface to trench bottom [m]
+            Real64 trenchLength;  // Length of single trench [m]
+            int numTrenches;      // Number of parallel trenches [m]
+            Real64 trenchSpacing; // Spacing between parallel trenches [m]
+            int numCoils;         // Number of coils
+            int monthOfMinSurfTemp;
+            Real64 maxSimYears;
+            Real64 minSurfTemp;
+            Array1D<Real64> X0;
+            Array1D<Real64> Y0;
+            Real64 Z0;
+
+            GLHESlinky()
+                    : verticalConfig(false), coilDiameter(0.0), coilPitch(0.0), coilDepth(0.0), trenchDepth(0.0),
+                      trenchLength(0.0), numTrenches(0),
+                      trenchSpacing(0.0), numCoils(0), monthOfMinSurfTemp(0), maxSimYears(0.0), minSurfTemp(0.0) {
+            }
+
+            Real64 calcHXResistance();
+
+            void calcGFunctions();
+
+            void initGLHESimVars();
+
+            void getAnnualTimeConstant();
+
+            Real64 doubleIntegral(int const m, int const n, int const m1, int const n1, Real64 const t, int const I0,
+                                  int const J0);
+
+            Real64 integral(int const m, int const n, int const m1, int const n1, Real64 const t, Real64 const eta,
+                            Real64 const J0);
+
+            Real64 distance(int const m, int const n, int const m1, int const n1, Real64 const eta, Real64 const theta);
+
+            Real64 distanceToFictRing(int const m, int const n, int const m1, int const n1, Real64 const eta,
+                                      Real64 const theta);
+
+            Real64 distToCenter(int const m, int const n, int const m1, int const n1);
+
+            Real64 nearFieldResponseFunction(int const m, int const n, int const m1, int const n1, Real64 const eta,
+                                             Real64 const theta, Real64 const t);
+
+            Real64 midFieldResponseFunction(int const m, int const n, int const m1, int const n1, Real64 const t);
+
+            Real64 getGFunc(Real64 const time);
+
+            void makeThisGLHECacheStruct();
+
+            void readCacheFileAndCompareWithThisGLHECache();
+        };
+
+        void clear_state();
+
+        void GetGroundHeatExchangerInput();
+
+        std::shared_ptr<GLHEResponseFactorsStruct>
+        BuildAndGetResponseFactorObjectFromArray(std::shared_ptr<GLHEVertArrayStruct> const &arrayObjectPtr);
+
+        std::shared_ptr<GLHEResponseFactorsStruct>
+        BuildAndGetResponseFactorsObjectFromSingleBHs(
+                std::vector<std::shared_ptr<GLHEVertSingleStruct>> const &singleBHsForRFVect);
+
+        void SetupBHPointsForResponseFactorsObject(std::shared_ptr<GLHEResponseFactorsStruct> &thisRF);
+
+        std::shared_ptr<GLHEResponseFactorsStruct> GetResponseFactor(std::string const &objectName);
+
+        std::shared_ptr<GLHEVertSingleStruct> GetSingleBH(std::string const &objectName);
+
+        std::shared_ptr<GLHEVertPropsStruct> GetVertProps(std::string const &objectName);
+
+        std::shared_ptr<GLHEVertArrayStruct> GetVertArray(std::string const &objectName);
+
+        std::vector<Real64>
+        TDMA(std::vector<Real64> a, std::vector<Real64> b, std::vector<Real64> c, std::vector<Real64> d);
+
+        // Object Data
+        extern std::vector<GLHEVert> verticalGLHE;                                            // Vertical GLHEs
+        extern std::vector<GLHESlinky> slinkyGLHE;                                            // Slinky GLHEs
+        extern std::vector<std::shared_ptr<GLHEVertArrayStruct>> vertArraysVector;            // Vertical Arrays
+        extern std::vector<std::shared_ptr<GLHEVertPropsStruct>> vertPropsVector;             // Vertical Properties
+        extern std::vector<std::shared_ptr<GLHEResponseFactorsStruct>> responseFactorsVector; // Vertical Response Factors
+        extern std::vector<std::shared_ptr<GLHEVertSingleStruct>> singleBoreholesVector;      // Vertical Single Boreholes
+
+    } // namespace GroundHeatExchangers
 
 } // namespace EnergyPlus
 
