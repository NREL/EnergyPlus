--- conflicted
+++ resolved
@@ -265,19 +265,11 @@
         bool needToSetupOutputVars;
 
         GLHEBase()
-<<<<<<< HEAD
-            : available(false), on(false), plantLoc{}, inletNodeNum(0), outletNodeNum(0), designFlow(0.0),
-              designMassFlow(0.0), tempGround(0.0), prevHour(1), AGG(0), SubAGG(0), bhTemp(0.0), massFlowRate(0.0), outletTemp(0.0), inletTemp(0.0),
-              aveFluidTemp(0.0), QGLHE(0.0), myEnvrnFlag(true), gFunctionsExist(false), lastQnSubHr(0.0), HXResistance(0.0), totalTubeLength(0.0),
-              timeSS(0.0), timeSSFactor(0.0), firstTime(true), numErrorCalls(0), ToutNew(19.375), PrevN(1), updateCurSimTime(true),
-              triggerDesignDayReset(false), needToSetupOutputVars(true)
-=======
-            : available(false), on(false), loopNum(0), loopSideNum(DataPlant::LoopSideLocation::Invalid), branchNum(0), compNum(0), inletNodeNum(0),
+            : available(false), on(false), plantLoc{}, inletNodeNum(0),
               outletNodeNum(0), designFlow(0.0), designMassFlow(0.0), tempGround(0.0), prevHour(1), AGG(0), SubAGG(0), bhTemp(0.0), massFlowRate(0.0),
               outletTemp(0.0), inletTemp(0.0), aveFluidTemp(0.0), QGLHE(0.0), myEnvrnFlag(true), gFunctionsExist(false), lastQnSubHr(0.0),
               HXResistance(0.0), totalTubeLength(0.0), timeSS(0.0), timeSSFactor(0.0), firstTime(true), numErrorCalls(0), ToutNew(19.375), PrevN(1),
               updateCurSimTime(true), triggerDesignDayReset(false), needToSetupOutputVars(true)
->>>>>>> 96bedded
         {
         }
 
