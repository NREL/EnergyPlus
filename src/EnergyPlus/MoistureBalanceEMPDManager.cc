--- conflicted
+++ resolved
@@ -546,16 +546,10 @@
     MatNum = state.dataConstruction->Construct(ConstrNum).LayerPoint(
         state.dataConstruction->Construct(ConstrNum).TotLayers); // Then find the material pointer
 
-<<<<<<< HEAD
     auto const *material(state.dataMaterial->Material(MatNum));
     if (material->EMPDmu <= 0.0) {
-        rv_surface = PsyRhovFnTdbWPb(TempZone, state.dataHeatBalFanSys->ZoneAirHumRat(surface.Zone), state.dataEnvrn->OutBaroPress);
-=======
-    auto const &material(state.dataMaterial->Material(MatNum));
-    if (material.EMPDmu <= 0.0) {
         rv_surface = PsyRhovFnTdbWPb(
             TempZone, state.dataZoneTempPredictorCorrector->zoneHeatBalance(surface.Zone).ZoneAirHumRat, state.dataEnvrn->OutBaroPress);
->>>>>>> 70df7b94
         return;
     }
 
