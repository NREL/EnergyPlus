// EnergyPlus, Copyright (c) 1996-2022, The Board of Trustees of the University of Illinois,
// The Regents of the University of California, through Lawrence Berkeley National Laboratory
// (subject to receipt of any required approvals from the U.S. Dept. of Energy), Oak Ridge
// National Laboratory, managed by UT-Battelle, Alliance for Sustainable Energy, LLC, and other
// contributors. All rights reserved.
//
// NOTICE: This Software was developed under funding from the U.S. Department of Energy and the
// U.S. Government consequently retains certain rights. As such, the U.S. Government has been
// granted for itself and others acting on its behalf a paid-up, nonexclusive, irrevocable,
// worldwide license in the Software to reproduce, distribute copies to the public, prepare
// derivative works, and perform publicly and display publicly, and to permit others to do so.
//
// Redistribution and use in source and binary forms, with or without modification, are permitted
// provided that the following conditions are met:
//
// (1) Redistributions of source code must retain the above copyright notice, this list of
//     conditions and the following disclaimer.
//
// (2) Redistributions in binary form must reproduce the above copyright notice, this list of
//     conditions and the following disclaimer in the documentation and/or other materials
//     provided with the distribution.
//
// (3) Neither the name of the University of California, Lawrence Berkeley National Laboratory,
//     the University of Illinois, U.S. Dept. of Energy nor the names of its contributors may be
//     used to endorse or promote products derived from this software without specific prior
//     written permission.
//
// (4) Use of EnergyPlus(TM) Name. If Licensee (i) distributes the software in stand-alone form
//     without changes from the version obtained under this License, or (ii) Licensee makes a
//     reference solely to the software portion of its product, Licensee must refer to the
//     software as "EnergyPlus version X" software, where "X" is the version number Licensee
//     obtained under this License and may not use a different name for the software. Except as
//     specifically required in this Section (4), Licensee shall not use in a company name, a
//     product name, in advertising, publicity, or other promotional activities any name, trade
//     name, trademark, logo, or other designation of "EnergyPlus", "E+", "e+" or confusingly
//     similar designation, without the U.S. Department of Energy's prior written consent.
//
// THIS SOFTWARE IS PROVIDED BY THE COPYRIGHT HOLDERS AND CONTRIBUTORS "AS IS" AND ANY EXPRESS OR
// IMPLIED WARRANTIES, INCLUDING, BUT NOT LIMITED TO, THE IMPLIED WARRANTIES OF MERCHANTABILITY
// AND FITNESS FOR A PARTICULAR PURPOSE ARE DISCLAIMED. IN NO EVENT SHALL THE COPYRIGHT OWNER OR
// CONTRIBUTORS BE LIABLE FOR ANY DIRECT, INDIRECT, INCIDENTAL, SPECIAL, EXEMPLARY, OR
// CONSEQUENTIAL DAMAGES (INCLUDING, BUT NOT LIMITED TO, PROCUREMENT OF SUBSTITUTE GOODS OR
// SERVICES; LOSS OF USE, DATA, OR PROFITS; OR BUSINESS INTERRUPTION) HOWEVER CAUSED AND ON ANY
// THEORY OF LIABILITY, WHETHER IN CONTRACT, STRICT LIABILITY, OR TORT (INCLUDING NEGLIGENCE OR
// OTHERWISE) ARISING IN ANY WAY OUT OF THE USE OF THIS SOFTWARE, EVEN IF ADVISED OF THE
// POSSIBILITY OF SUCH DAMAGE.

#ifndef DataHeatBalance_hh_INCLUDED
#define DataHeatBalance_hh_INCLUDED

// ObjexxFCL Headers
#include <ObjexxFCL/Array1D.hh>
#include <ObjexxFCL/Array2D.hh>
#include <ObjexxFCL/Array3D.hh>
#include <ObjexxFCL/Array4D.hh>
#include <ObjexxFCL/Optional.hh>
#include <ObjexxFCL/Reference.hh>

// EnergyPlus Headers
#include <EnergyPlus/ConvectionConstants.hh>
#include <EnergyPlus/Data/BaseData.hh>
#include <EnergyPlus/DataComplexFenestration.hh>
#include <EnergyPlus/DataGlobals.hh>
#include <EnergyPlus/DataSurfaces.hh>
#include <EnergyPlus/DataVectorTypes.hh>
#include <EnergyPlus/DataWindowEquivalentLayer.hh>
#include <EnergyPlus/EPVector.hh>
#include <EnergyPlus/EnergyPlus.hh>
#include <EnergyPlus/ExteriorEnergyUse.hh>

namespace EnergyPlus {

// Forward declarations
struct EnergyPlusData;

namespace DataHeatBalance {

    // Using/Aliasing
    using namespace DataComplexFenestration;
    using DataComplexFenestration::GapDeflectionState;
    using DataComplexFenestration::GapSupportPillar;
    using DataComplexFenestration::WindowComplexShade;
    using DataComplexFenestration::WindowThermalModelParams;
    using DataSurfaces::MaxSlatAngs;
    using DataVectorTypes::Vector;

    // Parameters to indicate material group type for use with the Material
    // derived type (see below):
    enum class MaterialGroup
    {
        Invalid = -1,
        RegularMaterial,
        Air,
        Shade,
        WindowGlass,
        WindowGas,
        WindowBlind,
        WindowGasMixture,
        Screen,
        EcoRoof,
        IRTMaterial,
        WindowSimpleGlazing,
        ComplexWindowShade,
        ComplexWindowGap,
        GlassEquivalentLayer,
        ShadeEquivalentLayer,
        DrapeEquivalentLayer,
        BlindEquivalentLayer,
        ScreenEquivalentLayer,
        GapEquivalentLayer,
        Num
    };

    // Parameters for Interior and Exterior Solar Distribution
    enum class Shadowing
    {
        Invalid = -1,
        Minimal,              // all incoming solar hits floor, no exterior shadowing except reveals
        FullExterior,         // all incoming solar hits floor, full exterior shadowing
        FullInteriorExterior, // full interior solar distribution, full exterior solar shadowing
        FullExteriorWithRefl, // all incoming solar hits floor, full exterior shadowing and reflections
        Num
    };

    // Parameters to indicate the zone type for use with the Zone derived
    // type (see below--Zone%OfType):
    constexpr int StandardZone(1);

    // Parameters for WarmupDays
    constexpr int DefaultMaxNumberOfWarmupDays(25); // Default maximum number of warmup days allowed
    constexpr int DefaultMinNumberOfWarmupDays(1);  // Default minimum number of warmup days allowed

    // Parameters for ZoneAirSolutionAlgo
    enum class SolutionAlgo
    {
        Invalid = -1,
        ThirdOrder,
        AnalyticalSolution,
        EulerMethod,
        Num
    };

    // Parameter for MRT calculation type
    enum class CalcMRT
    {
        Invalid = -1,
        ZoneAveraged,
        SurfaceWeighted,
        AngleFactor,
        Num
    };

    // Parameters for Ventilation
    enum class VentilationType
    {
        Invalid = -1,
        Natural,
        Intake,
        Exhaust,
        Balanced,
        Num
    };

    // Parameters for hybrid ventilation using Ventilation and Mixing objects
    enum class HybridCtrlType
    {
        Invalid = -1,
        Indiv,
        Close,
        Global,
        Num
    };

    // System type, detailed refrigeration or refrigerated case rack
    enum class RefrigSystemType
    {
        Invalid = -1,
        Detailed,
        Rack,
        Num
    };

    // Refrigeration condenser type
    enum class RefrigCondenserType
    {
        Invalid = -1,
        Air,
        Evap,
        Water,
        Cascade,
        WaterHeater,
        Num
    };

    // Parameters for type of infiltration model
    enum class InfiltrationModelType
    {
        Invalid = -1,
        DesignFlowRate,
        ShermanGrimsrud,
        AIM2,
        Num
    };

    // Parameters for type of ventilation model
    enum class VentilationModelType
    {
        Invalid = -1,
        DesignFlowRate,
        WindAndStack,
        Num
    };

    // Parameters for type of zone air balance model
    enum class AirBalance
    {
        Invalid = -1,
        None,
        Quadrature,
        Num
    };

    // Parameter for source zone air flow mass balance infiltration treatment
    enum class InfiltrationFlow
    {
        Invalid = -1,
        No,
        Add,
        Adjust,
        Num
    };

    enum class InfiltrationZoneType
    {
        Invalid = -1,
        MixingSourceZonesOnly,
        AllZones,
        Num
    };

    // zone air flow balancing method
    enum class AdjustmentType
    {
        Invalid = -1,
        AdjustMixingOnly,
        AdjustReturnOnly,
        AdjustMixingThenReturn,
        AdjustReturnThenMixing,
        NoAdjustReturnAndMixing,
        Num
    };

    enum class IntGainType
    {
        Invalid = -1,
        People,
        Lights,
        ElectricEquipment,
        GasEquipment,
        HotWaterEquipment,
        SteamEquipment,
        OtherEquipment,
        ZoneBaseboardOutdoorTemperatureControlled,
        ZoneContaminantSourceAndSinkCarbonDioxide,
        WaterUseEquipment,
        DaylightingDeviceTubular,
        WaterHeaterMixed,
        WaterHeaterStratified,
        ThermalStorageChilledWaterMixed,
        ThermalStorageChilledWaterStratified,
        GeneratorFuelCell,
        GeneratorMicroCHP,
        ElectricLoadCenterTransformer,
        ElectricLoadCenterInverterSimple,
        ElectricLoadCenterInverterFunctionOfPower,
        ElectricLoadCenterInverterLookUpTable,
        ElectricLoadCenterStorageLiIonNmcBattery,
        ElectricLoadCenterStorageBattery,
        ElectricLoadCenterStorageSimple,
        PipeIndoor,
        RefrigerationCase,
        RefrigerationCompressorRack,
        RefrigerationSystemAirCooledCondenser,
        RefrigerationTransSysAirCooledGasCooler,
        RefrigerationSystemSuctionPipe,
        RefrigerationTransSysSuctionPipeMT,
        RefrigerationTransSysSuctionPipeLT,
        RefrigerationSecondaryReceiver,
        RefrigerationSecondaryPipe,
        RefrigerationWalkIn,
        Pump_VarSpeed,
        Pump_ConSpeed,
        Pump_Cond,
        PumpBank_VarSpeed,
        PumpBank_ConSpeed,
        ZoneContaminantSourceAndSinkGenericContam,
        PlantComponentUserDefined,
        CoilUserDefined,
        ZoneHVACForcedAirUserDefined,
        AirTerminalUserDefined,
        PackagedTESCoilTank,
        ElectricEquipmentITEAirCooled,
        SecCoolingDXCoilSingleSpeed,
        SecHeatingDXCoilSingleSpeed,
        SecCoolingDXCoilTwoSpeed,
        SecCoolingDXCoilMultiSpeed,
        SecHeatingDXCoilMultiSpeed,
        ElectricLoadCenterConverter,
        FanSystemModel,
        Num
    };

    static constexpr std::array<std::string_view, static_cast<int>(DataHeatBalance::AirBalance::Num)> AirBalanceTypeNamesUC = {"NONE", "QUADRATURE"};

    static constexpr std::array<std::string_view, static_cast<int>(DataHeatBalance::InfiltrationFlow::Num)> InfiltrationFlowTypeNamesUC = {
        "NONE", "ADDINFILTRATIONFLOW", "ADJUSTINFILTRATIONFLOW"};

    static constexpr std::array<std::string_view, static_cast<int>(DataHeatBalance::InfiltrationFlow::Num)> InfiltrationFlowTypeNamesCC = {
        "None", "AddInfiltrationFlow", "AdjustInfiltrationFlow"};

    static constexpr std::array<std::string_view, static_cast<int>(DataHeatBalance::InfiltrationZoneType::Num)> InfiltrationZoneTypeNamesUC = {
        "MIXINGSOURCEZONESONLY", "ALLZONES"};

    static constexpr std::array<std::string_view, static_cast<int>(DataHeatBalance::InfiltrationZoneType::Num)> InfiltrationZoneTypeNamesCC = {
        "MixingSourceZonesOnly", "AllZones"};

    static constexpr std::array<std::string_view, static_cast<int>(DataHeatBalance::AdjustmentType::Num)> AdjustmentTypeNamesUC = {
        "ADJUSTMIXINGONLY", "ADJUSTRETURNONLY", "ADJUSTMIXINGTHENRETURN", "ADJUSTRETURNTHENMIXING", "NONE"};

    static constexpr std::array<std::string_view, static_cast<int>(DataHeatBalance::AdjustmentType::Num)> AdjustmentTypeNamesCC = {
        "AdjustMixingOnly", "AdjustReturnOnly", "AdjustMixingThenReturn", "AdjustReturnThenMixing", "None"};

    static constexpr std::array<std::string_view, static_cast<int>(DataHeatBalance::IntGainType::Num)> IntGainTypeNamesUC = {
        "PEOPLE",
        "LIGHTS",
        "ELECTRICEQUIPMENT",
        "GASEQUIPMENT",
        "HOTWATEREQUIPMENT",
        "STEAMEQUIPMENT",
        "OTHEREQUIPMENT",
        "ZONEBASEBOARD:OUTDOORTEMPERATURECONTROLLED",
        "ZONECONTAMINANTSOURCEANDSINK:CARBONDIOXIDE",
        "WATERUSE:EQUIPMENT",
        "DAYLIGHTINGDEVICE:TUBULAR",
        "WATERHEATER:MIXED",
        "WATERHEATER:STRATIFIED",
        "THERMALSTORAGE:CHILLEDWATER:MIXED",
        "THERMALSTORAGE:CHILLEDWATER:STRATIFIED",
        "GENERATOR:FUELCELL",
        "GENERATOR:MICROCHP",
        "ELECTRICLOADCENTER:TRANSFORMER",
        "ELECTRICLOADCENTER:INVERTER:SIMPLE",
        "ELECTRICLOADCENTER:INVERTER:FUNCTIONOFPOWER",
        "ELECTRICLOADCENTER:INVERTER:LOOKUPTABLE",
        "ELECTRICLOADCENTER:STORAGE:LIIONNMCBATTERY",
        "ELECTRICLOADCENTER:STORAGE:BATTERY",
        "ELECTRICLOADCENTER:STORAGE:SIMPLE",
        "PIPE:INDOOR",
        "REFRIGERATION:CASE",
        "REFRIGERATION:COMPRESSORRACK",
        "REFRIGERATION:SYSTEM:CONDENSER:AIRCOOLED",
        "REFRIGERATION:TRANSCRITICALSYSTEM:GASCOOLER:AIRCOOLED",
        "REFRIGERATION:SYSTEM:SUCTIONPIPE",
        "REFRIGERATION:TRANSCRITICALSYSTEM:SUCTIONPIPEMT",
        "REFRIGERATION:TRANSCRITICALSYSTEM:SUCTIONPIPELT",
        "REFRIGERATION:SECONDARYSYSTEM:RECEIVER",
        "REFRIGERATION:SECONDARYSYSTEM:PIPE",
        "REFRIGERATION:WALKIN",
        "PUMP:VARIABLESPEED",
        "PUMP:CONSTANTSPEED",
        "PUMP:VARIABLESPEED:CONDENSATE",
        "HEADEREDPUMPS:VARIABLESPEED",
        "HEADEREDPUMPS:CONSTANTSPEED",
        "ZONECONTAMINANTSOURCEANDSINK:GENERICCONTAMINANT",
        "PLANTCOMPONENT:USERDEFINED",
        "COIL:USERDEFINED",
        "ZONEHVAC:FORCEDAIR:USERDEFINED",
        "AIRTERMINAL:SINGLEDUCT:USERDEFINED",
        "COIL:COOLING:DX:SINGLESPEED:THERMALSTORAGE",
        "ELECTRICEQUIPMENT:ITE:AIRCOOLED",
        "COIL:COOLING:DX:SINGLESPEED",
        "COIL:HEATING:DX:SINGLESPEED",
        "COIL:COOLING:DX:TWOSPEED",
        "COIL:COOLING:DX:MULTISPEED",
        "COIL:HEATING:DX:MULTISPEED",
        "ELECTRICLOADCENTER:STORAGE:CONVERTER",
        "FAN:SYSTEMMODEL"};

    static constexpr std::array<std::string_view, static_cast<int>(DataHeatBalance::IntGainType::Num)> IntGainTypeNamesCC = {
        "People",
        "Lights",
        "ElectricEquipment",
        "GasEquipment",
        "HotWaterEquipment",
        "SteamEquipment",
        "OtherEquipment",
        "ZoneBaseboard:OutdoorTemperatureControlled",
        "ZoneContaminantSourceAndSink:CarbonDioxide",
        "WaterUse:Equipment",
        "DaylightingDevice:Tubular",
        "WaterHeater:Mixed",
        "WaterHeater:Stratified",
        "ThermalStorage:ChilledWater:Mixed",
        "ThermalStorage:ChilledWater:Stratified",
        "Generator:FuelCell",
        "Generator:MicroCHP",
        "ElectricLoadCenter:Transformer",
        "ElectricLoadCenter:Inverter:Simple",
        "ElectricLoadCenter:Inverter:FunctionOfPower",
        "ElectricLoadCenter:Inverter:LookUpTable",
        "ElectricLoadCenter:Storage:LiIonNMCBattery",
        "ElectricLoadCenter:Storage:Battery",
        "ElectricLoadCenter:Storage:Simple",
        "Pipe:Indoor",
        "Refrigeration:Case",
        "Refrigeration:CompressorRack",
        "Refrigeration:System:Condenser:AirCooled",
        "Refrigeration:TranscriticalSystem:GasCooler:AirCooled",
        "Refrigeration:System:SuctionPipe",
        "Refrigeration:TranscriticalSystem:SuctionPipeMT",
        "Refrigeration:TranscriticalSystem:SuctionPipeLT",
        "Refrigeration:SecondarySystem:Receiver",
        "Refrigeration:SecondarySystem:Pipe",
        "Refrigeration:WalkIn",
        "Pump:VariableSpeed",
        "Pump:ConstantSpeed",
        "Pump:VariableSpeed:Condensate",
        "HeaderedPumps:VariableSpeed",
        "HeaderedPumps:ConstantSpeed",
        "ZoneContaminantSourceAndSink:GenericContaminant",
        "PlantComponent:UserDefined",
        "Coil:UserDefined",
        "ZoneHVAC:ForcedAir:UserDefined",
        "AirTerminal:SingleDuct:UserDefined",
        "Coil:Cooling:DX:SingleSpeed:ThermalStorage",
        "ElectricEquipment:ITE:AirCooled",
        "Coil:Cooling:DX:SingleSpeed",
        "Coil:Heating:DX:SingleSpeed",
        "Coil:Cooling:DX:TwoSpeed",
        "Coil:Cooling:DX:MultiSpeed",
        "Coil:Heating:DX:MultiSpeed",
        "ElectricLoadCenter:Storage:Converter",
        "Fan:SystemModel"};

    // Parameters for checking surface heat transfer models
    constexpr Real64 HighDiffusivityThreshold(1.e-5);   // used to check if Material properties are out of line.
    constexpr Real64 ThinMaterialLayerThreshold(0.003); // 3 mm lower limit to expected material layers

    // Const for initialization
    constexpr Real64 ZoneInitialTemp(23.0);       // Zone temperature for initialization
    constexpr Real64 SurfInitialTemp(23.0);       // Surface temperature for initialization
    constexpr Real64 SurfInitialConvCoeff(3.076); // Surface convective coefficient for initialization

    // Air       Argon     Krypton   Xenon
    // Gas conductivity coefficients for gases in a mixture
    static constexpr std::array<std::array<Real64, 10>, 3> GasCoeffsCon = {{{2.873e-3, 2.285e-3, 9.443e-4, 4.538e-4, 0.0, 0.0, 0.0, 0.0, 0.0, 0.0},
                                                                            {7.760e-5, 5.149e-5, 2.826e-5, 1.723e-5, 0.0, 0.0, 0.0, 0.0, 0.0, 0.0},
                                                                            {0.0, 0.0, 0.0, 0.0, 0.0, 0.0, 0.0, 0.0, 0.0, 0.0}}};

    // Air       Argon     Krypton   Xenon
    // Gas viscosity coefficients for gases in a mixture
    static constexpr std::array<std::array<Real64, 10>, 3> GasCoeffsVis = {{{3.723e-6, 3.379e-6, 2.213e-6, 1.069e-6, 0.0, 0.0, 0.0, 0.0, 0.0, 0.0},
                                                                            {4.940e-8, 6.451e-8, 7.777e-8, 7.414e-8, 0.0, 0.0, 0.0, 0.0, 0.0, 0.0},
                                                                            {0.0, 0.0, 0.0, 0.0, 0.0, 0.0, 0.0, 0.0, 0.0, 0.0}}};

    // Air       Argon     Krypton   Xenon
    // Gas specific heat coefficients for gases in a mixture
    static constexpr std::array<std::array<Real64, 10>, 3> GasCoeffsCp = {{
        {1002.737, 521.929, 248.091, 158.340, 0.0, 0.0, 0.0, 0.0, 0.0, 0.0},
        {1.2324e-2, 0.0, 0.0, 0.0, 0.0, 0.0, 0.0, 0.0, 0.0, 0.0},
        {0.0, 0.0, 0.0, 0.0, 0.0, 0.0, 0.0, 0.0, 0.0, 0.0},
    }};

    // Air       Argon     Krypton   Xenon
    static constexpr std::array<Real64, 10> GasWght = {
        28.97, 39.948, 83.8, 131.3, 0.0, 0.0, 0.0, 0.0, 0.0, 0.0}; // Gas molecular weights for gases in a mixture

    // Gas specific heat ratios.  Used for gasses in low pressure
    static constexpr std::array<Real64, 10> GasSpecificHeatRatio = {1.4, 1.67, 1.68, 1.66, 0.0, 0.0, 0.0, 0.0, 0.0, 0.0};

    struct TCGlazingsType
    {
        // Members
        std::string Name;         // Name
        int NumGlzMat = 0;        // Number of TC glazing materials
        Array1D_int LayerPoint;   // Layer pointer
        Array1D<Real64> SpecTemp; // Temperature corresponding to the specified TC glazing optical data
        Array1D_string LayerName; // Name of the referenced WindowMaterial:Glazing object
    };

    struct SpectralDataProperties
    {
        // Members
        std::string Name;           // Name of spectral data set
        int NumOfWavelengths = 0;   // Number of wavelengths in the data set
        Array1D<Real64> WaveLength; // Wavelength (microns)
        Array1D<Real64> Trans;      // Transmittance at normal incidence
        Array1D<Real64> ReflFront;  // Front reflectance at normal incidence
        Array1D<Real64> ReflBack;   // Back reflectance at normal incidence
    };

    struct ZoneSpaceData
    {
        // Base class for zones and spaces.
        // For now, only including fields that are new to Space to avoid excess changes
        // due to case differences between existing space and zone field names.
        std::string Name;
        Real64 CeilingHeight = DataGlobalConstants::AutoCalculate; // Ceiling Height entered by user [m] or calculated
        Real64 Volume = DataGlobalConstants::AutoCalculate;        // Volume entered by user [m3] or calculated
        Real64 ExtGrossWallArea = 0.0;                             // Exterior Wall Area for Zone (Gross)
        Real64 ExteriorTotalSurfArea = 0.0;                        // Total surface area of all exterior surfaces for Zone
    };

    struct SpaceData : ZoneSpaceData
    {
        int zoneNum = 0;                                                  // Pointer to Zone wich contains this space
        Real64 userEnteredFloorArea = DataGlobalConstants::AutoCalculate; // User input floor area for this space
        std::string spaceType = "General";                                // Space type tag
        int spaceTypeNum = 0;                                             // Points to spaceType for this space
        EPVector<std::string> tags;                                       // Optional tags for reporting
        EPVector<int> surfaces;                                           // Pointers to surfaces in this space
        Real64 calcFloorArea = 0.0;                                       // Calculated floor area used for this space
        Real64 floorArea = 0.0;                                           // Floor area used for this space
        bool hasFloor = false;                                            // Has "Floor" surface
        Real64 extWindowArea = 0.0;                                       // Exterior Window Area for Zone
        Real64 totalSurfArea = 0.0;                                       // Total surface area for Zone
        int radiantEnclosureNum = 0;                                      // Radiant exchange enclosure this space belongs to
        int solarEnclosureNum = 0;                                        // Solar distribution enclosure this space belongs to
        Real64 totOccupants = 0.0;     // total design occupancy (sum of NumberOfPeople for the space People objects, not multiplied)
        Real64 minOccupants = 0.0;     // minimum occupancy (sum of NomMinNumberPeople for the space People objects, not multiplied)
        Real64 maxOccupants = 0.0;     // maximum occupancy (sum of NomMaxNumberPeople for the space People objects, not multiplied)
        bool isRemainderSpace = false; // True if this space is auto-generated "-Remainder" space
        std::vector<ExteriorEnergyUse::ExteriorFuelUsage> otherEquipFuelTypeNums; // List of fuel types used by other equipment in this space
        std::vector<std::string> otherEquipFuelTypeNames;                         // List of fuel types used by other equipment in this space
    };

    struct SpaceListData
    {
        std::string Name;                               // Space List name
        int numListSpaces = 0;                          // Number of spaces in the list
        std::string::size_type maxSpaceNameLength = 0u; // Max Name length of Spaces in the list
        EPVector<int> spaces;                           // Pointers to Spaces in the list
    };

<<<<<<< HEAD
    //    number of columns in resilience report tables
    constexpr int numColumnThermalTbl(5);
    constexpr int numColumnUnmetDegreeHourTbl(6);
    constexpr int numColumnDiscomfortWtExceedHourTbl(4);
    constexpr int numColumnCO2Tbl(3);
    constexpr int numColumnVisualTbl(4);

    struct ZoneResilience
    {
        Real64 ZoneNumOcc;
        Real64 ColdStressTempThresh;
        Real64 HeatStressTempThresh;
        Real64 PierceSET;
        Real64 PMV;
        Real64 ZonePierceSET;
        Real64 ZonePierceSETLastStep;
        Real64 ZoneHeatIndex;
        Real64 ZoneHumidex;
        bool CrossedColdThresh;
        bool CrossedHeatThresh;

        std::array<Real64, numColumnThermalTbl> ZoneHeatIndexHourBins = {0.0};
        std::array<Real64, numColumnThermalTbl> ZoneHeatIndexOccuHourBins = {0.0};
        std::array<Real64, numColumnThermalTbl> ZoneHeatIndexOccupiedHourBins = {0.0};
        std::array<Real64, numColumnThermalTbl> ZoneHumidexHourBins = {0.0};
        std::array<Real64, numColumnThermalTbl> ZoneHumidexOccuHourBins = {0.0};
        std::array<Real64, numColumnThermalTbl> ZoneHumidexOccupiedHourBins = {0.0};
        std::array<Real64, numColumnThermalTbl> ZoneLowSETHours = {0.0};
        std::array<Real64, numColumnThermalTbl> ZoneHighSETHours = {0.0};
        std::array<Real64, numColumnThermalTbl> ZoneColdHourOfSafetyBins = {0.0};
        std::array<Real64, numColumnThermalTbl> ZoneHeatHourOfSafetyBins = {0.0};
        std::array<Real64, numColumnUnmetDegreeHourTbl> ZoneUnmetDegreeHourBins = {0.0};
        std::array<Real64, numColumnDiscomfortWtExceedHourTbl> ZoneDiscomfortWtExceedOccuHourBins = {0.0};
        std::array<Real64, numColumnDiscomfortWtExceedHourTbl> ZoneDiscomfortWtExceedOccupiedHourBins = {0.0};

        std::array<Real64, numColumnCO2Tbl> ZoneCO2LevelHourBins = {0.0};
        std::array<Real64, numColumnCO2Tbl> ZoneCO2LevelOccuHourBins = {0.0};
        std::array<Real64, numColumnCO2Tbl> ZoneCO2LevelOccupiedHourBins = {0.0};

        std::array<Real64, numColumnVisualTbl> ZoneLightingLevelHourBins = {0.0};
        std::array<Real64, numColumnVisualTbl> ZoneLightingLevelOccuHourBins = {0.0};
        std::array<Real64, numColumnVisualTbl> ZoneLightingLevelOccupiedHourBins = {0.0};

        // Default Constructor
        ZoneResilience()
            : ZoneNumOcc(0.0), ColdStressTempThresh(15.56), HeatStressTempThresh(30.0), PierceSET(-999.0), PMV(0.0), ZonePierceSET(-1.0),
              ZonePierceSETLastStep(-1.0), ZoneHeatIndex(0.0), ZoneHumidex(0.0), CrossedColdThresh(false), CrossedHeatThresh(false)
        {
        }
    };

    struct ZoneData
=======
    struct ZoneData : ZoneSpaceData
>>>>>>> 569967da
    {
        // Members
        int Multiplier = 1;     // Used in reporting and for systems calculations
        int ListMultiplier = 1; // For Zone Group object:  used in reporting and systems calculations
        int ListGroup = 0;      // used only in Zone Group verification.  and for error message.
        Real64 RelNorth = 0.0;  // Relative North (to building north) [Degrees]
        Real64 OriginX = 0.0;   // X origin  [m]
        Real64 OriginY = 0.0;   // Y origin  [m]
        Real64 OriginZ = 0.0;   // Z origin  [m]
        int OfType = 1;         // 1=Standard Zone, Not yet used:
        // 2=Plenum Zone, 11=Solar Wall, 12=Roof Pond
        Real64 UserEnteredFloorArea = DataGlobalConstants::AutoCalculate; // User input floor area for this zone
        // Calculated after input
        Real64 FloorArea = 0.0;     // Floor area used for this zone
        Real64 CalcFloorArea = 0.0; // Calculated floor area used for this zone
        Real64 CeilingArea = 0.0;   // Ceiling area for the zone
        bool HasFloor = false;      // Has "Floor" surface
        bool HasRoof = false;       // Has "Roof" or "Ceiling" Surface
        bool HasWindow = false;     // Window(s) present in this zone
        Real64 AirCapacity = 0.0;
        Real64 ExtWindowArea = 0.0;               // Exterior Window Area for Zone
        Real64 ExtWindowArea_Multiplied = 0.0;    // Exterior Window Area for Zone with multipliers
        Real64 ExtGrossWallArea_Multiplied = 0.0; // Exterior Wall Area for Zone (Gross) with multipliers
        Real64 ExtNetWallArea = 0.0;              // Exterior Wall Area for Zone (Net)
        Real64 TotalSurfArea = 0.0;               // Total surface area for Zone
        // (ignoring windows as they will be included in their base surfaces)
        Real64 ExteriorTotalGroundSurfArea = 0.0;       // Total surface area of all surfaces for Zone with ground contact
        Real64 ExtGrossGroundWallArea = 0.0;            // Ground contact Wall Area for Zone (Gross)
        Real64 ExtGrossGroundWallArea_Multiplied = 0.0; // Ground contact Wall Area for Zone (Gross) with multipliers
        int SystemZoneNodeNumber = 0;                   // This is the zone node number for the system for a controlled zone
        bool IsControlled = false;                      // True when this is a controlled zone.
        bool IsSupplyPlenum = false;                    // True when this zone is a supply plenum
        bool IsReturnPlenum = false;                    // True when this zone is a return plenum
        int PlenumCondNum = 0;                          // Supply or return plenum conditions number, 0 if this is not a plenum zone
        int TempControlledZoneIndex = 0;                // this is the index number for TempControlledZone structure for lookup
        // Pointers to Surface Data Structure
        // |AllSurfF                                                                      |AllSurfL
        // |            |HTSurfF                                                          |HTSurfL
        // |            |OpaqOrWinMassSurfF                              |OpaqOrWinSurfL  |
        // |            |OpaqOrIntMassSurfF      |OpaqOrIntMassSurfL                      |
        // |            |                        ||WindowSurfF           |WindowSurfL     |
        // |            |                        ||                      ||DomeF          |DomeL
        // {[ SurfAir ] [(   SurfOpaqOrIntMass   )( SurfWinOrTDDDiffuser )( TDDDome       )]}
        // HTSurfaceFirst == OpaqOrWinMassSurfaceFirst == OpaqOrIntMassSurfaceFirst
        // WindowSurfaceFirst == OpaqOrIntMassSurfaceLast + 1
        // TDDDomeFirst == OpaqOrWinSurfaceLast + 1 == WindowSurfaceLast + 1
        // AllSurfaceLast == HTSurfaceLast = TDDDomeLast
        int AllSurfaceFirst = 0;           // First surface in zone including air boundaries
        int AllSurfaceLast = -1;           // Last  surface in zone including air boundaries
        int HTSurfaceFirst = 0;            // First Heat Transfer Surface in Zone
        int HTSurfaceLast = -1;            // Last  Heat Transfer Surface in Zone
        int OpaqOrIntMassSurfaceFirst = 0; // First Opaque or Interior Mass Heat Transfer Surface (including opaque doors) in Zone
        int OpaqOrIntMassSurfaceLast = -1; // Last  Opaque or Interior Mass Heat Transfer Surface (including opaque doors) in Zone
        int WindowSurfaceFirst = 0;        // First Window Heat Transfer Surface in Zone
        int WindowSurfaceLast = -1;        // Last  Window Heat Transfer Surface in Zone
        int OpaqOrWinSurfaceFirst = 0;     // First opaque (including IntMass) or window (non TDD Dome) Surface in Zone
        int OpaqOrWinSurfaceLast = -1;     // Last  opaque (including IntMass) or window (non TDD Dome) Surface in Zone
        int TDDDomeFirst = 0;              // First TDD Dome Surface in Zone
        int TDDDomeLast = -1;              // Last  TDD Dome Surface in Zone
        int InsideConvectionAlgo = ConvectionConstants::HcInt_ASHRAESimple; // Ref: appropriate values for Inside Convection solution
        int NumSurfaces = 0;                                                // Number of surfaces for this zone
        int NumSubSurfaces = 0;     // Number of subsurfaces for this zone (windows, doors, tdd dome and diffusers)
        int NumShadingSurfaces = 0; // Number of shading surfaces for this zone
        int OutsideConvectionAlgo = ConvectionConstants::HcExt_ASHRAESimple; // Ref: appropriate values for Outside Convection solution
        Vector Centroid;                                                     // Center of the zone found by averaging wall, floor, and roof centroids
        Real64 MinimumX = 0.0;                                               // Minimum X value for entire zone
        Real64 MaximumX = 0.0;                                               // Maximum X value for entire zone
        Real64 MinimumY = 0.0;                                               // Minimum Y value for entire zone
        Real64 MaximumY = 0.0;                                               // Maximum Y value for entire zone
        Real64 MinimumZ = 0.0;                                               // Minimum Z value for entire zone
        Real64 MaximumZ = 0.0;                                               // Maximum Z value for entire zone
        std::vector<int> ZoneHTSurfaceList;          // List of HT surfaces related to this zone (includes adjacent interzone surfaces)
        std::vector<int> ZoneIZSurfaceList;          // List of interzone surfaces in this zone
        std::vector<int> ZoneHTNonWindowSurfaceList; // List of non-window HT surfaces related to this zone (includes adjacent interzone surfaces)
        std::vector<int> ZoneHTWindowSurfaceList;    // List of window surfaces related to this zone (includes adjacent interzone surfaces)
        int zoneRadEnclosureFirst = -1;              // For Zone resimulation, need a range of enclosures for CalcInteriorRadExchange
        int zoneRadEnclosureLast = -1;               // For Zone resimulation, need a range of enclosures for CalcInteriorRadExchange

        Real64 OutDryBulbTemp = 0.0;                 // Zone outside dry bulb air temperature (C)
        bool OutDryBulbTempEMSOverrideOn = false;    // if true, EMS is calling to override the surface's outdoor air temp
        Real64 OutDryBulbTempEMSOverrideValue = 0.0; // value to use for EMS override of outdoor air drybulb temp (C)
        Real64 OutWetBulbTemp = 0.0;                 // Zone outside wet bulb air temperature (C)
        bool OutWetBulbTempEMSOverrideOn = false;    // if true, EMS is calling to override the surface's outdoor wetbulb
        Real64 OutWetBulbTempEMSOverrideValue = 0.0; // value to use for EMS override of outdoor air wetbulb temp (C)
        Real64 WindSpeed = 0.0;                      // Zone outside wind speed (m/s)
        bool WindSpeedEMSOverrideOn = false;         // if true, EMS is calling to override the surface's outside wind speed
        Real64 WindSpeedEMSOverrideValue = 0.0;      // value to use for EMS override of the surface's outside wind speed
        Real64 WindDir = 0.0;                        // Zone outside wind direction (degree)
        bool WindDirEMSOverrideOn = false;           // if true, EMS is calling to override the surface's outside wind direction
        Real64 WindDirEMSOverrideValue = 0.0;        // value to use for EMS override of the surface's outside wind speed

        bool HasLinkedOutAirNode = false; // true if an OutdoorAir::Node is linked to the surface
        int LinkedOutAirNode = 0;         // Index of the an OutdoorAir:Node

        bool isPartOfTotalArea = true;           // Count the zone area when determining the building total floor area
        bool isNominalOccupied = false;          // has occupancy nominally specified
        bool isNominalControlled = false;        // has Controlled Zone Equip Configuration reference
        Real64 TotOccupants = 0.0;               // total design occupancy (sum of NumberOfPeople for the zone People objects, not multiplied)
        Real64 minOccupants = 0.0;               // minimum occupancy (sum of NomMinNumberPeople for the zone People objects, not multiplied)
        Real64 maxOccupants = 0.0;               // maximum occupancy (sum of NomMaxNumberPeople for the zone People objects, not multiplied)
        int AirHBimBalanceErrIndex = 0;          // error management counter
        bool NoHeatToReturnAir = false;          // TRUE means that heat to return air should be added to the zone load
        bool RefrigCaseRA = false;               // TRUE means there is potentially heat removal from return air
        bool HasAdjustedReturnTempByITE = false; // TRUE means that return temp to return air is adjusted by return temperature of ITE object
        Real64 AdjustedReturnTempByITE = 0.0;    // Diff of the return temp from the zone mixed air temp adjusted by ITE object

        bool HasLtsRetAirGain = false;       // TRUE means that zone lights return air heat > 0.0 calculated from plenum temperature
        bool HasAirFlowWindowReturn = false; // TRUE means that zone has return air flow from windows
        // from refrigeration cases for this zone
        Real64 InternalHeatGains = 0.0;         // internal loads (W)
        Real64 NominalInfilVent = 0.0;          // internal infiltration/ventilation
        Real64 NominalMixing = 0.0;             // internal mixing/cross mixing
        bool TempOutOfBoundsReported = false;   // if any temp out of bounds errors, first will show zone details.
        bool EnforcedReciprocity = false;       // if zone/space required forced reciprocity -- less out of bounds temp errors allowed
        int ZoneMinCO2SchedIndex = 0;           // Index for the schedule the schedule which determines minimum CO2 concentration
        int ZoneMaxCO2SchedIndex = 0;           // Index for the schedule the schedule which determines maximum CO2 concentration
        int ZoneContamControllerSchedIndex = 0; // Index for this schedule
        bool FlagCustomizedZoneCap = false;     // True if customized Zone Capacitance Multiplier is used
        std::vector<ExteriorEnergyUse::ExteriorFuelUsage> otherEquipFuelTypeNums; // List of fuel types used by other equipment in this zone
        std::vector<std::string> otherEquipFuelTypeNames;                         // List of fuel types used by other equipment in this zone

        // Hybrid Modeling
        Real64 ZoneMeasuredTemperature = 0.0;               // Measured zone air temperature input by user
        Real64 ZoneMeasuredHumidityRatio = 0.0;             // Measured zone air humidity ratio by user
        Real64 ZoneMeasuredCO2Concentration = 0.0;          // Measured zone air CO2 concentration input by user
        Real64 ZoneMeasuredSupplyAirTemperature = 0.0;      // Measured zone supply air temperature input by user
        Real64 ZoneMeasuredSupplyAirFlowRate = 0.0;         // Measured zone supply air flow rate input by user
        Real64 ZoneMeasuredSupplyAirHumidityRatio = 0.0;    // Measured zone supply air flow rate input by user
        Real64 ZoneMeasuredSupplyAirCO2Concentration = 0.0; // Measured zone supply air flow rate input by user
        Real64 ZonePeopleActivityLevel = 0.0;               // People activity level input by user
        Real64 ZonePeopleSensibleHeatFraction = 0.0;        // People activity level input by user
        Real64 ZonePeopleRadiantHeatFraction = 0.0;         // People activity level input by user
        Real64 ZoneVolCapMultpSens = 1.0;                   // Zone temperature capacity multiplier, i.e. internal thermal mass multiplier
        Real64 ZoneVolCapMultpMoist = 1.0;                  // Zone humidity capacity multiplier
        Real64 ZoneVolCapMultpCO2 = 1.0;                    // Zone carbon dioxide capacity multiplier
        Real64 ZoneVolCapMultpGenContam = 1.0;              // Zone generic contaminant capacity multiplier
        Real64 ZoneVolCapMultpSensHM = 1.0;                 // Calculated temperature capacity multiplier by hybrid model
        Real64 ZoneVolCapMultpSensHMSum = 0.0;              // for temperature capacity multiplier average calculation
        Real64 ZoneVolCapMultpSensHMCountSum = 0.0;         // for temperature capacity multiplier average calculation
        Real64 ZoneVolCapMultpSensHMAverage = 1.0;          // Temperature capacity multiplier average
        Real64 MCPIHM = 0.0;                                // Calculated mass flow rate by hybrid model
        Real64 InfilOAAirChangeRateHM = 0.0;                // Calculated infiltration air change per hour by hybrid model
        Real64 NumOccHM = 0.0;                              // Inversely solved people count
        Real64 delta_T = 0.0;                               // Indoor and outdoor temperature
        Real64 delta_HumRat = 0.0;                          // Indoor and outdoor humidity ratio delta

        Real64 ZeroSourceSumHATsurf = 0.0; // From Chilled Ceiling Panel, equal to the SumHATsurf for all the walls in a zone with no source
        bool zoneOAQuadratureSum = false;  // True when zone OA balance method is Quadrature
        int zoneOABalanceIndex = 0;        // Index to ZoneAirBalance for this zone, if any

        // Spaces
        bool anySurfacesWithoutSpace = false; // True if any surfaces in a zone do not have a space assigned in input
        bool anySurfacesWithSpace = false;    // True if any surfaces in a zone have a space assigned in input
        EPVector<int> spaceIndexes;           // Indexes to spaces in this zone
        int numSpaces = 0;                    // Number of spaces in this zone

        // Default Constructor
        ZoneData() : Centroid(0.0, 0.0, 0.0)
        {
        }

        void SetOutBulbTempAt(EnergyPlusData &state);

        void SetWindSpeedAt(EnergyPlusData &state, Real64 fac);

        void SetWindDirAt(Real64 fac);
    };

    struct ZoneListData
    {
        // Members
        std::string Name;                         // Zone List name
        int NumOfZones = 0;                       // Number of zones in the list
        std::string::size_type MaxZoneNameLength; // Max Name length of zones in the list
        Array1D_int Zone;                         // Pointers to zones in the list

        // Default Constructor
        ZoneListData() : MaxZoneNameLength(0u)
        {
        }
    };

    struct ZoneGroupData
    {
        // Members
        std::string Name;   // Zone Group name
        int ZoneList = 0;   // Pointer to the zone list
        int Multiplier = 1; // Zone List multiplier
    };

    enum class ClothingType
    {
        Invalid = -1,
        InsulationSchedule,
        DynamicAshrae55,
        CalculationSchedule,
        Num
    };
    constexpr std::array<std::string_view, static_cast<int>(ClothingType::Num)> clothingTypeNamesUC = {
        "CLOTHINGINSULATIONSCHEDULE", "DYNAMICCLOTHINGMODELASHRAE55", "CALCULATIONMETHODSCHEDULE"};
    constexpr std::array<std::string_view, static_cast<int>(ClothingType::Num)> clothingTypeEIOStrings = {
        "Clothing Insulation Schedule,", "Dynamic Clothing Model ASHRAE55,", "Calculation Method Schedule,"};

    struct PeopleData
    {
        // Members
        std::string Name;               // PEOPLE object name
        int ZonePtr = 0;                // Zone index for this people statement
        int spaceIndex = 0;             // Space index for this people statement
        Real64 NumberOfPeople = 0.0;    // Maximum number of people for this statement
        int NumberOfPeoplePtr = -1;     // Pointer to schedule for number of people
        bool EMSPeopleOn = false;       // EMS actuating number of people if .TRUE.
        Real64 EMSNumberOfPeople = 0.0; // Value EMS is directing to use for override
        // Note that the schedule and maximum number was kept for people since it seemed likely that
        // users would want to assign the same schedule to multiple people statements.
        int ActivityLevelPtr = -1;    // Pointer to schedule for activity level
        Real64 FractionRadiant = 0.0; // Percentage (fraction 0.0-1.0) of sensible heat gain from people
        // that is radiant
        Real64 FractionConvected = 0.0; // Percentage (fraction 0.0-1.0) of sensible heat gain from people
        // that is convective
        Real64 NomMinNumberPeople = 0.0; // Nominal Minimum Number of People (min sch X number of people)
        Real64 NomMaxNumberPeople = 0.0; // Nominal Maximum Number of People (min sch X number of people)
        int WorkEffPtr = -1;             // Pointer to schedule for work efficiency
        int ClothingPtr = -1;            // Pointer to schedule for clothing insulation
        int ClothingMethodPtr = -1;
        ClothingType clothingType = ClothingType::Invalid; // Clothing type
        int AirVelocityPtr = -1;                           // Pointer to schedule for air velocity in zone
        int AnkleAirVelocityPtr = -1;                      // Pointer to schedule for air velocity in zone
        bool Fanger = false;                               // True when Fanger calculation to be performed
        bool Pierce = false;                               // True when Pierce 2-node calculation to be performed
        bool KSU = false;                                  // True when KSU 2-node calculation to be performed
        bool AdaptiveASH55 = false;                        // True when ASHRAE Standard 55 adaptive comfort calculation
        //   to be performed
        bool AdaptiveCEN15251 = false; // True when CEN Standard 15251 adaptive comfort calculation
        //   to be performed
        bool CoolingEffectASH55 = false;                         // True when ASHRAE Standard 55 cooling effect calculation to be performed
        bool AnkleDraftASH55 = false;                            // True when ASHRAE Standard 55 ankle draft calculation to be performed
        CalcMRT MRTCalcType = DataHeatBalance::CalcMRT::Invalid; // MRT calculation type (See MRT Calculation type parameters)
        int SurfacePtr = -1;                                     // Pointer to the name of surface
        std::string AngleFactorListName;                         // Name of angle factor list
        int AngleFactorListPtr = -1;                             // Pointer to the name of angle factor list
        Real64 UserSpecSensFrac = 0.0;                           // User specified sensible fraction
        bool Show55Warning = false;                              // show the warning messages about ASHRAE 55-2004
        Real64 CO2RateFactor = 0.0;                              // Carbon Dioxide Generation Rate [m3/s-W]
        // Report variables
        Real64 NumOcc = 0.0;            // Number of occupants at current timestep []
        Real64 TemperatureInZone = 0.0; // Temperature in zone (C)
        Real64 ColdStressTempThresh = 15.56;
        Real64 HeatStressTempThresh = 30.0;
        Real64 RelativeHumidityInZone = 0.0; // Relative humidity in zone
        Real64 RadGainRate = 0.0;            // Radiant heat gain [W]
        Real64 ConGainRate = 0.0;            // Convective heat gain [W]
        Real64 SenGainRate = 0.0;            // Sensible heat gain [W]
        Real64 LatGainRate = 0.0;            // Latent heat gain [W]
        Real64 TotGainRate = 0.0;            // Total heat gain [W]
        Real64 CO2GainRate = 0.0;            // Carbon Dioxide Gain Rate [m3/s]
        Real64 RadGainEnergy = 0.0;          // Radiant heat gain [J]
        Real64 ConGainEnergy = 0.0;          // Convective heat gain [J]
        Real64 SenGainEnergy = 0.0;          // Sensible heat gain [J]
        Real64 LatGainEnergy = 0.0;          // Latent heat gain [J]
        Real64 TotGainEnergy = 0.0;          // Total heat gain [J]
        // Air velocity check during run time for thermal comfort control
        int AirVelErrIndex = 0; // Air velocity error index
        // For AdaptiveComfort tabular report
        Real64 TimeNotMetASH5580 = 0.0;
        Real64 TimeNotMetASH5590 = 0.0;
        Real64 TimeNotMetCEN15251CatI = 0.0;
        Real64 TimeNotMetCEN15251CatII = 0.0;
        Real64 TimeNotMetCEN15251CatIII = 0.0;
    };

    struct LightsData
    {
        // Members
        std::string Name;                 // LIGHTS object name
        int ZonePtr = 0;                  // Which zone lights are in
        int spaceIndex = 0;               // Space index for this lights instance
        int SchedPtr = -1;                // Schedule for lights
        Real64 DesignLevel = 0.0;         // design level for lights [W]
        bool EMSLightsOn = false;         // EMS actuating Lighting power if .TRUE.
        Real64 EMSLightingPower = 0.0;    // Value EMS is directing to use for override
        Real64 FractionReturnAir = 0.0;   // Percentage (fraction 0.0-1.0) of sensible heat gain that is return air
        Real64 FractionRadiant = 0.0;     // Percentage (fraction 0.0-1.0) of sensible heat gain that is radiant
        Real64 FractionShortWave = 0.0;   // Percentage (fraction 0.0-1.0) of sensible heat gain that is short wave
        Real64 FractionReplaceable = 0.0; // Percentage (fraction 0.0-1.0) of sensible heat gain that is replaceable
        Real64 FractionConvected = 0.0;   // Percentage (fraction 0.0-1.0) of sensible heat gain that is convective
        bool FractionReturnAirIsCalculated = false;
        Real64 FractionReturnAirPlenTempCoeff1 = 0.0;
        Real64 FractionReturnAirPlenTempCoeff2 = 0.0;
        int ZoneReturnNum = 1;          // zone return index (not the node number) for return heat gain
        std::string RetNodeName;        // Zone return node name
        int ZoneExhaustNodeNum = 0;     // Exhaust node number
        Real64 NomMinDesignLevel = 0.0; // Nominal Minimum Design Level (min sch X design level)
        Real64 NomMaxDesignLevel = 0.0; // Nominal Maximum Design Level (max sch X design level)
        bool ManageDemand = false;      // Flag to indicate whether to use demand limiting
        Real64 DemandLimit = 0.0;       // Demand limit set by demand manager [W]
        // Report variables
        Real64 Power = 0.0;              // Electric power [W]
        Real64 RadGainRate = 0.0;        // Radiant heat gain [W]
        Real64 VisGainRate = 0.0;        // Visible heat gain [W]
        Real64 ConGainRate = 0.0;        // Convective heat gain [W]
        Real64 RetAirGainRate = 0.0;     // Return air heat gain [W]
        Real64 TotGainRate = 0.0;        // Total heat gain [W]
        Real64 Consumption = 0.0;        // Electric consumption [J]
        Real64 RadGainEnergy = 0.0;      // Radiant heat gain [J]
        Real64 VisGainEnergy = 0.0;      // Visible heat gain [J]
        Real64 ConGainEnergy = 0.0;      // Convective heat gain [J]
        Real64 RetAirGainEnergy = 0.0;   // Return air heat gain [J]
        Real64 TotGainEnergy = 0.0;      // Total heat gain [J]
        std::string EndUseSubcategory;   // user defined name for the end use category
        Real64 SumConsumption = 0.0;     // sum of electric consumption [J] for reporting
        Real64 SumTimeNotZeroCons = 0.0; // sum of time of positive electric consumption [hr]
    };

    struct ZoneEquipData // Electric, Gas, Other Equipment, CO2
    {
        // Members
        std::string Name;                    // EQUIPMENT object name
        int ZonePtr = 0;                     // Which zone internal gain is in
        int spaceIndex = 0;                  // Space index for this equipment instance
        int SchedPtr = 0;                    // Schedule for internal gain
        Real64 DesignLevel = 0.0;            // design level for internal gain [W]
        bool EMSZoneEquipOverrideOn = false; // EMS actuating equipment power if .TRUE.
        Real64 EMSEquipPower = 0.0;          // Value EMS is directing to use for override
        Real64 FractionLatent = 0.0;         // Percentage (fraction 0.0-1.0) of sensible heat gain that is latent
        Real64 FractionRadiant = 0.0;        // Percentage (fraction 0.0-1.0) of sensible heat gain that is radiant
        Real64 FractionLost = 0.0;           // Percentage (fraction 0.0-1.0) of sensible heat gain that is lost
        Real64 FractionConvected = 0.0;      // Percentage (fraction 0.0-1.0) of sensible heat gain that is convective
        Real64 CO2DesignRate = 0.0;          // CO2 design Rate [m3/s]
        Real64 CO2RateFactor = 0.0;          // CO2 rate factor [m3/s/W]
        Real64 NomMinDesignLevel = 0.0;      // Nominal Minimum Design Level (min sch X design level)
        Real64 NomMaxDesignLevel = 0.0;      // Nominal Maximum Design Level (max sch X design level)
        bool ManageDemand = false;           // Flag to indicate whether to use demand limiting
        Real64 DemandLimit = 0.0;            // Demand limit set by demand manager [W]
        // Report variables
        Real64 Power = 0.0;                   // Electric/Gas/Fuel power [W]
        Real64 RadGainRate = 0.0;             // Radiant heat gain [W]
        Real64 ConGainRate = 0.0;             // Convective heat gain [W]
        Real64 LatGainRate = 0.0;             // Latent heat gain [W]
        Real64 LostRate = 0.0;                // Lost energy (converted to work) [W]
        Real64 TotGainRate = 0.0;             // Total heat gain [W]
        Real64 CO2GainRate = 0.0;             // CO2 gain rate [m3/s]
        Real64 Consumption = 0.0;             // Electric/Gas/Fuel consumption [J]
        Real64 RadGainEnergy = 0.0;           // Radiant heat gain [J]
        Real64 ConGainEnergy = 0.0;           // Convective heat gain [J]
        Real64 LatGainEnergy = 0.0;           // Latent heat gain [J]
        Real64 LostEnergy = 0.0;              // Lost energy (converted to work) [J]
        Real64 TotGainEnergy = 0.0;           // Total heat gain [J]
        std::string EndUseSubcategory;        // user defined name for the end use category
        std::string otherEquipFuelTypeString; // Fuel Type string for Other Equipment
        ExteriorEnergyUse::ExteriorFuelUsage OtherEquipFuelType =
            ExteriorEnergyUse::ExteriorFuelUsage::Invalid; // Fuel Type Number of the Other Equipment (defined in ExteriorEnergyUse.cc)
    };

    struct ITEquipData // IT Equipment
    {
        // Members
        std::string Name;                          // EQUIPMENT object name
        int ZonePtr = 0;                           // Which zone internal gain is in
        int spaceIndex = 0;                        // Space index for this equipment instance
        bool FlowControlWithApproachTemps = false; // True if using supply and return approach temperature for ITE object.
        Real64 DesignTotalPower = 0.0;             // Design level for internal gain [W]
        Real64 NomMinDesignLevel = 0.0;            // Nominal Minimum Design Level (min sch X design level)
        Real64 NomMaxDesignLevel = 0.0;            // Nominal Maximum Design Level (max sch X design level)
        Real64 DesignFanPowerFrac = 0.0;           // Fraction (0.0-1.0) of design power level that is fans
        int OperSchedPtr = 0;                      // Schedule pointer for design power input or operating schedule
        int CPULoadSchedPtr = 0;                   // Schedule pointer for CPU loading schedule
        Real64 SizingTAirIn = 0.0;                 // Entering air dry-bulb temperature at maximum value during sizing[C]
        Real64 DesignTAirIn = 0.0;                 // Design entering air dry-bulb temperature [C]
        Real64 DesignFanPower = 0.0;               // Design fan power input [W]
        Real64 DesignCPUPower = 0.0;               // Design CPU power input [W]
        Real64 DesignAirVolFlowRate = 0.0;         // Design air volume flow rate [m3/s]
        int Class = 0;                             // Environmental class index (A1=1, A2=2, A3=3, A4=4, B=5, C=6)
        int AirFlowFLTCurve = 0;                   // Index for airflow function of CPULoadFrac (x) and TAirIn (y) curve
        int CPUPowerFLTCurve = 0;                  // Index for CPU power function of CPULoadFrac (x) and TAirIn (y) curve
        int FanPowerFFCurve = 0;                   // Index for fan power function of flow fraction curve
        int AirConnectionType = 0;                 // Air connection type (AdjustedSupply, ZoneAirNode, RoomAirModel)
        int InletRoomAirNodeNum = 0;               // Room air model node number for air inlet
        int OutletRoomAirNodeNum = 0;              // Room air model node number for air outlet
        int SupplyAirNodeNum = 0;                  // Node number for supply air inlet
        Real64 DesignRecircFrac = 0.0;             // Design recirculation fraction (0.0-0.5)
        int RecircFLTCurve = 0;                    // Index for recirculation function of CPULoadFrac (x) and TSupply (y) curve
        Real64 DesignUPSEfficiency = 0.0;          // Design power supply efficiency (>0.0 - 1.0)
        int UPSEfficFPLRCurve = 0;                 // Index for recirculation function of part load ratio
        Real64 UPSLossToZoneFrac = 0.0;            // Fraction of UPS power loss to zone (0.0 - 1.0); remainder is lost
        std::string EndUseSubcategoryCPU;          // User defined name for the end use category for the CPU
        std::string EndUseSubcategoryFan;          // User defined name for the end use category for the Fans
        std::string EndUseSubcategoryUPS;          // User defined name for the end use category for the power supply
        bool EMSCPUPowerOverrideOn = false;        // EMS actuating CPU power if .TRUE.
        Real64 EMSCPUPower = 0.0;                  // Value EMS is directing to use for override of CPU power [W]
        bool EMSFanPowerOverrideOn = false;        // EMS actuating Fan power if .TRUE.
        Real64 EMSFanPower = 0.0;                  // Value EMS is directing to use for override of Fan power [W]
        bool EMSUPSPowerOverrideOn = false;        // EMS actuating UPS power if .TRUE.
        Real64 EMSUPSPower = 0.0;                  // Value EMS is directing to use for override of UPS power [W]
        Real64 SupplyApproachTemp = 0.0;           // The difference of the IT inlet temperature from the AHU supply air temperature
        int SupplyApproachTempSch = 0;             // The difference schedule of the IT inlet temperature from the AHU supply air temperature
        Real64 ReturnApproachTemp = 0.0;           // The difference of the unit outlet temperature from the well mixed zone temperature
        int ReturnApproachTempSch = 0;             // The difference schedule of the unit outlet temperature from the well mixed zone temperature
        int zoneEqIndex = 0;                       // index in zone equipment data structure for the zone this IT equipment is in

        // Report variables
        Real64 CPUPower = 0.0;          // ITE CPU Electric Power [W]
        Real64 FanPower = 0.0;          // ITE Fan Electric Power [W]
        Real64 UPSPower = 0.0;          // ITE UPS Electric Power [W]
        Real64 CPUPowerAtDesign = 0.0;  // ITE CPU Electric Power at Design Inlet Conditions [W]
        Real64 FanPowerAtDesign = 0.0;  // ITE Fan Electric Power at Design Inlet Conditions [W]
        Real64 UPSGainRateToZone = 0.0; // ITE UPS Heat Gain to Zone Rate [W] - convective gain
        Real64 ConGainRateToZone = 0.0; // ITE Total Heat Gain to Zone Rate [W] - convective gain - includes heat gain from UPS, plus CPU and Fans if
                                        // room air model not used
        Real64 CPUConsumption = 0.0;    // ITE CPU Electric Energy [J]
        Real64 FanConsumption = 0.0;    // ITE Fan Electric Energy [J]
        Real64 UPSConsumption = 0.0;    // ITE UPS Electric Energy [J]
        Real64 CPUEnergyAtDesign = 0.0; // ITE CPU Electric Energy at Design Inlet Conditions [J]
        Real64 FanEnergyAtDesign = 0.0; // ITE Fan Electric Energy at Design Inlet Conditions [J]
        Real64 UPSGainEnergyToZone = 0.0; // ITE UPS Heat Gain to Zone Energy [J] - convective gain
        Real64 ConGainEnergyToZone = 0.0; // ITE Total Heat Gain to Zone Energy [J] - convective gain - includes heat gain from UPS, plus CPU and Fans
                                          // if room air model not used
        Real64 AirVolFlowStdDensity = 0.0; // Air volume flow rate at standard density [m3/s]
        Real64 AirVolFlowCurDensity = 0.0; // Air volume flow rate at current density [m3/s]
        Real64 AirMassFlow = 0.0;          // Air mass flow rate [kg/s]
        Real64 AirInletDryBulbT = 0.0;     // Air inlet dry-bulb temperature [C]
        Real64 AirInletDewpointT = 0.0;    // Air inlet dewpoint temperature [C]
        Real64 AirInletRelHum = 0.0;       // Air inlet relative humidity [%]
        Real64 AirOutletDryBulbT = 0.0;    // Air outlet dry-bulb temperature [C]
        Real64 SHI = 0.0;                  // Supply Heat Index []
        Real64 TimeOutOfOperRange = 0.0;   // ITE Air Inlet Operating Range Exceeded Time [hr]
        Real64 TimeAboveDryBulbT = 0.0;    // ITE Air Inlet Dry-Bulb Temperature Above Operating Range Time [hr]
        Real64 TimeBelowDryBulbT = 0.0;    // ITE Air Inlet Dry-Bulb Temperature Below Operating Range Time [hr]
        Real64 TimeAboveDewpointT = 0.0;   // ITE Air Inlet Dewpoint Temperature Above Operating Range Time [hr]
        Real64 TimeBelowDewpointT = 0.0;   // ITE Air Inlet Dewpoint Temperature Below Operating Range Time [hr]
        Real64 TimeAboveRH = 0.0;          // ITE Air Inlet Relative Humidity Above Operating Range Time [hr]
        Real64 TimeBelowRH = 0.0;          // ITE Air Inlet Relative Humidity Below Operating Range Time [hr]
        Real64 DryBulbTAboveDeltaT = 0.0;  // ITE Air Inlet Dry-Bulb Temperature Difference Above Operating Range [deltaC]
        Real64 DryBulbTBelowDeltaT = 0.0;  // ITE Air Inlet Dry-Bulb Temperature Difference Below Operating Range [deltaC]
        Real64 DewpointTAboveDeltaT = 0.0; // ITE Air Inlet Dewpoint Temperature Difference Above Operating Range [deltaC]
        Real64 DewpointTBelowDeltaT = 0.0; // ITE Air Inlet Dewpoint Temperature Difference Below Operating Range [deltaC]
        Real64 RHAboveDeltaRH = 0.0;       // ITE Air Inlet Relative Humidity Difference Above Operating Range [%]
        Real64 RHBelowDeltaRH = 0.0;       // ITE Air Inlet Relative Humidity Difference Below Operating Range [%]
    };

    struct BBHeatData
    {
        // Members
        std::string Name; // BASEBOARD HEAT object name
        int ZonePtr = 0;
        int spaceIndex = 0; // Space index for this equipment instance
        int SchedPtr = 0;
        Real64 CapatLowTemperature = 0.0;
        Real64 LowTemperature = 0.0;
        Real64 CapatHighTemperature = 0.0;
        Real64 HighTemperature = 0.0;
        bool EMSZoneBaseboardOverrideOn = false; // EMS actuating equipment power if .TRUE.
        Real64 EMSZoneBaseboardPower = 0.0;      // Value EMS is directing to use for override
        Real64 FractionRadiant = 0.0;
        Real64 FractionConvected = 0.0;
        bool ManageDemand = false; // Flag to indicate whether to use demand limiting
        Real64 DemandLimit = 0.0;  // Demand limit set by demand manager [W]
        // Report variables
        Real64 Power = 0.0;            // Electric power [W]
        Real64 RadGainRate = 0.0;      // Radiant heat gain [W]
        Real64 ConGainRate = 0.0;      // Convective heat gain [W]
        Real64 TotGainRate = 0.0;      // Total heat gain [W]
        Real64 Consumption = 0.0;      // Electric consumption [J]
        Real64 RadGainEnergy = 0.0;    // Radiant heat gain [J]
        Real64 ConGainEnergy = 0.0;    // Convective heat gain [J]
        Real64 TotGainEnergy = 0.0;    // Total heat gain [J]
        std::string EndUseSubcategory; // user defined name for the end use category
    };

    struct InfiltrationData
    {
        // Members
        std::string Name;
        int ZonePtr = 0;                                                  // Which zone infiltration is in
        int spaceIndex = 0;                                               // Space index for this infiltration instance
        int SchedPtr = 0;                                                 // Schedule for infiltration
        InfiltrationModelType ModelType = InfiltrationModelType::Invalid; // which model is used for infiltration
        // Design Flow Rate model terms
        Real64 DesignLevel = 0.0;
        Real64 ConstantTermCoef = 0.0;
        Real64 TemperatureTermCoef = 0.0;
        Real64 VelocityTermCoef = 0.0;
        Real64 VelocitySQTermCoef = 0.0;
        // Effective Leakage Area, Sherman Grimsrud terms
        Real64 LeakageArea = 0.0;           // "AL" effective air leakage area
        Real64 BasicStackCoefficient = 0.0; // "Cs" Stack coefficient
        Real64 BasicWindCoefficient = 0.0;  // "Cw" wind coefficient
        // Flow Coefficient, AIM-2, Walker and Wilson terms
        Real64 FlowCoefficient = 0.0;       // "c" Flow coefficient
        Real64 AIM2StackCoefficient = 0.0;  // "Cs" stack coefficient
        Real64 AIM2WindCoefficient = 0.0;   // "Cw" wind coefficient
        Real64 PressureExponent = 0.0;      // "n" pressure power law exponent
        Real64 ShelterFactor = 0.0;         // "s" shelter factor
        bool EMSOverrideOn = false;         // if true then EMS is requesting to override
        Real64 EMSAirFlowRateValue = 0.0;   // value EMS is setting for air flow rate
        Real64 VolumeFlowRate = 0.0;        // infiltration air volume flow rate
        Real64 MassFlowRate = 0.0;          // infiltration air mass flow rate
        Real64 MCpI_temp = 0.0;             // INFILTRATION MASS FLOW * AIR SPECIFIC HEAT
        Real64 InfilHeatGain = 0.0;         // Heat Gain {J} due to infiltration
        Real64 InfilHeatLoss = 0.0;         // Heat Loss {J} due to infiltration
        Real64 InfilLatentGain = 0.0;       // Latent Gain {J} due to infiltration
        Real64 InfilLatentLoss = 0.0;       // Latent Loss {J} due to infiltration
        Real64 InfilTotalGain = 0.0;        // Total Gain {J} due to infiltration (sensible+latent)
        Real64 InfilTotalLoss = 0.0;        // Total Loss {J} due to infiltration (sensible+latent)
        Real64 InfilVolumeCurDensity = 0.0; // Volume of Air {m3} due to infiltration at current zone air density
        Real64 InfilVolumeStdDensity = 0.0; // Volume of Air {m3} due to infiltration at standard density (adjusted for elevation)
        Real64 InfilVdotCurDensity = 0.0;   // Volume flow rate of Air {m3/s} due to infiltration at current zone air density
        Real64 InfilVdotStdDensity = 0.0;   // Volume flow rate of Air {m3/s} due to infiltration standard density (adjusted elevation)
        Real64 InfilMdot = 0.0;             // Mass flow rate {kg/s} due to infiltration for reporting
        Real64 InfilMass = 0.0;             // Mass of Air {kg} due to infiltration
        Real64 InfilAirChangeRate = 0.0;    // Infiltration air change rate {ach}
    };

    struct VentilationData
    {
        // Members
        std::string Name;
        int ZonePtr = 0;
        int spaceIndex = 0; // Space index for this ventilation instance
        int SchedPtr = 0;
        VentilationModelType ModelType =
            VentilationModelType::Invalid; // which model is used for ventilation: DesignFlowRate and WindandStackOpenArea
        Real64 DesignLevel = 0.0;
        bool EMSSimpleVentOn = false;      // EMS actuating ventilation flow rate if .TRUE.
        Real64 EMSimpleVentFlowRate = 0.0; // Value EMS is directing to use for override
        Real64 MinIndoorTemperature = -100.0;
        Real64 DelTemperature = 0.0;
        VentilationType FanType = VentilationType::Natural;
        Real64 FanPressure = 0.0;
        Real64 FanEfficiency = 0.0;
        Real64 FanPower = 0.0;
        Real64 AirTemp = 0.0;
        Real64 ConstantTermCoef = 0.0;
        Real64 TemperatureTermCoef = 0.0;
        Real64 VelocityTermCoef = 0.0;
        Real64 VelocitySQTermCoef = 0.0;
        Real64 MaxIndoorTemperature = 100.0;
        Real64 MinOutdoorTemperature = -100.0;
        Real64 MaxOutdoorTemperature = 100.0;
        Real64 MaxWindSpeed = 40.0;
        int MinIndoorTempSchedPtr = 0;                            // Minimum indoor temperature schedule index
        int MaxIndoorTempSchedPtr = 0;                            // Maximum indoor temperature schedule index
        int DeltaTempSchedPtr = 0;                                // Delta temperature schedule index
        int MinOutdoorTempSchedPtr = 0;                           // Minimum outdoor temperature schedule index
        int MaxOutdoorTempSchedPtr = 0;                           // Maximum outdoor temperature schedule index
        int IndoorTempErrCount = 0;                               // Indoor temperature error count
        int OutdoorTempErrCount = 0;                              // Outdoor temperature error count
        int IndoorTempErrIndex = 0;                               // Indoor temperature error Index
        int OutdoorTempErrIndex = 0;                              // Outdoor temperature error Index
        HybridCtrlType HybridControlType = HybridCtrlType::Indiv; // Hybrid ventilation control type: 0 Individual, 1 Close, 2 Global
        int HybridControlMasterNum = 0;                           // Hybrid ventilation control master object number
        bool HybridControlMasterStatus = false;                   // Hybrid ventilation control master object opening status
        // WindandStackOpenArea
        Real64 OpenArea = 0.0;    // Opening area [m2]
        int OpenAreaSchedPtr = 0; // Opening area fraction schedule pointer
        Real64 OpenEff = 0.0;     // Opening effectiveness [dimensionless]
        Real64 EffAngle = 0.0;    // Effective angle [degree]
        Real64 DH = 0.0;          // Height difference [m]
        Real64 DiscCoef = 0.0;    // Discharge coefficient
    };

    struct ZoneAirBalanceData
    {
        // Members
        std::string Name;                            // Object name
        std::string ZoneName;                        // Zone name
        int ZonePtr = 0;                             // Zone number
        AirBalance BalanceMethod = AirBalance::None; // Air Balance Method
        Real64 InducedAirRate = 0.0;                 // Induced Outdoor Air Due to Duct Leakage Unbalance [m3/s]
        int InducedAirSchedPtr = 0;                  // Induced Outdoor Air Fraction Schedule
        Real64 BalMassFlowRate = 0.0;                // balanced mass flow rate
        Real64 InfMassFlowRate = 0.0;                // unbalanced mass flow rate from infiltration
        Real64 NatMassFlowRate = 0.0;                // unbalanced mass flow rate from natural ventilation
        Real64 ExhMassFlowRate = 0.0;                // unbalanced mass flow rate from exhaust ventilation
        Real64 IntMassFlowRate = 0.0;                // unbalanced mass flow rate from intake ventilation
        Real64 ERVMassFlowRate = 0.0;                // unbalanced mass flow rate from stand-alone ERV
        bool OneTimeFlag = false;                    // One time flag to get nodes of stand alone ERV
        int NumOfERVs = 0;                           // Number of zone stand alone ERVs
        Array1D_int ERVInletNode;                    // Stand alone ERV supply air inlet nodes
        Array1D_int ERVExhaustNode;                  // Stand alone ERV air exhaust nodes
    };

    struct MixingData
    {
        // Members
        std::string Name;
        int ZonePtr = 0;
        int SchedPtr = 0;
        Real64 DesignLevel = 0.0;
        int FromZone = 0;
        Real64 DeltaTemperature = 0.0;
        Real64 DesiredAirFlowRate = 0.0;
        Real64 DesiredAirFlowRateSaved = 0.0;
        Real64 MixingMassFlowRate = 0.0;
        int DeltaTempSchedPtr = 0;                                // Delta temperature schedule index
        int MinIndoorTempSchedPtr = 0;                            // Minimum indoor temperature schedule index
        int MaxIndoorTempSchedPtr = 0;                            // Maximum indoor temperature schedule index
        int MinSourceTempSchedPtr = 0;                            // Minimum source zone temperature schedule index
        int MaxSourceTempSchedPtr = 0;                            // Maximum source zone temperature schedule index
        int MinOutdoorTempSchedPtr = 0;                           // Minimum outdoor temperature schedule index
        int MaxOutdoorTempSchedPtr = 0;                           // Maximum outdoor temperature schedule index
        int IndoorTempErrCount = 0;                               // Indoor temperature error count
        int SourceTempErrCount = 0;                               // Source zone temperature error count
        int OutdoorTempErrCount = 0;                              // Outdoor temperature error count
        int IndoorTempErrIndex = 0;                               // Indoor temperature error Index
        int SourceTempErrIndex = 0;                               // Source zone temperature error Index
        int OutdoorTempErrIndex = 0;                              // Outdoor temperature error Index
        HybridCtrlType HybridControlType = HybridCtrlType::Indiv; // Hybrid ventilation control type: 0 Individual, 1 Close, 2 Global
        int HybridControlMasterNum = 0;                           // Hybrid ventilation control master ventilation object number
        int NumRefDoorConnections = 0;
        bool EMSSimpleMixingOn = false;      // EMS actuating ventilation flow rate if .TRUE.
        bool RefDoorMixFlag = false;         // Refrigeration door mixing within zone
        Real64 EMSimpleMixingFlowRate = 0.0; // Value EMS is directing to use for override
        Array1D_bool EMSRefDoorMixingOn;
        Array1D<Real64> EMSRefDoorFlowRate;
        Array1D<Real64> VolRefDoorFlowRate;
        Array1D_int OpenSchedPtr;            // Schedule for Refrigeration door open fraction
        Array1D<Real64> DoorHeight;          // Door height for refrigeration door, m
        Array1D<Real64> DoorArea;            // Door area for refrigeration door, m2
        Array1D<Real64> Protection;          // Refrigeration door protection factor, dimensionless
        Array1D_int MateZonePtr;             // Zone connected by refrigeration door (MateZone > ZonePtr)
        Array1D_string DoorMixingObjectName; // Used in one error statement and eio
        Array1D_string DoorProtTypeName;     // Used in eio
                                             // Note, for mixing and crossmixing, this type dimensioned by number of mixing objects.
        // For ref door mixing, dimensioned by number of zones.
    };

    struct ZoneAirMassFlowConservation
    {
        // Members
        bool EnforceZoneMassBalance = false; // flag to enforce zone air mass conservation
        AdjustmentType ZoneFlowAdjustment =
            AdjustmentType::NoAdjustReturnAndMixing; // determines how zone air flow is adjusted (AdjustMixingOnly, AdjustReturnOnly,
                                                     // AdjustMixingThenReturn, AdjustReturnThenMixing, None)        int InfiltrationTreatment;   //
                                                     // determines how infiltration is treated for zone mass balance
        InfiltrationFlow InfiltrationTreatment = InfiltrationFlow::No;             // determines how infiltration is treated for zone mass balance
        InfiltrationZoneType InfiltrationForZones = InfiltrationZoneType::Invalid; // specifies which types of zones allow infiltration to be changed
        bool AdjustZoneMixingFlow = false;                                         // used to adjust zone mixing air flows to enforce air flow balance
        bool AdjustZoneInfiltrationFlow = false; // used to adjust zone infiltration air flows to enforce air flow balance
                                                 // Note, unique global object
    };

    struct ZoneMassConservationData
    {
        // Members
        std::string Name;
        int ZonePtr = 0;                       // pointer to the mixing zone
        Real64 InMassFlowRate = 0.0;           // zone total supply air mass flow rate, kg/s
        Real64 ExhMassFlowRate = 0.0;          // zone exhaust total air mass flow rate, kg/s
        Real64 RetMassFlowRate = 0.0;          // zone return air mass flow rate, kg/s
        Real64 MixingMassFlowRate = 0.0;       // zone mixing air mass flow rate, kg/s
        Real64 MixingSourceMassFlowRate = 0.0; // Zone source mass flow rate for mixing zone, kg/s
        int NumSourceZonesMixingObject = 0;    // number of zone mixing object references as a source zone
        int NumReceivingZonesMixingObject = 0; // number of zone mixing object references as a receiving zone
        bool IsOnlySourceZone = false;         // true only if used only as a source zone in zone mixing object
        bool IsSourceAndReceivingZone = false; // true only if a zone is used as a source and receiving zone in zone mixing objects
        int InfiltrationPtr = 0;               // pointer to infiltration object
        Real64 InfiltrationMassFlowRate = 0.0; // infiltration added to enforced source zone mass balance, kg/s
        int IncludeInfilToZoneMassBal = 0;     // not self-balanced, include infiltration in zone air mass balance
        Array1D_int ZoneMixingSourcesPtr;      // source zones pointer
        Array1D_int ZoneMixingReceivingPtr;    // receiving zones pointer
        Array1D<Real64> ZoneMixingReceivingFr; // receiving zones fraction
                                               // Note, this type dimensioned by number of zones
    };

    struct GenericComponentZoneIntGainStruct
    {
        // Members
        std::string CompObjectType;                   // device object class name
        std::string CompObjectName;                   // device user unique name
        IntGainType CompType = IntGainType::Invalid;  // type of internal gain device identifier
        Real64 spaceGainFrac = 1.0;                   // Fraction of gain value assigned to this Space (because gain rate might be for an entire zone)
        Real64 *PtrConvectGainRate = nullptr;         // POINTER to value of convection heat gain rate for device, watts
        Real64 ConvectGainRate = 0.0;                 // current timestep value of convection heat gain rate for device, watts
        Real64 *PtrReturnAirConvGainRate = nullptr;   // POINTER to value of return air convection heat gain rate for device, W
        Real64 ReturnAirConvGainRate = 0.0;           // current timestep value of return air convection heat gain rate for device, W
        Real64 *PtrRadiantGainRate = nullptr;         // POINTER to value of thermal radiation heat gain rate for device, watts
        Real64 RadiantGainRate = 0.0;                 // current timestep value of thermal radiation heat gain rate for device, watts
        Real64 *PtrLatentGainRate = nullptr;          // POINTER to value of moisture gain rate for device, Watts
        Real64 LatentGainRate = 0.0;                  // current timestep value of moisture gain rate for device, Watts
        Real64 *PtrReturnAirLatentGainRate = nullptr; // POINTER to value of return air moisture gain rate for device, Watts
        Real64 ReturnAirLatentGainRate = 0.0;         // current timestep value of return air moisture gain rate for device, Watts
        Real64 *PtrCarbonDioxideGainRate = nullptr;   // POINTER to value of carbon dioxide gain rate for device
        Real64 CarbonDioxideGainRate = 0.0;           // current timestep value of carbon dioxide gain rate for device
        Real64 *PtrGenericContamGainRate = nullptr;   // POINTER to value of generic contaminant gain rate for device
        Real64 GenericContamGainRate = 0.0;           // current timestep value of generic contaminant gain rate for device
        int ReturnAirNodeNum = 0;                     // return air node number for retrun air convection heat gain
    };

    struct SpaceZoneSimData // Calculated data by Space or Zone during each time step/hour
    {
        // Members
        Real64 NOFOCC = 0.0;  // Number of Occupants
        Real64 QOCTOT = 0.0;  // Total Energy from Occupants
        Real64 QOCSEN = 0.0;  // Sensible Energy from Occupants
        Real64 QOCCON = 0.0;  // ENERGY CONVECTED FROM OCCUPANTS (WH)
        Real64 QOCRAD = 0.0;  // ENERGY RADIATED FROM OCCUPANTS
        Real64 QOCLAT = 0.0;  // LATENT ENERGY FROM OCCUPANTS
        Real64 QLTTOT = 0.0;  // TOTAL ENERGY INTO LIGHTS (WH)
        Real64 QLTCON = 0.0;  // ENERGY CONVECTED TO SPACE AIR FROM LIGHTS
        Real64 QLTRAD = 0.0;  // ENERGY RADIATED TO SPACE FROM LIGHTS
        Real64 QLTCRA = 0.0;  // ENERGY CONVECTED TO RETURN AIR FROM LIGHTS
        Real64 QLTSW = 0.0;   // VISIBLE ENERGY FROM LIGHTS
        Real64 QEECON = 0.0;  // ENERGY CONVECTED FROM ELECTRIC EQUIPMENT
        Real64 QEERAD = 0.0;  // ENERGY RADIATED FROM ELECTRIC EQUIPMENT
        Real64 QEELost = 0.0; // Energy from Electric Equipment (lost)
        Real64 QEELAT = 0.0;  // LATENT ENERGY FROM Electric Equipment
        Real64 QGECON = 0.0;  // ENERGY CONVECTED FROM GAS EQUIPMENT
        Real64 QGERAD = 0.0;  // ENERGY RADIATED FROM GAS EQUIPMENT
        Real64 QGELost = 0.0; // Energy from Gas Equipment (lost)
        Real64 QGELAT = 0.0;  // LATENT ENERGY FROM Gas Equipment
        Real64 QOECON = 0.0;  // ENERGY CONVECTED FROM OTHER EQUIPMENT
        Real64 QOERAD = 0.0;  // ENERGY RADIATED FROM OTHER EQUIPMENT
        Real64 QOELost = 0.0; // Energy from Other Equipment (lost)
        Real64 QOELAT = 0.0;  // LATENT ENERGY FROM Other Equipment
        Real64 QHWCON = 0.0;  // ENERGY CONVECTED FROM Hot Water EQUIPMENT
        Real64 QHWRAD = 0.0;  // ENERGY RADIATED FROM Hot Water EQUIPMENT
        Real64 QHWLost = 0.0; // Energy from Hot Water Equipment (lost)
        Real64 QHWLAT = 0.0;  // LATENT ENERGY FROM Hot Water Equipment
        Real64 QSECON = 0.0;  // ENERGY CONVECTED FROM Steam EQUIPMENT
        Real64 QSERAD = 0.0;  // ENERGY RADIATED FROM Steam EQUIPMENT
        Real64 QSELost = 0.0; // Energy from Steam Equipment (lost)
        Real64 QSELAT = 0.0;  // LATENT ENERGY FROM Steam Equipment
        Real64 QBBCON = 0.0;  // ENERGY CONVECTED FROM BASEBOARD HEATING
        Real64 QBBRAD = 0.0;  // ENERGY RADIATED FROM BASEBOARD HEATING
    };

    struct SpaceIntGainDeviceData
    {
        int numberOfDevices = 0;
        int maxNumberOfDevices = 0;
        Array1D<GenericComponentZoneIntGainStruct> device;
    };

    struct WindowBlindProperties
    {
        // Members
        std::string Name;
        int MaterialNumber = 0; // Material pointer for the blind
        // Input properties
        DataWindowEquivalentLayer::Orientation SlatOrientation = DataWindowEquivalentLayer::Orientation::Invalid; // HORIZONTAL or VERTICAL
        DataWindowEquivalentLayer::AngleType SlatAngleType = DataWindowEquivalentLayer::AngleType::Fixed;         // FIXED or VARIABLE
        Real64 SlatWidth = 0.0;                                                                                   // Slat width (m)
        Real64 SlatSeparation = 0.0;                                                                              // Slat separation (m)
        Real64 SlatThickness = 0.0;                                                                               // Slat thickness (m)
        Real64 SlatCrown = 0.0;        // the height of the slate (length from the chord to the curve)
        Real64 SlatAngle = 0.0;        // Slat angle (deg)
        Real64 MinSlatAngle = 0.0;     // Minimum slat angle for variable-angle slats (deg) (user input)
        Real64 MaxSlatAngle = 0.0;     // Maximum slat angle for variable-angle slats (deg) (user input)
        Real64 SlatConductivity = 0.0; // Slat conductivity (W/m-K)
        // Solar slat properties
        Real64 SlatTransSolBeamDiff = 0.0;     // Slat solar beam-diffuse transmittance
        Real64 SlatFrontReflSolBeamDiff = 0.0; // Slat front solar beam-diffuse reflectance
        Real64 SlatBackReflSolBeamDiff = 0.0;  // Slat back solar beam-diffuse reflectance
        Real64 SlatTransSolDiffDiff = 0.0;     // Slat solar diffuse-diffuse transmittance
        Real64 SlatFrontReflSolDiffDiff = 0.0; // Slat front solar diffuse-diffuse reflectance
        Real64 SlatBackReflSolDiffDiff = 0.0;  // Slat back solar diffuse-diffuse reflectance
        // Visible slat properties
        Real64 SlatTransVisBeamDiff = 0.0;     // Slat visible beam-diffuse transmittance
        Real64 SlatFrontReflVisBeamDiff = 0.0; // Slat front visible beam-diffuse reflectance
        Real64 SlatBackReflVisBeamDiff = 0.0;  // Slat back visible beam-diffuse reflectance
        Real64 SlatTransVisDiffDiff = 0.0;     // Slat visible diffuse-diffuse transmittance
        Real64 SlatFrontReflVisDiffDiff = 0.0; // Slat front visible diffuse-diffuse reflectance
        Real64 SlatBackReflVisDiffDiff = 0.0;  // Slat back visible diffuse-diffuse reflectance
        // Long-wave (IR) slat properties
        Real64 SlatTransIR = 0.0;      // Slat IR transmittance
        Real64 SlatFrontEmissIR = 0.0; // Slat front emissivity
        Real64 SlatBackEmissIR = 0.0;  // Slat back emissivity
        // Some characteristics for blind thermal calculation
        Real64 BlindToGlassDist = 0.0;    // Distance between window shade and adjacent glass (m)
        Real64 BlindTopOpeningMult = 0.0; // Area of air-flow opening at top of blind, expressed as a fraction
        //  of the blind-to-glass opening area at the top of the blind
        Real64 BlindBottomOpeningMult = 0.0; // Area of air-flow opening at bottom of blind, expressed as a fraction
        //  of the blind-to-glass opening area at the bottom of the blind
        Real64 BlindLeftOpeningMult = 0.0; // Area of air-flow opening at left side of blind, expressed as a fraction
        //  of the blind-to-glass opening area at the left side of the blind
        Real64 BlindRightOpeningMult = 0.0; // Area of air-flow opening at right side of blind, expressed as a fraction
        //  of the blind-to-glass opening area at the right side of the blind
        // Calculated blind properties
        // Blind solar properties
        Array2D<Real64> SolFrontBeamBeamTrans; // Blind solar front beam-beam transmittance vs.
        // profile angle, slat angle
        Array2D<Real64> SolFrontBeamBeamRefl; // Blind solar front beam-beam reflectance vs. profile angle,
        // slat angle (zero)
        Array2D<Real64> SolBackBeamBeamTrans; // Blind solar back beam-beam transmittance vs. profile angle,
        // slat angle
        Array2D<Real64> SolBackBeamBeamRefl; // Blind solar back beam-beam reflectance vs. profile angle,
        // slat angle (zero)
        Array2D<Real64> SolFrontBeamDiffTrans; // Blind solar front beam-diffuse transmittance
        // vs. profile angle, slat angle
        Array2D<Real64> SolFrontBeamDiffRefl; // Blind solar front beam-diffuse reflectance
        // vs. profile angle, slat angle
        Array2D<Real64> SolBackBeamDiffTrans; // Blind solar back beam-diffuse transmittance
        // vs. profile angle, slat angle
        Array2D<Real64> SolBackBeamDiffRefl; // Blind solar back beam-diffuse reflectance
        // vs. profile angle, slat angle
        Array1D<Real64> SolFrontDiffDiffTrans; // Blind solar front diffuse-diffuse transmittance
        // vs. slat angle
        Array1D<Real64> SolFrontDiffDiffTransGnd; // Blind ground solar front diffuse-diffuse transmittance
        // vs. slat angle
        Array1D<Real64> SolFrontDiffDiffTransSky; // Blind sky solar front diffuse-diffuse transmittance
        // vs. slat angle
        Array1D<Real64> SolFrontDiffDiffRefl; // Blind solar front diffuse-diffuse reflectance
        // vs. slat angle
        Array1D<Real64> SolFrontDiffDiffReflGnd; // Blind ground solar front diffuse-diffuse reflectance
        // vs. slat angle
        Array1D<Real64> SolFrontDiffDiffReflSky; // Blind sky solar front diffuse-diffuse reflectance
        // vs. slat angle
        Array1D<Real64> SolBackDiffDiffTrans; // Blind solar back diffuse-diffuse transmittance
        // vs. slat angle
        Array1D<Real64> SolBackDiffDiffRefl; // Blind solar back diffuse-diffuse reflectance
        // vs. slat angle
        Array2D<Real64> SolFrontBeamAbs;    // Blind solar front beam absorptance vs. slat angle
        Array2D<Real64> SolBackBeamAbs;     // Blind solar back beam absorptance vs. slat angle
        Array1D<Real64> SolFrontDiffAbs;    // Blind solar front diffuse absorptance vs. slat angle
        Array1D<Real64> SolFrontDiffAbsGnd; // Blind ground solar front diffuse absorptance vs. slat angle
        Array1D<Real64> SolFrontDiffAbsSky; // Blind sky solar front diffuse absorptance vs. slat angle
        Array1D<Real64> SolBackDiffAbs;     // Blind solar back diffuse absorptance vs. slat angle
        // Blind visible properties
        Array2D<Real64> VisFrontBeamBeamTrans; // Blind visible front beam-beam transmittance
        // vs. profile angle, slat angle
        Array2D<Real64> VisFrontBeamBeamRefl; // Blind visible front beam-beam reflectance
        // vs. profile angle, slat angle (zero)
        Array2D<Real64> VisBackBeamBeamTrans; // Blind visible back beam-beam transmittance
        // vs. profile angle, slat angle
        Array2D<Real64> VisBackBeamBeamRefl; // Blind visible back beam-beam reflectance
        // vs. profile angle, slat angle (zero)
        Array2D<Real64> VisFrontBeamDiffTrans; // Blind visible front beam-diffuse transmittance
        // vs. profile angle, slat angle
        Array2D<Real64> VisFrontBeamDiffRefl; // Blind visible front beam-diffuse reflectance
        // vs. profile angle, slat angle
        Array2D<Real64> VisBackBeamDiffTrans; // Blind visible back beam-diffuse transmittance
        // vs. profile angle, slat angle
        Array2D<Real64> VisBackBeamDiffRefl; // Blind visible back beam-diffuse reflectance
        // vs. profile angle, slat angle
        Array1D<Real64> VisFrontDiffDiffTrans; // Blind visible front diffuse-diffuse transmittance
        // vs. slat angle
        Array1D<Real64> VisFrontDiffDiffRefl; // Blind visible front diffuse-diffuse reflectance
        // vs. slat angle
        Array1D<Real64> VisBackDiffDiffTrans; // Blind visible back diffuse-diffuse transmittance
        // vs. slat angle
        Array1D<Real64> VisBackDiffDiffRefl; // Blind visible back diffuse-diffuse reflectance
        // vs. slat angle
        // Long-wave (IR) blind properties
        Array1D<Real64> IRFrontTrans; // Blind IR front transmittance vs. slat angle
        Array1D<Real64> IRFrontEmiss; // Blind IR front emissivity vs. slat angle
        Array1D<Real64> IRBackTrans;  // Blind IR back transmittance vs. slat angle
        Array1D<Real64> IRBackEmiss;  // Blind IR back emissivity vs. slat angle

        // Default Constructor
        WindowBlindProperties()
            : SolFrontBeamBeamTrans(MaxSlatAngs, 37, 0.0), SolFrontBeamBeamRefl(MaxSlatAngs, 37, 0.0), SolBackBeamBeamTrans(MaxSlatAngs, 37, 0.0),
              SolBackBeamBeamRefl(MaxSlatAngs, 37, 0.0), SolFrontBeamDiffTrans(MaxSlatAngs, 37, 0.0), SolFrontBeamDiffRefl(MaxSlatAngs, 37, 0.0),
              SolBackBeamDiffTrans(MaxSlatAngs, 37, 0.0), SolBackBeamDiffRefl(MaxSlatAngs, 37, 0.0), SolFrontDiffDiffTrans(MaxSlatAngs, 0.0),
              SolFrontDiffDiffTransGnd(MaxSlatAngs, 0.0), SolFrontDiffDiffTransSky(MaxSlatAngs, 0.0), SolFrontDiffDiffRefl(MaxSlatAngs, 0.0),
              SolFrontDiffDiffReflGnd(MaxSlatAngs, 0.0), SolFrontDiffDiffReflSky(MaxSlatAngs, 0.0), SolBackDiffDiffTrans(MaxSlatAngs, 0.0),
              SolBackDiffDiffRefl(MaxSlatAngs, 0.0), SolFrontBeamAbs(MaxSlatAngs, 37, 0.0), SolBackBeamAbs(MaxSlatAngs, 37, 0.0),
              SolFrontDiffAbs(MaxSlatAngs, 0.0), SolFrontDiffAbsGnd(MaxSlatAngs, 0.0), SolFrontDiffAbsSky(MaxSlatAngs, 0.0),
              SolBackDiffAbs(MaxSlatAngs, 0.0), VisFrontBeamBeamTrans(MaxSlatAngs, 37, 0.0), VisFrontBeamBeamRefl(MaxSlatAngs, 37, 0.0),
              VisBackBeamBeamTrans(MaxSlatAngs, 37, 0.0), VisBackBeamBeamRefl(MaxSlatAngs, 37, 0.0), VisFrontBeamDiffTrans(MaxSlatAngs, 37, 0.0),
              VisFrontBeamDiffRefl(MaxSlatAngs, 37, 0.0), VisBackBeamDiffTrans(MaxSlatAngs, 37, 0.0), VisBackBeamDiffRefl(MaxSlatAngs, 37, 0.0),
              VisFrontDiffDiffTrans(MaxSlatAngs, 0.0), VisFrontDiffDiffRefl(MaxSlatAngs, 0.0), VisBackDiffDiffTrans(MaxSlatAngs, 0.0),
              VisBackDiffDiffRefl(MaxSlatAngs, 0.0), IRFrontTrans(MaxSlatAngs, 0.0), IRFrontEmiss(MaxSlatAngs, 0.0), IRBackTrans(MaxSlatAngs, 0.0),
              IRBackEmiss(MaxSlatAngs, 0.0)
        {
        }
    };

    struct SurfaceScreenProperties
    {
        // Members
        int MaterialNumber = 0; // Material pointer for the screen
        Real64 BmBmTrans = 0.0; // Beam solar transmittance (dependent on sun angle)
        // (this value can include scattering if the user so chooses)
        Real64 BmBmTransBack = 0.0; // Beam solar transmittance (dependent on sun angle) from back side of screen
        Real64 BmBmTransVis = 0.0;  // Visible solar transmittance (dependent on sun angle)
        // (this value can include visible scattering if the user so chooses)
        Real64 BmDifTrans = 0.0;     // Beam solar transmitted as diffuse radiation (dependent on sun angle)
        Real64 BmDifTransBack = 0.0; // Beam solar transmitted as diffuse radiation (dependent on sun angle) from back side
        Real64 BmDifTransVis = 0.0;  // Visible solar transmitted as diffuse radiation (dependent on sun angle)
        // The following reflectance properties are dependent on sun angle:
        Real64 ReflectSolBeamFront = 0.0;          // Beam solar reflected as diffuse radiation when sun is in front of screen
        Real64 ReflectVisBeamFront = 0.0;          // Visible solar reflected as diffuse radiation when sun is in front of screen
        Real64 ReflectSolBeamBack = 0.0;           // Beam solar reflected as diffuse radiation when sun is in back of screen
        Real64 ReflectVisBeamBack = 0.0;           // Visible solar reflected as diffuse radiation when sun is in back of screen
        Real64 AbsorpSolarBeamFront = 0.0;         // Front surface solar beam absorptance
        Real64 AbsorpSolarBeamBack = 0.0;          // Back surface solar beam absorptance
        Real64 DifDifTrans = 0.0;                  // Back surface diffuse solar transmitted
        Real64 DifDifTransVis = 0.0;               // Back surface diffuse visible solar transmitted
        Real64 DifScreenAbsorp = 0.0;              // Absorption of diffuse radiation
        Real64 DifReflect = 0.0;                   // Back reflection of solar diffuse radiation
        Real64 DifReflectVis = 0.0;                // Back reflection of visible diffuse radiation
        Real64 ReflectScreen = 0.0;                // Screen assembly solar reflectance (user input adjusted for holes in screen)
        Real64 ReflectScreenVis = 0.0;             // Screen assembly visible reflectance (user input adjusted for holes in screen)
        Real64 ReflectCylinder = 0.0;              // Screen material solar reflectance (user input, does not account for holes in screen)
        Real64 ReflectCylinderVis = 0.0;           // Screen material visible reflectance (user input, does not account for holes in screen)
        Real64 ScreenDiameterToSpacingRatio = 0.0; // ratio of screen material diameter to screen material spacing
        int ScreenBeamReflectanceAccounting = 0;   // user specified method of accounting for scattered solar beam
    };

    struct ScreenTransData
    {
        // Members
        Array2D<Real64> Trans;
        Array2D<Real64> Scatt;
    };

    struct ZoneCatEUseData
    {
        // Members
        Array1D<Real64> EEConvected; // Category (0 to 25) Energy Convected from Electric Equipment
        Array1D<Real64> EERadiated;  // Category (0 to 25) Energy Radiated from Electric Equipment
        Array1D<Real64> EELost;      // Category (0 to 25) Energy from Electric Equipment (lost)
        Array1D<Real64> EELatent;    // Category (0 to 25) Latent Energy from Electric Equipment

        // Default Constructor
        ZoneCatEUseData() : EEConvected({0, 25}, 0.0), EERadiated({0, 25}, 0.0), EELost({0, 25}, 0.0), EELatent({0, 25}, 0.0)
        {
        }
    };

    struct RefrigCaseCreditData
    {
        // Members
        Real64 SenCaseCreditToZone = 0.0; // Refrigerated display case sensible energy delivered to zone
        // includes refrigeration pipe and receiver heat exchange with zone
        Real64 LatCaseCreditToZone = 0.0; // Refrigerated display case latent energy delivered to zone
        Real64 SenCaseCreditToHVAC = 0.0; // Refrigerated display case sensible energy delivered to HVAC RA duct
        Real64 LatCaseCreditToHVAC = 0.0; // Refrigerated display case latent energy delivered to HVAC RA duct

        // Reset to Zeros
        void reset()
        {
            SenCaseCreditToZone = 0.0;
            LatCaseCreditToZone = 0.0;
            SenCaseCreditToHVAC = 0.0;
            LatCaseCreditToHVAC = 0.0;
        }
    };

    struct HeatReclaimDataBase
    {
        // Members
        std::string Name;                                         // Name of Coil
        std::string SourceType;                                   // SourceType for Coil
        Real64 AvailCapacity = 0.0;                               // Total available heat reclaim capacity
        Real64 ReclaimEfficiencyTotal = 0.0;                      // Total reclaimed portion
        Real64 WaterHeatingDesuperheaterReclaimedHeatTotal = 0.0; // total reclaimed heat by water heating desuperheater coils
        Real64 HVACDesuperheaterReclaimedHeatTotal = 0.0;         // total reclaimed heat by water heating desuperheater coils
        Array1D<Real64> WaterHeatingDesuperheaterReclaimedHeat;   // heat reclaimed by water heating desuperheater coils
        Array1D<Real64> HVACDesuperheaterReclaimedHeat;           // heat reclaimed by water heating desuperheater coils
    };

    struct HeatReclaimRefrigCondenserData : HeatReclaimDataBase // inherited from base struct
    {
        // Customized Members
        Real64 AvailTemperature = 0.0; // Temperature of heat reclaim source
    };

    struct AirReportVars
    {
        // Members
        Real64 MeanAirTemp = 0.0;            // Mean Air Temperature {C}
        Real64 OperativeTemp = 0.0;          // Average of Mean Air Temperature {C} and Mean Radiant Temperature {C}
        Real64 MeanAirHumRat = 0.0;          // Mean Air Humidity Ratio {kg/kg} (averaged over zone time step)
        Real64 MeanAirDewPointTemp = 0.0;    // Mean Air Dewpoint Temperature {C}
        Real64 ThermOperativeTemp = 0.0;     // Mix or MRT and MAT for Zone Control:Thermostatic:Operative Temperature {C}
        Real64 InfilHeatGain = 0.0;          // Heat Gain {J} due to infiltration
        Real64 InfilHeatLoss = 0.0;          // Heat Loss {J} due to infiltration
        Real64 InfilLatentGain = 0.0;        // Latent Gain {J} due to infiltration
        Real64 InfilLatentLoss = 0.0;        // Latent Loss {J} due to infiltration
        Real64 InfilTotalGain = 0.0;         // Total Gain {J} due to infiltration (sensible+latent)
        Real64 InfilTotalLoss = 0.0;         // Total Loss {J} due to infiltration (sensible+latent)
        Real64 InfilVolumeCurDensity = 0.0;  // Volume of Air {m3} due to infiltration at current zone air density
        Real64 InfilVolumeStdDensity = 0.0;  // Volume of Air {m3} due to infiltration at standard density (adjusted for elevation)
        Real64 InfilVdotCurDensity = 0.0;    // Volume flow rate of Air {m3/s} due to infiltration at current zone air density
        Real64 InfilVdotStdDensity = 0.0;    // Volume flow rate of Air {m3/s} due to infiltration standard density (adjusted elevation)
        Real64 InfilMass = 0.0;              // Mass of Air {kg} due to infiltration
        Real64 InfilMdot = 0.0;              // Mass flow rate of Air (kg/s) due to infiltration
        Real64 InfilAirChangeRate = 0.0;     // Infiltration air change rate {ach}
        Real64 VentilHeatLoss = 0.0;         // Heat Gain {J} due to ventilation
        Real64 VentilHeatGain = 0.0;         // Heat Loss {J} due to ventilation
        Real64 VentilLatentLoss = 0.0;       // Latent Gain {J} due to ventilation
        Real64 VentilLatentGain = 0.0;       // Latent Loss {J} due to ventilation
        Real64 VentilTotalLoss = 0.0;        // Total Gain {J} due to ventilation
        Real64 VentilTotalGain = 0.0;        // Total Loss {J} due to ventilation
        Real64 VentilVolumeCurDensity = 0.0; // Volume of Air {m3} due to ventilation at current zone air density
        Real64 VentilVolumeStdDensity = 0.0; // Volume of Air {m3} due to ventilation at standard density (adjusted for elevation)
        Real64 VentilVdotCurDensity = 0.0;   // Volume flow rate of Air {m3/s} due to ventilation at current zone air density
        Real64 VentilVdotStdDensity = 0.0;   // Volume flow rate of Air {m3/s} due to ventilation at standard density (adjusted elevation)
        Real64 VentilMass = 0.0;             // Mass of Air {kg} due to ventilation
        Real64 VentilMdot = 0.0;             // Mass flow rate of Air {kg/s} due to ventilation
        Real64 VentilAirChangeRate = 0.0;    // Ventilation air change rate (ach)
        Real64 VentilFanElec = 0.0;          // Fan Electricity {W} due to ventilation
        Real64 VentilAirTemp = 0.0;          // Air Temp {C} of ventilation
        Real64 MixVolume = 0.0;              // Mixing volume of Air {m3}
        Real64 MixVdotCurDensity = 0.0;      // Mixing volume flow rate of Air {m3/s} at current zone air density
        Real64 MixVdotStdDensity = 0.0;      // Mixing volume flow rate of Air {m3/s} at standard density (adjusted for elevation)
        Real64 MixMass = 0.0;                // Mixing mass of air {kg}
        Real64 MixMdot = 0.0;                // Mixing mass flow rate of air {kg/s}
        Real64 MixHeatLoss = 0.0;            // Heat Gain {J} due to mixing and cross mixing and refrigeration door mixing
        Real64 MixHeatGain = 0.0;            // Heat Loss {J} due to mixing and cross mixing and refrigeration door mixing
        Real64 MixLatentLoss = 0.0;          // Latent Gain {J} due to mixing and cross mixing and refrigeration door mixing
        Real64 MixLatentGain = 0.0;          // Latent Loss {J} due to mixing and cross mixing and refrigeration door mixing
        Real64 MixTotalLoss = 0.0;           // Total Gain {J} due to mixing and cross mixing and refrigeration door mixing
        Real64 MixTotalGain = 0.0;           // Total Loss {J} due to mixing and cross mixing and refrigeration door mixing
        Real64 SysInletMass = 0.0;           // Total mass of Air {kg} from all system inlets
        Real64 SysOutletMass = 0.0;          // Total mass of Air {kg} from all system outlets
        Real64 ExfilMass = 0.0;              // Mass of Air {kg} due to exfiltration
        Real64 ExfilTotalLoss = 0.0;         // Total Loss rate {W} due to exfiltration (sensible+latent)
        Real64 ExfilSensiLoss = 0.0;         // Sensible Loss rate {W} due to exfiltration
        Real64 ExfilLatentLoss = 0.0;        // Latent Loss rate {W} due to exfiltration
        Real64 ExhTotalLoss = 0.0;           // Total Loss rate {W} due to zone exhaust air (sensible+latent)
        Real64 ExhSensiLoss = 0.0;           // Sensible Loss rate {W} due to zone exhaust air
        Real64 ExhLatentLoss = 0.0;          // Latent Loss rate {W} due to zone exhaust air
        // air heat balance component load summary results
        Real64 SumIntGains = 0.0;     // Zone sum of convective internal gains
        Real64 SumHADTsurfs = 0.0;    // Zone sum of Hc*Area*(Tsurf - Tz)
        Real64 SumMCpDTzones = 0.0;   // zone sum of MassFlowRate*cp*(TremotZone - Tz) transfer air from other zone, Mixing
        Real64 SumMCpDtInfil = 0.0;   // Zone sum of MassFlowRate*Cp*(Tout - Tz) transfer from outside, ventil, earth tube
        Real64 SumMCpDTsystem = 0.0;  // Zone sum of air system MassFlowRate*Cp*(Tsup - Tz)
        Real64 SumNonAirSystem = 0.0; // Zone sum of system convective gains, collected via NonAirSystemResponse
        Real64 CzdTdt = 0.0;          // Zone air energy storage term.
        Real64 imBalance = 0.0;       // put all terms in eq. 5 on RHS , should be zero
        // for ZoneAirBalance:OutdoorAir object Outputs only
        Real64 OABalanceHeatLoss = 0.0;         // Heat Gain {J} due to OA air balance
        Real64 OABalanceHeatGain = 0.0;         // Heat Loss {J} due to OA air balance
        Real64 OABalanceLatentLoss = 0.0;       // Latent Gain {J} due to OA air balance
        Real64 OABalanceLatentGain = 0.0;       // Latent Loss {J} due to OA air balance
        Real64 OABalanceTotalLoss = 0.0;        // Total Gain {J} due to OA air balance
        Real64 OABalanceTotalGain = 0.0;        // Total Loss {J} due to OA air balance
        Real64 OABalanceVolumeCurDensity = 0.0; // Volume of Air {m3} due to OA air balance
        // at current zone air density
        Real64 OABalanceVolumeStdDensity = 0.0; // Volume of Air {m3} due to OA air balance
        // at standard density (adjusted for elevation)
        Real64 OABalanceVdotCurDensity = 0.0; // Volume flow rate of Air {m3/s} due to OA air balance
        // at current zone air density
        Real64 OABalanceVdotStdDensity = 0.0; // Volume flow rate of Air {m3/s} due to OA air balance
        // at standard density (adjusted elevation)
        Real64 OABalanceMass = 0.0;          // Mass of Air {kg} due to OA air balance
        Real64 OABalanceMdot = 0.0;          // Mass flow rate of Air {kg/s} due to OA air balance
        Real64 OABalanceAirChangeRate = 0.0; // OA air balance air change rate (ach)
        Real64 OABalanceFanElec = 0.0;       // Fan Electricity {W} due to OA air balance
        Real64 SumEnthalpyM = 0.0;           // Zone sum of EnthalpyM
        Real64 SumEnthalpyH = 0.0;           // Zone sum of EnthalpyH
    };

    struct ZonePreDefRepType
    {
        // Members
        bool isOccupied = false;      // occupied during the current time step
        Real64 NumOcc = 0.0;          // number of occupants - used in calculating Vbz
        Real64 NumOccAccum = 0.0;     // number of occupants accumulating for entire simulation
        Real64 NumOccAccumTime = 0.0; // time that the number of occupants is accumulating to compute average
        //  - zone time step [hrs]
        Real64 TotTimeOcc = 0.0; // time occupied (and the mechanical ventilation volume is accumulating)
        //  - system time step [hrs]

        // OA Reports - accumulated values
        // All Vol variables are in m3
        Real64 MechVentVolTotalOcc = 0.0;    // volume for mechanical ventilation of outside air for entire simulation during occupied at current
        Real64 MechVentVolMin = 9.9e9;       // a large number since finding minimum volume at current zone air density
        Real64 InfilVolTotalOcc = 0.0;       // volume for infiltration of outside air for entire simulation during occupied at current density
        Real64 InfilVolMin = 9.9e9;          // a large number since finding minimum volume at current zone air density
        Real64 AFNInfilVolTotalOcc = 0.0;    // volume for AFN infiltration of outside air for entire simulation during occupied at zone air density
        Real64 AFNInfilVolMin = 9.9e9;       // a large number since finding minimum volume at current zone air density
        Real64 SimpVentVolTotalOcc = 0.0;    // volume for simple 'ZoneVentilation' of outside air for entire simulation during occupied current
        Real64 SimpVentVolMin = 9.9e9;       // a large number since finding minimum volumeat current zone air density
        Real64 AFNVentVolTotalOcc = 0.0;     // volume for AFN ventilation of outside air for entire simulation during occupied at zone air density
        Real64 AFNVentVolMin = 9.9e9;        // a large number since finding minimum volume at current zone air density
        Real64 MechVentVolTotalStdDen = 0.0; // volume for mechanical ventilation of outside air for entire simulation at standard density
        Real64 MechVentVolTotalOccStdDen = 0.0; // volume for mechanical ventilation of outside air for entire simulation during occupied at std
        Real64 InfilVolTotalStdDen = 0.0;       // volume for infiltration of outside air for entire simulation at standard density
        Real64 InfilVolTotalOccStdDen = 0.0;    // volume for infiltration of outside air for entire simulation during occupied standard density
        Real64 AFNInfilVolTotalStdDen = 0.0;    // volume for AFN infiltration of outside air for entire simulation at standard density
        Real64 AFNInfilVolTotalOccStdDen = 0.0; // volume for AFN infiltration of outside air for entire simulation during occupied at std density
        Real64 AFNVentVolStdDen = 0.0;          // volume flow rate for natural ventilation at standard density
        Real64 AFNVentVolTotalStdDen = 0.0;     // volume for natural ventilation for entire simulation at standard density
        Real64 AFNVentVolTotalOccStdDen = 0.0;  // volume for natural ventilatiofor entire simulation n during occupied at standard density
        Real64 SimpVentVolTotalStdDen = 0.0;    // volume for simple 'ZoneVentilation' for entire simulation at standard density
        Real64 SimpVentVolTotalOccStdDen = 0.0; // volume for simple 'ZoneVentilation' for entire simulation during occupied at standard density
        Real64 VozMin = 0.0;                    // minimum outdoor zone ventilation
        Real64 VozTargetTotal = 0.0;            // volume for target Voz-dyn for entire simulation at std density
        Real64 VozTargetTotalOcc = 0.0;         // volume for target Voz-dyn for entire simulation during occupied
        Real64 VozTargetTimeBelow = 0.0;        // time [hrs] that mechanical+natural ventilation is < VozTarget - 1%
        Real64 VozTargetTimeAt = 0.0;           // time [hrs] that mechanical+natural ventilation is = VozTarget within 1% and > zero
        Real64 VozTargetTimeAbove = 0.0;        // time [hrs] that mechanical+natural ventilation is > VozTarget + 1%
        Real64 VozTargetTimeBelowOcc = 0.0;     // time [hrs] that mechanical+natural ventilation is < VozTarget - 1% during occupied
        Real64 VozTargetTimeAtOcc = 0.0;        // time [hrs] that mechanical+natural ventilation is = VozTarget within 1% and > zero during occupied
        Real64 VozTargetTimeAboveOcc = 0.0;     // time [hrs] that mechanical+natural ventilation is > VozTarget + 1% during occupied
        Real64 TotVentTimeNonZeroUnocc = 0.0;   // time [hrs] that mechanical+natural ventilation is > zero during UNoccupied

        // for Sensible Heat Gas Component Report
        // annual
        Real64 SHGSAnZoneEqHt = 0.0;  // Zone Eq heating
        Real64 SHGSAnZoneEqCl = 0.0;  // Zone Eq cooling
        Real64 SHGSAnHvacATUHt = 0.0; // heating by Air Terminal Unit [J]
        Real64 SHGSAnHvacATUCl = 0.0; // cooling by Air Terminal Unit [J]
        Real64 SHGSAnSurfHt = 0.0;    // heated surface heating
        Real64 SHGSAnSurfCl = 0.0;    // cooled surface cooling
        Real64 SHGSAnPeoplAdd = 0.0;  // people additions
        Real64 SHGSAnLiteAdd = 0.0;   // lighting addition
        Real64 SHGSAnEquipAdd = 0.0;  // equipment addition
        Real64 SHGSAnWindAdd = 0.0;   // window addition
        Real64 SHGSAnIzaAdd = 0.0;    // inter zone air addition
        Real64 SHGSAnInfilAdd = 0.0;  // infiltration addition
        Real64 SHGSAnOtherAdd = 0.0;  // opaque surface and other addition
        Real64 SHGSAnEquipRem = 0.0;  // equipment removal
        Real64 SHGSAnWindRem = 0.0;   // window removal
        Real64 SHGSAnIzaRem = 0.0;    // inter-zone air removal
        Real64 SHGSAnInfilRem = 0.0;  // infiltration removal
        Real64 SHGSAnOtherRem = 0.0;  // opaque surface and other removal
        // peak cooling
        int clPtTimeStamp = 0;        // timestamp for the cooling peak
        Real64 clPeak = 0.0;          // cooling peak value (hvac air cooling + cooled surface)
        Real64 SHGSClHvacHt = 0.0;    // hvac air heating
        Real64 SHGSClHvacCl = 0.0;    // hvac air cooling
        Real64 SHGSClHvacATUHt = 0.0; // heating by air terminal unit at cool peak [W]
        Real64 SHGSClHvacATUCl = 0.0; // cooling by air terminal unit at cool peak [W]
        Real64 SHGSClSurfHt = 0.0;    // heated surface heating
        Real64 SHGSClSurfCl = 0.0;    // cooled surface cooling
        Real64 SHGSClPeoplAdd = 0.0;  // people additions
        Real64 SHGSClLiteAdd = 0.0;   // lighting addition
        Real64 SHGSClEquipAdd = 0.0;  // equipment addition
        Real64 SHGSClWindAdd = 0.0;   // window addition
        Real64 SHGSClIzaAdd = 0.0;    // inter zone air addition
        Real64 SHGSClInfilAdd = 0.0;  // infiltration addition
        Real64 SHGSClOtherAdd = 0.0;  // opaque surface and other addition
        Real64 SHGSClEquipRem = 0.0;  // equipment removal
        Real64 SHGSClWindRem = 0.0;   // window removal
        Real64 SHGSClIzaRem = 0.0;    // inter-zone air removal
        Real64 SHGSClInfilRem = 0.0;  // infiltration removal
        Real64 SHGSClOtherRem = 0.0;  // opaque surface and other removal
        // peak heating
        int htPtTimeStamp = 0;        // timestamp for the heating peak
        Real64 htPeak = 0.0;          // heating peak value (hvac air heating + heated surface)
        Real64 SHGSHtHvacHt = 0.0;    // hvac air heating
        Real64 SHGSHtHvacCl = 0.0;    // hvac air cooling
        Real64 SHGSHtHvacATUHt = 0.0; // heating by air terminal unit at heat peak [W]
        Real64 SHGSHtHvacATUCl = 0.0; // cooling by air terminal unit at heat peak [W]
        Real64 SHGSHtSurfHt = 0.0;    // heated surface heating
        Real64 SHGSHtSurfCl = 0.0;    // cooled surface cooling
        Real64 SHGSHtPeoplAdd = 0.0;  // people additions
        Real64 SHGSHtLiteAdd = 0.0;   // lighting addition
        Real64 SHGSHtEquipAdd = 0.0;  // equipment addition
        Real64 SHGSHtWindAdd = 0.0;   // window addition
        Real64 SHGSHtIzaAdd = 0.0;    // inter zone air addition
        Real64 SHGSHtInfilAdd = 0.0;  // infiltration addition
        Real64 SHGSHtOtherAdd = 0.0;  // opaque surface and other addition
        Real64 SHGSHtEquipRem = 0.0;  // equipment removal
        Real64 SHGSHtWindRem = 0.0;   // window removal
        Real64 SHGSHtIzaRem = 0.0;    // inter-zone air removal
        Real64 SHGSHtInfilRem = 0.0;  // infiltration removal
        Real64 SHGSHtOtherRem = 0.0;  // opaque surface and other removal

        // heat emission
        Real64 emiEnvelopConv = 0.0;      // heat emission from envelope convection
        Real64 emiZoneExfiltration = 0.0; // heat emission from zone exfiltration
        Real64 emiZoneExhaust = 0.0;      // heat emission from zone exhaust air
        Real64 emiHVACRelief = 0.0;       // heat emission from HVAC relief air
        Real64 emiHVACReject = 0.0;       // heat emission from HVAC reject air
        Real64 emiTotHeat = 0.0;          // total building heat emission
    };

    struct ZoneLocalEnvironmentData
    {
        // Members
        std::string Name;
        int ZonePtr = 0;           // surface pointer
        int OutdoorAirNodePtr = 0; // schedule pointer
    };

    struct ZoneReportVars // Zone and Space report variables
    {
        // Members
        // People
        Real64 PeopleRadGain = 0.0;
        Real64 PeopleConGain = 0.0;
        Real64 PeopleSenGain = 0.0;
        Real64 PeopleNumOcc = 0.0;
        Real64 PeopleLatGain = 0.0;
        Real64 PeopleTotGain = 0.0;
        Real64 PeopleRadGainRate = 0.0;
        Real64 PeopleConGainRate = 0.0;
        Real64 PeopleSenGainRate = 0.0;
        Real64 PeopleLatGainRate = 0.0;
        Real64 PeopleTotGainRate = 0.0;
        // Lights
        Real64 LtsPower = 0.0;
        Real64 LtsElecConsump = 0.0;
        Real64 LtsRadGain = 0.0;
        Real64 LtsVisGain = 0.0;
        Real64 LtsConGain = 0.0;
        Real64 LtsRetAirGain = 0.0;
        Real64 LtsTotGain = 0.0;
        Real64 LtsRadGainRate = 0.0;
        Real64 LtsVisGainRate = 0.0;
        Real64 LtsConGainRate = 0.0;
        Real64 LtsRetAirGainRate = 0.0;
        Real64 LtsTotGainRate = 0.0;
        // Baseboard Heat
        Real64 BaseHeatPower = 0.0;
        Real64 BaseHeatElecCons = 0.0;
        Real64 BaseHeatRadGain = 0.0;
        Real64 BaseHeatConGain = 0.0;
        Real64 BaseHeatTotGain = 0.0;
        Real64 BaseHeatRadGainRate = 0.0;
        Real64 BaseHeatConGainRate = 0.0;
        Real64 BaseHeatTotGainRate = 0.0;
        // Electric Equipment
        Real64 ElecPower = 0.0;
        Real64 ElecConsump = 0.0;
        Real64 ElecRadGain = 0.0;
        Real64 ElecConGain = 0.0;
        Real64 ElecLatGain = 0.0;
        Real64 ElecLost = 0.0;
        Real64 ElecTotGain = 0.0;
        Real64 ElecRadGainRate = 0.0;
        Real64 ElecConGainRate = 0.0;
        Real64 ElecLatGainRate = 0.0;
        Real64 ElecLostRate = 0.0;
        Real64 ElecTotGainRate = 0.0;
        // Gas Equipment
        Real64 GasPower = 0.0;
        Real64 GasConsump = 0.0;
        Real64 GasRadGain = 0.0;
        Real64 GasConGain = 0.0;
        Real64 GasLatGain = 0.0;
        Real64 GasLost = 0.0;
        Real64 GasTotGain = 0.0;
        Real64 GasRadGainRate = 0.0;
        Real64 GasConGainRate = 0.0;
        Real64 GasLatGainRate = 0.0;
        Real64 GasLostRate = 0.0;
        Real64 GasTotGainRate = 0.0;
        // Hot Water Equipment
        Real64 HWPower = 0.0;
        Real64 HWConsump = 0.0;
        Real64 HWRadGain = 0.0;
        Real64 HWConGain = 0.0;
        Real64 HWLatGain = 0.0;
        Real64 HWLost = 0.0;
        Real64 HWTotGain = 0.0;
        Real64 HWRadGainRate = 0.0;
        Real64 HWConGainRate = 0.0;
        Real64 HWLatGainRate = 0.0;
        Real64 HWLostRate = 0.0;
        Real64 HWTotGainRate = 0.0;
        // Steam Equipment
        Real64 SteamPower = 0.0;
        Real64 SteamConsump = 0.0;
        Real64 SteamRadGain = 0.0;
        Real64 SteamConGain = 0.0;
        Real64 SteamLatGain = 0.0;
        Real64 SteamLost = 0.0;
        Real64 SteamTotGain = 0.0;
        Real64 SteamRadGainRate = 0.0;
        Real64 SteamConGainRate = 0.0;
        Real64 SteamLatGainRate = 0.0;
        Real64 SteamLostRate = 0.0;
        Real64 SteamTotGainRate = 0.0;
        // Other Equipment
        Real64 OtherPower = 0.0;
        Real64 OtherConsump = 0.0;
        Real64 OtherRadGain = 0.0;
        Real64 OtherConGain = 0.0;
        Real64 OtherLatGain = 0.0;
        Real64 OtherLost = 0.0;
        Real64 OtherTotGain = 0.0;
        Real64 OtherRadGainRate = 0.0;
        Real64 OtherConGainRate = 0.0;
        Real64 OtherLatGainRate = 0.0;
        Real64 OtherLostRate = 0.0;
        Real64 OtherTotGainRate = 0.0;
        // IT Equipment
        Real64 ITEqCPUPower = 0.0;          // Zone ITE CPU Electric Power [W]
        Real64 ITEqFanPower = 0.0;          // Zone ITE Fan Electric Power [W]
        Real64 ITEqUPSPower = 0.0;          // Zone ITE UPS Electric Power [W]
        Real64 ITEqCPUPowerAtDesign = 0.0;  // Zone ITE CPU Electric Power at Design Inlet Conditions [W]
        Real64 ITEqFanPowerAtDesign = 0.0;  // Zone ITE Fan Electric Power at Design Inlet Conditions [W]
        Real64 ITEqUPSGainRateToZone = 0.0; // Zone ITE UPS Heat Gain to Zone Rate [W] - convective gain
        Real64 ITEqConGainRateToZone = 0.0; // Zone ITE Total Heat Gain toZone Rate [W] - convective gain - includes heat gain from UPS, plus CPU and
                                            // Fans if room air model not used
        Real64 ITEqCPUConsumption = 0.0;    // Zone ITE CPU Electric Energy [J]
        Real64 ITEqFanConsumption = 0.0;    // Zone ITE Fan Electric Energy [J]
        Real64 ITEqUPSConsumption = 0.0;    // Zone ITE UPS Electric Energy [J]
        Real64 ITEqCPUEnergyAtDesign = 0.0; // Zone ITE CPU Electric Energy at Design Inlet Conditions [J]
        Real64 ITEqFanEnergyAtDesign = 0.0; // Zone ITE Fan Electric Energy at Design Inlet Conditions [J]
        Real64 ITEqUPSGainEnergyToZone = 0.0;  // Zone ITE UPS Heat Gain to Zone Energy [J] - convective gain
        Real64 ITEqConGainEnergyToZone = 0.0;  // Zone ITE Total Heat Gain toZone Energy [J] - convective gain - includes heat gain from UPS, plus CPU
                                               // and Fans if room air model not used
        Real64 ITEqAirVolFlowStdDensity = 0.0; // Zone Air volume flow rate at standard density [m3/s]
        Real64 ITEqAirMassFlow = 0.0;          // Zone Air mass flow rate [kg/s]
        Real64 ITEqSHI = 0.0;                  // Zone Supply Heat Index []
        Real64 ITEqTimeOutOfOperRange = 0.0;   // Zone ITE Air Inlet Operating Range Exceeded Time [hr]
        Real64 ITEqTimeAboveDryBulbT = 0.0;    // Zone ITE Air Inlet Dry-Bulb Temperature Above Operating Range Time [hr]
        Real64 ITEqTimeBelowDryBulbT = 0.0;    // Zone ITE Air Inlet Dry-Bulb Temperature Below Operating Range Time [hr]
        Real64 ITEqTimeAboveDewpointT = 0.0;   // Zone ITE Air Inlet Dewpoint Temperature Above Operating Range Time [hr]
        Real64 ITEqTimeBelowDewpointT = 0.0;   // Zone ITE Air Inlet Dewpoint Temperature Below Operating Range Time [hr]
        Real64 ITEqTimeAboveRH = 0.0;          // Zone ITE Air Inlet Relative Humidity Above Operating Range Time [hr]
        Real64 ITEqTimeBelowRH = 0.0;          // Zone ITE Air Inlet Relative Humidity Below Operating Range Time [hr]
        Real64 ITEAdjReturnTemp = 0.0;         // Zone ITE Adjusted Return Air Temperature
        // Overall Zone Variables
        Real64 TotRadiantGain = 0.0;
        Real64 TotVisHeatGain = 0.0;
        Real64 TotConvectiveGain = 0.0;
        Real64 TotLatentGain = 0.0;
        Real64 TotTotalHeatGain = 0.0;
        Real64 TotRadiantGainRate = 0.0;
        Real64 TotVisHeatGainRate = 0.0;
        Real64 TotConvectiveGainRate = 0.0;
        Real64 TotLatentGainRate = 0.0;
        Real64 TotTotalHeatGainRate = 0.0;
        // Contaminant
        Real64 CO2Rate = 0.0;
        Real64 GCRate = 0.0;

        Real64 SumTinMinusTSup = 0.0;  // Numerator for zone-level sensible heat index (SHI)
        Real64 SumToutMinusTSup = 0.0; // Denominator for zone-level sensible heat index (SHI)
    };

    struct latentReportVariables
    {
        Real64 ZoneLTLoadHeatEnergy = 0.0;        // latent heating energy [J]
        Real64 ZoneLTLoadCoolEnergy = 0.0;        // latent cooling energy [J]
        Real64 ZoneLTLoadHeatRate = 0.0;          // latent heating rate [W]
        Real64 ZoneLTLoadCoolRate = 0.0;          // latent cooling rate [W]
        Real64 ZoneSensibleHeatRatio = 0.0;       // zone load SHR []
        Real64 ZoneVaporPressureDifference = 0.0; // vapor pressure depression [Pa]
        Real64 ZoneMoisturePredictedRate = 0.0;
        Real64 ZoneMoisturePredictedHumSPRate = 0.0;   // Predicted latent load to humidification setpoint (unmultiplied)
        Real64 ZoneMoisturePredictedDehumSPRate = 0.0; // Predicted latent load to dehumidification setpoint (unmultiplied)
    };

    // Functions

    void SetZoneOutBulbTempAt(EnergyPlusData &state);

    void CheckZoneOutBulbTempAt(EnergyPlusData &state);

    void SetZoneWindSpeedAt(EnergyPlusData &state);

    void SetZoneWindDirAt(EnergyPlusData &state);

    void CheckAndSetConstructionProperties(EnergyPlusData &state,
                                           int ConstrNum,    // Construction number to be set/checked
                                           bool &ErrorsFound // error flag that is set when certain errors have occurred
    );

    int AssignReverseConstructionNumber(EnergyPlusData &state,
                                        int ConstrNum, // Existing Construction number of first surface
                                        bool &ErrorsFound);

    void AddVariableSlatBlind(EnergyPlusData &state,
                              int inBlindNumber,   // current Blind Number/pointer to name
                              int &outBlindNumber, // resultant Blind Number to pass back
                              bool &errFlag        // error flag should one be needed
    );

    void CalcScreenTransmittance(EnergyPlusData &state,
                                 int SurfaceNum,
                                 Optional<Real64 const> Phi = _,     // Optional sun altitude relative to surface outward normal (radians)
                                 Optional<Real64 const> Theta = _,   // Optional sun azimuth relative to surface outward normal (radians)
                                 Optional_int_const ScreenNumber = _ // Optional screen number
    );

    std::string DisplayMaterialRoughness(DataSurfaces::SurfaceRoughness Roughness); // Roughness String

    Real64 ComputeNominalUwithConvCoeffs(EnergyPlusData &state,
                                         int numSurf,  // index for Surface array.
                                         bool &isValid // returns true if result is valid
    );

    void SetFlagForWindowConstructionWithShadeOrBlindLayer(EnergyPlusData &state);

    void AllocateIntGains(EnergyPlusData &state);

} // namespace DataHeatBalance

struct HeatBalanceData : BaseGlobalStruct
{

    int MaxSolidWinLayers = 0; // Maximum number of solid layers in a window construction

    // SiteData aka building data
    Real64 LowHConvLimit = 0.1; // Lowest allowed convection coefficient for detailed model
    // before reverting to the simple model.  This avoids a
    // divide by zero elsewhere.  Not based on any physical
    // reasoning, just the number that was picked.  It corresponds
    // to a delta T for a vertical surface of 0.000444C.
    //                           ! A lower limit is needed to avoid numerical problems
    //                           ! Natural convection correlations are a function of temperature difference,
    //                           !   there are many times when those temp differences pass through zero leading to non-physical results
    //                           ! Value of 1.0 chosen here is somewhat arbitrary, but based on the following reasons:
    //                           !  1) Low values of HconvIn indicate a layer of high thermal resistance, however
    //                           !       the R-value of a convection film layer should be relatively low (compared to building surfaces)
    //                           !  2) The value of 1.0 corresponds to the thermal resistance of 0.05 m of batt insulation
    //                           !  3) Limit on the order of 1.0 is suggested by the abrupt changes in an inverse relationship
    //                           !  4) A conduction-only analysis can model a limit by considering the thermal performance of
    //                           !       boundary layer to be pure conduction (with no movement to enhance heat transfer);
    //                           !       Taking the still gas thermal conductivity for air at 0.0267 W/m-K (at 300K), then
    //                           !       this limit of 1.0 corresponds to a completely still layer of air that is around 0.025 m thick
    //                           !  5) The previous limit of 0.1 (before ver. 3.1) caused loads initialization problems in test files
    Real64 HighHConvLimit = 1000.0;         // upper limit for HConv, mostly used for user input limits in practice. !W/m2-K
    Real64 MaxAllowedDelTemp = 0.002;       // Convergence criteria for inside surface temperatures
    Real64 MaxAllowedDelTempCondFD = 0.002; // Convergence criteria for inside surface temperatures for CondFD
    std::string BuildingName;               // Name of building
    Real64 BuildingAzimuth = 0.0;           // North Axis of Building
    Real64 LoadsConvergTol = 0.0;           // Tolerance value for Loads Convergence
    Real64 TempConvergTol = 0.0;            // Tolerance value for Temperature Convergence
    int DefaultInsideConvectionAlgo = ConvectionConstants::HcInt_ASHRAESimple;
    int DefaultOutsideConvectionAlgo = ConvectionConstants::HcExt_ASHRAESimple;
    DataHeatBalance::Shadowing SolarDistribution = DataHeatBalance::Shadowing::FullExterior;                // Solar Distribution Algorithm
    int InsideSurfIterations = 0;                                                                           // Counts inside surface iterations
    DataSurfaces::HeatTransferModel OverallHeatTransferSolutionAlgo = DataSurfaces::HeatTransferModel::CTF; // Global HeatBalanceAlgorithm setting
    // Flags for HeatTransfer Algorithms Used
    bool AllCTF = true;                  // CTF used for everything - no EMPD, no CondFD, No HAMT, No Kiva - true until flipped otherwise
    bool AnyCTF = false;                 // CTF used
    bool AnyEMPD = false;                // EMPD used
    bool AnyCondFD = false;              // CondFD used
    bool AnyHAMT = false;                // HAMT used
    bool AnyKiva = false;                // Kiva used
    bool AnyAirBoundary = false;         // Construction:AirBoundary used (implies grouped solar and radiant is present)
    bool AnyBSDF = false;                // True if any WindowModelType == WindowBSDFModel
    int MaxNumberOfWarmupDays = 25;      // Maximum number of warmup days allowed
    int MinNumberOfWarmupDays = 1;       // Minimum number of warmup days allowed
    Real64 CondFDRelaxFactor = 1.0;      // Relaxation factor, for looping across all the surfaces.
    Real64 CondFDRelaxFactorInput = 1.0; // Relaxation factor, for looping across all the surfaces, user input value
    DataHeatBalance::SolutionAlgo ZoneAirSolutionAlgo =
        DataHeatBalance::SolutionAlgo::ThirdOrder; // ThirdOrderBackwardDifference, AnalyticalSolution, and EulerMethod
    bool OverrideZoneAirSolutionAlgo = false;      // Override the zone air solution algorithm in PerformancePrecisionTradeoffs
    Real64 BuildingRotationAppendixG = 0.0;        // Building Rotation for Appendix G
    Real64 ZoneTotalExfiltrationHeatLoss = 0.0;    // Building total heat emission through zone exfiltration;
    Real64 ZoneTotalExhaustHeatLoss = 0.0;         // Building total heat emission through zone air exhaust;
    Real64 SysTotalHVACReliefHeatLoss = 0.0;       // Building total heat emission through HVAC system relief air;
    Real64 SysTotalHVACRejectHeatLoss = 0.0;       // Building total heat emission through HVAC system heat rejection;
    // END SiteData
    int NumOfZoneLists = 0;     // Total number of zone lists
    int NumOfZoneGroups = 0;    // Total number of zone groups
    int TotPeople = 0;          // Total People instances after expansion to spaces
    int TotLights = 0;          // Total Lights instances after expansion to spaces
    int TotElecEquip = 0;       // Total Electric Equipment instances after expansion to spaces
    int TotGasEquip = 0;        // Total Gas Equipment instances after expansion to spaces
    int TotOthEquip = 0;        // Total Other Equipment instances after expansion to spaces
    int TotHWEquip = 0;         // Total Hot Water Equipment instances after expansion to spaces
    int TotStmEquip = 0;        // Total Steam Equipment instances after expansion to spaces
    int TotITEquip = 0;         // Total IT Equipment instances after expansion to spaces
    int TotInfiltration = 0;    // Total Infiltration (all types) instances after expansion to spaces
    int TotVentilation = 0;     // Total Ventilation (all types) instances after expansion to spaces
    int TotMixing = 0;          // Total Mixing Statementsn instances after expansion to spaces
    int TotCrossMixing = 0;     // Total Cross Mixing Statementsn instances after expansion to spaces
    int TotRefDoorMixing = 0;   // Total RefrigerationDoor Mixing Statements in input
    int TotBBHeat = 0;          // Total BBHeat Statements instances after expansion to spaces
    int TotMaterials = 0;       // Total number of unique materials (layers) in this simulation
    int TotConstructs = 0;      // Total number of unique constructions in this simulation
    int TotSpectralData = 0;    // Total window glass spectral data sets
    int W5GlsMat = 0;           // Window5 Glass Materials, specified by transmittance and front and back reflectance
    int W5GlsMatAlt = 0;        // Window5 Glass Materials, specified by index of refraction and extinction coeff
    int W5GasMat = 0;           // Window5 Single-Gas Materials
    int W5GasMatMixture = 0;    // Window5 Gas Mixtures
    int W7SupportPillars = 0;   // Complex fenestration support pillars
    int W7DeflectionStates = 0; // Complex fenestration deflection states
    int W7MaterialGaps = 0;     // Complex fenestration material gaps
    int TotBlinds = 0;          // Total number of blind materials
    int TotScreens = 0;         // Total number of exterior window screen materials
    int TotTCGlazings = 0;      // Number of TC glazing object - WindowMaterial:Glazing:Thermochromic found in the idf file
    int NumSurfaceScreens = 0;  // Total number of screens on exterior windows
    int TotShades = 0;          // Total number of shade materials
    int TotComplexShades = 0;   // Total number of shading materials for complex fenestrations
    int TotComplexGaps = 0;     // Total number of window gaps for complex fenestrations
    int TotSimpleWindow = 0;    // number of simple window systems.
    int W5GlsMatEQL = 0;        // Window5 Single-Gas Materials for Equivalent Layer window model
    int TotShadesEQL = 0;       // Total number of shade materials for Equivalent Layer window model
    int TotDrapesEQL = 0;       // Total number of drape materials for Equivalent Layer window model
    int TotBlindsEQL = 0;       // Total number of blind materials for Equivalent Layer window model
    int TotScreensEQL = 0;      // Total number of exterior window screen materials for Equivalent Layer window model
    int W5GapMatEQL = 0;        // Window5 Equivalent Layer Single-Gas Materials
    int TotZoneAirBalance = 0;  // Total Zone Air Balance Statements in input
    int TotFrameDivider = 0;    // Total number of window frame/divider objects
    bool AirFlowFlag = false;
    int TotCO2Gen = 0;                       // Total CO2 source and sink statements in input
    bool CalcWindowRevealReflection = false; // True if window reveal reflection is to be calculated for at least one exterior window
    bool StormWinChangeThisDay = false; // True if a storm window has been added or removed from any window during the current day; can only be true
                                        // for first time step of the day.
    bool SimpleCTFOnly = true;          // true if all constructions are simple CTF construction (CTFTimestep = TimeStepZone) with no internal sources
    int MaxCTFTerms = 0;                // Maximum CTF terms to shift for all surfaces in the simulation
    bool AnyInternalHeatSourceInInput = false;        // true if the user has entered any constructions with internal sources
    bool AdaptiveComfortRequested_CEN15251 = false;   // true if people objects have adaptive comfort requests. CEN15251
    bool AdaptiveComfortRequested_ASH55 = false;      // true if people objects have adaptive comfort requests. ASH55
    bool AnyThermalComfortPierceModel = false;        // true if people objects use pierce thermal comfort model
    bool AnyThermalComfortKSUModel = false;           // true if people objects use KSU thermal comfort model
    bool AnyThermalComfortCoolingEffectModel = false; // true if people objects use ASH55 cooling effect adjusted thermal comfort model
    bool AnyThermalComfortAnkleDraftModel = false;    // true if people objects use ASH55 ankle draft thermal comfort model

    bool NoFfactorConstructionsUsed = true;
    bool NoCfactorConstructionsUsed = true;
    bool NoRegularMaterialsUsed = true;
    bool DoLatentSizing = false; // true when latent sizing is performed during zone sizing
    bool isAnyLatentLoad = false;

    Array1D<Real64> ZoneSNLoadHeatEnergy;
    Array1D<Real64> ZoneSNLoadCoolEnergy;
    Array1D<Real64> ZoneSNLoadHeatRate;
    Array1D<Real64> ZoneSNLoadCoolRate;
    Array1D<Real64> ZoneSNLoadPredictedRate;
    Array1D<Real64> ZoneSNLoadPredictedHSPRate; // Predicted load to heating setpoint (unmultiplied)
    Array1D<Real64> ZoneSNLoadPredictedCSPRate; // Predicted load to cooling setpoint (unmultiplied)
    EPVector<DataHeatBalance::latentReportVariables> latentReports;
    Array1D<Real64> ZoneListSNLoadHeatEnergy;
    Array1D<Real64> ZoneListSNLoadCoolEnergy;
    Array1D<Real64> ZoneListSNLoadHeatRate;
    Array1D<Real64> ZoneListSNLoadCoolRate;
    Array1D<Real64> ZoneGroupSNLoadHeatEnergy;
    Array1D<Real64> ZoneGroupSNLoadCoolEnergy;
    Array1D<Real64> ZoneGroupSNLoadHeatRate;
    Array1D<Real64> ZoneGroupSNLoadCoolRate;

    Array1D<Real64> ZoneMRT;        // MEAN RADIANT TEMPERATURE (C)
    Array1D<Real64> ZoneTransSolar; // Exterior beam plus diffuse solar entering zone sum of WinTransSolar for exterior windows in zone (W)
    Array1D<Real64>
        ZoneWinHeatGain; // Heat gain to zone from all exterior windows (includes oneTransSolar); sum of WinHeatGain for exterior windows in zone (W)
    Array1D<Real64> ZoneWinHeatGainRep;             // = ZoneWinHeatGain when ZoneWinHeatGain >= 0
    Array1D<Real64> ZoneWinHeatLossRep;             // = -ZoneWinHeatGain when ZoneWinHeatGain < 0
    Array1D<Real64> ZoneBmSolFrExtWinsRep;          // Beam solar into zone from exterior windows [W]
    Array1D<Real64> ZoneBmSolFrIntWinsRep;          // Beam solar into zone from interior windows [W]
    Array1D<Real64> EnclSolInitialDifSolReflW;      // Initial diffuse solar in zone from ext and int windows reflected from interior surfaces [W]
    Array1D<Real64> ZoneDifSolFrExtWinsRep;         // Diffuse solar into zone from exterior windows [W]
    Array1D<Real64> ZoneDifSolFrIntWinsRep;         // Diffuse solar into zone from interior windows [W]
    Array1D<Real64> ZoneOpaqSurfInsFaceCond;        // Zone inside face opaque surface conduction (W)
    Array1D<Real64> ZoneOpaqSurfInsFaceCondGainRep; // = Zone inside face opaque surface conduction when >= 0
    Array1D<Real64> ZoneOpaqSurfInsFaceCondLossRep; // = -Zone inside face opaque surface conduction when < 0
    Array1D<Real64> ZoneOpaqSurfExtFaceCond;        // Zone outside face opaque surface conduction (W)
    Array1D<Real64> ZoneOpaqSurfExtFaceCondGainRep; // = Zone outside face opaque surface conduction when >= 0
    Array1D<Real64> ZoneOpaqSurfExtFaceCondLossRep; // = -Zone outside face opaque surface conduction when < 0
    Array1D<Real64> ZoneTransSolarEnergy;           // Energy of ZoneTransSolar [J]
    Array1D<Real64> ZoneWinHeatGainRepEnergy;       // Energy of ZoneWinHeatGainRep [J]
    Array1D<Real64> ZoneWinHeatLossRepEnergy;       // Energy of ZoneWinHeatLossRep [J]
    Array1D<Real64> ZoneBmSolFrExtWinsRepEnergy;    // Energy of ZoneBmSolFrExtWinsRep [J]
    Array1D<Real64> ZoneBmSolFrIntWinsRepEnergy;    // Energy of ZoneBmSolFrIntWinsRep [J]
    Array1D<Real64> ZoneDifSolFrExtWinsRepEnergy;   // Energy of ZoneDifSolFrExtWinsRep [J]
    Array1D<Real64> ZoneDifSolFrIntWinsRepEnergy;   // Energy of ZoneDifSolFrIntWinsRep [J]
    Array1D<Real64> ZnOpqSurfInsFaceCondGnRepEnrg;  // Energy of ZoneOpaqSurfInsFaceCondGainRep [J]
    Array1D<Real64> ZnOpqSurfInsFaceCondLsRepEnrg;  // Energy of ZoneOpaqSurfInsFaceCondLossRep [J]
    Array1D<Real64> ZnOpqSurfExtFaceCondGnRepEnrg;  // Energy of ZoneOpaqSurfInsFaceCondGainRep [J]
    Array1D<Real64> ZnOpqSurfExtFaceCondLsRepEnrg;  // Energy of ZoneOpaqSurfInsFaceCondLossRep [J]

    Array1D<Real64> SurfQdotRadIntGainsInPerArea;       // Thermal radiation absorbed on inside surfaces
    Array1D<Real64> SurfQRadSWOutIncident;              // Exterior beam plus diffuse solar incident on surface (W/m2)
    Array1D<Real64> SurfQRadSWOutIncidentBeam;          // Exterior beam solar incident on surface (W/m2)
    Array1D<Real64> SurfBmIncInsSurfIntensRep;          // Beam sol irrad from ext wins on inside of surface (W/m2)
    Array1D<Real64> SurfBmIncInsSurfAmountRep;          // Beam sol amount from ext wins incident on inside of surface (W)
    Array1D<Real64> SurfIntBmIncInsSurfIntensRep;       // Beam sol irrad from int wins on inside of surface (W/m2)
    Array1D<Real64> SurfIntBmIncInsSurfAmountRep;       // Beam sol amount from int wins incident on inside of surface (W)
    Array1D<Real64> SurfQRadSWOutIncidentSkyDiffuse;    // Exterior sky diffuse solar incident on surface (W/m2)
    Array1D<Real64> SurfQRadSWOutIncidentGndDiffuse;    // Exterior ground diffuse solar incident on surface (W/m2)
    Array1D<Real64> SurfQRadSWOutIncBmToDiffReflGnd;    // Exterior diffuse solar incident from beam to diffuse reflection from ground (W/m2)
    Array1D<Real64> SurfQRadSWOutIncSkyDiffReflGnd;     // Exterior diffuse solar incident from sky diffuse reflection from ground (W/m2)
    Array1D<Real64> SurfQRadSWOutIncBmToBmReflObs;      // Exterior beam solar incident from beam-to-beam reflection from obstructions (W/m2)
    Array1D<Real64> SurfQRadSWOutIncBmToDiffReflObs;    // Exterior diffuse solar incident from beam-to-diffuse reflection from obstructions (W/m2)
    Array1D<Real64> SurfQRadSWOutIncSkyDiffReflObs;     // Exterior diffuse solar incident from sky diffuse reflection from obstructions (W/m2)
    Array1D<Real64> SurfSWInAbsTotalReport;             // Report - Total interior/exterior shortwave absorbed on inside of surface (W)
    Array1D<Real64> SurfBmIncInsSurfAmountRepEnergy;    // energy of BmIncInsSurfAmountRep [J]
    Array1D<Real64> SurfIntBmIncInsSurfAmountRepEnergy; // energy of IntBmIncInsSurfAmountRep [J]
    Array1D<Real64> SurfInitialDifSolInAbsReport;       // Report - Initial transmitted diffuse solar absorbed on inside of surface (W)
    Array1D_int SurfWinBSDFBeamDirectionRep;            // BSDF beam direction number for given complex fenestration state (for reporting) []
    Array1D<Real64> SurfWinBSDFBeamThetaRep;            // BSDF beam Theta angle (for reporting) [rad]
    Array1D<Real64> SurfWinBSDFBeamPhiRep;              // BSDF beam Phi angle (for reporting) [rad]
    Array1D<Real64> SurfWinQRadSWwinAbsTot;             // Exterior beam plus diffuse solar absorbed in glass layers of window (W)
    Array2D<Real64> SurfWinQRadSWwinAbsLayer;           // Exterior beam plus diffuse solar absorbed in glass layers of window (W)
    Array2D<Real64> SurfWinFenLaySurfTempFront;         // Front surface temperatures of fenestration layers
    Array2D<Real64> SurfWinFenLaySurfTempBack;          // Back surface temperatures of fenestration layers
    Array1D<Real64> SurfWinQRadSWwinAbsTotEnergy;       // Energy of QRadSWwinAbsTot [J]
    Array1D<Real64> SurfWinSWwinAbsTotalReport;         // Report - Total interior/exterior shortwave absorbed in all glass layers of window (W)
    Array1D<Real64> SurfWinInitialDifSolInTransReport;  // Report - Initial transmitted diffuse solar transmitted out
                                                        // through inside of window surface (W)
    Array2D<Real64> SurfWinQRadSWwinAbs;                // Short wave radiation absorbed in window glass layers
    Array2D<Real64> SurfWinInitialDifSolwinAbs;         // Initial diffuse solar absorbed in window glass layers from inside(W/m2)
    Array1D<Real64> SurfOpaqSWOutAbsTotalReport;        // Report - Total exterior shortwave/solar absorbed on outside of surface (W)
    Array1D<Real64> SurfOpaqSWOutAbsEnergyReport;       // Report - Total exterior shortwave/solar absorbed on outside of surface (j)
    Array1D<Real64> SurfTempEffBulkAir;                 // air temperature adjacent to the surface used for inside surface heat balances

    // Material
    Array1D<Real64> NominalR;                       // Nominal R value of each material -- used in matching interzone surfaces
    Array1D<Real64> NominalRforNominalUCalculation; // Nominal R values are summed to calculate NominalU values for constructions
    Array1D<Real64> NominalU;                       // Nominal U value for each construction -- used in matching interzone surfaces
    Array1D<Real64> NominalUBeforeAdjusted;         // Nominal U value for glazing system only
    Array1D<Real64> CoeffAdjRatio;                  // Conductive coefficient adjustment ratio

    Array1D<Real64>
        EnclSolQSWRad; // Zone short-wave flux density; used to calculate short-wave  radiation absorbed on inside surfaces of zone or enclosure
    Array1D<Real64> EnclSolQSWRadLights; // Like QS, but Lights short-wave only.
    Array1D<Real64> EnclSolDB;           // Factor for diffuse radiation in a zone from beam reflecting from inside surfaces
    Array1D<Real64> EnclSolDBSSG;        // Factor for diffuse radiation in a zone from beam reflecting from inside surfaces.
    // Used only for scheduled surface gains
    Array1D<Real64> EnclSolDBIntWin; // Value of factor for beam solar entering a zone through interior windows
    // (considered to contribute to diffuse in zone)
    Array1D<Real64> EnclSolQSDifSol; // Like QS, but diffuse solar short-wave only.
    Array1D<Real64> EnclSolQD;       // Diffuse solar radiation in a zone from sky and ground diffuse entering
    // through exterior windows and reflecting from interior surfaces,
    // beam from exterior windows reflecting from interior surfaces,
    // and beam entering through interior windows (considered diffuse)
    Array1D<Real64> EnclSolQDforDaylight; // Diffuse solar radiation in a zone from sky and ground diffuse entering
    // through exterior windows, beam from exterior windows reflecting
    // from interior surfaces, and beam entering through interior windows
    // (considered diffuse)
    // Originally QD, now used only for EnclSolQSDifSol calc for daylighting

    Array1D<Real64> EnclSolVMULT;        // 1/(Sum Of A Zone's Inside Surfaces Area*Absorptance)
    Array1D<Real64> EnclRadQThermalRad;  // TOTAL THERMAL RADIATION ADDED TO ZONE or Radiant Enclosure (group of zones)
    Array1D<Real64> EnclRadThermAbsMult; // EnclRadThermAbsMult  - MULTIPLIER TO COMPUTE 'ITABSF'
    Array1D<bool> EnclSolAbsFirstCalc;   // for error message
    Array1D<bool> EnclRadReCalc;         // Enclosure solar or thermal radiation properties needs to be recalc due to window/shading status change

    bool EnclRadAlwaysReCalc = false; // Enclosure solar or thermal radiation properties always needs to be recalc at any time step

    Array1D<Real64> SurfCosIncidenceAngle;       // Cosine of beam solar incidence angle (for reporting)
    Array2D<Real64> SurfSunlitFracHR;            // Hourly fraction of heat transfer surface that is sunlit
    Array2D<Real64> SurfCosIncAngHR;             // Hourly cosine of beam radiation incidence angle on surface
    Array3D<Real64> SurfSunlitFrac;              // TimeStep fraction of heat transfer surface that is sunlit
    Array3D<Real64> SurfSunlitFracWithoutReveal; // For a window with reveal, the sunlit fraction  without shadowing by the reveal
    Array3D<Real64> SurfCosIncAng;               // TimeStep cosine of beam radiation incidence angle on surface
    Array4D_int SurfWinBackSurfaces;     // For a given hour and timestep, a list of up to 20 surfaces receiving  beam solar radiation from a given
                                         // exterior window
    Array4D<Real64> SurfWinOverlapAreas; // For a given hour and timestep, the areas of the exterior window sending beam solar radiation to the
                                         // surfaces listed in BackSurfaces
    Real64 zeroPointerVal = 0.0;
    int NumAirBoundaryMixing = 0;             // Number of air boundary simple mixing objects needed
    std::vector<int> AirBoundaryMixingZone1;  // Air boundary simple mixing zone 1
    std::vector<int> AirBoundaryMixingZone2;  // Air boundary simple mixing zone 2
    std::vector<int> AirBoundaryMixingSched;  // Air boundary simple mixing schedule index
    std::vector<Real64> AirBoundaryMixingVol; // Air boundary simple mixing volume flow rate [m3/s]
    EPVector<DataHeatBalance::ZonePreDefRepType> ZonePreDefRep;
    DataHeatBalance::ZonePreDefRepType BuildingPreDefRep;
    EPVector<DataHeatBalance::SpaceZoneSimData> ZoneIntGain;
    EPVector<DataHeatBalance::SpaceZoneSimData> spaceIntGain;
    EPVector<DataHeatBalance::SpaceIntGainDeviceData> spaceIntGainDevices;
    EPVector<DataHeatBalance::GapSupportPillar> SupportPillar;
    EPVector<DataHeatBalance::GapDeflectionState> DeflectionState;
    EPVector<DataHeatBalance::SpectralDataProperties> SpectralData;
    EPVector<DataHeatBalance::SpaceData> space;
    EPVector<DataHeatBalance::SpaceListData> spaceList;
    EPVector<DataHeatBalance::ZoneData> Zone;
    EPVector<DataHeatBalance::ZoneResilience> Resilience;
    EPVector<DataHeatBalance::ZoneListData> ZoneList;
    EPVector<DataHeatBalance::ZoneGroupData> ZoneGroup;
    EPVector<DataHeatBalance::PeopleData> People;
    EPVector<DataHeatBalance::LightsData> Lights;
    EPVector<DataHeatBalance::ZoneEquipData> ZoneElectric;
    EPVector<DataHeatBalance::ZoneEquipData> ZoneGas;
    EPVector<DataHeatBalance::ZoneEquipData> ZoneOtherEq;
    EPVector<DataHeatBalance::ZoneEquipData> ZoneHWEq;
    EPVector<DataHeatBalance::ZoneEquipData> ZoneSteamEq;
    EPVector<DataHeatBalance::ITEquipData> ZoneITEq;
    EPVector<DataHeatBalance::BBHeatData> ZoneBBHeat;
    EPVector<DataHeatBalance::InfiltrationData> Infiltration;
    EPVector<DataHeatBalance::VentilationData> Ventilation;
    EPVector<DataHeatBalance::ZoneAirBalanceData> ZoneAirBalance;
    EPVector<DataHeatBalance::MixingData> Mixing;
    EPVector<DataHeatBalance::MixingData> CrossMixing;
    EPVector<DataHeatBalance::MixingData> RefDoorMixing;
    Array1D<DataHeatBalance::WindowBlindProperties> Blind;
    EPVector<DataHeatBalance::WindowComplexShade> ComplexShade;
    EPVector<DataHeatBalance::WindowThermalModelParams> WindowThermalModel;
    EPVector<DataHeatBalance::SurfaceScreenProperties> SurfaceScreens;
    EPVector<DataHeatBalance::ScreenTransData> ScreenTrans;
    EPVector<DataHeatBalance::ZoneCatEUseData> ZoneIntEEuse;
    EPVector<DataHeatBalance::RefrigCaseCreditData> RefrigCaseCredit;
    EPVector<DataHeatBalance::HeatReclaimDataBase> HeatReclaimRefrigeratedRack;
    EPVector<DataHeatBalance::HeatReclaimRefrigCondenserData> HeatReclaimRefrigCondenser;
    EPVector<DataHeatBalance::HeatReclaimDataBase> HeatReclaimDXCoil;
    EPVector<DataHeatBalance::HeatReclaimDataBase> HeatReclaimVS_DXCoil;
    EPVector<DataHeatBalance::HeatReclaimDataBase> HeatReclaimSimple_WAHPCoil;
    EPVector<DataHeatBalance::AirReportVars> ZnAirRpt;
    EPVector<DataHeatBalance::TCGlazingsType> TCGlazings;
    EPVector<DataHeatBalance::ZoneEquipData> ZoneCO2Gen;
    EPVector<DataHeatBalance::ZoneReportVars> ZoneRpt;
    EPVector<DataHeatBalance::ZoneReportVars> spaceRpt;
    EPVector<DataHeatBalance::ZoneMassConservationData> MassConservation;
    DataHeatBalance::ZoneAirMassFlowConservation ZoneAirMassFlow;
    EPVector<DataHeatBalance::ZoneLocalEnvironmentData> ZoneLocalEnvironment;
    bool MundtFirstTimeFlag = true;
    EPVector<std::string> spaceTypes;

    void clear_state() override
    {
        *this = HeatBalanceData();
    }
};

} // namespace EnergyPlus

#endif<|MERGE_RESOLUTION|>--- conflicted
+++ resolved
@@ -542,7 +542,6 @@
         EPVector<int> spaces;                           // Pointers to Spaces in the list
     };
 
-<<<<<<< HEAD
     //    number of columns in resilience report tables
     constexpr int numColumnThermalTbl(5);
     constexpr int numColumnUnmetDegreeHourTbl(6);
@@ -593,11 +592,7 @@
         {
         }
     };
-
-    struct ZoneData
-=======
     struct ZoneData : ZoneSpaceData
->>>>>>> 569967da
     {
         // Members
         int Multiplier = 1;     // Used in reporting and for systems calculations
