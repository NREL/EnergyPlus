// EnergyPlus, Copyright (c) 1996-2017, The Board of Trustees of the University of Illinois and
// The Regents of the University of California, through Lawrence Berkeley National Laboratory
// (subject to receipt of any required approvals from the U.S. Dept. of Energy). All rights
// reserved.
//
// NOTICE: This Software was developed under funding from the U.S. Department of Energy and the
// U.S. Government consequently retains certain rights. As such, the U.S. Government has been
// granted for itself and others acting on its behalf a paid-up, nonexclusive, irrevocable,
// worldwide license in the Software to reproduce, distribute copies to the public, prepare
// derivative works, and perform publicly and display publicly, and to permit others to do so.
//
// Redistribution and use in source and binary forms, with or without modification, are permitted
// provided that the following conditions are met:
//
// (1) Redistributions of source code must retain the above copyright notice, this list of
//     conditions and the following disclaimer.
//
// (2) Redistributions in binary form must reproduce the above copyright notice, this list of
//     conditions and the following disclaimer in the documentation and/or other materials
//     provided with the distribution.
//
// (3) Neither the name of the University of California, Lawrence Berkeley National Laboratory,
//     the University of Illinois, U.S. Dept. of Energy nor the names of its contributors may be
//     used to endorse or promote products derived from this software without specific prior
//     written permission.
//
// (4) Use of EnergyPlus(TM) Name. If Licensee (i) distributes the software in stand-alone form
//     without changes from the version obtained under this License, or (ii) Licensee makes a
//     reference solely to the software portion of its product, Licensee must refer to the
//     software as "EnergyPlus version X" software, where "X" is the version number Licensee
//     obtained under this License and may not use a different name for the software. Except as
//     specifically required in this Section (4), Licensee shall not use in a company name, a
//     product name, in advertising, publicity, or other promotional activities any name, trade
//     name, trademark, logo, or other designation of "EnergyPlus", "E+", "e+" or confusingly
//     similar designation, without the U.S. Department of Energy's prior written consent.
//
// THIS SOFTWARE IS PROVIDED BY THE COPYRIGHT HOLDERS AND CONTRIBUTORS "AS IS" AND ANY EXPRESS OR
// IMPLIED WARRANTIES, INCLUDING, BUT NOT LIMITED TO, THE IMPLIED WARRANTIES OF MERCHANTABILITY
// AND FITNESS FOR A PARTICULAR PURPOSE ARE DISCLAIMED. IN NO EVENT SHALL THE COPYRIGHT OWNER OR
// CONTRIBUTORS BE LIABLE FOR ANY DIRECT, INDIRECT, INCIDENTAL, SPECIAL, EXEMPLARY, OR
// CONSEQUENTIAL DAMAGES (INCLUDING, BUT NOT LIMITED TO, PROCUREMENT OF SUBSTITUTE GOODS OR
// SERVICES; LOSS OF USE, DATA, OR PROFITS; OR BUSINESS INTERRUPTION) HOWEVER CAUSED AND ON ANY
// THEORY OF LIABILITY, WHETHER IN CONTRACT, STRICT LIABILITY, OR TORT (INCLUDING NEGLIGENCE OR
// OTHERWISE) ARISING IN ANY WAY OUT OF THE USE OF THIS SOFTWARE, EVEN IF ADVISED OF THE
// POSSIBILITY OF SUCH DAMAGE.

#ifndef DataHeatBalance_hh_INCLUDED
#define DataHeatBalance_hh_INCLUDED

// ObjexxFCL Headers
#include <ObjexxFCL/Array1D.hh>
#include <ObjexxFCL/Array2D.hh>
#include <ObjexxFCL/Array3D.hh>
#include <ObjexxFCL/Array4D.hh>
#include <ObjexxFCL/Optional.hh>
#include <ObjexxFCL/Reference.hh>

// EnergyPlus Headers
#include <EnergyPlus.hh>
#include <DataBSDFWindow.hh>
#include <DataComplexFenestration.hh>
#include <DataGlobals.hh>
#include <DataSurfaces.hh>
#include <DataVectorTypes.hh>
#include <DataWindowEquivalentLayer.hh>
#include <PhaseChangeModeling/HysteresisModel.hh>

namespace EnergyPlus {

namespace DataHeatBalance {

	// Using/Aliasing
	using namespace DataComplexFenestration;
	using DataBSDFWindow::BSDFWindowInputStruct;
	using DataComplexFenestration::GapDeflectionState;
	using DataComplexFenestration::GapSupportPillar;
	using DataComplexFenestration::WindowComplexShade;
	using DataComplexFenestration::WindowThermalModelParams;
	using DataGlobals::AutoCalculate;
	using DataSurfaces::MaxSlatAngs;
	using DataVectorTypes::Vector;
	using DataWindowEquivalentLayer::CFSMAXNL;

	// Data
	// module should be available to other modules and routines.  Thus,
	// all variables in this module must be PUBLIC.

	// MODULE PARAMETER DEFINITIONS:

	// Parameters for the definition and limitation of arrays:
	extern int const MaxLayersInConstruct; // Maximum number of layers allowed in a single construction
	extern int const MaxCTFTerms; // Maximum number of CTF terms allowed to still allow stability
	extern int MaxSolidWinLayers; // Maximum number of solid layers in a window construction
	extern int const MaxSpectralDataElements; // Maximum number in Spectral Data arrays.

	// Parameters to indicate material group type for use with the Material
	// derived type (see below):

	extern int const RegularMaterial;
	extern int const Air;
	extern int const Shade;
	extern int const WindowGlass;
	extern int const WindowGas;
	extern int const WindowBlind;
	extern int const WindowGasMixture;
	extern int const Screen;
	extern int const EcoRoof;
	extern int const IRTMaterial;
	extern int const WindowSimpleGlazing;
	extern int const ComplexWindowShade;
	extern int const ComplexWindowGap;

	extern int const GlassEquivalentLayer;
	extern int const ShadeEquivalentLayer;
	extern int const DrapeEquivalentLayer;
	extern int const BlindEquivalentLayer;
	extern int const ScreenEquivalentLayer;
	extern int const GapEquivalentLayer;

	extern Array1D_string const cMaterialGroupType;

	// Parameters to indicate surface roughness for use with the Material
	// derived type (see below):

	extern int const VeryRough;
	extern int const Rough;
	extern int const MediumRough;
	extern int const MediumSmooth;
	extern int const Smooth;
	extern int const VerySmooth;

	// Parameters to indicate blind orientation for use with the Material
	// derived type (see below):

	extern int const Horizontal;
	extern int const Vertical;
	extern int const FixedSlats;
	extern int const VariableSlats;
	// Parameters for Interior and Exterior Solar Distribution

	extern int const MinimalShadowing; // all incoming solar hits floor, no exterior shadowing except reveals
	extern int const FullExterior; // all incoming solar hits floor, full exterior shadowing
	extern int const FullInteriorExterior; // full interior solar distribution, full exterior solar shadowing
	extern int const FullExteriorWithRefl; // all incoming solar hits floor, full exterior shadowing and reflections
	extern int const FullInteriorExteriorWithRefl; // full interior solar distribution,
	// full exterior shadowing and reflections
	// Parameters to indicate the zone type for use with the Zone derived
	// type (see below--Zone%OfType):

	extern int const StandardZone;
	//INTEGER, PARAMETER :: PlenumZone = 2
	//INTEGER, PARAMETER :: SolarWallZone = 11  ! from old ZTYP, OSENV
	//INTEGER, PARAMETER :: RoofPondZone = 12   ! from old ZTYP, OSENV

	// Parameters to indicate the convection correlation being used for use with
	// InsideConvectionAlgo and OutsideConvectionAlgo

	extern int const ASHRAESimple;
	extern int const ASHRAETARP;
	extern int const CeilingDiffuser; // Only valid for inside use
	extern int const TrombeWall; // Only valid for inside use
	extern int const TarpHcOutside; // Only valid for outside use
	extern int const MoWiTTHcOutside; // Only valid for outside use
	extern int const DOE2HcOutside; // Only valid for outside use
	extern int const BLASTHcOutside; // Only valid for outside use
	extern int const AdaptiveConvectionAlgorithm;

	// Parameters for WarmupDays
	extern int const DefaultMaxNumberOfWarmupDays; // Default maximum number of warmup days allowed
	extern int const DefaultMinNumberOfWarmupDays; // Default minimum number of warmup days allowed

	// Parameters for Sky Radiance Distribution
	extern int const Isotropic;
	extern int const Anisotropic;

	// Parameters for HeatTransferAlgosUsed
	extern int const UseCTF;
	extern int const UseEMPD;
	extern int const UseCondFD;
	extern int const UseHAMT;

	// Parameters for ZoneAirSolutionAlgo
	extern int const Use3rdOrder;
	extern int const UseAnalyticalSolution;
	extern int const UseEulerMethod;

	// Parameter for MRT calculation type
	extern int const ZoneAveraged;
	extern int const SurfaceWeighted;
	extern int const AngleFactor;

	// Parameters for Ventilation
	extern int const NaturalVentilation;
	extern int const IntakeVentilation;
	extern int const ExhaustVentilation;
	extern int const BalancedVentilation;

	// Parameters for hybrid ventilation using Ventilation and Mixing objects
	extern int const HybridControlTypeIndiv;
	extern int const HybridControlTypeClose;
	extern int const HybridControlTypeGlobal;

	// System type, detailed refrigeration or refrigerated case rack
	extern int const RefrigSystemTypeDetailed;
	extern int const RefrigSystemTypeRack;

	// Refrigeration condenser type
	extern int const RefrigCondenserTypeAir;
	extern int const RefrigCondenserTypeEvap;
	extern int const RefrigCondenserTypeWater;
	extern int const RefrigCondenserTypeCascade;

	// Parameters for type of infiltration model
	extern int const InfiltrationDesignFlowRate;
	extern int const InfiltrationShermanGrimsrud;
	extern int const InfiltrationAIM2;

	// Parameters for type of ventilation model
	extern int const VentilationDesignFlowRate;
	extern int const VentilationWindAndStack;

	// Parameters for type of zone air balance model
	extern int const AirBalanceNone;
	extern int const AirBalanceQuadrature;

	// Parameter for source zone air flow mass balance infiltration treatment
	extern int const NoInfiltrationFlow;
	extern int const AddInfiltrationFlow;
	extern int const AdjustInfiltrationFlow;
	extern int const MixingSourceZonesOnly;
	extern int const AllZones;

	extern int const NumZoneIntGainDeviceTypes;

	extern Array1D_string const ZoneIntGainDeviceTypes; // 01 | 02 | 03 | 04 | 05 | 06 | 07 | 08 | 09 | 10 | 11 | 12 | 13 | 14 | 15 | 16 | 17 | 18 | 19 | 20 | 21 | 22 | 23 | 24 | 25 | 26 | 27 | 28 | 29 | 30 | 31 | 32 | 33 | 34 | 35 | 36 | 37 | 38 | 39 | 40 | 41 | 42 | 43 | 44 | 45 | 46 | 47 | 48 | 49 | 50 | 51

	extern Array1D_string const ccZoneIntGainDeviceTypes; // 01 | 02 | 03 | 04 | 05 | 06 | 07 | 08 | 09 | 10 | 11 | 12 | 13 | 14 | 15 | 16 | 17 | 18 | 19 | 20 | 21 | 22 | 23 | 24 | 25 | 26 | 27 | 28 | 29 | 30 | 31 | 32 | 33 | 34 | 35 | 36 | 37 | 38 | 39 | 40 | 41 | 42 | 43 | 44 | 45 | 46 | 47 | 48 | 49 | 50 | 51
	extern int const IntGainTypeOf_People;
	extern int const IntGainTypeOf_Lights;
	extern int const IntGainTypeOf_ElectricEquipment;
	extern int const IntGainTypeOf_GasEquipment;
	extern int const IntGainTypeOf_HotWaterEquipment;
	extern int const IntGainTypeOf_SteamEquipment;
	extern int const IntGainTypeOf_OtherEquipment;
	extern int const IntGainTypeOf_ZoneBaseboardOutdoorTemperatureControlled;
	extern int const IntGainTypeOf_ZoneContaminantSourceAndSinkCarbonDioxide;
	extern int const IntGainTypeOf_WaterUseEquipment;
	extern int const IntGainTypeOf_DaylightingDeviceTubular;
	extern int const IntGainTypeOf_WaterHeaterMixed;
	extern int const IntGainTypeOf_WaterHeaterStratified;
	extern int const IntGainTypeOf_ThermalStorageChilledWaterMixed;
	extern int const IntGainTypeOf_ThermalStorageChilledWaterStratified;
	extern int const IntGainTypeOf_GeneratorFuelCell;
	extern int const IntGainTypeOf_GeneratorMicroCHP;
	extern int const IntGainTypeOf_ElectricLoadCenterTransformer;
	extern int const IntGainTypeOf_ElectricLoadCenterInverterSimple;
	extern int const IntGainTypeOf_ElectricLoadCenterInverterFunctionOfPower;
	extern int const IntGainTypeOf_ElectricLoadCenterInverterLookUpTable;
	extern int const IntGainTypeOf_ElectricLoadCenterStorageBattery;
	extern int const IntGainTypeOf_ElectricLoadCenterStorageSimple;
	extern int const IntGainTypeOf_ElectricLoadCenterConverter;
	extern int const IntGainTypeOf_PipeIndoor;
	extern int const IntGainTypeOf_RefrigerationCase;
	extern int const IntGainTypeOf_RefrigerationCompressorRack;
	extern int const IntGainTypeOf_RefrigerationSystemAirCooledCondenser;
	extern int const IntGainTypeOf_RefrigerationTransSysAirCooledGasCooler;
	extern int const IntGainTypeOf_RefrigerationSystemSuctionPipe;
	extern int const IntGainTypeOf_RefrigerationTransSysSuctionPipeMT;
	extern int const IntGainTypeOf_RefrigerationTransSysSuctionPipeLT;
	extern int const IntGainTypeOf_RefrigerationSecondaryReceiver;
	extern int const IntGainTypeOf_RefrigerationSecondaryPipe;
	extern int const IntGainTypeOf_RefrigerationWalkIn;
	extern int const IntGainTypeOf_Pump_VarSpeed;
	extern int const IntGainTypeOf_Pump_ConSpeed;
	extern int const IntGainTypeOf_Pump_Cond;
	extern int const IntGainTypeOf_PumpBank_VarSpeed;
	extern int const IntGainTypeOf_PumpBank_ConSpeed;
	extern int const IntGainTypeOf_ZoneContaminantSourceAndSinkGenericContam;
	extern int const IntGainTypeOf_PlantComponentUserDefined;
	extern int const IntGainTypeOf_CoilUserDefined;
	extern int const IntGainTypeOf_ZoneHVACForcedAirUserDefined;
	extern int const IntGainTypeOf_AirTerminalUserDefined;
	extern int const IntGainTypeOf_PackagedTESCoilTank;
	extern int const IntGainTypeOf_ElectricEquipmentITEAirCooled;
	extern int const IntGainTypeOf_SecCoolingDXCoilSingleSpeed;
	extern int const IntGainTypeOf_SecHeatingDXCoilSingleSpeed;
	extern int const IntGainTypeOf_SecCoolingDXCoilTwoSpeed;
	extern int const IntGainTypeOf_SecCoolingDXCoilMultiSpeed;
	extern int const IntGainTypeOf_SecHeatingDXCoilMultiSpeed;
	extern int const IntGainTypeOf_FanSystemModel;

	//Parameters for checking surface heat transfer models
	extern Real64 const HighDiffusivityThreshold; // used to check if Material properties are out of line.
	extern Real64 const ThinMaterialLayerThreshold; // 3 mm lower limit to expected material layers

	// DERIVED TYPE DEFINITIONS:

	// thermochromic windows

	// For predefined tabular reporting

	// DERIVED TYPE DEFINITIONS:

	// MODULE VARIABLE DECLARATIONS:

	// MODULE VARIABLE Type DECLARATIONS:

	// INTERFACE BLOCK SPECIFICATIONS:
	// na

	// MODULE VARIABLE DECLARATIONS:

	// SiteData aka building data
	extern Real64 LowHConvLimit; // Lowest allowed convection coefficient for detailed model
	// before reverting to the simple model.  This avoids a
	// divide by zero elsewhere.  Not based on any physical
	// reasoning, just the number that was picked.  It corresponds
	// to a delta T for a vertical surface of 0.000444C.
	//REAL(r64), PARAMETER :: LowHConvLimit = 1.0 !W/m2-K  Lowest allowed natural convection coefficient
	//                           ! A lower limit is needed to avoid numerical problems
	//                           ! Natural convection correlations are a function of temperature difference,
	//                           !   there are many times when those temp differences pass through zero leading to non-physical results
	//                           ! Value of 1.0 chosen here is somewhat arbitrary, but based on the following reasons:
	//                           !  1) Low values of HconvIn indicate a layer of high thermal resistance, however
	//                           !       the R-value of a convection film layer should be relatively low (compared to building surfaces)
	//                           !  2) The value of 1.0 corresponds to the thermal resistance of 0.05 m of batt insulation
	//                           !  3) Limit on the order of 1.0 is suggested by the abrupt changes in an inverse relationship
	//                           !  4) A conduction-only analysis can model a limit by considering the thermal performance of
	//                           !       boundary layer to be pure conduction (with no movement to enhance heat transfer);
	//                           !       Taking the still gas thermal conductivity for air at 0.0267 W/m-K (at 300K), then
	//                           !       this limit of 1.0 corresponds to a completely still layer of air that is around 0.025 m thick
	//                           !  5) The previous limit of 0.1 (before ver. 3.1) caused loads initialization problems in test files
	extern Real64 HighHConvLimit; // upper limit for HConv, mostly used for user input limits in practice. !W/m2-K
	extern Real64 MaxAllowedDelTempCondFD; // Convergence criteria for inside surface temperatures for CondFD

	extern std::string BuildingName; // Name of building
	extern Real64 BuildingAzimuth; // North Axis of Building
	extern Real64 LoadsConvergTol; // Tolerance value for Loads Convergence
	extern Real64 TempConvergTol; // Tolerance value for Temperature Convergence
	extern int DefaultInsideConvectionAlgo; // 1 = simple (ASHRAE); 2 = detailed (ASHRAE); 3 = ceiling diffuser;
	// 4 = trombe wall
	extern int DefaultOutsideConvectionAlgo; // 1 = simple (ASHRAE); 2 = detailed; etc (BLAST, TARP, MOWITT, DOE-2)
	extern int SolarDistribution; // Solar Distribution Algorithm
	extern int InsideSurfIterations; // Counts inside surface iterations
	extern int OverallHeatTransferSolutionAlgo; // UseCTF Solution, UseEMPD moisture solution, UseCondFD solution
	extern int NumberOfHeatTransferAlgosUsed;
	extern Array1D_int HeatTransferAlgosUsed;
	extern int MaxNumberOfWarmupDays; // Maximum number of warmup days allowed
	extern int MinNumberOfWarmupDays; // Minimum number of warmup days allowed
	extern Real64 CondFDRelaxFactor; // Relaxation factor, for looping across all the surfaces.
	extern Real64 CondFDRelaxFactorInput; // Relaxation factor, for looping across all the surfaces, user input value
	//LOGICAL ::  CondFDVariableProperties = .FALSE. ! if true, then variable conductivity or enthalpy in Cond FD.

	extern int ZoneAirSolutionAlgo; // ThirdOrderBackwardDifference, AnalyticalSolution, and EulerMethod
	extern Real64 BuildingRotationAppendixG; // Building Rotation for Appendix G
	extern bool ZoneAirMassBalanceSimulation; // if true, then enforces zone mass flow conservation

	//END SiteData

	extern int NumOfZoneLists; // Total number of zone lists
	extern int NumOfZoneGroups; // Total number of zone groups
	extern int NumPeopleStatements; // Number of People objects in input - possibly global assignments
	extern int NumLightsStatements; // Number of Lights objects in input - possibly global assignments
	extern int NumZoneElectricStatements; // Number of ZoneElectric objects in input - possibly global assignments
	extern int NumZoneGasStatements; // Number of ZoneGas objects in input - possibly global assignments
	extern int NumInfiltrationStatements; // Number of Design Flow Infiltration objects in input - possibly global assignments
	extern int NumVentilationStatements; // Number of Design Flow Ventilation objects in input - possibly global assignments
	extern int NumHotWaterEqStatements; // number of Hot Water Equipment objects in input. - possibly global assignments
	extern int NumSteamEqStatements; // number of Steam Equipment objects in input. - possibly global assignments
	extern int NumOtherEqStatements; // number of Other Equipment objects in input. - possibly global assignments
	extern int NumZoneITEqStatements; // Number of ElectricEquipment:ITE:AirCooled objects in input (ZoneList not supported for this object)
	extern int TotPeople; // Total People Statements in input and extrapolated from global assignments
	extern int TotLights; // Total Lights Statements in input and extrapolated from global assignments
	extern int TotElecEquip; // Total Electric Equipment Statements in input and extrapolated from global assignments
	extern int TotGasEquip; // Total Gas Equipment Statements in input
	extern int TotOthEquip; // Total Other Equipment Statements in input
	extern int TotHWEquip; // Total Hot Water Equipment Statements in input
	extern int TotStmEquip; // Total Steam Equipment Statements in input
	extern int TotInfiltration; // Total Infiltration Statements in input and extrapolated from global assignments
	extern int TotDesignFlowInfiltration; // number of Design Flow rate ZoneInfiltration in input
	extern int TotShermGrimsInfiltration; // number of Sherman Grimsrud (ZoneInfiltration:ResidentialBasic) in input
	extern int TotAIM2Infiltration; // number of AIM2 (ZoneInfiltration:ResidentialEnhanced) in input
	extern int TotVentilation; // Total Ventilation Statements in input
	extern int TotDesignFlowVentilation; // number of Design Flow rate ZoneVentilation in input
	extern int TotWindAndStackVentilation; // number of wind and stack open area ZoneVentilation in input
	extern int TotMixing; // Total Mixing Statements in input
	extern int TotCrossMixing; // Total Cross Mixing Statements in input
	extern int TotRefDoorMixing; // Total RefrigerationDoor Mixing Statements in input
	extern int TotBBHeat; // Total BBHeat Statements in input
	extern int TotMaterials; // Total number of unique materials (layers) in this simulation
	extern int TotConstructs; // Total number of unique constructions in this simulation
	extern int TotSpectralData; // Total window glass spectral data sets
	extern int W5GlsMat; // Window5 Glass Materials, specified by transmittance and front and back reflectance
	extern int W5GlsMatAlt; // Window5 Glass Materials, specified by index of refraction and extinction coeff
	extern int W5GasMat; // Window5 Single-Gas Materials
	extern int W5GasMatMixture; // Window5 Gas Mixtures
	extern int W7SupportPillars; // Complex fenestration support pillars
	extern int W7DeflectionStates; // Complex fenestration deflection states
	extern int W7MaterialGaps; // Complex fenestration material gaps
	extern int TotBlinds; // Total number of blind materials
	extern int TotScreens; // Total number of exterior window screen materials
	extern int TotTCGlazings; // Number of TC glazing object - WindowMaterial:Glazing:Thermochromic found in the idf file
	extern int NumSurfaceScreens; // Total number of screens on exterior windows
	extern int TotShades; // Total number of shade materials
	extern int TotComplexShades; // Total number of shading materials for complex fenestrations
	extern int TotComplexGaps; // Total number of window gaps for complex fenestrations
	extern int TotSimpleWindow; // number of simple window systems.

	extern int W5GlsMatEQL; // Window5 Single-Gas Materials for Equivalent Layer window model
	extern int TotShadesEQL; // Total number of shade materials for Equivalent Layer window model
	extern int TotDrapesEQL; // Total number of drape materials for Equivalent Layer window model
	extern int TotBlindsEQL; // Total number of blind materials for Equivalent Layer window model
	extern int TotScreensEQL; // Total number of exterior window screen materials for Equivalent Layer window model
	extern int W5GapMatEQL; // Window5 Equivalent Layer Single-Gas Materials

	extern int TotZoneAirBalance; // Total Zone Air Balance Statements in input
	extern int TotFrameDivider; // Total number of window frame/divider objects
	extern int AirFlowFlag;
	extern int TotCO2Gen; // Total CO2 source and sink statements in input
	extern bool CalcWindowRevealReflection; // True if window reveal reflection is to be calculated
	// for at least one exterior window
	extern bool StormWinChangeThisDay; // True if a storm window has been added or removed from any
	// window during the current day; can only be true for first
	// time step of the day.
	extern bool AnyConstructInternalSourceInInput; // true if the user has entered any constructions with internal sources
	extern bool AdaptiveComfortRequested_CEN15251; // true if people objects have adaptive comfort requests. CEN15251
	extern bool AdaptiveComfortRequested_ASH55; // true if people objects have adaptive comfort requests. ASH55
	extern int NumRefrigeratedRacks; // Total number of refrigerated case compressor racks in input
	extern int NumRefrigSystems; // Total number of detailed refrigeration systems in input
	extern int NumRefrigCondensers; // Total number of detailed refrigeration condensers in input
	extern int NumRefrigChillerSets; // Total number of refrigerated warehouse coils in input
	extern Array1D< Real64 > SNLoadHeatEnergy;
	extern Array1D< Real64 > SNLoadCoolEnergy;
	extern Array1D< Real64 > SNLoadHeatRate;
	extern Array1D< Real64 > SNLoadCoolRate;
	extern Array1D< Real64 > SNLoadPredictedRate;
	extern Array1D< Real64 > SNLoadPredictedHSPRate; // Predicted load to heating setpoint (unmultiplied)
	extern Array1D< Real64 > SNLoadPredictedCSPRate; // Predicted load to cooling setpoint (unmultiplied)
	extern Array1D< Real64 > MoisturePredictedRate;

	extern Array1D< Real64 > ListSNLoadHeatEnergy;
	extern Array1D< Real64 > ListSNLoadCoolEnergy;
	extern Array1D< Real64 > ListSNLoadHeatRate;
	extern Array1D< Real64 > ListSNLoadCoolRate;

	extern Array1D< Real64 > GroupSNLoadHeatEnergy;
	extern Array1D< Real64 > GroupSNLoadCoolEnergy;
	extern Array1D< Real64 > GroupSNLoadHeatRate;
	extern Array1D< Real64 > GroupSNLoadCoolRate;

	extern Array1D< Real64 > MRT; // MEAN RADIANT TEMPERATURE (C)
	extern Array1D< Real64 > SUMAI; // 1 over the Sum of zone areas or 1/SumA
	extern Array1D< Real64 > ZoneTransSolar; // Exterior beam plus diffuse solar entering zone;
	//   sum of WinTransSolar for exterior windows in zone (W)
	extern Array1D< Real64 > ZoneWinHeatGain; // Heat gain to zone from all exterior windows (includes
	//   ZoneTransSolar); sum of WinHeatGain for exterior
	//   windows in zone (W)
	extern Array1D< Real64 > ZoneWinHeatGainRep; // = ZoneWinHeatGain when ZoneWinHeatGain >= 0
	extern Array1D< Real64 > ZoneWinHeatLossRep; // = -ZoneWinHeatGain when ZoneWinHeatGain < 0
	extern Array1D< Real64 > ZoneBmSolFrExtWinsRep; // Beam solar into zone from exterior windows [W]
	extern Array1D< Real64 > ZoneBmSolFrIntWinsRep; // Beam solar into zone from interior windows [W]
	extern Array1D< Real64 > InitialZoneDifSolReflW; // Initial diffuse solar in zone from ext and int windows
	// reflected from interior surfaces [W]
	extern Array1D< Real64 > ZoneDifSolFrExtWinsRep; // Diffuse solar into zone from exterior windows [W]
	extern Array1D< Real64 > ZoneDifSolFrIntWinsRep; // Diffuse solar into zone from interior windows [W]
	extern Array1D< Real64 > ZoneOpaqSurfInsFaceCond; // Zone inside face opaque surface conduction (W)
	extern Array1D< Real64 > ZoneOpaqSurfInsFaceCondGainRep; // = Zone inside face opaque surface conduction when >= 0
	extern Array1D< Real64 > ZoneOpaqSurfInsFaceCondLossRep; // = -Zone inside face opaque surface conduction when < 0
	extern Array1D< Real64 > ZoneOpaqSurfExtFaceCond; // Zone outside face opaque surface conduction (W)
	extern Array1D< Real64 > ZoneOpaqSurfExtFaceCondGainRep; // = Zone outside face opaque surface conduction when >= 0
	extern Array1D< Real64 > ZoneOpaqSurfExtFaceCondLossRep; // = -Zone outside face opaque surface conduction when < 0
	extern Array1D< Real64 > QRadThermInAbs; // Thermal radiation absorbed on inside surfaces
	extern Array2D< Real64 > QRadSWwinAbs; // Short wave radiation absorbed in window glass layers
	extern Array2D< Real64 > InitialDifSolwinAbs; // Initial diffuse solar absorbed in window glass layers
	// from inside(W/m2)
	extern Array1D< Real64 > QRadSWOutIncident; // Exterior beam plus diffuse solar incident on surface (W/m2)
	extern Array1D< Real64 > QRadSWOutIncidentBeam; // Exterior beam solar incident on surface (W/m2)
	extern Array1D< Real64 > BmIncInsSurfIntensRep; // Beam sol irrad from ext wins on inside of surface (W/m2)
	extern Array1D< Real64 > BmIncInsSurfAmountRep; // Beam sol amount from ext wins incident on inside of surface (W)
	extern Array1D< Real64 > IntBmIncInsSurfIntensRep; // Beam sol irrad from int wins on inside of surface (W/m2)
	extern Array1D< Real64 > IntBmIncInsSurfAmountRep; // Beam sol amount from int wins incident on inside of surface (W)
	extern Array1D< Real64 > QRadSWOutIncidentSkyDiffuse; // Exterior sky diffuse solar incident on surface (W/m2)
	extern Array1D< Real64 > QRadSWOutIncidentGndDiffuse; // Exterior ground diffuse solar incident on surface (W/m2)
	extern Array1D< Real64 > QRadSWOutIncBmToDiffReflGnd; // Exterior diffuse solar incident from beam to diffuse
	// reflection from ground (W/m2)
	extern Array1D< Real64 > QRadSWOutIncSkyDiffReflGnd; // Exterior diffuse solar incident from sky diffuse
	// reflection from ground (W/m2)
	extern Array1D< Real64 > QRadSWOutIncBmToBmReflObs; // Exterior beam solar incident from beam-to-beam
	// reflection from obstructions (W/m2)
	extern Array1D< Real64 > QRadSWOutIncBmToDiffReflObs; // Exterior diffuse solar incident from beam-to-diffuse
	// reflection from obstructions (W/m2)
	extern Array1D< Real64 > QRadSWOutIncSkyDiffReflObs; // Exterior diffuse solar incident from sky diffuse
	// reflection from obstructions (W/m2)
	extern Array1D< Real64 > CosIncidenceAngle; // Cosine of beam solar incidence angle (for reporting)
	extern Array1D_int BSDFBeamDirectionRep; // BSDF beam direction number for given complex fenestration state (for reporting) []
	extern Array1D< Real64 > BSDFBeamThetaRep; // BSDF beam Theta angle (for reporting) [rad]
	extern Array1D< Real64 > BSDFBeamPhiRep; // BSDF beam Phi angle (for reporting) [rad]

	extern Array1D< Real64 > QRadSWwinAbsTot; // Exterior beam plus diffuse solar absorbed in glass layers of window (W)
	extern Array2D< Real64 > QRadSWwinAbsLayer; // Exterior beam plus diffuse solar absorbed in glass layers of window (W)

	extern Array2D< Real64 > FenLaySurfTempFront; // Front surface temperatures of fenestration layers
	extern Array2D< Real64 > FenLaySurfTempBack; // Back surface temperatures of fenestration layers
	extern Array1D< Real64 > ZoneTransSolarEnergy; // Energy of ZoneTransSolar [J]
	extern Array1D< Real64 > ZoneWinHeatGainRepEnergy; // Energy of ZoneWinHeatGainRep [J]
	extern Array1D< Real64 > ZoneWinHeatLossRepEnergy; // Energy of ZoneWinHeatLossRep [J]
	extern Array1D< Real64 > ZoneBmSolFrExtWinsRepEnergy; // Energy of ZoneBmSolFrExtWinsRep [J]
	extern Array1D< Real64 > ZoneBmSolFrIntWinsRepEnergy; // Energy of ZoneBmSolFrIntWinsRep [J]
	extern Array1D< Real64 > ZoneDifSolFrExtWinsRepEnergy; // Energy of ZoneDifSolFrExtWinsRep [J]
	extern Array1D< Real64 > ZoneDifSolFrIntWinsRepEnergy; // Energy of ZoneDifSolFrIntWinsRep [J]
	extern Array1D< Real64 > ZnOpqSurfInsFaceCondGnRepEnrg; // Energy of ZoneOpaqSurfInsFaceCondGainRep [J]
	extern Array1D< Real64 > ZnOpqSurfInsFaceCondLsRepEnrg; // Energy of ZoneOpaqSurfInsFaceCondLossRep [J]
	extern Array1D< Real64 > ZnOpqSurfExtFaceCondGnRepEnrg; // Energy of ZoneOpaqSurfInsFaceCondGainRep [J]
	extern Array1D< Real64 > ZnOpqSurfExtFaceCondLsRepEnrg; // Energy of ZoneOpaqSurfInsFaceCondLossRep [J]
	extern Array1D< Real64 > BmIncInsSurfAmountRepEnergy; // energy of BmIncInsSurfAmountRep [J]
	extern Array1D< Real64 > IntBmIncInsSurfAmountRepEnergy; // energy of IntBmIncInsSurfAmountRep [J]
	extern Array1D< Real64 > QRadSWwinAbsTotEnergy; // Energy of QRadSWwinAbsTot [J]
	extern Array1D< Real64 > SWwinAbsTotalReport; // Report - Total interior/exterior shortwave
	//absorbed in all glass layers of window (W)
	extern Array1D< Real64 > InitialDifSolInAbsReport; // Report - Initial transmitted diffuse solar
	//absorbed on inside of surface (W)
	extern Array1D< Real64 > InitialDifSolInTransReport; // Report - Initial transmitted diffuse solar
	//transmitted out through inside of window surface (W)
	extern Array1D< Real64 > SWInAbsTotalReport; // Report - Total interior/exterior shortwave
	//absorbed on inside of surface (W)
	extern Array1D< Real64 > SWOutAbsTotalReport; // Report - Total exterior shortwave/solar
	//absorbed on outside of surface (W)
	extern Array1D< Real64 > SWOutAbsEnergyReport; // Report - Total exterior shortwave/solar
	//absorbed on outside of surface (j)

	extern Array1D< Real64 > NominalR; // Nominal R value of each material -- used in matching interzone surfaces
	extern Array1D< Real64 > NominalRforNominalUCalculation; // Nominal R values are summed to calculate NominalU values for constructions
	extern Array1D< Real64 > NominalU; // Nominal U value for each construction -- used in matching interzone surfaces

	// removed variables (these were all arrays):
	//REAL(r64), ALLOCATABLE, :: DifIncInsSurfIntensRep    !Diffuse sol irradiance from ext wins on inside of surface (W/m2)
	//REAL(r64), ALLOCATABLE, :: DifIncInsSurfAmountRep    !Diffuse sol amount from ext wins on inside of surface (W)
	//REAL(r64), ALLOCATABLE, :: IntDifIncInsSurfIntensRep    !Diffuse sol irradiance from int wins on inside of surface (W/m2)
	//REAL(r64), ALLOCATABLE, :: IntDifIncInsSurfAmountRep    !Diffuse sol amount from int wins on inside of surface (W)
	//REAL(r64), ALLOCATABLE, :: DifIncInsSurfAmountRepEnergy    !energy of DifIncInsSurfAmountRep [J]
	//REAL(r64), ALLOCATABLE, :: IntDifIncInsSurfAmountRepEnergy    !energy of IntDifIncInsSurfAmountRep [J]

	// Variables moved from HeatBalanceSurfaceManager and SolarShading
	// to avoid conflict with their use in WindowManager

	extern Array1D< Real64 > TempEffBulkAir; // air temperature adjacent to the surface used for
	// inside surface heat balances
	extern Array1D< Real64 > HConvIn; // INSIDE CONVECTION COEFFICIENT
	extern Array1D< Real64 > AnisoSkyMult; // Multiplier on exterior-surface sky view factor to
	// account for anisotropy of sky radiance; = 1.0 for
	// for isotropic sky

	// Moved from SolarShading to avoid conflicts in DaylightingDevices
	extern Array1D< Real64 > DifShdgRatioIsoSky; // Diffuse shading ratio (WithShdgIsoSky/WoShdgIsoSky)
	extern Array3D< Real64 > DifShdgRatioIsoSkyHRTS; // Diffuse shading ratio (WithShdgIsoSky/WoShdgIsoSky)
	extern Array1D< Real64 > curDifShdgRatioIsoSky; // Diffuse shading ratio (WithShdgIsoSky/WoShdgIsoSky)
	extern Array1D< Real64 > DifShdgRatioHoriz; // Horizon shading ratio (WithShdgHoriz/WoShdgHoriz)
	extern Array3D< Real64 > DifShdgRatioHorizHRTS; // Horizon shading ratio (WithShdgHoriz/WoShdgHoriz)
	extern Array1D< Real64 > WithShdgIsoSky; // Diffuse solar irradiance from sky on surface, with shading
	extern Array1D< Real64 > WoShdgIsoSky; // Diffuse solar from sky on surface, without shading
	extern Array1D< Real64 > WithShdgHoriz; // Diffuse solar irradiance from horizon portion of sky on surface,
	// with shading
	extern Array1D< Real64 > WoShdgHoriz; // Diffuse solar irradiance from horizon portion of sky on surface,
	// without shading
	extern Array1D< Real64 > MultIsoSky; // Contribution to eff sky view factor from isotropic sky
	extern Array1D< Real64 > MultCircumSolar; // Contribution to eff sky view factor from circumsolar brightening
	extern Array1D< Real64 > MultHorizonZenith; // Contribution to eff sky view factor from horizon or zenith brightening

	extern Array1D< Real64 > QS; // Zone short-wave flux density; used to calculate short-wave
	//     radiation absorbed on inside surfaces of zone
	extern Array1D< Real64 > QSLights; // Like QS, but Lights short-wave only.

	extern Array1D< Real64 > QSDifSol; // Like QS, but diffuse solar short-wave only.
	extern Array1D< Real64 > ITABSF; // FRACTION OF THERMAL FLUX ABSORBED (PER UNIT AREA)
	extern Array1D< Real64 > TMULT; // TMULT  - MULTIPLIER TO COMPUTE 'ITABSF'
	extern Array1D< Real64 > QL; // TOTAL THERMAL RADIATION ADDED TO ZONE
	extern Array2D< Real64 > SunlitFracHR; // Hourly fraction of heat transfer surface that is sunlit
	extern Array2D< Real64 > CosIncAngHR; // Hourly cosine of beam radiation incidence angle on surface
	extern Array3D< Real64 > SunlitFrac; // TimeStep fraction of heat transfer surface that is sunlit
	extern Array3D< Real64 > SunlitFracWithoutReveal; // For a window with reveal, the sunlit fraction
	// without shadowing by the reveal
	extern Array3D< Real64 > CosIncAng; // TimeStep cosine of beam radiation incidence angle on surface
	extern Array4D_int BackSurfaces; // For a given hour and timestep, a list of up to 20 surfaces receiving
	// beam solar radiation from a given exterior window
	extern Array4D< Real64 > OverlapAreas; // For a given hour and timestep, the areas of the exterior window sending
	// beam solar radiation to the surfaces listed in BackSurfaces
	//                       Air       Argon     Krypton   Xenon
	extern Array2D< Real64 > const GasCoeffsCon; // Gas conductivity coefficients for gases in a mixture

	//                       Air       Argon     Krypton   Xenon
	extern Array2D< Real64 > const GasCoeffsVis; // Gas viscosity coefficients for gases in a mixture

	//                     Air       Argon     Krypton   Xenon
	extern Array2D< Real64 > const GasCoeffsCp; // Gas specific heat coefficients for gases in a mixture

	//                       Air       Argon     Krypton   Xenon
	extern Array1D< Real64 > const GasWght; // Gas molecular weights for gases in a mixture

	extern Array1D< Real64 > const GasSpecificHeatRatio; // Gas specific heat ratios.  Used for gasses in low pressure

	extern Real64 ZeroPointerVal;

	// SUBROUTINE SPECIFICATIONS FOR MODULE DataHeatBalance:

	// Types

	struct MaterialProperties
	{
		// Members
		std::string Name; // Name of material layer
		int Group; // Material group type (see Material Parameters above.  Currently
		// active: RegularMaterial, Shade, Air, WindowGlass,
		// WindowGas, WindowBlind, WindowGasMixture, Screen, EcoRoof,
		// IRTMaterial, WindowSimpleGlazing, ComplexWindowShade, ComplexWindowGap)
		int Roughness; // Surface roughness index (See Surface Roughness parameters
		// above.  Current: VerySmooth, Smooth, MediumSmooth,
		// MediumRough, Rough, VeryRough)
		// Thermo-physical material properties
		Real64 Conductivity; // Thermal conductivity of layer (W/m2K)
		Real64 Density; // Layer density (kg/m3)
		Real64 IsoMoistCap; // Isothermal moisture capacity on water vapor density (m3/kg)
		Real64 Porosity; // Layer porosity
		Real64 Resistance; // Layer thermal resistance (alternative to Density,
		// Conductivity, Thickness, and Specific Heat; K/W)
		bool ROnly; // Material defined with "R" only
		Real64 SpecHeat; // Layer specific heat (J/kgK)
		Real64 ThermGradCoef; // Thermal-gradient coefficient for moisture capacity
		// based on the water vapor density (kg/kgK)
		Real64 Thickness; // Layer thickness (m)
		Real64 VaporDiffus; // Layer vapor diffusivity
		Array1D_int GasType; // Gas type (air=1, argon=2, krypton=3, xenon=4, custom=0) for
		//  up to 5 gases in a mixture [Window gas only].  It is defined as parameter (GasCoefs)
		int GlassSpectralDataPtr; // Number of a spectral data set associated with a window glass material
		int NumberOfGasesInMixture; // Number of gases in a window gas mixture
		Array2D< Real64 > GasCon; // Gas conductance coefficients for up to 5 gases in a mixture
		Array2D< Real64 > GasVis; // Gas viscosity coefficients for up to 5 gases in a mixture
		Array2D< Real64 > GasCp; // Gas specific-heat coefficients for up to 5 gases in a mixture
		Array1D< Real64 > GasWght; // Gas molecular weight for up to 5 gases in a mixture
		Array1D< Real64 > GasSpecHeatRatio; // Gas specific heat ratio (used for low pressure calculations)
		Array1D< Real64 > GasFract; // Gas fractions for up to 5 gases in a mixture
		// Radiation parameters
		Real64 AbsorpSolar; // Layer solar absorptance
		Real64 AbsorpSolarInput; // Layer solar absorptance input by user
		bool AbsorpSolarEMSOverrideOn; // if true, then EMS calling to override value for solar absorptance
		Real64 AbsorpSolarEMSOverride; // value to use when EMS calling to override value for solar absorptance
		Real64 AbsorpThermal; // Layer thermal absorptance
		Real64 AbsorpThermalInput; // Layer thermal absorptance input by user
		bool AbsorpThermalEMSOverrideOn; // if true, then EMS calling to override value for thermal absorptance
		Real64 AbsorpThermalEMSOverride; // value to use when EMS calling to override value for thermal absorptance
		Real64 AbsorpVisible; // Layer Visible Absorptance
		Real64 AbsorpVisibleInput; // Layer Visible Absorptance input by user
		bool AbsorpVisibleEMSOverrideOn; // if true, then EMS calling to override value for visible absorptance
		Real64 AbsorpVisibleEMSOverride; // value to use when EMS calling to override value for visible absorptance
		// Window-related radiation parameters
		Real64 Trans; // Transmittance of layer (glass, shade)
		Real64 TransVis; // Visible transmittance (at normal incidence)
		Real64 GlassTransDirtFactor; // Multiplier on glass transmittance due to dirt
		bool SolarDiffusing; // True if glass diffuses beam solar radiation
		Real64 ReflectShade; // Shade or screen reflectance (interior shade only)
		Real64 ReflectShadeVis; // Shade reflectance for visible radiation
		Real64 AbsorpThermalBack; // Infrared radiation back absorption
		Real64 AbsorpThermalFront; // Infrared radiation front absorption
		Real64 ReflectSolBeamBack; // Solar back reflectance (beam to everything)
		Real64 ReflectSolBeamFront; // Solar front reflectance (beam to everything)
		Real64 ReflectSolDiffBack; // Solar back diffuse reflectance
		Real64 ReflectSolDiffFront; // Solar front diffuse reflectance
		Real64 ReflectVisBeamBack; // Visible back reflectance (beam to everything)
		Real64 ReflectVisBeamFront; // Visible front reflectance (beam to everything)
		Real64 ReflectVisDiffBack; // Visible back diffuse reflectance
		Real64 ReflectVisDiffFront; // Visible front diffuse reflectance
		std::string ReflectanceModeling; // method used to account for screen scattering
		Real64 TransSolBeam; // Solar transmittance (beam to everything)
		Real64 TransThermal; // Infrared radiation transmittance
		Real64 TransVisBeam; // Visible transmittance (beam to everything)
		int BlindDataPtr; // Pointer to window blind data
		int ScreenDataPtr; // Pointer to window screen data
		int ScreenMapResolution; // Resolution of azimuth and altitude angles to print in transmittance map
		// Complex fenestration parameters
		Real64 YoungModulus; // Young's modulus (Pa) - used in window deflection calculations
		Real64 PoissonsRatio; // Poisson's ratio - used in window deflection calculations
		Real64 DeflectedThickness; // Minimum gap thickness in deflected state (m).  Used with measured deflection
		Real64 Pressure; // Window Gap pressure (Pa)
		int SupportPillarPtr; // Pointer to support pillar data
		int DeflectionStatePtr; // Pointer to deflection state
		int ComplexShadePtr; // Pointer to complex shade data
		int GasPointer; // Pointer to gas or gas mixture used in the gap
		// Window-shade thermal model parameters
		Real64 WinShadeToGlassDist; // Distance between window shade and adjacent glass (m)
		Real64 WinShadeTopOpeningMult; // Area of air-flow opening at top of shade, expressed as a fraction
		//  of the shade-to-glass opening area at the top of the shade
		Real64 WinShadeBottomOpeningMult; // Area of air-flow opening at bottom of shade, expressed as a fraction
		//  of the shade-to-glass opening area at the bottom of the shade
		Real64 WinShadeLeftOpeningMult; // Area of air-flow opening at left side of shade, expressed as a fraction
		//  of the shade-to-glass opening area at the left side of the shade
		Real64 WinShadeRightOpeningMult; // Area of air-flow opening at right side of shade, expressed as a fraction
		//  of the shade-to-glass opening area at the right side of the shade
		Real64 WinShadeAirFlowPermeability; // The effective area of openings in the shade itself, expressed as a
		//  fraction of the shade area
		bool EMPDMaterialProps; // True if EMPD properties have been assigned
		Real64 EMPDmu; // Water Vapor Diffusion Resistance Factor (dimensionless)
		Real64 MoistACoeff; // Moisture Equation Coefficient a
		Real64 MoistBCoeff; // Moisture Equation Coefficient b
		Real64 MoistCCoeff; // Moisture Equation Coefficient c
		Real64 MoistDCoeff; // Moisture Equation Coefficient d
		Real64 EMPDSurfaceDepth; // Surface-layer penetration depth (m)
		Real64 EMPDDeepDepth; // Deep-layer penetration depth (m)
		Real64 EMPDCoatingThickness; // Coating Layer Thickness (m)
		Real64 EMPDmuCoating; // Coating Layer water vapor diffusion resistance factor (dimensionless)
		// EcoRoof-Related properties, essentially for the plant layer,
		//    the soil layer uses the same resource as a regular material
		int EcoRoofCalculationMethod; // 1-Simple, 2-SchaapGenuchten
		Real64 HeightOfPlants; // plants' height
		Real64 LAI; // LeafAreaIndex (Dimensionless???)
		Real64 Lreflectivity; // LeafReflectivity
		Real64 LEmissitivity; // LeafEmissivity
		Real64 InitMoisture; // Initial soil moisture DJS
		Real64 MinMoisture; // Minimum moisture allowed DJS
		Real64 RStomata; // Minimum stomatal resistance DJS
		// HAMT
		int niso; // Number of data points
		Array1D< Real64 > isodata; // isotherm values
		Array1D< Real64 > isorh; // isotherm RH values
		int nsuc; // Number of data points
		Array1D< Real64 > sucdata; // suction values
		Array1D< Real64 > sucwater; // suction water values
		int nred; // Number of data points
		Array1D< Real64 > reddata; // redistribution values
		Array1D< Real64 > redwater; // redistribution water values
		int nmu; // Number of data points
		Array1D< Real64 > mudata; // mu values
		Array1D< Real64 > murh; // mu rh values
		int ntc; // Number of data points
		Array1D< Real64 > tcdata; // thermal conductivity values
		Array1D< Real64 > tcwater; // thermal conductivity water values
		Real64 itemp; // initial Temperature
		Real64 irh; // Initial RH
		Real64 iwater; // Initial water content kg/kg
		int divs; // Number of divisions
		Real64 divsize; // Average Cell Size
		int divmin; // Minimum number of cells
		int divmax; // Maximum number of cells
		// Added 12/22/2008 for thermochromic window glazing material
		Real64 SpecTemp; // Temperature corresponding to the specified material properties
		int TCParent; // Reference to the parent object WindowMaterial:Glazing:Thermochromic
		// Simple Glazing System
		Real64 SimpleWindowUfactor; // user input for simple window U-factor with film coeffs (W/m2-k)
		Real64 SimpleWindowSHGC; // user input for simple window Solar Heat Gain Coefficient (non-dimensional)
		Real64 SimpleWindowVisTran; // (optional) user input for simple window Visual Transmittance (non-dimensional)
		bool SimpleWindowVTinputByUser; // false means not input, true means user provide VT input
		bool WarnedForHighDiffusivity; // used to limit error messaging to just the first instance
		// Equivalent Layer (ASHWAT) Model
		Real64 ReflFrontBeamBeam; // Beam-Beam solar reflectance front at zero incident
		Real64 ReflBackBeamBeam; // Beam-Beam solar reflectance back at zero incident
		Real64 TausFrontBeamBeam; // Beam-Beam solar transmittance front at zero incident
		Real64 TausBackBeamBeam; // Beam-Beam solar transmittance back at zero incident
		Real64 ReflFrontBeamBeamVis; // Beam-Beam visible reflectance front at zero incident
		Real64 ReflBackBeamBeamVis; // Beam-Beam visible reflectance back at zero incident
		Real64 TausFrontBeamBeamVis; // Beam-Beam visible transmittance front at zero incident
		Real64 TausBackBeamBeamVis; // Beam-Beam visible transmittance back at zero incident
		Real64 ReflFrontBeamDiff; // Beam-Diffuse solar reflectance front at zero incident
		Real64 ReflBackBeamDiff; // Beam-Diffuse solar reflectance back at zero incident
		Real64 TausFrontBeamDiff; // Beam-Diffuse solar transmittance front at zero incident
		Real64 TausBackBeamDiff; // Beam-Diffuse solar transmittance back at zero incident
		Real64 ReflFrontBeamDiffVis; // Beam-Diffuse visible reflectance front at zero incident
		Real64 ReflBackBeamDiffVis; // Beam-Diffuse visible reflectance back at zero incident
		Real64 TausFrontBeamDiffVis; // Beam-Diffuse visible transmittance front at zero incident
		Real64 TausBackBeamDiffVis; // Beam-Diffuse visible transmittance back at zero incident
		Real64 ReflFrontDiffDiff; // Diffuse-Diffuse solar reflectance front
		Real64 ReflBackDiffDiff; // Diffuse-Diffuse solar reflectance back
		Real64 TausDiffDiff; // Diffuse-Diffuse solar transmittance (front and back)
		Real64 ReflFrontDiffDiffVis; // Diffuse-Diffuse visible reflectance front
		Real64 ReflBackDiffDiffVis; // Diffuse-Diffuse visible reflectance back
		Real64 TausDiffDiffVis; // Diffuse-Diffuse visible transmittance (front and back)
		Real64 EmissThermalFront; // Front side thermal or infrared Emissivity
		Real64 EmissThermalBack; // Back side thermal or infrared Emissivity
		Real64 TausThermal; // Thermal transmittance (front and back)
		int GapVentType; // Gap Ven type for equivalent Layer window model
		bool ISPleatedDrape; // if pleated drape= true, if nonpleated drape = false
		Real64 PleatedDrapeWidth; // width of the pleated drape fabric section
		Real64 PleatedDrapeLength; // length of the pleated drape fabric section
		Real64 ScreenWireSpacing; // insect screen wire spacing
		Real64 ScreenWireDiameter; // insect screen wire diameter
		Real64 SlatWidth; // slat width
		Real64 SlatSeparation; // slat separation
		Real64 SlatCrown; // slat crown
		Real64 SlatAngle; // slat angle
		int SlatAngleType; // slat angle control type, 0=fixed, 1=maximize solar, 2=block beam
		int SlatOrientation; // horizontal or vertical
		std::string GasName; // Name of gas type ("Air", "Argon", "Krypton", "Xenon")
		HysteresisPhaseChange::HysteresisPhaseChange * phaseChange = nullptr;
		bool GlassSpectralAndAngle; // if SpectralAndAngle is an entered choice
		int GlassSpecAngTransDataPtr; // Data set index of transmittance as a function of spectral and angle associated with a window glass material
<<<<<<< HEAD
		int GlassSpecAngFRefleDataPtr; // Data set index of front reflectance as a function of spectral and angle associated with a window glass material 
		int GlassSpecAngBRefleDataPtr; // Data set index of back reflectance as a function of spectral and angle associated with a window glass material 
=======
		int GlassSpecAngFRefleDataPtr; // Data set index of front reflectance as a function of spectral and angle associated with a window glass material
		int GlassSpecAngBRefleDataPtr; // Data set index of back reflectance as a function of spectral and angle associated with a window glass material
>>>>>>> e5ef0683

		// Default Constructor
		MaterialProperties() :
			Group( -1 ),
			Roughness( 0 ),
			Conductivity( 0.0 ),
			Density( 0.0 ),
			IsoMoistCap( 0.0 ),
			Porosity( 0.0 ),
			Resistance( 0.0 ),
			ROnly( false ),
			SpecHeat( 0.0 ),
			ThermGradCoef( 0.0 ),
			Thickness( 0.0 ),
			VaporDiffus( 0.0 ),
			GasType( 5, 0 ),
			GlassSpectralDataPtr( 0 ),
			NumberOfGasesInMixture( 0 ),
			GasCon( 3, 5, 0.0 ),
			GasVis( 3, 5, 0.0 ),
			GasCp( 3, 5, 0.0 ),
			GasWght( 5, 0.0 ),
			GasSpecHeatRatio( 5, 0.0 ),
			GasFract( 5, 0.0 ),
			AbsorpSolar( 0.0 ),
			AbsorpSolarInput( 0.0 ),
			AbsorpSolarEMSOverrideOn( false ),
			AbsorpSolarEMSOverride( 0.0 ),
			AbsorpThermal( 0.0 ),
			AbsorpThermalInput( 0.0 ),
			AbsorpThermalEMSOverrideOn( false ),
			AbsorpThermalEMSOverride( 0.0 ),
			AbsorpVisible( 0.0 ),
			AbsorpVisibleInput( 0.0 ),
			AbsorpVisibleEMSOverrideOn( false ),
			AbsorpVisibleEMSOverride( 0.0 ),
			Trans( 0.0 ),
			TransVis( 0.0 ),
			GlassTransDirtFactor( 1.0 ),
			SolarDiffusing( false ),
			ReflectShade( 0.0 ),
			ReflectShadeVis( 0.0 ),
			AbsorpThermalBack( 0.0 ),
			AbsorpThermalFront( 0.0 ),
			ReflectSolBeamBack( 0.0 ),
			ReflectSolBeamFront( 0.0 ),
			ReflectSolDiffBack( 0.0 ),
			ReflectSolDiffFront( 0.0 ),
			ReflectVisBeamBack( 0.0 ),
			ReflectVisBeamFront( 0.0 ),
			ReflectVisDiffBack( 0.0 ),
			ReflectVisDiffFront( 0.0 ),
			TransSolBeam( 0.0 ),
			TransThermal( 0.0 ),
			TransVisBeam( 0.0 ),
			BlindDataPtr( 0 ),
			ScreenDataPtr( 0 ),
			ScreenMapResolution( 0 ),
			YoungModulus( 0.0 ),
			PoissonsRatio( 0.0 ),
			DeflectedThickness( 0.0 ),
			Pressure( 0.0 ),
			SupportPillarPtr( 0 ),
			DeflectionStatePtr( 0 ),
			ComplexShadePtr( 0 ),
			GasPointer( 0 ),
			WinShadeToGlassDist( 0.0 ),
			WinShadeTopOpeningMult( 0.0 ),
			WinShadeBottomOpeningMult( 0.0 ),
			WinShadeLeftOpeningMult( 0.0 ),
			WinShadeRightOpeningMult( 0.0 ),
			WinShadeAirFlowPermeability( 0.0 ),
			EMPDMaterialProps( false ),
			EMPDmu( 0.0 ),
			MoistACoeff( 0.0 ),
			MoistBCoeff( 0.0 ),
			MoistCCoeff( 0.0 ),
			MoistDCoeff( 0.0 ),
			EMPDSurfaceDepth( 0.0 ),
			EMPDDeepDepth( 0.0 ),
			EMPDCoatingThickness( 0.0 ),
			EMPDmuCoating( 0.0 ),
			EcoRoofCalculationMethod( 0 ),
			HeightOfPlants( 0.0 ),
			LAI( 0.0 ),
			Lreflectivity( 0.0 ),
			LEmissitivity( 0.0 ),
			InitMoisture( 0.0 ),
			MinMoisture( 0.0 ),
			RStomata( 0.0 ),
			niso( -1 ),
			isodata( 27, 0.0 ),
			isorh( 27, 0.0 ),
			nsuc( -1 ),
			sucdata( 27, 0.0 ),
			sucwater( 27, 0.0 ),
			nred( -1 ),
			reddata( 27, 0.0 ),
			redwater( 27, 0.0 ),
			nmu( -1 ),
			mudata( 27, 0.0 ),
			murh( 27, 0.0 ),
			ntc( -1 ),
			tcdata( 27, 0.0 ),
			tcwater( 27, 0.0 ),
			itemp( 10.0 ),
			irh( 0.5 ),
			iwater( 0.2 ),
			divs( 3 ),
			divsize( 0.005 ),
			divmin( 3 ),
			divmax( 10 ),
			SpecTemp( 0.0 ),
			TCParent( 0 ),
			SimpleWindowUfactor( 0.0 ),
			SimpleWindowSHGC( 0.0 ),
			SimpleWindowVisTran( 0.0 ),
			SimpleWindowVTinputByUser( false ),
			WarnedForHighDiffusivity( false ),
			ReflFrontBeamBeam( 0.0 ),
			ReflBackBeamBeam( 0.0 ),
			TausFrontBeamBeam( 0.0 ),
			TausBackBeamBeam( 0.0 ),
			ReflFrontBeamBeamVis( 0.0 ),
			ReflBackBeamBeamVis( 0.0 ),
			TausFrontBeamBeamVis( 0.0 ),
			TausBackBeamBeamVis( 0.0 ),
			ReflFrontBeamDiff( 0.0 ),
			ReflBackBeamDiff( 0.0 ),
			TausFrontBeamDiff( 0.0 ),
			TausBackBeamDiff( 0.0 ),
			ReflFrontBeamDiffVis( 0.0 ),
			ReflBackBeamDiffVis( 0.0 ),
			TausFrontBeamDiffVis( 0.0 ),
			TausBackBeamDiffVis( 0.0 ),
			ReflFrontDiffDiff( 0.0 ),
			ReflBackDiffDiff( 0.0 ),
			TausDiffDiff( 0.0 ),
			ReflFrontDiffDiffVis( 0.0 ),
			ReflBackDiffDiffVis( 0.0 ),
			TausDiffDiffVis( 0.0 ),
			EmissThermalFront( 0.0 ),
			EmissThermalBack( 0.0 ),
			TausThermal( 0.0 ),
			GapVentType( 0 ),
			ISPleatedDrape( false ),
			PleatedDrapeWidth( 0.0 ),
			PleatedDrapeLength( 0.0 ),
			ScreenWireSpacing( 0.0 ),
			ScreenWireDiameter( 0.0 ),
			SlatWidth( 0.0 ),
			SlatSeparation( 0.0 ),
			SlatCrown( 0.0 ),
			SlatAngle( 0.0 ),
			SlatAngleType( 0 ),
			SlatOrientation( 0 ),
			GlassSpectralAndAngle( false ),
			GlassSpecAngTransDataPtr( 0 ),
<<<<<<< HEAD
			GlassSpecAngFRefleDataPtr( 0 ), 
=======
			GlassSpecAngFRefleDataPtr( 0 ),
>>>>>>> e5ef0683
			GlassSpecAngBRefleDataPtr( 0 )
		{}

	};

	struct TCGlazingsType
	{
		// Members
		std::string Name; // Name
		int NumGlzMat; // Number of TC glazing materials
		Array1D_int LayerPoint; // Layer pointer
		Array1D< Real64 > SpecTemp; // Temperature corresponding to the specified TC glazing optical data
		Array1D_string LayerName; // Name of the referenced WindowMaterial:Glazing object

		// Default Constructor
		TCGlazingsType() :
			NumGlzMat( 0 )
		{}

	};

	struct ConstructionData
	{
		// Members
		std::string Name; // Name of construction
		int TotLayers; // Total number of layers for the construction; for windows
		//  this is the total of the glass, gas and shade layers
		int TotSolidLayers; // Total number of solid (glass or shade) layers (windows only)
		int TotGlassLayers; // Total number of glass layers (windows only)
		Array1D_int LayerPoint; // Pointer array which refers back to
		// the Material structure; LayerPoint(i)=j->Material(j)%Name,etc
		bool IsUsed; // Marked true when the construction is used
		bool IsUsedCTF; // Mark true when the construction is used for a surface with CTF calculations
		Real64 InsideAbsorpVis; // Inside Layer visible absorptance of an opaque surface; not used for windows.
		Real64 OutsideAbsorpVis; // Outside Layer visible absorptance of an opaque surface; not used for windows.
		Real64 InsideAbsorpSolar; // Inside Layer solar absorptance of an opaque surface; not used for windows.
		Real64 OutsideAbsorpSolar; // Outside Layer solar absorptance of an opaque surface; not used for windows.
		Real64 InsideAbsorpThermal; // Inside Layer Thermal absorptance for opaque surfaces or windows;
		// for windows, applies to innermost glass layer
		Real64 OutsideAbsorpThermal; // Outside Layer Thermal absorptance
		int OutsideRoughness; // Outside Surface roughness index (6=very smooth, 5=smooth,
		// 4=medium smooth, 3=medium rough, 2=rough, 1=very rough)
		int DayltPropPtr; // Pointer to Daylight Construction Properties
		int W5FrameDivider; // FrameDivider number for window construction from Window5 data file;
		//  zero is construction not from Window5 file or Window5 construction has no frame.
		// Conductive properties for the construction
		Array1D< Real64 > CTFCross; // Cross or Y terms of the CTF equation
		Array1D< Real64 > CTFFlux; // Flux history terms of the CTF equation
		Array1D< Real64 > CTFInside; // Inside or Z terms of the CTF equation
		Array1D< Real64 > CTFOutside; // Outside or X terms of the CTF equation
		Array1D< Real64 > CTFSourceIn; // Heat source/sink inside terms of CTF equation
		Array1D< Real64 > CTFSourceOut; // Heat source/sink outside terms of CTF equation
		Real64 CTFTimeStep; // Time increment for stable simulation of construct (could be greater than TimeStep)
		// The next three series of terms are used to calculate the temperature at the location of a source/sink
		// in the QTF formulation.  This calculation is necessary to allow the proper simulation of a
		// radiant system.
		Array1D< Real64 > CTFTSourceOut; // Outside terms of the CTF equation for interior temp
		// calc@source location
		Array1D< Real64 > CTFTSourceIn; // Inside terms of the CTF equation for interior temp
		// calc@source location
		Array1D< Real64 > CTFTSourceQ; // Source/sink terms of the CTF equation for interior temp
		// calc@source location
		// The next three series of terms are used to calculate the temperature at a location specified by the user.
		// This location must be between two layers and is intended to allow the user to evaluate whether or not
		// condensation is a possibility between material layers.
		Array1D< Real64 > CTFTUserOut; // Outside terms of the CTF equation for interior temp
		// calc@user location
		Array1D< Real64 > CTFTUserIn; // Inside terms of the CTF equation for interior temp
		// calc@user location
		Array1D< Real64 > CTFTUserSource; // Source/sink terms of the CTF equation for interior temp
		// calc@user location
		int NumHistories; // CTFTimeStep/TimeStepZone or the number of temp/flux history series
		// for the construction
		int NumCTFTerms; // Number of CTF terms for this construction (not including terms at current time)
		Real64 UValue; // Overall heat transfer coefficient for the construction
		int SolutionDimensions; // Number of dimensions in the solution (1 for normal constructions,
		// 1 or 2 for constructions with sources or sinks)-->may allow 3-D later?
		int SourceAfterLayer; // Source/sink is present after this layer in the construction
		int TempAfterLayer; // User is requesting a temperature calculation after this layer in the construction
		Real64 ThicknessPerpend; // Thickness between planes of symmetry in the direction
		// perpendicular to the main direction of heat transfer
		// (same as half the distance between tubes)
		// Moisture Transfer Functions term belong here as well
		// BLAST detailed solar model parameters
		Real64 AbsDiffIn; // Inner absorptance coefficient for diffuse radiation
		Real64 AbsDiffOut; // Outer absorptance coefficient for diffuse radiation
		// Variables for window constructions
		Array1D< Real64 > AbsDiff; // Diffuse solar absorptance for each glass layer,
		// bare glass or shade on
		Array2D< Real64 > BlAbsDiff; // Diffuse solar absorptance for each glass layer vs.
		// slat angle, blind on
		Array2D< Real64 > BlAbsDiffGnd; // Diffuse ground solar absorptance for each glass layer
		// vs. slat angle, blind on
		Array2D< Real64 > BlAbsDiffSky; // Diffuse sky solar absorptance for each glass layer
		// vs. slat angle, blind on
		Array1D< Real64 > AbsDiffBack; // Diffuse back solar absorptance for each glass layer
		Array2D< Real64 > BlAbsDiffBack; // Diffuse back solar absorptance for each glass layer,
		//  vs. slat angle, blind on
		Real64 AbsDiffShade; // Diffuse solar absorptance for shade
		Array1D< Real64 > AbsDiffBlind; // Diffuse solar absorptance for blind, vs. slat angle
		Array1D< Real64 > AbsDiffBlindGnd; // Diffuse ground solar absorptance for blind, vs. slat angle
		Array1D< Real64 > AbsDiffBlindSky; // Diffuse sky solar absorptance for blind, vs. slat angle
		Real64 AbsDiffBackShade; // Diffuse back solar absorptance for shade
		Array1D< Real64 > AbsDiffBackBlind; // Diffuse back solar absorptance for blind, vs. slat angle
		Real64 ShadeAbsorpThermal; // Diffuse back thermal absorptance of shade
		Array2D< Real64 > AbsBeamCoef; // Coefficients of incidence-angle polynomial for solar
		// absorptance for each solid glazing layer
		Array2D< Real64 > AbsBeamBackCoef; // As for AbsBeamCoef but for back-incident solar
		Array1D< Real64 > AbsBeamShadeCoef; // Coefficients of incidence-angle polynomial for solar
		// absorptance of shade
		Real64 TransDiff; // Diffuse solar transmittance, bare glass or shade on
		Array1D< Real64 > BlTransDiff; // Diffuse solar transmittance, blind present, vs. slat angle
		Array1D< Real64 > BlTransDiffGnd; // Ground diffuse solar transmittance, blind present, vs. slat angle
		Array1D< Real64 > BlTransDiffSky; // Sky diffuse solar transmittance, blind present, vs. slat angle
		Real64 TransDiffVis; // Diffuse visible transmittance, bare glass or shade on
		Array1D< Real64 > BlTransDiffVis; // Diffuse visible transmittance, blind present, vs. slat angle
		Real64 ReflectSolDiffBack; // Diffuse back solar reflectance, bare glass or shade on
		Array1D< Real64 > BlReflectSolDiffBack; // Diffuse back solar reflectance, blind present, vs. slat angle
		Real64 ReflectSolDiffFront; // Diffuse front solar reflectance, bare glass or shade on
		Array1D< Real64 > BlReflectSolDiffFront; // Diffuse front solar reflectance, blind present, vs. slat angle
		Real64 ReflectVisDiffBack; // Diffuse back visible reflectance, bare glass or shade on
		Array1D< Real64 > BlReflectVisDiffBack; // Diffuse back visible reflectance, blind present, vs. slat angle
		Real64 ReflectVisDiffFront; // Diffuse front visible reflectance, bare glass or shade on
		Array1D< Real64 > BlReflectVisDiffFront; // Diffuse front visible reflectance, blind present, vs. slat angle
		Array1D< Real64 > TransSolBeamCoef; // Coeffs of incidence-angle polynomial for beam sol trans,
		// bare glass or shade on
		Array1D< Real64 > TransVisBeamCoef; // Coeffs of incidence-angle polynomial for beam vis trans,
		// bare glass or shade on
		Array1D< Real64 > ReflSolBeamFrontCoef; // Coeffs of incidence-angle polynomial for beam sol front refl,
		// bare glass or shade on
		Array1D< Real64 > ReflSolBeamBackCoef; // Like ReflSolBeamFrontCoef, but for back-incident beam solar
		Array2D< Real64 > tBareSolCoef; // Isolated glass solar transmittance coeffs of inc. angle polynomial
		Array2D< Real64 > tBareVisCoef; // Isolated glass visible transmittance coeffs of inc. angle polynomial
		Array2D< Real64 > rfBareSolCoef; // Isolated glass front solar reflectance coeffs of inc. angle polynomial
		Array2D< Real64 > rfBareVisCoef; // Isolated glass front visible reflectance coeffs of inc. angle polynomial
		Array2D< Real64 > rbBareSolCoef; // Isolated glass back solar reflectance coeffs of inc. angle polynomial
		Array2D< Real64 > rbBareVisCoef; // Isolated glass back visible reflectance coeffs of inc. angle polynomial
		Array2D< Real64 > afBareSolCoef; // Isolated glass front solar absorptance coeffs of inc. angle polynomial
		Array2D< Real64 > abBareSolCoef; // Isolated glass back solar absorptance coeffs of inc. angle polynomial
		Array1D< Real64 > tBareSolDiff; // Isolated glass diffuse solar transmittance
		Array1D< Real64 > tBareVisDiff; // Isolated glass diffuse visible transmittance
		Array1D< Real64 > rfBareSolDiff; // Isolated glass diffuse solar front reflectance
		Array1D< Real64 > rfBareVisDiff; // Isolated glass diffuse visible front reflectance
		Array1D< Real64 > rbBareSolDiff; // Isolated glass diffuse solar back reflectance
		Array1D< Real64 > rbBareVisDiff; // Isolated glass diffuse visible back reflectance
		Array1D< Real64 > afBareSolDiff; // Isolated glass diffuse solar front absorptance
		Array1D< Real64 > abBareSolDiff; // Isolated glass diffuse solar back absorptance
		bool FromWindow5DataFile; // True if this is a window construction extracted from the Window5 data file
		Real64 W5FileMullionWidth; // Width of mullion for construction from Window5 data file (m)
		int W5FileMullionOrientation; // Orientation of mullion, if present, for Window5 data file construction,
		Real64 W5FileGlazingSysWidth; // Glass width for construction from Window5 data file (m)
		Real64 W5FileGlazingSysHeight; // Glass height for construction form Window5 data file (m)
		Real64 SummerSHGC; // Calculated ASHRAE SHGC for summer conditions
		Real64 VisTransNorm; // The normal visible transmittance
		Real64 SolTransNorm; // the normal solar transmittance
		bool SourceSinkPresent; // .TRUE. if there is a source/sink within this construction
		bool TypeIsWindow; // True if a window construction, false otherwise
		bool WindowTypeBSDF; // True for complex window, false otherwise
		bool TypeIsEcoRoof; // -- true for construction with ecoRoof outside, the flag
		//-- is turned on when the outside layer is of type EcoRoof
		bool TypeIsIRT; // -- true for construction with IRT material
		bool TypeIsCfactorWall; // -- true for construction with Construction:CfactorUndergroundWall
		bool TypeIsFfactorFloor; // -- true for construction with Construction:FfactorGroundFloor
		// Added TH 12/22/2008 for thermochromic windows
		int TCFlag; // 0: this construction is not a thermochromic window construction
		// 1: it is a TC window construction
		int TCLayer; // Reference to the TC glazing material layer in the Material array
		int TCMasterConst; // The master TC construction referenced by its slave constructions
		int TCLayerID; // Which material layer is the TC glazing, counting all material layers.
		int TCGlassID; // Which glass layer is the TC glazing, counting from glass layers only.
		//For CFactor underground walls
		Real64 CFactor;
		Real64 Height;
		//For FFactor slabs-on-grade or underground floors
		Real64 FFactor;
		Real64 Area;
		Real64 PerimeterExposed;
		bool ReverseConstructionNumLayersWarning;
		bool ReverseConstructionLayersOrderWarning;
		//Complex Fenestration
		BSDFWindowInputStruct BSDFInput; // nest structure with user input for complex fenestration
		// EquivalentLayer Window
		bool WindowTypeEQL; // True for equivalent layer window, false otherwise
		int EQLConsPtr; // Pointer to equivalent Layer window construction
		Array1D< Real64 > AbsDiffFrontEQL; // Diffuse layer system front absorptance for EQL window
		Array1D< Real64 > AbsDiffBackEQL; // Diffuse layer system back absorptance for EQL window
		Real64 TransDiffFrontEQL; // Diffuse system front transmittance for EQL window
		Real64 TransDiffBackEQL; // Diffuse system back transmittance for EQL window

		// Default Constructor
		ConstructionData() :
			TotLayers( 0 ),
			TotSolidLayers( 0 ),
			TotGlassLayers( 0 ),
			LayerPoint( MaxLayersInConstruct, 0 ),
			IsUsed( false ),
			IsUsedCTF( false ),
			InsideAbsorpVis( 0.0 ),
			OutsideAbsorpVis( 0.0 ),
			InsideAbsorpSolar( 0.0 ),
			OutsideAbsorpSolar( 0.0 ),
			InsideAbsorpThermal( 0.0 ),
			OutsideAbsorpThermal( 0.0 ),
			OutsideRoughness( 0 ),
			DayltPropPtr( 0 ),
			W5FrameDivider( 0 ),
			CTFCross( {0,MaxCTFTerms-1}, 0.0 ),
			CTFFlux( MaxCTFTerms-1, 0.0 ),
			CTFInside( {0,MaxCTFTerms-1}, 0.0 ),
			CTFOutside( {0,MaxCTFTerms-1}, 0.0 ),
			CTFSourceIn( {0,MaxCTFTerms-1}, 0.0 ),
			CTFSourceOut( {0,MaxCTFTerms-1}, 0.0 ),
			CTFTSourceOut( {0,MaxCTFTerms-1}, 0.0 ),
			CTFTSourceIn( {0,MaxCTFTerms-1}, 0.0 ),
			CTFTSourceQ( {0,MaxCTFTerms-1}, 0.0 ),
			CTFTUserOut( {0,MaxCTFTerms-1}, 0.0 ),
			CTFTUserIn( {0,MaxCTFTerms-1}, 0.0 ),
			CTFTUserSource( {0,MaxCTFTerms-1}, 0.0 ),
			NumHistories( 0 ),
			NumCTFTerms( 0 ),
			UValue( 0.0 ),
			SolutionDimensions( 0 ),
			SourceAfterLayer( 0 ),
			TempAfterLayer( 0 ),
			ThicknessPerpend( 0.0 ),
			AbsDiffIn( 0.0 ),
			AbsDiffOut( 0.0 ),
			AbsDiff( MaxSolidWinLayers, 0.0 ),
			BlAbsDiff( MaxSlatAngs, MaxSolidWinLayers, 0.0 ),
			BlAbsDiffGnd( MaxSlatAngs, MaxSolidWinLayers, 0.0 ),
			BlAbsDiffSky( MaxSlatAngs, MaxSolidWinLayers, 0.0 ),
			AbsDiffBack( MaxSolidWinLayers, 0.0 ),
			BlAbsDiffBack( MaxSlatAngs, MaxSolidWinLayers, 0.0 ),
			AbsDiffShade( 0.0 ),
			AbsDiffBlind( MaxSlatAngs, 0.0 ),
			AbsDiffBlindGnd( MaxSlatAngs, 0.0 ),
			AbsDiffBlindSky( MaxSlatAngs, 0.0 ),
			AbsDiffBackShade( 0.0 ),
			AbsDiffBackBlind( MaxSlatAngs, 0.0 ),
			ShadeAbsorpThermal( 0.0 ),
			AbsBeamCoef( 6, MaxSolidWinLayers, 0.0 ),
			AbsBeamBackCoef( 6, MaxSolidWinLayers, 0.0 ),
			AbsBeamShadeCoef( 6, 0.0 ),
			TransDiff( 0.0 ),
			BlTransDiff( MaxSlatAngs, 0.0 ),
			BlTransDiffGnd( MaxSlatAngs, 0.0 ),
			BlTransDiffSky( MaxSlatAngs, 0.0 ),
			TransDiffVis( 0.0 ),
			BlTransDiffVis( MaxSlatAngs, 0.0 ),
			ReflectSolDiffBack( 0.0 ),
			BlReflectSolDiffBack( MaxSlatAngs, 0.0 ),
			ReflectSolDiffFront( 0.0 ),
			BlReflectSolDiffFront( MaxSlatAngs, 0.0 ),
			ReflectVisDiffBack( 0.0 ),
			BlReflectVisDiffBack( MaxSlatAngs, 0.0 ),
			ReflectVisDiffFront( 0.0 ),
			BlReflectVisDiffFront( MaxSlatAngs, 0.0 ),
			TransSolBeamCoef( 6, 0.0 ),
			TransVisBeamCoef( 6, 0.0 ),
			ReflSolBeamFrontCoef( 6, 0.0 ),
			ReflSolBeamBackCoef( 6, 0.0 ),
			tBareSolCoef( 6, 5, 0.0 ),
			tBareVisCoef( 6, 5, 0.0 ),
			rfBareSolCoef( 6, 5, 0.0 ),
			rfBareVisCoef( 6, 5, 0.0 ),
			rbBareSolCoef( 6, 5, 0.0 ),
			rbBareVisCoef( 6, 5, 0.0 ),
			afBareSolCoef( 6, 5, 0.0 ),
			abBareSolCoef( 6, 5, 0.0 ),
			tBareSolDiff( 5, 0.0 ),
			tBareVisDiff( 5, 0.0 ),
			rfBareSolDiff( 5, 0.0 ),
			rfBareVisDiff( 5, 0.0 ),
			rbBareSolDiff( 5, 0.0 ),
			rbBareVisDiff( 5, 0.0 ),
			afBareSolDiff( 5, 0.0 ),
			abBareSolDiff( 5, 0.0 ),
			FromWindow5DataFile( false ),
			W5FileMullionWidth( 0.0 ),
			W5FileMullionOrientation( 0 ),
			W5FileGlazingSysWidth( 0.0 ),
			W5FileGlazingSysHeight( 0.0 ),
			SummerSHGC( 0.0 ),
			VisTransNorm( 0.0 ),
			SolTransNorm( 0.0 ),
			SourceSinkPresent( false ),
			TypeIsWindow( false ),
			WindowTypeBSDF( false ),
			TypeIsEcoRoof( false ),
			TypeIsIRT( false ),
			TypeIsCfactorWall( false ),
			TypeIsFfactorFloor( false ),
			TCFlag( 0 ),
			TCLayer( 0 ),
			TCMasterConst( 0 ),
			TCLayerID( 0 ),
			TCGlassID( 0 ),
			CFactor( 0.0 ),
			Height( 0.0 ),
			FFactor( 0.0 ),
			Area( 0.0 ),
			PerimeterExposed( 0.0 ),
			ReverseConstructionNumLayersWarning( false ),
			ReverseConstructionLayersOrderWarning( false ),
			WindowTypeEQL( false ),
			EQLConsPtr( 0 ),
			AbsDiffFrontEQL( CFSMAXNL, 0.0 ),
			AbsDiffBackEQL( CFSMAXNL, 0.0 ),
			TransDiffFrontEQL( 0.0 ),
			TransDiffBackEQL( 0.0 )
		{}

	};

	struct SpectralDataProperties
	{
		// Members
		std::string Name; // Name of spectral data set
		int NumOfWavelengths; // Number of wavelengths in the data set
		Array1D< Real64 > WaveLength; // Wavelength (microns)
		Array1D< Real64 > Trans; // Transmittance at normal incidence
		Array1D< Real64 > ReflFront; // Front reflectance at normal incidence
		Array1D< Real64 > ReflBack; // Back reflectance at normal incidence

		// Default Constructor
		SpectralDataProperties() :
			NumOfWavelengths( 0 )
		{}

	};

	struct ZoneData
	{
		// Members
		std::string Name;
		int Multiplier; // Used in reporting and for systems calculations
		int ListMultiplier; // For Zone Group object:  used in reporting and systems calculations
		int ListGroup; // used only in Zone Group verification.  and for error message.
		Real64 RelNorth; // Relative North (to building north) [Degrees]
		Real64 OriginX; // X origin  [m]
		Real64 OriginY; // Y origin  [m]
		Real64 OriginZ; // Z origin  [m]
		Real64 CeilingHeight; // Ceiling Height entered by user [m] or calculated
		Real64 Volume; // Volume entered by user [m3] or calculated
		int OfType; // 1=Standard Zone, Not yet used:
		// 2=Plenum Zone, 11=Solar Wall, 12=Roof Pond
		Real64 UserEnteredFloorArea; // User input floor area for this zone
		// Calculated after input
		Real64 FloorArea; // Floor area used for this zone
		Real64 CalcFloorArea; // Calculated floor area used for this zone
		Real64 CeilingArea; // Ceiling area for the zone
		bool HasFloor; // Has "Floor" surface
		bool HasRoof; // Has "Roof" or "Ceiling" Surface
		bool HasInterZoneWindow; // Interzone Window(s) present in this zone
		bool HasWindow; // Window(s) present in this zone
		Real64 AirCapacity;
		Real64 ExtWindowArea; // Exterior Window Area for Zone
		Real64 ExtGrossWallArea; // Exterior Wall Area for Zone (Gross)
		Real64 ExtWindowArea_Multiplied; // Exterior Window Area for Zone with multipliers
		Real64 ExtGrossWallArea_Multiplied; // Exterior Wall Area for Zone (Gross) with multipliers
		Real64 ExtNetWallArea; // Exterior Wall Area for Zone (Net)
		Real64 TotalSurfArea; // Total surface area for Zone
		Real64 ExteriorTotalSurfArea; // Total surface area of all exterior surfaces for Zone
		// (ignoring windows as they will be included in their base surfaces)
		Real64 ExteriorTotalGroundSurfArea; // Total surface area of all surfaces for Zone with ground contact
		Real64 ExtGrossGroundWallArea; // Ground contact Wall Area for Zone (Gross)
		Real64 ExtGrossGroundWallArea_Multiplied; // Ground contact Wall Area for Zone (Gross) with multipliers
		int SystemZoneNodeNumber; // This is the zone node number for the system for a controlled zone
		bool IsControlled; // True when this is a controlled zone.
		int TempControlledZoneIndex; // this is the index number for TempControlledZone structure for lookup
		//            Pointers to Surface Data Structure
		int SurfaceFirst; // First Surface in Zone
		int SurfaceLast; // Last Surface in Zone
		int InsideConvectionAlgo; // Ref: appropriate values for Inside Convection solution
		int NumSurfaces; // Number of surfaces for this zone
		int NumSubSurfaces; // Number of subsurfaces for this zone (windows, doors, tdd dome and diffusers)
		int NumShadingSurfaces; // Number of shading surfaces for this zone
		int OutsideConvectionAlgo; // Ref: appropriate values for Outside Convection solution
		Vector Centroid; // Center of the zone found by averaging wall, floor, and roof centroids
		Real64 MinimumX; // Minimum X value for entire zone
		Real64 MaximumX; // Maximum X value for entire zone
		Real64 MinimumY; // Minimum Y value for entire zone
		Real64 MaximumY; // Maximum Y value for entire zone
		Real64 MinimumZ; // Minimum Z value for entire zone
		Real64 MaximumZ; // Maximum Z value for entire zone
		Real64 OutDryBulbTemp; // Zone outside dry bulb air temperature (C)
		Real64 OutWetBulbTemp; // Zone outside wet bulb air temperature (C)
		Real64 WindSpeed; // Zone outside wind speed (m/s)
		bool isPartOfTotalArea; // Count the zone area when determining the building total floor area
		bool isNominalOccupied; // has occupancy nominally specified
		bool isNominalControlled; // has Controlled Zone Equip Configuration reference
		Real64 TotOccupants; // total design occupancy
		// (sum of NumberOfPeople for the zone from People object)
		int AirHBimBalanceErrIndex; // error management counter
		bool NoHeatToReturnAir; // TRUE means that heat to return air should be added to the zone load
		bool RefrigCaseRA; // TRUE means there is potentially heat removal from return air
		// from refrigeration cases for this zone
		Real64 InternalHeatGains; // internal loads (W)
		Real64 NominalInfilVent; // internal infiltration/ventilation
		Real64 NominalMixing; // internal mixing/cross mixing
		bool TempOutOfBoundsReported; // if any temp out of bounds errors, first will show zone details.
		bool EnforcedReciprocity; // if zone required forced reciprocity --
		//   less out of bounds temperature errors allowed
		int ZoneMinCO2SchedIndex; // Index for the schedule the schedule which determines minimum CO2 concentration
		int ZoneMaxCO2SchedIndex; // Index for the schedule the schedule which determines maximum CO2 concentration
		int ZoneContamControllerSchedIndex; // Index for this schedule
		bool FlagCustomizedZoneCap; // True if customized Zone Capacitance Multiplier is used
		// Hybrid Modeling
		Real64 ZoneMeasuredTemperature; // Measured zone air temperature input by user
		Real64 ZoneVolCapMultpSens; // Zone temperature capacity multiplier, i.e. internal thermal mass multiplier
		Real64 ZoneVolCapMultpMoist; // Zone humidity capacity multiplier
		Real64 ZoneVolCapMultpCO2; // Zone carbon dioxide capacity multiplier
		Real64 ZoneVolCapMultpGenContam; // Zone generic contaminant capacity multiplier
		Real64 ZoneVolCapMultpSensHM; // Calculated temperature capacity multiplier by hybrid model
		Real64 ZoneVolCapMultpSensHMSum; // for temperature capacity multiplier average calculation
		Real64 ZoneVolCapMultpSensHMCountSum; // for temperature capacity multiplier average calculation
		Real64 ZoneVolCapMultpSensHMAverage; // Temperature capacity multiplier average
		Real64 MCPIHM; // Calculated mass flow rate by hybrid model
		Real64 InfilOAAirChangeRateHM; // Calculated infiltration air change per hour by hybrid model

		// Default Constructor
		ZoneData() :
			Multiplier( 1 ),
			ListMultiplier( 1 ),
			ListGroup( 0 ),
			RelNorth( 0.0 ),
			OriginX( 0.0 ),
			OriginY( 0.0 ),
			OriginZ( 0.0 ),
			CeilingHeight( AutoCalculate ),
			Volume( AutoCalculate ),
			OfType( 1 ),
			UserEnteredFloorArea( AutoCalculate ),
			FloorArea( 0.0 ),
			CalcFloorArea( 0.0 ),
<<<<<<< HEAD
			CeilingArea( 0.0 ), 
=======
			CeilingArea( 0.0 ),
>>>>>>> e5ef0683
			HasFloor( false ),
			HasRoof( false ),
			HasInterZoneWindow( false ),
			HasWindow( false ),
			AirCapacity( 0.0 ),
			ExtWindowArea( 0.0 ),
			ExtGrossWallArea( 0.0 ),
			ExtWindowArea_Multiplied( 0.0 ),
			ExtGrossWallArea_Multiplied( 0.0 ),
			ExtNetWallArea( 0.0 ),
			TotalSurfArea( 0.0 ),
			ExteriorTotalSurfArea( 0.0 ),
			ExteriorTotalGroundSurfArea( 0.0 ),
			ExtGrossGroundWallArea( 0.0 ),
			ExtGrossGroundWallArea_Multiplied( 0.0 ),
			SystemZoneNodeNumber( 0 ),
			IsControlled( false ),
			TempControlledZoneIndex( 0 ),
			SurfaceFirst( 0 ),
			SurfaceLast( 0 ),
			InsideConvectionAlgo( ASHRAESimple ),
			NumSurfaces( 0 ),
			NumSubSurfaces( 0 ),
			NumShadingSurfaces( 0 ),
			OutsideConvectionAlgo( ASHRAESimple ),
			Centroid( 0.0, 0.0, 0.0 ),
			MinimumX( 0.0 ),
			MaximumX( 0.0 ),
			MinimumY( 0.0 ),
			MaximumY( 0.0 ),
			MinimumZ( 0.0 ),
			MaximumZ( 0.0 ),
			OutDryBulbTemp( 0.0 ),
			OutWetBulbTemp( 0.0 ),
			WindSpeed( 0.0 ),
			isPartOfTotalArea( true ),
			isNominalOccupied( false ),
			isNominalControlled( false ),
			TotOccupants( 0.0 ),
			AirHBimBalanceErrIndex( 0 ),
			NoHeatToReturnAir( false ),
			RefrigCaseRA( false ),
			InternalHeatGains( 0.0 ),
			NominalInfilVent( 0.0 ),
			NominalMixing( 0.0 ),
			TempOutOfBoundsReported( false ),
			EnforcedReciprocity( false ),
			ZoneMinCO2SchedIndex( 0 ),
			ZoneMaxCO2SchedIndex( 0 ),
			ZoneContamControllerSchedIndex( 0 ),
			FlagCustomizedZoneCap( false ),
			// Hybrid Modeling
			ZoneMeasuredTemperature( 0.0 ),
			ZoneVolCapMultpSens( 1.0 ),
			ZoneVolCapMultpMoist( 1.0 ),
			ZoneVolCapMultpCO2( 1.0 ),
			ZoneVolCapMultpGenContam( 1.0 ),
			ZoneVolCapMultpSensHM( 1.0 ),
			ZoneVolCapMultpSensHMSum( 0.0 ),
			ZoneVolCapMultpSensHMCountSum( 0.0 ),
			ZoneVolCapMultpSensHMAverage( 1.0 ),
			MCPIHM( 0.0 ),
			InfilOAAirChangeRateHM( 0.0 )
		{}

		void
		SetOutBulbTempAt();

		void
		SetWindSpeedAt( Real64 const fac );

	};

	struct ZoneListData
	{
		// Members
		std::string Name; // Zone List name
		int NumOfZones; // Number of zones in the list
		std::string::size_type MaxZoneNameLength; // Max Name length of zones in the list
		Array1D_int Zone; // Pointers to zones in the list

		// Default Constructor
		ZoneListData() :
			NumOfZones( 0 ),
			MaxZoneNameLength( 0u )
		{}

	};

	struct ZoneGroupData
	{
		// Members
		std::string Name; // Zone Group name
		int ZoneList; // Pointer to the zone list
		int Multiplier; // Zone List multiplier

		// Default Constructor
		ZoneGroupData() :
			ZoneList( 0 ),
			Multiplier( 1 )
		{}

	};

	struct GlobalInternalGainMiscObject
	{
		// Members
		std::string Name;
		int ZoneOrZoneListPtr;
		int NumOfZones;
		int StartPtr;
		bool ZoneListActive;

		// Default Constructor
		GlobalInternalGainMiscObject() :
			ZoneOrZoneListPtr( 0 ),
			NumOfZones( 0 ),
			StartPtr( 0 ),
			ZoneListActive( false )
		{}

	};

	struct PeopleData
	{
		// Members
		std::string Name; // PEOPLE object name
		int ZonePtr; // Pointer to the zone number for this people statement
		Real64 NumberOfPeople; // Maximum number of people for this statement
		int NumberOfPeoplePtr; // Pointer to schedule for number of people
		bool EMSPeopleOn; // EMS actuating number of people if .TRUE.
		Real64 EMSNumberOfPeople; // Value EMS is directing to use for override
		// Note that the schedule and maximum number was kept for people since it seemed likely that
		// users would want to assign the same schedule to multiple people statements.
		int ActivityLevelPtr; // Pointer to schedule for activity level
		Real64 FractionRadiant; // Percentage (fraction 0.0-1.0) of sensible heat gain from people
		// that is radiant
		Real64 FractionConvected; // Percentage (fraction 0.0-1.0) of sensible heat gain from people
		// that is convective
		Real64 NomMinNumberPeople; // Nominal Minimum Number of People (min sch X number of people)
		Real64 NomMaxNumberPeople; // Nominal Maximum Number of People (min sch X number of people)
		int WorkEffPtr; // Pointer to schedule for work efficiency
		int ClothingPtr; // Pointer to schedule for clothing insulation
		int ClothingMethodPtr;
		int ClothingType; // Name of clothing type
		int AirVelocityPtr; // Pointer to schedule for air velocity in zone
		bool Fanger; // True when Fanger calculation to be performed
		bool Pierce; // True when Pierce 2-node calculation to be performed
		bool KSU; // True when KSU 2-node calculation to be performed
		bool AdaptiveASH55; // True when ASHRAE Standard 55 adaptive comfort calculation
		//   to be performed
		bool AdaptiveCEN15251; // True when CEN Standard 15251 adaptive comfort calculation
		//   to be performed
		int MRTCalcType; // MRT calculation type (See MRT Calculation type parameters)
		int SurfacePtr; // Pointer to the name of surface
		std::string AngleFactorListName; // Name of angle factor list
		int AngleFactorListPtr; // Pointer to the name of angle factor list
		Real64 UserSpecSensFrac; // User specified sensible fraction
		bool Show55Warning; // show the warning messages about ASHRAE 55-2004
		Real64 CO2RateFactor; // Carbon Dioxide Generation Rate [m3/s-W]
		// Report variables
		Real64 NumOcc; // Number of occupants at current timestep []
		Real64 TemperatureInZone; // Temperature in zone (C)
		Real64 RelativeHumidityInZone; // Relative humidity in zone
		Real64 RadGainRate; // Radiant heat gain [W]
		Real64 ConGainRate; // Convective heat gain [W]
		Real64 SenGainRate; // Sensible heat gain [W]
		Real64 LatGainRate; // Latent heat gain [W]
		Real64 TotGainRate; // Total heat gain [W]
		Real64 CO2GainRate; // Carbon Dioxide Gain Rate [m3/s]
		Real64 RadGainEnergy; // Radiant heat gain [J]
		Real64 ConGainEnergy; // Convective heat gain [J]
		Real64 SenGainEnergy; // Sensible heat gain [J]
		Real64 LatGainEnergy; // Latent heat gain [J]
		Real64 TotGainEnergy; // Total heat gain [J]
		// Air velocity check during run time for thermal comfort control
		int AirVelErrIndex; // Air velocity error index
		// For AdaptiveComfort tabular report
		Real64 TimeNotMetASH5580;
		Real64 TimeNotMetASH5590;
		Real64 TimeNotMetCEN15251CatI;
		Real64 TimeNotMetCEN15251CatII;
		Real64 TimeNotMetCEN15251CatIII;

		// Default Constructor
		PeopleData() :
			ZonePtr( 0 ),
			NumberOfPeople( 0.0 ),
			NumberOfPeoplePtr( -1 ),
			EMSPeopleOn( false ),
			EMSNumberOfPeople( 0.0 ),
			ActivityLevelPtr( -1 ),
			FractionRadiant( 0.0 ),
			FractionConvected( 0.0 ),
			NomMinNumberPeople( 0.0 ),
			NomMaxNumberPeople( 0.0 ),
			WorkEffPtr( -1 ),
			ClothingPtr( -1 ),
			ClothingMethodPtr( -1 ),
			ClothingType( -1 ),
			AirVelocityPtr( -1 ),
			Fanger( false ),
			Pierce( false ),
			KSU( false ),
			AdaptiveASH55( false ),
			AdaptiveCEN15251( false ),
			MRTCalcType( 0 ),
			SurfacePtr( -1 ),
			AngleFactorListPtr( -1 ),
			UserSpecSensFrac( 0.0 ),
			Show55Warning( false ),
			CO2RateFactor( 0.0 ),
			NumOcc( 0.0 ),
			TemperatureInZone( 0.0 ),
			RelativeHumidityInZone( 0.0 ),
			RadGainRate( 0.0 ),
			ConGainRate( 0.0 ),
			SenGainRate( 0.0 ),
			LatGainRate( 0.0 ),
			TotGainRate( 0.0 ),
			CO2GainRate( 0.0 ),
			RadGainEnergy( 0.0 ),
			ConGainEnergy( 0.0 ),
			SenGainEnergy( 0.0 ),
			LatGainEnergy( 0.0 ),
			TotGainEnergy( 0.0 ),
			AirVelErrIndex( 0 ),
			TimeNotMetASH5580( 0.0 ),
			TimeNotMetASH5590( 0.0 ),
			TimeNotMetCEN15251CatI( 0.0 ),
			TimeNotMetCEN15251CatII( 0.0 ),
			TimeNotMetCEN15251CatIII( 0.0 )
		{}

	};

	struct LightsData
	{
		// Members
		std::string Name; // LIGHTS object name
		int ZonePtr; // Which zone lights are in
		int SchedPtr; // Schedule for lights
		Real64 DesignLevel; // design level for lights [W]
		bool EMSLightsOn; // EMS actuating Lighting power if .TRUE.
		Real64 EMSLightingPower; // Value EMS is directing to use for override
		Real64 FractionReturnAir; // Percentage (fraction 0.0-1.0) of sensible heat gain that is return air
		Real64 FractionRadiant; // Percentage (fraction 0.0-1.0) of sensible heat gain that is radiant
		Real64 FractionShortWave; // Percentage (fraction 0.0-1.0) of sensible heat gain that is short wave
		Real64 FractionReplaceable; // Percentage (fraction 0.0-1.0) of sensible heat gain that is replaceable
		Real64 FractionConvected; // Percentage (fraction 0.0-1.0) of sensible heat gain that is convective
		bool FractionReturnAirIsCalculated;
		Real64 FractionReturnAirPlenTempCoeff1;
		Real64 FractionReturnAirPlenTempCoeff2;
		Real64 NomMinDesignLevel; // Nominal Minimum Design Level (min sch X design level)
		Real64 NomMaxDesignLevel; // Nominal Maximum Design Level (max sch X design level)
		bool ManageDemand; // Flag to indicate whether to use demand limiting
		Real64 DemandLimit; // Demand limit set by demand manager [W]
		// Report variables
		Real64 Power; // Electric power [W]
		Real64 RadGainRate; // Radiant heat gain [W]
		Real64 VisGainRate; // Visible heat gain [W]
		Real64 ConGainRate; // Convective heat gain [W]
		Real64 RetAirGainRate; // Return air heat gain [W]
		Real64 TotGainRate; // Total heat gain [W]
		Real64 Consumption; // Electric consumption [J]
		Real64 RadGainEnergy; // Radiant heat gain [J]
		Real64 VisGainEnergy; // Visible heat gain [J]
		Real64 ConGainEnergy; // Convective heat gain [J]
		Real64 RetAirGainEnergy; // Return air heat gain [J]
		Real64 TotGainEnergy; // Total heat gain [J]
		std::string EndUseSubcategory; // user defined name for the end use category
		Real64 SumConsumption; // sum of electric consumption [J] for reporting
		Real64 SumTimeNotZeroCons; // sum of time of positive electric consumption [hr]

		// Default Constructor
		LightsData() :
			ZonePtr( 0 ),
			SchedPtr( -1 ),
			DesignLevel( 0.0 ),
			EMSLightsOn( false ),
			EMSLightingPower( 0.0 ),
			FractionReturnAir( 0.0 ),
			FractionRadiant( 0.0 ),
			FractionShortWave( 0.0 ),
			FractionReplaceable( 0.0 ),
			FractionConvected( 0.0 ),
			FractionReturnAirIsCalculated( false ),
			FractionReturnAirPlenTempCoeff1( 0.0 ),
			FractionReturnAirPlenTempCoeff2( 0.0 ),
			NomMinDesignLevel( 0.0 ),
			NomMaxDesignLevel( 0.0 ),
			ManageDemand( false ),
			DemandLimit( 0.0 ),
			Power( 0.0 ),
			RadGainRate( 0.0 ),
			VisGainRate( 0.0 ),
			ConGainRate( 0.0 ),
			RetAirGainRate( 0.0 ),
			TotGainRate( 0.0 ),
			Consumption( 0.0 ),
			RadGainEnergy( 0.0 ),
			VisGainEnergy( 0.0 ),
			ConGainEnergy( 0.0 ),
			RetAirGainEnergy( 0.0 ),
			TotGainEnergy( 0.0 ),
			SumConsumption( 0.0 ),
			SumTimeNotZeroCons( 0.0 )
		{}

	};

	struct ZoneEquipData // Electric, Gas, Other Equipment, CO2
	{
		// Members
		std::string Name; // EQUIPMENT object name
		int ZonePtr; // Which zone internal gain is in
		int SchedPtr; // Schedule for internal gain
		Real64 DesignLevel; // design level for internal gain [W]
		bool EMSZoneEquipOverrideOn; // EMS actuating equipment power if .TRUE.
		Real64 EMSEquipPower; // Value EMS is directing to use for override
		Real64 FractionLatent; // Percentage (fraction 0.0-1.0) of sensible heat gain that is latent
		Real64 FractionRadiant; // Percentage (fraction 0.0-1.0) of sensible heat gain that is radiant
		Real64 FractionLost; // Percentage (fraction 0.0-1.0) of sensible heat gain that is lost
		Real64 FractionConvected; // Percentage (fraction 0.0-1.0) of sensible heat gain that is convective
		Real64 CO2DesignRate; // CO2 design Rate [m3/s]
		Real64 CO2RateFactor; // CO2 rate factor [m3/s/W]
		Real64 NomMinDesignLevel; // Nominal Minimum Design Level (min sch X design level)
		Real64 NomMaxDesignLevel; // Nominal Maximum Design Level (max sch X design level)
		bool ManageDemand; // Flag to indicate whether to use demand limiting
		Real64 DemandLimit; // Demand limit set by demand manager [W]
		// Report variables
		Real64 Power; // Electric/Gas/Fuel power [W]
		Real64 RadGainRate; // Radiant heat gain [W]
		Real64 ConGainRate; // Convective heat gain [W]
		Real64 LatGainRate; // Latent heat gain [W]
		Real64 LostRate; // Lost energy (converted to work) [W]
		Real64 TotGainRate; // Total heat gain [W]
		Real64 CO2GainRate; // CO2 gain rate [m3/s]
		Real64 Consumption; // Electric/Gas/Fuel consumption [J]
		Real64 RadGainEnergy; // Radiant heat gain [J]
		Real64 ConGainEnergy; // Convective heat gain [J]
		Real64 LatGainEnergy; // Latent heat gain [J]
		Real64 LostEnergy; // Lost energy (converted to work) [J]
		Real64 TotGainEnergy; // Total heat gain [J]
		std::string EndUseSubcategory; // user defined name for the end use category
		int OtherEquipFuelType; // Fuel Type Number of the Other Equipment (defined in ExteriorEnergyUse.cc)

		// Default Constructor
		ZoneEquipData() :
			ZonePtr( 0 ),
			SchedPtr( 0 ),
			DesignLevel( 0.0 ),
			EMSZoneEquipOverrideOn( false ),
			EMSEquipPower( 0.0 ),
			FractionLatent( 0.0 ),
			FractionRadiant( 0.0 ),
			FractionLost( 0.0 ),
			FractionConvected( 0.0 ),
			CO2DesignRate( 0.0 ),
			CO2RateFactor( 0.0 ),
			NomMinDesignLevel( 0.0 ),
			NomMaxDesignLevel( 0.0 ),
			ManageDemand( false ),
			DemandLimit( 0.0 ),
			Power( 0.0 ),
			RadGainRate( 0.0 ),
			ConGainRate( 0.0 ),
			LatGainRate( 0.0 ),
			LostRate( 0.0 ),
			TotGainRate( 0.0 ),
			CO2GainRate( 0.0 ),
			Consumption( 0.0 ),
			RadGainEnergy( 0.0 ),
			ConGainEnergy( 0.0 ),
			LatGainEnergy( 0.0 ),
			LostEnergy( 0.0 ),
			TotGainEnergy( 0.0 ),
			EndUseSubcategory( "" ),
			OtherEquipFuelType( 0 )
		{}

	};

	struct ITEquipData // IT Equipment
	{
		// Members
		std::string Name; // EQUIPMENT object name
		int ZonePtr; // Which zone internal gain is in
		Real64 DesignTotalPower; // Design level for internal gain [W]
		Real64 NomMinDesignLevel; // Nominal Minimum Design Level (min sch X design level)
		Real64 NomMaxDesignLevel; // Nominal Maximum Design Level (max sch X design level)
		Real64 DesignFanPowerFrac; // Fraction (0.0-1.0) of design power level that is fans
		int OperSchedPtr; // Schedule pointer for design power input or operating schedule
		int CPULoadSchedPtr; // Schedule pointer for CPU loading schedule
		Real64 DesignTAirIn; // Design entering air dry-bulb temperature [C]
		Real64 DesignFanPower; // Design fan power input [W]
		Real64 DesignCPUPower; // Design CPU power input [W]
		Real64 DesignAirVolFlowRate; // Design air volume flow rate [m3/s]
		int Class; // Environmental class index (A1=1, A2=2, A3=3, A4=4, B=5, C=6)
		int AirFlowFLTCurve; // Index for airflow function of CPULoadFrac (x) and TAirIn (y) curve
		int CPUPowerFLTCurve; // Index for CPU power function of CPULoadFrac (x) and TAirIn (y) curve
		int FanPowerFFCurve; // Index for fan power function of flow fraction curve
		int AirConnectionType; // Air connection type (AdjustedSupply, ZoneAirNode, RoomAirModel)
		int InletRoomAirNodeNum; // Room air model node number for air inlet
		int OutletRoomAirNodeNum; // Room air model node number for air outlet
		int SupplyAirNodeNum; // Node number for supply air inlet
		Real64 DesignRecircFrac; // Design recirculation fraction (0.0-0.5)
		int RecircFLTCurve; // Index for recirculation function of CPULoadFrac (x) and TSupply (y) curve
		Real64 DesignUPSEfficiency; // Design power supply efficiency (>0.0 - 1.0)
		int UPSEfficFPLRCurve; // Index for recirculation function of part load ratio
		Real64 UPSLossToZoneFrac; // Fraction of UPS power loss to zone (0.0 - 1.0); remainder is lost
		std::string EndUseSubcategoryCPU; // User defined name for the end use category for the CPU
		std::string EndUseSubcategoryFan; // User defined name for the end use category for the Fans
		std::string EndUseSubcategoryUPS; // User defined name for the end use category for the power supply
		bool EMSCPUPowerOverrideOn; // EMS actuating CPU power if .TRUE.
		Real64 EMSCPUPower; // Value EMS is directing to use for override of CPU power [W]
		bool EMSFanPowerOverrideOn; // EMS actuating Fan power if .TRUE.
		Real64 EMSFanPower; // Value EMS is directing to use for override of Fan power [W]
		bool EMSUPSPowerOverrideOn; // EMS actuating UPS power if .TRUE.
		Real64 EMSUPSPower; // Value EMS is directing to use for override of UPS power [W]
		// Report variables
		Real64 CPUPower; // ITE CPU Electric Power [W]
		Real64 FanPower; // ITE Fan Electric Power [W]
		Real64 UPSPower; // ITE UPS Electric Power [W]
		Real64 CPUPowerAtDesign; // ITE CPU Electric Power at Design Inlet Conditions [W]
		Real64 FanPowerAtDesign; // ITE Fan Electric Power at Design Inlet Conditions [W]
		Real64 UPSGainRateToZone; // ITE UPS Heat Gain to Zone Rate [W] - convective gain
		Real64 ConGainRateToZone; // ITE Total Heat Gain to Zone Rate [W] - convective gain - includes heat gain from UPS, plus CPU and Fans if room air model not used
		Real64 CPUConsumption; // ITE CPU Electric Energy [J]
		Real64 FanConsumption; // ITE Fan Electric Energy [J]
		Real64 UPSConsumption; // ITE UPS Electric Energy [J]
		Real64 CPUEnergyAtDesign; // ITE CPU Electric Energy at Design Inlet Conditions [J]
		Real64 FanEnergyAtDesign; // ITE Fan Electric Energy at Design Inlet Conditions [J]
		Real64 UPSGainEnergyToZone; // ITE UPS Heat Gain to Zone Energy [J] - convective gain
		Real64 ConGainEnergyToZone; // ITE Total Heat Gain to Zone Energy [J] - convective gain - includes heat gain from UPS, plus CPU and Fans if room air model not used
		Real64 AirVolFlowStdDensity; // Air volume flow rate at standard density [m3/s]
		Real64 AirVolFlowCurDensity; // Air volume flow rate at current density [m3/s]
		Real64 AirMassFlow; // Air mass flow rate [kg/s]
		Real64 AirInletDryBulbT; // Air inlet dry-bulb temperature [C]
		Real64 AirInletDewpointT; // Air inlet dewpoint temperature [C]
		Real64 AirInletRelHum; // Air inlet relative humidity [%]
		Real64 AirOutletDryBulbT; // Air outlet dry-bulb temperature [C]
		Real64 SHI; // Supply Heat Index []
		Real64 TimeOutOfOperRange; // ITE Air Inlet Operating Range Exceeded Time [hr]
		Real64 TimeAboveDryBulbT; // ITE Air Inlet Dry-Bulb Temperature Above Operating Range Time [hr]
		Real64 TimeBelowDryBulbT; // ITE Air Inlet Dry-Bulb Temperature Below Operating Range Time [hr]
		Real64 TimeAboveDewpointT; // ITE Air Inlet Dewpoint Temperature Above Operating Range Time [hr]
		Real64 TimeBelowDewpointT; // ITE Air Inlet Dewpoint Temperature Below Operating Range Time [hr]
		Real64 TimeAboveRH; // ITE Air Inlet Relative Humidity Above Operating Range Time [hr]
		Real64 TimeBelowRH; // ITE Air Inlet Relative Humidity Below Operating Range Time [hr]
		Real64 DryBulbTAboveDeltaT; // ITE Air Inlet Dry-Bulb Temperature Difference Above Operating Range [deltaC]
		Real64 DryBulbTBelowDeltaT; // ITE Air Inlet Dry-Bulb Temperature Difference Below Operating Range [deltaC]
		Real64 DewpointTAboveDeltaT; // ITE Air Inlet Dewpoint Temperature Difference Above Operating Range [deltaC]
		Real64 DewpointTBelowDeltaT; // ITE Air Inlet Dewpoint Temperature Difference Below Operating Range [deltaC]
		Real64 RHAboveDeltaRH; // ITE Air Inlet Relative Humidity Difference Above Operating Range [%]
		Real64 RHBelowDeltaRH; // ITE Air Inlet Relative Humidity Difference Below Operating Range [%]

		// Default Constructor
		ITEquipData() :
			ZonePtr( 0 ),
			DesignTotalPower( 0.0 ),
			NomMinDesignLevel( 0.0 ),
			NomMaxDesignLevel( 0.0 ),
			DesignFanPowerFrac( 0.0 ),
			OperSchedPtr( 0 ),
			CPULoadSchedPtr( 0 ),
			DesignTAirIn( 0.0 ),
			DesignFanPower( 0.0 ),
			DesignCPUPower( 0.0 ),
			DesignAirVolFlowRate( 0.0 ),
			Class ( 0 ),
			AirFlowFLTCurve( 0 ),
			CPUPowerFLTCurve( 0 ),
			FanPowerFFCurve( 0 ),
			AirConnectionType( 0 ),
			InletRoomAirNodeNum( 0 ),
			OutletRoomAirNodeNum( 0 ),
			SupplyAirNodeNum( 0 ),
			DesignRecircFrac( 0.0 ),
			RecircFLTCurve( 0 ),
			DesignUPSEfficiency( 0.0 ),
			UPSEfficFPLRCurve( 0 ),
			UPSLossToZoneFrac( 0.0 ),
			EMSCPUPowerOverrideOn( false ),
			EMSCPUPower( 0.0 ),
			EMSFanPowerOverrideOn( false ),
			EMSFanPower( 0.0 ),
			EMSUPSPowerOverrideOn( false ),
			EMSUPSPower( 0.0 ),
			CPUPower( 0.0 ),
			FanPower( 0.0 ),
			UPSPower( 0.0 ),
			CPUPowerAtDesign( 0.0 ),
			FanPowerAtDesign( 0.0 ),
			UPSGainRateToZone( 0.0 ),
			ConGainRateToZone( 0.0 ),
			CPUConsumption( 0.0 ),
			FanConsumption( 0.0 ),
			UPSConsumption( 0.0 ),
			CPUEnergyAtDesign( 0.0 ),
			FanEnergyAtDesign( 0.0 ),
			UPSGainEnergyToZone( 0.0 ),
			ConGainEnergyToZone( 0.0 ),
			AirVolFlowStdDensity( 0.0 ),
			AirVolFlowCurDensity( 0.0 ),
			AirMassFlow( 0.0 ),
			AirInletDryBulbT( 0.0 ),
			AirInletDewpointT( 0.0 ),
			AirInletRelHum( 0.0 ),
			AirOutletDryBulbT( 0.0 ),
			SHI( 0.0 ),
			TimeOutOfOperRange( 0.0 ),
			TimeAboveDryBulbT( 0.0 ),
			TimeBelowDryBulbT( 0.0 ),
			TimeAboveDewpointT( 0.0 ),
			TimeBelowDewpointT( 0.0 ),
			TimeAboveRH( 0.0 ),
			TimeBelowRH( 0.0 ),
			DryBulbTAboveDeltaT( 0.0 ),
			DryBulbTBelowDeltaT( 0.0 ),
			DewpointTAboveDeltaT( 0.0 ),
			DewpointTBelowDeltaT( 0.0 ),
			RHAboveDeltaRH( 0.0 ),
			RHBelowDeltaRH( 0.0 )
		{}

	};

	struct BBHeatData
	{
		// Members
		std::string Name; // BASEBOARD HEAT object name
		int ZonePtr;
		int SchedPtr;
		Real64 CapatLowTemperature;
		Real64 LowTemperature;
		Real64 CapatHighTemperature;
		Real64 HighTemperature;
		bool EMSZoneBaseboardOverrideOn; // EMS actuating equipment power if .TRUE.
		Real64 EMSZoneBaseboardPower; // Value EMS is directing to use for override
		Real64 FractionRadiant;
		Real64 FractionConvected;
		bool ManageDemand; // Flag to indicate whether to use demand limiting
		Real64 DemandLimit; // Demand limit set by demand manager [W]
		// Report variables
		Real64 Power; // Electric power [W]
		Real64 RadGainRate; // Radiant heat gain [W]
		Real64 ConGainRate; // Convective heat gain [W]
		Real64 TotGainRate; // Total heat gain [W]
		Real64 Consumption; // Electric consumption [J]
		Real64 RadGainEnergy; // Radiant heat gain [J]
		Real64 ConGainEnergy; // Convective heat gain [J]
		Real64 TotGainEnergy; // Total heat gain [J]
		std::string EndUseSubcategory; // user defined name for the end use category

		// Default Constructor
		BBHeatData() :
			ZonePtr( 0 ),
			SchedPtr( 0 ),
			CapatLowTemperature( 0.0 ),
			LowTemperature( 0.0 ),
			CapatHighTemperature( 0.0 ),
			HighTemperature( 0.0 ),
			EMSZoneBaseboardOverrideOn( false ),
			EMSZoneBaseboardPower( 0.0 ),
			FractionRadiant( 0.0 ),
			FractionConvected( 0.0 ),
			ManageDemand( false ),
			DemandLimit( 0.0 ),
			Power( 0.0 ),
			RadGainRate( 0.0 ),
			ConGainRate( 0.0 ),
			TotGainRate( 0.0 ),
			Consumption( 0.0 ),
			RadGainEnergy( 0.0 ),
			ConGainEnergy( 0.0 ),
			TotGainEnergy( 0.0 )
		{}

	};

	struct InfiltrationData
	{
		// Members
		std::string Name;
		int ZonePtr; // Which zone infiltration is in
		int SchedPtr; // Schedule for infiltration
		int ModelType; // which model is used for infiltration
		// Design Flow Rate model terms
		Real64 DesignLevel;
		Real64 ConstantTermCoef;
		Real64 TemperatureTermCoef;
		Real64 VelocityTermCoef;
		Real64 VelocitySQTermCoef;
		// Effective Leakage Area, Sherman Grimsrud terms
		Real64 LeakageArea; // "AL" effective air leakage area
		Real64 BasicStackCoefficient; // "Cs" Stack coefficient
		Real64 BasicWindCoefficient; // "Cw" wind coefficient
		// Flow Coefficient, AIM-2, Walker and Wilson terms
		Real64 FlowCoefficient; // "c" Flow coefficient
		Real64 AIM2StackCoefficient; // "Cs" stack coefficient
		Real64 AIM2WindCoefficient; // "Cw" wind coefficient
		Real64 PressureExponent; // "n" pressure power law exponent
		Real64 ShelterFactor; // "s" shelter factor
		bool EMSOverrideOn; // if true then EMS is requesting to override
		Real64 EMSAirFlowRateValue; // value EMS is setting for air flow rate
		bool QuadratureSum; // If quadrature sum of zone air balance method is used
		int OABalancePtr; // A pointer to ZoneAirBalance If quadrature is true
		Real64 VolumeFlowRate; // infiltration air volume flow rate
		Real64 MassFlowRate;   // infiltration air mass flow rate

		// Default Constructor
		InfiltrationData() :
			ZonePtr( 0 ),
			SchedPtr( 0 ),
			ModelType( 0 ),
			DesignLevel( 0.0 ),
			ConstantTermCoef( 0.0 ),
			TemperatureTermCoef( 0.0 ),
			VelocityTermCoef( 0.0 ),
			VelocitySQTermCoef( 0.0 ),
			LeakageArea( 0.0 ),
			BasicStackCoefficient( 0.0 ),
			BasicWindCoefficient( 0.0 ),
			FlowCoefficient( 0.0 ),
			AIM2StackCoefficient( 0.0 ),
			AIM2WindCoefficient( 0.0 ),
			PressureExponent( 0.0 ),
			ShelterFactor( 0.0 ),
			EMSOverrideOn( false ),
			EMSAirFlowRateValue( 0.0 ),
			QuadratureSum( false ),
			OABalancePtr( 0 ),
			VolumeFlowRate( 0.0 ),
			MassFlowRate( 0.0 )
		{}

	};

	struct VentilationData
	{
		// Members
		std::string Name;
		int ZonePtr;
		int SchedPtr;
		int ModelType; // which model is used for ventilation: DesignFlowRate and WindandStackOpenArea
		Real64 DesignLevel;
		bool EMSSimpleVentOn; // EMS actuating ventilation flow rate if .TRUE.
		Real64 EMSimpleVentFlowRate; // Value EMS is directing to use for override
		Real64 MinIndoorTemperature;
		Real64 DelTemperature;
		int FanType;
		Real64 FanPressure;
		Real64 FanEfficiency;
		Real64 FanPower;
		Real64 AirTemp;
		Real64 ConstantTermCoef;
		Real64 TemperatureTermCoef;
		Real64 VelocityTermCoef;
		Real64 VelocitySQTermCoef;
		Real64 MaxIndoorTemperature;
		Real64 MinOutdoorTemperature;
		Real64 MaxOutdoorTemperature;
		Real64 MaxWindSpeed;
		int MinIndoorTempSchedPtr; // Minimum indoor temperature schedule index
		int MaxIndoorTempSchedPtr; // Maximum indoor temperature schedule index
		int DeltaTempSchedPtr; // Delta temperature schedule index
		int MinOutdoorTempSchedPtr; // Minimum outdoor temperature schedule index
		int MaxOutdoorTempSchedPtr; // Maximum outdoor temperature schedule index
		int IndoorTempErrCount; // Indoor temperature error count
		int OutdoorTempErrCount; // Outdoor temperature error count
		int IndoorTempErrIndex; // Indoor temperature error Index
		int OutdoorTempErrIndex; // Outdoor temperature error Index
		int HybridControlType; // Hybrid ventilation control type: 0 Individual, 1 Close, 2 Global
		int HybridControlMasterNum; // Hybrid ventilation control master object number
		bool HybridControlMasterStatus; // Hybrid ventilation control master object opening status
		bool QuadratureSum; // If quadrature sum of zone air balance method is used
		int OABalancePtr; // A pointer to ZoneAirBalance
		// WindandStackOpenArea
		Real64 OpenArea; // Opening area [m2]
		int OpenAreaSchedPtr; // Opening area fraction schedule pointer
		Real64 OpenEff; // Opening effectiveness [dimensionless]
		Real64 EffAngle; // Effective angle [degree]
		Real64 DH; // Height difference [m]
		Real64 DiscCoef; // Discharge coefficient

		// Default Constructor
		VentilationData() :
			ZonePtr( 0 ),
			SchedPtr( 0 ),
			ModelType( 0 ),
			DesignLevel( 0.0 ),
			EMSSimpleVentOn( false ),
			EMSimpleVentFlowRate( 0.0 ),
			MinIndoorTemperature( -100.0 ),
			DelTemperature( 0.0 ),
			FanType( 0 ),
			FanPressure( 0.0 ),
			FanEfficiency( 0.0 ),
			FanPower( 0.0 ),
			AirTemp( 0.0 ),
			ConstantTermCoef( 0.0 ),
			TemperatureTermCoef( 0.0 ),
			VelocityTermCoef( 0.0 ),
			VelocitySQTermCoef( 0.0 ),
			MaxIndoorTemperature( 100.0 ),
			MinOutdoorTemperature( -100.0 ),
			MaxOutdoorTemperature( 100.0 ),
			MaxWindSpeed( 40.0 ),
			MinIndoorTempSchedPtr( 0 ),
			MaxIndoorTempSchedPtr( 0 ),
			DeltaTempSchedPtr( 0 ),
			MinOutdoorTempSchedPtr( 0 ),
			MaxOutdoorTempSchedPtr( 0 ),
			IndoorTempErrCount( 0 ),
			OutdoorTempErrCount( 0 ),
			IndoorTempErrIndex( 0 ),
			OutdoorTempErrIndex( 0 ),
			HybridControlType( 0 ),
			HybridControlMasterNum( 0 ),
			HybridControlMasterStatus( false ),
			QuadratureSum( false ),
			OABalancePtr( 0 ),
			OpenArea( 0.0 ),
			OpenAreaSchedPtr( 0 ),
			OpenEff( 0.0 ),
			EffAngle( 0.0 ),
			DH( 0.0 ),
			DiscCoef( 0.0 )
		{}

	};

	struct ZoneAirBalanceData
	{
		// Members
		std::string Name; // Object name
		std::string ZoneName; // Zone name
		int ZonePtr; // Zone number
		int BalanceMethod; // Air Balance Method: None=0, Quadrature = 1
		Real64 InducedAirRate; // Induced Outdoor Air Due to Duct Leakage Unbalance [m3/s]
		int InducedAirSchedPtr; // Induced Outdoor Air Fraction Schedule
		Real64 BalMassFlowRate; // balanced mass flow rate
		Real64 InfMassFlowRate; // unbalanced mass flow rate from infiltration
		Real64 NatMassFlowRate; // unbalanced mass flow rate from natural ventilation
		Real64 ExhMassFlowRate; // unbalanced mass flow rate from exhaust ventilation
		Real64 IntMassFlowRate; // unbalanced mass flow rate from intake ventilation
		Real64 ERVMassFlowRate; // unbalanced mass flow rate from stand-alone ERV
		bool OneTimeFlag; // One time flag to get nodes of stand alone ERV
		int NumOfERVs; // Number of zone stand alone ERVs
		Array1D_int ERVInletNode; // Stand alone ERV supply air inlet nodes
		Array1D_int ERVExhaustNode; // Stand alone ERV air exhaust nodes

		// Default Constructor
		ZoneAirBalanceData() :
			ZonePtr( 0 ),
			BalanceMethod( 0 ),
			InducedAirRate( 0.0 ),
			InducedAirSchedPtr( 0 ),
			BalMassFlowRate( 0.0 ),
			InfMassFlowRate( 0.0 ),
			NatMassFlowRate( 0.0 ),
			ExhMassFlowRate( 0.0 ),
			IntMassFlowRate( 0.0 ),
			ERVMassFlowRate( 0.0 ),
			OneTimeFlag( false ),
			NumOfERVs( 0 )
		{}

	};

	struct MixingData
	{
		// Members
		std::string Name;
		int ZonePtr;
		int SchedPtr;
		Real64 DesignLevel;
		int FromZone;
		Real64 DeltaTemperature;
		Real64 DesiredAirFlowRate;
		Real64 DesiredAirFlowRateSaved;
		Real64 MixingMassFlowRate;
		int DeltaTempSchedPtr; // Delta temperature schedule index
		int MinIndoorTempSchedPtr; // Minimum indoor temperature schedule index
		int MaxIndoorTempSchedPtr; // Maximum indoor temperature schedule index
		int MinSourceTempSchedPtr; // Minimum source zone temperature schedule index
		int MaxSourceTempSchedPtr; // Maximum source zone temperature schedule index
		int MinOutdoorTempSchedPtr; // Minimum outdoor temperature schedule index
		int MaxOutdoorTempSchedPtr; // Maximum outdoor temperature schedule index
		int IndoorTempErrCount; // Indoor temperature error count
		int SourceTempErrCount; // Source zone temperature error count
		int OutdoorTempErrCount; // Outdoor temperature error count
		int IndoorTempErrIndex; // Indoor temperature error Index
		int SourceTempErrIndex; // Source zone temperature error Index
		int OutdoorTempErrIndex; // Outdoor temperature error Index
		int HybridControlType; // Hybrid ventilation control type: 0 Individual, 1 Close, 2 Global
		int HybridControlMasterNum; // Hybrid ventilation control master ventilation object number
		int NumRefDoorConnections;
		bool EMSSimpleMixingOn; // EMS actuating ventilation flow rate if .TRUE.
		bool RefDoorMixFlag; // Refrigeration door mixing within zone
		Real64 EMSimpleMixingFlowRate; // Value EMS is directing to use for override
		Array1D_bool EMSRefDoorMixingOn;
		Array1D< Real64 > EMSRefDoorFlowRate;
		Array1D< Real64 > VolRefDoorFlowRate;
		Array1D_int OpenSchedPtr; // Schedule for Refrigeration door open fraction
		Array1D< Real64 > DoorHeight; // Door height for refrigeration door, m
		Array1D< Real64 > DoorArea; // Door area for refrigeration door, m2
		Array1D< Real64 > Protection; // Refrigeration door protection factor, dimensionless
		Array1D_int MateZonePtr; // Zone connected by refrigeration door (MateZone > ZonePtr)
		Array1D_string DoorMixingObjectName; // Used in one error statement and eio
		Array1D_string DoorProtTypeName; // Used in eio
		//Note, for mixing and crossmixing, this type dimensioned by number of mixing objects.
		//For ref door mixing, dimensioned by number of zones.

		// Default Constructor
		MixingData() :
			ZonePtr( 0 ),
			SchedPtr( 0 ),
			DesignLevel( 0.0 ),
			FromZone( 0 ),
			DeltaTemperature( 0.0 ),
			DesiredAirFlowRate( 0.0 ),
			DesiredAirFlowRateSaved( 0.0 ),
			MixingMassFlowRate( 0.0 ),
			DeltaTempSchedPtr( 0 ),
			MinIndoorTempSchedPtr( 0 ),
			MaxIndoorTempSchedPtr( 0 ),
			MinSourceTempSchedPtr( 0 ),
			MaxSourceTempSchedPtr( 0 ),
			MinOutdoorTempSchedPtr( 0 ),
			MaxOutdoorTempSchedPtr( 0 ),
			IndoorTempErrCount( 0 ),
			SourceTempErrCount( 0 ),
			OutdoorTempErrCount( 0 ),
			IndoorTempErrIndex( 0 ),
			SourceTempErrIndex( 0 ),
			OutdoorTempErrIndex( 0 ),
			HybridControlType( 0 ),
			HybridControlMasterNum( 0 ),
			NumRefDoorConnections( 0 ),
			EMSSimpleMixingOn( false ),
			RefDoorMixFlag( false ),
			EMSimpleMixingFlowRate( 0.0 )
		{}

	};

	struct ZoneAirMassFlowConservation
	{
		// Members
		bool EnforceZoneMassBalance;     // flag to enforce zone air mass conservation
		bool BalanceMixing;              // flag to allow mixing to be adjusted for zone mass balance
		int InfiltrationTreatment;       // determines how infiltration is treated for zone mass balance
		int InfiltrationZoneType;        // specifies which types of zones allow infiltration to be changed
		//Note, unique global object

		// Default Constructor
		ZoneAirMassFlowConservation() :
			EnforceZoneMassBalance( false ),
			BalanceMixing( false ),
			InfiltrationTreatment( 0 ),
			InfiltrationZoneType( 0 )
		{}

	};


	struct ZoneMassConservationData
	{
		// Members
		std::string Name;
		int ZonePtr;             // pointer to the mixing zone
		Real64 InMassFlowRate;   // zone total supply air mass flow rate, kg/s
		Real64 ExhMassFlowRate;  // zone exhaust total air mass flow rate, kg/s
		Real64 RetMassFlowRate;  // zone return air mass flow rate, kg/s
		Real64 MixingMassFlowRate;        // zone mixing air mass flow rate, kg/s
		Real64 MixingSourceMassFlowRate;  // Zone source mass flow rate for mixing zone, kg/s
		int NumSourceZonesMixingObject;   // number of zone mixing object references as a source zone
		int NumReceivingZonesMixingObject;  // number of zone mixing object references as a receiving zone
		bool IsOnlySourceZone; // true only if used only as a source zone in zone mixing object
		int InfiltrationPtr;             // pointer to infiltration object
		Real64 InfiltrationMassFlowRate;   // infiltration added to enforced source zone mass balance, kg/s
		int IncludeInfilToZoneMassBal;     // not self-balanced, include infiltration in zone air mass balance
		Array1D_int ZoneMixingSourcesPtr;     // source zones pointer
		Array1D_int ZoneMixingReceivingPtr;   // receiving zones pointer
		Array1D< Real64 > ZoneMixingReceivingFr; // receiving zones fraction
		//Note, this type dimensioned by number of zones

		// Default Constructor
		ZoneMassConservationData() :
			ZonePtr(0),
			InMassFlowRate(0.0),
			ExhMassFlowRate(0.0),
			RetMassFlowRate(0.0),
			MixingMassFlowRate(0.0),
			MixingSourceMassFlowRate(0.0),
			NumSourceZonesMixingObject(0),
			NumReceivingZonesMixingObject(0),
			IsOnlySourceZone(false),
			InfiltrationPtr(0),
			InfiltrationMassFlowRate(0.0),
			IncludeInfilToZoneMassBal(0)
		{}

	};

	struct GenericComponentZoneIntGainStruct
	{
		// Members
		std::string CompObjectType; // device object class name
		std::string CompObjectName; // device user unique name
		int CompTypeOfNum; // type of internal gain device identifier
		Reference< Real64 > PtrConvectGainRate; // fortan POINTER to value of convection heat gain rate for device, watts
		Real64 ConvectGainRate; // current timestep value of convection heat gain rate for device, watts
		Reference< Real64 > PtrReturnAirConvGainRate; // fortan POINTER to value of return air convection heat gain rate for device, W
		Real64 ReturnAirConvGainRate; // current timestep value of return air convection heat gain rate for device, W
		Reference< Real64 > PtrRadiantGainRate; // fortan POINTER to value of thermal radiation heat gain rate for device, watts
		Real64 RadiantGainRate; // current timestep value of thermal radiation heat gain rate for device, watts
		Reference< Real64 > PtrLatentGainRate; // fortan POINTER to value of moisture gain rate for device, Watts
		Real64 LatentGainRate; // current timestep value of moisture gain rate for device, Watts
		Reference< Real64 > PtrReturnAirLatentGainRate; // fortan POINTER to value of return air moisture gain rate for device, Watts
		Real64 ReturnAirLatentGainRate; // current timestep value of return air moisture gain rate for device, Watts
		Reference< Real64 > PtrCarbonDioxideGainRate; // fortan POINTER to value of carbon dioxide gain rate for device
		Real64 CarbonDioxideGainRate; // current timestep value of carbon dioxide gain rate for device
		Reference< Real64 > PtrGenericContamGainRate; // fortan POINTER to value of generic contaminant gain rate for device
		Real64 GenericContamGainRate; // current timestep value of generic contaminant gain rate for device

		// Default Constructor
		GenericComponentZoneIntGainStruct() :
			CompTypeOfNum( 0 ),
			ConvectGainRate( 0.0 ), //Autodesk:Init Zero initializations for Real64 members added to fix use uninitialized: Such use probably is a logic bug that still needs fixing
			ReturnAirConvGainRate( 0.0 ),
			RadiantGainRate( 0.0 ),
			LatentGainRate( 0.0 ),
			ReturnAirLatentGainRate( 0.0 ),
			CarbonDioxideGainRate( 0.0 ),
			GenericContamGainRate( 0.0 )
		{}

	};

	struct ZoneSimData // Calculated data by Zone during each time step/hour
	{
		// Members
		Real64 NOFOCC; // Number of Occupants, zone total
		Real64 QOCTOT; // Total Energy from Occupants
		Real64 QOCSEN; // Sensible Energy from Occupants
		Real64 QOCCON; // ENERGY CONVECTED FROM OCCUPANTS (WH)
		Real64 QOCRAD; // ENERGY RADIATED FROM OCCUPANTS
		Real64 QOCLAT; // LATENT ENERGY FROM OCCUPANTS
		Real64 QLTTOT; // TOTAL ENERGY INTO LIGHTS (WH)
		Real64 QLTCON; // ENERGY CONVECTED TO SPACE AIR FROM LIGHTS
		Real64 QLTRAD; // ENERGY RADIATED TO SPACE FROM LIGHTS
		Real64 QLTCRA; // ENERGY CONVECTED TO RETURN AIR FROM LIGHTS
		Real64 QLTSW; // VISIBLE ENERGY FROM LIGHTS
		Real64 QEECON; // ENERGY CONVECTED FROM ELECTRIC EQUIPMENT
		Real64 QEERAD; // ENERGY RADIATED FROM ELECTRIC EQUIPMENT
		Real64 QEELost; // Energy from Electric Equipment (lost)
		Real64 QEELAT; // LATENT ENERGY FROM Electric Equipment
		Real64 QGECON; // ENERGY CONVECTED FROM GAS EQUIPMENT
		Real64 QGERAD; // ENERGY RADIATED FROM GAS EQUIPMENT
		Real64 QGELost; // Energy from Gas Equipment (lost)
		Real64 QGELAT; // LATENT ENERGY FROM Gas Equipment
		Real64 QOECON; // ENERGY CONVECTED FROM OTHER EQUIPMENT
		Real64 QOERAD; // ENERGY RADIATED FROM OTHER EQUIPMENT
		Real64 QOELost; // Energy from Other Equipment (lost)
		Real64 QOELAT; // LATENT ENERGY FROM Other Equipment
		Real64 QHWCON; // ENERGY CONVECTED FROM Hot Water EQUIPMENT
		Real64 QHWRAD; // ENERGY RADIATED FROM Hot Water EQUIPMENT
		Real64 QHWLost; // Energy from Hot Water Equipment (lost)
		Real64 QHWLAT; // LATENT ENERGY FROM Hot Water Equipment
		Real64 QSECON; // ENERGY CONVECTED FROM Steam EQUIPMENT
		Real64 QSERAD; // ENERGY RADIATED FROM Steam EQUIPMENT
		Real64 QSELost; // Energy from Steam Equipment (lost)
		Real64 QSELAT; // LATENT ENERGY FROM Steam Equipment
		Real64 QBBCON; // ENERGY CONVECTED FROM BASEBOARD HEATING
		Real64 QBBRAD; // ENERGY RADIATED FROM BASEBOARD HEATING
		int NumberOfDevices;
		int MaxNumberOfDevices;
		Array1D< GenericComponentZoneIntGainStruct > Device;

		// Default Constructor
		ZoneSimData() :
			NOFOCC( 0.0 ),
			QOCTOT( 0.0 ),
			QOCSEN( 0.0 ),
			QOCCON( 0.0 ),
			QOCRAD( 0.0 ),
			QOCLAT( 0.0 ),
			QLTTOT( 0.0 ),
			QLTCON( 0.0 ),
			QLTRAD( 0.0 ),
			QLTCRA( 0.0 ),
			QLTSW( 0.0 ),
			QEECON( 0.0 ),
			QEERAD( 0.0 ),
			QEELost( 0.0 ),
			QEELAT( 0.0 ),
			QGECON( 0.0 ),
			QGERAD( 0.0 ),
			QGELost( 0.0 ),
			QGELAT( 0.0 ),
			QOECON( 0.0 ),
			QOERAD( 0.0 ),
			QOELost( 0.0 ),
			QOELAT( 0.0 ),
			QHWCON( 0.0 ),
			QHWRAD( 0.0 ),
			QHWLost( 0.0 ),
			QHWLAT( 0.0 ),
			QSECON( 0.0 ),
			QSERAD( 0.0 ),
			QSELost( 0.0 ),
			QSELAT( 0.0 ),
			QBBCON( 0.0 ),
			QBBRAD( 0.0 ),
			NumberOfDevices( 0 ),
			MaxNumberOfDevices( 0 )
		{}

	};

	struct WindowBlindProperties
	{
		// Members
		std::string Name;
		int MaterialNumber; // Material pointer for the blind
		// Input properties
		int SlatOrientation; // HORIZONTAL or VERTICAL
		int SlatAngleType; // FIXED or VARIABLE
		Real64 SlatWidth; // Slat width (m)
		Real64 SlatSeparation; // Slat separation (m)
		Real64 SlatThickness; // Slat thickness (m)
		Real64 SlatCrown; // the height of the slate (length from the chord to the curve)
		Real64 SlatAngle; // Slat angle (deg)
		Real64 MinSlatAngle; // Minimum slat angle for variable-angle slats (deg) (user input)
		Real64 MaxSlatAngle; // Maximum slat angle for variable-angle slats (deg) (user input)
		Real64 SlatConductivity; // Slat conductivity (W/m-K)
		// Solar slat properties
		Real64 SlatTransSolBeamDiff; // Slat solar beam-diffuse transmittance
		Real64 SlatFrontReflSolBeamDiff; // Slat front solar beam-diffuse reflectance
		Real64 SlatBackReflSolBeamDiff; // Slat back solar beam-diffuse reflectance
		Real64 SlatTransSolDiffDiff; // Slat solar diffuse-diffuse transmittance
		Real64 SlatFrontReflSolDiffDiff; // Slat front solar diffuse-diffuse reflectance
		Real64 SlatBackReflSolDiffDiff; // Slat back solar diffuse-diffuse reflectance
		// Visible slat properties
		Real64 SlatTransVisBeamDiff; // Slat visible beam-diffuse transmittance
		Real64 SlatFrontReflVisBeamDiff; // Slat front visible beam-diffuse reflectance
		Real64 SlatBackReflVisBeamDiff; // Slat back visible beam-diffuse reflectance
		Real64 SlatTransVisDiffDiff; // Slat visible diffuse-diffuse transmittance
		Real64 SlatFrontReflVisDiffDiff; // Slat front visible diffuse-diffuse reflectance
		Real64 SlatBackReflVisDiffDiff; // Slat back visible diffuse-diffuse reflectance
		// Long-wave (IR) slat properties
		Real64 SlatTransIR; // Slat IR transmittance
		Real64 SlatFrontEmissIR; // Slat front emissivity
		Real64 SlatBackEmissIR; // Slat back emissivity
		// Some characteristics for blind thermal calculation
		Real64 BlindToGlassDist; // Distance between window shade and adjacent glass (m)
		Real64 BlindTopOpeningMult; // Area of air-flow opening at top of blind, expressed as a fraction
		//  of the blind-to-glass opening area at the top of the blind
		Real64 BlindBottomOpeningMult; // Area of air-flow opening at bottom of blind, expressed as a fraction
		//  of the blind-to-glass opening area at the bottom of the blind
		Real64 BlindLeftOpeningMult; // Area of air-flow opening at left side of blind, expressed as a fraction
		//  of the blind-to-glass opening area at the left side of the blind
		Real64 BlindRightOpeningMult; // Area of air-flow opening at right side of blind, expressed as a fraction
		//  of the blind-to-glass opening area at the right side of the blind
		// Calculated blind properties
		// Blind solar properties
		Array2D< Real64 > SolFrontBeamBeamTrans; // Blind solar front beam-beam transmittance vs.
		// profile angle, slat angle
		Array2D< Real64 > SolFrontBeamBeamRefl; // Blind solar front beam-beam reflectance vs. profile angle,
		// slat angle (zero)
		Array2D< Real64 > SolBackBeamBeamTrans; // Blind solar back beam-beam transmittance vs. profile angle,
		// slat angle
		Array2D< Real64 > SolBackBeamBeamRefl; // Blind solar back beam-beam reflectance vs. profile angle,
		// slat angle (zero)
		Array2D< Real64 > SolFrontBeamDiffTrans; // Blind solar front beam-diffuse transmittance
		// vs. profile angle, slat angle
		Array2D< Real64 > SolFrontBeamDiffRefl; // Blind solar front beam-diffuse reflectance
		// vs. profile angle, slat angle
		Array2D< Real64 > SolBackBeamDiffTrans; // Blind solar back beam-diffuse transmittance
		// vs. profile angle, slat angle
		Array2D< Real64 > SolBackBeamDiffRefl; // Blind solar back beam-diffuse reflectance
		// vs. profile angle, slat angle
		Array1D< Real64 > SolFrontDiffDiffTrans; // Blind solar front diffuse-diffuse transmittance
		// vs. slat angle
		Array1D< Real64 > SolFrontDiffDiffTransGnd; // Blind ground solar front diffuse-diffuse transmittance
		// vs. slat angle
		Array1D< Real64 > SolFrontDiffDiffTransSky; // Blind sky solar front diffuse-diffuse transmittance
		// vs. slat angle
		Array1D< Real64 > SolFrontDiffDiffRefl; // Blind solar front diffuse-diffuse reflectance
		// vs. slat angle
		Array1D< Real64 > SolFrontDiffDiffReflGnd; // Blind ground solar front diffuse-diffuse reflectance
		// vs. slat angle
		Array1D< Real64 > SolFrontDiffDiffReflSky; // Blind sky solar front diffuse-diffuse reflectance
		// vs. slat angle
		Array1D< Real64 > SolBackDiffDiffTrans; // Blind solar back diffuse-diffuse transmittance
		// vs. slat angle
		Array1D< Real64 > SolBackDiffDiffRefl; // Blind solar back diffuse-diffuse reflectance
		// vs. slat angle
		Array2D< Real64 > SolFrontBeamAbs; // Blind solar front beam absorptance vs. slat angle
		Array2D< Real64 > SolBackBeamAbs; // Blind solar back beam absorptance vs. slat angle
		Array1D< Real64 > SolFrontDiffAbs; // Blind solar front diffuse absorptance vs. slat angle
		Array1D< Real64 > SolFrontDiffAbsGnd; // Blind ground solar front diffuse absorptance vs. slat angle
		Array1D< Real64 > SolFrontDiffAbsSky; // Blind sky solar front diffuse absorptance vs. slat angle
		Array1D< Real64 > SolBackDiffAbs; // Blind solar back diffuse absorptance vs. slat angle
		// Blind visible properties
		Array2D< Real64 > VisFrontBeamBeamTrans; // Blind visible front beam-beam transmittance
		// vs. profile angle, slat angle
		Array2D< Real64 > VisFrontBeamBeamRefl; // Blind visible front beam-beam reflectance
		// vs. profile angle, slat angle (zero)
		Array2D< Real64 > VisBackBeamBeamTrans; // Blind visible back beam-beam transmittance
		// vs. profile angle, slat angle
		Array2D< Real64 > VisBackBeamBeamRefl; // Blind visible back beam-beam reflectance
		// vs. profile angle, slat angle (zero)
		Array2D< Real64 > VisFrontBeamDiffTrans; // Blind visible front beam-diffuse transmittance
		// vs. profile angle, slat angle
		Array2D< Real64 > VisFrontBeamDiffRefl; // Blind visible front beam-diffuse reflectance
		// vs. profile angle, slat angle
		Array2D< Real64 > VisBackBeamDiffTrans; // Blind visible back beam-diffuse transmittance
		// vs. profile angle, slat angle
		Array2D< Real64 > VisBackBeamDiffRefl; // Blind visible back beam-diffuse reflectance
		// vs. profile angle, slat angle
		Array1D< Real64 > VisFrontDiffDiffTrans; // Blind visible front diffuse-diffuse transmittance
		// vs. slat angle
		Array1D< Real64 > VisFrontDiffDiffRefl; // Blind visible front diffuse-diffuse reflectance
		// vs. slat angle
		Array1D< Real64 > VisBackDiffDiffTrans; // Blind visible back diffuse-diffuse transmittance
		// vs. slat angle
		Array1D< Real64 > VisBackDiffDiffRefl; // Blind visible back diffuse-diffuse reflectance
		// vs. slat angle
		// Long-wave (IR) blind properties
		Array1D< Real64 > IRFrontTrans; // Blind IR front transmittance vs. slat angle
		Array1D< Real64 > IRFrontEmiss; // Blind IR front emissivity vs. slat angle
		Array1D< Real64 > IRBackTrans; // Blind IR back transmittance vs. slat angle
		Array1D< Real64 > IRBackEmiss; // Blind IR back emissivity vs. slat angle

		// Default Constructor
		WindowBlindProperties() :
			MaterialNumber( 0 ),
			SlatOrientation( 0 ),
			SlatAngleType( FixedSlats ),
			SlatWidth( 0.0 ),
			SlatSeparation( 0.0 ),
			SlatThickness( 0.0 ),
			SlatCrown( 0.0 ),
			SlatAngle( 0.0 ),
			MinSlatAngle( 0.0 ),
			MaxSlatAngle( 0.0 ),
			SlatConductivity( 0.0 ),
			SlatTransSolBeamDiff( 0.0 ),
			SlatFrontReflSolBeamDiff( 0.0 ),
			SlatBackReflSolBeamDiff( 0.0 ),
			SlatTransSolDiffDiff( 0.0 ),
			SlatFrontReflSolDiffDiff( 0.0 ),
			SlatBackReflSolDiffDiff( 0.0 ),
			SlatTransVisBeamDiff( 0.0 ),
			SlatFrontReflVisBeamDiff( 0.0 ),
			SlatBackReflVisBeamDiff( 0.0 ),
			SlatTransVisDiffDiff( 0.0 ),
			SlatFrontReflVisDiffDiff( 0.0 ),
			SlatBackReflVisDiffDiff( 0.0 ),
			SlatTransIR( 0.0 ),
			SlatFrontEmissIR( 0.0 ),
			SlatBackEmissIR( 0.0 ),
			BlindToGlassDist( 0.0 ),
			BlindTopOpeningMult( 0.0 ),
			BlindBottomOpeningMult( 0.0 ),
			BlindLeftOpeningMult( 0.0 ),
			BlindRightOpeningMult( 0.0 ),
			SolFrontBeamBeamTrans( MaxSlatAngs, 37, 0.0 ),
			SolFrontBeamBeamRefl( MaxSlatAngs, 37, 0.0 ),
			SolBackBeamBeamTrans( MaxSlatAngs, 37, 0.0 ),
			SolBackBeamBeamRefl( MaxSlatAngs, 37, 0.0 ),
			SolFrontBeamDiffTrans( MaxSlatAngs, 37, 0.0 ),
			SolFrontBeamDiffRefl( MaxSlatAngs, 37, 0.0 ),
			SolBackBeamDiffTrans( MaxSlatAngs, 37, 0.0 ),
			SolBackBeamDiffRefl( MaxSlatAngs, 37, 0.0 ),
			SolFrontDiffDiffTrans( MaxSlatAngs, 0.0 ),
			SolFrontDiffDiffTransGnd( MaxSlatAngs, 0.0 ),
			SolFrontDiffDiffTransSky( MaxSlatAngs, 0.0 ),
			SolFrontDiffDiffRefl( MaxSlatAngs, 0.0 ),
			SolFrontDiffDiffReflGnd( MaxSlatAngs, 0.0 ),
			SolFrontDiffDiffReflSky( MaxSlatAngs, 0.0 ),
			SolBackDiffDiffTrans( MaxSlatAngs, 0.0 ),
			SolBackDiffDiffRefl( MaxSlatAngs, 0.0 ),
			SolFrontBeamAbs( MaxSlatAngs, 37, 0.0 ),
			SolBackBeamAbs( MaxSlatAngs, 37, 0.0 ),
			SolFrontDiffAbs( MaxSlatAngs, 0.0 ),
			SolFrontDiffAbsGnd( MaxSlatAngs, 0.0 ),
			SolFrontDiffAbsSky( MaxSlatAngs, 0.0 ),
			SolBackDiffAbs( MaxSlatAngs, 0.0 ),
			VisFrontBeamBeamTrans( MaxSlatAngs, 37, 0.0 ),
			VisFrontBeamBeamRefl( MaxSlatAngs, 37, 0.0 ),
			VisBackBeamBeamTrans( MaxSlatAngs, 37, 0.0 ),
			VisBackBeamBeamRefl( MaxSlatAngs, 37, 0.0 ),
			VisFrontBeamDiffTrans( MaxSlatAngs, 37, 0.0 ),
			VisFrontBeamDiffRefl( MaxSlatAngs, 37, 0.0 ),
			VisBackBeamDiffTrans( MaxSlatAngs, 37, 0.0 ),
			VisBackBeamDiffRefl( MaxSlatAngs, 37, 0.0 ),
			VisFrontDiffDiffTrans( MaxSlatAngs, 0.0 ),
			VisFrontDiffDiffRefl( MaxSlatAngs, 0.0 ),
			VisBackDiffDiffTrans( MaxSlatAngs, 0.0 ),
			VisBackDiffDiffRefl( MaxSlatAngs, 0.0 ),
			IRFrontTrans( MaxSlatAngs, 0.0 ),
			IRFrontEmiss( MaxSlatAngs, 0.0 ),
			IRBackTrans( MaxSlatAngs, 0.0 ),
			IRBackEmiss( MaxSlatAngs, 0.0 )
		{}

	};

	struct SurfaceScreenProperties
	{
		// Members
		int MaterialNumber; // Material pointer for the screen
		Real64 BmBmTrans; // Beam solar transmittance (dependent on sun angle)
		// (this value can include scattering if the user so chooses)
		Real64 BmBmTransBack; // Beam solar transmittance (dependent on sun angle) from back side of screen
		Real64 BmBmTransVis; // Visible solar transmittance (dependent on sun angle)
		// (this value can include visible scattering if the user so chooses)
		Real64 BmDifTrans; // Beam solar transmitted as diffuse radiation (dependent on sun angle)
		Real64 BmDifTransBack; // Beam solar transmitted as diffuse radiation (dependent on sun angle) from back side
		Real64 BmDifTransVis; // Visible solar transmitted as diffuse radiation (dependent on sun angle)
		// The following reflectance properties are dependent on sun angle:
		Real64 ReflectSolBeamFront; // Beam solar reflected as diffuse radiation when sun is in front of screen
		Real64 ReflectVisBeamFront; // Visible solar reflected as diffuse radiation when sun is in front of screen
		Real64 ReflectSolBeamBack; // Beam solar reflected as diffuse radiation when sun is in back of screen
		Real64 ReflectVisBeamBack; // Visible solar reflected as diffuse radiation when sun is in back of screen
		Real64 AbsorpSolarBeamFront; // Front surface solar beam absorptance
		Real64 AbsorpSolarBeamBack; // Back surface solar beam absorptance
		Real64 DifDifTrans; // Back surface diffuse solar transmitted
		Real64 DifDifTransVis; // Back surface diffuse visible solar transmitted
		Real64 DifScreenAbsorp; // Absorption of diffuse radiation
		Real64 DifReflect; // Back reflection of solar diffuse radiation
		Real64 DifReflectVis; // Back reflection of visible diffuse radiation
		Real64 ReflectScreen; // Screen assembly solar reflectance (user input adjusted for holes in screen)
		Real64 ReflectScreenVis; // Screen assembly visible reflectance (user input adjusted for holes in screen)
		Real64 ReflectCylinder; // Screen material solar reflectance (user input, does not account for holes in screen)
		Real64 ReflectCylinderVis; // Screen material visible reflectance (user input, does not account for holes in screen)
		Real64 ScreenDiameterToSpacingRatio; // ratio of screen material diameter to screen material spacing
		int ScreenBeamReflectanceAccounting; // user specified method of accounting for scattered solar beam

		// Default Constructor
		SurfaceScreenProperties() :
			MaterialNumber( 0 ),
			BmBmTrans( 0.0 ),
			BmBmTransBack( 0.0 ),
			BmBmTransVis( 0.0 ),
			BmDifTrans( 0.0 ),
			BmDifTransBack( 0.0 ),
			BmDifTransVis( 0.0 ),
			ReflectSolBeamFront( 0.0 ),
			ReflectVisBeamFront( 0.0 ),
			ReflectSolBeamBack( 0.0 ),
			ReflectVisBeamBack( 0.0 ),
			AbsorpSolarBeamFront( 0.0 ),
			AbsorpSolarBeamBack( 0.0 ),
			DifDifTrans( 0.0 ),
			DifDifTransVis( 0.0 ),
			DifScreenAbsorp( 0.0 ),
			DifReflect( 0.0 ),
			DifReflectVis( 0.0 ),
			ReflectScreen( 0.0 ),
			ReflectScreenVis( 0.0 ),
			ReflectCylinder( 0.0 ),
			ReflectCylinderVis( 0.0 ),
			ScreenDiameterToSpacingRatio( 0.0 ),
			ScreenBeamReflectanceAccounting( 0 )
		{}

	};

	struct ScreenTransData
	{
		// Members
		Array2D< Real64 > Trans;
		Array2D< Real64 > Scatt;

		// Default Constructor
		ScreenTransData()
		{}

	};

	struct ZoneCatEUseData
	{
		// Members
		Array1D< Real64 > EEConvected; // Category (0 to 25) Energy Convected from Electric Equipment
		Array1D< Real64 > EERadiated; // Category (0 to 25) Energy Radiated from Electric Equipment
		Array1D< Real64 > EELost; // Category (0 to 25) Energy from Electric Equipment (lost)
		Array1D< Real64 > EELatent; // Category (0 to 25) Latent Energy from Electric Equipment

		// Default Constructor
		ZoneCatEUseData() :
			EEConvected( {0,25}, 0.0 ),
			EERadiated( {0,25}, 0.0 ),
			EELost( {0,25}, 0.0 ),
			EELatent( {0,25}, 0.0 )
		{}

	};

	struct RefrigCaseCreditData
	{
		// Members
		Real64 SenCaseCreditToZone; // Refrigerated display case sensible energy delivered to zone
		// includes refrigeration pipe and receiver heat exchange with zone
		Real64 LatCaseCreditToZone; // Refrigerated display case latent energy delivered to zone
		Real64 SenCaseCreditToHVAC; // Refrigerated display case sensible energy delivered to HVAC RA duct
		Real64 LatCaseCreditToHVAC; // Refrigerated display case latent energy delivered to HVAC RA duct

		// Default Constructor
		RefrigCaseCreditData() :
			SenCaseCreditToZone( 0.0 ),
			LatCaseCreditToZone( 0.0 ),
			SenCaseCreditToHVAC( 0.0 ),
			LatCaseCreditToHVAC( 0.0 )
		{}

		// Reset to Zeros
		void
		reset()
		{
			SenCaseCreditToZone = 0.0;
			LatCaseCreditToZone = 0.0;
			SenCaseCreditToHVAC = 0.0;
			LatCaseCreditToHVAC = 0.0;
		}

	};

	struct HeatReclaimRefrigeratedRackData
	{
		// Members
		std::string Name; // Name of refrigerated rack
		std::string SourceType; // object type for refrigerated rack
		Real64 AvailCapacity; // Total available heat reclaim capacity
		Real64 UsedWaterHeater; // amount of avail used at plant water heater
		Real64 UsedHVACCoil; // amount of avail used at hvac coil

		// Default Constructor
		HeatReclaimRefrigeratedRackData() :
			AvailCapacity( 0.0 ),
			UsedWaterHeater( 0.0 ),
			UsedHVACCoil( 0.0 )
		{}

	};

	struct HeatReclaimRefrigCondenserData
	{
		// Members
		std::string Name; // Name of refrigeration system
		int SourceType; // object type for refrigeration system
		Real64 AvailCapacity; // Total available heat reclaim capacity
		Real64 AvailTemperature; // Temperature of heat reclaim source
		Real64 UsedWaterHeater; // amount of avail used at plant water heater
		Real64 UsedHVACCoil; // amount of avail used at hvac coil

		// Default Constructor
		HeatReclaimRefrigCondenserData() :
			SourceType( 0 ),
			AvailCapacity( 0.0 ),
			AvailTemperature( 0.0 ),
			UsedWaterHeater( 0.0 ),
			UsedHVACCoil( 0.0 )
		{}

	};

	struct HeatReclaimDXCoilData
	{
		// Members
		std::string Name; // Name of DX Coil
		std::string SourceType; // SourceType for DX Coil
		Real64 AvailCapacity; // Total available heat reclaim capacity

		// Default Constructor
		HeatReclaimDXCoilData() :
			AvailCapacity( 0.0 )
		{}

	};

	struct AirReportVars
	{
		// Members
		Real64 MeanAirTemp; // Mean Air Temperature {C}
		Real64 OperativeTemp; // Average of Mean Air Temperature {C} and Mean Radiant Temperature {C}
		Real64 MeanAirHumRat; // Mean Air Humidity Ratio {kg/kg} (averaged over zone time step)
		Real64 MeanAirDewPointTemp; // Mean Air Dewpoint Temperature {C}
		Real64 ThermOperativeTemp; // Mix or MRT and MAT for Zone Control:Thermostatic:Operative Temperature {C}
		Real64 InfilHeatGain; // Heat Gain {J} due to infiltration
		Real64 InfilHeatLoss; // Heat Loss {J} due to infiltration
		Real64 InfilLatentGain; // Latent Gain {J} due to infiltration
		Real64 InfilLatentLoss; // Latent Loss {J} due to infiltration
		Real64 InfilTotalGain; // Total Gain {J} due to infiltration (sensible+latent)
		Real64 InfilTotalLoss; // Total Loss {J} due to infiltration (sensible+latent)
		Real64 InfilVolumeCurDensity; // Volume of Air {m3} due to infiltration at current zone air density
		Real64 InfilVolumeStdDensity; // Volume of Air {m3} due to infiltration at standard density (adjusted for elevation)
		Real64 InfilVdotCurDensity; // Volume flow rate of Air {m3/s} due to infiltration at current zone air density
		Real64 InfilVdotStdDensity; // Volume flow rate of Air {m3/s} due to infiltration standard density (adjusted elevation)
		Real64 InfilMass; // Mass of Air {kg} due to infiltration
		Real64 InfilMdot; // Mass flow rate of Air (kg/s) due to infiltration
		Real64 InfilAirChangeRate; // Infiltration air change rate {ach}
		Real64 VentilHeatLoss; // Heat Gain {J} due to ventilation
		Real64 VentilHeatGain; // Heat Loss {J} due to ventilation
		Real64 VentilLatentLoss; // Latent Gain {J} due to ventilation
		Real64 VentilLatentGain; // Latent Loss {J} due to ventilation
		Real64 VentilTotalLoss; // Total Gain {J} due to ventilation
		Real64 VentilTotalGain; // Total Loss {J} due to ventilation
		Real64 VentilVolumeCurDensity; // Volume of Air {m3} due to ventilation at current zone air density
		Real64 VentilVolumeStdDensity; // Volume of Air {m3} due to ventilation at standard density (adjusted for elevation)
		Real64 VentilVdotCurDensity; // Volume flow rate of Air {m3/s} due to ventilation at current zone air density
		Real64 VentilVdotStdDensity; // Volume flow rate of Air {m3/s} due to ventilation at standard density (adjusted elevation)
		Real64 VentilMass; // Mass of Air {kg} due to ventilation
		Real64 VentilMdot; // Mass flow rate of Air {kg/s} due to ventilation
		Real64 VentilAirChangeRate; // Ventilation air change rate (ach)
		Real64 VentilFanElec; // Fan Electricity {W} due to ventilation
		Real64 VentilAirTemp; // Air Temp {C} of ventilation
		Real64 MixVolume; // Mixing volume of Air {m3}
		Real64 MixVdotCurDensity; // Mixing volume flow rate of Air {m3/s} at current zone air density
		Real64 MixVdotStdDensity; // Mixing volume flow rate of Air {m3/s} at standard density (adjusted for elevation)
		Real64 MixMass; // Mixing mass of air {kg}
		Real64 MixMdot; // Mixing mass flow rate of air {kg/s}
		Real64 MixHeatLoss; // Heat Gain {J} due to mixing and cross mixing and refrigeration door mixing
		Real64 MixHeatGain; // Heat Loss {J} due to mixing and cross mixing and refrigeration door mixing
		Real64 MixLatentLoss; // Latent Gain {J} due to mixing and cross mixing and refrigeration door mixing
		Real64 MixLatentGain; // Latent Loss {J} due to mixing and cross mixing and refrigeration door mixing
		Real64 MixTotalLoss; // Total Gain {J} due to mixing and cross mixing and refrigeration door mixing
		Real64 MixTotalGain; // Total Loss {J} due to mixing and cross mixing and refrigeration door mixing
		// air heat balance component load summary results
		Real64 SumIntGains; // Zone sum of convective internal gains
		Real64 SumHADTsurfs; // Zone sum of Hc*Area*(Tsurf - Tz)
		Real64 SumMCpDTzones; // zone sum of MassFlowRate*cp*(TremotZone - Tz) transfer air from other zone, Mixing
		Real64 SumMCpDtInfil; // Zone sum of MassFlowRate*Cp*(Tout - Tz) transfer from outside, ventil, earth tube
		Real64 SumMCpDTsystem; // Zone sum of air system MassFlowRate*Cp*(Tsup - Tz)
		Real64 SumNonAirSystem; // Zone sum of system convective gains, collected via NonAirSystemResponse
		Real64 CzdTdt; // Zone air energy storage term.
		Real64 imBalance; // put all terms in eq. 5 on RHS , should be zero
		// for ZoneAirBalance:OutdoorAir object Outputs only
		Real64 OABalanceHeatLoss; // Heat Gain {J} due to OA air balance
		Real64 OABalanceHeatGain; // Heat Loss {J} due to OA air balance
		Real64 OABalanceLatentLoss; // Latent Gain {J} due to OA air balance
		Real64 OABalanceLatentGain; // Latent Loss {J} due to OA air balance
		Real64 OABalanceTotalLoss; // Total Gain {J} due to OA air balance
		Real64 OABalanceTotalGain; // Total Loss {J} due to OA air balance
		Real64 OABalanceVolumeCurDensity; // Volume of Air {m3} due to OA air balance
		// at current zone air density
		Real64 OABalanceVolumeStdDensity; // Volume of Air {m3} due to OA air balance
		// at standard density (adjusted for elevation)
		Real64 OABalanceVdotCurDensity; // Volume flow rate of Air {m3/s} due to OA air balance
		// at current zone air density
		Real64 OABalanceVdotStdDensity; // Volume flow rate of Air {m3/s} due to OA air balance
		// at standard density (adjusted elevation)
		Real64 OABalanceMass; // Mass of Air {kg} due to OA air balance
		Real64 OABalanceMdot; // Mass flow rate of Air {kg/s} due to OA air balance
		Real64 OABalanceAirChangeRate; // OA air balance air change rate (ach)
		Real64 OABalanceFanElec; // Fan Electricity {W} due to OA air balance
		Real64 SumEnthalpyM = 0.0; // Zone sum of EnthalpyM
		Real64 SumEnthalpyH = 0.0; // Zone sum of EnthalpyH
		// Default Constructor
		AirReportVars() :
			MeanAirTemp( 0.0 ),
			OperativeTemp( 0.0 ),
			MeanAirHumRat( 0.0 ),
			MeanAirDewPointTemp( 0.0 ),
			ThermOperativeTemp( 0.0 ),
			InfilHeatGain( 0.0 ),
			InfilHeatLoss( 0.0 ),
			InfilLatentGain( 0.0 ),
			InfilLatentLoss( 0.0 ),
			InfilTotalGain( 0.0 ),
			InfilTotalLoss( 0.0 ),
			InfilVolumeCurDensity( 0.0 ),
			InfilVolumeStdDensity( 0.0 ),
			InfilVdotCurDensity( 0.0 ),
			InfilVdotStdDensity( 0.0 ),
			InfilMass( 0.0 ),
			InfilMdot( 0.0 ),
			InfilAirChangeRate( 0.0 ),
			VentilHeatLoss( 0.0 ),
			VentilHeatGain( 0.0 ),
			VentilLatentLoss( 0.0 ),
			VentilLatentGain( 0.0 ),
			VentilTotalLoss( 0.0 ),
			VentilTotalGain( 0.0 ),
			VentilVolumeCurDensity( 0.0 ),
			VentilVolumeStdDensity( 0.0 ),
			VentilVdotCurDensity( 0.0 ),
			VentilVdotStdDensity( 0.0 ),
			VentilMass( 0.0 ),
			VentilMdot( 0.0 ),
			VentilAirChangeRate( 0.0 ),
			VentilFanElec( 0.0 ),
			VentilAirTemp( 0.0 ),
			MixVolume( 0.0 ),
			MixVdotCurDensity( 0.0 ),
			MixVdotStdDensity( 0.0 ),
			MixMass( 0.0 ),
			MixMdot( 0.0 ),
			MixHeatLoss( 0.0 ),
			MixHeatGain( 0.0 ),
			MixLatentLoss( 0.0 ),
			MixLatentGain( 0.0 ),
			MixTotalLoss( 0.0 ),
			MixTotalGain( 0.0 ),
			SumIntGains( 0.0 ),
			SumHADTsurfs( 0.0 ),
			SumMCpDTzones( 0.0 ),
			SumMCpDtInfil( 0.0 ),
			SumMCpDTsystem( 0.0 ),
			SumNonAirSystem( 0.0 ),
			CzdTdt( 0.0 ),
			imBalance( 0.0 ),
			OABalanceHeatLoss( 0.0 ),
			OABalanceHeatGain( 0.0 ),
			OABalanceLatentLoss( 0.0 ),
			OABalanceLatentGain( 0.0 ),
			OABalanceTotalLoss( 0.0 ),
			OABalanceTotalGain( 0.0 ),
			OABalanceVolumeCurDensity( 0.0 ),
			OABalanceVolumeStdDensity( 0.0 ),
			OABalanceVdotCurDensity( 0.0 ),
			OABalanceVdotStdDensity( 0.0 ),
			OABalanceMass( 0.0 ),
			OABalanceMdot( 0.0 ),
			OABalanceAirChangeRate( 0.0 ),
			OABalanceFanElec( 0.0 ),
			SumEnthalpyM( 0.0 ),
			SumEnthalpyH( 0.0 )
		{}

	};

	struct ZonePreDefRepType
	{
		// Members
		bool isOccupied; // occupied during the current time step
		Real64 NumOccAccum; // number of occupants accumulating for entire simulation
		Real64 NumOccAccumTime; // time that the number of occupants is accumulating to compute average
		//  - zone time step
		Real64 TotTimeOcc; // time occupied (and the mechanical ventilation volume is accumulating)
		//  - system time step
		Real64 MechVentVolTotal; // volume for mechanical ventilation of outside air for entire simulation
		Real64 MechVentVolMin; // a large number since finding minimum volume
		Real64 InfilVolTotal; // volume for infiltration of outside air for entire simulation
		Real64 InfilVolMin; // a large number since finding minimum volume
		Real64 AFNInfilVolTotal; // volume for infiltration of outside air for entire simulation
		Real64 AFNInfilVolMin; // a large number since finding minimum volume
		Real64 SimpVentVolTotal; // volume for simple 'ZoneVentilation' of outside air for entire simulation
		Real64 SimpVentVolMin; // a large number since finding minimum volume
		// for Sensible Heat Gas Component Report
		//annual
		Real64 SHGSAnHvacHt; // hvac air heating
		Real64 SHGSAnHvacCl; // hvac air cooling
		Real64 SHGSAnHvacATUHt; // heating by Air Terminal Unit [J]
		Real64 SHGSAnHvacATUCl; // cooling by Air Terminal Unit [J]
		Real64 SHGSAnSurfHt; // heated surface heating
		Real64 SHGSAnSurfCl; // cooled surface cooling
		Real64 SHGSAnPeoplAdd; // people additions
		Real64 SHGSAnLiteAdd; // lighting addition
		Real64 SHGSAnEquipAdd; // equipment addition
		Real64 SHGSAnWindAdd; // window addition
		Real64 SHGSAnIzaAdd; // inter zone air addition
		Real64 SHGSAnInfilAdd; // infiltration addition
		Real64 SHGSAnOtherAdd; // opaque surface and other addition
		Real64 SHGSAnEquipRem; // equipment removal
		Real64 SHGSAnWindRem; // window removal
		Real64 SHGSAnIzaRem; // inter-zone air removal
		Real64 SHGSAnInfilRem; // infiltration removal
		Real64 SHGSAnOtherRem; // opaque surface and other removal
		//peak cooling
		int clPtTimeStamp; // timestamp for the cooling peak
		Real64 clPeak; // cooling peak value (hvac air cooling + cooled surface)
		Real64 SHGSClHvacHt; // hvac air heating
		Real64 SHGSClHvacCl; // hvac air cooling
		Real64 SHGSClHvacATUHt; // heating by air terminal unit at cool peak [W]
		Real64 SHGSClHvacATUCl; // cooling by air terminal unit at cool peak [W]
		Real64 SHGSClSurfHt; // heated surface heating
		Real64 SHGSClSurfCl; // cooled surface cooling
		Real64 SHGSClPeoplAdd; // people additions
		Real64 SHGSClLiteAdd; // lighting addition
		Real64 SHGSClEquipAdd; // equipment addition
		Real64 SHGSClWindAdd; // window addition
		Real64 SHGSClIzaAdd; // inter zone air addition
		Real64 SHGSClInfilAdd; // infiltration addition
		Real64 SHGSClOtherAdd; // opaque surface and other addition
		Real64 SHGSClEquipRem; // equipment removal
		Real64 SHGSClWindRem; // window removal
		Real64 SHGSClIzaRem; // inter-zone air removal
		Real64 SHGSClInfilRem; // infiltration removal
		Real64 SHGSClOtherRem; // opaque surface and other removal
		//peak heating
		int htPtTimeStamp; // timestamp for the heating peak
		Real64 htPeak; // heating peak value (hvac air heating + heated surface)
		Real64 SHGSHtHvacHt; // hvac air heating
		Real64 SHGSHtHvacCl; // hvac air cooling
		Real64 SHGSHtHvacATUHt; // heating by air terminal unit at heat peak [W]
		Real64 SHGSHtHvacATUCl; // cooling by air terminal unit at heat peak [W]
		Real64 SHGSHtSurfHt; // heated surface heating
		Real64 SHGSHtSurfCl; // cooled surface cooling
		Real64 SHGSHtPeoplAdd; // people additions
		Real64 SHGSHtLiteAdd; // lighting addition
		Real64 SHGSHtEquipAdd; // equipment addition
		Real64 SHGSHtWindAdd; // window addition
		Real64 SHGSHtIzaAdd; // inter zone air addition
		Real64 SHGSHtInfilAdd; // infiltration addition
		Real64 SHGSHtOtherAdd; // opaque surface and other addition
		Real64 SHGSHtEquipRem; // equipment removal
		Real64 SHGSHtWindRem; // window removal
		Real64 SHGSHtIzaRem; // inter-zone air removal
		Real64 SHGSHtInfilRem; // infiltration removal
		Real64 SHGSHtOtherRem; // opaque surface and other removal

		// Default Constructor
		ZonePreDefRepType() :
			isOccupied( false ),
			NumOccAccum( 0.0 ),
			NumOccAccumTime( 0.0 ),
			TotTimeOcc( 0.0 ),
			MechVentVolTotal( 0.0 ),
			MechVentVolMin( 9.9e9 ),
			InfilVolTotal( 0.0 ),
			InfilVolMin( 9.9e9 ),
			AFNInfilVolTotal( 0.0 ),
			AFNInfilVolMin( 9.9e9 ),
			SimpVentVolTotal( 0.0 ),
			SimpVentVolMin( 9.9e9 ),
			SHGSAnHvacHt( 0.0 ),
			SHGSAnHvacCl( 0.0 ),
			SHGSAnHvacATUHt( 0.0 ),
			SHGSAnHvacATUCl( 0.0 ),
			SHGSAnSurfHt( 0.0 ),
			SHGSAnSurfCl( 0.0 ),
			SHGSAnPeoplAdd( 0.0 ),
			SHGSAnLiteAdd( 0.0 ),
			SHGSAnEquipAdd( 0.0 ),
			SHGSAnWindAdd( 0.0 ),
			SHGSAnIzaAdd( 0.0 ),
			SHGSAnInfilAdd( 0.0 ),
			SHGSAnOtherAdd( 0.0 ),
			SHGSAnEquipRem( 0.0 ),
			SHGSAnWindRem( 0.0 ),
			SHGSAnIzaRem( 0.0 ),
			SHGSAnInfilRem( 0.0 ),
			SHGSAnOtherRem( 0.0 ),
			clPtTimeStamp( 0 ),
			clPeak( 0.0 ),
			SHGSClHvacHt( 0.0 ),
			SHGSClHvacCl( 0.0 ),
			SHGSClHvacATUHt( 0.0 ),
			SHGSClHvacATUCl( 0.0 ),
			SHGSClSurfHt( 0.0 ),
			SHGSClSurfCl( 0.0 ),
			SHGSClPeoplAdd( 0.0 ),
			SHGSClLiteAdd( 0.0 ),
			SHGSClEquipAdd( 0.0 ),
			SHGSClWindAdd( 0.0 ),
			SHGSClIzaAdd( 0.0 ),
			SHGSClInfilAdd( 0.0 ),
			SHGSClOtherAdd( 0.0 ),
			SHGSClEquipRem( 0.0 ),
			SHGSClWindRem( 0.0 ),
			SHGSClIzaRem( 0.0 ),
			SHGSClInfilRem( 0.0 ),
			SHGSClOtherRem( 0.0 ),
			htPtTimeStamp( 0 ),
			htPeak( 0.0 ),
			SHGSHtHvacHt( 0.0 ),
			SHGSHtHvacCl( 0.0 ),
			SHGSHtHvacATUHt( 0.0 ),
			SHGSHtHvacATUCl( 0.0 ),
			SHGSHtSurfHt( 0.0 ),
			SHGSHtSurfCl( 0.0 ),
			SHGSHtPeoplAdd( 0.0 ),
			SHGSHtLiteAdd( 0.0 ),
			SHGSHtEquipAdd( 0.0 ),
			SHGSHtWindAdd( 0.0 ),
			SHGSHtIzaAdd( 0.0 ),
			SHGSHtInfilAdd( 0.0 ),
			SHGSHtOtherAdd( 0.0 ),
			SHGSHtEquipRem( 0.0 ),
			SHGSHtWindRem( 0.0 ),
			SHGSHtIzaRem( 0.0 ),
			SHGSHtInfilRem( 0.0 ),
			SHGSHtOtherRem( 0.0 )
		{}

	};

	struct ZoneReportVars // Zone level.
	{
		// Members
		// People
		Real64 PeopleRadGain;
		Real64 PeopleConGain;
		Real64 PeopleSenGain;
		Real64 PeopleNumOcc;
		Real64 PeopleLatGain;
		Real64 PeopleTotGain;
		Real64 PeopleRadGainRate;
		Real64 PeopleConGainRate;
		Real64 PeopleSenGainRate;
		Real64 PeopleLatGainRate;
		Real64 PeopleTotGainRate;
		// Lights
		Real64 LtsPower;
		Real64 LtsElecConsump;
		Real64 LtsRadGain;
		Real64 LtsVisGain;
		Real64 LtsConGain;
		Real64 LtsRetAirGain;
		Real64 LtsTotGain;
		Real64 LtsRadGainRate;
		Real64 LtsVisGainRate;
		Real64 LtsConGainRate;
		Real64 LtsRetAirGainRate;
		Real64 LtsTotGainRate;
		// Baseboard Heat
		Real64 BaseHeatPower;
		Real64 BaseHeatElecCons;
		Real64 BaseHeatRadGain;
		Real64 BaseHeatConGain;
		Real64 BaseHeatTotGain;
		Real64 BaseHeatRadGainRate;
		Real64 BaseHeatConGainRate;
		Real64 BaseHeatTotGainRate;
		// Electric Equipment
		Real64 ElecPower;
		Real64 ElecConsump;
		Real64 ElecRadGain;
		Real64 ElecConGain;
		Real64 ElecLatGain;
		Real64 ElecLost;
		Real64 ElecTotGain;
		Real64 ElecRadGainRate;
		Real64 ElecConGainRate;
		Real64 ElecLatGainRate;
		Real64 ElecLostRate;
		Real64 ElecTotGainRate;
		// Gas Equipment
		Real64 GasPower;
		Real64 GasConsump;
		Real64 GasRadGain;
		Real64 GasConGain;
		Real64 GasLatGain;
		Real64 GasLost;
		Real64 GasTotGain;
		Real64 GasRadGainRate;
		Real64 GasConGainRate;
		Real64 GasLatGainRate;
		Real64 GasLostRate;
		Real64 GasTotGainRate;
		// Hot Water Equipment
		Real64 HWPower;
		Real64 HWConsump;
		Real64 HWRadGain;
		Real64 HWConGain;
		Real64 HWLatGain;
		Real64 HWLost;
		Real64 HWTotGain;
		Real64 HWRadGainRate;
		Real64 HWConGainRate;
		Real64 HWLatGainRate;
		Real64 HWLostRate;
		Real64 HWTotGainRate;
		// Steam Equipment
		Real64 SteamPower;
		Real64 SteamConsump;
		Real64 SteamRadGain;
		Real64 SteamConGain;
		Real64 SteamLatGain;
		Real64 SteamLost;
		Real64 SteamTotGain;
		Real64 SteamRadGainRate;
		Real64 SteamConGainRate;
		Real64 SteamLatGainRate;
		Real64 SteamLostRate;
		Real64 SteamTotGainRate;
		// Other Equipment
		Real64 OtherPower;
		Real64 OtherConsump;
		Real64 OtherRadGain;
		Real64 OtherConGain;
		Real64 OtherLatGain;
		Real64 OtherLost;
		Real64 OtherTotGain;
		Real64 OtherRadGainRate;
		Real64 OtherConGainRate;
		Real64 OtherLatGainRate;
		Real64 OtherLostRate;
		Real64 OtherTotGainRate;
		// IT Equipment
		Real64 ITEqCPUPower; // Zone ITE CPU Electric Power [W]
		Real64 ITEqFanPower; // Zone ITE Fan Electric Power [W]
		Real64 ITEqUPSPower; // Zone ITE UPS Electric Power [W]
		Real64 ITEqCPUPowerAtDesign; // Zone ITE CPU Electric Power at Design Inlet Conditions [W]
		Real64 ITEqFanPowerAtDesign; // Zone ITE Fan Electric Power at Design Inlet Conditions [W]
		Real64 ITEqUPSGainRateToZone; // Zone ITE UPS Heat Gain to Zone Rate [W] - convective gain
		Real64 ITEqConGainRateToZone; // Zone ITE Total Heat Gain toZone Rate [W] - convective gain - includes heat gain from UPS, plus CPU and Fans if room air model not used
		Real64 ITEqCPUConsumption; // Zone ITE CPU Electric Energy [J]
		Real64 ITEqFanConsumption; // Zone ITE Fan Electric Energy [J]
		Real64 ITEqUPSConsumption; // Zone ITE UPS Electric Energy [J]
		Real64 ITEqCPUEnergyAtDesign; // Zone ITE CPU Electric Energy at Design Inlet Conditions [J]
		Real64 ITEqFanEnergyAtDesign; // Zone ITE Fan Electric Energy at Design Inlet Conditions [J]
		Real64 ITEqUPSGainEnergyToZone; // Zone ITE UPS Heat Gain to Zone Energy [J] - convective gain
		Real64 ITEqConGainEnergyToZone; // Zone ITE Total Heat Gain toZone Energy [J] - convective gain - includes heat gain from UPS, plus CPU and Fans if room air model not used
		Real64 ITEqAirVolFlowStdDensity; // Zone Air volume flow rate at standard density [m3/s]
		Real64 ITEqAirMassFlow; // Zone Air mass flow rate [kg/s]
		Real64 ITEqSHI; // Zone Supply Heat Index []
		Real64 ITEqTimeOutOfOperRange; // Zone ITE Air Inlet Operating Range Exceeded Time [hr]
		Real64 ITEqTimeAboveDryBulbT; // Zone ITE Air Inlet Dry-Bulb Temperature Above Operating Range Time [hr]
		Real64 ITEqTimeBelowDryBulbT; // Zone ITE Air Inlet Dry-Bulb Temperature Below Operating Range Time [hr]
		Real64 ITEqTimeAboveDewpointT; // Zone ITE Air Inlet Dewpoint Temperature Above Operating Range Time [hr]
		Real64 ITEqTimeBelowDewpointT; // Zone ITE Air Inlet Dewpoint Temperature Below Operating Range Time [hr]
		Real64 ITEqTimeAboveRH; // Zone ITE Air Inlet Relative Humidity Above Operating Range Time [hr]
		Real64 ITEqTimeBelowRH; // Zone ITE Air Inlet Relative Humidity Below Operating Range Time [hr]
		// Overall Zone Variables
		Real64 TotRadiantGain;
		Real64 TotVisHeatGain;
		Real64 TotConvectiveGain;
		Real64 TotLatentGain;
		Real64 TotTotalHeatGain;
		Real64 TotRadiantGainRate;
		Real64 TotVisHeatGainRate;
		Real64 TotConvectiveGainRate;
		Real64 TotLatentGainRate;
		Real64 TotTotalHeatGainRate;
		// Contaminant
		Real64 CO2Rate;
		Real64 GCRate;

		// Default Constructor
		ZoneReportVars() :
			PeopleRadGain( 0.0 ),
			PeopleConGain( 0.0 ),
			PeopleSenGain( 0.0 ),
			PeopleNumOcc( 0.0 ),
			PeopleLatGain( 0.0 ),
			PeopleTotGain( 0.0 ),
			PeopleRadGainRate( 0.0 ),
			PeopleConGainRate( 0.0 ),
			PeopleSenGainRate( 0.0 ),
			PeopleLatGainRate( 0.0 ),
			PeopleTotGainRate( 0.0 ),
			LtsPower( 0.0 ),
			LtsElecConsump( 0.0 ),
			LtsRadGain( 0.0 ),
			LtsVisGain( 0.0 ),
			LtsConGain( 0.0 ),
			LtsRetAirGain( 0.0 ),
			LtsTotGain( 0.0 ),
			LtsRadGainRate( 0.0 ),
			LtsVisGainRate( 0.0 ),
			LtsConGainRate( 0.0 ),
			LtsRetAirGainRate( 0.0 ),
			LtsTotGainRate( 0.0 ),
			BaseHeatPower( 0.0 ),
			BaseHeatElecCons( 0.0 ),
			BaseHeatRadGain( 0.0 ),
			BaseHeatConGain( 0.0 ),
			BaseHeatTotGain( 0.0 ),
			BaseHeatRadGainRate( 0.0 ),
			BaseHeatConGainRate( 0.0 ),
			BaseHeatTotGainRate( 0.0 ),
			ElecPower( 0.0 ),
			ElecConsump( 0.0 ),
			ElecRadGain( 0.0 ),
			ElecConGain( 0.0 ),
			ElecLatGain( 0.0 ),
			ElecLost( 0.0 ),
			ElecTotGain( 0.0 ),
			ElecRadGainRate( 0.0 ),
			ElecConGainRate( 0.0 ),
			ElecLatGainRate( 0.0 ),
			ElecLostRate( 0.0 ),
			ElecTotGainRate( 0.0 ),
			GasPower( 0.0 ),
			GasConsump( 0.0 ),
			GasRadGain( 0.0 ),
			GasConGain( 0.0 ),
			GasLatGain( 0.0 ),
			GasLost( 0.0 ),
			GasTotGain( 0.0 ),
			GasRadGainRate( 0.0 ),
			GasConGainRate( 0.0 ),
			GasLatGainRate( 0.0 ),
			GasLostRate( 0.0 ),
			GasTotGainRate( 0.0 ),
			HWPower( 0.0 ),
			HWConsump( 0.0 ),
			HWRadGain( 0.0 ),
			HWConGain( 0.0 ),
			HWLatGain( 0.0 ),
			HWLost( 0.0 ),
			HWTotGain( 0.0 ),
			HWRadGainRate( 0.0 ),
			HWConGainRate( 0.0 ),
			HWLatGainRate( 0.0 ),
			HWLostRate( 0.0 ),
			HWTotGainRate( 0.0 ),
			SteamPower( 0.0 ),
			SteamConsump( 0.0 ),
			SteamRadGain( 0.0 ),
			SteamConGain( 0.0 ),
			SteamLatGain( 0.0 ),
			SteamLost( 0.0 ),
			SteamTotGain( 0.0 ),
			SteamRadGainRate( 0.0 ),
			SteamConGainRate( 0.0 ),
			SteamLatGainRate( 0.0 ),
			SteamLostRate( 0.0 ),
			SteamTotGainRate( 0.0 ),
			OtherPower( 0.0 ),
			OtherConsump( 0.0 ),
			OtherRadGain( 0.0 ),
			OtherConGain( 0.0 ),
			OtherLatGain( 0.0 ),
			OtherLost( 0.0 ),
			OtherTotGain( 0.0 ),
			OtherRadGainRate( 0.0 ),
			OtherConGainRate( 0.0 ),
			OtherLatGainRate( 0.0 ),
			OtherLostRate( 0.0 ),
			OtherTotGainRate( 0.0 ),
			ITEqCPUPower( 0.0 ),
			ITEqFanPower( 0.0 ),
			ITEqUPSPower( 0.0 ),
			ITEqCPUPowerAtDesign( 0.0 ),
			ITEqFanPowerAtDesign( 0.0 ),
			ITEqUPSGainRateToZone( 0.0 ),
			ITEqConGainRateToZone( 0.0 ),
			ITEqCPUConsumption( 0.0 ),
			ITEqFanConsumption( 0.0 ),
			ITEqUPSConsumption( 0.0 ),
			ITEqCPUEnergyAtDesign( 0.0 ),
			ITEqFanEnergyAtDesign( 0.0 ),
			ITEqUPSGainEnergyToZone( 0.0 ),
			ITEqConGainEnergyToZone( 0.0 ),
			ITEqAirVolFlowStdDensity( 0.0 ),
			ITEqAirMassFlow( 0.0 ),
			ITEqSHI( 0.0 ),
			ITEqTimeOutOfOperRange( 0.0 ),
			ITEqTimeAboveDryBulbT( 0.0 ),
			ITEqTimeBelowDryBulbT( 0.0 ),
			ITEqTimeAboveDewpointT( 0.0 ),
			ITEqTimeBelowDewpointT( 0.0 ),
			ITEqTimeAboveRH( 0.0 ),
			ITEqTimeBelowRH( 0.0 ),
			TotRadiantGain( 0.0 ),
			TotVisHeatGain( 0.0 ),
			TotConvectiveGain( 0.0 ),
			TotLatentGain( 0.0 ),
			TotTotalHeatGain( 0.0 ),
			TotRadiantGainRate( 0.0 ),
			TotVisHeatGainRate( 0.0 ),
			TotConvectiveGainRate( 0.0 ),
			TotLatentGainRate( 0.0 ),
			TotTotalHeatGainRate( 0.0 ),
			CO2Rate( 0.0 ),
			GCRate( 0.0 )
		{}

	};

	// Object Data
	extern Array1D< ZonePreDefRepType > ZonePreDefRep;
	extern ZonePreDefRepType BuildingPreDefRep; //Autodesk:Note Removed explicit constructor that was missing some entries
	extern Array1D< ZoneSimData > ZoneIntGain;
	extern Array1D< MaterialProperties > Material;
	extern Array1D< GapSupportPillar > SupportPillar;
	extern Array1D< GapDeflectionState > DeflectionState;
	extern Array1D< ConstructionData > Construct;
	extern Array1D< SpectralDataProperties > SpectralData;
	extern Array1D< ZoneData > Zone;
	extern Array1D< ZoneListData > ZoneList;
	extern Array1D< ZoneGroupData > ZoneGroup;
	extern Array1D< PeopleData > People;
	extern Array1D< LightsData > Lights;
	extern Array1D< ZoneEquipData > ZoneElectric;
	extern Array1D< ZoneEquipData > ZoneGas;
	extern Array1D< ZoneEquipData > ZoneOtherEq;
	extern Array1D< ZoneEquipData > ZoneHWEq;
	extern Array1D< ZoneEquipData > ZoneSteamEq;
	extern Array1D< ITEquipData > ZoneITEq;
	extern Array1D< BBHeatData > ZoneBBHeat;
	extern Array1D< InfiltrationData > Infiltration;
	extern Array1D< VentilationData > Ventilation;
	extern Array1D< ZoneAirBalanceData > ZoneAirBalance;
	extern Array1D< MixingData > Mixing;
	extern Array1D< MixingData > CrossMixing;
	extern Array1D< MixingData > RefDoorMixing;
	extern Array1D< WindowBlindProperties > Blind;
	extern Array1D< WindowComplexShade > ComplexShade;
	extern Array1D< WindowThermalModelParams > WindowThermalModel;
	extern Array1D< SurfaceScreenProperties > SurfaceScreens;
	extern Array1D< ScreenTransData > ScreenTrans;
	extern Array1D< ZoneCatEUseData > ZoneIntEEuse;
	extern Array1D< RefrigCaseCreditData > RefrigCaseCredit;
	extern Array1D< HeatReclaimRefrigeratedRackData > HeatReclaimRefrigeratedRack;
	extern Array1D< HeatReclaimRefrigCondenserData > HeatReclaimRefrigCondenser;
	extern Array1D< HeatReclaimDXCoilData > HeatReclaimDXCoil;
	extern Array1D< HeatReclaimDXCoilData > HeatReclaimVS_DXCoil;
	extern Array1D< AirReportVars > ZnAirRpt;
	extern Array1D< TCGlazingsType > TCGlazings;
	extern Array1D< ZoneEquipData > ZoneCO2Gen;
	extern Array1D< GlobalInternalGainMiscObject > PeopleObjects;
	extern Array1D< GlobalInternalGainMiscObject > LightsObjects;
	extern Array1D< GlobalInternalGainMiscObject > ZoneElectricObjects;
	extern Array1D< GlobalInternalGainMiscObject > ZoneGasObjects;
	extern Array1D< GlobalInternalGainMiscObject > HotWaterEqObjects;
	extern Array1D< GlobalInternalGainMiscObject > SteamEqObjects;
	extern Array1D< GlobalInternalGainMiscObject > OtherEqObjects;
	extern Array1D< GlobalInternalGainMiscObject > InfiltrationObjects;
	extern Array1D< GlobalInternalGainMiscObject > VentilationObjects;
	extern Array1D< ZoneReportVars > ZnRpt;
	extern Array1D< ZoneMassConservationData > MassConservation;
	extern ZoneAirMassFlowConservation ZoneAirMassFlow;

	// Functions

	// Clears the global data in DataHeatBalance.
	// Needed for unit tests, should not be normally called.
	void
	clear_state();

	void
	SetZoneOutBulbTempAt();

	void
	CheckZoneOutBulbTempAt();

	void
	SetZoneWindSpeedAt();

	void
	CheckAndSetConstructionProperties(
		int const ConstrNum, // Construction number to be set/checked
		bool & ErrorsFound // error flag that is set when certain errors have occurred
	);

	int
	AssignReverseConstructionNumber(
		int const ConstrNum, // Existing Construction number of first surface
		bool & ErrorsFound
	);

	void
	AddVariableSlatBlind(
		int const inBlindNumber, // current Blind Number/pointer to name
		int & outBlindNumber, // resultant Blind Number to pass back
		bool & errFlag // error flag should one be needed
	);

	void
	CalcScreenTransmittance(
		int const SurfaceNum,
		Optional< Real64 const > Phi = _, // Optional sun altitude relative to surface outward normal (radians)
		Optional< Real64 const > Theta = _, // Optional sun azimuth relative to surface outward normal (radians)
		Optional_int_const ScreenNumber = _ // Optional screen number
	);

	std::string
	DisplayMaterialRoughness( int const Roughness ); // Roughness String

	Real64
	ComputeNominalUwithConvCoeffs(
		int const numSurf, // index for Surface array.
		bool & isValid // returns true if result is valid
	);

} // DataHeatBalance

} // EnergyPlus

#endif<|MERGE_RESOLUTION|>--- conflicted
+++ resolved
@@ -790,13 +790,8 @@
 		HysteresisPhaseChange::HysteresisPhaseChange * phaseChange = nullptr;
 		bool GlassSpectralAndAngle; // if SpectralAndAngle is an entered choice
 		int GlassSpecAngTransDataPtr; // Data set index of transmittance as a function of spectral and angle associated with a window glass material
-<<<<<<< HEAD
-		int GlassSpecAngFRefleDataPtr; // Data set index of front reflectance as a function of spectral and angle associated with a window glass material 
-		int GlassSpecAngBRefleDataPtr; // Data set index of back reflectance as a function of spectral and angle associated with a window glass material 
-=======
 		int GlassSpecAngFRefleDataPtr; // Data set index of front reflectance as a function of spectral and angle associated with a window glass material
 		int GlassSpecAngBRefleDataPtr; // Data set index of back reflectance as a function of spectral and angle associated with a window glass material
->>>>>>> e5ef0683
 
 		// Default Constructor
 		MaterialProperties() :
@@ -955,11 +950,7 @@
 			SlatOrientation( 0 ),
 			GlassSpectralAndAngle( false ),
 			GlassSpecAngTransDataPtr( 0 ),
-<<<<<<< HEAD
-			GlassSpecAngFRefleDataPtr( 0 ), 
-=======
 			GlassSpecAngFRefleDataPtr( 0 ),
->>>>>>> e5ef0683
 			GlassSpecAngBRefleDataPtr( 0 )
 		{}
 
@@ -1395,11 +1386,7 @@
 			UserEnteredFloorArea( AutoCalculate ),
 			FloorArea( 0.0 ),
 			CalcFloorArea( 0.0 ),
-<<<<<<< HEAD
-			CeilingArea( 0.0 ), 
-=======
 			CeilingArea( 0.0 ),
->>>>>>> e5ef0683
 			HasFloor( false ),
 			HasRoof( false ),
 			HasInterZoneWindow( false ),
