--- conflicted
+++ resolved
@@ -477,13 +477,8 @@
         Real64 minOccupants = 0.0;     // minimum occupancy (sum of NomMinNumberPeople for the space People objects, not multiplied)
         Real64 maxOccupants = 0.0;     // maximum occupancy (sum of NomMaxNumberPeople for the space People objects, not multiplied)
         bool isRemainderSpace = false; // True if this space is auto-generated "-Remainder" space
-<<<<<<< HEAD
-        std::vector<ExteriorEnergyUse::ExteriorFuelUsage> otherEquipFuelTypeNums; // List of fuel types used by other equipment in this space
-        // std::vector<std::string> otherEquipFuelTypeNames;                         // List of fuel types used by other equipment in this space
-=======
+
         std::vector<Constant::eFuel> otherEquipFuelTypeNums; // List of fuel types used by other equipment in this space
-        std::vector<std::string> otherEquipFuelTypeNames;    // List of fuel types used by other equipment in this space
->>>>>>> 9c03e1c5
 
         // Pointers to Surface Data Structure
         // |AllSurfF                                                                      |AllSurfL
