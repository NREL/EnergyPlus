--- conflicted
+++ resolved
@@ -2430,15 +2430,9 @@
             thisChiller.DesignMinExitGasTemp = state.dataIPShortCut->rNumericArgs(24);
 
             // Validate fuel type input
-<<<<<<< HEAD
             thisChiller.FuelType = static_cast<Constant::eResource>(
                 getEnumerationValue(Constant::eResourceNamesUC, UtilityRoutines::MakeUPPERCase(state.dataIPShortCut->cAlphaArgs(12))));
             if (thisChiller.FuelType == Constant::eResource::Invalid) {
-=======
-            bool FuelTypeError = false;
-            UtilityRoutines::ValidateFuelType(state, state.dataIPShortCut->cAlphaArgs(12), thisChiller.FuelType, FuelTypeError);
-            if (FuelTypeError) {
->>>>>>> a116efeb
                 ShowSevereError(state, format("Invalid {}={}", state.dataIPShortCut->cAlphaFieldNames(12), state.dataIPShortCut->cAlphaArgs(12)));
                 ShowContinueError(state, format("Entered in {}={}", state.dataIPShortCut->cCurrentModuleObject, state.dataIPShortCut->cAlphaArgs(1)));
                 ShowContinueError(
@@ -2736,13 +2730,8 @@
                             OutputProcessor::SOVTimeStepType::System,
                             OutputProcessor::SOVStoreType::Summed,
                             this->Name,
-<<<<<<< HEAD
-                            _,
+                            {},
                             sFuelType,
-=======
-                            {},
-                            this->FuelType,
->>>>>>> a116efeb
                             "Cooling",
                             {},
                             "Plant");
@@ -4502,15 +4491,9 @@
             }
 
             // Fuel Type Case Statement
-<<<<<<< HEAD
             thisChiller.FuelType = static_cast<Constant::eResource>(
                 getEnumerationValue(Constant::eResourceNamesUC, UtilityRoutines::MakeUPPERCase(state.dataIPShortCut->cAlphaArgs(10))));
             if (thisChiller.FuelType == Constant::eResource::Invalid) {
-=======
-            bool FuelTypeError = false;
-            UtilityRoutines::ValidateFuelType(state, state.dataIPShortCut->cAlphaArgs(10), thisChiller.FuelType, FuelTypeError);
-            if (FuelTypeError) {
->>>>>>> a116efeb
                 ShowSevereError(state, format("Invalid {}={}", state.dataIPShortCut->cAlphaFieldNames(10), state.dataIPShortCut->cAlphaArgs(10)));
                 ShowContinueError(state, format("Entered in {}={}", state.dataIPShortCut->cCurrentModuleObject, state.dataIPShortCut->cAlphaArgs(1)));
                 ShowContinueError(
@@ -4747,13 +4730,8 @@
                             OutputProcessor::SOVTimeStepType::System,
                             OutputProcessor::SOVStoreType::Summed,
                             this->Name,
-<<<<<<< HEAD
-                            _,
+                            {},
                             sFuelType,
-=======
-                            {},
-                            this->FuelType,
->>>>>>> a116efeb
                             "Cooling",
                             {},
                             "Plant");
