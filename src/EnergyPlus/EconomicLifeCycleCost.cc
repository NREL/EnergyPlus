// EnergyPlus, Copyright (c) 1996-2023, The Board of Trustees of the University of Illinois,
// The Regents of the University of California, through Lawrence Berkeley National Laboratory
// (subject to receipt of any required approvals from the U.S. Dept. of Energy), Oak Ridge
// National Laboratory, managed by UT-Battelle, Alliance for Sustainable Energy, LLC, and other
// contributors. All rights reserved.
//
// NOTICE: This Software was developed under funding from the U.S. Department of Energy and the
// U.S. Government consequently retains certain rights. As such, the U.S. Government has been
// granted for itself and others acting on its behalf a paid-up, nonexclusive, irrevocable,
// worldwide license in the Software to reproduce, distribute copies to the public, prepare
// derivative works, and perform publicly and display publicly, and to permit others to do so.
//
// Redistribution and use in source and binary forms, with or without modification, are permitted
// provided that the following conditions are met:
//
// (1) Redistributions of source code must retain the above copyright notice, this list of
//     conditions and the following disclaimer.
//
// (2) Redistributions in binary form must reproduce the above copyright notice, this list of
//     conditions and the following disclaimer in the documentation and/or other materials
//     provided with the distribution.
//
// (3) Neither the name of the University of California, Lawrence Berkeley National Laboratory,
//     the University of Illinois, U.S. Dept. of Energy nor the names of its contributors may be
//     used to endorse or promote products derived from this software without specific prior
//     written permission.
//
// (4) Use of EnergyPlus(TM) Name. If Licensee (i) distributes the software in stand-alone form
//     without changes from the version obtained under this License, or (ii) Licensee makes a
//     reference solely to the software portion of its product, Licensee must refer to the
//     software as "EnergyPlus version X" software, where "X" is the version number Licensee
//     obtained under this License and may not use a different name for the software. Except as
//     specifically required in this Section (4), Licensee shall not use in a company name, a
//     product name, in advertising, publicity, or other promotional activities any name, trade
//     name, trademark, logo, or other designation of "EnergyPlus", "E+", "e+" or confusingly
//     similar designation, without the U.S. Department of Energy's prior written consent.
//
// THIS SOFTWARE IS PROVIDED BY THE COPYRIGHT HOLDERS AND CONTRIBUTORS "AS IS" AND ANY EXPRESS OR
// IMPLIED WARRANTIES, INCLUDING, BUT NOT LIMITED TO, THE IMPLIED WARRANTIES OF MERCHANTABILITY
// AND FITNESS FOR A PARTICULAR PURPOSE ARE DISCLAIMED. IN NO EVENT SHALL THE COPYRIGHT OWNER OR
// CONTRIBUTORS BE LIABLE FOR ANY DIRECT, INDIRECT, INCIDENTAL, SPECIAL, EXEMPLARY, OR
// CONSEQUENTIAL DAMAGES (INCLUDING, BUT NOT LIMITED TO, PROCUREMENT OF SUBSTITUTE GOODS OR
// SERVICES; LOSS OF USE, DATA, OR PROFITS; OR BUSINESS INTERRUPTION) HOWEVER CAUSED AND ON ANY
// THEORY OF LIABILITY, WHETHER IN CONTRACT, STRICT LIABILITY, OR TORT (INCLUDING NEGLIGENCE OR
// OTHERWISE) ARISING IN ANY WAY OUT OF THE USE OF THIS SOFTWARE, EVEN IF ADVISED OF THE
// POSSIBILITY OF SUCH DAMAGE.

// C++ Headers
#include <cmath>

// ObjexxFCL Headers
#include <ObjexxFCL/Fmath.hh>
#include <ObjexxFCL/string.functions.hh>

// EnergyPlus Headers
#include <EnergyPlus/CostEstimateManager.hh>
#include <EnergyPlus/Data/EnergyPlusData.hh>
#include <EnergyPlus/DataGlobalConstants.hh>
#include <EnergyPlus/DataIPShortCuts.hh>
#include <EnergyPlus/DisplayRoutines.hh>
#include <EnergyPlus/EconomicLifeCycleCost.hh>
#include <EnergyPlus/EconomicTariff.hh>
#include <EnergyPlus/InputProcessing/InputProcessor.hh>
#include <EnergyPlus/OutputReportTabular.hh>
#include <EnergyPlus/ResultsFramework.hh>
#include <EnergyPlus/SQLiteProcedures.hh>
#include <EnergyPlus/UtilityRoutines.hh>

namespace EnergyPlus::EconomicLifeCycleCost {

// Module containing the routines dealing with the EconomicLifeCycleCost

// MODULE INFORMATION:
//       AUTHOR         Jason Glazer of GARD Analytics, Inc.
//       DATE WRITTEN   May 2010
//       MODIFIED       na
//       RE-ENGINEERED  na

// PURPOSE OF THIS MODULE:
//   To compute life-cycle cost measures such as present value based
//   on input provided by the user as well as calculated energy costs.

// METHODOLOGY EMPLOYED:
//   Uses NIST Handbook 135 "Life-Cycle Costing Manual for the Federal
//   Energy Management Program" for most computations.

// REFERENCES:
//   To compute the net present value for all costs entered in the
//   LifeCycleCosts objects, the algorithms from NIST Handbook 135
//   "Life-Cycle Costing Manual for the Federal Energy Management
//   Program" will be used as the primary source. Supplemental sources
//   of algorithms will be derived from ASTM E833-09a "Standard
//   Terminology of Building Economics", ASTM E917-05 "Standard
//   Practice for Measuring Life-Cycle Cost of Buildings and Building
//   Systems", and "Engineering Economic Analysis, Ninth Edition", by
//   Donald Newnan, Ted Eschenback, and Jerome Lavelle.

// OTHER NOTES:
// na

// Using/Aliasing
using namespace DataGlobalConstants;

// Functions

void GetInputForLifeCycleCost(EnergyPlusData &state)
{
    // SUBROUTINE INFORMATION:
    //    AUTHOR         Jason Glazer of GARD Analytics, Inc.
    //    DATE WRITTEN   May 2010
    //    MODIFIED       na
    //    RE-ENGINEERED  na

    // PURPOSE OF THIS SUBROUTINE:
    //    Read the input file for "LifeCycleCost:Parameters" object.

    // Using/Aliasing
    using OutputReportTabular::AddTOCEntry;

    auto &elcc(state.dataEconLifeCycleCost);

    if (elcc->GetInput_GetLifeCycleCostInput) {
        GetInputLifeCycleCostParameters(state);
        GetInputLifeCycleCostRecurringCosts(state);
        GetInputLifeCycleCostNonrecurringCost(state);
        GetInputLifeCycleCostUsePriceEscalation(state);
        GetInputLifeCycleCostUseAdjustment(state);
        elcc->GetInput_GetLifeCycleCostInput = false;
    }
}

void ComputeLifeCycleCostAndReport(EnergyPlusData &state)
{
    // SUBROUTINE INFORMATION:
    //    AUTHOR         Jason Glazer of GARD Analytics, Inc.
    //    DATE WRITTEN   May 2010
    //    MODIFIED       na
    //    RE-ENGINEERED  na

    // PURPOSE OF THIS SUBROUTINE:
    //    Perform the life cycle cost computations and write report.

    if (state.dataEconLifeCycleCost->LCCparamPresent) {
        DisplayString(state, "Computing Life Cycle Costs and Reporting");
        ExpressAsCashFlows(state);
        ComputePresentValue(state);
        ComputeEscalatedEnergyCosts(state);
        ComputeTaxAndDepreciation(state);
        WriteTabularLifeCycleCostReport(state);
    }
}

//======================================================================================================================
//======================================================================================================================

//    GET INPUT ROUTINES

//======================================================================================================================
//======================================================================================================================

void GetInputLifeCycleCostParameters(EnergyPlusData &state)
{
    // SUBROUTINE INFORMATION:
    //    AUTHOR         Jason Glazer of GARD Analytics, Inc.
    //    DATE WRITTEN   May 2010

    // PURPOSE OF THIS SUBROUTINE:
    //    Read the input file for "LifeCycleCost:Parameters" object.

    // SUBROUTINE LOCAL VARIABLE DECLARATIONS:

    int jFld;                        // loop counter
    int NumFields;                   // Total number of elements
    int NumAlphas;                   // Number of elements in the alpha array
    int NumNums;                     // Number of elements in the numeric array
    Array1D_string AlphaArray;       // character string data
    Array1D<Real64> NumArray;        // numeric data
    int IOStat;                      // IO Status when calling get input subroutine
    std::string CurrentModuleObject; // for ease in renaming.
    int NumObj;                      // count of objects

    CurrentModuleObject = "LifeCycleCost:Parameters";
    state.dataInputProcessing->inputProcessor->getObjectDefMaxArgs(state, CurrentModuleObject, NumFields, NumAlphas, NumNums);
    NumArray.allocate(NumNums);
    AlphaArray.allocate(NumAlphas);
    NumObj = state.dataInputProcessing->inputProcessor->getNumObjectsFound(state, CurrentModuleObject);

    auto &elcc(state.dataEconLifeCycleCost);

    if (NumObj == 0) {
        elcc->LCCparamPresent = false;
    } else if (NumObj == 1) {
        elcc->LCCparamPresent = true;
        state.dataInputProcessing->inputProcessor->getObjectItem(state,
                                                                 CurrentModuleObject,
                                                                 1,
                                                                 AlphaArray,
                                                                 NumAlphas,
                                                                 NumArray,
                                                                 NumNums,
                                                                 IOStat,
                                                                 state.dataIPShortCut->lNumericFieldBlanks,
                                                                 state.dataIPShortCut->lAlphaFieldBlanks,
                                                                 state.dataIPShortCut->cAlphaFieldNames,
                                                                 state.dataIPShortCut->cNumericFieldNames);
        // check to make sure none of the values are another life cycle cost object
        for (jFld = 1; jFld <= NumAlphas; ++jFld) {
            if (hasi(AlphaArray(jFld), "LifeCycleCost:")) {
                ShowWarningError(state,
                                 format("In {} named {} a field was found containing LifeCycleCost: which may indicate a missing comma.",
                                        CurrentModuleObject,
                                        AlphaArray(1)));
            }
        }
        // start to extract values from input array into appropriate fields
        //  A1,  \field Name
        //       \required-field
        //       \type alpha
        elcc->LCCname = AlphaArray(1);
        //  A2, \field Discounting Convention
        //      \type choice
        //      \key EndOfYear
        //      \key MidYear
        //      \key BeginningOfYear
        //      \default EndOfYear
        elcc->discountConvention = static_cast<DiscConv>(getEnumerationValue(DiscConvNamesUC, UtilityRoutines::MakeUPPERCase(AlphaArray(2))));
        if (elcc->discountConvention == DiscConv::Invalid) {
            elcc->discountConvention = DiscConv::EndOfYear;
            ShowWarningError(
                state,
                format(
                    "{}: Invalid {}=\"{}\". EndOfYear will be used.", CurrentModuleObject, state.dataIPShortCut->cAlphaFieldNames(2), AlphaArray(2)));
        }
        // A3,  \field Inflation Approach
        //      \type choice
        //      \key ConstantDollar
        //      \key CurrentDollar
        //      \default ConstantDollar
        elcc->inflationApproach = static_cast<InflAppr>(getEnumerationValue(InflApprNamesUC, UtilityRoutines::MakeUPPERCase(AlphaArray(3))));
        if (elcc->inflationApproach == InflAppr::Invalid) {
            elcc->inflationApproach = InflAppr::ConstantDollar;
            ShowWarningError(state,
                             format("{}: Invalid {}=\"{}\". ConstantDollar will be used.",
                                    CurrentModuleObject,
                                    state.dataIPShortCut->cAlphaFieldNames(3),
                                    AlphaArray(3)));
        }
        // N1,  \field Real Discount Rate
        //      \type real
        elcc->realDiscountRate = NumArray(1);
        if ((elcc->inflationApproach == InflAppr::ConstantDollar) && state.dataIPShortCut->lNumericFieldBlanks(1)) {
            ShowWarningError(state,
                             format("{}: Invalid for field {} to be blank when ConstantDollar analysis is be used.",
                                    CurrentModuleObject,
                                    state.dataIPShortCut->cNumericFieldNames(1)));
        }
        if ((elcc->realDiscountRate > 0.30) || (elcc->realDiscountRate < -0.30)) {
            ShowWarningError(
                state,
                format("{}: Invalid value in field {}.  This value is the decimal value not a percentage so most values are between 0.02 and 0.15. ",
                       CurrentModuleObject,
                       state.dataIPShortCut->cNumericFieldNames(1)));
        }
        // N2,  \field Nominal Discount Rate
        //      \type real
        elcc->nominalDiscountRate = NumArray(2);
        if ((elcc->inflationApproach == InflAppr::CurrentDollar) && state.dataIPShortCut->lNumericFieldBlanks(2)) {
            ShowWarningError(state,
                             format("{}: Invalid for field {} to be blank when CurrentDollar analysis is be used.",
                                    CurrentModuleObject,
                                    state.dataIPShortCut->cNumericFieldNames(2)));
        }
        if ((elcc->nominalDiscountRate > 0.30) || (elcc->nominalDiscountRate < -0.30)) {
            ShowWarningError(
                state,
                format("{}: Invalid value in field {}.  This value is the decimal value not a percentage so most values are between 0.02 and 0.15. ",
                       CurrentModuleObject,
                       state.dataIPShortCut->cNumericFieldNames(2)));
        }
        // N3,  \field Inflation
        //      \type real
        elcc->inflation = NumArray(3);
        if ((elcc->inflationApproach == InflAppr::ConstantDollar) && (!state.dataIPShortCut->lNumericFieldBlanks(3))) {
            ShowWarningError(state,
                             format("{}: Invalid for field {} contain a value when ConstantDollar analysis is be used.",
                                    CurrentModuleObject,
                                    state.dataIPShortCut->cNumericFieldNames(3)));
        }
        if ((elcc->inflation > 0.30) || (elcc->inflation < -0.30)) {
            ShowWarningError(
                state,
                format("{}: Invalid value in field {}.  This value is the decimal value not a percentage so most values are between 0.02 and 0.15. ",
                       CurrentModuleObject,
                       state.dataIPShortCut->cNumericFieldNames(3)));
        }
        // A4,  \field Base Date Month
        //      \type choice
        //      \key January
        //      \key February
        //      \key March
        //      \key April
        //      \key May
        //      \key June
        //      \key July
        //      \key August
        //      \key September
        //      \key October
        //      \key November
        //      \key December
        //      \default January
        elcc->baseDateMonth = getEnumerationValue(UtilityRoutines::MonthNamesUC, UtilityRoutines::MakeUPPERCase(AlphaArray(4)));
        if (elcc->baseDateMonth == -1) {
            elcc->baseDateMonth = 0;
            ShowWarningError(state,
                             format("{}: Invalid month entered in field {}. Using January instead of \"{}\"",
                                    CurrentModuleObject,
                                    state.dataIPShortCut->cAlphaFieldNames(4),
                                    AlphaArray(4)));
        }
        // N4,  \field Base Date Year
        //      \type integer
        //      \minimum 1900
        //      \maximum 2100
        elcc->baseDateYear = int(NumArray(4));
        if (elcc->baseDateYear > 2100) {
            ShowWarningError(state,
                             format("{}: Invalid value in field {}.  Value greater than 2100 yet it is representing a year. ",
                                    CurrentModuleObject,
                                    state.dataIPShortCut->cNumericFieldNames(4)));
        }
        if (elcc->baseDateYear < 1900) {
            ShowWarningError(state,
                             format("{}: Invalid value in field {}.  Value less than 1900 yet it is representing a year. ",
                                    CurrentModuleObject,
                                    state.dataIPShortCut->cNumericFieldNames(4)));
        }
        // A5,  \field Service Date Month
        //      \type choice
        //      \key January
        //      \key February
        //      \key March
        //      \key April
        //      \key May
        //      \key June
        //      \key July
        //      \key August
        //      \key September
        //      \key October
        //      \key November
        //      \key December
        //      \default January
        elcc->serviceDateMonth = getEnumerationValue(UtilityRoutines::MonthNamesUC, UtilityRoutines::MakeUPPERCase(AlphaArray(5)));
        if (elcc->serviceDateMonth == -1) {
            elcc->serviceDateMonth = 0;
            ShowWarningError(state,
                             format("{}: Invalid month entered in field {}. Using January instead of \"{}\"",
                                    CurrentModuleObject,
                                    state.dataIPShortCut->cAlphaFieldNames(5),
                                    AlphaArray(5)));
        }
        // N5,  \field Service Date Year
        //      \type integer
        //      \minimum 1900
        //      \maximum 2100
        elcc->serviceDateYear = int(NumArray(5));
        if (elcc->serviceDateYear > 2100) {
            ShowWarningError(state,
                             format("{}: Invalid value in field {}.  Value greater than 2100 yet it is representing a year. ",
                                    CurrentModuleObject,
                                    state.dataIPShortCut->cNumericFieldNames(5)));
        }
        if (elcc->serviceDateYear < 1900) {
            ShowWarningError(state,
                             format("{}: Invalid value in field {}.  Value less than 1900 yet it is representing a year. ",
                                    CurrentModuleObject,
                                    state.dataIPShortCut->cNumericFieldNames(5)));
        }
        // N6,  \field Length of Study Period in Years
        //      \type integer
        //      \minimum 1
        //      \maximum 100
        elcc->lengthStudyYears = int(NumArray(6));
        if (elcc->lengthStudyYears > 100) {
            ShowWarningError(state,
                             format("{}: Invalid value in field {}.  A value greater than 100 is not reasonable for an economic evaluation. ",
                                    CurrentModuleObject,
                                    state.dataIPShortCut->cNumericFieldNames(6)));
        }
        if (elcc->lengthStudyYears < 1) {
            ShowWarningError(state,
                             format("{}: Invalid value in field {}.  A value less than 1 is not reasonable for an economic evaluation. ",
                                    CurrentModuleObject,
                                    state.dataIPShortCut->cNumericFieldNames(6)));
        }
        elcc->lengthStudyTotalMonths = elcc->lengthStudyYears * 12;
        // N7, \field Tax rate
        //      \type real
        //      \minimum 0.0
        elcc->taxRate = NumArray(7);
        if (elcc->taxRate < 0.0 && (!state.dataIPShortCut->lNumericFieldBlanks(7))) {
            ShowWarningError(state,
                             format("{}: Invalid value in field {}.  A value less than 0 is not reasonable for a tax rate. ",
                                    CurrentModuleObject,
                                    state.dataIPShortCut->cNumericFieldNames(10)));
        }
        // A6;  \field Depreciation Method
        //      \type choice
        //      \key ModifiedAcceleratedCostRecoverySystem-3year
        //      \key ModifiedAcceleratedCostRecoverySystem-5year
        //      \key ModifiedAcceleratedCostRecoverySystem-7year
        //      \key ModifiedAcceleratedCostRecoverySystem-10year
        //      \key ModifiedAcceleratedCostRecoverySystem-15year
        //      \key ModifiedAcceleratedCostRecoverySystem-20year
        //      \key StraightLine-27year
        //      \key StraightLine-31year
        //      \key StraightLine-39year
        //      \key StraightLine-40year
        //      \key None
        //      \default None
        elcc->depreciationMethod = static_cast<DeprMethod>(getEnumerationValue(DeprMethodNamesUC, UtilityRoutines::MakeUPPERCase(AlphaArray(6))));
        if (elcc->depreciationMethod == DeprMethod::Invalid) {
            elcc->depreciationMethod = DeprMethod::None;
            if (state.dataIPShortCut->lAlphaFieldBlanks(6)) {
                ShowWarningError(
                    state,
                    format("{}: The input field {}is blank. \"None\" will be used.", CurrentModuleObject, state.dataIPShortCut->cAlphaFieldNames(6)));
            } else {
                ShowWarningError(state,
                                 format("{}: Invalid {}=\"{}{}",
                                        CurrentModuleObject,
                                        state.dataIPShortCut->cAlphaFieldNames(6),
                                        AlphaArray(6),
                                        R"(". "None" will be used.)"));
            }
        }
        // compute derived variables
        elcc->lastDateYear = elcc->baseDateYear + elcc->lengthStudyYears - 1;
    } else {
        ShowWarningError(
            state, format("{}: Only one instance of this object is allowed. No life-cycle cost reports will be generated.", CurrentModuleObject));
        elcc->LCCparamPresent = false;
    }
}

void GetInputLifeCycleCostRecurringCosts(EnergyPlusData &state)
{
    // SUBROUTINE INFORMATION:
    //    AUTHOR         Jason Glazer of GARD Analytics, Inc.
    //    DATE WRITTEN   May 2010

    // PURPOSE OF THIS SUBROUTINE:
    //    Read the input file for "LifeCycleCost:RecurringCosts" object.

    // SUBROUTINE LOCAL VARIABLE DECLARATIONS:

    int iInObj;                      // loop index variable for reading in objects
    int jFld;                        // loop counter
    int NumFields;                   // Total number of elements
    int NumAlphas;                   // Number of elements in the alpha array
    int NumNums;                     // Number of elements in the numeric array
    Array1D_string AlphaArray;       // character string data
    Array1D<Real64> NumArray;        // numeric data
    int IOStat;                      // IO Status when calling get input subroutine
    std::string CurrentModuleObject; // for ease in renaming.

    auto &elcc(state.dataEconLifeCycleCost);

    if (!elcc->LCCparamPresent) return;
    CurrentModuleObject = "LifeCycleCost:RecurringCosts";
    state.dataInputProcessing->inputProcessor->getObjectDefMaxArgs(state, CurrentModuleObject, NumFields, NumAlphas, NumNums);
    NumArray.allocate(NumNums);
    AlphaArray.allocate(NumAlphas);
    elcc->numRecurringCosts = state.dataInputProcessing->inputProcessor->getNumObjectsFound(state, CurrentModuleObject);
    elcc->RecurringCosts.resize(elcc->numRecurringCosts);
    for (iInObj = 0; iInObj < elcc->numRecurringCosts; ++iInObj) {
        state.dataInputProcessing->inputProcessor->getObjectItem(state,
                                                                 CurrentModuleObject,
                                                                 iInObj + 1, // since this index needs to start from 1
                                                                 AlphaArray,
                                                                 NumAlphas,
                                                                 NumArray,
                                                                 NumNums,
                                                                 IOStat,
                                                                 state.dataIPShortCut->lNumericFieldBlanks,
                                                                 state.dataIPShortCut->lAlphaFieldBlanks,
                                                                 state.dataIPShortCut->cAlphaFieldNames,
                                                                 state.dataIPShortCut->cNumericFieldNames);
        // check to make sure none of the values are another life cycle cost object
        for (jFld = 1; jFld <= NumAlphas; ++jFld) {
            if (hasi(AlphaArray(jFld), "LifeCycleCost:")) {
                ShowWarningError(state,
                                 format("In {} named {} a field was found containing LifeCycleCost: which may indicate a missing comma.",
                                        CurrentModuleObject,
                                        AlphaArray(1)));
            }
        }
        // start to extract values from input array into appropriate fields
        //   A1,  \field Name
        //        \required-field
        //        \type alpha
        elcc->RecurringCosts[iInObj].name = AlphaArray(1);
        //   A2,  \field Category
        //        \type choice
        //        \key Maintenance
        //        \key Repair
        //        \key Operation
        //        \key Replacement
        //        \key MinorOverhaul
        //        \key MajorOverhaul
        //        \key OtherOperational
        //        \default Maintenance
        elcc->RecurringCosts[iInObj].category =
            static_cast<CostCategory>(getEnumerationValue(CostCategoryNamesUCNoSpace, UtilityRoutines::MakeUPPERCase(AlphaArray(2))));
        bool isNotRecurringCost =
            (elcc->RecurringCosts[iInObj].category != CostCategory::Maintenance && elcc->RecurringCosts[iInObj].category != CostCategory::Repair &&
             elcc->RecurringCosts[iInObj].category != CostCategory::Operation && elcc->RecurringCosts[iInObj].category != CostCategory::Replacement &&
             elcc->RecurringCosts[iInObj].category != CostCategory::MinorOverhaul &&
             elcc->RecurringCosts[iInObj].category != CostCategory::MajorOverhaul &&
             elcc->RecurringCosts[iInObj].category != CostCategory::OtherOperational);
        if (isNotRecurringCost) {
            elcc->RecurringCosts[iInObj].category = CostCategory::Maintenance;
            ShowWarningError(state,
                             format("{}: Invalid {}=\"{}\". The category of Maintenance will be used.",
                                    CurrentModuleObject,
                                    state.dataIPShortCut->cAlphaFieldNames(2),
                                    AlphaArray(2)));
        }
        //   N1,  \field Cost
        //        \type real
        elcc->RecurringCosts[iInObj].cost = NumArray(1);
        //   A3,  \field Start of Costs
        //        \type choice
        //        \key ServicePeriod
        //        \key BasePeriod
        //        \default ServicePeriod
        elcc->RecurringCosts[iInObj].startOfCosts =
            static_cast<StartCosts>(getEnumerationValue(StartCostNamesUC, UtilityRoutines::MakeUPPERCase(AlphaArray(3))));
        if (elcc->RecurringCosts[iInObj].startOfCosts == StartCosts::Invalid) {
            elcc->RecurringCosts[iInObj].startOfCosts = StartCosts::ServicePeriod;
            ShowWarningError(state,
                             format("{}: Invalid {}=\"{}\". The start of the service period will be used.",
                                    CurrentModuleObject,
                                    state.dataIPShortCut->cAlphaFieldNames(3),
                                    AlphaArray(3)));
        }
        //   N2,  \field Years from Start
        //        \type integer
        //        \minimum 0
        //        \maximum 100
        elcc->RecurringCosts[iInObj].yearsFromStart = int(NumArray(2));
        if (elcc->RecurringCosts[iInObj].yearsFromStart > 100) {
            ShowWarningError(state,
                             format("{}: Invalid value in field {}.  This value is the number of years from the start so a value greater than 100 is "
                                    "not reasonable for an economic evaluation. ",
                                    CurrentModuleObject,
                                    state.dataIPShortCut->cNumericFieldNames(2)));
        }
        if (elcc->RecurringCosts[iInObj].yearsFromStart < 0) {
            ShowWarningError(state,
                             format("{}: Invalid value in field {}.  This value is the number of years from the start so a value less than 0 is not "
                                    "reasonable for an economic evaluation. ",
                                    CurrentModuleObject,
                                    state.dataIPShortCut->cNumericFieldNames(2)));
        }
        //   N3,  \field Months from Start
        //        \type integer
        //        \minimum 0
        //        \maximum 1200
        elcc->RecurringCosts[iInObj].monthsFromStart = int(NumArray(3));
        if (elcc->RecurringCosts[iInObj].monthsFromStart > 1200) {
            ShowWarningError(state,
                             format("{}: Invalid value in field {}.  This value is the number of months from the start so a value greater than 1200 "
                                    "is not reasonable for an economic evaluation. ",
                                    CurrentModuleObject,
                                    state.dataIPShortCut->cNumericFieldNames(3)));
        }
        if (elcc->RecurringCosts[iInObj].monthsFromStart < 0) {
            ShowWarningError(state,
                             format("{}: Invalid value in field {}.  This value is the number of months from the start so a value less than 0 is not "
                                    "reasonable for an economic evaluation. ",
                                    CurrentModuleObject,
                                    state.dataIPShortCut->cNumericFieldNames(3)));
        }
        //   N4,  \field Repeat Period Years
        //        \type integer
        //        \minimum 1
        //        \maximum 100
        elcc->RecurringCosts[iInObj].repeatPeriodYears = int(NumArray(4));
        if (elcc->RecurringCosts[iInObj].repeatPeriodYears > 100) {
            ShowWarningError(state,
                             format("{}: Invalid value in field {}.  This value is the number of years between occurrences of the cost so a value "
                                    "greater than 100 is not reasonable for an economic evaluation. ",
                                    CurrentModuleObject,
                                    state.dataIPShortCut->cNumericFieldNames(4)));
        }
        if (elcc->RecurringCosts[iInObj].repeatPeriodYears < 1) {
            ShowWarningError(state,
                             format("{}: Invalid value in field {}.  This value is the number of years between occurrences of the cost so a value "
                                    "less than 1 is not reasonable for an economic evaluation. ",
                                    CurrentModuleObject,
                                    state.dataIPShortCut->cNumericFieldNames(4)));
        }
        //   N5,  \field Repeat Period Months
        //        \type integer
        //        \minimum 0
        //        \maximum 1200
        elcc->RecurringCosts[iInObj].repeatPeriodMonths = int(NumArray(5));
        if (elcc->RecurringCosts[iInObj].repeatPeriodMonths > 1200) {
            ShowWarningError(state,
                             format("{}: Invalid value in field {}.  This value is the number of months between occurrences of the cost so a value "
                                    "greater than 1200 is not reasonable for an economic evaluation. ",
                                    CurrentModuleObject,
                                    state.dataIPShortCut->cNumericFieldNames(5)));
        }
        if (elcc->RecurringCosts[iInObj].repeatPeriodMonths < 0) {
            ShowWarningError(state,
                             format("{}: Invalid value in field {}.  This value is the number of months between occurrences of the cost so a value "
                                    "less than 0 is not reasonable for an economic evaluation. ",
                                    CurrentModuleObject,
                                    state.dataIPShortCut->cNumericFieldNames(5)));
        }
        if ((elcc->RecurringCosts[iInObj].repeatPeriodMonths == 0) && (elcc->RecurringCosts[iInObj].repeatPeriodYears == 0)) {
            ShowWarningError(state,
                             format("{}: Invalid value in fields {} and {}.  The repeat period must not be zero months and zero years. ",
                                    CurrentModuleObject,
                                    state.dataIPShortCut->cNumericFieldNames(5),
                                    state.dataIPShortCut->cNumericFieldNames(4)));
        }
        //   N6;  \field Annual escalation rate
        //        \type real
        elcc->RecurringCosts[iInObj].annualEscalationRate = int(NumArray(6));
        if (elcc->RecurringCosts[iInObj].annualEscalationRate > 0.30) {
            ShowWarningError(state,
                             format("{}: Invalid value in field {}.  This value is the decimal value for the annual escalation so most values are "
                                    "between 0.02 and 0.15. ",
                                    CurrentModuleObject,
                                    state.dataIPShortCut->cNumericFieldNames(6)));
        }
        if (elcc->RecurringCosts[iInObj].annualEscalationRate < -0.30) {
            ShowWarningError(state,
                             format("{}: Invalid value in field {}.  This value is the decimal value for the annual escalation so most values are "
                                    "between 0.02 and 0.15. ",
                                    CurrentModuleObject,
                                    state.dataIPShortCut->cNumericFieldNames(6)));
        }
        // express the years and months fields in total months
        elcc->RecurringCosts[iInObj].totalMonthsFromStart =
            elcc->RecurringCosts[iInObj].yearsFromStart * 12 + elcc->RecurringCosts[iInObj].monthsFromStart;
        elcc->RecurringCosts[iInObj].totalRepeatPeriodMonths =
            elcc->RecurringCosts[iInObj].repeatPeriodYears * 12 + elcc->RecurringCosts[iInObj].repeatPeriodMonths;
    }
}

void GetInputLifeCycleCostNonrecurringCost(EnergyPlusData &state)
{
    // SUBROUTINE INFORMATION:
    //    AUTHOR         Jason Glazer of GARD Analytics, Inc.
    //    DATE WRITTEN   May 2010

    // PURPOSE OF THIS SUBROUTINE:
    //    Read the input file for "LifeCycleCost:NonrecurringCost" object.

    // SUBROUTINE LOCAL VARIABLE DECLARATIONS:

    int iInObj;                      // loop index variable for reading in objects
    int jFld;                        // loop counter
    int NumFields;                   // Total number of elements
    int NumAlphas;                   // Number of elements in the alpha array
    int NumNums;                     // Number of elements in the numeric array
    Array1D_string AlphaArray;       // character string data
    Array1D<Real64> NumArray;        // numeric data
    int IOStat;                      // IO Status when calling get input subroutine
    std::string CurrentModuleObject; // for ease in renaming.
    int numComponentCostLineItems;   // number of ComponentCost:LineItem objects

    auto &elcc(state.dataEconLifeCycleCost);

    if (!elcc->LCCparamPresent) return;
    CurrentModuleObject = "LifeCycleCost:NonrecurringCost";
    state.dataInputProcessing->inputProcessor->getObjectDefMaxArgs(state, CurrentModuleObject, NumFields, NumAlphas, NumNums);
    NumArray.allocate(NumNums);
    AlphaArray.allocate(NumAlphas);
    elcc->numNonrecurringCost = state.dataInputProcessing->inputProcessor->getNumObjectsFound(state, CurrentModuleObject);
    numComponentCostLineItems = state.dataInputProcessing->inputProcessor->getNumObjectsFound(state, "ComponentCost:LineItem");
    if (numComponentCostLineItems > 0) {                              // leave room for component cost total
        elcc->NonrecurringCost.resize(elcc->numNonrecurringCost + 1); // add a place for CostEstimate total
    } else {
        elcc->NonrecurringCost.resize(elcc->numNonrecurringCost);
    }
    for (iInObj = 0; iInObj < elcc->numNonrecurringCost; ++iInObj) {
        state.dataInputProcessing->inputProcessor->getObjectItem(state,
                                                                 CurrentModuleObject,
                                                                 iInObj + 1, // since this index needs to start from 1
                                                                 AlphaArray,
                                                                 NumAlphas,
                                                                 NumArray,
                                                                 NumNums,
                                                                 IOStat,
                                                                 state.dataIPShortCut->lNumericFieldBlanks,
                                                                 state.dataIPShortCut->lAlphaFieldBlanks,
                                                                 state.dataIPShortCut->cAlphaFieldNames,
                                                                 state.dataIPShortCut->cNumericFieldNames);
        // check to make sure none of the values are another life cycle cost object
        for (jFld = 1; jFld <= NumAlphas; ++jFld) {
            if (hasi(AlphaArray(jFld), "LifeCycleCost:")) {
                ShowWarningError(state,
                                 format("In {} named {} a field was found containing LifeCycleCost: which may indicate a missing comma.",
                                        CurrentModuleObject,
                                        AlphaArray(1)));
            }
        }
        // start to extract values from input array into appropriate fields
        // A1,  \field Name
        //      \required-field
        //      \type alpha
        elcc->NonrecurringCost[iInObj].name = AlphaArray(1);
        // A2,  \field Category
        //      \type choice
        //      \key Construction
        //      \key Salvage
        //      \key OtherCapital
        //      \default Construction
        elcc->NonrecurringCost[iInObj].category =
            static_cast<CostCategory>(getEnumerationValue(CostCategoryNamesUCNoSpace, UtilityRoutines::MakeUPPERCase(AlphaArray(2))));
        bool isNotNonRecurringCost = (elcc->NonrecurringCost[iInObj].category != CostCategory::Construction &&
                                      elcc->NonrecurringCost[iInObj].category != CostCategory::Salvage &&
                                      elcc->NonrecurringCost[iInObj].category != CostCategory::OtherCapital);
        if (isNotNonRecurringCost) {
            elcc->NonrecurringCost[iInObj].category = CostCategory::Construction;
            ShowWarningError(state,
                             format("{}: Invalid {}=\"{}\". The category of Construction will be used.",
                                    CurrentModuleObject,
                                    state.dataIPShortCut->cAlphaFieldNames(2),
                                    AlphaArray(2)));
        }
        // N1,  \field Cost
        //      \type real
        elcc->NonrecurringCost[iInObj].cost = NumArray(1);
        // A3,  \field Start of Costs
        //      \type choice
        //      \key ServicePeriod
        //      \key BasePeriod
        //      \default ServicePeriod
        elcc->NonrecurringCost[iInObj].startOfCosts =
            static_cast<StartCosts>(getEnumerationValue(StartCostNamesUC, UtilityRoutines::MakeUPPERCase(AlphaArray(3))));
        if (elcc->NonrecurringCost[iInObj].startOfCosts == StartCosts::Invalid) {
            elcc->NonrecurringCost[iInObj].startOfCosts = StartCosts::ServicePeriod;
            ShowWarningError(state,
                             format("{}: Invalid {}=\"{}\". The start of the service period will be used.",
                                    CurrentModuleObject,
                                    state.dataIPShortCut->cAlphaFieldNames(3),
                                    AlphaArray(3)));
        }
        // N2,  \field Years from Start
        //      \type integer
        //      \minimum 0
        //      \maximum 100
        elcc->NonrecurringCost[iInObj].yearsFromStart = int(NumArray(2));
        if (elcc->NonrecurringCost[iInObj].yearsFromStart > 100) {
            ShowWarningError(state,
                             format("{}: Invalid value in field {}.  This value is the number of years from the start so a value greater than 100 is "
                                    "not reasonable for an economic evaluation. ",
                                    CurrentModuleObject,
                                    state.dataIPShortCut->cNumericFieldNames(2)));
        }
        if (elcc->NonrecurringCost[iInObj].yearsFromStart < 0) {
            ShowWarningError(state,
                             format("{}: Invalid value in field {}.  This value is the number of years from the start so a value less than 0 is not "
                                    "reasonable for an economic evaluation. ",
                                    CurrentModuleObject,
                                    state.dataIPShortCut->cNumericFieldNames(2)));
        }
        //  N3;  \field Months from Start
        //       \type integer
        //       \minimum 0
        //       \maximum 11
        elcc->NonrecurringCost[iInObj].monthsFromStart = int(NumArray(3));
        if (elcc->NonrecurringCost[iInObj].monthsFromStart > 1200) {
            ShowWarningError(state,
                             format("{}: Invalid value in field {}.  This value is the number of months from the start so a value greater than 1200 "
                                    "is not reasonable for an economic evaluation. ",
                                    CurrentModuleObject,
                                    state.dataIPShortCut->cNumericFieldNames(3)));
        }
        if (elcc->NonrecurringCost[iInObj].monthsFromStart < 0) {
            ShowWarningError(state,
                             format("{}: Invalid value in field {}.  This value is the number of months from the start so a value less than 0 is not "
                                    "reasonable for an economic evaluation. ",
                                    CurrentModuleObject,
                                    state.dataIPShortCut->cNumericFieldNames(3)));
        }
        // express the years and months fields in total months
        elcc->NonrecurringCost[iInObj].totalMonthsFromStart =
            elcc->NonrecurringCost[iInObj].yearsFromStart * 12 + elcc->NonrecurringCost[iInObj].monthsFromStart;
    }
}

void GetInputLifeCycleCostUsePriceEscalation(EnergyPlusData &state)
{
    // SUBROUTINE INFORMATION:
    //    AUTHOR         Jason Glazer of GARD Analytics, Inc.
    //    DATE WRITTEN   May 2010

    // PURPOSE OF THIS SUBROUTINE:
    //    Read the input file for "LifeCycleCost:UsePriceEscalation" object.

    // SUBROUTINE LOCAL VARIABLE DECLARATIONS:

    int iInObj;                      // loop index variable for reading in objects
    int jFld;                        // loop counter
    int jYear;                       // loop counter
    int NumFields;                   // Total number of elements
    int NumAlphas;                   // Number of elements in the alpha array
    int NumNums;                     // Number of elements in the numeric array
    Array1D_string AlphaArray;       // character string data
    Array1D<Real64> NumArray;        // numeric data
    int IOStat;                      // IO Status when calling get input subroutine
    std::string CurrentModuleObject; // for ease in renaming.

    auto &elcc(state.dataEconLifeCycleCost);

    if (!elcc->LCCparamPresent) return;
    CurrentModuleObject = "LifeCycleCost:UsePriceEscalation";
    state.dataInputProcessing->inputProcessor->getObjectDefMaxArgs(state, CurrentModuleObject, NumFields, NumAlphas, NumNums);
    NumArray.allocate(NumNums);
    AlphaArray.allocate(NumAlphas);
    elcc->numUsePriceEscalation = state.dataInputProcessing->inputProcessor->getNumObjectsFound(state, CurrentModuleObject);
    elcc->UsePriceEscalation.allocate(elcc->numUsePriceEscalation);
    for (iInObj = 1; iInObj <= elcc->numUsePriceEscalation; ++iInObj) {
        elcc->UsePriceEscalation(iInObj).Escalation.allocate(elcc->lengthStudyYears);
    }
    if (elcc->numUsePriceEscalation > 0) {
        for (iInObj = 1; iInObj <= elcc->numUsePriceEscalation; ++iInObj) {
            state.dataInputProcessing->inputProcessor->getObjectItem(state,
                                                                     CurrentModuleObject,
                                                                     iInObj,
                                                                     AlphaArray,
                                                                     NumAlphas,
                                                                     NumArray,
                                                                     NumNums,
                                                                     IOStat,
                                                                     state.dataIPShortCut->lNumericFieldBlanks,
                                                                     state.dataIPShortCut->lAlphaFieldBlanks,
                                                                     state.dataIPShortCut->cAlphaFieldNames,
                                                                     state.dataIPShortCut->cNumericFieldNames);
            // check to make sure none of the values are another life cycle cost object
            for (jFld = 1; jFld <= NumAlphas; ++jFld) {
                if (hasi(AlphaArray(jFld), "LifeCycleCost:")) {
                    ShowWarningError(state,
                                     format("In {} named {} a field was found containing LifeCycleCost: which may indicate a missing comma.",
                                            CurrentModuleObject,
                                            AlphaArray(1)));
                }
            }
            // start to extract values from input array into appropriate fields
            // A1,  \field Name
            //      \required-field
            //      \type alpha
            elcc->UsePriceEscalation(iInObj).name = AlphaArray(1);
            //  A2,  \field Resource
            //       \required-field
            //       \type choice
            //       \key Electricity
            //       \key NaturalGas
            //       \key Steam
            //       \key Gasoline
            //       \key Diesel
            //       \key Coal
            //       \key FuelOilNo1
            //       \key FuelOilNo2
            //       \key Propane
            //       \key Water
            //       \key OtherFuel1
            //       \key OtherFuel2
            elcc->UsePriceEscalation(iInObj).resource = static_cast<DataGlobalConstants::eResource>(
                getEnumerationValue(DataGlobalConstants::ResourceTypeNamesUC, UtilityRoutines::MakeUPPERCase(AlphaArray(2))));
            if (NumAlphas > 3) {
                ShowWarningError(state, format("In {} contains more alpha fields than expected.", CurrentModuleObject));
            }
            // N1,  \field Escalation Start Year
            //      \type integer
            //      \minimum 1900
            //      \maximum 2100
            elcc->UsePriceEscalation(iInObj).escalationStartYear = int(NumArray(1));
            if (elcc->UsePriceEscalation(iInObj).escalationStartYear > 2100) {
                ShowWarningError(state,
                                 format("{}: Invalid value in field {}.  Value greater than 2100 yet it is representing a year. ",
                                        CurrentModuleObject,
                                        state.dataIPShortCut->cNumericFieldNames(1)));
            }
            if (elcc->UsePriceEscalation(iInObj).escalationStartYear < 1900) {
                ShowWarningError(state,
                                 format("{}: Invalid value in field {}.  Value less than 1900 yet it is representing a year. ",
                                        CurrentModuleObject,
                                        state.dataIPShortCut->cNumericFieldNames(1)));
            }
            // A3,  \field Escalation Start Month
            //      \type choice
            //      \key January
            //      \key February
            //      \key March
            //      \key April
            //      \key May
            //      \key June
            //      \key July
            //      \key August
            //      \key September
            //      \key October
            //      \key November
            //      \key December
            //      \default January
            elcc->UsePriceEscalation(iInObj).escalationStartMonth =
                getEnumerationValue(UtilityRoutines::MonthNamesUC, UtilityRoutines::MakeUPPERCase(AlphaArray(3)));
            if (elcc->UsePriceEscalation(iInObj).escalationStartMonth == -1) {
                elcc->UsePriceEscalation(iInObj).escalationStartMonth = 0;
                ShowWarningError(state,
                                 format("{}: Invalid month entered in field {}. Using January instead of \"{}\"",
                                        CurrentModuleObject,
                                        state.dataIPShortCut->cAlphaFieldNames(3),
                                        AlphaArray(3)));
            }
            // N2,  \field Year 1 Escalation
            //      \type real
            //      \begin-extensible
            // The array is from the baseDateYear until baseDateYear + lengthStudyYears
            // Set the array to default to 1.0
            for (jYear = 1; jYear <= elcc->lengthStudyYears; ++jYear) {
                elcc->UsePriceEscalation(iInObj).Escalation(jYear) = 1.0;
            }
            // Since the years in the UsePriceEscalation may not match up with the baseDateYear and
            // the lenghtStudyYears, need to make adjustments when reading in the values to align
            // with the baseDateYear (the first item in all yearly arrays)
            elcc->UsePriceEscalation_escStartYear = elcc->UsePriceEscalation(iInObj).escalationStartYear;
            elcc->UsePriceEscalation_escNumYears = NumNums - 1;
            elcc->UsePriceEscalation_escEndYear = elcc->UsePriceEscalation_escStartYear + elcc->UsePriceEscalation_escNumYears - 1;
            elcc->UsePriceEscalation_earlierEndYear = min(elcc->UsePriceEscalation_escEndYear, elcc->lastDateYear);   // pick the earlier ending date
            elcc->UsePriceEscalation_laterStartYear = max(elcc->UsePriceEscalation_escStartYear, elcc->baseDateYear); // pick the later starting date
            for (jYear = elcc->UsePriceEscalation_laterStartYear; jYear <= elcc->UsePriceEscalation_earlierEndYear; ++jYear) {
                elcc->UsePriceEscalation_curFld = 2 + jYear - elcc->UsePriceEscalation_escStartYear;
                elcc->UsePriceEscalation_curEsc = 1 + jYear - elcc->baseDateYear;
                if ((elcc->UsePriceEscalation_curFld <= NumNums) && (elcc->UsePriceEscalation_curFld >= 1)) {
                    if ((elcc->UsePriceEscalation_curEsc <= elcc->lengthStudyYears) && (elcc->UsePriceEscalation_curEsc >= 1)) {
                        elcc->UsePriceEscalation(iInObj).Escalation(elcc->UsePriceEscalation_curEsc) = NumArray(elcc->UsePriceEscalation_curFld);
                    }
                }
            }
        }
    }
}

void GetInputLifeCycleCostUseAdjustment(EnergyPlusData &state)
{
    // SUBROUTINE INFORMATION:
    //    AUTHOR         Jason Glazer of GARD Analytics, Inc.
    //    DATE WRITTEN   May 2010

    // PURPOSE OF THIS SUBROUTINE:
    //    Read the input file for "LifeCycleCost:UseAdjustment" object.

    // SUBROUTINE LOCAL VARIABLE DECLARATIONS:

    int iInObj;                      // loop index variable for reading in objects
    int jFld;                        // loop counter
    int jYear;                       // loop counter
    int NumFields;                   // Total number of elements
    int NumAlphas;                   // Number of elements in the alpha array
    int NumNums;                     // Number of elements in the numeric array
    Array1D_string AlphaArray;       // character string data
    Array1D<Real64> NumArray;        // numeric data
    int IOStat;                      // IO Status when calling get input subroutine
    std::string CurrentModuleObject; // for ease in renaming.
    int numFldsToUse;

    auto &elcc(state.dataEconLifeCycleCost);

    if (!elcc->LCCparamPresent) return;
    CurrentModuleObject = "LifeCycleCost:UseAdjustment";
    state.dataInputProcessing->inputProcessor->getObjectDefMaxArgs(state, CurrentModuleObject, NumFields, NumAlphas, NumNums);
    NumArray.allocate(NumNums);
    AlphaArray.allocate(NumAlphas);
    elcc->numUseAdjustment = state.dataInputProcessing->inputProcessor->getNumObjectsFound(state, CurrentModuleObject);
    elcc->UseAdjustment.allocate(elcc->numUseAdjustment);
    for (iInObj = 1; iInObj <= elcc->numUseAdjustment; ++iInObj) {
        elcc->UseAdjustment(iInObj).Adjustment.allocate(elcc->lengthStudyYears);
    }
    if (elcc->numUseAdjustment > 0) {
        for (iInObj = 1; iInObj <= elcc->numUseAdjustment; ++iInObj) {
            state.dataInputProcessing->inputProcessor->getObjectItem(state,
                                                                     CurrentModuleObject,
                                                                     iInObj,
                                                                     AlphaArray,
                                                                     NumAlphas,
                                                                     NumArray,
                                                                     NumNums,
                                                                     IOStat,
                                                                     state.dataIPShortCut->lNumericFieldBlanks,
                                                                     state.dataIPShortCut->lAlphaFieldBlanks,
                                                                     state.dataIPShortCut->cAlphaFieldNames,
                                                                     state.dataIPShortCut->cNumericFieldNames);
            // check to make sure none of the values are another life cycle cost object
            for (jFld = 1; jFld <= NumAlphas; ++jFld) {
                if (hasi(AlphaArray(jFld), "LifeCycleCost:")) {
                    ShowWarningError(state,
                                     format("In {} named {} a field was found containing LifeCycleCost: which may indicate a missing comma.",
                                            CurrentModuleObject,
                                            AlphaArray(1)));
                }
            }
            // start to extract values from input array into appropriate fields
            //  A1,  \field Name
            //       \required-field
            //       \type alpha
            elcc->UseAdjustment(iInObj).name = AlphaArray(1);
            //  A2,  \field Resource
            //       \required-field
            //       \type choice
            //       \key Electricity
            //       \key NaturalGas
            //       \key Steam
            //       \key Gasoline
            //       \key Diesel
            //       \key Coal
            //       \key FuelOilNo1
            //       \key FuelOilNo2
            //       \key Propane
            //       \key Water
            //       \key OtherFuel1
            //       \key OtherFuel2
            elcc->UseAdjustment(iInObj).resource = static_cast<DataGlobalConstants::eResource>(
                getEnumerationValue(DataGlobalConstants::ResourceTypeNamesUC, UtilityRoutines::MakeUPPERCase(AlphaArray(2))));
            if (NumAlphas > 2) {
                ShowWarningError(state, format("In {} contains more alpha fields than expected.", CurrentModuleObject));
            }
            //  N1,  \field Year 1 Multiplier
            //       \type real
            //       \begin-extensible
            // Set the array to default to 1.0
            for (jYear = 1; jYear <= elcc->lengthStudyYears; ++jYear) {
                elcc->UseAdjustment(iInObj).Adjustment(jYear) = 1.0;
            }
            numFldsToUse = min(NumNums, elcc->lengthStudyYears);
            for (jYear = 1; jYear <= numFldsToUse; ++jYear) {
                elcc->UseAdjustment(iInObj).Adjustment(jYear) = NumArray(jYear);
            }
        }
    }
}

//======================================================================================================================
//======================================================================================================================

//    COMPUTATION ROUTINES

//======================================================================================================================
//======================================================================================================================

void ExpressAsCashFlows(EnergyPlusData &state)
{
    // SUBROUTINE INFORMATION:
    //    AUTHOR         Jason Glazer of GARD Analytics, Inc.
    //    DATE WRITTEN   July 2010
    //    MODIFIED       na
    //    RE-ENGINEERED  na

    // PURPOSE OF THIS SUBROUTINE:
    //    Convert all recurring and nonrecurring costs into cash flows
    //    used in calculations and reporting.

    // METHODOLOGY EMPLOYED:

    // REFERENCES:
    // na

    // USE STATEMENTS:

    // Using/Aliasing
    using EconomicTariff::GetMonthlyCostForResource;

    // Locals
    // SUBROUTINE ARGUMENT DEFINITIONS:
    // na

    // SUBROUTINE PARAMETER DEFINITIONS:
    // na

    // INTERFACE BLOCK SPECIFICATIONS
    // na

    // DERIVED TYPE DEFINITIONS
    // na

    // SUBROUTINE LOCAL VARIABLE DECLARATIONS:
    int iCashFlow;
    int jCost;
    int jAdj;
    int kYear;
    int offset;
    int month; // number of months since base date
    int firstMonth;
    int monthsBaseToService;

    std::map<int, std::map<DataGlobalConstants::eResource, Real64>> resourceCosts;
    for (int jMonth = 1; jMonth <= 12; ++jMonth) {
<<<<<<< HEAD
        std::map<DataGlobalConstants::ResourceType, Real64> monthMap;
        for (ResourceType iResource : state.dataGlobalConst->AllResourceTypes) {
            monthMap.insert(std::pair<DataGlobalConstants::ResourceType, Real64>(iResource, 0.0));
=======
        std::map<DataGlobalConstants::eResource, Real64> monthMap;
        for (auto iResource : state.dataGlobalConst->AllResourceTypes) {
            monthMap.insert(std::pair<DataGlobalConstants::eResource, Real64>(iResource, 0.0));
>>>>>>> 4fcead25
        }
        resourceCosts.insert(std::pair<int, std::map<DataGlobalConstants::eResource, Real64>>(jMonth, monthMap));
    }

    Array1D<Real64> curResourceCosts(12);

<<<<<<< HEAD
    std::map<DataGlobalConstants::ResourceType, bool> resourceCostNotZero;
    for (ResourceType iResource : state.dataGlobalConst->AllResourceTypes) {
        resourceCostNotZero.insert(std::pair<DataGlobalConstants::ResourceType, bool>(iResource, false));
    }

    std::map<DataGlobalConstants::ResourceType, Real64> resourceCostAnnual;
    for (ResourceType iResource : state.dataGlobalConst->AllResourceTypes) {
        resourceCostAnnual.insert(std::pair<DataGlobalConstants::ResourceType, Real64>(iResource, 0.0));
=======
    std::map<DataGlobalConstants::eResource, bool> resourceCostNotZero;
    for (auto iResource : state.dataGlobalConst->AllResourceTypes) {
        resourceCostNotZero.insert(std::pair<DataGlobalConstants::eResource, bool>(iResource, false));
    }

    std::map<DataGlobalConstants::eResource, Real64> resourceCostAnnual;
    for (auto iResource : state.dataGlobalConst->AllResourceTypes) {
        resourceCostAnnual.insert(std::pair<DataGlobalConstants::eResource, Real64>(iResource, 0.0));
>>>>>>> 4fcead25
    }

    Real64 annualCost;
    int found;
    CostCategory curCategory;
    Array1D<Real64> monthlyInflationFactor;
    Real64 inflationPerMonth;
    int iLoop;

    auto &elcc(state.dataEconLifeCycleCost);

    // compute months from 1900 for base and service period
    elcc->ExpressAsCashFlows_baseMonths1900 =
        (elcc->baseDateYear - 1900) * 12 + (elcc->baseDateMonth + 1); // elcc->baseDateMonth + 1 to account for baseDateMonth starting at 0
    elcc->ExpressAsCashFlows_serviceMonths1900 =
        (elcc->serviceDateYear - 1900) * 12 + elcc->serviceDateMonth + 1; // elcc->serviceDateMonth + 1 to account for serviceDateMonth starting at 0
    monthsBaseToService = elcc->ExpressAsCashFlows_serviceMonths1900 - elcc->ExpressAsCashFlows_baseMonths1900;
    // if ComponentCost:LineItem exist, the grand total of all costs are another non-recurring cost
    if (state.dataCostEstimateManager->CurntBldg.GrandTotal >
        0.0) { // from DataCostEstimate and computed in WriteCompCostTable within OutputReportTabular
        ++elcc->numNonrecurringCost;
        elcc->NonrecurringCost[elcc->numNonrecurringCost].name = "Total of ComponentCost:*";
        elcc->NonrecurringCost[elcc->numNonrecurringCost].lineItem = "";
        elcc->NonrecurringCost[elcc->numNonrecurringCost].category = CostCategory::Construction;
        elcc->NonrecurringCost[elcc->numNonrecurringCost].cost = state.dataCostEstimateManager->CurntBldg.GrandTotal;
        elcc->NonrecurringCost[elcc->numNonrecurringCost].startOfCosts = StartCosts::BasePeriod;
        elcc->NonrecurringCost[elcc->numNonrecurringCost].yearsFromStart = 0;
        elcc->NonrecurringCost[elcc->numNonrecurringCost].monthsFromStart = 0;
        elcc->NonrecurringCost[elcc->numNonrecurringCost].totalMonthsFromStart = 0;
    }

    // gather costs from EconomicTariff for each end use
    elcc->numResourcesUsed = 0;
    for (ResourceType iResource : state.dataGlobalConst->AllResourceTypes) {
        GetMonthlyCostForResource(state, iResource, curResourceCosts);
        annualCost = 0.0;
        for (int jMonth = 1; jMonth <= 12; ++jMonth) {
            resourceCosts.at(jMonth).at(iResource) = curResourceCosts(jMonth);
            annualCost += resourceCosts.at(jMonth).at(iResource);
        }
        if (annualCost != 0.0) {
            ++elcc->numResourcesUsed;
            resourceCostNotZero.at(iResource) = true;
        } else {
            resourceCostNotZero.at(iResource) = false;
        }
        resourceCostAnnual.at(iResource) = annualCost;
    }
    // allocate the escalated energy cost arrays
    for (int year = 1; year <= elcc->lengthStudyYears; ++year) {
<<<<<<< HEAD
        std::map<DataGlobalConstants::ResourceType, Real64> yearMap;
        for (ResourceType iResource : state.dataGlobalConst->AllResourceTypes) {
            yearMap.insert(std::pair<DataGlobalConstants::ResourceType, Real64>(iResource, 0.0));
=======
        std::map<DataGlobalConstants::eResource, Real64> yearMap;
        for (auto iResource : state.dataGlobalConst->AllResourceTypes) {
            yearMap.insert(std::pair<DataGlobalConstants::eResource, Real64>(iResource, 0.0));
>>>>>>> 4fcead25
        }
        elcc->EscalatedEnergy.insert(std::pair<int, std::map<DataGlobalConstants::eResource, Real64>>(year, yearMap));
    }

    elcc->EscalatedTotEnergy.allocate(elcc->lengthStudyYears);
    elcc->EscalatedTotEnergy = 0.0;

    // pre-compute the inflation factors for each year
    monthlyInflationFactor.allocate(elcc->lengthStudyTotalMonths);
    if (elcc->inflationApproach == InflAppr::ConstantDollar) {
        monthlyInflationFactor = 1.0; // not really used but just in case
    } else if (elcc->inflationApproach == InflAppr::CurrentDollar) {
        // to allocate an interest rate (in this case inflation) cannot just use 1/12
        // for the monthly value since it will be slightly wrong. Instead use inverse of
        // formula from Newnan (4-32) which is r = m x (ia + 1)^(1/m) - 1)
        inflationPerMonth = std::pow(elcc->inflation + 1.0, 1.0 / 12.0) - 1;
        for (int jMonth = 1; jMonth <= elcc->lengthStudyTotalMonths; ++jMonth) {
            monthlyInflationFactor(jMonth) = std::pow(1.0 + inflationPerMonth, jMonth - 1);
        }
    }

    elcc->numCashFlow = CostCategory::Num + elcc->numRecurringCosts + elcc->numNonrecurringCost + elcc->numResourcesUsed;
    // Cashflow array order:
    //   1 cost categories
    //   2 recurring costs
    //   3 nonrecurring costs
    //   4 resource costs
    elcc->CashFlow.resize(elcc->numCashFlow);
    for (iCashFlow = 0; iCashFlow < elcc->numCashFlow; ++iCashFlow) {
        elcc->CashFlow[iCashFlow].mnAmount.allocate(elcc->lengthStudyTotalMonths);
        elcc->CashFlow[iCashFlow].yrAmount.allocate(elcc->lengthStudyYears);
        elcc->CashFlow[iCashFlow].yrPresVal.allocate(elcc->lengthStudyYears);
        elcc->CashFlow[iCashFlow].mnAmount = 0.0;  // zero all cash flow values
        elcc->CashFlow[iCashFlow].yrAmount = 0.0;  // zero all cash flow values
        elcc->CashFlow[iCashFlow].yrPresVal = 0.0; // zero all present values
    }
    // Put nonrecurring costs into cashflows
    offset = CostCategory::Num + elcc->numRecurringCosts;
    for (jCost = 0; jCost < elcc->numNonrecurringCost; ++jCost) {
        elcc->CashFlow[offset + jCost].name = elcc->NonrecurringCost[jCost].name;
        elcc->CashFlow[offset + jCost].SourceKind = SourceKindType::Nonrecurring;
        elcc->CashFlow[offset + jCost].Category = elcc->NonrecurringCost[jCost].category;
        elcc->CashFlow[offset + jCost].orginalCost = elcc->NonrecurringCost[jCost].cost;
        elcc->CashFlow[offset + jCost].mnAmount = 0.0;
        if (elcc->NonrecurringCost[jCost].startOfCosts == StartCosts::ServicePeriod) {
            month = elcc->NonrecurringCost[jCost].totalMonthsFromStart + monthsBaseToService + 1;
        } else if (elcc->NonrecurringCost[jCost].startOfCosts == StartCosts::BasePeriod) {
            month = elcc->NonrecurringCost[jCost].totalMonthsFromStart + 1;
        }
        if ((month >= 1) && (month <= elcc->lengthStudyTotalMonths)) {
            elcc->CashFlow[offset + jCost].mnAmount(month) = elcc->NonrecurringCost[jCost].cost * monthlyInflationFactor(month);
        } else {
            ShowWarningError(state,
                             format("For life cycle costing a nonrecurring cost named {} contains a cost which is not within the study period.",
                                    elcc->NonrecurringCost[jCost].name));
        }
    }
    // Put recurring costs into cashflows
    offset = CostCategory::Num;
    for (jCost = 0; jCost < elcc->numRecurringCosts; ++jCost) {
        elcc->CashFlow[offset + jCost].name = elcc->RecurringCosts[jCost].name;
        elcc->CashFlow[offset + jCost].SourceKind = SourceKindType::Recurring;
        elcc->CashFlow[offset + jCost].Category = elcc->RecurringCosts[jCost].category;
        elcc->CashFlow[offset + jCost].orginalCost = elcc->RecurringCosts[jCost].cost;
        if (elcc->RecurringCosts[jCost].startOfCosts == StartCosts::ServicePeriod) {
            firstMonth = elcc->RecurringCosts[jCost].totalMonthsFromStart + monthsBaseToService + 1;
        } else if (elcc->RecurringCosts[jCost].startOfCosts == StartCosts::BasePeriod) {
            firstMonth = elcc->RecurringCosts[jCost].totalMonthsFromStart + 1;
        }
        if ((firstMonth >= 1) && (firstMonth <= elcc->lengthStudyTotalMonths)) {
            month = firstMonth;
            if (elcc->RecurringCosts[jCost].totalRepeatPeriodMonths >= 1) {
                for (iLoop = 0; iLoop < 10000; ++iLoop) { // add a limit to the loop to prevent runaway condition
                    elcc->CashFlow[offset + jCost].mnAmount(month) = elcc->RecurringCosts[jCost].cost * monthlyInflationFactor(month);
                    month += elcc->RecurringCosts[jCost].totalRepeatPeriodMonths;
                    if (month > elcc->lengthStudyTotalMonths) break;
                }
            }
        } else {
            ShowWarningError(
                state,
                format("For life cycle costing the recurring cost named {} has the first year of the costs that is not within the study period.",
                       elcc->RecurringCosts[jCost].name));
        }
    }
    // Put resource costs into cashflows
    // the first cash flow for resources should be after the categories, recurring and nonrecurring costs
    int cashFlowCounter = CostCategory::Num + elcc->numRecurringCosts + elcc->numNonrecurringCost - 1; // Since CashFlow starts at 0
    for (ResourceType iResource : state.dataGlobalConst->AllResourceTypes) {
        if (resourceCostNotZero.at(iResource)) {
            ++cashFlowCounter;

            switch (iResource) {
            case DataGlobalConstants::eResource::Water:
            case DataGlobalConstants::eResource::OnSiteWater:
            case DataGlobalConstants::eResource::MainsWater:
            case DataGlobalConstants::eResource::RainWater:
            case DataGlobalConstants::eResource::WellWater:
            case DataGlobalConstants::eResource::Condensate:
                elcc->CashFlow[cashFlowCounter].Category = CostCategory::Water;
                break;
            case DataGlobalConstants::eResource::Electricity:
            case DataGlobalConstants::eResource::NaturalGas:
            case DataGlobalConstants::eResource::Gasoline:
            case DataGlobalConstants::eResource::Diesel:
            case DataGlobalConstants::eResource::Coal:
            case DataGlobalConstants::eResource::FuelOilNo1:
            case DataGlobalConstants::eResource::FuelOilNo2:
            case DataGlobalConstants::eResource::Propane:
            case DataGlobalConstants::eResource::EnergyTransfer:
            case DataGlobalConstants::eResource::Steam:
            case DataGlobalConstants::eResource::DistrictCooling:
            case DataGlobalConstants::eResource::DistrictHeating:
            case DataGlobalConstants::eResource::ElectricityProduced:
            case DataGlobalConstants::eResource::ElectricityPurchased:
            case DataGlobalConstants::eResource::ElectricityNet:
            case DataGlobalConstants::eResource::SolarWater:
            case DataGlobalConstants::eResource::SolarAir:
                elcc->CashFlow[cashFlowCounter].Category = CostCategory::Energy;
                break;
            default:
                elcc->CashFlow[cashFlowCounter].Category = CostCategory::Operation;
            }

            elcc->CashFlow[cashFlowCounter].Resource = iResource;
            elcc->CashFlow[cashFlowCounter].SourceKind = SourceKindType::Resource;
            elcc->CashFlow[cashFlowCounter].name = DataGlobalConstants::ResourceTypeNames[static_cast<int>(iResource)];
            if (cashFlowCounter <= elcc->numCashFlow) {
                // put the monthly energy costs into the cashflow prior to adjustments
                // energy costs (a.k.a. resource costs) start at the start of service and repeat
                // until the end of the study total
                for (int jMonth = 1; jMonth <= 12; ++jMonth) {
                    elcc->CashFlow[cashFlowCounter].mnAmount(monthsBaseToService + jMonth) = resourceCosts.at(jMonth).at(iResource);
                }
                elcc->CashFlow[cashFlowCounter].orginalCost = resourceCostAnnual.at(iResource);
                for (int jMonth = monthsBaseToService + 13; jMonth <= elcc->lengthStudyTotalMonths; ++jMonth) {
                    // use the cost from a year earlier
                    elcc->CashFlow[cashFlowCounter].mnAmount(jMonth) = elcc->CashFlow[cashFlowCounter].mnAmount(jMonth - 12);
                }
                // add in the impact of inflation
                for (int jMonth = 1; jMonth <= elcc->lengthStudyTotalMonths; ++jMonth) {
                    elcc->CashFlow[cashFlowCounter].mnAmount(jMonth) *= monthlyInflationFactor(jMonth);
                }
                // now factor in adjustments
                // need to find the correct adjustment to use for the current resource
                found = 0;
                for (jAdj = 1; jAdj <= elcc->numUseAdjustment; ++jAdj) {
                    if (elcc->UseAdjustment(jAdj).resource == iResource) {
                        found = jAdj;
                        break;
                    }
                }
                // if any adjustments were found for that resource apply the multiplier
                if (found != 0) {
                    for (kYear = 1; kYear <= elcc->lengthStudyYears;
                         ++kYear) { // if service period is later than base period then this will go too far
                        for (int jMonth = 1; jMonth <= 12; ++jMonth) {
                            month = (kYear - 1) * 12 + jMonth;
                            if (month > elcc->lengthStudyTotalMonths) break;
                            elcc->CashFlow[cashFlowCounter].mnAmount(month) *= elcc->UseAdjustment(found).Adjustment(kYear);
                        }
                    }
                }
            }
        }
    }
    // put cashflows into categories
    for (jCost = 0; jCost < CostCategory::Num; ++jCost) {
        elcc->CashFlow[jCost].Category = static_cast<CostCategory>(jCost); // make each category the type indicated
        elcc->CashFlow[jCost].SourceKind = SourceKindType::Sum;
    }
    // add the cashflows by category
    for (jCost = CostCategory::Num - 1; jCost < elcc->numCashFlow; ++jCost) {
        curCategory = elcc->CashFlow[jCost].Category;
        if ((curCategory < CostCategory::Num) && (curCategory >= 0)) {
            for (int jMonth = 1; jMonth <= elcc->lengthStudyTotalMonths; ++jMonth) {
                elcc->CashFlow[curCategory].mnAmount(jMonth) += elcc->CashFlow[jCost].mnAmount(jMonth);
            }
        }
    }
    // create total categories
    for (int jMonth = 1; jMonth <= elcc->lengthStudyTotalMonths; ++jMonth) {
        elcc->CashFlow[CostCategory::TotEnergy].mnAmount(jMonth) = elcc->CashFlow[CostCategory::Energy].mnAmount(jMonth);
        elcc->CashFlow[CostCategory::TotOper].mnAmount(jMonth) =
            elcc->CashFlow[CostCategory::Maintenance].mnAmount(jMonth) + elcc->CashFlow[CostCategory::Repair].mnAmount(jMonth) +
            elcc->CashFlow[CostCategory::Operation].mnAmount(jMonth) + elcc->CashFlow[CostCategory::Replacement].mnAmount(jMonth) +
            elcc->CashFlow[CostCategory::MinorOverhaul].mnAmount(jMonth) + elcc->CashFlow[CostCategory::MajorOverhaul].mnAmount(jMonth) +
            elcc->CashFlow[CostCategory::OtherOperational].mnAmount(jMonth) + elcc->CashFlow[CostCategory::Water].mnAmount(jMonth) +
            elcc->CashFlow[CostCategory::Energy].mnAmount(jMonth);
        elcc->CashFlow[CostCategory::TotCaptl].mnAmount(jMonth) = elcc->CashFlow[CostCategory::Construction].mnAmount(jMonth) +
                                                                  elcc->CashFlow[CostCategory::Salvage].mnAmount(jMonth) +
                                                                  elcc->CashFlow[CostCategory::OtherCapital].mnAmount(jMonth);
        elcc->CashFlow[CostCategory::TotGrand].mnAmount(jMonth) =
            elcc->CashFlow[CostCategory::TotOper].mnAmount(jMonth) + elcc->CashFlow[CostCategory::TotCaptl].mnAmount(jMonth);
    }
    // convert all monthly cashflows into yearly cashflows
    for (jCost = 0; jCost < elcc->numCashFlow; ++jCost) {
        for (kYear = 1; kYear <= elcc->lengthStudyYears; ++kYear) {
            annualCost = 0.0;
            for (int jMonth = 1; jMonth <= 12; ++jMonth) {
                month = (kYear - 1) * 12 + jMonth;
                if (month <= elcc->lengthStudyTotalMonths) {
                    annualCost += elcc->CashFlow[jCost].mnAmount(month);
                }
            }
            elcc->CashFlow[jCost].yrAmount(kYear) = annualCost;
        }
    }
    // generate a warning if resource referenced was not used
    for (int nUsePriceEsc = 1; nUsePriceEsc <= elcc->numUsePriceEscalation; ++nUsePriceEsc) {
        ResourceType curResource = elcc->UsePriceEscalation(nUsePriceEsc).resource;
        if (!resourceCostNotZero.at(curResource) && state.dataGlobal->DoWeathSim) {
            ShowWarningError(state,
                             format("The resource referenced by LifeCycleCost:UsePriceEscalation= \"{}\" has no energy cost. ",
                                    elcc->UsePriceEscalation(nUsePriceEsc).name));
            ShowContinueError(state, "... It is likely that the wrong resource is used. The resource should match the meter used in Utility:Tariff.");
        }
    }
}

void ComputeEscalatedEnergyCosts(EnergyPlusData &state)
{
    // J. Glazer - August 2019
    int nUsePriceEsc;

    auto &elcc(state.dataEconLifeCycleCost);

    for (int iCashFlow = 0; iCashFlow < elcc->numCashFlow; ++iCashFlow) {
        if (elcc->CashFlow[iCashFlow].pvKind == PrValKind::Energy) {
            // make sure this is not water
<<<<<<< HEAD
            ResourceType curResource = elcc->CashFlow[iCashFlow].Resource;
            if (elcc->CashFlow[iCashFlow].Resource == DataGlobalConstants::ResourceType::Water ||
                (elcc->CashFlow[iCashFlow].Resource >= DataGlobalConstants::ResourceType::OnSiteWater &&
                 elcc->CashFlow[iCashFlow].Resource <= DataGlobalConstants::ResourceType::Condensate)) {
=======
            auto curResource = elcc->CashFlow[iCashFlow].Resource;
            if (elcc->CashFlow[iCashFlow].Resource == DataGlobalConstants::eResource::Water ||
                (elcc->CashFlow[iCashFlow].Resource >= DataGlobalConstants::eResource::OnSiteWater &&
                 elcc->CashFlow[iCashFlow].Resource <= DataGlobalConstants::eResource::Condensate)) {
>>>>>>> 4fcead25
                continue;
            }
            if ((curResource != DataGlobalConstants::eResource::Invalid)) {
                int found = 0;
                for (nUsePriceEsc = 1; nUsePriceEsc <= elcc->numUsePriceEscalation; ++nUsePriceEsc) {
                    if (elcc->UsePriceEscalation(nUsePriceEsc).resource == curResource) {
                        found = nUsePriceEsc;
                        break;
                    }
                }
                if (found > 0) {
                    for (int jYear = 1; jYear <= elcc->lengthStudyYears; ++jYear) {
                        elcc->EscalatedEnergy.at(jYear).at(curResource) =
                            elcc->CashFlow[iCashFlow].yrAmount(jYear) * elcc->UsePriceEscalation(found).Escalation(jYear);
                    }
                } else { // if no escalation than just store the original energy cost
                    for (int jYear = 1; jYear <= elcc->lengthStudyYears; ++jYear) {
                        elcc->EscalatedEnergy.at(jYear).at(curResource) = elcc->CashFlow[iCashFlow].yrAmount(jYear);
                    }
                }
            }
        }
    }
    for (ResourceType kResource : state.dataGlobalConst->AllResourceTypes) {
        for (int jYear = 1; jYear <= elcc->lengthStudyYears; ++jYear) {
            elcc->EscalatedTotEnergy(jYear) += elcc->EscalatedEnergy.at(jYear).at(kResource);
        }
    }
}

void ComputePresentValue(EnergyPlusData &state)
{
    // SUBROUTINE INFORMATION:
    //    AUTHOR         Jason Glazer of GARD Analytics, Inc.
    //    DATE WRITTEN   August 2010
    //    MODIFIED       na
    //    RE-ENGINEERED  na

    // PURPOSE OF THIS SUBROUTINE:
    //    For each cashflow, compute the present value

    // METHODOLOGY EMPLOYED:

    // REFERENCES:
    // na

    // USE STATEMENTS:

    // Locals
    // SUBROUTINE ARGUMENT DEFINITIONS:
    // na

    // SUBROUTINE PARAMETER DEFINITIONS:
    // na

    // INTERFACE BLOCK SPECIFICATIONS
    // na

    // DERIVED TYPE DEFINITIONS
    // na

    // SUBROUTINE LOCAL VARIABLE DECLARATIONS:
    Real64 totalPV;
    int curCategory;
    Real64 curDiscountRate;
    int iCashFlow;
    int jYear;
    int nUsePriceEsc;
    Real64 effectiveYear;

    auto &elcc(state.dataEconLifeCycleCost);

    // identify how each cashflow should be treated
    for (iCashFlow = 0; iCashFlow < elcc->numCashFlow; ++iCashFlow) {
        switch (elcc->CashFlow[iCashFlow].SourceKind) {
        case SourceKindType::Resource: {
            // only for real fuels purchased such as electricity, natural gas, etc..
            if ((elcc->CashFlow[iCashFlow].Resource >= DataGlobalConstants::eResource::Electricity) &&
                (elcc->CashFlow[iCashFlow].Resource <= DataGlobalConstants::eResource::ElectricitySurplusSold)) {
                elcc->CashFlow[iCashFlow].pvKind = PrValKind::Energy;
            } else {
                elcc->CashFlow[iCashFlow].pvKind = PrValKind::NonEnergy;
            }
            break;
        }
        case SourceKindType::Recurring:
        case SourceKindType::Nonrecurring: {
            if (elcc->CashFlow[iCashFlow].Category == CostCategory::Energy) {
                elcc->CashFlow[iCashFlow].pvKind = PrValKind::Energy;
            } else {
                elcc->CashFlow[iCashFlow].pvKind = PrValKind::NonEnergy;
            }
            break;
        }
        case SourceKindType::Sum:
        default: {
            elcc->CashFlow[iCashFlow].pvKind = PrValKind::NotComputed;
            break;
        }
        }
    }
    // compute the Single Present Value factors based on the discount rate
    elcc->SPV.allocate(elcc->lengthStudyYears);
    for (int year = 1; year <= elcc->lengthStudyYears; ++year) {
<<<<<<< HEAD
        std::map<DataGlobalConstants::ResourceType, Real64> yearMap;
        for (ResourceType iResource : state.dataGlobalConst->AllResourceTypes) {
            yearMap.insert(std::pair<DataGlobalConstants::ResourceType, Real64>(iResource, 0.0));
=======
        std::map<DataGlobalConstants::eResource, Real64> yearMap;
        for (auto iResource : state.dataGlobalConst->AllResourceTypes) {
            yearMap.insert(std::pair<DataGlobalConstants::eResource, Real64>(iResource, 0.0));
>>>>>>> 4fcead25
        }
        elcc->energySPV.insert(std::pair<int, std::map<DataGlobalConstants::eResource, Real64>>(year, yearMap));
    }

    // Depending if using Constant or Current Dollar analysis
    // use the appropriate discount rate
    if (elcc->inflationApproach == InflAppr::ConstantDollar) {
        curDiscountRate = elcc->realDiscountRate;
    } else if (elcc->inflationApproach == InflAppr::CurrentDollar) {
        curDiscountRate = elcc->nominalDiscountRate;
    }
    // compute single present values based on real discount rates
    constexpr std::array<Real64, static_cast<int>(DiscConv::Num)> DiscConv2EffectiveYearAdjustment = {1.0, 0.5, 0.0};
    for (jYear = 1; jYear <= elcc->lengthStudyYears; ++jYear) {
        // NIST 155 D.2.1.1 - Single Present Value (SPV) formula
        effectiveYear = double(jYear) - DiscConv2EffectiveYearAdjustment[static_cast<int>(elcc->discountConvention)];
        elcc->SPV(jYear) = 1.0 / std::pow(1.0 + curDiscountRate, effectiveYear);
    }
    // use SPV as default values for all energy types
    for (jYear = 1; jYear <= elcc->lengthStudyYears; ++jYear) {
        for (ResourceType kResource : state.dataGlobalConst->AllResourceTypes) {
            elcc->energySPV.at(jYear).at(kResource) = elcc->SPV(jYear);
        }
    }
    // loop through the resources and if they match a UseEscalation use those values instead
    for (nUsePriceEsc = 1; nUsePriceEsc <= elcc->numUsePriceEscalation; ++nUsePriceEsc) {
<<<<<<< HEAD
        ResourceType curResource = elcc->UsePriceEscalation(nUsePriceEsc).resource;
        if (curResource != DataGlobalConstants::ResourceType::None) {
=======
        auto curResource = elcc->UsePriceEscalation(nUsePriceEsc).resource;
        if (curResource != DataGlobalConstants::eResource::Invalid) {
>>>>>>> 4fcead25
            for (jYear = 1; jYear <= elcc->lengthStudyYears; ++jYear) {
                // the following is based on UPV* formula from NIST 135 supplement but is for a single year
                effectiveYear = double(jYear) - DiscConv2EffectiveYearAdjustment[static_cast<int>(elcc->discountConvention)];
                elcc->energySPV.at(jYear).at(curResource) =
                    elcc->UsePriceEscalation(nUsePriceEsc).Escalation(jYear) / std::pow(1.0 + curDiscountRate, effectiveYear);
            }
        }
    }
    for (iCashFlow = 0; iCashFlow < elcc->numCashFlow; ++iCashFlow) {
        switch (elcc->CashFlow[iCashFlow].pvKind) {
        case PrValKind::NonEnergy: {
            totalPV = 0.0;
            for (jYear = 1; jYear <= elcc->lengthStudyYears; ++jYear) {
                elcc->CashFlow[iCashFlow].yrPresVal(jYear) = elcc->CashFlow[iCashFlow].yrAmount(jYear) * elcc->SPV(jYear);
                totalPV += elcc->CashFlow[iCashFlow].yrPresVal(jYear);
            }
            elcc->CashFlow[iCashFlow].presentValue = totalPV;
            break;
        }
        case PrValKind::Energy: {
<<<<<<< HEAD
            ResourceType curResource = elcc->CashFlow[iCashFlow].Resource;
            if (curResource != DataGlobalConstants::ResourceType::None) {
=======
            auto curResource = elcc->CashFlow[iCashFlow].Resource;
            if (curResource != DataGlobalConstants::eResource::Invalid) {
>>>>>>> 4fcead25
                totalPV = 0.0;
                for (jYear = 1; jYear <= elcc->lengthStudyYears; ++jYear) {
                    elcc->CashFlow[iCashFlow].yrPresVal(jYear) =
                        elcc->CashFlow[iCashFlow].yrAmount(jYear) * elcc->energySPV.at(jYear).at(curResource);
                    totalPV += elcc->CashFlow[iCashFlow].yrPresVal(jYear);
                }
                elcc->CashFlow[iCashFlow].presentValue = totalPV;
            }
            break;
        }
            //            case iPrValKind::NotComputed: included in default
        default:
            break; // do nothing
        }
    }
    // sum by category
    for (int i = 0; i < CostCategory::Num; ++i) {
        elcc->CashFlow[i].presentValue = 0; // initialize value to zero before summing in next for loop
    }
    for (iCashFlow = CostCategory::Num; iCashFlow < elcc->numCashFlow; ++iCashFlow) {
        curCategory = elcc->CashFlow[iCashFlow].Category;
        if ((curCategory < CostCategory::Num) && (curCategory >= 0)) {
            elcc->CashFlow[curCategory].presentValue += elcc->CashFlow[iCashFlow].presentValue;
            for (jYear = 1; jYear <= elcc->lengthStudyYears; ++jYear) {
                elcc->CashFlow[curCategory].yrPresVal(jYear) += elcc->CashFlow[iCashFlow].yrPresVal(jYear);
            }
        }
    }
    // create total categories
    elcc->CashFlow[CostCategory::TotEnergy].presentValue = elcc->CashFlow[CostCategory::Energy].presentValue;
    elcc->CashFlow[CostCategory::TotOper].presentValue =
        elcc->CashFlow[CostCategory::Maintenance].presentValue + elcc->CashFlow[CostCategory::Repair].presentValue +
        elcc->CashFlow[CostCategory::Operation].presentValue + elcc->CashFlow[CostCategory::Replacement].presentValue +
        elcc->CashFlow[CostCategory::MinorOverhaul].presentValue + elcc->CashFlow[CostCategory::MajorOverhaul].presentValue +
        elcc->CashFlow[CostCategory::OtherOperational].presentValue + elcc->CashFlow[CostCategory::Water].presentValue +
        elcc->CashFlow[CostCategory::Energy].presentValue;
    elcc->CashFlow[CostCategory::TotCaptl].presentValue = elcc->CashFlow[CostCategory::Construction].presentValue +
                                                          elcc->CashFlow[CostCategory::Salvage].presentValue +
                                                          elcc->CashFlow[CostCategory::OtherCapital].presentValue;
    elcc->CashFlow[CostCategory::TotGrand].presentValue =
        elcc->CashFlow[CostCategory::TotOper].presentValue + elcc->CashFlow[CostCategory::TotCaptl].presentValue;
    for (jYear = 1; jYear <= elcc->lengthStudyYears; ++jYear) {
        elcc->CashFlow[CostCategory::TotEnergy].yrPresVal(jYear) = elcc->CashFlow[CostCategory::Energy].yrPresVal(jYear);
        elcc->CashFlow[CostCategory::TotOper].yrPresVal(jYear) =
            elcc->CashFlow[CostCategory::Maintenance].yrPresVal(jYear) + elcc->CashFlow[CostCategory::Repair].yrPresVal(jYear) +
            elcc->CashFlow[CostCategory::Operation].yrPresVal(jYear) + elcc->CashFlow[CostCategory::Replacement].yrPresVal(jYear) +
            elcc->CashFlow[CostCategory::MinorOverhaul].yrPresVal(jYear) + elcc->CashFlow[CostCategory::MajorOverhaul].yrPresVal(jYear) +
            elcc->CashFlow[CostCategory::OtherOperational].yrPresVal(jYear) + elcc->CashFlow[CostCategory::Water].yrPresVal(jYear) +
            elcc->CashFlow[CostCategory::Energy].yrPresVal(jYear);
        elcc->CashFlow[CostCategory::TotCaptl].yrPresVal(jYear) = elcc->CashFlow[CostCategory::Construction].yrPresVal(jYear) +
                                                                  elcc->CashFlow[CostCategory::Salvage].yrPresVal(jYear) +
                                                                  elcc->CashFlow[CostCategory::OtherCapital].yrPresVal(jYear);
        elcc->CashFlow[CostCategory::TotGrand].yrPresVal(jYear) =
            elcc->CashFlow[CostCategory::TotOper].yrPresVal(jYear) + elcc->CashFlow[CostCategory::TotCaptl].yrPresVal(jYear);
    }
}

void ComputeTaxAndDepreciation(EnergyPlusData &state)
{
    // SUBROUTINE INFORMATION:
    //    AUTHOR         Jason Glazer of GARD Analytics, Inc.
    //    DATE WRITTEN   August 2010
    //    MODIFIED       na
    //    RE-ENGINEERED  na

    // PURPOSE OF THIS SUBROUTINE:
    //    Compute the present value after factoring in taxes
    //    and depreciation.

    // METHODOLOGY EMPLOYED:

    // REFERENCES:
    // na

    // USE STATEMENTS:

    // Locals
    // SUBROUTINE ARGUMENT DEFINITIONS:
    // na

    // SUBROUTINE PARAMETER DEFINITIONS:

    // INTERFACE BLOCK SPECIFICATIONS
    // na

    // DERIVED TYPE DEFINITIONS
    // na

    // SUBROUTINE LOCAL VARIABLE DECLARATIONS:
    Real64 curCapital;
    int curDepYear;
    int iYear;
    int jYear;

    auto &elcc(state.dataEconLifeCycleCost);

    elcc->DepreciatedCapital.allocate(elcc->lengthStudyYears);
    elcc->TaxableIncome.allocate(elcc->lengthStudyYears);
    elcc->Taxes.allocate(elcc->lengthStudyYears);
    elcc->AfterTaxCashFlow.allocate(elcc->lengthStudyYears);
    elcc->AfterTaxPresentValue.allocate(elcc->lengthStudyYears);

    // Depreciation factors are based on IRS Publication 946 for 2009 "How to Depreciate Property"
    // The MACRS valus are based on Modified Accelerated Cost Recovery System GDS for 3, 5, 7, 10 year
    // property are based on 200% depreciation method shown in Appendix A using half year. 15 and 20 are
    // based on 150% (Chart 1). For Straight Line depreciation GDS is used for 27 years (actually 27.5)
    // 31 years (actually 31.5 years) and 39 years using mid month. For 40 years ADS is used (chart 2)
    // Table A-1 is used for 3, 4, 5, 10, 15 and 20 years. Table A-6 is for 27 years. Table A-7 for 31 years.
    // Table A-7a for 39 years. Table A-13 for 40 years. These years are a classification of property
    // and should not be confused with the length of the study. For 27 years, 31 years, 39 years and 40 years
    // the June value was used.

    // convert construction costs (not salvage) into depreciation
    elcc->DepreciatedCapital = 0.0; // set all years to zero
    for (iYear = 1; iYear <= elcc->lengthStudyYears; ++iYear) {
        curCapital = elcc->CashFlow[CostCategory::Construction].yrAmount(iYear) + elcc->CashFlow[CostCategory::OtherCapital].yrAmount(iYear);
        for (jYear = 0; jYear < SizeDepr; ++jYear) {
            curDepYear = iYear + jYear; // start depreciating with the year that the capital was shown and go to years following
            if (curDepYear <= elcc->lengthStudyYears) {
                elcc->DepreciatedCapital(curDepYear) +=
                    curCapital * (DepreciationPercentTable[static_cast<int>(elcc->depreciationMethod)][jYear] / 100);
            }
        }
    }
    // Using Newnan pg 3880
    //   before-tax cash flow
    //   depreciation
    //   taxable income (before-tax cash flow - depreciation)
    //   income taxes (taxable income x incremental tax rate)
    //   after-tax cash flow (before-tax cash flow - income taxes)
    for (iYear = 1; iYear <= elcc->lengthStudyYears; ++iYear) {
        elcc->TaxableIncome(iYear) = elcc->CashFlow[CostCategory::TotGrand].yrAmount(iYear) - elcc->DepreciatedCapital(iYear);
        elcc->Taxes(iYear) = elcc->TaxableIncome(iYear) * elcc->taxRate;
        elcc->AfterTaxCashFlow(iYear) = elcc->CashFlow[CostCategory::TotGrand].yrAmount(iYear) - elcc->Taxes(iYear);
        // the present value after taxes is pretax present value minus the present value of the taxes
        elcc->AfterTaxPresentValue(iYear) = elcc->CashFlow[CostCategory::TotGrand].yrPresVal(iYear) - elcc->Taxes(iYear) * elcc->SPV(iYear);
    }
}

//======================================================================================================================
//======================================================================================================================

//    OUTPUT ROUTINES

//======================================================================================================================
//======================================================================================================================

void WriteTabularLifeCycleCostReport(EnergyPlusData &state)
{
    // SUBROUTINE INFORMATION:
    //    AUTHOR         Jason Glazer of GARD Analytics, Inc.
    //    DATE WRITTEN   June 2010
    //    MODIFIED       na
    //    RE-ENGINEERED  na

    // PURPOSE OF THIS SUBROUTINE:
    //    Write the output report related to life-cycle costing
    //    to the tabular output file.

    // METHODOLOGY EMPLOYED:

    // REFERENCES:
    // na

    // Using/Aliasing
    using OutputReportTabular::RealToStr;
    using OutputReportTabular::WriteReportHeaders;
    using OutputReportTabular::WriteSubtitle;
    using OutputReportTabular::WriteTable;

    // Locals
    // SUBROUTINE ARGUMENT DEFINITIONS:
    // na

    // SUBROUTINE PARAMETER DEFINITIONS:
    // na

    // INTERFACE BLOCK SPECIFICATIONS
    // na

    // DERIVED TYPE DEFINITIONS
    // na

    // SUBROUTINE LOCAL VARIABLE DECLARATIONS:
    // all arrays are in the format: (row, column)
    Array1D_string columnHead;
    Array1D_int columnWidth;
    Array1D_string rowHead;
    Array2D_string tableBody;

    int numColumns;
    int iYear;
    int jObj;
    int kMonth;
    int curCashFlow;
    int numRows;
    int offset;
    int numYears;
    Real64 totalPV;

    auto &elcc(state.dataEconLifeCycleCost);

    if (elcc->LCCparamPresent && state.dataOutRptTab->displayLifeCycleCostReport) {
        //---------------------------------
        // Life-Cycle Cost Verification and Results Report
        //---------------------------------
        WriteReportHeaders(state, "Life-Cycle Cost Report", "Entire Facility", OutputProcessor::StoreType::Averaged);
        //---- Life-Cycle Cost Parameters
        rowHead.allocate(11);
        columnHead.allocate(1);
        columnWidth.allocate(1);
        tableBody.allocate(1, 11);
        tableBody = "";
        rowHead(1) = "Name";
        rowHead(2) = "Discounting Convention";
        rowHead(3) = "Inflation Approach";
        rowHead(4) = "Real Discount Rate";
        rowHead(5) = "Nominal Discount Rate";
        rowHead(6) = "Inflation";
        rowHead(7) = "Base Date";
        rowHead(8) = "Service Date";
        rowHead(9) = "Length of Study Period in Years";
        rowHead(10) = "Tax rate";
        rowHead(11) = "Depreciation Method";
        columnHead(1) = "Value";

        tableBody(1, 1) = elcc->LCCname;
        tableBody(1, 2) = DiscConvNames[static_cast<int>(elcc->discountConvention)];
        tableBody(1, 3) = InflApprNames[static_cast<int>(elcc->inflationApproach)];
        if (elcc->inflationApproach == InflAppr::ConstantDollar) {
            tableBody(1, 4) = RealToStr(elcc->realDiscountRate, 4);
        } else {
            tableBody(1, 4) = "-- N/A --";
        }
        if (elcc->inflationApproach == InflAppr::CurrentDollar) {
            tableBody(1, 5) = RealToStr(elcc->nominalDiscountRate, 4);
        } else {
            tableBody(1, 5) = "-- N/A --";
        }
        if (elcc->inflationApproach == InflAppr::CurrentDollar) {
            tableBody(1, 6) = RealToStr(elcc->inflation, 4);
        } else {
            tableBody(1, 6) = "-- N/A --";
        }
        tableBody(1, 7) = format("{} {}", UtilityRoutines::MonthNamesCC[static_cast<int>(elcc->baseDateMonth)], elcc->baseDateYear);
        tableBody(1, 8) = format("{} {}", UtilityRoutines::MonthNamesCC[static_cast<int>(elcc->serviceDateMonth)], elcc->serviceDateYear);
        tableBody(1, 9) = fmt::to_string(elcc->lengthStudyYears);
        tableBody(1, 10) = RealToStr(elcc->taxRate, 4);
        tableBody(1, 11) = DeprMethodNames[static_cast<int>(elcc->depreciationMethod)];

        columnWidth = 14; // array assignment - same for all columns
        WriteSubtitle(state, "Life-Cycle Cost Parameters");
        WriteTable(state, tableBody, rowHead, columnHead, columnWidth);
        if (state.dataSQLiteProcedures->sqlite) {
            state.dataSQLiteProcedures->sqlite->createSQLiteTabularDataRecords(
                tableBody, rowHead, columnHead, "Life-Cycle Cost Report", "Entire Facility", "Life-Cycle Cost Parameters");
        }
        if (state.dataResultsFramework->resultsFramework->timeSeriesAndTabularEnabled()) {
            state.dataResultsFramework->resultsFramework->TabularReportsCollection.addReportTable(
                tableBody, rowHead, columnHead, "Life-Cycle Cost Report", "Entire Facility", "Life-Cycle Cost Parameters");
        }

        columnHead.deallocate();
        rowHead.deallocate();
        columnWidth.deallocate();
        tableBody.deallocate();
        //---- Use Price Escalation
        numColumns = max(1, elcc->numUsePriceEscalation);
        rowHead.allocate(elcc->lengthStudyYears + 2);
        columnHead.allocate(numColumns);
        columnWidth.dimension(numColumns, 14); // array assignment - same for all columns
        tableBody.allocate(numColumns, elcc->lengthStudyYears + 2);
        tableBody = "";
        columnHead = "none";
        rowHead(1) = "Resource";
        rowHead(2) = "Start Date";
        for (iYear = 1; iYear <= elcc->lengthStudyYears; ++iYear) {
            rowHead(iYear + 2) = fmt::to_string(iYear);
        }
        for (jObj = 1; jObj <= elcc->numUsePriceEscalation; ++jObj) { // loop through objects not columns to add names
            columnHead(jObj) = elcc->UsePriceEscalation(jObj).name;
            tableBody(jObj, 1) = DataGlobalConstants::ResourceTypeNames[static_cast<int>(elcc->UsePriceEscalation(jObj).resource)];
            tableBody(jObj, 2) = format("{} {}",
                                        UtilityRoutines::MonthNamesCC[static_cast<int>(elcc->UsePriceEscalation(jObj).escalationStartMonth)],
                                        elcc->UsePriceEscalation(jObj).escalationStartYear);
        }
        for (jObj = 1; jObj <= elcc->numUsePriceEscalation; ++jObj) {
            for (iYear = 1; iYear <= elcc->lengthStudyYears; ++iYear) {
                tableBody(jObj, iYear + 2) = RealToStr(elcc->UsePriceEscalation(jObj).Escalation(iYear), 6);
            }
        }
        WriteSubtitle(state, "Use Price Escalation");
        WriteTable(state, tableBody, rowHead, columnHead, columnWidth);
        if (state.dataSQLiteProcedures->sqlite) {
            state.dataSQLiteProcedures->sqlite->createSQLiteTabularDataRecords(
                tableBody, rowHead, columnHead, "Life-Cycle Cost Report", "Entire Facility", "Use Price Escalation");
        }
        if (state.dataResultsFramework->resultsFramework->timeSeriesAndTabularEnabled()) {
            state.dataResultsFramework->resultsFramework->TabularReportsCollection.addReportTable(
                tableBody, rowHead, columnHead, "Life-Cycle Cost Report", "Entire Facility", "Use Price Escalation");
        }
        columnHead.deallocate();
        rowHead.deallocate();
        columnWidth.deallocate();
        tableBody.deallocate();
        //---- Use Adjustment
        if (elcc->numUseAdjustment >= 1) { // only create table if objects used
            numColumns = max(1, elcc->numUseAdjustment);
            numYears = elcc->lengthStudyYears - (elcc->serviceDateYear - elcc->baseDateYear);
            rowHead.allocate(numYears + 1);
            columnHead.allocate(numColumns);
            columnWidth.dimension(numColumns, 14); // array assignment - same for all columns
            tableBody.allocate(numColumns, numYears + 1);
            tableBody = "";
            columnHead = "none";
            rowHead(1) = "";
            for (iYear = 1; iYear <= numYears; ++iYear) {
                rowHead(iYear + 1) =
                    format("{} {}", UtilityRoutines::MonthNamesCC[static_cast<int>(elcc->serviceDateMonth)], elcc->serviceDateYear + iYear - 1);
            }
            for (jObj = 1; jObj <= elcc->numUseAdjustment; ++jObj) { // loop through objects not columns to add names
                columnHead(jObj) = elcc->UseAdjustment(jObj).name;
                tableBody(jObj, 1) = DataGlobalConstants::ResourceTypeNames[static_cast<int>(elcc->UseAdjustment(jObj).resource)];
            }
            for (jObj = 1; jObj <= elcc->numUseAdjustment; ++jObj) {
                for (iYear = 1; iYear <= numYears; ++iYear) {
                    tableBody(jObj, iYear + 1) = RealToStr(elcc->UseAdjustment(jObj).Adjustment(iYear), 6);
                }
            }
            WriteSubtitle(state, "Use Adjustment");
            WriteTable(state, tableBody, rowHead, columnHead, columnWidth);
            if (state.dataSQLiteProcedures->sqlite) {
                state.dataSQLiteProcedures->sqlite->createSQLiteTabularDataRecords(
                    tableBody, rowHead, columnHead, "Life-Cycle Cost Report", "Entire Facility", "Use Adjustment");
            }
            if (state.dataResultsFramework->resultsFramework->timeSeriesAndTabularEnabled()) {
                state.dataResultsFramework->resultsFramework->TabularReportsCollection.addReportTable(
                    tableBody, rowHead, columnHead, "Life-Cycle Cost Report", "Entire Facility", "Use Adjustment");
            }
            columnHead.deallocate();
            rowHead.deallocate();
            columnWidth.deallocate();
            tableBody.deallocate();
        }
        //---- Cash Flow for Recurring and Nonrecurring Costs
        numColumns = max(1, elcc->numRecurringCosts + elcc->numNonrecurringCost);
        rowHead.allocate(elcc->lengthStudyYears + 1);
        columnHead.allocate(numColumns);
        columnWidth.dimension(numColumns, 14); // array assignment - same for all columns
        tableBody.allocate(numColumns, elcc->lengthStudyYears + 1);
        tableBody = "";
        rowHead(1) = "";
        for (iYear = 1; iYear <= elcc->lengthStudyYears; ++iYear) {
            rowHead(iYear + 1) =
                format("{} {}", UtilityRoutines::MonthNamesCC[static_cast<int>(elcc->baseDateMonth)], elcc->baseDateYear + iYear - 1);
        }
        for (jObj = 0; jObj < (elcc->numRecurringCosts + elcc->numNonrecurringCost); ++jObj) {
            curCashFlow = CostCategory::Num + jObj;
            columnHead(jObj + 1) = elcc->CashFlow[curCashFlow].name;

            tableBody(jObj + 1, 1) = SourceKindTypeNames[static_cast<int>(elcc->CashFlow[curCashFlow].SourceKind)];

            for (iYear = 1; iYear <= elcc->lengthStudyYears; ++iYear) {
                tableBody(jObj + 1, iYear + 1) = RealToStr(elcc->CashFlow[curCashFlow].yrAmount(iYear), 2);
            }
        }
        WriteSubtitle(state, "Cash Flow for Recurring and Nonrecurring Costs (Without Escalation)");
        WriteTable(state, tableBody, rowHead, columnHead, columnWidth);
        if (state.dataSQLiteProcedures->sqlite) {
            state.dataSQLiteProcedures->sqlite->createSQLiteTabularDataRecords(tableBody,
                                                                               rowHead,
                                                                               columnHead,
                                                                               "Life-Cycle Cost Report",
                                                                               "Entire Facility",
                                                                               "Cash Flow for Recurring and Nonrecurring Costs (Without Escalation)");
        }
        if (state.dataResultsFramework->resultsFramework->timeSeriesAndTabularEnabled()) {
            state.dataResultsFramework->resultsFramework->TabularReportsCollection.addReportTable(
                tableBody,
                rowHead,
                columnHead,
                "Life-Cycle Cost Report",
                "Entire Facility",
                "Cash Flow for Recurring and Nonrecurring Costs (Without Escalation)");
        }
        columnHead.deallocate();
        rowHead.deallocate();
        columnWidth.deallocate();
        tableBody.deallocate();
        //---- Energy and Water Cost Cash Flows (Without Escalation)
        numColumns = max(1, elcc->numResourcesUsed + 1);
        rowHead.allocate(elcc->lengthStudyYears);
        columnHead.allocate(numColumns);
        columnWidth.dimension(numColumns, 14); // array assignment - same for all columns
        tableBody.allocate(numColumns, elcc->lengthStudyYears);
        tableBody = "";
        for (iYear = 1; iYear <= elcc->lengthStudyYears; ++iYear) {
            rowHead(iYear) = format("{} {}", UtilityRoutines::MonthNamesCC[static_cast<int>(elcc->baseDateMonth)], elcc->baseDateYear + iYear - 1);
        }
        for (jObj = 0; jObj < elcc->numResourcesUsed; ++jObj) {
            curCashFlow = CostCategory::Num + elcc->numRecurringCosts + elcc->numNonrecurringCost + jObj;
            columnHead(jObj + 1) = elcc->CashFlow[curCashFlow].name;
            for (iYear = 1; iYear <= elcc->lengthStudyYears; ++iYear) {
                tableBody(jObj + 1, iYear) = RealToStr(elcc->CashFlow[curCashFlow].yrAmount(iYear), 2);
            }
        }
        columnHead(numColumns) = Total;
        for (iYear = 1; iYear <= elcc->lengthStudyYears; ++iYear) {
            tableBody(jObj + 1, iYear) =
                RealToStr(elcc->CashFlow[CostCategory::TotEnergy].yrAmount(iYear) + elcc->CashFlow[CostCategory::Water].yrAmount(iYear), 2);
        }
        WriteSubtitle(state, "Energy and Water Cost Cash Flows (Without Escalation)");
        WriteTable(state, tableBody, rowHead, columnHead, columnWidth);
        if (state.dataSQLiteProcedures->sqlite) {
            state.dataSQLiteProcedures->sqlite->createSQLiteTabularDataRecords(
                tableBody, rowHead, columnHead, "Life-Cycle Cost Report", "Entire Facility", "Energy and Water Cost Cash Flows (Without Escalation)");
        }
        if (state.dataResultsFramework->resultsFramework->timeSeriesAndTabularEnabled()) {
            state.dataResultsFramework->resultsFramework->TabularReportsCollection.addReportTable(
                tableBody, rowHead, columnHead, "Life-Cycle Cost Report", "Entire Facility", "Energy and Water Cost Cash Flows (Without Escalation)");
        }
        columnHead.deallocate();
        rowHead.deallocate();
        columnWidth.deallocate();
        tableBody.deallocate();
        //---- Energy and Water Cost Cash Flows (With Escalation)
        numColumns = max(1, elcc->numResourcesUsed + 1);
        rowHead.allocate(elcc->lengthStudyYears);
        columnHead.allocate(numColumns);
        columnWidth.dimension(numColumns, 14); // array assignment - same for all columns
        tableBody.allocate(numColumns, elcc->lengthStudyYears);
        tableBody = "";
        for (iYear = 1; iYear <= elcc->lengthStudyYears; ++iYear) {
            rowHead(iYear) = format("{} {}", UtilityRoutines::MonthNamesCC[static_cast<int>(elcc->baseDateMonth)], elcc->baseDateYear + iYear - 1);
        }
        for (jObj = 0; jObj < elcc->numResourcesUsed; ++jObj) {
            curCashFlow = CostCategory::Num + elcc->numRecurringCosts + elcc->numNonrecurringCost + jObj;
            columnHead(jObj + 1) = elcc->CashFlow[curCashFlow].name;
<<<<<<< HEAD
            ResourceType curResource = elcc->CashFlow[curCashFlow].Resource;
            if (elcc->CashFlow[curCashFlow].Resource != DataGlobalConstants::ResourceType::Water) {
=======
            auto curResource = elcc->CashFlow[curCashFlow].Resource;
            if (elcc->CashFlow[curCashFlow].Resource != DataGlobalConstants::eResource::Water) {
>>>>>>> 4fcead25
                for (iYear = 1; iYear <= elcc->lengthStudyYears; ++iYear) {
                    tableBody(jObj + 1, iYear) = RealToStr(elcc->EscalatedEnergy.at(iYear).at(curResource), 2);
                }
            } else { // for water just use the original cashflow since not involved in escalation
                for (iYear = 1; iYear <= elcc->lengthStudyYears; ++iYear) {
                    tableBody(jObj + 1, iYear) = RealToStr(elcc->CashFlow[curCashFlow].yrAmount(iYear), 2);
                }
            }
        }
        columnHead(numColumns) = Total;
        for (iYear = 1; iYear <= elcc->lengthStudyYears; ++iYear) {
            tableBody(jObj + 1, iYear) = RealToStr(elcc->EscalatedTotEnergy(iYear) + elcc->CashFlow[CostCategory::Water].yrAmount(iYear), 2);
        }
        WriteSubtitle(state, "Energy and Water Cost Cash Flows (With Escalation)");
        WriteTable(state, tableBody, rowHead, columnHead, columnWidth);
        if (state.dataSQLiteProcedures->sqlite) {
            state.dataSQLiteProcedures->sqlite->createSQLiteTabularDataRecords(
                tableBody, rowHead, columnHead, "Life-Cycle Cost Report", "Entire Facility", "Energy and Water Cost Cash Flows (With Escalation)");
        }
        if (state.dataResultsFramework->resultsFramework->timeSeriesAndTabularEnabled()) {
            state.dataResultsFramework->resultsFramework->TabularReportsCollection.addReportTable(
                tableBody, rowHead, columnHead, "Life-Cycle Cost Report", "Entire Facility", "Energy and Water Cost Cash Flows (With Escalation)");
        }
        columnHead.deallocate();
        rowHead.deallocate();
        columnWidth.deallocate();
        tableBody.deallocate();

        //---- Capital Cash Flow by Category
        rowHead.allocate(elcc->lengthStudyYears);
        columnHead.allocate(4);
        columnWidth.allocate(4);
        columnWidth = 14; // array assignment - same for all columns
        tableBody.allocate(4, elcc->lengthStudyYears);
        tableBody = "";
        for (int CostCategory = CostCategory::Construction, tableColumnIndex = 1; CostCategory <= CostCategory::OtherCapital;
             ++tableColumnIndex, ++CostCategory) {
            columnHead(tableColumnIndex) = CostCategoryNamesNoSpace[static_cast<int>(CostCategory)];
        }
        columnHead(4) = Total;
        for (iYear = 1; iYear <= elcc->lengthStudyYears; ++iYear) {
            rowHead(iYear) = format("{} {}", UtilityRoutines::MonthNamesCC[static_cast<int>(elcc->baseDateMonth)], elcc->baseDateYear + iYear - 1);
            for (int CostCategory = CostCategory::Construction, tableColumnIndex = 1; CostCategory <= CostCategory::TotCaptl;
                 ++tableColumnIndex, ++CostCategory) {
                tableBody(tableColumnIndex, iYear) = RealToStr(elcc->CashFlow[CostCategory].yrAmount(iYear), 2);
            }
        }
        WriteSubtitle(state, "Capital Cash Flow by Category (Without Escalation)");
        WriteTable(state, tableBody, rowHead, columnHead, columnWidth);
        if (state.dataSQLiteProcedures->sqlite) {
            state.dataSQLiteProcedures->sqlite->createSQLiteTabularDataRecords(
                tableBody, rowHead, columnHead, "Life-Cycle Cost Report", "Entire Facility", "Capital Cash Flow by Category (Without Escalation)");
        }
        if (state.dataResultsFramework->resultsFramework->timeSeriesAndTabularEnabled()) {
            state.dataResultsFramework->resultsFramework->TabularReportsCollection.addReportTable(
                tableBody, rowHead, columnHead, "Life-Cycle Cost Report", "Entire Facility", "Capital Cash Flow by Category (Without Escalation)");
        }
        columnHead.deallocate();
        rowHead.deallocate();
        columnWidth.deallocate();
        tableBody.deallocate();
        //---- Operating Cash Flow by Category (Without Escalation)
        rowHead.allocate(elcc->lengthStudyYears);
        columnHead.allocate(10);
        columnWidth.allocate(10);
        columnWidth = 14; // array assignment - same for all columns
        tableBody.allocate(10, elcc->lengthStudyYears);
        tableBody = "";
        for (int CostCategory = CostCategory::Maintenance, tableColumnIndex = 1; CostCategory <= CostCategory::Energy;
             ++tableColumnIndex, ++CostCategory) {
            columnHead(tableColumnIndex) = CostCategoryNamesNoSpace[CostCategory];
        }
        columnHead(10) = Total;

        for (iYear = 1; iYear <= elcc->lengthStudyYears; ++iYear) {
            rowHead(iYear) = format("{} {}", UtilityRoutines::MonthNamesCC[static_cast<int>(elcc->baseDateMonth)], elcc->baseDateYear + iYear - 1);
            for (int CashFlowCostCategory = CostCategory::Maintenance; CashFlowCostCategory <= CostCategory::TotOper; ++CashFlowCostCategory) {
                tableBody(CashFlowCostCategory + 1, iYear) = RealToStr(elcc->CashFlow[CashFlowCostCategory].yrAmount(iYear), 2);
            }
        }
        WriteSubtitle(state, "Operating Cash Flow by Category (Without Escalation)");
        WriteTable(state, tableBody, rowHead, columnHead, columnWidth);
        if (state.dataSQLiteProcedures->sqlite) {
            state.dataSQLiteProcedures->sqlite->createSQLiteTabularDataRecords(
                tableBody, rowHead, columnHead, "Life-Cycle Cost Report", "Entire Facility", "Operating Cash Flow by Category (Without Escalation)");
        }
        if (state.dataResultsFramework->resultsFramework->timeSeriesAndTabularEnabled()) {
            state.dataResultsFramework->resultsFramework->TabularReportsCollection.addReportTable(
                tableBody, rowHead, columnHead, "Life-Cycle Cost Report", "Entire Facility", "Operating Cash Flow by Category (Without Escalation)");
        }
        columnHead.deallocate();
        rowHead.deallocate();
        columnWidth.deallocate();
        tableBody.deallocate();
        //---- Operating Cash Flow by Category (With Escalation)
        rowHead.allocate(elcc->lengthStudyYears);
        columnHead.allocate(10);
        columnWidth.allocate(10);
        columnWidth = 14; // array assignment - same for all columns
        tableBody.allocate(10, elcc->lengthStudyYears);
        tableBody = "";
        for (int CostCategory = CostCategory::Maintenance, tableColumnIndex = 1; CostCategory <= CostCategory::Energy;
             ++tableColumnIndex, ++CostCategory) {
            columnHead(tableColumnIndex) = CostCategoryNamesNoSpace[CostCategory];
        }
        columnHead(10) = Total;

        for (iYear = 1; iYear <= elcc->lengthStudyYears; ++iYear) {
            rowHead(iYear) = format("{} {}", UtilityRoutines::MonthNamesCC[static_cast<int>(elcc->baseDateMonth)], elcc->baseDateYear + iYear - 1);
            for (int CashFlowCostCategory = CostCategory::Maintenance; CashFlowCostCategory <= CostCategory::Water; ++CashFlowCostCategory) {
                tableBody(CashFlowCostCategory + 1, iYear) = RealToStr(elcc->CashFlow[CashFlowCostCategory].yrAmount(iYear), 2);
            }
            tableBody(9, iYear) = RealToStr(elcc->EscalatedTotEnergy(iYear), 2);
            Real64 yearly_total_cost = elcc->CashFlow[CostCategory::TotOper].yrAmount(iYear) + elcc->EscalatedTotEnergy(iYear) -
                                       elcc->CashFlow[CostCategory::TotEnergy].yrAmount(iYear);
            tableBody(10, iYear) = RealToStr(yearly_total_cost, 2);
        }
        WriteSubtitle(state, "Operating Cash Flow by Category (With Escalation)");
        WriteTable(state, tableBody, rowHead, columnHead, columnWidth);
        if (state.dataSQLiteProcedures->sqlite) {
            state.dataSQLiteProcedures->sqlite->createSQLiteTabularDataRecords(
                tableBody, rowHead, columnHead, "Life-Cycle Cost Report", "Entire Facility", "Operating Cash Flow by Category (With Escalation)");
        }
        if (state.dataResultsFramework->resultsFramework->timeSeriesAndTabularEnabled()) {
            state.dataResultsFramework->resultsFramework->TabularReportsCollection.addReportTable(
                tableBody, rowHead, columnHead, "Life-Cycle Cost Report", "Entire Facility", "Operating Cash Flow by Category (With Escalation)");
        }
        columnHead.deallocate();
        rowHead.deallocate();
        columnWidth.deallocate();
        tableBody.deallocate();
        //---- DEBUG ONLY - Monthly Cash Flows
        bool showMonthlyCashFlows = false;
        if (showMonthlyCashFlows) {
            rowHead.allocate(elcc->lengthStudyTotalMonths);
            columnHead.allocate(elcc->numCashFlow);
            columnWidth.allocate(elcc->numCashFlow);
            tableBody.allocate(elcc->numCashFlow, elcc->lengthStudyTotalMonths);
            tableBody = "";
            columnHead(1) = "mnt";
            columnHead(2) = "rpr";
            columnHead(3) = "opr";
            columnHead(4) = "repl";
            columnHead(5) = "mOvhl";
            columnHead(6) = "MOvhl";
            columnHead(7) = "oOpr";
            columnHead(8) = "cons";
            columnHead(9) = "slvg";
            columnHead(10) = "oCap";
            columnHead(11) = "H2O";
            columnHead(12) = "ene";
            columnHead(13) = "tEne";
            columnHead(14) = "tOpr";
            columnHead(15) = "tCap";
            columnHead(16) = "Totl";
            for (jObj = CostCategory::Num; jObj < elcc->numCashFlow; ++jObj) {
                columnHead(jObj + 1) = elcc->CashFlow[jObj].name;
            }
            for (kMonth = 1; kMonth <= elcc->lengthStudyTotalMonths; ++kMonth) {
                rowHead(kMonth) = format("{} {}",
                                         UtilityRoutines::MonthNamesCC[static_cast<int>(1 + (kMonth + elcc->baseDateMonth - 2) % 12) - 1],
                                         elcc->baseDateYear + int((kMonth - 1) / 12));
            }
            for (kMonth = 1; kMonth <= elcc->lengthStudyTotalMonths; ++kMonth) {
                for (jObj = 0; jObj < elcc->numCashFlow; ++jObj) {
                    tableBody(jObj + 1, kMonth) = RealToStr(elcc->CashFlow[jObj].mnAmount(kMonth), 2);
                }
            }
            WriteSubtitle(state, "DEBUG ONLY - Monthly Cash Flows");
            WriteTable(state, tableBody, rowHead, columnHead, columnWidth);
            if (state.dataSQLiteProcedures->sqlite) {
                state.dataSQLiteProcedures->sqlite->createSQLiteTabularDataRecords(
                    tableBody, rowHead, columnHead, "Life-Cycle Cost Report", "Entire Facility", "DEBUG ONLY - Monthly Cash Flows");
            }
            if (state.dataResultsFramework->resultsFramework->timeSeriesAndTabularEnabled()) {
                state.dataResultsFramework->resultsFramework->TabularReportsCollection.addReportTable(
                    tableBody, rowHead, columnHead, "Life-Cycle Cost Report", "Entire Facility", "DEBUG ONLY - Monthly Cash Flows");
            }
            columnHead.deallocate();
            rowHead.deallocate();
            columnWidth.deallocate();
            tableBody.deallocate();
        }
        //---- Monthly Total Cash Flow
        rowHead.allocate(elcc->lengthStudyYears);
        columnHead.allocate(12);
        columnWidth.allocate(12);
        columnWidth = 14; // array assignment - same for all columns
        tableBody.allocate(12, elcc->lengthStudyYears);
        tableBody = "";
        for (kMonth = 1; kMonth <= 12; ++kMonth) {
            columnHead(kMonth) = UtilityRoutines::MonthNamesCC[static_cast<int>(kMonth - 1)];
        }
        for (iYear = 1; iYear <= elcc->lengthStudyYears; ++iYear) {
            rowHead(iYear) = fmt::to_string(elcc->baseDateYear + iYear - 1);
        }
        for (iYear = 1; iYear <= elcc->lengthStudyYears; ++iYear) {
            for (kMonth = 1; kMonth <= 12; ++kMonth) {
                tableBody(kMonth, iYear) = RealToStr(elcc->CashFlow[CostCategory::TotGrand].mnAmount((iYear - 1) * 12 + kMonth), 2);
            }
        }
        WriteSubtitle(state, "Monthly Total Cash Flow (Without Escalation)");
        WriteTable(state, tableBody, rowHead, columnHead, columnWidth);
        if (state.dataSQLiteProcedures->sqlite) {
            state.dataSQLiteProcedures->sqlite->createSQLiteTabularDataRecords(
                tableBody, rowHead, columnHead, "Life-Cycle Cost Report", "Entire Facility", "Monthly Total Cash Flow (Without Escalation)");
        }
        if (state.dataResultsFramework->resultsFramework->timeSeriesAndTabularEnabled()) {
            state.dataResultsFramework->resultsFramework->TabularReportsCollection.addReportTable(
                tableBody, rowHead, columnHead, "Life-Cycle Cost Report", "Entire Facility", "Monthly Total Cash Flow (Without Escalation)");
        }
        columnHead.deallocate();
        rowHead.deallocate();
        columnWidth.deallocate();
        tableBody.deallocate();
        //---- Present Value for Recurring, Nonrecurring and Energy Costs
        numRows = max(1, elcc->numRecurringCosts + elcc->numNonrecurringCost + elcc->numResourcesUsed);
        rowHead.allocate(numRows + 1);
        columnHead.allocate(5);
        columnWidth.allocate(5);
        columnWidth = 14; // array assignment - same for all columns
        tableBody.allocate(5, numRows + 1);
        tableBody = "";
        columnHead(1) = "Category";
        columnHead(2) = "Kind";
        columnHead(3) = "Cost";
        columnHead(4) = "Present Value";
        columnHead(5) = "Present Value Factor";
        totalPV = 0.0;
        rowHead(numRows + 1) = TotalUC;
        for (jObj = 0; jObj < (elcc->numRecurringCosts + elcc->numNonrecurringCost + elcc->numResourcesUsed); ++jObj) {
            offset = CostCategory::Num;
            rowHead(jObj + 1) = elcc->CashFlow[offset + jObj].name;
            switch (elcc->CashFlow[offset + jObj].Category) {
            case CostCategory::Maintenance:
            case CostCategory::Repair:
            case CostCategory::Operation:
            case CostCategory::Replacement:
            case CostCategory::MinorOverhaul:
            case CostCategory::MajorOverhaul:
            case CostCategory::OtherOperational:
            case CostCategory::Construction:
            case CostCategory::Salvage:
            case CostCategory::OtherCapital:
            case CostCategory::Water:
            case CostCategory::Energy: {
                tableBody(1, jObj + 1) = CostCategoryNames[static_cast<int>(elcc->CashFlow[offset + jObj].Category)];
                break;
            }
            default:
                tableBody(1, jObj + 1) = "-";
                break;
            }
            switch (elcc->CashFlow[offset + jObj].SourceKind) {
            case SourceKindType::Nonrecurring:
            case SourceKindType::Recurring: {
                tableBody(2, jObj + 1) = SourceKindTypeNames[static_cast<int>(elcc->CashFlow[offset + jObj].SourceKind)];
                break;
            }
            case SourceKindType::Resource: {
                if (elcc->CashFlow[offset + jObj].Category == CostCategory::Water) {
                    tableBody(2, jObj + 1) = ResourceCostCategoryNames[static_cast<int>(ResourceCostCategory::Water)];
                } else {
                    tableBody(2, jObj + 1) = ResourceCostCategoryNames[static_cast<int>(ResourceCostCategory::Energy)];
                }
                break;
            }
            default: {
                tableBody(2, jObj + 1) = "-";
                break;
            }
            }
            tableBody(3, jObj + 1) = RealToStr(elcc->CashFlow[offset + jObj].orginalCost, 2);
            tableBody(4, jObj + 1) = RealToStr(elcc->CashFlow[offset + jObj].presentValue, 2);
            totalPV += elcc->CashFlow[offset + jObj].presentValue;
            if (elcc->CashFlow[offset + jObj].orginalCost != 0.0) {
                tableBody(5, jObj + 1) = RealToStr(elcc->CashFlow[offset + jObj].presentValue / elcc->CashFlow[offset + jObj].orginalCost, 4);
            } else {
                tableBody(5, jObj + 1) = "-";
            }
        }
        tableBody(4, numRows + 1) = RealToStr(totalPV, 2);
        WriteSubtitle(state, "Present Value for Recurring, Nonrecurring and Energy Costs (Before Tax)");
        WriteTable(state, tableBody, rowHead, columnHead, columnWidth);
        if (state.dataSQLiteProcedures->sqlite) {
            state.dataSQLiteProcedures->sqlite->createSQLiteTabularDataRecords(
                tableBody,
                rowHead,
                columnHead,
                "Life-Cycle Cost Report",
                "Entire Facility",
                "Present Value for Recurring, Nonrecurring and Energy Costs (Before Tax)");
        }
        if (state.dataResultsFramework->resultsFramework->timeSeriesAndTabularEnabled()) {
            state.dataResultsFramework->resultsFramework->TabularReportsCollection.addReportTable(
                tableBody,
                rowHead,
                columnHead,
                "Life-Cycle Cost Report",
                "Entire Facility",
                "Present Value for Recurring, Nonrecurring and Energy Costs (Before Tax)");
        }
        columnHead.deallocate();
        rowHead.deallocate();
        columnWidth.deallocate();
        tableBody.deallocate();
        //---- Present Value by Category
        rowHead.allocate(16);
        columnHead.allocate(1);
        columnWidth.allocate(1);
        columnWidth = 14; // array assignment - same for all columns
        tableBody.allocate(1, 16);
        tableBody = "";
        for (int CashFlowCostCategory = CostCategory::Maintenance; CashFlowCostCategory <= CostCategory::TotGrand; ++CashFlowCostCategory) {
            rowHead(CashFlowCostCategory + 1) = CostCategoryNames[CashFlowCostCategory];
        }
        columnHead(1) = "Present Value";

        for (int CashFlowCostCategory = CostCategory::Maintenance; CashFlowCostCategory <= CostCategory::TotGrand; ++CashFlowCostCategory) {
            tableBody(1, CashFlowCostCategory + 1) = RealToStr(elcc->CashFlow[CashFlowCostCategory].presentValue, 2);
        }

        WriteSubtitle(state, "Present Value by Category");
        WriteTable(state, tableBody, rowHead, columnHead, columnWidth);
        if (state.dataSQLiteProcedures->sqlite) {
            state.dataSQLiteProcedures->sqlite->createSQLiteTabularDataRecords(
                tableBody, rowHead, columnHead, "Life-Cycle Cost Report", "Entire Facility", "Present Value by Category");
        }
        if (state.dataResultsFramework->resultsFramework->timeSeriesAndTabularEnabled()) {
            state.dataResultsFramework->resultsFramework->TabularReportsCollection.addReportTable(
                tableBody, rowHead, columnHead, "Life-Cycle Cost Report", "Entire Facility", "Present Value by Category");
        }
        columnHead.deallocate();
        rowHead.deallocate();
        columnWidth.deallocate();
        tableBody.deallocate();
        //---- Present Value by Year
        rowHead.allocate(elcc->lengthStudyYears + 1);
        columnHead.allocate(3);
        columnWidth.allocate(3);
        columnWidth = 14; // array assignment - same for all columns
        tableBody.allocate(3, elcc->lengthStudyYears + 1);
        tableBody = "";
        columnHead(1) = "Total Cost (Without Escalation)";
        columnHead(2) = "Total Cost (With Escalation)";
        columnHead(3) = "Present Value of Costs";

        totalPV = 0.0;
        for (iYear = 1; iYear <= elcc->lengthStudyYears; ++iYear) {
            rowHead(iYear) = format("{} {}", UtilityRoutines::MonthNamesCC[static_cast<int>(elcc->baseDateMonth)], elcc->baseDateYear + iYear - 1);
            tableBody(1, iYear) = RealToStr(elcc->CashFlow[CostCategory::TotGrand].yrAmount(iYear), 2);
            // adjust for escalated energy costs
            Real64 yearly_total_cost = elcc->CashFlow[CostCategory::TotGrand].yrAmount(iYear) + elcc->EscalatedTotEnergy(iYear) -
                                       elcc->CashFlow[CostCategory::TotEnergy].yrAmount(iYear);
            tableBody(2, iYear) = RealToStr(yearly_total_cost, 2);
            tableBody(3, iYear) = RealToStr(elcc->CashFlow[CostCategory::TotGrand].yrPresVal(iYear), 2);
            totalPV += elcc->CashFlow[CostCategory::TotGrand].yrPresVal(iYear);
        }

        rowHead(elcc->lengthStudyYears + 1) = TotalUC;
        tableBody(3, elcc->lengthStudyYears + 1) = RealToStr(totalPV, 2);

        WriteSubtitle(state, "Present Value by Year");
        WriteTable(state, tableBody, rowHead, columnHead, columnWidth);
        if (state.dataSQLiteProcedures->sqlite) {
            state.dataSQLiteProcedures->sqlite->createSQLiteTabularDataRecords(
                tableBody, rowHead, columnHead, "Life-Cycle Cost Report", "Entire Facility", "Present Value by Year");
        }
        if (state.dataResultsFramework->resultsFramework->timeSeriesAndTabularEnabled()) {
            state.dataResultsFramework->resultsFramework->TabularReportsCollection.addReportTable(
                tableBody, rowHead, columnHead, "Life-Cycle Cost Report", "Entire Facility", "Present Value by Year");
        }
        columnHead.deallocate();
        rowHead.deallocate();
        columnWidth.deallocate();
        tableBody.deallocate();
        //---- After Tax Estimate
        if (elcc->taxRate != 0.0) {
            rowHead.allocate(elcc->lengthStudyYears + 1);
            columnHead.allocate(5);
            columnWidth.allocate(5);
            columnWidth = 14; // array assignment - same for all columns
            tableBody.allocate(5, elcc->lengthStudyYears + 1);
            tableBody = "";
            columnHead(1) = "Depreciated Capital";
            columnHead(2) = "Taxable Income";
            columnHead(3) = "Income Taxes";
            columnHead(4) = "After Tax Cash Flow";
            columnHead(5) = "After Tax Present Value";

            totalPV = 0.0;
            for (iYear = 1; iYear <= elcc->lengthStudyYears; ++iYear) {
                rowHead(iYear) =
                    format("{} {}", UtilityRoutines::MonthNamesCC[static_cast<int>(elcc->baseDateMonth)], elcc->baseDateYear + iYear - 1);
                tableBody(1, iYear) = RealToStr(elcc->DepreciatedCapital(iYear), 2);
                tableBody(2, iYear) = RealToStr(elcc->TaxableIncome(iYear), 2);
                tableBody(3, iYear) = RealToStr(elcc->Taxes(iYear), 2);
                tableBody(4, iYear) = RealToStr(elcc->AfterTaxCashFlow(iYear), 2);
                tableBody(5, iYear) = RealToStr(elcc->AfterTaxPresentValue(iYear), 2);
                totalPV += elcc->AfterTaxPresentValue(iYear);
            }

            rowHead(elcc->lengthStudyYears + 1) = TotalUC;
            tableBody(5, elcc->lengthStudyYears + 1) = RealToStr(totalPV, 2);

            WriteSubtitle(state, "After Tax Estimate");
            WriteTable(state, tableBody, rowHead, columnHead, columnWidth);
            if (state.dataSQLiteProcedures->sqlite) {
                state.dataSQLiteProcedures->sqlite->createSQLiteTabularDataRecords(
                    tableBody, rowHead, columnHead, "Life-Cycle Cost Report", "Entire Facility", "After Tax Estimate");
            }
            if (state.dataResultsFramework->resultsFramework->timeSeriesAndTabularEnabled()) {
                state.dataResultsFramework->resultsFramework->TabularReportsCollection.addReportTable(
                    tableBody, rowHead, columnHead, "Life-Cycle Cost Report", "Entire Facility", "After Tax Estimate");
            }
            columnHead.deallocate();
            rowHead.deallocate();
            columnWidth.deallocate();
            tableBody.deallocate();
        }
    }
}

} // namespace EnergyPlus::EconomicLifeCycleCost<|MERGE_RESOLUTION|>--- conflicted
+++ resolved
@@ -1101,40 +1101,23 @@
 
     std::map<int, std::map<DataGlobalConstants::eResource, Real64>> resourceCosts;
     for (int jMonth = 1; jMonth <= 12; ++jMonth) {
-<<<<<<< HEAD
-        std::map<DataGlobalConstants::ResourceType, Real64> monthMap;
-        for (ResourceType iResource : state.dataGlobalConst->AllResourceTypes) {
-            monthMap.insert(std::pair<DataGlobalConstants::ResourceType, Real64>(iResource, 0.0));
-=======
         std::map<DataGlobalConstants::eResource, Real64> monthMap;
-        for (auto iResource : state.dataGlobalConst->AllResourceTypes) {
+        for (eResource iResource : state.dataGlobalConst->AllResourceTypes) {
             monthMap.insert(std::pair<DataGlobalConstants::eResource, Real64>(iResource, 0.0));
->>>>>>> 4fcead25
         }
         resourceCosts.insert(std::pair<int, std::map<DataGlobalConstants::eResource, Real64>>(jMonth, monthMap));
     }
 
     Array1D<Real64> curResourceCosts(12);
 
-<<<<<<< HEAD
-    std::map<DataGlobalConstants::ResourceType, bool> resourceCostNotZero;
-    for (ResourceType iResource : state.dataGlobalConst->AllResourceTypes) {
-        resourceCostNotZero.insert(std::pair<DataGlobalConstants::ResourceType, bool>(iResource, false));
-    }
-
-    std::map<DataGlobalConstants::ResourceType, Real64> resourceCostAnnual;
-    for (ResourceType iResource : state.dataGlobalConst->AllResourceTypes) {
-        resourceCostAnnual.insert(std::pair<DataGlobalConstants::ResourceType, Real64>(iResource, 0.0));
-=======
     std::map<DataGlobalConstants::eResource, bool> resourceCostNotZero;
-    for (auto iResource : state.dataGlobalConst->AllResourceTypes) {
+    for (eResource iResource : state.dataGlobalConst->AllResourceTypes) {
         resourceCostNotZero.insert(std::pair<DataGlobalConstants::eResource, bool>(iResource, false));
     }
 
     std::map<DataGlobalConstants::eResource, Real64> resourceCostAnnual;
-    for (auto iResource : state.dataGlobalConst->AllResourceTypes) {
+    for (eResource iResource : state.dataGlobalConst->AllResourceTypes) {
         resourceCostAnnual.insert(std::pair<DataGlobalConstants::eResource, Real64>(iResource, 0.0));
->>>>>>> 4fcead25
     }
 
     Real64 annualCost;
@@ -1185,15 +1168,9 @@
     }
     // allocate the escalated energy cost arrays
     for (int year = 1; year <= elcc->lengthStudyYears; ++year) {
-<<<<<<< HEAD
-        std::map<DataGlobalConstants::ResourceType, Real64> yearMap;
-        for (ResourceType iResource : state.dataGlobalConst->AllResourceTypes) {
-            yearMap.insert(std::pair<DataGlobalConstants::ResourceType, Real64>(iResource, 0.0));
-=======
         std::map<DataGlobalConstants::eResource, Real64> yearMap;
-        for (auto iResource : state.dataGlobalConst->AllResourceTypes) {
+        for (eResource iResource : state.dataGlobalConst->AllResourceTypes) {
             yearMap.insert(std::pair<DataGlobalConstants::eResource, Real64>(iResource, 0.0));
->>>>>>> 4fcead25
         }
         elcc->EscalatedEnergy.insert(std::pair<int, std::map<DataGlobalConstants::eResource, Real64>>(year, yearMap));
     }
@@ -1424,17 +1401,10 @@
     for (int iCashFlow = 0; iCashFlow < elcc->numCashFlow; ++iCashFlow) {
         if (elcc->CashFlow[iCashFlow].pvKind == PrValKind::Energy) {
             // make sure this is not water
-<<<<<<< HEAD
-            ResourceType curResource = elcc->CashFlow[iCashFlow].Resource;
-            if (elcc->CashFlow[iCashFlow].Resource == DataGlobalConstants::ResourceType::Water ||
-                (elcc->CashFlow[iCashFlow].Resource >= DataGlobalConstants::ResourceType::OnSiteWater &&
-                 elcc->CashFlow[iCashFlow].Resource <= DataGlobalConstants::ResourceType::Condensate)) {
-=======
-            auto curResource = elcc->CashFlow[iCashFlow].Resource;
+            eResource curResource = elcc->CashFlow[iCashFlow].Resource;
             if (elcc->CashFlow[iCashFlow].Resource == DataGlobalConstants::eResource::Water ||
                 (elcc->CashFlow[iCashFlow].Resource >= DataGlobalConstants::eResource::OnSiteWater &&
                  elcc->CashFlow[iCashFlow].Resource <= DataGlobalConstants::eResource::Condensate)) {
->>>>>>> 4fcead25
                 continue;
             }
             if ((curResource != DataGlobalConstants::eResource::Invalid)) {
@@ -1539,15 +1509,9 @@
     // compute the Single Present Value factors based on the discount rate
     elcc->SPV.allocate(elcc->lengthStudyYears);
     for (int year = 1; year <= elcc->lengthStudyYears; ++year) {
-<<<<<<< HEAD
-        std::map<DataGlobalConstants::ResourceType, Real64> yearMap;
-        for (ResourceType iResource : state.dataGlobalConst->AllResourceTypes) {
-            yearMap.insert(std::pair<DataGlobalConstants::ResourceType, Real64>(iResource, 0.0));
-=======
         std::map<DataGlobalConstants::eResource, Real64> yearMap;
-        for (auto iResource : state.dataGlobalConst->AllResourceTypes) {
+        for (eResource iResource : state.dataGlobalConst->AllResourceTypes) {
             yearMap.insert(std::pair<DataGlobalConstants::eResource, Real64>(iResource, 0.0));
->>>>>>> 4fcead25
         }
         elcc->energySPV.insert(std::pair<int, std::map<DataGlobalConstants::eResource, Real64>>(year, yearMap));
     }
@@ -1574,13 +1538,8 @@
     }
     // loop through the resources and if they match a UseEscalation use those values instead
     for (nUsePriceEsc = 1; nUsePriceEsc <= elcc->numUsePriceEscalation; ++nUsePriceEsc) {
-<<<<<<< HEAD
-        ResourceType curResource = elcc->UsePriceEscalation(nUsePriceEsc).resource;
-        if (curResource != DataGlobalConstants::ResourceType::None) {
-=======
-        auto curResource = elcc->UsePriceEscalation(nUsePriceEsc).resource;
+        eResource curResource = elcc->UsePriceEscalation(nUsePriceEsc).resource;
         if (curResource != DataGlobalConstants::eResource::Invalid) {
->>>>>>> 4fcead25
             for (jYear = 1; jYear <= elcc->lengthStudyYears; ++jYear) {
                 // the following is based on UPV* formula from NIST 135 supplement but is for a single year
                 effectiveYear = double(jYear) - DiscConv2EffectiveYearAdjustment[static_cast<int>(elcc->discountConvention)];
@@ -1601,13 +1560,8 @@
             break;
         }
         case PrValKind::Energy: {
-<<<<<<< HEAD
-            ResourceType curResource = elcc->CashFlow[iCashFlow].Resource;
-            if (curResource != DataGlobalConstants::ResourceType::None) {
-=======
-            auto curResource = elcc->CashFlow[iCashFlow].Resource;
+            eResource curResource = elcc->CashFlow[iCashFlow].Resource;
             if (curResource != DataGlobalConstants::eResource::Invalid) {
->>>>>>> 4fcead25
                 totalPV = 0.0;
                 for (jYear = 1; jYear <= elcc->lengthStudyYears; ++jYear) {
                     elcc->CashFlow[iCashFlow].yrPresVal(jYear) =
@@ -2046,13 +2000,8 @@
         for (jObj = 0; jObj < elcc->numResourcesUsed; ++jObj) {
             curCashFlow = CostCategory::Num + elcc->numRecurringCosts + elcc->numNonrecurringCost + jObj;
             columnHead(jObj + 1) = elcc->CashFlow[curCashFlow].name;
-<<<<<<< HEAD
-            ResourceType curResource = elcc->CashFlow[curCashFlow].Resource;
-            if (elcc->CashFlow[curCashFlow].Resource != DataGlobalConstants::ResourceType::Water) {
-=======
-            auto curResource = elcc->CashFlow[curCashFlow].Resource;
+            eResource curResource = elcc->CashFlow[curCashFlow].Resource;
             if (elcc->CashFlow[curCashFlow].Resource != DataGlobalConstants::eResource::Water) {
->>>>>>> 4fcead25
                 for (iYear = 1; iYear <= elcc->lengthStudyYears; ++iYear) {
                     tableBody(jObj + 1, iYear) = RealToStr(elcc->EscalatedEnergy.at(iYear).at(curResource), 2);
                 }
