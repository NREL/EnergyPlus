// EnergyPlus, Copyright (c) 1996-2024, The Board of Trustees of the University of Illinois,
// The Regents of the University of California, through Lawrence Berkeley National Laboratory
// (subject to receipt of any required approvals from the U.S. Dept. of Energy), Oak Ridge
// National Laboratory, managed by UT-Battelle, Alliance for Sustainable Energy, LLC, and other
// contributors. All rights reserved.
//
// NOTICE: This Software was developed under funding from the U.S. Department of Energy and the
// U.S. Government consequently retains certain rights. As such, the U.S. Government has been
// granted for itself and others acting on its behalf a paid-up, nonexclusive, irrevocable,
// worldwide license in the Software to reproduce, distribute copies to the public, prepare
// derivative works, and perform publicly and display publicly, and to permit others to do so.
//
// Redistribution and use in source and binary forms, with or without modification, are permitted
// provided that the following conditions are met:
//
// (1) Redistributions of source code must retain the above copyright notice, this list of
//     conditions and the following disclaimer.
//
// (2) Redistributions in binary form must reproduce the above copyright notice, this list of
//     conditions and the following disclaimer in the documentation and/or other materials
//     provided with the distribution.
//
// (3) Neither the name of the University of California, Lawrence Berkeley National Laboratory,
//     the University of Illinois, U.S. Dept. of Energy nor the names of its contributors may be
//     used to endorse or promote products derived from this software without specific prior
//     written permission.
//
// (4) Use of EnergyPlus(TM) Name. If Licensee (i) distributes the software in stand-alone form
//     without changes from the version obtained under this License, or (ii) Licensee makes a
//     reference solely to the software portion of its product, Licensee must refer to the
//     software as "EnergyPlus version X" software, where "X" is the version number Licensee
//     obtained under this License and may not use a different name for the software. Except as
//     specifically required in this Section (4), Licensee shall not use in a company name, a
//     product name, in advertising, publicity, or other promotional activities any name, trade
//     name, trademark, logo, or other designation of "EnergyPlus", "E+", "e+" or confusingly
//     similar designation, without the U.S. Department of Energy's prior written consent.
//
// THIS SOFTWARE IS PROVIDED BY THE COPYRIGHT HOLDERS AND CONTRIBUTORS "AS IS" AND ANY EXPRESS OR
// IMPLIED WARRANTIES, INCLUDING, BUT NOT LIMITED TO, THE IMPLIED WARRANTIES OF MERCHANTABILITY
// AND FITNESS FOR A PARTICULAR PURPOSE ARE DISCLAIMED. IN NO EVENT SHALL THE COPYRIGHT OWNER OR
// CONTRIBUTORS BE LIABLE FOR ANY DIRECT, INDIRECT, INCIDENTAL, SPECIAL, EXEMPLARY, OR
// CONSEQUENTIAL DAMAGES (INCLUDING, BUT NOT LIMITED TO, PROCUREMENT OF SUBSTITUTE GOODS OR
// SERVICES; LOSS OF USE, DATA, OR PROFITS; OR BUSINESS INTERRUPTION) HOWEVER CAUSED AND ON ANY
// THEORY OF LIABILITY, WHETHER IN CONTRACT, STRICT LIABILITY, OR TORT (INCLUDING NEGLIGENCE OR
// OTHERWISE) ARISING IN ANY WAY OUT OF THE USE OF THIS SOFTWARE, EVEN IF ADVISED OF THE
// POSSIBILITY OF SUCH DAMAGE.

// C++ Headers
#include <algorithm>
#include <cmath>
#include <memory>

// ObjexxFCL Headers
#include <ObjexxFCL/Array.functions.hh>
#include <ObjexxFCL/Array1D.hh>
#include <ObjexxFCL/Fmath.hh>
#include <ObjexxFCL/string.functions.hh>

// EnergyPlus Headers
#include <AirflowNetwork/Solver.hpp>
#include <EnergyPlus/AirLoopHVACDOAS.hh>
#include <EnergyPlus/Autosizing/Base.hh>
#include <EnergyPlus/BranchInputManager.hh>
#include <EnergyPlus/Data/EnergyPlusData.hh>
#include <EnergyPlus/DataAirLoop.hh>
#include <EnergyPlus/DataAirSystems.hh>
#include <EnergyPlus/DataContaminantBalance.hh>
#include <EnergyPlus/DataConvergParams.hh>
#include <EnergyPlus/DataDefineEquip.hh>
#include <EnergyPlus/DataEnvironment.hh>
#include <EnergyPlus/DataGlobalConstants.hh>
#include <EnergyPlus/DataHVACGlobals.hh>
#include <EnergyPlus/DataHeatBalance.hh>
#include <EnergyPlus/DataLoopNode.hh>
#include <EnergyPlus/DataPrecisionGlobals.hh>
#include <EnergyPlus/DataSizing.hh>
#include <EnergyPlus/DataSystemVariables.hh>
#include <EnergyPlus/DataZoneEquipment.hh>
#include <EnergyPlus/DesiccantDehumidifiers.hh>
#include <EnergyPlus/EMSManager.hh>
#include <EnergyPlus/EvaporativeCoolers.hh>
#include <EnergyPlus/Fans.hh>
#include <EnergyPlus/Furnaces.hh>
#include <EnergyPlus/General.hh>
#include <EnergyPlus/GeneralRoutines.hh>
#include <EnergyPlus/HVACControllers.hh>
#include <EnergyPlus/HVACDXHeatPumpSystem.hh>
#include <EnergyPlus/HVACDuct.hh>
#include <EnergyPlus/HVACHXAssistedCoolingCoil.hh>
#include <EnergyPlus/HVACInterfaceManager.hh>
#include <EnergyPlus/HVACMultiSpeedHeatPump.hh>
#include <EnergyPlus/HVACUnitaryBypassVAV.hh>
#include <EnergyPlus/HVACVariableRefrigerantFlow.hh>
#include <EnergyPlus/HeatRecovery.hh>
#include <EnergyPlus/HeatingCoils.hh>
#include <EnergyPlus/Humidifiers.hh>
#include <EnergyPlus/InputProcessing/InputProcessor.hh>
#include <EnergyPlus/MixedAir.hh>
#include <EnergyPlus/MixerComponent.hh>
#include <EnergyPlus/NodeInputManager.hh>
#include <EnergyPlus/OutAirNodeManager.hh>
#include <EnergyPlus/OutputProcessor.hh>
#include <EnergyPlus/OutputReportPredefined.hh>
#include <EnergyPlus/Psychrometrics.hh>
#include <EnergyPlus/SimAirServingZones.hh>
#include <EnergyPlus/SizingManager.hh>
#include <EnergyPlus/SplitterComponent.hh>
#include <EnergyPlus/SteamCoils.hh>
#include <EnergyPlus/SystemAvailabilityManager.hh>
#include <EnergyPlus/UnitarySystem.hh>
#include <EnergyPlus/UserDefinedComponents.hh>
#include <EnergyPlus/UtilityRoutines.hh>
#include <EnergyPlus/WaterCoils.hh>
#include <EnergyPlus/ZonePlenum.hh>

namespace EnergyPlus::SimAirServingZones {

// MODULE INFORMATION
//       AUTHOR:  Russ Taylor, Dan Fisher, Fred Buhl
//       DATE WRITTEN:  Oct 1997
//       MODIFIED:  Dec 1997 Fred Buhl; Richard Liesen  Apr 1998,
//                  Dec 1999 Fred Buhl
//                  22Aug2010 Craig Wray - added Fan:ComponentModel
//       RE-ENGINEERED:  This is new code, not reengineered

// PURPOSE OF THIS MODULE:
// Contains the data and code for simulating the HVAC forced
// air systems.

// METHODOLOGY EMPLOYED:
// Successive iteration forward from the return air inlet
// to the supply air outlets.

using namespace DataAirLoop;
using namespace DataSizing;
using namespace DataZoneEquipment;
using namespace DataAirSystems;

void ManageAirLoops(EnergyPlusData &state,
                    bool const FirstHVACIteration, // TRUE if first full HVAC iteration in an HVAC timestep
                    bool &SimAir,                  // TRUE means air loops must be (re)simulated
                    bool &SimZoneEquipment         // TRUE means zone equipment must be (re) simulated
)
{

    // SUBROUTINE INFORMATION
    //             AUTHOR:  Russ Taylor, Dan Fisher, Fred Buhl
    //       DATE WRITTEN:  Oct 1997
    //           MODIFIED:  Dec 1997 Fred Buhl
    //      RE-ENGINEERED:  This is new code, not reengineered

    // PURPOSE OF THIS SUBROUTINE:
    // This is the manager subroutine for the air loop simulation.
    // Called from SimSelectedEquipment, which is called from SimHVAC,
    // which is called from ManageHVAC, the top level system/plant driver.
    // The subroutine performs the usual manager functions: it calls the
    // Get, Init, Sim, Update, and Report routines.

    auto &AirLoopControlInfo = state.dataAirLoop->AirLoopControlInfo;

    using MixedAir::ManageOutsideAirSystem;

    if (state.dataSimAirServingZones->GetAirLoopInputFlag) { // First time subroutine has been entered
        GetAirPathData(state);                               // Get air loop descriptions from input file
        state.dataSimAirServingZones->GetAirLoopInputFlag = false;
    }

    // Initialize air loop related parameters
    InitAirLoops(state, FirstHVACIteration);

    // Call the AirLoop Simulation
    if (state.dataGlobal->SysSizingCalc) {
        SizeAirLoops(state);
    } else if (!state.dataGlobal->SysSizingCalc) {
        SimAirLoops(state, FirstHVACIteration, SimZoneEquipment);
    }

    // This flag could be used to resimulate only the air loops that needed additional iterations.
    // This flag would have to be moved inside SimAirLoops to gain this flexibility.
    SimAir = std::any_of(
        AirLoopControlInfo.begin(), AirLoopControlInfo.end(), [](DataAirLoop::AirLoopControlData const &e) { return e.ResimAirLoopFlag; });
}

// Get Input Section of the Module
//******************************************************************************

void GetAirPathData(EnergyPlusData &state)
{

    // SUBROUTINE INFORMATION
    //             AUTHOR:  Fred Buhl
    //       DATE WRITTEN:  Jan 1998
    //           MODIFIED: Richard Liesen April 1998, Fred Buhl Dec 1999
    //      RE-ENGINEERED:  This is new code, not reengineered

    // PURPOSE OF THIS SUBROUTINE:
    // Input all the data needed to simulate the air loops in the problem.

    // METHODOLOGY EMPLOYED:
    // Use the various "Get" routines from the InputProcessor module to
    // obtain input data and store it in the data structures defined in MODULE SimAirServingZones

    // REFERENCES: This gets the following object:
    // AirLoopHVAC,
    //        \min-fields 10
    //        \memo Defines a central forced air system
    //    A1, \field Name
    //        \required-field
    //        \type alpha
    //        \reference AirPrimaryLoops
    //    A2, \field Controller List Name
    //        \note Enter the name of an AirLoopHVAC:ControllerList object.
    //        \type object-list
    //        \object-list ControllerLists
    //    A3, \field Availability Manager List Name
    //        \note Enter the name of an AvailabilityManagerAssignmentList object.
    //        \type object-list
    //        \object-list SystemAvailabilityManagerLists
    //    N1, \field Design Primary Air Flow Rate
    //        \default 0
    //        \units m3/s
    //        \autosizable
    //    A4, \field BranchList Name
    //        \note Name of a BranchList containing all the branches in this air loop
    //        \required-field
    //        \type object-list
    //        \object-list BranchLists
    //    A5, \field ConnectorList Name
    //        \note Name of a Connector List containing all the splitters and mixers in the loop
    //        \type object-list
    //        \object-list ConnectorLists
    //    A6, \field Supply Side Inlet Node Name
    //        \note Name of inlet node where return air enters the supply side of the air loop
    //        \required-field
    //    A7, \field Demand Side Outlet Node Name
    //        \note Name of outlet node where return air leaves the demand side and enters the supply side.
    //        \required-field
    //    A8, \field Demand Side Inlet Node Names
    //        \note Name of a Node or NodeList containing the inlet node(s) supplying air to zone equipment.
    //        \required-field
    //    A9; \field Supply Side Outlet Node Names
    //        \note Name of a Node or NodeList containing the outlet node(s) supplying air to the demand side.
    //        \required-field

    // Using/Aliasing
    using BranchInputManager::GetBranchData;
    using BranchInputManager::GetBranchList;
    using BranchInputManager::GetLoopMixer;
    using BranchInputManager::GetLoopSplitter;
    using BranchInputManager::GetNumSplitterMixerInConntrList;
    using BranchInputManager::NumBranchesInBranchList;
    using BranchInputManager::NumCompsInBranch;
    using HVACControllers::CheckCoilWaterInletNode;
    using HVACControllers::GetControllerActuatorNodeNum;
    using MixedAir::FindOAMixerMatchForOASystem;
    using MixedAir::GetNumOASystems;
    using MixedAir::GetOACompListNumber;
    using MixedAir::GetOACompName;
    using MixedAir::GetOACompType;
    using MixedAir::GetOACompTypeNum;
    using MixedAir::GetOAMixerInletNodeNumber;
    using MixedAir::GetOASysControllerListIndex;
    using MixedAir::GetOASysNumCoolingCoils;
    using MixedAir::GetOASysNumHeatingCoils;
    using MixedAir::GetOASysNumHXs;
    using MixedAir::GetOASysNumSimpControllers;
    using MixedAir::GetOASystemNumber;
    using Node::GetNodeNums;
    using Node::GetSingleNode;
    using WaterCoils::GetCoilWaterInletNode;

    // SUBROUTINE PARAMETER DEFINITIONS:
    constexpr std::string_view RoutineName("GetAirPathData: ");

    auto &OutsideAirSys = state.dataAirLoop->OutsideAirSys;
    auto &AirLoopControlInfo = state.dataAirLoop->AirLoopControlInfo;

    // SUBROUTINE LOCAL VARIABLE DEFINITIONS
    int NumNumbers;                // number of numbers returned by GetObjectItem
    Array1D<Real64> Numbers;       // numbers (REAL(r64)s) returned by GetObjectItem
    Array1D_string cNumericFields; // Numeric field names
    Array1D_bool lNumericBlanks;   // Logical array, numeric field input BLANK = .TRUE.
    int NumAlphas;                 // number of strings returned by GetObjectItem
    int NumParams;
    int MaxNumbers;
    int MaxAlphas;
    Array1D_string Alphas;           // alpha strings returned by GetObjectItem
    Array1D_string cAlphaFields;     // Alpha field names
    Array1D_bool lAlphaBlanks;       // Logical array, alpha field input BLANK = .TRUE.
    std::string CurrentModuleObject; // Object type for getting and error messages
    int NumNodes;                    // number of nodes returned by GetNodeNums
    Array1D_int NodeNums;            // node numbers returned by GetNodeNums
    int NodeNum;                     // a node number
    int AirSysNum;                   // an air system (air loop) number
    int OANum;                       // outside air system index
    int NumInList;
    int OAMixNum;                     // outside air mixer index
    int IOStat;                       // status number returned by GetObjectItem
    int NumControllers;               // number of controllers
    int ControllerListNum;            // Controller List index
    int ControllerNum;                // Controller index
    int I;                            // do loop index
    int BranchNum;                    // branch index
    int CompNum;                      // component index
    int NumCompsOnBranch;             // Number of components on a branch
    int OutBranchNum;                 // outlet branch index
    int InBranchNum;                  // inlet branch index
    std::string ControllerName;       // controller name
    std::string ControllerType;       // controller type
    std::string BranchListName;       // Name of a Branch List object
    std::string ControllerListName;   // Name of a controller list object
    std::string AvailManagerListName; // Name of an availability manager list object
    std::string ConnectorListName;    // Name of a connector list object
    Array1D_string BranchNames;       // Branch names from GetBranchList call
    Array1D_string CompTypes;         // Component types from GetBranchList call
    Array1D_string CompNames;         // Component names from GetBranchList call
    Array1D_string InletNodeNames;    // Component inlet node names from GetBranchData call
    Array1D_string OutletNodeNames;   // Component outlet node names from GetBranchData call
    Array1D_string NodeNames;         // Outlet node names from GetLoopSplitter call
    Array1D_int NodeNumbers;          // Outlet node numbers from GetLoopSplitter call
    Array1D_int InletNodeNumbers;     // Component inlet node numbers from GetBranchData call
    Array1D_int OutletNodeNumbers;    // Component outlet node numbers from GetBranchData call
    DataBranchAirLoopPlant::PressureCurveType PressCurveType;
    int PressCurveIndex;
    bool ErrorsFound(false); // TRUE if errors detected in input
    Array1D_bool PackagedUnit;
    int test;
    int count;
    bool ErrInList;
    int ConListNum(0);          // index of a Connector List object in the input
    bool SplitterExists(false); // TRUE if there is a slitter in a primary air system
    bool MixerExists(false);    // TRUE if there is a mixer in a primary air system
    bool errFlag;
    bool IsNotOK;
    /////////// hoisted into namespace
    // static int TestUniqueNodesNum( 0 );
    ///////////////////////////
    int NumOASysSimpControllers; // number of simple controllers in the OA Sys of an air primary system
    int NumOASysControllers;     // total number of controllers in the OA Sys
    int OASysContListNum;        // index of the controller list of the OA Sys
    int OASysControllerNum;      // index of OA Sys simple controller in the air primary system controller lists
    bool NodeNotFound;           // true if matching actuator node not found
    CompType CompType_Num;       // numeric equivalent for component type
    std::string CompType;        // component type
    int WaterCoilNodeNum;        // numeric equivalent for water coil node number
    int ActuatorNodeNum;         // numeric equivalent for controller actuator node number
    Array1D_string MatchNodeName(3);

    struct AirUniqueNodes
    {
        // Members
        std::string NodeName;
        std::string AirLoopName;
        std::string FieldName;
        bool NodeNameUsed;

        // Default Constructor
        AirUniqueNodes() : NodeNameUsed(false)
        {
        }
    };

    auto &dln = state.dataLoopNodes;
    
    // Object Data
    Array1D<AirUniqueNodes> TestUniqueNodes;

    state.dataInputProcessing->inputProcessor->getObjectDefMaxArgs(state, "AirLoopHVAC", NumParams, MaxAlphas, MaxNumbers);
    state.dataInputProcessing->inputProcessor->getObjectDefMaxArgs(state, "ConnectorList", NumParams, NumAlphas, NumNumbers);
    MaxAlphas = max(MaxAlphas, NumAlphas);
    MaxNumbers = max(MaxNumbers, NumNumbers);
    state.dataInputProcessing->inputProcessor->getObjectDefMaxArgs(state, "AirLoopHVAC:ControllerList", NumParams, NumAlphas, NumNumbers);
    MaxAlphas = max(MaxAlphas, NumAlphas);
    MaxNumbers = max(MaxNumbers, NumNumbers);

    Numbers.allocate(MaxNumbers);
    cNumericFields.allocate(MaxNumbers);
    lNumericBlanks.allocate(MaxNumbers);
    Alphas.allocate(MaxAlphas);
    cAlphaFields.allocate(MaxAlphas);
    lAlphaBlanks.allocate(MaxAlphas);

    // Initialize some local arrays
    Numbers = 0.0;
    cNumericFields = "";
    lNumericBlanks = true;
    Alphas = "";
    cAlphaFields = "";
    lAlphaBlanks = true;

    state.dataSimAirServingZones->NumOfTimeStepInDay = state.dataGlobal->NumOfTimeStepInHour * 24;

    state.dataInputProcessing->inputProcessor->getObjectDefMaxArgs(state, "NodeList", NumParams, NumAlphas, NumNumbers);
    NodeNums.dimension(NumParams, 0);

    // Find number of primary air systems, update Num in state and make local convenience copy
    int NumPrimaryAirSys = state.dataHVACGlobal->NumPrimaryAirSys =
        state.dataInputProcessing->inputProcessor->getNumObjectsFound(state, "AirLoopHVAC");
    TestUniqueNodes.allocate(NumPrimaryAirSys * 4); // used to look at specific nodes that must be unique, fields A6-A9

    state.dataAirSystemsData->PrimaryAirSystems.allocate(NumPrimaryAirSys); // allocate the primary air sys data array
    state.dataAirLoop->AirToZoneNodeInfo.allocate(NumPrimaryAirSys);        // allocate the array that stores the air sys / zone equp connection data
    state.dataAirLoop->AirLoopZoneInfo.allocate(NumPrimaryAirSys);          // allocate array that has cleaner list of zones attached to air loop
    state.dataAirLoop->AirToOANodeInfo.allocate(NumPrimaryAirSys);          // allocate the array that stores the OA node connections (reporting)
    PackagedUnit.allocate(NumPrimaryAirSys);
    AirLoopControlInfo.allocate(NumPrimaryAirSys);
    state.dataAirLoop->AirLoopFlow.allocate(NumPrimaryAirSys);
    state.dataConvergeParams->AirLoopConvergence.allocate(NumPrimaryAirSys);
    state.dataSize->UnitarySysEqSizing.allocate(NumPrimaryAirSys);
    if (state.afn->distribution_simulated) {
        state.dataAirLoop->AirLoopAFNInfo.allocate(NumPrimaryAirSys);
    }

    state.dataHVACGlobal->GetAirPathDataDone = true; // used by UnitarySystem::getUnitarySystemInputData to determine if airloops are setup yet
    if (NumPrimaryAirSys <= 0) {
        TestUniqueNodes.deallocate();
        NodeNums.deallocate();
        return;
    }

    // Loop through the primary air systems and obtain the data for each system
    for (AirSysNum = 1; AirSysNum <= NumPrimaryAirSys; ++AirSysNum) {
        auto &primaryAirSystems = state.dataAirSystemsData->PrimaryAirSystems(AirSysNum);
        auto &airLoopZoneInfo = state.dataAirLoop->AirToZoneNodeInfo(AirSysNum);
        NumOASysControllers = 0;
        NumOASysSimpControllers = 0;
        OASysContListNum = 0;
        PackagedUnit(AirSysNum) = false;
        primaryAirSystems.OASysExists = false; // init Outside Air system connection data to none
        primaryAirSystems.isAllOA = false;
        primaryAirSystems.OASysInNodeNum = 0;
        primaryAirSystems.OASysOutNodeNum = 0;
        primaryAirSystems.NumOAHeatCoils = 0;
        primaryAirSystems.NumOACoolCoils = 0;
        AirLoopControlInfo(AirSysNum).fanOp = HVAC::FanOp::Continuous; // initialize to constant fan mode for all air loops
        state.dataAirLoop->AirLoopFlow(AirSysNum).FanPLR = 1.0;        // initialize to 1 for all air loops

        CurrentModuleObject = "AirLoopHVAC";

        state.dataInputProcessing->inputProcessor->getObjectItem(state,
                                                                 CurrentModuleObject,
                                                                 AirSysNum,
                                                                 Alphas,
                                                                 NumAlphas,
                                                                 Numbers,
                                                                 NumNumbers,
                                                                 IOStat,
                                                                 lNumericBlanks,
                                                                 lAlphaBlanks,
                                                                 cAlphaFields,
                                                                 cNumericFields); // get all the input data for the air system

        // Assign the air system data to the simulation variables.
        // Data needed to simulate the system goes into PrimaryAirSystem.
        // Data connecting the air system to the zone equipment goes into AirToZoneNodeInfo (in DataLoopNode).
        Util::IsNameEmpty(state, Alphas(1), CurrentModuleObject, ErrorsFound);
        primaryAirSystems.Name = Alphas(1);
        airLoopZoneInfo.AirLoopName = Alphas(1);
        if (NumAlphas < 9) {
            ShowSevereError(state, format("{}{}=\"{}\", insufficient information.", RoutineName, CurrentModuleObject, Alphas(1)));
            ShowContinueError(state, "...Have supplied less than 9 alpha fields.");
            ErrorsFound = true;
            continue;
        }
        if (NumNumbers < 1) {
            ShowSevereError(state, format("{}{}=\"{}\", insufficient information.", RoutineName, CurrentModuleObject, Alphas(1)));
            ShowContinueError(state, "...Have supplied less than 1 numeric field.");
            ErrorsFound = true;
            continue;
        }
        primaryAirSystems.DesignVolFlowRate = Numbers(1);
        if (!lNumericBlanks(2)) {
            primaryAirSystems.DesignReturnFlowFraction = Numbers(2);
        }
        // Only allow one return air node (at the loop level)
        airLoopZoneInfo.NumReturnNodes = 1;
        // Allocate the return air node arrays
<<<<<<< HEAD
        airLoopZoneInfo.AirLoopReturnNodeNums.allocate(airLoopZoneInfo.NumReturnNodes);
        airLoopZoneInfo.ZoneEquipReturnNodeNums.allocate(airLoopZoneInfo.NumReturnNodes);
        // fill the return air node arrays with node numbers
        airLoopZoneInfo.AirLoopReturnNodeNums(1) = GetSingleNode(state,
=======
        airLoopZoneInfo.AirLoopReturnNodeNum.allocate(airLoopZoneInfo.NumReturnNodes);
        airLoopZoneInfo.ZoneEquipReturnNodeNum.allocate(airLoopZoneInfo.NumReturnNodes);
        airLoopZoneInfo.ReturnAirPathNum.allocate(airLoopZoneInfo.NumReturnNodes);
        // fill the return air node arrays with node numbers
        airLoopZoneInfo.ReturnAirPathNum(1) = 0;
        airLoopZoneInfo.AirLoopReturnNodeNum(1) = GetOnlySingleNode(state,
>>>>>>> 15f64911
                                                                    Alphas(6),
                                                                    ErrorsFound,
                                                                    Node::ConnObjType::AirLoopHVAC,
                                                                    Alphas(1),
                                                                    Node::FluidType::Air,
                                                                    Node::ConnType::Inlet,
                                                                    Node::CompFluidStream::Primary,
                                                                 Node::ObjectIsParent);
        if (!lAlphaBlanks(7)) {
            airLoopZoneInfo.ZoneEquipReturnNodeNums(1) = GetSingleNode(state,
                                                                          Alphas(7),
                                                                          ErrorsFound,
                                                                          Node::ConnObjType::AirLoopHVAC,
                                                                          Alphas(1),
                                                                          Node::FluidType::Air,
                                                                          Node::ConnType::Outlet,
                                                                          Node::CompFluidStream::Primary,
                                                                       Node::ObjectIsParent);
        } else {
            // If no return path, set this to zero to trigger special handling when calling UpdateHVACInterface
            airLoopZoneInfo.ZoneEquipReturnNodeNums(1) = 0;
        }

        // work on unique nodes
        test = Util::FindItemInList(Alphas(6), TestUniqueNodes, &AirUniqueNodes::NodeName, state.dataSimAirServingZones->TestUniqueNodesNum);
        if (test == 0) {
            ++state.dataSimAirServingZones->TestUniqueNodesNum;
            TestUniqueNodes(state.dataSimAirServingZones->TestUniqueNodesNum).NodeName = Alphas(6);
            TestUniqueNodes(state.dataSimAirServingZones->TestUniqueNodesNum).AirLoopName = Alphas(1);
            TestUniqueNodes(state.dataSimAirServingZones->TestUniqueNodesNum).FieldName = cAlphaFields(6);
            TestUniqueNodes(state.dataSimAirServingZones->TestUniqueNodesNum).NodeNameUsed = true;
        } else {
            ShowSevereError(state, format("{}{}=\"{}\", duplicate node name.", RoutineName, CurrentModuleObject, Alphas(1)));
            ShowContinueError(state, format("...used for {}=\"{}\"", cAlphaFields(6), Alphas(6)));
            ShowContinueError(
                state,
                format("...first used in {}=\"{}\" for {}", CurrentModuleObject, TestUniqueNodes(test).AirLoopName, TestUniqueNodes(test).FieldName));
            ErrorsFound = true;
        }
        if (!lAlphaBlanks(7)) {
            test = Util::FindItemInList(Alphas(7), TestUniqueNodes, &AirUniqueNodes::NodeName, state.dataSimAirServingZones->TestUniqueNodesNum);
            if (test == 0) {
                ++state.dataSimAirServingZones->TestUniqueNodesNum;
                TestUniqueNodes(state.dataSimAirServingZones->TestUniqueNodesNum).NodeName = Alphas(7);
                TestUniqueNodes(state.dataSimAirServingZones->TestUniqueNodesNum).AirLoopName = Alphas(1);
                TestUniqueNodes(state.dataSimAirServingZones->TestUniqueNodesNum).FieldName = cAlphaFields(7);
                TestUniqueNodes(state.dataSimAirServingZones->TestUniqueNodesNum).NodeNameUsed = true;
            } else {
                ShowSevereError(state, format("{}{}=\"{}\", duplicate node name.", RoutineName, CurrentModuleObject, Alphas(1)));
                ShowContinueError(state, format("...used for {}=\"{}\"", cAlphaFields(7), Alphas(7)));
                ShowContinueError(state,
                                  format("...first used in {}=\"{}\" for {}",
                                         CurrentModuleObject,
                                         TestUniqueNodes(test).AirLoopName,
                                         TestUniqueNodes(test).FieldName));
                ErrorsFound = true;
            }
        }
        test = Util::FindItemInList(Alphas(8), TestUniqueNodes, &AirUniqueNodes::NodeName, state.dataSimAirServingZones->TestUniqueNodesNum);
        if (test == 0) {
            ++state.dataSimAirServingZones->TestUniqueNodesNum;
            TestUniqueNodes(state.dataSimAirServingZones->TestUniqueNodesNum).NodeName = Alphas(8);
            TestUniqueNodes(state.dataSimAirServingZones->TestUniqueNodesNum).AirLoopName = Alphas(1);
            TestUniqueNodes(state.dataSimAirServingZones->TestUniqueNodesNum).FieldName = cAlphaFields(8);
            TestUniqueNodes(state.dataSimAirServingZones->TestUniqueNodesNum).NodeNameUsed = true;
        } else {
            ShowSevereError(state, format("{}{}=\"{}\", duplicate node name/list.", RoutineName, CurrentModuleObject, Alphas(1)));
            ShowContinueError(state, format("...used for {}=\"{}\"", cAlphaFields(8), Alphas(8)));
            ShowContinueError(
                state,
                format("...first used in {}=\"{}\" for {}", CurrentModuleObject, TestUniqueNodes(test).AirLoopName, TestUniqueNodes(test).FieldName));
            ErrorsFound = true;
        }
        test = Util::FindItemInList(Alphas(9), TestUniqueNodes, &AirUniqueNodes::NodeName, state.dataSimAirServingZones->TestUniqueNodesNum);
        if (test == 0) {
            ++state.dataSimAirServingZones->TestUniqueNodesNum;
            TestUniqueNodes(state.dataSimAirServingZones->TestUniqueNodesNum).NodeName = Alphas(9);
            TestUniqueNodes(state.dataSimAirServingZones->TestUniqueNodesNum).AirLoopName = Alphas(1);
            TestUniqueNodes(state.dataSimAirServingZones->TestUniqueNodesNum).FieldName = cAlphaFields(9);
            TestUniqueNodes(state.dataSimAirServingZones->TestUniqueNodesNum).NodeNameUsed = true;
        } else {
            ShowSevereError(state, format("{}{}=\"{}\", duplicate node name/list.", RoutineName, CurrentModuleObject, Alphas(1)));
            ShowContinueError(state, format("...used for {}=\"{}\"", cAlphaFields(9), Alphas(9)));
            ShowContinueError(
                state,
                format("...first used in {}=\"{}\" for {}", CurrentModuleObject, TestUniqueNodes(test).AirLoopName, TestUniqueNodes(test).FieldName));
            ErrorsFound = true;
        }
        // this test depends on the controlled zone input having been "gotten"
        test = 0;
        for (count = 1; count <= state.dataZoneEquip->NumReturnAirPaths; ++count) {
            if (state.dataZoneEquip->ReturnAirPath(count).OutNodeNum == airLoopZoneInfo.ZoneEquipReturnNodeNums(1)) {
                test = state.dataZoneEquip->ReturnAirPath(count).OutNodeNum;
                break;
            }
        }
        if ((test == 0) && (airLoopZoneInfo.NumReturnNodes > 0)) { // there, see if it's in the controlled zone info
            for (count = 1; count <= state.dataGlobal->NumOfZones; ++count) {
                for (int retNode = 1; retNode <= state.dataZoneEquip->ZoneEquipConfig(count).NumReturnNodes; ++retNode) {
                    if (state.dataZoneEquip->ZoneEquipConfig(count).ReturnNodeNums(retNode) != airLoopZoneInfo.ZoneEquipReturnNodeNums(1)) continue;
                    test = count;
                    break;
                }
                if (test == count) break;
            }
        }
        if ((test == 0) && (airLoopZoneInfo.NumReturnNodes > 0) && !lAlphaBlanks(7)) {
            ShowSevereError(state, format("{}{}=\"{}\", invalid.", RoutineName, CurrentModuleObject, Alphas(1)));
            ShowContinueError(state, format("{} (Return Air Path or ZoneHVAC:EquipmentConnections) not valid = \"{}\".", cAlphaFields(7), Alphas(7)));
            ErrorsFound = true;
        }
        // Get the supply nodes
        ErrInList = false;
        GetNodeNums(state,
                    Alphas(8),
                    NumNodes,
                    NodeNums,
                    ErrInList,
                    Node::FluidType::Air,
                    Node::ConnObjType::AirLoopHVAC,
                    primaryAirSystems.Name,
                    Node::ConnType::Inlet,
                    Node::CompFluidStream::Primary,
                    Node::ObjectIsParent,
                    false,
                    cAlphaFields(8));
        if (ErrInList) {
            ErrorsFound = true;
        }
        // Allow at most 3 supply nodes (for a 3 deck system)
        if (NumNodes > 3) {
            ShowSevereError(state, format("{}{}=\"{}\", too many nodes.", RoutineName, CurrentModuleObject, primaryAirSystems.Name));
            ShowContinueError(state, format("Only 1st 3 Nodes will be used from {}=\"{}\".", cAlphaFields(8), Alphas(8)));
            ErrorsFound = true;
        }
        if (NumNodes == 0) {
            ShowSevereError(state, format("{}{}=\"{}\", too few nodes.", RoutineName, CurrentModuleObject, primaryAirSystems.Name));
            ShowContinueError(state, "There must be at least 1 supply node in the system.");
            ErrorsFound = true;
        }
        airLoopZoneInfo.NumSupplyNodes = NumNodes;
        // Allocate the supply node arrays in AirToZoneNodeInfo
        airLoopZoneInfo.ZoneEquipSupplyNodeNums.allocate(airLoopZoneInfo.NumSupplyNodes);
        airLoopZoneInfo.AirLoopSupplyNodeNums.allocate(airLoopZoneInfo.NumSupplyNodes);
        airLoopZoneInfo.SupplyDuctType.allocate(airLoopZoneInfo.NumSupplyNodes);
        airLoopZoneInfo.SupplyDuctBranchNum.allocate(airLoopZoneInfo.NumSupplyNodes);
        airLoopZoneInfo.SupplyAirPathNum.allocate(airLoopZoneInfo.NumSupplyNodes);

        // Fill the supply node arrays with node numbers
        for (I = 1; I <= airLoopZoneInfo.NumSupplyNodes; ++I) {
            airLoopZoneInfo.ZoneEquipSupplyNodeNums(I) = NodeNums(I);
            airLoopZoneInfo.SupplyDuctType(I) = HVAC::AirDuctType::Invalid;
            airLoopZoneInfo.SupplyDuctBranchNum(I) = 0;
            airLoopZoneInfo.SupplyAirPathNum(I) = 0;
        }
        ErrInList = false;
        GetNodeNums(state,
                    Alphas(9),
                    NumNodes,
                    NodeNums,
                    ErrInList,
                    Node::FluidType::Air,
                    Node::ConnObjType::AirLoopHVAC,
                    primaryAirSystems.Name,
                    Node::ConnType::Outlet,
                    Node::CompFluidStream::Primary,
                    Node::ObjectIsParent,
                    false,
                    cAlphaFields(9));
        if (ErrInList) {
            ErrorsFound = true;
        }
        if (NumNodes != airLoopZoneInfo.NumSupplyNodes) {
            ShowSevereError(state, format("{}{}=\"{}\", node mismatch.", RoutineName, CurrentModuleObject, Alphas(1)));
            ShowContinueError(state,
                              format("...number of air system exit nodes [{}] must match number of zone equip inlet nodes [{}].",
                                     NumNodes,
                                     airLoopZoneInfo.NumSupplyNodes));
            ErrorsFound = true;
        }
        for (I = 1; I <= airLoopZoneInfo.NumSupplyNodes; ++I) {
            airLoopZoneInfo.AirLoopSupplyNodeNums(I) = NodeNums(I);
        }
        airLoopZoneInfo.NumZonesCooled = 0;
        airLoopZoneInfo.NumZonesHeated = 0;
        // Branch, Controller, Availability Manager and Connector List Names to access later
        ControllerListName = Alphas(2);
        BranchListName = Alphas(4);
        AvailManagerListName = Alphas(3);
        ConnectorListName = Alphas(5);
        primaryAirSystems.NumBranches = NumBranchesInBranchList(state, BranchListName);
        if (primaryAirSystems.NumBranches == 0) {
            ShowSevereError(state, format("{}{}=\"{}\", insufficient information.", RoutineName, CurrentModuleObject, primaryAirSystems.Name));
            ShowContinueError(state, "...there must be at least 1 branch specified.");
            ErrorsFound = true;
        }
        BranchNames.allocate(primaryAirSystems.NumBranches);
        BranchNames = "";
        // get the branch lists
        GetBranchList(state, primaryAirSystems.Name, BranchListName, primaryAirSystems.NumBranches, BranchNames, "Air");
        primaryAirSystems.Branch.allocate(primaryAirSystems.NumBranches);
        // Cycle through all of the branches and set up the branch data
        for (BranchNum = 1; BranchNum <= primaryAirSystems.NumBranches; ++BranchNum) {
            primaryAirSystems.Branch(BranchNum).Name = BranchNames(BranchNum);
            NumCompsOnBranch = NumCompsInBranch(state, BranchNames(BranchNum));
            if (NumCompsOnBranch <= 0) {
                ShowSevereError(state, format("{}{}=\"{}\", insufficient information.", RoutineName, CurrentModuleObject, primaryAirSystems.Name));
                ShowContinueError(state, format("...Branch=\"{}\", no components on branch.", BranchNames(BranchNum)));
                ErrorsFound = true;
                continue;
            }
            CompTypes.allocate(NumCompsOnBranch);
            CompNames.allocate(NumCompsOnBranch);
            InletNodeNames.allocate(NumCompsOnBranch);
            InletNodeNumbers.dimension(NumCompsOnBranch, 0);
            OutletNodeNames.allocate(NumCompsOnBranch);
            OutletNodeNumbers.dimension(NumCompsOnBranch, 0);

            GetBranchData(state,
                          primaryAirSystems.Name,
                          BranchNames(BranchNum),
                          PressCurveType,
                          PressCurveIndex,
                          NumCompsOnBranch,
                          CompTypes,
                          CompNames,
                          InletNodeNames,
                          InletNodeNumbers,
                          OutletNodeNames,
                          OutletNodeNumbers,
                          ErrorsFound); // Placeholders for plant branch pressure data (not used in air loops)
            primaryAirSystems.Branch(BranchNum).Comp.allocate(NumCompsOnBranch);
            primaryAirSystems.Branch(BranchNum).TotalComponents = NumCompsOnBranch;

            primaryAirSystems.Branch(BranchNum).NumNodes = NumCompsOnBranch + 1;
            primaryAirSystems.Branch(BranchNum).NodeNums.allocate(NumCompsOnBranch + 1);
            primaryAirSystems.Branch(BranchNum).NodeNums(1) = InletNodeNumbers(1);
            primaryAirSystems.Branch(BranchNum).DuctType = HVAC::AirDuctType::Main;

            // If first node is an outdoor air node, then consider this to have a simple OA system (many places check for this)
            if (OutAirNodeManager::CheckOutAirNodeNumber(state, InletNodeNumbers(1))) {
                primaryAirSystems.OASysExists = true;
                primaryAirSystems.isAllOA = true;
                primaryAirSystems.OASysInNodeNum = InletNodeNumbers(1);
                primaryAirSystems.OASysOutNodeNum = InletNodeNumbers(1);
                primaryAirSystems.OAMixOAInNodeNum = InletNodeNumbers(1);
                state.dataAirLoop->AirToOANodeInfo(AirSysNum).OASysExists = true;
                state.dataAirLoop->AirToOANodeInfo(AirSysNum).OASysInNodeNum = InletNodeNumbers(1);
                state.dataAirLoop->AirToOANodeInfo(AirSysNum).OASysOutNodeNum = InletNodeNumbers(1);
            }
            for (CompNum = 1; CompNum <= primaryAirSystems.Branch(BranchNum).TotalComponents; ++CompNum) {

                primaryAirSystems.Branch(BranchNum).Comp(CompNum).TypeOf = CompTypes(CompNum);
                primaryAirSystems.Branch(BranchNum).Comp(CompNum).Name = CompNames(CompNum);
                primaryAirSystems.Branch(BranchNum).Comp(CompNum).CompIndex = 0;
                primaryAirSystems.Branch(BranchNum).Comp(CompNum).InNodeName = InletNodeNames(CompNum);
                primaryAirSystems.Branch(BranchNum).Comp(CompNum).InNodeNum = InletNodeNumbers(CompNum);
                primaryAirSystems.Branch(BranchNum).Comp(CompNum).OutNodeName = OutletNodeNames(CompNum);
                primaryAirSystems.Branch(BranchNum).Comp(CompNum).OutNodeNum = OutletNodeNumbers(CompNum);
                primaryAirSystems.Branch(BranchNum).NodeNums(CompNum + 1) = OutletNodeNumbers(CompNum);

                // Check for Outside Air system; if there, store its connection node numbers to primary air system
                if (Util::SameString(CompTypes(CompNum), "AirLoopHVAC:OutdoorAirSystem")) {
                    if (primaryAirSystems.OASysExists) {
                        ShowSevereError(
                            state, format("{}{}=\"{}\", too many outdoor air systems.", RoutineName, CurrentModuleObject, primaryAirSystems.Name));
                        ShowContinueError(state, "Only one AirLoopHVAC:OutdoorAirSystem allowed.");
                        ErrorsFound = true;
                        continue;
                    }
                    primaryAirSystems.OASysExists = true;
                    primaryAirSystems.OASysInNodeNum = InletNodeNumbers(CompNum);
                    primaryAirSystems.OASysOutNodeNum = OutletNodeNumbers(CompNum);
                    state.dataAirLoop->AirToOANodeInfo(AirSysNum).OASysExists = true;
                    state.dataAirLoop->AirToOANodeInfo(AirSysNum).OASysInNodeNum = InletNodeNumbers(CompNum);
                    state.dataAirLoop->AirToOANodeInfo(AirSysNum).OASysOutNodeNum = OutletNodeNumbers(CompNum);
                    OANum = GetOASystemNumber(state, CompNames(CompNum));
                    if (OANum > 0) {
                        NumOASysSimpControllers = GetOASysNumSimpControllers(state, OANum);
                        primaryAirSystems.NumOAHeatCoils = GetOASysNumHeatingCoils(state, OANum);
                        primaryAirSystems.NumOACoolCoils = GetOASysNumCoolingCoils(state, OANum);
                        primaryAirSystems.NumOAHXs = GetOASysNumHXs(state, OANum);
                        OASysContListNum = GetOASysControllerListIndex(state, OANum);
                        OAMixNum = FindOAMixerMatchForOASystem(state, OANum);
                        if (OAMixNum > 0) {
                            primaryAirSystems.OAMixOAInNodeNum = GetOAMixerInletNodeNumber(state, OAMixNum);
                        } else {
                            ShowSevereError(state, format("{}{}=\"{}\", item not found.", RoutineName, CurrentModuleObject, primaryAirSystems.Name));
                            ShowContinueError(state,
                                              format("OutdoorAir:Mixer for AirLoopHVAC:OutdoorAirSystem=\"{}\" not found.", CompNames(CompNum)));
                            ErrorsFound = true;
                        }
                    } else {
                        ShowSevereError(state, format("{}{}=\"{}\", item not found.", RoutineName, CurrentModuleObject, primaryAirSystems.Name));
                        ShowContinueError(state, format("AirLoopHVAC:OutdoorAirSystem=\"{}\" not found.", CompNames(CompNum)));
                        ShowContinueError(state, format("  referenced in Branch=\"{}\".", primaryAirSystems.Branch(BranchNum).Name));
                        ErrorsFound = true;
                    }
                }
                {
                    std::string const componentType = uppercased(CompTypes(CompNum));
                    if (componentType == "COILSYSTEM:COOLING:DX") {
                        PackagedUnit(AirSysNum) = true;
                    } else if (componentType == "COILSYSTEM:HEATING:DX") {
                        PackagedUnit(AirSysNum) = true;
                    } else if (componentType == "COILSYSTEM:COOLING:WATER") {
                        PackagedUnit(AirSysNum) = true;
                    } else if (componentType == "AIRLOOPHVAC:UNITARYSYSTEM") {
                        PackagedUnit(AirSysNum) = true;
                    } else if (componentType == "AIRLOOPHVAC:UNITARY:FURNACE:HEATONLY") {
                        PackagedUnit(AirSysNum) = true;
                    } else if (componentType == "AIRLOOPHVAC:UNITARY:FURNACE:HEATCOOL") {
                        PackagedUnit(AirSysNum) = true;
                    } else if (componentType == "AIRLOOPHVAC:UNITARYHEATONLY") {
                        PackagedUnit(AirSysNum) = true;
                    } else if (componentType == "AIRLOOPHVAC:UNITARYHEATCOOL") {
                        PackagedUnit(AirSysNum) = true;
                    } else if (componentType == "AIRLOOPHVAC:UNITARYHEATPUMP:AIRTOAIR") {
                        PackagedUnit(AirSysNum) = true;
                    } else if (componentType == "AIRLOOPHVAC:UNITARYHEATPUMP:WATERTOAIR") {
                        PackagedUnit(AirSysNum) = true;
                    } else if (componentType == "AIRLOOPHVAC:UNITARYHEATCOOL:VAVCHANGEOVERBYPASS") {
                        PackagedUnit(AirSysNum) = true;
                    } else if (componentType == "AIRLOOPHVAC:UNITARYHEATPUMP:AIRTOAIR:MULTISPEED") {
                        PackagedUnit(AirSysNum) = true;
                    }
                }

            } // end of component loop

            primaryAirSystems.Branch(BranchNum).ControlType = "";
            primaryAirSystems.Branch(BranchNum).InNodeNum = InletNodeNumbers(1);
            primaryAirSystems.Branch(BranchNum).OutNodeNum = OutletNodeNumbers(NumCompsOnBranch);

            CompTypes.deallocate();
            CompNames.deallocate();
            InletNodeNames.deallocate();
            InletNodeNumbers.deallocate();
            OutletNodeNames.deallocate();
            OutletNodeNumbers.deallocate();

        } // end of branch loop

        BranchNames.deallocate();

        // find and store the primary air system outlet branch reference numbers
        primaryAirSystems.NumOutletBranches = airLoopZoneInfo.NumSupplyNodes;
        for (OutBranchNum = 1; OutBranchNum <= 3; ++OutBranchNum) {
            primaryAirSystems.OutBranchNums[OutBranchNum - 1] = 0;
            if (OutBranchNum > primaryAirSystems.NumOutletBranches) break;
            MatchNodeName(OutBranchNum) = dln->nodes(airLoopZoneInfo.AirLoopSupplyNodeNums(OutBranchNum))->Name;
            for (BranchNum = 1; BranchNum <= primaryAirSystems.NumBranches; ++BranchNum) {
                if (airLoopZoneInfo.AirLoopSupplyNodeNums(OutBranchNum) == primaryAirSystems.Branch(BranchNum).OutNodeNum) {
                    primaryAirSystems.OutBranchNums[OutBranchNum - 1] = BranchNum;
                }
            }
        }
        //  Check for errors
        for (OutBranchNum = 1; OutBranchNum <= primaryAirSystems.NumOutletBranches; ++OutBranchNum) {
            if (primaryAirSystems.OutBranchNums[OutBranchNum - 1] != 0) continue;
            ShowSevereError(state, format("{}{}=\"{}\", branch in error.", RoutineName, CurrentModuleObject, primaryAirSystems.Name));
            ShowContinueError(state, "Probable missing or misspelled node referenced in the branch(es):");
            for (BranchNum = 1; BranchNum <= primaryAirSystems.NumBranches; ++BranchNum) {
                ShowContinueError(state, format("Possible Error in Branch Object=\"{}\".", primaryAirSystems.Branch(BranchNum).Name));
            }
            ShowContinueError(state, format("...looking to match to Node=\"{}\".", MatchNodeName(OutBranchNum)));
            ErrorsFound = true;
        }

        // find and store the primary air system inlet branch numbers
        primaryAirSystems.NumInletBranches = airLoopZoneInfo.NumReturnNodes;
        for (InBranchNum = 1; InBranchNum <= primaryAirSystems.NumInletBranches; ++InBranchNum) {
            primaryAirSystems.InBranchNums[InBranchNum - 1] = 0;
            for (BranchNum = 1; BranchNum <= primaryAirSystems.NumBranches; ++BranchNum) {
                if (airLoopZoneInfo.AirLoopReturnNodeNums(InBranchNum) == primaryAirSystems.Branch(BranchNum).InNodeNum) {
                    primaryAirSystems.InBranchNums[InBranchNum - 1] = BranchNum;
                }
            }
            if (primaryAirSystems.InBranchNums[InBranchNum - 1] == 0) {
                ShowSevereError(state, format("{}{}=\"{}\", connection to zone.", RoutineName, CurrentModuleObject, primaryAirSystems.Name));
                ShowContinueError(state, "No Connection found for Return Air from Zone");
                ShowContinueError(
                    state, format("Expected node name =\"{}\".", dln->nodes(airLoopZoneInfo.AirLoopReturnNodeNums(InBranchNum))->Name));
                ErrorsFound = true;
            }
        }

        // Check to see if a spliter and/or mixer exist
        SplitterExists = false;
        MixerExists = false;

        if (ConnectorListName != std::string()) {
            ConListNum = state.dataInputProcessing->inputProcessor->getObjectItemNum(state, "ConnectorList", ConnectorListName);
            if (ConListNum > 0) {
                state.dataInputProcessing->inputProcessor->getObjectItem(
                    state, "ConnectorList", ConListNum, Alphas, NumAlphas, Numbers, NumNumbers, IOStat);
                if ((Util::SameString(Alphas(2), "Connector:Splitter")) || (Util::SameString(Alphas(4), "Connector:Splitter"))) {
                    SplitterExists = true;
                }
                if ((Util::SameString(Alphas(2), "Connector:Mixer")) || (Util::SameString(Alphas(4), "Connector:Mixer"))) {
                    MixerExists = true;
                }
            } else {
                ShowSevereError(state, format("{}{}=\"{}\", connector list object.", RoutineName, CurrentModuleObject, primaryAirSystems.Name));
                ShowContinueError(state, format("ConnectorList object=\"{}\" not found in input.", ConnectorListName));
            }
            errFlag = false;
            GetNumSplitterMixerInConntrList(
                state, "AirLoop", ConnectorListName, dln->NumSplitters, dln->NumMixers, errFlag);
            if (errFlag) {
            }
        }

        // If there is a SPLITTER, get its data
        if (SplitterExists) {
            state.dataInputProcessing->inputProcessor->getObjectDefMaxArgs(state, "Connector:Splitter", NumParams, NumAlphas, NumNodes);
            NodeNames.allocate(NumAlphas);
            NodeNumbers.allocate(NumAlphas);
            GetLoopSplitter(state,
                            primaryAirSystems.Name,
                            ConnectorListName,
                            primaryAirSystems.Splitter.Name,
                            primaryAirSystems.Splitter.Exists,
                            primaryAirSystems.Splitter.InNodeName,
                            primaryAirSystems.Splitter.InNodeNum,
                            primaryAirSystems.Splitter.NumOutNodes,
                            NodeNames,
                            NodeNumbers,
                            ErrorsFound);

            primaryAirSystems.Splitter.OutNodeNames.allocate(primaryAirSystems.Splitter.NumOutNodes);
            primaryAirSystems.Splitter.OutNodeNums.allocate(primaryAirSystems.Splitter.NumOutNodes);
            primaryAirSystems.Splitter.BranchNumOut.allocate(primaryAirSystems.Splitter.NumOutNodes);

            for (NodeNum = 1; NodeNum <= primaryAirSystems.Splitter.NumOutNodes; ++NodeNum) {

                primaryAirSystems.Splitter.OutNodeNames(NodeNum) = NodeNames(NodeNum);
                primaryAirSystems.Splitter.OutNodeNums(NodeNum) = NodeNumbers(NodeNum);

                primaryAirSystems.Splitter.BranchNumOut(NodeNum) = 0;
                for (BranchNum = 1; BranchNum <= primaryAirSystems.NumBranches; ++BranchNum) {

                    if (primaryAirSystems.Branch(BranchNum).InNodeNum == primaryAirSystems.Splitter.OutNodeNums(NodeNum)) {
                        primaryAirSystems.Splitter.BranchNumOut(NodeNum) = BranchNum;
                        break;
                    }
                }
            }

            primaryAirSystems.Splitter.BranchNumIn = 0;
            for (BranchNum = 1; BranchNum <= primaryAirSystems.NumBranches; ++BranchNum) {

                if (primaryAirSystems.Branch(BranchNum).OutNodeNum == primaryAirSystems.Splitter.InNodeNum) {
                    primaryAirSystems.Splitter.BranchNumIn = BranchNum;
                    break;
                }
            }

            if (allocated(NodeNames)) {
                NodeNames.deallocate();
                NodeNumbers.deallocate();
            }

        } else {
            primaryAirSystems.Splitter.Exists = false;
            primaryAirSystems.Splitter.InNodeNum = 0;
            primaryAirSystems.Splitter.BranchNumIn = 0;
            primaryAirSystems.Splitter.InNodeName = "";
            primaryAirSystems.Splitter.NumOutNodes = 0;
            primaryAirSystems.Splitter.OutNodeNums.allocate(0);
            primaryAirSystems.Splitter.BranchNumOut.allocate(0);
            primaryAirSystems.Splitter.OutNodeNames.allocate(0);
        }

        // If there is a MIXER, get its data
        if (MixerExists) {
            state.dataInputProcessing->inputProcessor->getObjectDefMaxArgs(state, "Connector:Mixer", NumParams, NumAlphas, NumNodes);
            NodeNames.allocate(NumAlphas);
            NodeNumbers.allocate(NumAlphas);
            GetLoopMixer(state,
                         primaryAirSystems.Name,
                         ConnectorListName,
                         primaryAirSystems.Mixer.Name,
                         primaryAirSystems.Mixer.Exists,
                         primaryAirSystems.Mixer.OutNodeName,
                         primaryAirSystems.Mixer.OutNodeNum,
                         primaryAirSystems.Mixer.NumInNodes,
                         NodeNames,
                         NodeNumbers,
                         ErrorsFound);

            primaryAirSystems.Mixer.InNodeNames.allocate(primaryAirSystems.Mixer.NumInNodes);
            primaryAirSystems.Mixer.InNodeNums.allocate(primaryAirSystems.Mixer.NumInNodes);
            primaryAirSystems.Mixer.BranchNumIn.allocate(primaryAirSystems.Mixer.NumInNodes);

            for (NodeNum = 1; NodeNum <= primaryAirSystems.Mixer.NumInNodes; ++NodeNum) {

                primaryAirSystems.Mixer.InNodeNames(NodeNum) = NodeNames(NodeNum);
                primaryAirSystems.Mixer.InNodeNums(NodeNum) = NodeNumbers(NodeNum);

                primaryAirSystems.Mixer.BranchNumIn(NodeNum) = 0;
                for (BranchNum = 1; BranchNum <= primaryAirSystems.NumBranches; ++BranchNum) {

<<<<<<< HEAD
                    if (primaryAirSystems.Branch(BranchNum).InNodeNum == primaryAirSystems.Mixer.InNodeNums(NodeNum)) {
=======
                    if (primaryAirSystems.Branch(BranchNum).NodeNumOut == primaryAirSystems.Mixer.NodeNumIn(NodeNum)) {
>>>>>>> 15f64911
                        primaryAirSystems.Mixer.BranchNumIn(NodeNum) = BranchNum;
                        break;
                    }
                }
            }

            primaryAirSystems.Mixer.BranchNumOut = 0;
            for (BranchNum = 1; BranchNum <= primaryAirSystems.NumBranches; ++BranchNum) {

                if (primaryAirSystems.Branch(BranchNum).InNodeNum == primaryAirSystems.Mixer.OutNodeNum) {
                    primaryAirSystems.Mixer.BranchNumOut = BranchNum;
                    break;
                }
            }

            if (allocated(NodeNames)) {
                NodeNames.deallocate();
                NodeNumbers.deallocate();
            }

        } else {
            primaryAirSystems.Mixer.Exists = false;
            primaryAirSystems.Mixer.OutNodeNum = 0;
            primaryAirSystems.Mixer.BranchNumOut = 0;
            primaryAirSystems.Mixer.OutNodeName = "";
            primaryAirSystems.Mixer.NumInNodes = 0;
            primaryAirSystems.Mixer.InNodeNums.allocate(0);
            primaryAirSystems.Mixer.BranchNumIn.allocate(0);
            primaryAirSystems.Mixer.InNodeNames.allocate(0);
        }

        NumControllers = 0;
        if (ControllerListName != std::string()) { // If not blank, then must be there and valid
            // Loop through the controller lists until you find the one attached to this primary air system
            ControllerListNum = state.dataInputProcessing->inputProcessor->getObjectItemNum(state, "AirLoopHVAC:ControllerList", ControllerListName);
            if (ControllerListNum > 0) {
                state.dataInputProcessing->inputProcessor->getObjectItem(
                    state, "AirLoopHVAC:ControllerList", ControllerListNum, Alphas, NumAlphas, Numbers, NumNumbers, IOStat);
                // Check the current controller list and if it matches input names
                NumControllers = (NumAlphas - 1) / 2; // Subtract off the controller list name first
                // store all the controller data
                primaryAirSystems.NumControllers = NumControllers + NumOASysSimpControllers;
                primaryAirSystems.ControllerName.allocate(NumControllers + NumOASysSimpControllers);
                primaryAirSystems.ControllerType.allocate(NumControllers + NumOASysSimpControllers);
                primaryAirSystems.ControllerIndex.allocate(NumControllers + NumOASysSimpControllers);
                primaryAirSystems.ControllerIndex = 0;
                primaryAirSystems.ControlConverged.allocate(NumControllers + NumOASysSimpControllers);
                primaryAirSystems.CanBeLockedOutByEcono.allocate(NumControllers + NumOASysSimpControllers);
                for (ControllerNum = NumOASysSimpControllers + 1; ControllerNum <= NumOASysSimpControllers + NumControllers; ++ControllerNum) {
                    ControllerName = Alphas((ControllerNum - NumOASysSimpControllers) * 2 + 1);
                    ControllerType = Alphas((ControllerNum - NumOASysSimpControllers) * 2);
                    primaryAirSystems.ControllerName(ControllerNum) = ControllerName;
                    primaryAirSystems.ControllerType(ControllerNum) = ControllerType;
                    IsNotOK = false;
                    ValidateComponent(state, ControllerType, ControllerName, IsNotOK, CurrentModuleObject);
                    if (IsNotOK) {
                        ShowContinueError(state,
                                          format("{}{}=\"{}\", for ControllerList=\"{}\".",
                                                 RoutineName,
                                                 CurrentModuleObject,
                                                 primaryAirSystems.Name,
                                                 ControllerListName));
                        ErrorsFound = true;
                    }
                    primaryAirSystems.ControlConverged(ControllerNum) = false;
                    primaryAirSystems.CanBeLockedOutByEcono(ControllerNum) = false;
                } // End of ControllerListNum Loop
            } else {
                ShowSevereError(state, format("{}{}=\"{}\", controller list object.", RoutineName, CurrentModuleObject, primaryAirSystems.Name));
                ShowContinueError(state, format("ControllerList object=\"{}\" not found in input.", ControllerListName));
                ErrorsFound = true;
            }
        }
        if (NumOASysSimpControllers > 0) {
            state.dataInputProcessing->inputProcessor->getObjectItem(
                state, "AirLoopHVAC:ControllerList", OASysContListNum, Alphas, NumAlphas, Numbers, NumNumbers, IOStat);
            // allocate air primary system controller lists if not already done
            if (NumControllers == 0) {
                primaryAirSystems.NumControllers = NumOASysSimpControllers;
                primaryAirSystems.ControllerName.allocate(NumOASysSimpControllers);
                primaryAirSystems.ControllerType.allocate(NumOASysSimpControllers);
                primaryAirSystems.ControllerIndex.allocate(NumOASysSimpControllers);
                primaryAirSystems.ControllerIndex = 0;
                primaryAirSystems.ControlConverged.allocate(NumOASysSimpControllers);
                primaryAirSystems.CanBeLockedOutByEcono.allocate(NumOASysSimpControllers);
                primaryAirSystems.ControlConverged = false;
                primaryAirSystems.CanBeLockedOutByEcono = false;
            }
            // loop over the OA Sys controllers and move them up to the primary air system controller lists
            OASysControllerNum = 0;
            NumOASysControllers = (NumAlphas - 1) / 2;
            for (ControllerNum = 1; ControllerNum <= NumOASysControllers; ++ControllerNum) {
                ControllerName = Alphas(ControllerNum * 2 + 1);
                ControllerType = Alphas(ControllerNum * 2);
                if (!Util::SameString(ControllerType, "Controller:OutdoorAir")) {
                    ++OASysControllerNum;
                    primaryAirSystems.ControllerName(OASysControllerNum) = ControllerName;
                    primaryAirSystems.ControllerType(OASysControllerNum) = ControllerType;
                    primaryAirSystems.ControlConverged(OASysControllerNum) = false;
                    primaryAirSystems.CanBeLockedOutByEcono(OASysControllerNum) = true;
                    GetControllerActuatorNodeNum(state, ControllerName, ActuatorNodeNum, errFlag);

                    bool nonLockoutCoilFound = false;
                    WaterCoilNodeNum = -1;
                    // added to fix bug issue #5695, if HW coil on outdoor air system, don't lock out during economizing
                    if (OANum > 0) {
                        for (int OACompNum = 1; OACompNum <= OutsideAirSys(OANum).NumComponents; ++OACompNum) {
                            CompType = OutsideAirSys(OANum).ComponentType(OACompNum);
                            if (Util::SameString(CompType, "Coil:Heating:Water")) {
                                WaterCoilNodeNum = GetCoilWaterInletNode(state, CompType, OutsideAirSys(OANum).ComponentName(OACompNum), ErrorsFound);
                                if (WaterCoilNodeNum == ActuatorNodeNum) nonLockoutCoilFound = true;
                                break;
                            }
                        }
                    }
                    if (!nonLockoutCoilFound) {
                        //         Coil controllers can be entered either in the air loop controller list or the
                        //         OA system controller list. The CanBeLockedOutByEcono should only be set for OA coils
                        //         First get the OA controller actuator node and then compare to the air loop coil water inlet node
                        //         If these node numbers match, the coil is in the main air loop and the lockout flag should be reset to FALSE
                        for (BranchNum = 1; BranchNum <= primaryAirSystems.NumBranches; ++BranchNum) {
                            for (CompNum = 1; CompNum <= primaryAirSystems.Branch(BranchNum).TotalComponents; ++CompNum) {
                                if (Util::SameString(primaryAirSystems.Branch(BranchNum).Comp(CompNum).TypeOf, "AirloopHVAC:OutdoorAirSystem"))
                                    continue;
                                CompType = primaryAirSystems.Branch(BranchNum).Comp(CompNum).TypeOf;
                                if (Util::SameString(CompType, "Coil:Cooling:Water:DetailedGeometry") ||
                                    Util::SameString(CompType, "Coil:Heating:Water") || Util::SameString(CompType, "Coil:Cooling:Water")) {
                                    WaterCoilNodeNum =
                                        GetCoilWaterInletNode(state, CompType, primaryAirSystems.Branch(BranchNum).Comp(CompNum).Name, ErrorsFound);
                                    if (WaterCoilNodeNum == ActuatorNodeNum) {
                                        nonLockoutCoilFound = true;
                                        break;
                                    }
                                }
                            }
                        }
                    }
                    if (nonLockoutCoilFound) {
                        primaryAirSystems.CanBeLockedOutByEcono(OASysControllerNum) = false;
                    }
                }
            }
        }
        if (NumControllers + NumOASysSimpControllers == 0) {
            if (!PackagedUnit(AirSysNum)) {
                ShowWarningError(state, format("{}{}=\"{}\" has no Controllers.", RoutineName, CurrentModuleObject, primaryAirSystems.Name));
            }
            primaryAirSystems.NumControllers = 0;
            primaryAirSystems.ControllerName.allocate(0);
            primaryAirSystems.ControllerType.allocate(0);
            primaryAirSystems.ControlConverged.allocate(0);
            primaryAirSystems.CanBeLockedOutByEcono.allocate(0);
        }

        errFlag = false;
        Avail::GetAirLoopAvailabilityManager(state, AvailManagerListName, AirSysNum, NumPrimaryAirSys, errFlag);

        if (errFlag) {
            ShowContinueError(state, format("Occurs in {} = {}", CurrentModuleObject, primaryAirSystems.Name));
            ErrorsFound = true;
        }

    } // End Air Loop

    Numbers.deallocate();
    cNumericFields.deallocate();
    lNumericBlanks.deallocate();
    Alphas.deallocate();
    cAlphaFields.deallocate();
    lAlphaBlanks.deallocate();

    TestUniqueNodes.deallocate();
    for (AirSysNum = 1; AirSysNum <= NumPrimaryAirSys; ++AirSysNum) {
        auto &primaryAirSystems = state.dataAirSystemsData->PrimaryAirSystems(AirSysNum);
        for (BranchNum = 1; BranchNum <= primaryAirSystems.NumBranches; ++BranchNum) {
            for (CompNum = 1; CompNum <= primaryAirSystems.Branch(BranchNum).TotalComponents; ++CompNum) {

                {
                    std::string const componentType = uppercased(primaryAirSystems.Branch(BranchNum).Comp(CompNum).TypeOf);

                    if (componentType == "AIRLOOPHVAC:OUTDOORAIRSYSTEM") {
                        primaryAirSystems.Branch(BranchNum).Comp(CompNum).CompType_Num = CompType::OAMixer_Num;

                        // Fan Types for the air sys simulation
                    } else if (componentType == "FAN:CONSTANTVOLUME") {
                        primaryAirSystems.Branch(BranchNum).Comp(CompNum).CompType_Num = CompType::Fan_Simple_CV;

                    } else if (componentType == "FAN:VARIABLEVOLUME") {
                        primaryAirSystems.Branch(BranchNum).Comp(CompNum).CompType_Num = CompType::Fan_Simple_VAV;

                    } else if (componentType == "FAN:SYSTEMMODEL") {
                        primaryAirSystems.Branch(BranchNum).Comp(CompNum).CompType_Num = CompType::Fan_System_Object;
                        auto &comp = primaryAirSystems.Branch(BranchNum).Comp(CompNum);
                        if (comp.CompIndex == 0) {
                            comp.CompIndex = Fans::GetFanIndex(state, comp.Name); // TODO: get rid of this
                            if (comp.CompIndex == 0) {
                                ShowSevereError(state, format("Component {} of type {} not found.", comp.Name, comp.TypeOf));
                            }
                        }

                        state.dataFans->fans(comp.CompIndex)->airPathFlag = true;
                    } else if (componentType == "FAN:COMPONENTMODEL") {
                        primaryAirSystems.Branch(BranchNum).Comp(CompNum).CompType_Num = CompType::Fan_ComponentModel;

                        // Coil Types for the air sys simulation
                        //        HX Assisted coils are not allowed on a branch at this time
                        //        CASE('COILSYSTEM:COOLING:DX:HEATEXCHANGERASSISTED')
                        //          PrimaryAirSystem(AirSysNum)%Branch(BranchNum)%Comp(CompNum)%CompType_Num=DXCoil_CoolingHXAsst
                    } else if (componentType == "COILSYSTEM:COOLING:WATER:HEATEXCHANGERASSISTED") {
                        primaryAirSystems.Branch(BranchNum).Comp(CompNum).CompType_Num = CompType::WaterCoil_CoolingHXAsst;
                    } else if (componentType == "COIL:HEATING:WATER") {
                        primaryAirSystems.Branch(BranchNum).Comp(CompNum).CompType_Num = CompType::WaterCoil_SimpleHeat;
                    } else if (componentType == "COIL:HEATING:STEAM") {
                        primaryAirSystems.Branch(BranchNum).Comp(CompNum).CompType_Num = CompType::SteamCoil_AirHeat;
                    } else if (componentType == "COIL:COOLING:WATER:DETAILEDGEOMETRY") {
                        primaryAirSystems.Branch(BranchNum).Comp(CompNum).CompType_Num = CompType::WaterCoil_DetailedCool;
                    } else if (componentType == "COIL:COOLING:WATER") {
                        primaryAirSystems.Branch(BranchNum).Comp(CompNum).CompType_Num = CompType::WaterCoil_Cooling;
                    } else if (componentType == "COIL:HEATING:ELECTRIC") {
                        primaryAirSystems.Branch(BranchNum).Comp(CompNum).CompType_Num = CompType::Coil_ElectricHeat;
                    } else if (componentType == "COIL:HEATING:FUEL") {
                        primaryAirSystems.Branch(BranchNum).Comp(CompNum).CompType_Num = CompType::Coil_GasHeat;

                        // Heat reclaim
                    } else if (componentType == "COIL:HEATING:DESUPERHEATER") {
                        primaryAirSystems.Branch(BranchNum).Comp(CompNum).CompType_Num = CompType::Coil_DeSuperHeat;

                    } else if (componentType == "COILSYSTEM:COOLING:DX") {
                        primaryAirSystems.Branch(BranchNum).Comp(CompNum).CompType_Num = CompType::DXSystem;
                    } else if (componentType == "COILSYSTEM:HEATING:DX") {
                        primaryAirSystems.Branch(BranchNum).Comp(CompNum).CompType_Num = CompType::DXHeatPumpSystem;
                    } else if (componentType == "COIL:USERDEFINED") {
                        primaryAirSystems.Branch(BranchNum).Comp(CompNum).CompType_Num = CompType::CoilUserDefined;
                    } else if (componentType == "AIRLOOPHVAC:UNITARYSYSTEM") {
                        primaryAirSystems.Branch(BranchNum).Comp(CompNum).CompType_Num = CompType::UnitarySystemModel;
                        UnitarySystems::UnitarySys thisSys;
                        primaryAirSystems.Branch(BranchNum).Comp(CompNum).compPointer = thisSys.factory(
                            state, HVAC::UnitarySysType::Unitary_AnyCoilType, primaryAirSystems.Branch(BranchNum).Comp(CompNum).Name, false, 0);
                    } else if (componentType == "COILSYSTEM:COOLING:WATER") {
                        primaryAirSystems.Branch(BranchNum).Comp(CompNum).CompType_Num = CompType::CoilSystemWater;
                        UnitarySystems::UnitarySys thisSys;
                        primaryAirSystems.Branch(BranchNum).Comp(CompNum).compPointer = thisSys.factory(
                            state, HVAC::UnitarySysType::Unitary_AnyCoilType, primaryAirSystems.Branch(BranchNum).Comp(CompNum).Name, false, 0);
                    } else if (componentType == "AIRLOOPHVAC:UNITARY:FURNACE:HEATONLY") {
                        primaryAirSystems.Branch(BranchNum).Comp(CompNum).CompType_Num = CompType::Furnace_UnitarySys_HeatOnly;
                    } else if (componentType == "AIRLOOPHVAC:UNITARY:FURNACE:HEATCOOL") {
                        primaryAirSystems.Branch(BranchNum).Comp(CompNum).CompType_Num = CompType::Furnace_UnitarySys_HeatCool;
                    } else if (componentType == "AIRLOOPHVAC:UNITARYHEATONLY") {
                        primaryAirSystems.Branch(BranchNum).Comp(CompNum).CompType_Num = CompType::Furnace_UnitarySys_HeatOnly;
                    } else if (componentType == "AIRLOOPHVAC:UNITARYHEATCOOL") {
                        primaryAirSystems.Branch(BranchNum).Comp(CompNum).CompType_Num = CompType::Furnace_UnitarySys_HeatCool;
                    } else if (componentType == "AIRLOOPHVAC:UNITARYHEATPUMP:AIRTOAIR") {
                        primaryAirSystems.Branch(BranchNum).Comp(CompNum).CompType_Num = CompType::Furnace_UnitarySys_HeatCool;
                    } else if (componentType == "AIRLOOPHVAC:UNITARYHEATPUMP:WATERTOAIR") {
                        primaryAirSystems.Branch(BranchNum).Comp(CompNum).CompType_Num = CompType::Furnace_UnitarySys_HeatCool;

                    } else if (componentType == "AIRLOOPHVAC:UNITARYHEATCOOL:VAVCHANGEOVERBYPASS") {
                        primaryAirSystems.Branch(BranchNum).Comp(CompNum).CompType_Num = CompType::UnitarySystem_BypassVAVSys;

                        // Humidifier Types for the air system simulation
                    } else if (componentType == "HUMIDIFIER:STEAM:ELECTRIC") {
                        primaryAirSystems.Branch(BranchNum).Comp(CompNum).CompType_Num = CompType::Humidifier;

                    } else if (componentType == "HUMIDIFIER:STEAM:GAS") {
                        primaryAirSystems.Branch(BranchNum).Comp(CompNum).CompType_Num = CompType::Humidifier;

                        // Evap Cooler Types for the air system simulation
                    } else if (componentType == "EVAPORATIVECOOLER:DIRECT:CELDEKPAD") {
                        primaryAirSystems.Branch(BranchNum).Comp(CompNum).CompType_Num = CompType::EvapCooler;
                    } else if (componentType == "EVAPORATIVECOOLER:INDIRECT:CELDEKPAD") {
                        primaryAirSystems.Branch(BranchNum).Comp(CompNum).CompType_Num = CompType::EvapCooler;
                    } else if (componentType == "EVAPORATIVECOOLER:INDIRECT:WETCOIL") {
                        primaryAirSystems.Branch(BranchNum).Comp(CompNum).CompType_Num = CompType::EvapCooler;
                    } else if (componentType == "EVAPORATIVECOOLER:INDIRECT:RESEARCHSPECIAL") {
                        primaryAirSystems.Branch(BranchNum).Comp(CompNum).CompType_Num = CompType::EvapCooler;
                    } else if (componentType == "EVAPORATIVECOOLER:DIRECT:RESEARCHSPECIAL") {
                        primaryAirSystems.Branch(BranchNum).Comp(CompNum).CompType_Num = CompType::EvapCooler;

                        // Desiccant Dehumidifier Types for the air system simulation
                    } else if (componentType == "DEHUMIDIFIER:DESICCANT:NOFANS") {
                        primaryAirSystems.Branch(BranchNum).Comp(CompNum).CompType_Num = CompType::Desiccant;
                    } else if (componentType == "DEHUMIDIFIER:DESICCANT:SYSTEM") {
                        primaryAirSystems.Branch(BranchNum).Comp(CompNum).CompType_Num = CompType::Desiccant;

                        // Heat recovery
                    } else if (componentType == "HEATEXCHANGER:AIRTOAIR:FLATPLATE") {
                        primaryAirSystems.Branch(BranchNum).Comp(CompNum).CompType_Num = CompType::HeatXchngr;

                    } else if (componentType == "HEATEXCHANGER:AIRTOAIR:SENSIBLEANDLATENT") {
                        primaryAirSystems.Branch(BranchNum).Comp(CompNum).CompType_Num = CompType::HeatXchngr;

                    } else if (componentType == "HEATEXCHANGER:DESICCANT:BALANCEDFLOW") {
                        primaryAirSystems.Branch(BranchNum).Comp(CompNum).CompType_Num = CompType::HeatXchngr;

                        // Ducts
                    } else if (componentType == "DUCT") {
                        primaryAirSystems.Branch(BranchNum).Comp(CompNum).CompType_Num = CompType::Duct;

                    } else if (componentType == "AIRLOOPHVAC:UNITARYHEATPUMP:AIRTOAIR:MULTISPEED") {
                        primaryAirSystems.Branch(BranchNum).Comp(CompNum).CompType_Num = CompType::UnitarySystem_MSHeatPump;

                    } else if (componentType == "ZONEHVAC:TERMINALUNIT:VARIABLEREFRIGERANTFLOW") {
                        primaryAirSystems.Branch(BranchNum).Comp(CompNum).CompType_Num = CompType::ZoneVRFasAirLoopEquip;

                    } else if (componentType == "FAN:ONOFF" || componentType == "COIL:COOLING:DX:SINGLESPEED" ||
                               componentType == "COIL:HEATING:DX:SINGLESPEED" || componentType == "COIL:COOLING:DX:TWOSTAGEWITHHUMIDITYCONTROLMODE" ||
                               componentType == "COIL:COOLING:DX:MULTISPEED" || componentType == "COIL:HEATING:DX:MULTISPEED") {
                        ShowSevereError(state, format("{}{} = \"{}\".", RoutineName, CurrentModuleObject, primaryAirSystems.Name));
                        ShowContinueError(
                            state, format("..Invalid Air Loop Component Type = \"{}\".", primaryAirSystems.Branch(BranchNum).Comp(CompNum).TypeOf));
                        ShowContinueError(state,
                                          format("..Air Loop Component Name = \"{}\".", primaryAirSystems.Branch(BranchNum).Comp(CompNum).Name));
                        ShowContinueError(state, format("..reference Branch = \"{}\".", primaryAirSystems.Branch(BranchNum).Name));
                        ShowContinueError(state,
                                          "...This component may only be referenced by a parent component such as "
                                          "AirLoopHVAC:Unitary:Furnace:HeatCool or similar.");
                        ErrorsFound = true;

                    } else {
                        ShowSevereError(state, format("{}{} = \"{}\".", RoutineName, CurrentModuleObject, primaryAirSystems.Name));
                        ShowContinueError(
                            state, format("..Invalid Air Loop Component Type = \"{}\".", primaryAirSystems.Branch(BranchNum).Comp(CompNum).TypeOf));
                        ShowContinueError(state,
                                          format("..Air Loop Component Name = \"{}\".", primaryAirSystems.Branch(BranchNum).Comp(CompNum).Name));
                        ShowContinueError(state, format("..reference Branch = \"{}\".", primaryAirSystems.Branch(BranchNum).Name));
                        ErrorsFound = true;
                    }
                }
            }
        }
    }

    // check that actuator nodes are matched by a water coil inlet node

    for (AirSysNum = 1; AirSysNum <= NumPrimaryAirSys; ++AirSysNum) {
        auto &primaryAirSystems = state.dataAirSystemsData->PrimaryAirSystems(AirSysNum);
        for (BranchNum = 1; BranchNum <= primaryAirSystems.NumBranches; ++BranchNum) {
            for (CompNum = 1; CompNum <= primaryAirSystems.Branch(BranchNum).TotalComponents; ++CompNum) {
                CompType_Num = primaryAirSystems.Branch(BranchNum).Comp(CompNum).CompType_Num;
                if (CompType_Num == CompType::WaterCoil_DetailedCool || CompType_Num == CompType::WaterCoil_SimpleHeat ||
                    CompType_Num == CompType::WaterCoil_Cooling) {
                    WaterCoilNodeNum = GetCoilWaterInletNode(state,
                                                             primaryAirSystems.Branch(BranchNum).Comp(CompNum).TypeOf,
                                                             primaryAirSystems.Branch(BranchNum).Comp(CompNum).Name,
                                                             ErrorsFound);
                    CheckCoilWaterInletNode(state, WaterCoilNodeNum, NodeNotFound);
                    if (NodeNotFound) {
                        ErrorsFound = true;
                        ShowSevereError(state,
                                        format("{}{}=\"{}\", invalid actuator.",
                                               RoutineName,
                                               CurrentModuleObject,
                                               primaryAirSystems.Branch(BranchNum).Comp(CompNum).Name));
                        ShowContinueError(state,
                                          "...this coil requires a water coil controller and the inlet node of a water coil must also be an "
                                          "actuator node of a water coil controller.");
                    }
                }
            }
        }
    }

    OANum = GetNumOASystems(state);
    for (int OASysNum = 1; OASysNum <= OANum; ++OASysNum) {
        NumInList = GetOACompListNumber(state, OASysNum);
        for (int OACompNum = 1; OACompNum <= NumInList; ++OACompNum) {
            CompType_Num = GetOACompTypeNum(state, OASysNum, OACompNum);
            if (CompType_Num == CompType::WaterCoil_DetailedCool || CompType_Num == CompType::WaterCoil_SimpleHeat ||
                CompType_Num == CompType::WaterCoil_Cooling) {
                WaterCoilNodeNum =
                    GetCoilWaterInletNode(state, GetOACompType(state, OASysNum, OACompNum), GetOACompName(state, OASysNum, OACompNum), ErrorsFound);
                CheckCoilWaterInletNode(state, WaterCoilNodeNum, NodeNotFound);
                UnitarySystems::isWaterCoilHeatRecoveryType(state, WaterCoilNodeNum, NodeNotFound);
                if (NodeNotFound) {
                    ErrorsFound = true;
                    ShowSevereError(
                        state, format("{}{}=\"{}\", invalid actuator.", RoutineName, CurrentModuleObject, GetOACompName(state, OASysNum, OACompNum)));
                    ShowContinueError(state,
                                      "...this coil requires a water coil controller and the inlet node of a water coil must also be an actuator "
                                      "node of a water coil controller.");
                }
            }
        }
    }

    if (ErrorsFound) {
        ShowFatalError(state, format("{}Errors found retrieving input for {}.", RoutineName, CurrentModuleObject));
    }

    for (AirSysNum = 1; AirSysNum <= NumPrimaryAirSys; ++AirSysNum) {
        SetupOutputVariable(state,
                            "Air System Simulation Cycle On Off Status",
                            Constant::Units::None,
                            (int &)state.dataAirLoop->PriAirSysAvailMgr(AirSysNum).availStatus,
                            OutputProcessor::TimeStepType::System,
                            OutputProcessor::StoreType::Average,
                            state.dataAirSystemsData->PrimaryAirSystems(AirSysNum).Name);
    }

    if (state.dataInputProcessing->inputProcessor->getNumObjectsFound(state, "AirLoopHVAC:DedicatedOutdoorAirSystem") > 0) {
        if (state.dataAirLoopHVACDOAS->GetInputOnceFlag) {
            AirLoopHVACDOAS::getAirLoopHVACDOASInput(state);
            state.dataAirLoopHVACDOAS->GetInputOnceFlag = false;
        }
    }
}

// End of Get Input subroutines for the Module
//******************************************************************************

// Beginning Initialization Section of the Module
//******************************************************************************

void InitAirLoops(EnergyPlusData &state, bool const FirstHVACIteration) // TRUE if first full HVAC iteration in an HVAC timestep
{

    // SUBROUTINE INFORMATION:
    //       AUTHOR         Richard J. Liesen
    //       DATE WRITTEN   April 1998
    //       MODIFIED       Dec 1999 Fred Buhl

    // PURPOSE OF THIS SUBROUTINE:
    // Initializes the primary air system simulation

    // METHODOLOGY EMPLOYED:
    // (1) For the first simulation in an HVAC timestep, the air system is initialized to
    //     design air flow rates.
    // (2) For subsequent simulations, air flow data is set by the zone equipment inlet
    //     nodes and the return air node.
    // (3) Other air system node data such as temperatures and humidity ratios are only
    //     initialized at the start of an environment (run period or design day).

    int const numPrimaryAirSys = state.dataHVACGlobal->NumPrimaryAirSys;

    auto &dln = state.dataLoopNodes;
    
    bool ErrorsFound = false;
    state.dataHVACGlobal->AirLoopInit = true;

    // Do the one time initializations
    if (state.dataSimAirServingZones->InitAirLoopsOneTimeFlag) {

        // Figure out what zones are served by each primary air system (air loop) and
        // store the results in AirToZoneNodeInfo()%CoolCtrlZoneNums and AirToZoneNodeInfo()%HeatCtrlZoneNums

        // Temporary air loop zone data
        struct AirloopZone
        {
            int ctrlZoneNum = 0;         // Controlled zone num
            int zoneInNodeNum = 0;       // Zone supply inlet node
            int termUnitInNodeNum = 0;   // Terminal unit inlet node
            int termUnitSizingIndex = 0; // Terminal unit sizing index
        };

        EPVector<AirloopZone> cooledZone;
        EPVector<AirloopZone> heatedZone;
        size_t atuArraySize = max(static_cast<size_t>(state.dataGlobal->NumOfZones), state.dataDefineEquipment->AirDistUnit.size());
        cooledZone.allocate(atuArraySize);
        heatedZone.allocate(atuArraySize);

        state.dataSimAirServingZones->MassFlowSetToler = DataConvergParams::HVACFlowRateToler * 0.00001;

        for (int SupAirPath = 1; SupAirPath <= state.dataZoneEquip->NumSupplyAirPaths; ++SupAirPath) {

            int NumAllSupAirPathNodes = 0;
            int SupAirPathNodeNum = 0;
            int SupAirPathOutNodeNum = 0;
            int NumSupAirPathOutNodes = 0;
            int NumSupAirPathNodes = 0;
            int NumSupAirPathIntNodes = 0;

            // each supply air path may have up to one splitter and one plenum.  Check for all combinations count
            // all nodes (including duplicates)
            for (int CompNum = 1; CompNum <= state.dataZoneEquip->SupplyAirPath(SupAirPath).NumOfComponents; ++CompNum) {
                if (Util::SameString(state.dataZoneEquip->SupplyAirPath(SupAirPath).ComponentType(CompNum), "AirLoopHVAC:ZoneSplitter")) {
                    int SplitterNum = Util::FindItemInList(state.dataZoneEquip->SupplyAirPath(SupAirPath).ComponentName(CompNum),
                                                           state.dataSplitterComponent->SplitterCond,
                                                           &SplitterComponent::SplitterConditions::SplitterName);
                    if (SplitterNum == 0) {
                        ShowSevereError(
                            state,
                            format("AirLoopHVAC:ZoneSplitter not found={}", state.dataZoneEquip->SupplyAirPath(SupAirPath).ComponentName(CompNum)));
                        ShowContinueError(state, format("Occurs in AirLoopHVAC:SupplyPath={}", state.dataZoneEquip->SupplyAirPath(SupAirPath).Name));
                        ErrorsFound = true;
                    }
                    state.dataZoneEquip->SupplyAirPath(SupAirPath).SplitterIndex(CompNum) = SplitterNum;
                    NumAllSupAirPathNodes += state.dataSplitterComponent->SplitterCond(SplitterNum).NumOutNodes + 1;
                } else if (Util::SameString(state.dataZoneEquip->SupplyAirPath(SupAirPath).ComponentType(CompNum), "AirLoopHVAC:SupplyPlenum")) {
                    int PlenumNum = Util::FindItemInList(state.dataZoneEquip->SupplyAirPath(SupAirPath).ComponentName(CompNum),
                                                         state.dataZonePlenum->ZoneSupPlenCond,
                                                         &ZonePlenum::ZoneSupplyPlenumConditions::ZonePlenumName);
                    if (PlenumNum == 0) {
                        ShowSevereError(
                            state,
                            format("AirLoopHVAC:SupplyPlenum not found={}", state.dataZoneEquip->SupplyAirPath(SupAirPath).ComponentName(CompNum)));
                        ShowContinueError(state, format("Occurs in AirLoopHVAC:SupplyPath={}", state.dataZoneEquip->SupplyAirPath(SupAirPath).Name));
                        ErrorsFound = true;
                    }
                    state.dataZoneEquip->SupplyAirPath(SupAirPath).PlenumIndex(CompNum) = PlenumNum;
                    NumAllSupAirPathNodes += state.dataZonePlenum->ZoneSupPlenCond(PlenumNum).NumOutNodes + 1;
                }
            }
            EPVector<int> supNode;
            EPVector<DataZoneEquipment::AirNodeType> supNodeType;
            EPVector<int> supNodeCompNum;
            supNode.allocate(NumAllSupAirPathNodes);
            supNodeType.allocate(NumAllSupAirPathNodes);
            supNodeCompNum.allocate(NumAllSupAirPathNodes);

            // figure out the order of the splitter and plenum in the path, by flagging the first node of the component
            // as either a 'pathinlet' or a 'compinlet'
            for (int CompNum = 1; CompNum <= state.dataZoneEquip->SupplyAirPath(SupAirPath).NumOfComponents; ++CompNum) {
                int SplitterNum = state.dataZoneEquip->SupplyAirPath(SupAirPath).SplitterIndex(CompNum);
                int PlenumNum = state.dataZoneEquip->SupplyAirPath(SupAirPath).PlenumIndex(CompNum);
                if (SplitterNum > 0) {
                    ++SupAirPathNodeNum;
<<<<<<< HEAD
                    supNode(SupAirPathNodeNum) = state.dataSplitterComponent->SplitterCond(SplitterNum).InNodeNum;
=======
                    supNode(SupAirPathNodeNum) = state.dataSplitterComponent->SplitterCond(SplitterNum).InletNode;
                    supNodeCompNum(SupAirPathNodeNum) = CompNum;
>>>>>>> 15f64911
                    if (CompNum == 1) {
                        supNodeType(SupAirPathNodeNum) = DataZoneEquipment::AirNodeType::PathInlet;
                    } else {
                        supNodeType(SupAirPathNodeNum) = DataZoneEquipment::AirNodeType::CompInlet;
                    }
                    for (int SplitterOutNum = 1; SplitterOutNum <= state.dataSplitterComponent->SplitterCond(SplitterNum).NumOutNodes;
                         ++SplitterOutNum) {
                        ++SupAirPathNodeNum;
<<<<<<< HEAD
                        supNode(SupAirPathNodeNum) = state.dataSplitterComponent->SplitterCond(SplitterNum).OutNodeNums(SplitterOutNum);
=======
                        supNode(SupAirPathNodeNum) = state.dataSplitterComponent->SplitterCond(SplitterNum).OutletNode(SplitterOutNum);
                        supNodeCompNum(SupAirPathNodeNum) = CompNum;
>>>>>>> 15f64911
                        supNodeType(SupAirPathNodeNum) = DataZoneEquipment::AirNodeType::Invalid;
                    }
                } else if (PlenumNum > 0) {
                    ++SupAirPathNodeNum;
<<<<<<< HEAD
                    supNode(SupAirPathNodeNum) = state.dataZonePlenum->ZoneSupPlenCond(PlenumNum).InNodeNum;
=======
                    supNode(SupAirPathNodeNum) = state.dataZonePlenum->ZoneSupPlenCond(PlenumNum).InletNode;
                    supNodeCompNum(SupAirPathNodeNum) = CompNum;
>>>>>>> 15f64911
                    if (CompNum == 1) {
                        supNodeType(SupAirPathNodeNum) = DataZoneEquipment::AirNodeType::PathInlet;
                    } else {
                        supNodeType(SupAirPathNodeNum) = DataZoneEquipment::AirNodeType::CompInlet;
                    }
                    for (int PlenumOutNum = 1; PlenumOutNum <= state.dataZonePlenum->ZoneSupPlenCond(PlenumNum).NumOutNodes; ++PlenumOutNum) {
                        ++SupAirPathNodeNum;
<<<<<<< HEAD
                        supNode(SupAirPathNodeNum) = state.dataZonePlenum->ZoneSupPlenCond(PlenumNum).OutNodeNums(PlenumOutNum);
=======
                        supNode(SupAirPathNodeNum) = state.dataZonePlenum->ZoneSupPlenCond(PlenumNum).OutletNode(PlenumOutNum);
                        supNodeCompNum(SupAirPathNodeNum) = CompNum;
>>>>>>> 15f64911
                        supNodeType(SupAirPathNodeNum) = DataZoneEquipment::AirNodeType::Invalid;
                    }
                }
            }

            // find the nodes that connect a splitter and a plenum
            for (int SupNodeIndex = 1; SupNodeIndex <= NumAllSupAirPathNodes; ++SupNodeIndex) {
                if (supNodeType(SupNodeIndex) == DataZoneEquipment::AirNodeType::Invalid) {
                    for (int SupNodeIndex2 = SupNodeIndex + 1; SupNodeIndex2 <= NumAllSupAirPathNodes; ++SupNodeIndex2) {
                        if ((supNode(SupNodeIndex) == supNode(SupNodeIndex2)) &&
                            (supNodeType(SupNodeIndex2) == DataZoneEquipment::AirNodeType::CompInlet)) {
                            supNodeType(SupNodeIndex) = DataZoneEquipment::AirNodeType::Intermediate;
                            break;
                        }
                    }
                }
            }

            //  the rest of the nodes are outlet nodes and count the duplicated intermediate nodes
            for (int SupNodeIndex = 1; SupNodeIndex <= NumAllSupAirPathNodes; ++SupNodeIndex) {
                if (supNodeType(SupNodeIndex) == DataZoneEquipment::AirNodeType::Invalid) {
                    ++NumSupAirPathOutNodes;
                    supNodeType(SupNodeIndex) = DataZoneEquipment::AirNodeType::Outlet;
                } else if (supNodeType(SupNodeIndex) == DataZoneEquipment::AirNodeType::Intermediate) {
                    ++NumSupAirPathIntNodes;
                }
            }

            //  eliminate the duplicates to find the number of nodes in the supply air path
            NumSupAirPathNodes = NumAllSupAirPathNodes - NumSupAirPathIntNodes;
            SupAirPathNodeNum = 0;
<<<<<<< HEAD
            state.dataZoneEquip->SupplyAirPath(SupAirPath).OutNodeNums.allocate(NumSupAirPathOutNodes);
            state.dataZoneEquip->SupplyAirPath(SupAirPath).NodeNums.allocate(NumSupAirPathNodes);
=======

            state.dataZoneEquip->SupplyAirPath(SupAirPath).OutletNode.allocate(NumSupAirPathOutNodes);
            state.dataZoneEquip->SupplyAirPath(SupAirPath).OutletNodeSupplyPathCompNum.allocate(NumSupAirPathOutNodes);
            state.dataZoneEquip->SupplyAirPath(SupAirPath).Node.allocate(NumSupAirPathNodes);
>>>>>>> 15f64911
            state.dataZoneEquip->SupplyAirPath(SupAirPath).NodeType.allocate(NumSupAirPathNodes);
            state.dataZoneEquip->SupplyAirPath(SupAirPath).NumNodes = NumSupAirPathNodes;
            state.dataZoneEquip->SupplyAirPath(SupAirPath).NumOutNodes = NumSupAirPathOutNodes;

            // transfer data from the local SupNode array to the SupplyAirPath data structure
            for (int SupNodeIndex = 1; SupNodeIndex <= NumAllSupAirPathNodes; ++SupNodeIndex) {
                if (supNodeType(SupNodeIndex) == DataZoneEquipment::AirNodeType::PathInlet ||
                    supNodeType(SupNodeIndex) == DataZoneEquipment::AirNodeType::Intermediate ||
                    supNodeType(SupNodeIndex) == DataZoneEquipment::AirNodeType::Outlet) {
                    ++SupAirPathNodeNum;
                    // map the local node numbers to the HVAC (global) node numbers
                    state.dataZoneEquip->SupplyAirPath(SupAirPath).NodeNums(SupAirPathNodeNum) = supNode(SupNodeIndex);
                    state.dataZoneEquip->SupplyAirPath(SupAirPath).NodeType(SupAirPathNodeNum) = supNodeType(SupNodeIndex);
                }
                if (supNodeType(SupNodeIndex) == DataZoneEquipment::AirNodeType::Outlet) {
                    ++SupAirPathOutNodeNum;
                    // map the outlet node number to the HVAC (global) node number
<<<<<<< HEAD
                    state.dataZoneEquip->SupplyAirPath(SupAirPath).OutNodeNums(SupAirPathOutNodeNum) = supNode(SupNodeIndex);
=======
                    state.dataZoneEquip->SupplyAirPath(SupAirPath).OutletNode(SupAirPathOutNodeNum) = supNode(SupNodeIndex);
                    state.dataZoneEquip->SupplyAirPath(SupAirPath).OutletNodeSupplyPathCompNum(SupAirPathOutNodeNum) = supNodeCompNum(SupNodeIndex);
>>>>>>> 15f64911
                }
            }
        }

        // Now loop over the air loops
        for (int AirLoopNum = 1; AirLoopNum <= numPrimaryAirSys; ++AirLoopNum) {
            auto &thisPrimaryAirSys = state.dataAirSystemsData->PrimaryAirSystems(AirLoopNum);
            auto &thisAirLoopControlInfo = state.dataAirLoop->AirLoopControlInfo(AirLoopNum);
            for (size_t num = 1; num <= atuArraySize; ++num) {
                cooledZone(num).ctrlZoneNum = 0;
                heatedZone(num).ctrlZoneNum = 0;
                cooledZone(num).zoneInNodeNum = 0;
                heatedZone(num).zoneInNodeNum = 0;
                cooledZone(num).termUnitInNodeNum = 0;
                heatedZone(num).termUnitInNodeNum = 0;
                cooledZone(num).termUnitSizingIndex = 0;
                heatedZone(num).termUnitSizingIndex = 0;
            }
            int NumZonesCool = 0;
            int NumZonesHeat = 0;
            int NumComponentsInSys = 0;

            // count the number of components in this primary air system
            for (int BranchNum = 1; BranchNum <= thisPrimaryAirSys.NumBranches; ++BranchNum) {
                NumComponentsInSys += thisPrimaryAirSys.Branch(BranchNum).TotalComponents;
            }
            // set the Simple flag
            if (thisPrimaryAirSys.NumBranches == 1 && NumComponentsInSys == 1) {
                thisAirLoopControlInfo.Simple = true;
            }

            auto &thisAirToZoneNodeInfo = state.dataAirLoop->AirToZoneNodeInfo(AirLoopNum);
            // loop over the air loop's output nodes
            for (int OutNum = 1; OutNum <= thisAirToZoneNodeInfo.NumSupplyNodes; ++OutNum) {
                int ZoneSideNodeNum = thisAirToZoneNodeInfo.ZoneEquipSupplyNodeNums(OutNum);
                // find the corresponding branch number
<<<<<<< HEAD
                int OutBranchNum = thisPrimaryAirSys.OutBranchNums[OutNum - 1];
=======
                int OutBranchNum = thisPrimaryAirSys.OutletBranchNum[OutNum - 1];
                thisAirToZoneNodeInfo.SupplyDuctBranchNum(OutNum) = OutBranchNum;

>>>>>>> 15f64911
                // find the supply air path corresponding to each air loop outlet node
                int SupAirPathNum = 0;
                // loop over the air loop's output nodes
                for (int SupAirPath = 1; SupAirPath <= state.dataZoneEquip->NumSupplyAirPaths; ++SupAirPath) {
                    if (ZoneSideNodeNum == state.dataZoneEquip->SupplyAirPath(SupAirPath).InNodeNum) {
                        SupAirPathNum = SupAirPath;
                        break;
                    }
                }
                int NumSupAirPathOutNodes = 0;
                thisAirToZoneNodeInfo.SupplyAirPathNum(OutNum) = SupAirPathNum;
                if (SupAirPathNum > 0) {
                    NumSupAirPathOutNodes = state.dataZoneEquip->SupplyAirPath(SupAirPathNum).NumOutNodes;
                }

                // Now Loop over the Supply Air Path outlet nodes and find out which zone and which air terminal
                // unit on that zone is connected to that supply air path.

                for (int SupAirPathOutNodeNum = 1; SupAirPathOutNodeNum <= NumSupAirPathOutNodes; ++SupAirPathOutNodeNum) {
                    int FoundSupPathZoneConnect = false;
                    // loop over all controlled zones.
                    for (int CtrlZoneNum = 1; CtrlZoneNum <= state.dataGlobal->NumOfZones; ++CtrlZoneNum) {
                        if (!state.dataZoneEquip->ZoneEquipConfig(CtrlZoneNum).IsControlled) continue;
                        // Loop over the air distribution unit inlets for each controlled zone.
                        // Look for a match between the zone splitter outlet node and the air distribution unit inlet node.
                        // When match found save the controlled zone number in CtrlZoneNumsCool or CtrlZoneNumsHeat
                        for (int ZoneInNum = 1; ZoneInNum <= state.dataZoneEquip->ZoneEquipConfig(CtrlZoneNum).NumInNodes; ++ZoneInNum) {

                            // BEGIN COOLING: Check for a match between the cooling air distribution unit inlet
                            // and the supply air path outlet
                            if (state.dataZoneEquip->SupplyAirPath(SupAirPathNum).OutNodeNums(SupAirPathOutNodeNum) ==
                                state.dataZoneEquip->ZoneEquipConfig(CtrlZoneNum).AirDistUnitCool(ZoneInNum).InNodeNum) {
                                ++NumZonesCool;
                                // Set Duct Type for branch for dual duct
                                if (NumZonesCool == 1 && OutBranchNum > 1) {
                                    thisPrimaryAirSys.Branch(OutBranchNum).DuctType = HVAC::AirDuctType::Cooling;
                                }
                                if (NumZonesCool == 1) {
                                    thisAirToZoneNodeInfo.SupplyDuctType(OutNum) = HVAC::AirDuctType::Cooling;
                                }
                                cooledZone(NumZonesCool).ctrlZoneNum = CtrlZoneNum;
                                cooledZone(NumZonesCool).zoneInNodeNum = state.dataZoneEquip->ZoneEquipConfig(CtrlZoneNum).InNodeNums(ZoneInNum);
                                cooledZone(NumZonesCool).termUnitInNodeNum =
                                    state.dataZoneEquip->ZoneEquipConfig(CtrlZoneNum).AirDistUnitCool(ZoneInNum).InNodeNum;
                                cooledZone(NumZonesCool).termUnitSizingIndex =
                                    state.dataZoneEquip->ZoneEquipConfig(CtrlZoneNum).AirDistUnitCool(ZoneInNum).TermUnitSizingIndex;
                                if (AirLoopNum > 0) {
                                    if (thisPrimaryAirSys.OASysExists) {
                                        state.dataZoneEquip->ZoneEquipConfig(CtrlZoneNum).ZoneHasAirLoopWithOASys = true;
                                    }
                                }
                                state.dataZoneEquip->ZoneEquipConfig(CtrlZoneNum).InNodeAirLoopNum(ZoneInNum) = AirLoopNum;
                                FoundSupPathZoneConnect = true;

                                // set the supply air path
                                state.dataZoneEquip->ZoneEquipConfig(CtrlZoneNum).AirDistUnitCool(ZoneInNum).SupplyAirPathExists = true;

                                // Once a match is found between a supply air path outlet node and an air distribution inlet
                                // node, we go on to the next supply air path outlet.  Therefore, *both* the air distribution
                                // unit loop and the controlled zone loop may be exited.
                                goto ControlledZoneLoop_exit;
                            } // end check for cooling air distribution units

                            // END COOLING: end check for match between supply air path outlet and cooling air
                            // distribution inlet

                            // BEGIN HEATING: If we don't get a match, check for a heating match
                            if (state.dataZoneEquip->SupplyAirPath(SupAirPathNum).OutNodeNums(SupAirPathOutNodeNum) ==
                                state.dataZoneEquip->ZoneEquipConfig(CtrlZoneNum).AirDistUnitHeat(ZoneInNum).InNodeNum) {
                                ++NumZonesHeat;
                                // Set Duct Type for branch for dual duct
                                if (NumZonesHeat == 1 && OutBranchNum > 1) {
                                    thisPrimaryAirSys.Branch(OutBranchNum).DuctType = HVAC::AirDuctType::Heating;
                                }
                                if (NumZonesHeat == 1) {
                                    thisAirToZoneNodeInfo.SupplyDuctType(OutNum) = HVAC::AirDuctType::Heating;
                                }
                                heatedZone(NumZonesHeat).ctrlZoneNum = CtrlZoneNum;
                                heatedZone(NumZonesHeat).zoneInNodeNum = state.dataZoneEquip->ZoneEquipConfig(CtrlZoneNum).InNodeNums(ZoneInNum);
                                heatedZone(NumZonesHeat).termUnitInNodeNum =
                                    state.dataZoneEquip->ZoneEquipConfig(CtrlZoneNum).AirDistUnitHeat(ZoneInNum).InNodeNum;
                                heatedZone(NumZonesHeat).termUnitSizingIndex =
                                    state.dataZoneEquip->ZoneEquipConfig(CtrlZoneNum).AirDistUnitHeat(ZoneInNum).TermUnitSizingIndex;
                                if (state.dataZoneEquip->ZoneEquipConfig(CtrlZoneNum).InNodeAirLoopNum(ZoneInNum) == 0)
                                    state.dataZoneEquip->ZoneEquipConfig(CtrlZoneNum).InNodeAirLoopNum(ZoneInNum) = AirLoopNum;
                                FoundSupPathZoneConnect = true;

                                // Set the supply air path flag
                                state.dataZoneEquip->ZoneEquipConfig(CtrlZoneNum).AirDistUnitHeat(ZoneInNum).SupplyAirPathExists = true;

                                // Once a match is found between a supply air path outlet node and an air distribution inlet
                                // node, we go on to the next supply air path outlet.  Therefore, *both* the air distribution
                                // unit loop and the controlled zone loop may be exited.
                                goto ControlledZoneLoop_exit;
                            } // end check for heatingair distribution units
                        }
                    }
                ControlledZoneLoop_exit:;

                    // If the supply air path is not connected to either a heating or a cooling air distribution
                    // unit...we have a problem!
                    if (!FoundSupPathZoneConnect) {
                        ShowSevereError(
                            state,
                            format("Node {} connects to no component",
                                   dln->nodes(state.dataZoneEquip->SupplyAirPath(SupAirPathNum).OutNodeNums(SupAirPathOutNodeNum))->Name));
                        ShowContinueError(state, format("Occurs in Supply Air Path={}", state.dataZoneEquip->SupplyAirPath(SupAirPathNum).Name));
                        ShowContinueError(state, "Check the connection to a ZoneHVAC:EquipmentConnections object");
                        ShowContinueError(state, "Check if this component is missing from the Supply Air Path");
                        ErrorsFound = true;
                    }
                }

                // What if there is no supply air path & the air loop outlet is just hooked directly to
                // an air distribution unit of a single zone? In this case look for a match between
                // ZoneSideNodeNum and a zone's air distribution unit inlets.
                if (SupAirPathNum == 0) {

                    for (int CtrlZoneNum = 1; CtrlZoneNum <= state.dataGlobal->NumOfZones; ++CtrlZoneNum) {
                        if (!state.dataZoneEquip->ZoneEquipConfig(CtrlZoneNum).IsControlled) continue;
                        // Loop over the air distribution unit inlets for each controlled zone.
                        // Look for a match between the zone equip inlet node and the air distribution unit inlet node.
                        // When match found save the controlled zone number in CtrlZoneNumsCool or CtrlZoneNumsHeat
                        for (int ZoneInNum = 1; ZoneInNum <= state.dataZoneEquip->ZoneEquipConfig(CtrlZoneNum).NumInNodes; ++ZoneInNum) {

                            // set supply air path flag
                            state.dataZoneEquip->ZoneEquipConfig(CtrlZoneNum).AirDistUnitCool(ZoneInNum).SupplyAirPathExists = false;

                            if (ZoneSideNodeNum == state.dataZoneEquip->ZoneEquipConfig(CtrlZoneNum).AirDistUnitCool(ZoneInNum).InNodeNum) {
                                ++NumZonesCool;
                                // Set Duct Type for branch for dual duct
                                if (NumZonesCool == 1 && OutBranchNum > 1) {
                                    thisPrimaryAirSys.Branch(OutBranchNum).DuctType = HVAC::AirDuctType::Cooling;
                                }
                                cooledZone(NumZonesCool).ctrlZoneNum = CtrlZoneNum;
                                cooledZone(NumZonesCool).zoneInNodeNum = state.dataZoneEquip->ZoneEquipConfig(CtrlZoneNum).InNodeNums(ZoneInNum);
                                cooledZone(NumZonesCool).termUnitInNodeNum =
                                    state.dataZoneEquip->ZoneEquipConfig(CtrlZoneNum).AirDistUnitCool(ZoneInNum).InNodeNum;
                                cooledZone(NumZonesCool).termUnitSizingIndex =
                                    state.dataZoneEquip->ZoneEquipConfig(CtrlZoneNum).AirDistUnitCool(ZoneInNum).TermUnitSizingIndex;
                                if (state.dataZoneEquip->ZoneEquipConfig(CtrlZoneNum).InNodeAirLoopNum(ZoneInNum) == 0)
                                    state.dataZoneEquip->ZoneEquipConfig(CtrlZoneNum).InNodeAirLoopNum(ZoneInNum) = AirLoopNum;
                                goto ControlledZoneLoop2_exit;
                            }

                            if (ZoneSideNodeNum == state.dataZoneEquip->ZoneEquipConfig(CtrlZoneNum).AirDistUnitHeat(ZoneInNum).InNodeNum) {
                                ++NumZonesHeat;
                                // Set Duct Type for branch for dual duct
                                if (NumZonesHeat == 1 && OutBranchNum > 1) {
                                    thisPrimaryAirSys.Branch(OutBranchNum).DuctType = HVAC::AirDuctType::Heating;
                                }
                                heatedZone(NumZonesHeat).ctrlZoneNum = CtrlZoneNum;
                                heatedZone(NumZonesHeat).zoneInNodeNum = state.dataZoneEquip->ZoneEquipConfig(CtrlZoneNum).InNodeNums(ZoneInNum);
                                heatedZone(NumZonesHeat).termUnitInNodeNum =
                                    state.dataZoneEquip->ZoneEquipConfig(CtrlZoneNum).AirDistUnitHeat(ZoneInNum).InNodeNum;
                                heatedZone(NumZonesHeat).termUnitSizingIndex =
                                    state.dataZoneEquip->ZoneEquipConfig(CtrlZoneNum).AirDistUnitHeat(ZoneInNum).TermUnitSizingIndex;
                                if (state.dataZoneEquip->ZoneEquipConfig(CtrlZoneNum).InNodeAirLoopNum(ZoneInNum) == 0)
                                    state.dataZoneEquip->ZoneEquipConfig(CtrlZoneNum).InNodeAirLoopNum(ZoneInNum) = AirLoopNum;
                                goto ControlledZoneLoop2_exit;
                            }
                        }
                    }
                ControlledZoneLoop2_exit:;
                } // End of no supply air path case
                if ((NumZonesCool + NumZonesHeat) == 0) {
                    ShowSevereError(state, format("An outlet node in AirLoopHVAC=\"{}\" is not connected to any zone", thisPrimaryAirSys.Name));
                    ShowContinueError(state,
                                      format("Could not match ZoneEquipGroup Inlet Node=\"{}\" to any Supply Air Path or controlled zone",
                                             dln->nodes(ZoneSideNodeNum)->Name));
                    ErrorsFound = true;
                }
            }

            // we now know the number of heated and cooled zones served by this primary air system.
            // Allocate the subarrays in AirToZoneNodeInfo
            thisAirToZoneNodeInfo.CoolCtrlZoneNums.allocate(NumZonesCool);
            thisAirToZoneNodeInfo.HeatCtrlZoneNums.allocate(NumZonesHeat);
            thisAirToZoneNodeInfo.CoolZoneInNodeNums.allocate(NumZonesCool);
            thisAirToZoneNodeInfo.HeatZoneInNodeNums.allocate(NumZonesHeat);
            thisAirToZoneNodeInfo.TermUnitCoolInNodeNums.allocate(NumZonesCool);
            thisAirToZoneNodeInfo.TermUnitHeatInNodeNums.allocate(NumZonesHeat);
            thisAirToZoneNodeInfo.TermUnitCoolSizingIndex.allocate(NumZonesCool);
            thisAirToZoneNodeInfo.TermUnitHeatSizingIndex.allocate(NumZonesHeat);
            // Move the controlled zone numbers from the scratch arrays into AirToZoneNodeInfo
            for (int ZoneInSysIndex = 1; ZoneInSysIndex <= NumZonesCool; ++ZoneInSysIndex) {
                thisAirToZoneNodeInfo.CoolCtrlZoneNums(ZoneInSysIndex) = cooledZone(ZoneInSysIndex).ctrlZoneNum;
                thisAirToZoneNodeInfo.CoolZoneInNodeNums(ZoneInSysIndex) = cooledZone(ZoneInSysIndex).zoneInNodeNum;
                thisAirToZoneNodeInfo.TermUnitCoolInNodeNums(ZoneInSysIndex) = cooledZone(ZoneInSysIndex).termUnitInNodeNum;
                thisAirToZoneNodeInfo.TermUnitCoolSizingIndex(ZoneInSysIndex) = cooledZone(ZoneInSysIndex).termUnitSizingIndex;
            }

            for (int ZoneInSysIndex = 1; ZoneInSysIndex <= NumZonesHeat; ++ZoneInSysIndex) {
                thisAirToZoneNodeInfo.HeatCtrlZoneNums(ZoneInSysIndex) = heatedZone(ZoneInSysIndex).ctrlZoneNum;
                thisAirToZoneNodeInfo.HeatZoneInNodeNums(ZoneInSysIndex) = heatedZone(ZoneInSysIndex).zoneInNodeNum;
                thisAirToZoneNodeInfo.TermUnitHeatInNodeNums(ZoneInSysIndex) = heatedZone(ZoneInSysIndex).termUnitInNodeNum;
                thisAirToZoneNodeInfo.TermUnitHeatSizingIndex(ZoneInSysIndex) = heatedZone(ZoneInSysIndex).termUnitSizingIndex;
            }

            thisAirToZoneNodeInfo.NumZonesCooled = NumZonesCool;
            thisAirToZoneNodeInfo.NumZonesHeated = NumZonesHeat;

            // now fill the return air bypass information needed by the RAB setpoint manager
            if (thisPrimaryAirSys.Splitter.Exists && thisPrimaryAirSys.Mixer.Exists) {
                thisPrimaryAirSys.RABExists = true;
                for (int BranchNum = 1; BranchNum <= thisPrimaryAirSys.NumBranches; ++BranchNum) {
                    // find the RAB branch; its inlet is a splitter outlet and it outlet is a mixer inlet
                    if ((thisPrimaryAirSys.Branch(BranchNum).InNodeNum == thisPrimaryAirSys.Splitter.OutNodeNums(1) ||
                         thisPrimaryAirSys.Branch(BranchNum).InNodeNum == thisPrimaryAirSys.Splitter.OutNodeNums(2)) &&
                        (thisPrimaryAirSys.Branch(BranchNum).OutNodeNum == thisPrimaryAirSys.Mixer.InNodeNums(1) ||
                         thisPrimaryAirSys.Branch(BranchNum).OutNodeNum == thisPrimaryAirSys.Mixer.InNodeNums(2)) &&
                        (thisPrimaryAirSys.Branch(BranchNum).TotalComponents == 1) &&
                        (Util::SameString(thisPrimaryAirSys.Branch(BranchNum).Comp(1).TypeOf, "Duct"))) {
                        // set the RAB splitter outlet node and the RAB mixer inlet node
                        thisPrimaryAirSys.RABSplitOutNodeNum = thisPrimaryAirSys.Branch(BranchNum).InNodeNum;
                        thisPrimaryAirSys.RABMixInNodeNum = thisPrimaryAirSys.Branch(BranchNum).OutNodeNum;
                        // set the other nodes
                        if (thisPrimaryAirSys.Splitter.OutNodeNums(1) == thisPrimaryAirSys.RABSplitOutNodeNum) {
                            thisPrimaryAirSys.OtherSplitOutNodeNum = thisPrimaryAirSys.Splitter.OutNodeNums(2);
                        } else {
                            thisPrimaryAirSys.OtherSplitOutNodeNum = thisPrimaryAirSys.Splitter.OutNodeNums(1);
                        }
                        if (thisPrimaryAirSys.Mixer.InNodeNums(1) == thisPrimaryAirSys.RABMixInNodeNum) {
                            thisPrimaryAirSys.SupMixInNodeNum = thisPrimaryAirSys.Mixer.InNodeNums(2);
                        } else {
                            thisPrimaryAirSys.SupMixInNodeNum = thisPrimaryAirSys.Mixer.InNodeNums(1);
                        }
                        // set the duct type
                        thisPrimaryAirSys.Branch(BranchNum).DuctType = HVAC::AirDuctType::RAB;
                    }
                }
                thisPrimaryAirSys.MixOutNodeNum = thisPrimaryAirSys.Mixer.OutNodeNum;
            }
        }

        // now fill out AirLoopZoneInfo for cleaner struct of zones attached to air loop, moved from MixedAir to here for use with Std. 62.1
        int MaxNumAirLoopZones = 0;
        for (int AirLoopNum = 1; AirLoopNum <= numPrimaryAirSys; ++AirLoopNum) {
            auto &thisAirToZoneNodeInfo = state.dataAirLoop->AirToZoneNodeInfo(AirLoopNum);
            int NumAirLoopZones = thisAirToZoneNodeInfo.NumZonesCooled + thisAirToZoneNodeInfo.NumZonesHeated;
            // NumZonesCooled + NumZonesHeated must be > 0 or Fatal error is issued in SimAirServingZones
            MaxNumAirLoopZones = max(MaxNumAirLoopZones, NumAirLoopZones); // Max number of zones on any air loop being simulated
        }
        // Find the zones attached to each air loop
        for (int AirLoopNum = 1; AirLoopNum <= numPrimaryAirSys; ++AirLoopNum) {
            auto &thisAirToZoneNodeInfo = state.dataAirLoop->AirToZoneNodeInfo(AirLoopNum);
            auto &thisAirLoopZoneInfo = state.dataAirLoop->AirLoopZoneInfo(AirLoopNum);
            thisAirLoopZoneInfo.Zone.allocate(MaxNumAirLoopZones);
            thisAirLoopZoneInfo.ActualZoneNumber.allocate(MaxNumAirLoopZones);
            int NumAirLoopCooledZones = thisAirToZoneNodeInfo.NumZonesCooled;
            int AirLoopZones = NumAirLoopCooledZones;
            int NumAirLoopHeatedZones = thisAirToZoneNodeInfo.NumZonesHeated;
            // Store cooling zone numbers in AirLoopZoneInfo data structure
            for (int NumAirLoopCooledZonesTemp = 1; NumAirLoopCooledZonesTemp <= NumAirLoopCooledZones; ++NumAirLoopCooledZonesTemp) {
                thisAirLoopZoneInfo.Zone(NumAirLoopCooledZonesTemp) = thisAirToZoneNodeInfo.CoolCtrlZoneNums(NumAirLoopCooledZonesTemp);
                thisAirLoopZoneInfo.ActualZoneNumber(NumAirLoopCooledZonesTemp) = thisAirToZoneNodeInfo.CoolCtrlZoneNums(NumAirLoopCooledZonesTemp);
            }
            // Store heating zone numbers in AirLoopZoneInfo data structure
            // Only store zone numbers that aren't already defined as cooling zones above
            for (int NumAirLoopHeatedZonesTemp = 1; NumAirLoopHeatedZonesTemp <= NumAirLoopHeatedZones; ++NumAirLoopHeatedZonesTemp) {
                int ZoneNum = thisAirToZoneNodeInfo.HeatCtrlZoneNums(NumAirLoopHeatedZonesTemp);
                bool CommonZone = false;
                for (int NumAirLoopCooledZonesTemp = 1; NumAirLoopCooledZonesTemp <= NumAirLoopCooledZones; ++NumAirLoopCooledZonesTemp) {
                    if (ZoneNum != thisAirToZoneNodeInfo.CoolCtrlZoneNums(NumAirLoopCooledZonesTemp)) continue;
                    CommonZone = true;
                }
                if (!CommonZone) {
                    ++AirLoopZones;
                    thisAirLoopZoneInfo.Zone(AirLoopZones) = ZoneNum;
                    thisAirLoopZoneInfo.ActualZoneNumber(AirLoopZones) = ZoneNum;
                }
            }
            thisAirLoopZoneInfo.NumZones = AirLoopZones;
        }

        // now register zone inlet nodes as critical demand nodes in the convergence tracking
        state.dataConvergeParams->ZoneInletConvergence.allocate(state.dataGlobal->NumOfZones);
        for (int ZoneNum = 1; ZoneNum <= state.dataGlobal->NumOfZones; ++ZoneNum) {
            if (state.dataZoneEquip->ZoneEquipConfig(ZoneNum).NumInNodes > 0) {
                state.dataConvergeParams->ZoneInletConvergence(ZoneNum).NumInNodes = state.dataZoneEquip->ZoneEquipConfig(ZoneNum).NumInNodes;
                state.dataConvergeParams->ZoneInletConvergence(ZoneNum).InNodes.allocate(
                    state.dataZoneEquip->ZoneEquipConfig(ZoneNum).NumInNodes);
                for (int nodeLoop = 1; nodeLoop <= state.dataZoneEquip->ZoneEquipConfig(ZoneNum).NumInNodes; ++nodeLoop) {
                    state.dataConvergeParams->ZoneInletConvergence(ZoneNum).InNodes(nodeLoop).NodeNum =
                        state.dataZoneEquip->ZoneEquipConfig(ZoneNum).InNodeNums(nodeLoop);
                }
            }
        }

        // now connect return nodes with airloops and corresponding inlet nodes
        ConnectReturnNodes(state);

        state.dataSimAirServingZones->InitAirLoopsOneTimeFlag = false;

        if (ErrorsFound) {
            ShowFatalError(state, "Preceding errors cause termination");
        }

        for (int AirLoopNum = 1; AirLoopNum <= numPrimaryAirSys; ++AirLoopNum) {
            auto &thisPrimaryAirSys = state.dataAirSystemsData->PrimaryAirSystems(AirLoopNum);

            int SupFanIndex = 0;
            int RetFanIndex = 0;
            bool FoundOASys = false;
            thisPrimaryAirSys.FanDesCoolLoad = 0.0;
            HVAC::FanType supFanType = HVAC::FanType::Invalid;
            HVAC::FanType retFanType = HVAC::FanType::Invalid;

            bool FoundCentralCoolCoil = false;
            for (int BranchNum = 1; BranchNum <= thisPrimaryAirSys.NumBranches; ++BranchNum) {
                auto &branch = thisPrimaryAirSys.Branch(BranchNum);

                for (int CompNum = 1; CompNum <= branch.TotalComponents; ++CompNum) {
                    auto &comp = branch.Comp(CompNum);
                    CompType compType = comp.CompType_Num;
                    if (compType == CompType::OAMixer_Num) {
                        FoundOASys = true;
                    } else if (compType == CompType::WaterCoil_Cooling || compType == CompType::WaterCoil_DetailedCool ||
                               compType == CompType::WaterCoil_CoolingHXAsst || compType == CompType::DXSystem) {
                        FoundCentralCoolCoil = true;
                    } else if (compType == CompType::Fan_Simple_CV || compType == CompType::Fan_Simple_VAV ||
                               compType == CompType::Fan_ComponentModel || compType == CompType::Fan_System_Object) {
                        if (thisPrimaryAirSys.OASysExists && !thisPrimaryAirSys.isAllOA) {
                            if (FoundOASys) {
                                if (branch.DuctType != HVAC::AirDuctType::Heating) {
                                    SupFanIndex = comp.CompIndex = Fans::GetFanIndex(state, comp.Name);
                                    supFanType = state.dataFans->fans(SupFanIndex)->type;
                                    goto EndOfAirLoop;
                                } else {
                                    // Grab CompIndex but don't set airLoop.supFanType or retFanType?
                                    comp.CompIndex = Fans::GetFanIndex(state, comp.Name);
                                }
                            } else {
                                RetFanIndex = comp.CompIndex = Fans::GetFanIndex(state, comp.Name);
                                retFanType = state.dataFans->fans(RetFanIndex)->type;
                                // no goto here?
                            }
                        } else {
                            SupFanIndex = comp.CompIndex = Fans::GetFanIndex(state, comp.Name);
                            supFanType = state.dataFans->fans(SupFanIndex)->type;
                            goto EndOfAirLoop;
                        }
                    }
                } // for (CompNum)
            }     // for (BranchNum)
        EndOfAirLoop:;

            thisPrimaryAirSys.supFanNum = SupFanIndex;
            thisPrimaryAirSys.supFanType = supFanType;

            if (FoundCentralCoolCoil) { // parent systems with fan will need to set the fan placement
                thisPrimaryAirSys.supFanPlace = HVAC::FanPlace::DrawThru;
            } else {
                thisPrimaryAirSys.supFanPlace = HVAC::FanPlace::BlowThru;
            }

            thisPrimaryAirSys.retFanType = retFanType;
            thisPrimaryAirSys.retFanNum = RetFanIndex;
        }
        // Check whether there are Central Heating Coils in the Primary Air System
        for (int AirLoopNum = 1; AirLoopNum <= numPrimaryAirSys; ++AirLoopNum) {
            auto &thisPrimaryAirSys = state.dataAirSystemsData->PrimaryAirSystems(AirLoopNum);
            bool FoundCentralHeatCoil = false;
            bool unitaryCoolingCoilExists = false;
            bool unitaryHeatingCoilExists = false;
            for (int BranchNum = 1; !FoundCentralHeatCoil && BranchNum <= thisPrimaryAirSys.NumBranches; ++BranchNum) {
                for (int CompNum = 1; !FoundCentralHeatCoil && CompNum <= thisPrimaryAirSys.Branch(BranchNum).TotalComponents; ++CompNum) {
                    std::string &CompName = thisPrimaryAirSys.Branch(BranchNum).Comp(CompNum).Name;
                    CompType CompTypeNum = thisPrimaryAirSys.Branch(BranchNum).Comp(CompNum).CompType_Num;
                    switch (CompTypeNum) {
                    case CompType::WaterCoil_SimpleHeat:
                    case CompType::Coil_ElectricHeat:
                    case CompType::Coil_GasHeat:
                    case CompType::SteamCoil_AirHeat:
                    case CompType::Coil_DeSuperHeat:
                    case CompType::DXHeatPumpSystem:
                    case CompType::Furnace_UnitarySys_HeatOnly:
                    case CompType::Furnace_UnitarySys_HeatCool:
                    case CompType::UnitarySystem_BypassVAVSys:
                    case CompType::UnitarySystem_MSHeatPump:
                    case CompType::CoilUserDefined:
                        FoundCentralHeatCoil = true;
                        break;
                    case CompType::UnitarySystemModel:
                        // mine HeatCoilExists from UnitarySystem
                        unitaryCoolingCoilExists = false;
                        unitaryHeatingCoilExists = false;
                        UnitarySystems::UnitarySys::getUnitarySysHeatCoolCoil(state, CompName, unitaryCoolingCoilExists, unitaryHeatingCoilExists, 0);
                        if (unitaryHeatingCoilExists) FoundCentralHeatCoil = true;
                        break;
                    default:
                        break;
                    }
                } // end of component loop
            }     // end of Branch loop
            thisPrimaryAirSys.CentralHeatCoilExists = FoundCentralHeatCoil;
        } // end of AirLoop loop

        // Check whether there are Central Cooling Coils in the Primary Air System
        for (int AirLoopNum = 1; AirLoopNum <= numPrimaryAirSys; ++AirLoopNum) {
            auto &thisPrimaryAirSys = state.dataAirSystemsData->PrimaryAirSystems(AirLoopNum);
            bool FoundCentralCoolCoil = false;
            bool unitaryCoolingCoilExists = false;
            bool unitaryHeatingCoilExists = false;
            for (int BranchNum = 1; !FoundCentralCoolCoil && BranchNum <= thisPrimaryAirSys.NumBranches; ++BranchNum) {
                for (int CompNum = 1; !FoundCentralCoolCoil && CompNum <= thisPrimaryAirSys.Branch(BranchNum).TotalComponents; ++CompNum) {
                    CompType CompTypeNum = thisPrimaryAirSys.Branch(BranchNum).Comp(CompNum).CompType_Num;
                    std::string &CompName = thisPrimaryAirSys.Branch(BranchNum).Comp(CompNum).Name;
                    switch (CompTypeNum) {
                    case CompType::WaterCoil_Cooling:
                    case CompType::WaterCoil_DetailedCool:
                    case CompType::WaterCoil_CoolingHXAsst:
                    case CompType::DXSystem:
                    case CompType::Furnace_UnitarySys_HeatCool:
                    case CompType::UnitarySystem_BypassVAVSys:
                    case CompType::UnitarySystem_MSHeatPump:
                    case CompType::CoilUserDefined:
                        FoundCentralCoolCoil = true;
                        break;
                    case CompType::UnitarySystemModel:
                        // mine CoolHeat coil exists from UnitarySys
                        unitaryCoolingCoilExists = false;
                        unitaryHeatingCoilExists = false;
                        UnitarySystems::UnitarySys::getUnitarySysHeatCoolCoil(state, CompName, unitaryCoolingCoilExists, unitaryHeatingCoilExists, 0);
                        if (unitaryCoolingCoilExists) FoundCentralCoolCoil = true;
                        break;
                    default:
                        break;
                    }
                } // end of component loop
            }     // end of Branch loop
            thisPrimaryAirSys.CentralCoolCoilExists = FoundCentralCoolCoil;
        } // end of AirLoop loop

    } // one time flag

    // Size the air loop branch air flows
    if (!state.dataGlobal->SysSizingCalc && state.dataSimAirServingZones->InitAirLoopsBranchSizingFlag) {

        for (int AirLoopNum = 1; AirLoopNum <= numPrimaryAirSys; ++AirLoopNum) {
            auto &thisPrimaryAirSys = state.dataAirSystemsData->PrimaryAirSystems(AirLoopNum);

            for (int BranchNum = 1; BranchNum <= thisPrimaryAirSys.NumBranches; ++BranchNum) {
                SizeAirLoopBranches(state, AirLoopNum, BranchNum);
            }
        }

        state.dataSimAirServingZones->InitAirLoopsBranchSizingFlag = false;

        // calculate the ratio of air loop design flow to the sum of the zone design flows
        for (int AirLoopNum = 1; AirLoopNum <= numPrimaryAirSys; ++AirLoopNum) {
            auto &thisPrimaryAirSys = state.dataAirSystemsData->PrimaryAirSystems(AirLoopNum);
            auto &thisAirToZoneNodeInfo = state.dataAirLoop->AirToZoneNodeInfo(AirLoopNum);
            state.dataSimAirServingZones->SumZoneDesFlow = 0.0;
            state.dataAirLoop->AirLoopFlow(AirLoopNum).DesSupply = thisPrimaryAirSys.DesignVolFlowRate * state.dataEnvrn->StdRhoAir;
            state.dataAirLoop->AirLoopFlow(AirLoopNum).DesReturnFrac = thisPrimaryAirSys.DesignReturnFlowFraction;
            for (int ZoneInSysIndex = 1; ZoneInSysIndex <= thisAirToZoneNodeInfo.NumZonesCooled; ++ZoneInSysIndex) {
                state.dataSimAirServingZones->TUInNodeNum = thisAirToZoneNodeInfo.TermUnitCoolInNodeNums(ZoneInSysIndex);
                state.dataSimAirServingZones->SumZoneDesFlow += dln->nodes(state.dataSimAirServingZones->TUInNodeNum)->MassFlowRateMax;
            }
            if (state.dataSimAirServingZones->SumZoneDesFlow > HVAC::VerySmallMassFlow) {
                state.dataAirLoop->AirLoopFlow(AirLoopNum).SysToZoneDesFlowRatio =
                    state.dataAirLoop->AirLoopFlow(AirLoopNum).DesSupply / state.dataSimAirServingZones->SumZoneDesFlow;
            } else {
                state.dataAirLoop->AirLoopFlow(AirLoopNum).SysToZoneDesFlowRatio = 1.0;
            }
        }

        for (int ZoneNum = 1; ZoneNum <= state.dataGlobal->NumOfZones; ++ZoneNum) {
            if (!state.dataZoneEquip->ZoneEquipConfig(ZoneNum).IsControlled) continue;
            // sets design supply air flow rate in the ZoneEquipConfig struct for use with zone air mass balance
            for (int returnNum = 1; returnNum <= state.dataZoneEquip->ZoneEquipConfig(ZoneNum).NumReturnNodes; ++returnNum) {
                int airLoop = state.dataZoneEquip->ZoneEquipConfig(ZoneNum).ReturnNodeAirLoopNum(returnNum);
                if (airLoop > 0) {
                    state.dataZoneEquip->ZoneEquipConfig(ZoneNum).AirLoopDesSupply = state.dataAirLoop->AirLoopFlow(airLoop).DesSupply;
                }
            }
        }
    }

    // Do the Begin Environment initializations
    if (state.dataGlobal->BeginEnvrnFlag && FirstHVACIteration && state.dataSimAirServingZones->MyEnvrnFlag) {

        if (numPrimaryAirSys > 0) {
            for (auto &e : state.dataAirLoop->PriAirSysAvailMgr) {
                e.availStatus = Avail::Status::NoAction;
                e.StartTime = 0;
                e.StopTime = 0;
            }
        }

        for (int AirLoopNum = 1; AirLoopNum <= numPrimaryAirSys; ++AirLoopNum) { // Start looping through all of the air loops...
            auto &thisPrimaryAirSys = state.dataAirSystemsData->PrimaryAirSystems(AirLoopNum);

            for (int BranchNum = 1; BranchNum <= thisPrimaryAirSys.NumBranches; ++BranchNum) { // loop over all branches in system
                for (int NodeIndex = 1; NodeIndex <= thisPrimaryAirSys.Branch(BranchNum).NumNodes; ++NodeIndex) { // loop over alll nodes on branch

                    auto *node = dln->nodes(thisPrimaryAirSys.Branch(BranchNum).NodeNums(NodeIndex));

                    // Initialize the nodes to a standard set of initial conditions that will
                    //  change after the first iteration to a system value
                    node->Temp = 20.0;
                    node->HumRat = state.dataEnvrn->OutHumRat;
                    node->Enthalpy =
                        Psychrometrics::PsyHFnTdbW(node->Temp, node->HumRat);
                    // set the node mass flow rates to the airloop max mass flow rate
                    node->MassFlowRate = state.dataAirLoop->AirLoopFlow(AirLoopNum).DesSupply;
                    node->MassFlowRateMax = state.dataAirLoop->AirLoopFlow(AirLoopNum).DesSupply;
                    node->MassFlowRateMaxAvail = state.dataAirLoop->AirLoopFlow(AirLoopNum).DesSupply;
                    node->MassFlowRateMin = 0.0;
                    node->MassFlowRateSetPoint = 0.0;
                    node->MassFlowRateMinAvail = 0.0;
                    node->Press = state.dataEnvrn->StdBaroPress;
                    node->Quality = 0.0;
                    if (state.dataContaminantBalance->Contaminant.CO2Simulation) {
                        node->CO2 = state.dataContaminantBalance->OutdoorCO2;
                    }
                    if (state.dataContaminantBalance->Contaminant.GenericContamSimulation) {
                        node->GenContam = state.dataContaminantBalance->OutdoorGC;
                    }

                } // end of loop over nodes on each branch

            } // end of loop through branches in system

        } // end of loop over primary air systems
        state.dataSimAirServingZones->MyEnvrnFlag = false;

    } // End the environment initializations

    if (!state.dataGlobal->BeginEnvrnFlag) {
        state.dataSimAirServingZones->MyEnvrnFlag = true;
    }

    // Do the Begin Day initializations
    if (state.dataGlobal->BeginDayFlag) {
    }

    // There are no hourly initializations done in the heat balance

    // Do the following initializations (every time step).

    for (int AirLoopNum = 1; AirLoopNum <= numPrimaryAirSys; ++AirLoopNum) {
        auto &thisPrimaryAirSys = state.dataAirSystemsData->PrimaryAirSystems(AirLoopNum);
        auto &thisAirToZoneNodeInfo = state.dataAirLoop->AirToZoneNodeInfo(AirLoopNum);
        auto &thisAirLoopControlInfo = state.dataAirLoop->AirLoopControlInfo(AirLoopNum);
        // zero all MassFlowRateSetPoints
        for (int BranchNum = 1; BranchNum <= thisPrimaryAirSys.NumBranches; ++BranchNum) { // loop over all branches in system
            if (thisPrimaryAirSys.Branch(BranchNum).DuctType == HVAC::AirDuctType::RAB) continue;
            for (int NodeIndex = 1; NodeIndex <= thisPrimaryAirSys.Branch(BranchNum).NumNodes; ++NodeIndex) { // loop over alll nodes on branch
                auto *node = dln->nodes(thisPrimaryAirSys.Branch(BranchNum).NodeNums(NodeIndex));
                node->MassFlowRateSetPoint = 0.0;
                // Reset MassFlowRateMaxAvail at start of each HVAC simulation
                if (FirstHVACIteration) {
                    node->MassFlowRateMaxAvail = node->MassFlowRateMax;
                    node->MassFlowRateMinAvail = node->MassFlowRateMin;
                }
            }
        }

        // set the required flow (from zone equipment) at system outlet nodes
        for (int OutNum = 1; OutNum <= thisPrimaryAirSys.NumOutletBranches; ++OutNum) {
            int OutBranchNum = thisPrimaryAirSys.OutBranchNums[OutNum - 1];
            auto *outNode = dln->nodes(thisPrimaryAirSys.Branch(OutBranchNum).OutNodeNum);
            auto *zoneSideNode = dln->nodes(thisAirToZoneNodeInfo.ZoneEquipSupplyNodeNums(OutNum));
            Real64 MassFlowSet = 0.0;

            if (!FirstHVACIteration) {
                MassFlowSet = zoneSideNode->MassFlowRate;
            } else { // first time through in each HVAC timestep, use loop design mass flow rates for required mass flows
                MassFlowSet = state.dataAirLoop->AirLoopFlow(AirLoopNum).DesSupply;
            }
            // Need to make sure that flows are greater than zero
            if (MassFlowSet >= 0.0) {
                outNode->MassFlowRateSetPoint = MassFlowSet;
            } else if (MassFlowSet < 0.0) {
                outNode->MassFlowRateSetPoint = 0.0;
            }

            if (outNode->MassFlowRateSetPoint < state.dataSimAirServingZones->MassFlowSetToler) {
                outNode->MassFlowRateSetPoint = 0.0;
            }

            // Pass the required mass flow upstream to the start of each outlet branch
            for (int BranchNodeIndex = thisPrimaryAirSys.Branch(OutBranchNum).NumNodes - 1; BranchNodeIndex >= 1; --BranchNodeIndex) {
                int NodeNum = thisPrimaryAirSys.Branch(OutBranchNum).NodeNums(BranchNodeIndex);
                auto *node = dln->nodes(NodeNum);
                if (thisPrimaryAirSys.OASysExists && (NodeNum == thisPrimaryAirSys.OASysInNodeNum)) {
                    // need to modify if OA relief and supply not balanced because of exhaust fans
                    state.dataSimAirServingZones->OAReliefDiff = dln->nodes(thisPrimaryAirSys.OASysOutNodeNum)->MassFlowRate -
                                                                 node->MassFlowRate;
                    if (state.dataSimAirServingZones->OAReliefDiff > 0.0) {
                        node->MassFlowRateSetPoint = outNode->MassFlowRateSetPoint - state.dataSimAirServingZones->OAReliefDiff;
                    } else {
                        node->MassFlowRateSetPoint = outNode->MassFlowRateSetPoint;
                    }
                } else {
                    node->MassFlowRateSetPoint = outNode->MassFlowRateSetPoint;
                }
            } // end loop over branch nodes

        } // end loop over outlet branches

        // [DC/LBNL] Initialize flag for current air loop
        thisAirLoopControlInfo.NewFlowRateFlag = false;

        // start each HVAC simulation at design air flow rate
        if (FirstHVACIteration) {
            // At each new HVAC iteration reset air loop converged flag to avoid attempting a warm restart
            // in SimAirLoop
            thisAirLoopControlInfo.ConvergedFlag = false;

            for (int InNum = 1; InNum <= thisPrimaryAirSys.NumInletBranches; ++InNum) {
                int InBranchNum = thisPrimaryAirSys.InBranchNums[InNum - 1];
                if (InBranchNum == 0) {
                    ShowFatalError(state, format("Missing Inlet Branch on Primary Air System={}", thisPrimaryAirSys.Name));
                }

                auto *inNode = dln->nodes(thisPrimaryAirSys.Branch(InBranchNum).InNodeNum);

                // [DC/LBNL] Save previous mass flow rate
                Real64 MassFlowSaved = inNode->MassFlowRate;

                inNode->MassFlowRate = state.dataAirLoop->AirLoopFlow(AirLoopNum).DesSupply;

                // [DC/LBNL] Detect if air mass flow rate has changed since last air loop simulation
                if (inNode->MassFlowRate != MassFlowSaved) {
                    thisAirLoopControlInfo.NewFlowRateFlag = true;
                }

            } // end loop over inlet branches
            thisAirLoopControlInfo.EconoLockout = false;
        }
        // if a flow rate is specified for the loop use it here
        if (thisAirLoopControlInfo.LoopFlowRateSet && !FirstHVACIteration) {
            for (int InNum = 1; InNum <= thisPrimaryAirSys.NumInletBranches; ++InNum) {
                int InBranchNum = thisPrimaryAirSys.InBranchNums[InNum - 1];
                auto *inNode = dln->nodes(thisPrimaryAirSys.Branch(InBranchNum).InNodeNum);
                inNode->MassFlowRate =
                    state.dataAirLoop->AirLoopFlow(AirLoopNum).DesSupply * state.dataAirLoop->AirLoopFlow(AirLoopNum).ReqSupplyFrac -
                    (state.dataAirLoop->AirLoopFlow(AirLoopNum).SupFlow - state.dataAirLoop->AirLoopFlow(AirLoopNum).SysRetFlow);
            }
        }

    } // end loop over primary air systems
}

void ConnectReturnNodes(EnergyPlusData &state)
{
    // This initializes ZoneEquipConfig.ReturnNodeInletNum and ReturnNodeAirLoopNum
    // Search all return paths to match return nodes with the airloop they are connected to and find the corresponding zone inlet node
    // (same zone, same airloop)

    auto &AirToZoneNodeInfo = state.dataAirLoop->AirToZoneNodeInfo;
    int NumPrimaryAirSys = state.dataHVACGlobal->NumPrimaryAirSys;

    if (!state.dataZoneEquip->ZoneEquipInputsFilled) return;

    bool returnPathFound = false;
    // Loop over all controlled zones
    for (int ctrlZoneNum = 1; ctrlZoneNum <= state.dataGlobal->NumOfZones; ++ctrlZoneNum) {
        auto &thisZoneEquip = state.dataZoneEquip->ZoneEquipConfig(ctrlZoneNum);
        if (!thisZoneEquip.IsControlled) continue;
        // Loop over each return node for this zone
        for (int zoneOutNum = 1; zoneOutNum <= thisZoneEquip.NumReturnNodes; ++zoneOutNum) {
            returnPathFound = false;
            int airLoopNum = 0;
            int returnNodeNum = thisZoneEquip.ReturnNodeNums(zoneOutNum);
            // Loop over all return paths
            for (int retPathNum = 1; retPathNum <= state.dataZoneEquip->NumReturnAirPaths; ++retPathNum) {
                auto const &thisRetPath = state.dataZoneEquip->ReturnAirPath(retPathNum);
                // Find which airloop this return path is on
                for (int sysNum = 1; sysNum <= NumPrimaryAirSys; ++sysNum) {
                    if (AirToZoneNodeInfo(sysNum).NumReturnNodes > 0) {
                        if (thisRetPath.OutNodeNum == AirToZoneNodeInfo(sysNum).ZoneEquipReturnNodeNums(1)) {
                            airLoopNum = sysNum;
                            AirToZoneNodeInfo(sysNum).ReturnAirPathNum(1) = retPathNum;
                            break;
                        }
                    }
                }
                // Loop over components in return path and each component's inlet nodes
                for (int compNum = 1; compNum <= thisRetPath.NumOfComponents; ++compNum) {
                    DataZoneEquipment::AirLoopHVACZone compType = thisRetPath.ComponentTypeEnum(compNum);
                    if (compType == DataZoneEquipment::AirLoopHVACZone::Mixer) {
                        auto const &thisMixer = state.dataMixerComponent->MixerCond(thisRetPath.ComponentIndex(compNum));
                        for (int inNode = 1; inNode <= thisMixer.NumInNodes; ++inNode) {
                            if (returnNodeNum == thisMixer.InNodeNums(inNode)) {
                                thisZoneEquip.ReturnNodeAirLoopNum(zoneOutNum) = airLoopNum; // set the return node airloop num
                                thisZoneEquip.ReturnNodeRetPathNum(zoneOutNum) = retPathNum;
                                thisZoneEquip.ReturnNodeRetPathCompNum(zoneOutNum) = compNum;
                                returnPathFound = true;
                                break; // leave component inlet node loop
                            }
                        }
                    } else if (compType == DataZoneEquipment::AirLoopHVACZone::ReturnPlenum) {
                        auto const &thisPlenum = state.dataZonePlenum->ZoneRetPlenCond(thisRetPath.ComponentIndex(compNum));
                        for (int inNode = 1; inNode <= thisPlenum.NumInNodes; ++inNode) {
                            if (returnNodeNum == thisPlenum.InNodeNums(inNode)) {
                                thisZoneEquip.ReturnNodeAirLoopNum(zoneOutNum) = airLoopNum; // set the return node airloop num
                                thisZoneEquip.ReturnNodeRetPathNum(zoneOutNum) = retPathNum;
                                thisZoneEquip.ReturnNodeRetPathCompNum(zoneOutNum) = compNum;
                                returnPathFound = true;
                                break; // leave component inlet node loop
                            }
                        }
                    }
                    if (returnPathFound) break; // leave return path component loop
                }
                if (returnPathFound) break; // leave return path loop
            }

            if (airLoopNum > 0) {
                // Find matching inlet node connected to the same air loop
                for (int inletNum = 1; inletNum <= thisZoneEquip.NumInNodes; ++inletNum) {
                    if (thisZoneEquip.InNodeAirLoopNum(inletNum) == airLoopNum) {
                        thisZoneEquip.ReturnNodeInletNums(zoneOutNum) = inletNum;
                        break;
                    }
                }
            }
        } // return nodes loop
    }     // controlled zones loop

    // Check for any air loops that may be connected directly to a zone return node
    for (int airLoopNum = 1; airLoopNum <= NumPrimaryAirSys; ++airLoopNum) {
        bool returnFound = false;
        if (AirToZoneNodeInfo(airLoopNum).NumReturnNodes > 0) {
            int zeqReturnNodeNum = AirToZoneNodeInfo(airLoopNum).ZoneEquipReturnNodeNums(1);
            if (zeqReturnNodeNum > 0) {
                for (int ctrlZoneNum = 1; ctrlZoneNum <= state.dataGlobal->NumOfZones; ++ctrlZoneNum) {
                    auto &thisZoneEquip = state.dataZoneEquip->ZoneEquipConfig(ctrlZoneNum);
                    if (!thisZoneEquip.IsControlled) continue;
                    for (int zoneOutNum = 1; zoneOutNum <= thisZoneEquip.NumReturnNodes; ++zoneOutNum) {
                        if (thisZoneEquip.ReturnNodeNums(zoneOutNum) == zeqReturnNodeNum) {
                            thisZoneEquip.ReturnNodeAirLoopNum(zoneOutNum) = airLoopNum;
                            returnFound = true;
                            // Find matching inlet node connected to the same air loop
                            for (int inletNum = 1; inletNum <= thisZoneEquip.NumInNodes; ++inletNum) {
                                if (thisZoneEquip.InNodeAirLoopNum(inletNum) == airLoopNum) {
                                    thisZoneEquip.ReturnNodeInletNums(zoneOutNum) = inletNum;
                                    break;
                                }
                            }
                            break; // leave zone return node loop
                        }
                        if (returnFound) break; // leave controlled zone loop
                    }
                }
            }
        }
    }
}

void SimAirLoops(EnergyPlusData &state, bool const FirstHVACIteration, bool &SimZoneEquipment)
{

    // SUBROUTINE INFORMATION
    //             AUTHOR:  Russ Taylor, Dan Fisher, Fred Buhl
    //       DATE WRITTEN:  Oct 1997
    //           MODIFIED:  Dec 1997 Fred Buhl
    //           MODIFIED:  Apr 1998 Richard Liesen
    //           MODIFIED:  Dec 1999 Fred Buhl
    //           MODIFIED:  Feb 2006 Dimitri Curtil (LBNL)
    //                      - Moved air loop simulation to SimAirLoop() routine.
    //      RE-ENGINEERED:  This is new code, not reengineered

    // PURPOSE OF THIS SUBROUTINE:
    // This is the driver subroutine for the air loop simulation. It simulates
    // each primary air system in the problem and passes the outlet node conditions
    // on to the attached Zone Equipment inlet nodes.

    // METHODOLOGY EMPLOYED:
    // For each primary air system:
    // (1) each component in the system is simulated in natural order, beginning at
    //     the return air inlet and progressing to the supply air outlets. Node data
    //     is passed in the same direction.
    // (2) The controllers and their actions are simulated.
    // (3) Steps 2 and 3 are repeated until the control criteria are satisfied.
    // (4) A mass balance check is performed; if it fails, mass balance is imposed
    //     and steps 1, 2, and 3 are repeated. At the end we should have a correct,
    //     self consistent primary air system simulation.

    // REFERENCES: None

    // Using/Aliasing
    using HVACInterfaceManager::UpdateHVACInterface;

    // Locals
    // SUBROUTINE ARGUMENT DEFINITIONS:
    // TRUE if first full HVAC iteration in an HVAC timestep
    // TRUE if Zone Equipment needs to be resimulated.

    // SUBROUTINE LOCAL VARIABLE DEFINITIONS
    Real64 rxTime;
    // Primary Air Sys DO loop index
    int AirLoopNum;
    // Max number of iterations performed by controllers on each air loop
    int AirLoopIterMax;
    // Aggregated number of iterations across all controllers on each air loop
    int AirLoopIterTot;
    // Total number of times SimAirLoopComponents() has been invoked to simulate each air loop
    int AirLoopNumCalls;
    // Primary air system outlet DO loop index
    int AirSysOutNum;
    // DO loop index; there are 2 passes - the 2nd is done only if mass balance fails
    int AirLoopPass;
    // Flag set by ResolveSysFlow; if TRUE, mass balance failed and there must be a second pass
    bool SysReSim;
    DataConvergParams::CalledFrom CalledFrom;

    auto &AirToZoneNodeInfo = state.dataAirLoop->AirToZoneNodeInfo;
    auto &AirLoopControlInfo = state.dataAirLoop->AirLoopControlInfo;

    // Set up output variables
    if (!state.dataSimAirServingZones->OutputSetupFlag) {
        SetupOutputVariable(state,
                            "Air System Simulation Maximum Iteration Count",
                            Constant::Units::None,
                            state.dataSimAirServingZones->salIterMax,
                            OutputProcessor::TimeStepType::System,
                            OutputProcessor::StoreType::Sum,
                            "SimAir");
        SetupOutputVariable(state,
                            "Air System Simulation Iteration Count",
                            Constant::Units::None,
                            state.dataSimAirServingZones->salIterTot,
                            OutputProcessor::TimeStepType::System,
                            OutputProcessor::StoreType::Sum,
                            "SimAir");
        SetupOutputVariable(state,
                            "Air System Component Model Simulation Calls",
                            Constant::Units::None,
                            state.dataSimAirServingZones->NumCallsTot,
                            OutputProcessor::TimeStepType::System,
                            OutputProcessor::StoreType::Sum,
                            "SimAir");
        state.dataSimAirServingZones->OutputSetupFlag = true;
    }

    // BUG: IterMax should not be aggregated as a Sum output variable
    //      We need a new aggregation scheme to track the max value across HVAC steps
    //      instead of summing it up.
    state.dataSimAirServingZones->salIterMax = 0;

    // Reset counters to capture statistics for the current zone time step
    // Aggregate statistics over all HVAC time steps, even the rejected ones, to properly
    // reflect the numerical work. The condition to detect a new HVAC time step is essentially
    // based on the time stamp at the beginning of the current HVAC step (expressed in seconds).
    if (FirstHVACIteration) {
        rxTime = HVACControllers::GetPreviousHVACTime(state);
        if (state.dataSimAirServingZones->SavedPreviousHVACTime != rxTime) {
            state.dataSimAirServingZones->SavedPreviousHVACTime = rxTime;
            state.dataSimAirServingZones->salIterTot = 0;
            state.dataSimAirServingZones->NumCallsTot = 0;
        }
    }

    // Loop over all the primary air loop; simulate their components (equipment)
    // and controllers
    for (AirLoopNum = 1; AirLoopNum <= state.dataHVACGlobal->NumPrimaryAirSys; ++AirLoopNum) { // NumPrimaryAirSys is the number of primary air loops

        // Check to see if System Availability Managers are asking for fans to cycle on or shut off
        // and set fan on/off flags accordingly.
        state.dataHVACGlobal->TurnFansOn = false;
        state.dataHVACGlobal->TurnFansOff = false;
        state.dataHVACGlobal->NightVentOn = false;
        if (state.dataAirLoop->PriAirSysAvailMgr(AirLoopNum).availStatus == Avail::Status::CycleOn) {
            state.dataHVACGlobal->TurnFansOn = true;
        }
        if (state.dataAirLoop->PriAirSysAvailMgr(AirLoopNum).availStatus == Avail::Status::ForceOff) {
            state.dataHVACGlobal->TurnFansOff = true;
        }
        if (AirLoopControlInfo(AirLoopNum).NightVent) {
            state.dataHVACGlobal->NightVentOn = true;
        }

        //   Set current system number for sizing routines
        state.dataSize->CurSysNum = AirLoopNum;

        // 2 passes; 1 usually suffices; 2 is done if ResolveSysFlow detects a failure of mass balance
        for (AirLoopPass = 1; AirLoopPass <= 2; ++AirLoopPass) {

            SysReSim = false;
            AirLoopControlInfo(AirLoopNum).AirLoopPass = AirLoopPass; // save for use without passing as argument

            // Simulate controllers on air loop with current air mass flow rates
            SimAirLoop(state, FirstHVACIteration, AirLoopNum, AirLoopPass, AirLoopIterMax, AirLoopIterTot, AirLoopNumCalls);

            // Update tracker for maximum number of iterations needed by any controller on all air loops
            state.dataSimAirServingZones->salIterMax = max(state.dataSimAirServingZones->salIterMax, AirLoopIterMax);
            // Update tracker for aggregated number of iterations needed by all controllers on all air loops
            state.dataSimAirServingZones->salIterTot += AirLoopIterTot;
            // Update tracker for total number of times SimAirLoopComponents() has been invoked across all air loops
            state.dataSimAirServingZones->NumCallsTot += AirLoopNumCalls;

            // At the end of the first pass, check whether a second pass is needed or not
            if (AirLoopPass == 1) {
                // If simple system, skip second pass
                if (AirLoopControlInfo(AirLoopNum).Simple) break;
                ResolveSysFlow(state, AirLoopNum, SysReSim);
                // If mass balance OK, skip second pass
                if (!SysReSim) break;
            }
        }

        // Air system side has been simulated, now transfer conditions across to
        // the zone equipment side, looping through all supply air paths for this
        // air loop.
        for (AirSysOutNum = 1; AirSysOutNum <= AirToZoneNodeInfo(AirLoopNum).NumSupplyNodes; ++AirSysOutNum) {
            if (AirSysOutNum == 1) CalledFrom = DataConvergParams::CalledFrom::AirSystemSupplySideDeck1;
            if (AirSysOutNum == 2) CalledFrom = DataConvergParams::CalledFrom::AirSystemSupplySideDeck2;
            UpdateHVACInterface(state,
                                AirLoopNum,
                                CalledFrom,
                                AirToZoneNodeInfo(AirLoopNum).AirLoopSupplyNodeNums(AirSysOutNum),
                                AirToZoneNodeInfo(AirLoopNum).ZoneEquipSupplyNodeNums(AirSysOutNum),
                                SimZoneEquipment);
        } // ...end of DO loop over supply air paths for this air loop.

    } // End of Air Loop iteration

    if ((int)state.dataAirLoopHVACDOAS->airloopDOAS.size() > 0) {
        int index;
        Real64 OAMassFLowrate = 0.0;
        for (std::size_t loop = 0; loop < state.dataAirLoopHVACDOAS->airloopDOAS.size(); ++loop) {
            auto &thisAirLoopDOASObjec = state.dataAirLoopHVACDOAS->airloopDOAS[loop]; // <- regular reference variable, not a pointer
            if (thisAirLoopDOASObjec.m_AirLoopDOASNum > -1) {
                index = thisAirLoopDOASObjec.m_AirLoopDOASNum;
            } else {
                index = -1;
            }
            thisAirLoopDOASObjec.SimAirLoopHVACDOAS(state, FirstHVACIteration, index);
            OAMassFLowrate += thisAirLoopDOASObjec.SumMassFlowRate;
        }

        if (OAMassFLowrate > 0.0) {
            for (AirLoopNum = 1; AirLoopNum <= state.dataHVACGlobal->NumPrimaryAirSys;
                 ++AirLoopNum) { // NumPrimaryAirSys is the number of primary air loops
                state.dataHVACGlobal->TurnFansOn = false;
                state.dataHVACGlobal->TurnFansOff = false;
                state.dataHVACGlobal->NightVentOn = false;
                if (state.dataAirLoop->PriAirSysAvailMgr(AirLoopNum).availStatus == Avail::Status::CycleOn) {
                    state.dataHVACGlobal->TurnFansOn = true;
                }
                if (state.dataAirLoop->PriAirSysAvailMgr(AirLoopNum).availStatus == Avail::Status::ForceOff) {
                    state.dataHVACGlobal->TurnFansOff = true;
                }
                if (AirLoopControlInfo(AirLoopNum).NightVent) {
                    state.dataHVACGlobal->NightVentOn = true;
                }

                //   Set current system number for sizing routines
                state.dataSize->CurSysNum = AirLoopNum;

                // 2 passes; 1 usually suffices; 2 is done if ResolveSysFlow detects a failure of mass balance
                for (AirLoopPass = 1; AirLoopPass <= 2; ++AirLoopPass) {

                    SysReSim = false;
                    AirLoopControlInfo(AirLoopNum).AirLoopPass = AirLoopPass; // save for use without passing as argument

                    // Simulate controllers on air loop with current air mass flow rates
                    SimAirLoop(state, FirstHVACIteration, AirLoopNum, AirLoopPass, AirLoopIterMax, AirLoopIterTot, AirLoopNumCalls);

                    // Update tracker for maximum number of iterations needed by any controller on all air loops
                    state.dataSimAirServingZones->salIterMax = max(state.dataSimAirServingZones->salIterMax, AirLoopIterMax);
                    // Update tracker for aggregated number of iterations needed by all controllers on all air loops
                    state.dataSimAirServingZones->salIterTot += AirLoopIterTot;
                    // Update tracker for total number of times SimAirLoopComponents() has been invoked across all air loops
                    state.dataSimAirServingZones->NumCallsTot += AirLoopNumCalls;

                    // At the end of the first pass, check whether a second pass is needed or not
                    if (AirLoopPass == 1) {
                        // If simple system, skip second pass
                        if (AirLoopControlInfo(AirLoopNum).Simple) break;
                        ResolveSysFlow(state, AirLoopNum, SysReSim);
                        // If mass balance OK, skip second pass
                        if (!SysReSim) break;
                    }
                }

                // Air system side has been simulated, now transfer conditions across to
                // the zone equipment side, looping through all supply air paths for this
                // air loop.
                for (AirSysOutNum = 1; AirSysOutNum <= AirToZoneNodeInfo(AirLoopNum).NumSupplyNodes; ++AirSysOutNum) {
                    if (AirSysOutNum == 1) CalledFrom = DataConvergParams::CalledFrom::AirSystemSupplySideDeck1;
                    if (AirSysOutNum == 2) CalledFrom = DataConvergParams::CalledFrom::AirSystemSupplySideDeck2;
                    UpdateHVACInterface(state,
                                        AirLoopNum,
                                        CalledFrom,
                                        AirToZoneNodeInfo(AirLoopNum).AirLoopSupplyNodeNums(AirSysOutNum),
                                        AirToZoneNodeInfo(AirLoopNum).ZoneEquipSupplyNodeNums(AirSysOutNum),
                                        SimZoneEquipment);
                } // ...end of DO loop over supply air paths for this air loop.

            } // End of Air Loop iteration
            // check convergence at the mixer outlet or at the AirLoopDOAS outlet
            AirLoopHVACDOAS::CheckConvergence(state);
        }
    }
    // Reset current system number for sizing routines
    state.dataSize->CurSysNum = 0;
}

void SimAirLoop(EnergyPlusData &state,
                bool const FirstHVACIteration,
                int const AirLoopNum,
                int const AirLoopPass,
                int &AirLoopIterMax,
                int &AirLoopIterTot,
                int &AirLoopNumCalls)
{

    // SUBROUTINE INFORMATION
    //             AUTHOR:  Dimitri Curtil (LBNL)
    //       DATE WRITTEN:  March 2006
    //                      - Fine-tuned outer loop over controllers.
    //                      - Added convergence tracing for air loop controllers.
    //                      - Added mechanism for speculative warm restart after first iteration.
    //      RE-ENGINEERED:  This is new code based on the code that used to be part
    //                      of SimAirLoops().

    // PURPOSE OF THIS SUBROUTINE:
    // This subroutine simulates the desired air loop by solving for all the
    // controllers on the air loop in the order they are specified.

    // METHODOLOGY EMPLOYED:
    // To speed up the simulation, we introduced the possiblity to perform the controller
    // simulation on each air loop using a warm restart from the solution obtained
    // at the previous HVAC step iteration. This is only attempted if the air mass flow
    // rate(s) for the air system have not changed since the last iteration.
    // Of course if the warm restart fails, then we perform a normal simulation from
    // a cold start. We refer to this scheme as speculative warm restart.

    // REFERENCES: None

    // Using/Aliasing
    using namespace DataHVACControllers;
    using namespace DataSystemVariables;
    using General::CreateSysTimeIntervalString;
    using HVACControllers::TraceAirLoopControllers;
    using HVACControllers::TrackAirLoopControllers;

    // Locals
    // SUBROUTINE ARGUMENT DEFINITIONS:
    // TRUE if first full HVAC iteration in an HVAC timestep
    // Index of the air loop to simulate
    // There are 2 passes - the 2nd is done only if mass balance fails
    // Max number of iterations performed by controllers across this air loop
    // Aggregated number of iterations across all controllers on this air loop
    // Total number of times SimAirLoopComponents() has been invoked to simulate this air loop

    // SUBROUTINE LOCAL VARIABLE DEFINITIONS

    auto &PrimaryAirSystems = state.dataAirSystemsData->PrimaryAirSystems;
    auto &AirLoopControlInfo = state.dataAirLoop->AirLoopControlInfo;

    // Reset air loop trackers to zero
    AirLoopIterMax = 0;
    AirLoopIterTot = 0;
    AirLoopNumCalls = 0;

    // Perform air loop simulation to satisfy convergence for all controllers
    // If first HVAC iteration or new air flow we force a cold restart.
    // Otherwise we attempt a speculative warm restart.
    // TODO: Improve detection of when air flow rate has changed since last air loop simulation
    // TODO: Detect whether warm restart is supported on air loop on very first air loop
    //       simulation only instead of at each HVAC iteration as done now.
    // Only enabled if there are controllers on the air loop
    // Check that the speculative warm restart feature is allowed
    // Never done at first HVAC iteration
    // Never done during sizing
    // Next condition is true whenever the final check for the air loop was converged
    // at the previous SimAirLoop call
    // Next conditions should detect when air mass flow rates have changed
    state.dataSimAirServingZones->DoWarmRestartFlagSAL =
        PrimaryAirSystems(AirLoopNum).NumControllers > 0 && AirLoopControlInfo(AirLoopNum).AllowWarmRestartFlag && !FirstHVACIteration &&
        !state.dataGlobal->SysSizingCalc && AirLoopControlInfo(AirLoopNum).ConvergedFlag && !AirLoopControlInfo(AirLoopNum).LoopFlowRateSet &&
        !AirLoopControlInfo(AirLoopNum).NewFlowRateFlag;

    if (!state.dataSimAirServingZones->DoWarmRestartFlagSAL) {
        // Solve controllers with cold start using default initial values
        SolveAirLoopControllers(state,
                                FirstHVACIteration,
                                AirLoopNum,
                                state.dataSimAirServingZones->AirLoopConvergedFlagSAL,
                                state.dataSimAirServingZones->IterMaxSAL2,
                                state.dataSimAirServingZones->IterTotSAL2,
                                state.dataSimAirServingZones->NumCallsSAL2);

        // Update air loop trackers
        state.dataSimAirServingZones->WarmRestartStatusSAL = ControllerWarmRestart::None;
        AirLoopNumCalls += state.dataSimAirServingZones->NumCallsSAL2;
        AirLoopIterMax = max(AirLoopIterMax, state.dataSimAirServingZones->IterMaxSAL2);
        AirLoopIterTot += state.dataSimAirServingZones->IterTotSAL2;
    } else {
        // First try with speculative warm restart using previous solution
        ReSolveAirLoopControllers(state,
                                  FirstHVACIteration,
                                  AirLoopNum,
                                  state.dataSimAirServingZones->AirLoopConvergedFlagSAL,
                                  state.dataSimAirServingZones->IterMaxSAL2,
                                  state.dataSimAirServingZones->IterTotSAL2,
                                  state.dataSimAirServingZones->NumCallsSAL2);

        // Update air loop trackers
        state.dataSimAirServingZones->WarmRestartStatusSAL = ControllerWarmRestart::Success;
        AirLoopNumCalls += state.dataSimAirServingZones->NumCallsSAL2;
        AirLoopIterMax = max(AirLoopIterMax, state.dataSimAirServingZones->IterMaxSAL2);
        AirLoopIterTot += state.dataSimAirServingZones->IterTotSAL2;

        // Retry with cold start using default initial values if speculative warm restart did not work
        if (!state.dataSimAirServingZones->AirLoopConvergedFlagSAL) {
            SolveAirLoopControllers(state,
                                    FirstHVACIteration,
                                    AirLoopNum,
                                    state.dataSimAirServingZones->AirLoopConvergedFlagSAL,
                                    state.dataSimAirServingZones->IterMaxSAL2,
                                    state.dataSimAirServingZones->IterTotSAL2,
                                    state.dataSimAirServingZones->NumCallsSAL2);

            // Update air loop trackers
            state.dataSimAirServingZones->WarmRestartStatusSAL = DataHVACControllers::ControllerWarmRestart::Fail;
            AirLoopNumCalls += state.dataSimAirServingZones->NumCallsSAL2;
            AirLoopIterMax = max(AirLoopIterMax, state.dataSimAirServingZones->IterMaxSAL2);
            AirLoopIterTot += state.dataSimAirServingZones->IterTotSAL2;
        }
    }

    // Updates air loop statistics
    // To enable runtime statistics tracking for each air loop, define the environment variable
    // TRACK_AIRLOOP=YES or TRACK_AIRLOOP=Y
    if (state.dataSysVars->TrackAirLoopEnvFlag) {
        TrackAirLoopControllers(
            state, AirLoopNum, state.dataSimAirServingZones->WarmRestartStatusSAL, AirLoopIterMax, AirLoopIterTot, AirLoopNumCalls);
    }

    // Generate trace for all controllers on this air loop
    // To enable generating a trace file with the converged solution for all controllers on each air loop,
    // define the environment variable TRACE_AIRLOOP=YES or TRACE_AIRLOOP=Y.
    if (state.dataSysVars->TraceAirLoopEnvFlag) {
        TraceAirLoopControllers(
            state, FirstHVACIteration, AirLoopNum, AirLoopPass, state.dataSimAirServingZones->AirLoopConvergedFlagSAL, AirLoopNumCalls);
    }

    // When there is more than 1 controller on an air loop, each controller sensing
    // different nodes with potentially different setpoints, it is likely that
    // AirLoopConvergedFlag will be false as the individual setpoints will not
    // be satisfied once all the controllers have been simulated. Typically, this could
    // happen if
    // If this is the case then we do not want to try a warm restart as it is very
    // unlikely to succeed.
    AirLoopControlInfo(AirLoopNum).ConvergedFlag = state.dataSimAirServingZones->AirLoopConvergedFlagSAL;
}

void SolveAirLoopControllers(
    EnergyPlusData &state, bool const FirstHVACIteration, int const AirLoopNum, bool &AirLoopConvergedFlag, int &IterMax, int &IterTot, int &NumCalls)
{

    // SUBROUTINE INFORMATION
    //             AUTHOR:  Dimitri Curtil (LBNL)
    //       DATE WRITTEN:  Feb 2006
    //           MODIFIED:
    //      RE-ENGINEERED:  This is reengineered code that used to be in SimAirLoops()

    // PURPOSE OF THIS SUBROUTINE:
    // This subroutine solves for the controllers on the specfied air loop assuming a cold start.

    // METHODOLOGY EMPLOYED:
    // For the specified primary air system:
    // (1) each component in the system is simulated in natural order, beginning at
    //     the return air inlet and progressing to the supply air outlets. Node data
    //     is passed in the same direction.
    // (2) The controllers and their actions are simulated.
    // (3) Steps 2 and 3 are repeated until the control criteria are satisfied.

    // REFERENCES: None

    // Using/Aliasing
    using namespace DataHVACControllers;
    using General::CreateSysTimeIntervalString;
    using HVACControllers::ManageControllers;

    // Locals
    // SUBROUTINE ARGUMENT DEFINITIONS:
    // TRUE if first full HVAC iteration in an HVAC timestep
    // DO loop index; there are 2 passes the 2nd is done only if mass balance fails
    // Index of the air loop being simulated
    // TRUE when primary air system & controllers simulation has converged;
    // Max number of iterations performed by controllers across this air loop
    // Aggregated number of iterations across all controllers on this air loop
    // Total number of times SimAirLoopComponents() has been invoked

    // SUBROUTINE PARAMETER DEFINITIONS:
    // Maximum iterations of an air system/controllers simulation sequence
    int constexpr MaxIter(50);

    // INTERFACE BLOCK DEFINITIONS: None

    // DERIVED TYPE DEFINITIONS: None

    // SUBROUTINE LOCAL VARIABLE DEFINITIONS
    // TRUE if controller supports speculative warm restart
    bool AllowWarmRestartFlag;
    // TRUE when controller has converged
    bool ControllerConvergedFlag;
    // TRUE when air loop has been evaluated with latest actuated variables
    bool IsUpToDateFlag;

    auto &PrimaryAirSystems = state.dataAirSystemsData->PrimaryAirSystems;
    auto &AirLoopControlInfo = state.dataAirLoop->AirLoopControlInfo;

    // To track number of calls to SimAirLoopComponents() for each air loop
    // Represents the most computationally expensive operation in the iteration.
    // Best metric to use to assess the runtime performance of air loop simulation
    NumCalls = 0;
    IterMax = 0;
    IterTot = 0;

    AirLoopConvergedFlag = true;
    state.dataSimAirServingZones->BypassOAControllerSALC = true; // don't simulate OA contollers at this time (see SolveWaterCoilController)
    IsUpToDateFlag = false;
    PrimaryAirSystems(AirLoopNum).ControlConverged = false;

    AllowWarmRestartFlag = true;
    AirLoopControlInfo(AirLoopNum).AllowWarmRestartFlag = true;

    if (PrimaryAirSystems(AirLoopNum).SizeAirloopCoil) { // one time flag to initialize controller index and size coils if needed
        // Loop through the controllers first to set the controller index in the PrimaryAirSystem array.
        // Need to actaully simulate controller to get controller index.
        for (int AirLoopControlNum = 1; AirLoopControlNum <= PrimaryAirSystems(AirLoopNum).NumControllers; ++AirLoopControlNum) {
            PrimaryAirSystems(AirLoopNum).ControllerIndex(AirLoopControlNum) =
                HVACControllers::GetControllerIndex(state, PrimaryAirSystems(AirLoopNum).ControllerName(AirLoopControlNum));
            state.dataHVACControllers->ControllerProps(PrimaryAirSystems(AirLoopNum).ControllerIndex(AirLoopControlNum)).AirLoopControllerIndex =
                AirLoopControlNum;
        }
        // When using controllers, size air loop coils so ControllerProps (e.g., Min/Max Actuated) can be set
        if (PrimaryAirSystems(AirLoopNum).NumControllers > 0) SimAirLoopComponents(state, AirLoopNum, FirstHVACIteration);
        PrimaryAirSystems(AirLoopNum).SizeAirloopCoil = false;
    }

    // This call to ManageControllers reinitializes the controllers actuated variables to zero
    // E.g., actuator inlet water flow
    for (int AirLoopControlNum = 1; AirLoopControlNum <= PrimaryAirSystems(AirLoopNum).NumControllers; ++AirLoopControlNum) {

        // BypassOAController is true here since we do not want to simulate the controller if it has already been simulated in the OA
        // system ControllerConvergedFlag is returned true here for water coils in OA system
        ManageControllers(state,
                          PrimaryAirSystems(AirLoopNum).ControllerName(AirLoopControlNum),
                          PrimaryAirSystems(AirLoopNum).ControllerIndex(AirLoopControlNum),
                          FirstHVACIteration,
                          AirLoopNum,
                          ControllerOperation::ColdStart,
                          ControllerConvergedFlag,
                          IsUpToDateFlag,
                          state.dataSimAirServingZones->BypassOAControllerSALC,
                          AllowWarmRestartFlag);
        // Detect whether the speculative warm restart feature is supported by each controller
        // on this air loop.
        AirLoopControlInfo(AirLoopNum).AllowWarmRestartFlag = AirLoopControlInfo(AirLoopNum).AllowWarmRestartFlag && AllowWarmRestartFlag;
    }

    // Evaluate air loop components with new actuated variables
    ++NumCalls;
    SimAirLoopComponents(state, AirLoopNum, FirstHVACIteration);
    IsUpToDateFlag = true;

    // Loop over the air sys controllers until convergence or MaxIter iterations
    for (int AirLoopControlNum = 1; AirLoopControlNum <= PrimaryAirSystems(AirLoopNum).NumControllers; ++AirLoopControlNum) {

        state.dataSimAirServingZones->IterSALC = 0;
        ControllerConvergedFlag = false;
        // if the controller can be locked out by the economizer operation and the economizer is active, leave the controller inactive
        if (AirLoopControlInfo(AirLoopNum).EconoActive) {
            // nesting this next if to try and speed this up. If economizer is not active, it doesn't matter if CanBeLockedOutByEcono =
            // true
            if (PrimaryAirSystems(AirLoopNum).CanBeLockedOutByEcono(AirLoopControlNum)) {
                ControllerConvergedFlag = true;
                continue;
            }
        }

        // For each controller in sequence, iterate until convergence
        while (!ControllerConvergedFlag) {

            ++state.dataSimAirServingZones->IterSALC;

            ManageControllers(state,
                              PrimaryAirSystems(AirLoopNum).ControllerName(AirLoopControlNum),
                              PrimaryAirSystems(AirLoopNum).ControllerIndex(AirLoopControlNum),
                              FirstHVACIteration,
                              AirLoopNum,
                              ControllerOperation::Iterate,
                              ControllerConvergedFlag,
                              IsUpToDateFlag,
                              state.dataSimAirServingZones->BypassOAControllerSALC);

            PrimaryAirSystems(AirLoopNum).ControlConverged(AirLoopControlNum) = ControllerConvergedFlag;

            if (!ControllerConvergedFlag) {
                // Only check abnormal termination if not yet converged
                // The iteration counter has been exceeded.
                if (state.dataSimAirServingZones->IterSALC > MaxIter) {
                    // Indicate that this air loop is not converged
                    AirLoopConvergedFlag = false;

                    // The warning message will be suppressed during the warm up days.
                    if (!state.dataGlobal->WarmupFlag) {
                        ++state.dataSimAirServingZones->ErrCountSALC;
                        if (state.dataSimAirServingZones->ErrCountSALC < 15) {
                            state.dataSimAirServingZones->ErrEnvironmentName = state.dataEnvrn->EnvironmentName;
                            const std::string CharErrOut = fmt::to_string(MaxIter);
                            ShowWarningError(state,
                                             format("SolveAirLoopControllers: Maximum iterations ({}) exceeded for {}, {}, at {}, {} {}",
                                                    CharErrOut,
                                                    PrimaryAirSystems(AirLoopNum).Name,
                                                    PrimaryAirSystems(AirLoopNum).ControllerName(AirLoopControlNum),
                                                    state.dataEnvrn->EnvironmentName,
                                                    state.dataEnvrn->CurMnDy,
                                                    CreateSysTimeIntervalString(state)));
                        } else {
                            if (state.dataEnvrn->EnvironmentName != state.dataSimAirServingZones->ErrEnvironmentName) {
                                state.dataSimAirServingZones->MaxErrCountSALC = 0;
                                state.dataSimAirServingZones->ErrEnvironmentName = state.dataEnvrn->EnvironmentName;
                            }
                            ShowRecurringWarningErrorAtEnd(state,
                                                           "SolveAirLoopControllers: Exceeding Maximum iterations for " +
                                                               PrimaryAirSystems(AirLoopNum).Name + " during " + state.dataEnvrn->EnvironmentName +
                                                               " continues",
                                                           state.dataSimAirServingZones->MaxErrCountSALC);
                        }
                    }

                    // It is necessary to execute this statement anytime, even if the warning message is suppressed.
                    // To continue the simulation it must be able to goto the Exit statement
                    break; // It will not converge this time
                }

                // Re-evaluate air loop components with new actuated variables
                ++NumCalls;
                // this call to SimAirLoopComponents will simulate the OA system and set the PrimaryAirSystem( AirLoopNum
                // ).ControlConverged( AirLoopControlNum ) flag for controllers of water coils in the OA system for controllers not in the
                // OA system, this flag is set above in this function
                SimAirLoopComponents(state, AirLoopNum, FirstHVACIteration);
                // pass convergence flag from OA system water coils (i.e., SolveWaterCoilController) back to this loop
                // for future reference, the PrimaryAirSystem().ControlConverged flag is set while managing OA system water coils.
                // If convergence is not achieved with OA system water coils, suspect how this flag is passed back here or why OA system
                // coils do not converge
                ControllerConvergedFlag = PrimaryAirSystems(AirLoopNum).ControlConverged(AirLoopControlNum);
                IsUpToDateFlag = true;
            }

        } // End of the Convergence Iteration

        // Update tracker for max iteration counter across all controllers on this air loops
        IterMax = max(IterMax, state.dataSimAirServingZones->IterSALC);
        // Update tracker for aggregated counter of air loop inner iterations across controllers
        // on this air loop
        IterTot += state.dataSimAirServingZones->IterSALC;

    } // End of controller loop

    // Once the controllers are converged then need to simulate the components once
    // more to ensure that they are simulated with the latest values.
    if (!IsUpToDateFlag || !AirLoopConvergedFlag) {
        ++NumCalls;
        SimAirLoopComponents(state, AirLoopNum, FirstHVACIteration);
        IsUpToDateFlag = true;
    }

    // Check that all active controllers are still convergence
    for (int AirLoopControlNum = 1; AirLoopControlNum <= PrimaryAirSystems(AirLoopNum).NumControllers; ++AirLoopControlNum) {

        ControllerConvergedFlag = false;

        ManageControllers(state,
                          PrimaryAirSystems(AirLoopNum).ControllerName(AirLoopControlNum),
                          PrimaryAirSystems(AirLoopNum).ControllerIndex(AirLoopControlNum),
                          FirstHVACIteration,
                          AirLoopNum,
                          ControllerOperation::End,
                          ControllerConvergedFlag,
                          IsUpToDateFlag,
                          state.dataSimAirServingZones->BypassOAControllerSALC);

        PrimaryAirSystems(AirLoopNum).ControlConverged(AirLoopControlNum) = ControllerConvergedFlag;

        AirLoopConvergedFlag = AirLoopConvergedFlag && ControllerConvergedFlag;
    }
}

void SolveWaterCoilController(EnergyPlusData &state,
                              bool const FirstHVACIteration,
                              int const AirLoopNum,
                              std::string const &CompName,
                              int &CompIndex,
                              std::string const &ControllerName,
                              int ControllerIndex,
                              bool const HXAssistedWaterCoil)
{

    // SUBROUTINE INFORMATION
    //       AUTHOR:  Richard Raustad (FSEC)
    //       DATE WRITTEN:  July 2017

    // PURPOSE OF THIS SUBROUTINE:
    // This subroutine solves for the controllers in the specfied air loop OA system.

    // METHODOLOGY EMPLOYED:
    // For the specified primary air system:
    // (1) the specific component in the OA system is simulated
    // (2) The controllers and their actions are simulated
    // (3) Steps 2 and 3 are repeated until the control criteria are satisfied
    // (4) convergence is passed back to SolveAirLoopControllers via PrimaryAirSystem( AirLoopNum ).ControlConverged( ControllerIndex )

    // REFERENCES: None

    // Using/Aliasing
    using namespace DataHVACControllers;
    using General::CreateSysTimeIntervalString;
    using HVACControllers::ManageControllers;
    using HVACHXAssistedCoolingCoil::SimHXAssistedCoolingCoil;
    using WaterCoils::SimulateWaterCoilComponents;

    // Locals
    // SUBROUTINE ARGUMENT DEFINITIONS:
    // TRUE if first full HVAC iteration in an HVAC timestep
    // DO loop index; there are 2 passes the 2nd is done only if mass balance fails
    // Index of the air loop being simulated
    // TRUE when primary air system & controllers simulation has converged;
    // Max number of iterations performed by controllers across this air loop
    // Aggregated number of iterations across all controllers on this air loop
    // Total number of times SimAirLoopComponents() has been invoked

    // SUBROUTINE PARAMETER DEFINITIONS:
    // Maximum iterations of an air system/controllers simulation sequence
    constexpr int MaxIter(50);

    // SUBROUTINE LOCAL VARIABLE DEFINITIONS
    // TRUE if controller supports speculative warm restart
    bool AllowWarmRestartFlag;
    // TRUE when controller has converged
    bool ControllerConvergedFlag;
    // TRUE when air loop has been evaluated with latest actuated variables
    bool IsUpToDateFlag;

    // A character string equivalent of ErrCount

    auto &PrimaryAirSystems = state.dataAirSystemsData->PrimaryAirSystems;
    auto &AirLoopControlInfo = state.dataAirLoop->AirLoopControlInfo;

    bool AirLoopCheck = false;
    if (AirLoopNum > 0) {
        AirLoopCheck = true;
    }
    state.dataSimAirServingZones->BypassOAControllerSWCC = false; // simulate OA water coil controllers
    if (AirLoopCheck) {
        state.dataSimAirServingZones->AirLoopPassSWCC = AirLoopControlInfo(AirLoopNum).AirLoopPass;
    }
    IsUpToDateFlag = false;
    if (AirLoopCheck) {
        PrimaryAirSystems(AirLoopNum).ControlConverged = false;
    }

    AllowWarmRestartFlag = true;
    if (AirLoopCheck) {
        AirLoopControlInfo(AirLoopNum).AllowWarmRestartFlag = true;
    }

    // This call to ManageControllers reinitializes the controllers actuated variables to zero

    // BypassOAController is false here since we want to simulate the controller
    ManageControllers(state,
                      ControllerName,
                      ControllerIndex,
                      FirstHVACIteration,
                      AirLoopNum,
                      ControllerOperation::ColdStart,
                      ControllerConvergedFlag,
                      IsUpToDateFlag,
                      state.dataSimAirServingZones->BypassOAControllerSWCC,
                      AllowWarmRestartFlag);

    // Detect whether the speculative warm restart feature is supported by each controller on this air loop.
    if (AirLoopCheck) {
        AirLoopControlInfo(AirLoopNum).AllowWarmRestartFlag = AirLoopControlInfo(AirLoopNum).AllowWarmRestartFlag && AllowWarmRestartFlag;
    }

    // Evaluate water coils with new actuated variables
    if (HXAssistedWaterCoil) {
        SimHXAssistedCoolingCoil(state, CompName, FirstHVACIteration, HVAC::CompressorOp::On, 0.0, CompIndex, HVAC::FanOp::Continuous);
    } else {
        SimulateWaterCoilComponents(state, CompName, FirstHVACIteration, CompIndex);
    }
    IsUpToDateFlag = true;

    // Loop over the air sys controllers until convergence or MaxIter iterations
    state.dataSimAirServingZones->IterSWCC = 0;
    ControllerConvergedFlag = false;
    // if the controller can be locked out by the economizer operation and the economizer is active, leave the controller inactive
    if (AirLoopCheck) {
        if (AirLoopControlInfo(AirLoopNum).EconoActive) {
            if (PrimaryAirSystems(AirLoopNum)
                    .CanBeLockedOutByEcono(state.dataHVACControllers->ControllerProps(ControllerIndex).AirLoopControllerIndex)) {
                ControllerConvergedFlag = true;
            }
        }
    }

    // For this controller, iterate until convergence
    while (!ControllerConvergedFlag) {

        ++state.dataSimAirServingZones->IterSWCC;

        ManageControllers(state,
                          ControllerName,
                          ControllerIndex,
                          FirstHVACIteration,
                          AirLoopNum,
                          ControllerOperation::Iterate,
                          ControllerConvergedFlag,
                          IsUpToDateFlag,
                          state.dataSimAirServingZones->BypassOAControllerSWCC);

        if (AirLoopCheck) {
            PrimaryAirSystems(AirLoopNum).ControlConverged(state.dataHVACControllers->ControllerProps(ControllerIndex).AirLoopControllerIndex) =
                ControllerConvergedFlag;
        }

        if (!ControllerConvergedFlag) {
            // Only check abnormal termination if not yet converged
            // The iteration counter has been exceeded.
            if (state.dataSimAirServingZones->IterSWCC > MaxIter) {

                // The warning message will be suppressed during the warm up days.
                if (!state.dataGlobal->WarmupFlag) {
                    ++state.dataSimAirServingZones->ErrCountSWCC;
                    if (state.dataSimAirServingZones->ErrCountSWCC < 15) {
                        state.dataSimAirServingZones->ErrEnvironmentNameSolveWaterCoilController = state.dataEnvrn->EnvironmentName;
                        const std::string CharErrOut = fmt::to_string(MaxIter);
                        ShowWarningError(state,
                                         format("SolveAirLoopControllers: Maximum iterations ({}) exceeded for {}:{}, at {}, {} {}",
                                                CharErrOut,
                                                PrimaryAirSystems(AirLoopNum).Name,
                                                ControllerName,
                                                state.dataEnvrn->EnvironmentName,
                                                state.dataEnvrn->CurMnDy,
                                                CreateSysTimeIntervalString(state)));
                    } else {
                        if (state.dataEnvrn->EnvironmentName != state.dataSimAirServingZones->ErrEnvironmentNameSolveWaterCoilController) {
                            state.dataSimAirServingZones->MaxErrCountSWCC = 0;
                            state.dataSimAirServingZones->ErrEnvironmentNameSolveWaterCoilController = state.dataEnvrn->EnvironmentName;
                        }
                        ShowRecurringWarningErrorAtEnd(state,
                                                       "SolveAirLoopControllers: Exceeding Maximum iterations for " +
                                                           PrimaryAirSystems(AirLoopNum).Name + " during " + state.dataEnvrn->EnvironmentName +
                                                           " continues",
                                                       state.dataSimAirServingZones->MaxErrCountSWCC);
                    }
                }

                // It is necessary to execute this statement anytime, even if the warning message is suppressed.
                // To continue the simulation it must be able to goto the Exit statement
                break; // It will not converge this time
            }

            // Re-evaluate air loop components with new actuated variables
            if (HXAssistedWaterCoil) {
                SimHXAssistedCoolingCoil(state, CompName, FirstHVACIteration, HVAC::CompressorOp::On, 0.0, CompIndex, HVAC::FanOp::Continuous);
            } else {
                SimulateWaterCoilComponents(state, CompName, FirstHVACIteration, CompIndex);
            }
            IsUpToDateFlag = true;
        }

    } // End of the Convergence Iteration

    IsUpToDateFlag = true;

    // Check that this controller is still converged

    ControllerConvergedFlag = false;

    ManageControllers(state,
                      ControllerName,
                      ControllerIndex,
                      FirstHVACIteration,
                      AirLoopNum,
                      ControllerOperation::End,
                      ControllerConvergedFlag,
                      IsUpToDateFlag,
                      state.dataSimAirServingZones->BypassOAControllerSWCC);

    // pass convergence of OA system water coils back to SolveAirLoopControllers via PrimaryAirSystem().ControlConverged flag
    if (AirLoopCheck) {
        PrimaryAirSystems(AirLoopNum).ControlConverged(state.dataHVACControllers->ControllerProps(ControllerIndex).AirLoopControllerIndex) =
            ControllerConvergedFlag;
        AirLoopControlInfo(AirLoopNum).ConvergedFlag = AirLoopControlInfo(AirLoopNum).ConvergedFlag && ControllerConvergedFlag;
    }
}

void ReSolveAirLoopControllers(
    EnergyPlusData &state, bool const FirstHVACIteration, int const AirLoopNum, bool &AirLoopConvergedFlag, int &IterMax, int &IterTot, int &NumCalls)
{

    // SUBROUTINE INFORMATION
    //             AUTHOR:  Dimitri Curtil (LBNL)
    //       DATE WRITTEN:  Feb 2006
    //           MODIFIED:
    //      RE-ENGINEERED:  This is new code

    // PURPOSE OF THIS SUBROUTINE:
    // This subroutine solves for the controllers on the specfied air loop by reusing
    // the solution from the previous HVAC iteration.
    // It is used in the context of the optimization technique referred to as
    // speculative warm restart.

    // METHODOLOGY EMPLOYED:
    // For the specified primary air system:
    // (1) each component in the system is simulated in natural order, beginning at
    //     the return air inlet and progressing to the supply air outlets. Node data
    //     is passed in the same direction.
    // (2) The controllers and their actions are simulated.

    // REFERENCES: None

    // Using/Aliasing
    using namespace DataHVACControllers;
    using HVACControllers::ManageControllers;

    // Locals
    // SUBROUTINE ARGUMENT DEFINITIONS:
    // TRUE if first full HVAC iteration in an HVAC timestep
    // DO loop index; there are 2 passes the 2nd is done only if mass balance fails
    // TRUE when primary air system & controllers simulation has converged;
    // Max number of iterations performed by controllers across all air loops
    // Aggregated number of iterations across all air loops
    // Total number of times SimAirLoopComponents() has been invoked

    // SUBROUTINE LOCAL VARIABLE DEFINITIONS
    // Controller DO loop index
    int AirLoopControlNum;
    // TRUE when controller has converged
    bool ControllerConvergedFlag;
    // TRUE when air loop needs to be refreshed.
    // Note that it is not used by ManageControllers() in the WARM_RESTART mode.
    bool IsUpToDateFlag;

    auto &PrimaryAirSystems = state.dataAirSystemsData->PrimaryAirSystems;

    // To track number of calls to SimAirLoopComponents() for each air loop
    // Represents the most computationally expensive operation in the iteration.
    // Best metric to use to assess the runtime performance of air loop simulation
    NumCalls = 0;
    IterMax = 0;
    IterTot = 0;

    AirLoopConvergedFlag = true;
    state.dataSimAirServingZones->BypassOAControllerRSALC =
        false; // not exactly sure of this but it seems all controllers need to be simulated -- don't bypass
    IsUpToDateFlag = false;
    PrimaryAirSystems(AirLoopNum).ControlConverged = false;

    // This call to ManageControllers reinitializes the controllers actuated variables to zero
    // E.g., actuator inlet water flow
    for (AirLoopControlNum = 1; AirLoopControlNum <= PrimaryAirSystems(AirLoopNum).NumControllers; ++AirLoopControlNum) {

        // BypassOAController is false here since we want to simulate the controller during ReSolveAirLoopControllers calls ?
        ManageControllers(state,
                          PrimaryAirSystems(AirLoopNum).ControllerName(AirLoopControlNum),
                          PrimaryAirSystems(AirLoopNum).ControllerIndex(AirLoopControlNum),
                          FirstHVACIteration,
                          AirLoopNum,
                          ControllerOperation::WarmRestart,
                          ControllerConvergedFlag,
                          IsUpToDateFlag,
                          state.dataSimAirServingZones->BypassOAControllerRSALC);
    }

    // Evaluate air loop components with new actuated variables
    ++NumCalls;
    SimAirLoopComponents(state, AirLoopNum, FirstHVACIteration);
    IsUpToDateFlag = true;

    // Check that all active controllers are still convergence
    // Check that actuated variables are within min/max constraints
    for (AirLoopControlNum = 1; AirLoopControlNum <= PrimaryAirSystems(AirLoopNum).NumControllers; ++AirLoopControlNum) {

        ControllerConvergedFlag = false;

        ManageControllers(state,
                          PrimaryAirSystems(AirLoopNum).ControllerName(AirLoopControlNum),
                          PrimaryAirSystems(AirLoopNum).ControllerIndex(AirLoopControlNum),
                          FirstHVACIteration,
                          AirLoopNum,
                          ControllerOperation::End,
                          ControllerConvergedFlag,
                          IsUpToDateFlag,
                          state.dataSimAirServingZones->BypassOAControllerRSALC);

        PrimaryAirSystems(AirLoopNum).ControlConverged(AirLoopControlNum) = ControllerConvergedFlag;

        AirLoopConvergedFlag = AirLoopConvergedFlag && ControllerConvergedFlag;

        // Update tracker for max iteration counter across all controllers on all air loops
        IterMax = max(IterMax, 0);
        // Update tracker for aggregated counter of air loop inner iterations across all controllers
        IterTot += 0;

    } // end of controller loop
}

void SimAirLoopComponents(EnergyPlusData &state,
                          int const AirLoopNum,         // Index of the air loop being currently simulated
                          bool const FirstHVACIteration // TRUE if first full HVAC iteration in an HVAC timestep
)
{
    // SUBROUTINE INFORMATION
    //             AUTHOR:  Dimitri Curtil (LBNL)
    //       DATE WRITTEN:  Feb 2006
    //           MODIFIED:
    //      RE-ENGINEERED:

    // PURPOSE OF THIS SUBROUTINE:
    // This simulates all components on a particular air loop in the primary air system.
    // This code used to appear in different places in SimAirLoops(). Now consolidated
    // into one subroutine called many times.

    // METHODOLOGY EMPLOYED:
    // For each branch in the air loop:
    // (1) update branch connection with (BeforeBranchSim)
    // (2) simulate each component
    // (3) update branch connection with (AfterBranchSim) to enforce continuity through splitter
    // Sets current branch number to CurBranchNum defined in MODULE DataSizing
    // Sets duct type of current branch to CurDuctType defined in MODULE DataSizing
    // Upon exiting, resets both counters to 0.

    // SUBROUTINE LOCAL VARIABLE DEFINITIONS: None
    int BranchNum; // Branch DO loop index
    int CompNum;   // Component DO loop index
    // std::string CompType; // Component type
    // std::string CompName; // Component name
    CompType CompType_Num; // Numeric equivalent for CompType

    auto &PrimaryAirSystems = state.dataAirSystemsData->PrimaryAirSystems;

    for (BranchNum = 1; BranchNum <= PrimaryAirSystems(AirLoopNum).NumBranches; ++BranchNum) { // loop over all branches in air system

        UpdateBranchConnections(state, AirLoopNum, BranchNum, BeforeBranchSim);

        state.dataSize->CurBranchNum = BranchNum;
        state.dataSize->CurDuctType = PrimaryAirSystems(AirLoopNum).Branch(BranchNum).DuctType;

        // Loop over components in branch
        for (CompNum = 1; CompNum <= PrimaryAirSystems(AirLoopNum).Branch(BranchNum).TotalComponents; ++CompNum) {
            // CompType = PrimaryAirSystem( AirLoopNum ).Branch( BranchNum ).Comp( CompNum ).TypeOf;
            // CompName = PrimaryAirSystem( AirLoopNum ).Branch( BranchNum ).Comp( CompNum ).Name;
            CompType_Num = PrimaryAirSystems(AirLoopNum).Branch(BranchNum).Comp(CompNum).CompType_Num;

            // Simulate each component on PrimaryAirSystem(AirLoopNum)%Branch(BranchNum)%Name
            SimAirLoopComponent(state,
                                PrimaryAirSystems(AirLoopNum).Branch(BranchNum).Comp(CompNum).Name,
                                CompType_Num,
                                FirstHVACIteration,
                                AirLoopNum,
                                PrimaryAirSystems(AirLoopNum).Branch(BranchNum).Comp(CompNum).CompIndex,
                                PrimaryAirSystems(AirLoopNum).Branch(BranchNum).Comp(CompNum).compPointer,
                                AirLoopNum,
                                BranchNum,
                                CompNum);
        } // End of component loop

        // Enforce continuity through the splitter
        UpdateBranchConnections(state, AirLoopNum, BranchNum, AfterBranchSim);

    } // End of branch loop

    state.dataSize->CurBranchNum = 0;
    state.dataSize->CurDuctType = HVAC::AirDuctType::Invalid;
}

void SimAirLoopComponent(EnergyPlusData &state,
                         std::string const &CompName,   // the component Name
                         CompType const CompType_Num,   // numeric equivalent for component type
                         bool const FirstHVACIteration, // TRUE if first full HVAC iteration in an HVAC timestep
                         int const AirLoopNum,          // Primary air loop number
                         int &CompIndex,                // numeric pointer for CompType/CompName -- passed back from other routines
                         HVACSystemData *CompPointer,   // equipment actual pointer
                         int const airLoopNum,          // index to AirloopHVAC
                         int const branchNum,           // index to AirloopHVAC branch
                         int const compNum              // index to AirloopHVAC branch component
)
{

    // SUBROUTINE INFORMATION
    //             AUTHOR:  Russ Taylor, Dan Fisher, Fred Buhl
    //       DATE WRITTEN:  Oct 1997
    //           MODIFIED:  Dec 1997 Fred Buhl, Richard Raustad,FSEC Sept 2003
    //      RE-ENGINEERED:  This is new code, not reengineered

    // PURPOSE OF THIS SUBROUTINE:
    // Calls the individual air loop component simulation routines

    // METHODOLOGY EMPLOYED: None

    // REFERENCES: None

    // USE Statements
    // Using/Aliasing
    using DesiccantDehumidifiers::SimDesiccantDehumidifier;
    using EvaporativeCoolers::SimEvapCooler;
    using Furnaces::SimFurnace;
    using HeatingCoils::SimulateHeatingCoilComponents;
    using HeatRecovery::SimHeatRecovery;
    using Humidifiers::SimHumidifier;
    using HVACDuct::SimDuct;
    using HVACDXHeatPumpSystem::SimDXHeatPumpSystem;
    using HVACHXAssistedCoolingCoil::SimHXAssistedCoolingCoil;
    using HVACMultiSpeedHeatPump::SimMSHeatPump;
    using HVACUnitaryBypassVAV::SimUnitaryBypassVAV;
    using MixedAir::ManageOutsideAirSystem;
    using SteamCoils::SimulateSteamCoilComponents;
    using UserDefinedComponents::SimCoilUserDefined;
    using WaterCoils::SimulateWaterCoilComponents;

    // SUBROUTINE LOCAL VARIABLE DEFINITIONS:
    Real64 QActual;
    int OAUnitNum = 0;           // used only for UnitarySystem call
    Real64 OAUCoilOutTemp = 0.0; // used only for UnitarySystem call
    bool ZoneEquipFlag = false;  // used only for UnitarySystem call
    bool CoolingActive = false;
    bool HeatingActive = false;

    auto &AirLoopControlInfo = state.dataAirLoop->AirLoopControlInfo;

    switch (CompType_Num) {
    case CompType::OAMixer_Num: { // 'OUTSIDE AIR SYSTEM'
        ManageOutsideAirSystem(state, CompName, FirstHVACIteration, AirLoopNum, CompIndex);
        // Fan Types for the air sys simulation
    } break;
    case CompType::Fan_Simple_CV:        // 'Fan:ConstantVolume'
    case CompType::Fan_Simple_VAV:       // 'Fan:VariableVolume'
    case CompType::Fan_ComponentModel: { // 'Fan:ComponentModel'
        state.dataFans->fans(CompIndex)->simulate(state, FirstHVACIteration);
    } break;

    case CompType::Fan_System_Object: { // "Fan:SystemModel" new for V8.6
        // if the fan is here, it can't (yet) really be cycling fan operation, set this ugly global in the event that there are dx coils
        // involved but the fan should really run like constant volume and not cycle with compressor
        state.dataHVACGlobal->OnOffFanPartLoadFraction = 1.0;
        state.dataFans->fans(CompIndex)->simulate(state, FirstHVACIteration, _, _); // vector is 0 based, but CompIndex is 1 based so shift
    } break;

    case CompType::WaterCoil_CoolingHXAsst: { // 'CoilSystem:Cooling:Water:HeatExchangerAssisted'
        SimHXAssistedCoolingCoil(state,
                                 CompName,
                                 FirstHVACIteration,
                                 HVAC::CompressorOp::On,
                                 DataPrecisionGlobals::constant_zero,
                                 CompIndex,
                                 HVAC::FanOp::Continuous,
                                 _,
                                 _,
                                 _,
                                 QActual);
        if (QActual > 0.0) CoolingActive = true; // determine if coil is ON
    } break;
    case CompType::WaterCoil_SimpleHeat: { // 'Coil:Heating:Water'
        SimulateWaterCoilComponents(state, CompName, FirstHVACIteration, CompIndex, QActual);
        if (QActual > 0.0) HeatingActive = true; // determine if coil is ON
    } break;
    case CompType::SteamCoil_AirHeat: { // 'Coil:Heating:Steam'
        SimulateSteamCoilComponents(state, CompName, FirstHVACIteration, CompIndex, DataPrecisionGlobals::constant_zero, QActual);
        if (QActual > 0.0) HeatingActive = true; // determine if coil is ON
    } break;
    case CompType::WaterCoil_DetailedCool: { // 'Coil:Cooling:Water:DetailedGeometry'
        SimulateWaterCoilComponents(state, CompName, FirstHVACIteration, CompIndex, QActual);
        if (QActual > 0.0) CoolingActive = true; // determine if coil is ON
    } break;
    case CompType::WaterCoil_Cooling: { // 'Coil:Cooling:Water'
        SimulateWaterCoilComponents(state, CompName, FirstHVACIteration, CompIndex, QActual);
        if (QActual > 0.0) CoolingActive = true; // determine if coil is ON
        // stand-alone coils are temperature controlled (do not pass QCoilReq in argument list, QCoilReq overrides temp SP)
    } break;
    case CompType::Coil_ElectricHeat: { // 'Coil:Heating:Electric'
        SimulateHeatingCoilComponents(state, CompName, FirstHVACIteration, _, CompIndex, QActual);
        if (QActual > 0.0) HeatingActive = true; // determine if coil is ON
        // stand-alone coils are temperature controlled (do not pass QCoilReq in argument list, QCoilReq overrides temp SP)
    } break;
    case CompType::Coil_GasHeat: { // 'Coil:Heating:Fuel'
        SimulateHeatingCoilComponents(state, CompName, FirstHVACIteration, _, CompIndex, QActual);
        if (QActual > 0.0) HeatingActive = true; // determine if coil is ON
        // stand-alone coils are temperature controlled (do not pass QCoilReq in argument list, QCoilReq overrides temp SP)
    } break;
    case CompType::Coil_DeSuperHeat: { // 'Coil:Heating:Desuperheater' - heat reclaim
        SimulateHeatingCoilComponents(state, CompName, FirstHVACIteration, _, CompIndex, QActual);
        if (QActual > 0.0) HeatingActive = true; // determine if coil is ON
    } break;
    case CompType::DXSystem: { // CoilSystem:Cooling:DX  old 'AirLoopHVAC:UnitaryCoolOnly'
        if (CompPointer == nullptr) {
            UnitarySystems::UnitarySys thisSys;
            CompPointer = thisSys.factory(state, HVAC::UnitarySysType::Unitary_AnyCoilType, CompName, false, 0);
            // temporary fix for saving pointer, eventually apply to UnitarySystem 25 lines down
            state.dataAirSystemsData->PrimaryAirSystems(airLoopNum).Branch(branchNum).Comp(compNum).compPointer = CompPointer;
        }
        Real64 sensOut = 0.0;
        Real64 latOut = 0.0;
        CompPointer->simulate(state,
                              CompName,
                              FirstHVACIteration,
                              AirLoopNum,
                              CompIndex,
                              HeatingActive,
                              CoolingActive,
                              OAUnitNum,
                              OAUCoilOutTemp,
                              ZoneEquipFlag,
                              sensOut,
                              latOut);

    } break;
    case CompType::DXHeatPumpSystem: { // 'CoilSystem:Heating:DX'
        SimDXHeatPumpSystem(state, CompName, FirstHVACIteration, AirLoopNum, CompIndex, _, _, QActual);
        if (QActual > 0.0) HeatingActive = true; // determine if coil is ON
    } break;
    case CompType::CoilUserDefined: { // Coil:UserDefined
        SimCoilUserDefined(state, CompName, CompIndex, AirLoopNum, HeatingActive, CoolingActive);
    } break;
    case CompType::UnitarySystemModel: { // 'AirLoopHVAC:UnitarySystem'
        Real64 sensOut = 0.0;
        Real64 latOut = 0.0;
        CompPointer->simulate(state,
                              CompName,
                              FirstHVACIteration,
                              AirLoopNum,
                              CompIndex,
                              HeatingActive,
                              CoolingActive,
                              OAUnitNum,
                              OAUCoilOutTemp,
                              ZoneEquipFlag,
                              sensOut,
                              latOut);
    } break;
    case CompType::CoilSystemWater: { // 'CoilSystemCooling:Water'
        if (CompPointer == nullptr) {
            UnitarySystems::UnitarySys thisSys;
            CompPointer = thisSys.factory(state, HVAC::UnitarySysType::Unitary_AnyCoilType, CompName, false, 0);
            // temporary fix for saving pointer, eventually apply to UnitarySystem 16 lines above
            state.dataAirSystemsData->PrimaryAirSystems(airLoopNum).Branch(branchNum).Comp(compNum).compPointer = CompPointer;
        }
        Real64 sensOut = 0.0;
        Real64 latOut = 0.0;
        CompPointer->simulate(state,
                              CompName,
                              FirstHVACIteration,
                              AirLoopNum,
                              CompIndex,
                              HeatingActive,
                              CoolingActive,
                              OAUnitNum,
                              OAUCoilOutTemp,
                              ZoneEquipFlag,
                              sensOut,
                              latOut);
    } break;
    case CompType::Furnace_UnitarySys_HeatOnly:
    case CompType::Furnace_UnitarySys_HeatCool: {
        // 'AirLoopHVAC:Unitary:Furnace:HeatOnly', 'AirLoopHVAC:Unitary:Furnace:HeatCool',
        // 'AirLoopHVAC:UnitaryHeatOnly', 'AirLoopHVAC:UnitaryHeatCool'
        // 'AirLoopHVAC:UnitaryHeatPump:AirToAir', 'AirLoopHVAC:UnitaryHeatPump:WaterToAir'
        SimFurnace(state, CompName, FirstHVACIteration, AirLoopNum, CompIndex);
    } break;
    case CompType::UnitarySystem_BypassVAVSys: { // 'AirLoopHVAC:UnitaryHeatCool:VAVChangeoverBypass'
        SimUnitaryBypassVAV(state, CompName, FirstHVACIteration, AirLoopNum, CompIndex);
    } break;
    case CompType::UnitarySystem_MSHeatPump: { // 'AirLoopHVAC:UnitaryHeatPump:AirToAir:Multispeed'
        SimMSHeatPump(state, CompName, FirstHVACIteration, AirLoopNum, CompIndex);
        // Humidifier Types for the air system simulation
    } break;
    case CompType::Humidifier: { // 'Humidifier:Steam:Electric' and 'Humidifier:Steam:Gas'
        SimHumidifier(state, CompName, FirstHVACIteration, CompIndex);
        // Evap Cooler Types for the air system simulation
    } break;
    case CompType::EvapCooler: { // 'EvaporativeCooler:Direct:CelDekPad', 'EvaporativeCooler:Indirect:CelDekPad'
        // 'EvaporativeCooler:Indirect:WetCoil', 'EvaporativeCooler:Indirect:ResearchSpecial'
        SimEvapCooler(state, CompName, CompIndex, state.dataAirLoop->AirLoopFlow(AirLoopNum).FanPLR);
        // Desiccant Dehumidifier Types for the air system simulation
    } break;
    case CompType::Desiccant: { // 'Dehumidifier:Desiccant:NoFans', 'Dehumidifier:Desiccant:System'
        SimDesiccantDehumidifier(state, CompName, FirstHVACIteration, CompIndex);
        // Heat recovery
    } break;
    case CompType::HeatXchngr: { // 'HeatExchanger:AirToAir:FlatPlate', 'HeatExchanger:AirToAir:SensibleAndLatent'
        // 'HeatExchanger:Desiccant:BalancedFlow'
        SimHeatRecovery(state,
                        CompName,
                        FirstHVACIteration,
                        CompIndex,
                        AirLoopControlInfo(AirLoopNum).fanOp,
                        state.dataAirLoop->AirLoopFlow(AirLoopNum).FanPLR,
                        _,
                        _,
                        _,
                        AirLoopControlInfo(AirLoopNum).EconoActive,
                        AirLoopControlInfo(AirLoopNum).HighHumCtrlActive);

        // Ducts
    } break;
    case CompType::ZoneVRFasAirLoopEquip: { // 'ZoneHVAC:TerminalUnit:VariableRefrigerantFlow'
        int ControlledZoneNum = 0;
        int constexpr OAUnitNumLocal = 0;
        Real64 constexpr OAUCoilOutTempLocal = 0.0;
        bool constexpr ZoneEquipment = false;
        Real64 sysOut = 0.0;
        Real64 latOut = 0.0;
        HVACVariableRefrigerantFlow::SimulateVRF(state,
                                                 CompName,
                                                 FirstHVACIteration,
                                                 ControlledZoneNum,
                                                 CompIndex,
                                                 HeatingActive,
                                                 CoolingActive,
                                                 OAUnitNumLocal,
                                                 OAUCoilOutTempLocal,
                                                 ZoneEquipment,
                                                 sysOut,
                                                 latOut);

    } break;
    case CompType::Duct: { // 'Duct'
        SimDuct(state, CompName, FirstHVACIteration, CompIndex);
    } break;
    default:
        break;
    }

    // Set AirLoopControlInfo flag to identify coil operation for "Air Loop Coils"
    // Any coil operation from multiple coils causes flag to be TRUE
    // Flag is reset at beginning of each iteration (Subroutine SimHVAC)
    AirLoopControlInfo(AirLoopNum).CoolingActiveFlag = AirLoopControlInfo(AirLoopNum).CoolingActiveFlag || CoolingActive;
    AirLoopControlInfo(AirLoopNum).HeatingActiveFlag = AirLoopControlInfo(AirLoopNum).HeatingActiveFlag || HeatingActive;
}

void UpdateBranchConnections(EnergyPlusData &state,
                             int const AirLoopNum, // primary air system number
                             int const BranchNum,  // branch reference number
                             int const Update      // 1=BeforeBranchSim; 2=AfterBranchSim
)
{

    // SUBROUTINE INFORMATION
    //             AUTHOR:  Fred Buhl
    //       DATE WRITTEN:  Nov 1999
    //           MODIFIED:
    //      RE-ENGINEERED:  This is new code, not reengineered

    // PURPOSE OF THIS SUBROUTINE:
    // This routine passes node data from a branch exit node through a
    // splitter.

    // METHODOLOGY EMPLOYED:
    // Temperature, humidity ratio, and enthalpy are passed through from
    // the inlet to the outlets. The mass flow is divided among the outlets
    // according to the required mass flows established by the zone equipment
    // simulation. The required mass flows are were stored in the node data
    // as MassFlowRateSetPoints in the InitAirLoops routine.

    // Using/Aliasing
    using Psychrometrics::PsyTdbFnHW;

    int OutletNum;                  // splitter outlet DO loop index
    int InletNum;                   // mixer inlet DO loop index
    int RABNodeNum;                 // splitter outlet RAB node
    int NonRABNodeNum;              // splitter outlet nonRAB node
    Real64 MassFlowRateSetSum;      // sum of mass flow rate setpoints for splitter outlet nodes
    Real64 MassFlowRateOut;         // outlet mass flow rate of mixer
    Real64 MassFlowRateMinAvailOut; // outlet minimum available mass flow rate
    Real64 OutletHumRat;            // outlet humidity ratio of mixer
    Real64 OutletEnthalpy;          // outlet enthalpy of mixer
    Real64 OutletPress;
    Real64 OutletCO2; // outlet CO2 of mixer
    Real64 OutletGC;  // outlet generic contaminant of mixer

    auto &dln = state.dataLoopNodes;
    
    MassFlowRateSetSum = 0.0;
    MassFlowRateOut = 0.0;
    MassFlowRateMinAvailOut = 0.0;
    OutletHumRat = 0.0;
    OutletEnthalpy = 0.0;
    OutletPress = 0.0;
    RABNodeNum = 0;
    NonRABNodeNum = 0;
    OutletCO2 = 0.0;
    OutletGC = 0.0;

    auto &PrimaryAirSystems = state.dataAirSystemsData->PrimaryAirSystems;
    auto &AirLoopControlInfo = state.dataAirLoop->AirLoopControlInfo;

    if (PrimaryAirSystems(AirLoopNum).Splitter.Exists && Update == AfterBranchSim) {
        // if we are at an inlet branch, pass data through the splitter
        if (PrimaryAirSystems(AirLoopNum).Splitter.BranchNumIn == BranchNum) {
            auto const *inNode = dln->nodes(PrimaryAirSystems(AirLoopNum).Splitter.InNodeNum);
            // Pass node data through the splitter
            for (OutletNum = 1; OutletNum <= PrimaryAirSystems(AirLoopNum).Splitter.NumOutNodes; ++OutletNum) {
                auto *outNode = dln->nodes(PrimaryAirSystems(AirLoopNum).Splitter.OutNodeNums(OutletNum));
                outNode->Temp = inNode->Temp;
                outNode->HumRat = inNode->HumRat;
                outNode->Enthalpy = inNode->Enthalpy;
                outNode->Press = inNode->Press;
                MassFlowRateSetSum += min(outNode->MassFlowRateSetPoint, outNode->MassFlowRateMaxAvail);
                if (state.dataContaminantBalance->Contaminant.CO2Simulation) {
                    outNode->CO2 = inNode->CO2;
                }
                if (state.dataContaminantBalance->Contaminant.GenericContamSimulation) {
                    outNode->GenContam = inNode->GenContam;
                }
            }
            if (!PrimaryAirSystems(AirLoopNum).RABExists) {
                // set the outlet mass flows
                for (OutletNum = 1; OutletNum <= PrimaryAirSystems(AirLoopNum).Splitter.NumOutNodes; ++OutletNum) {
                    auto *outNode = dln->nodes(PrimaryAirSystems(AirLoopNum).Splitter.OutNodeNums(OutletNum));
                    if (MassFlowRateSetSum < HVAC::SmallMassFlow || inNode->MassFlowRate < HVAC::SmallMassFlow) {
                        outNode->MassFlowRate = 0.0;
                    } else {
                        outNode->MassFlowRate = inNode->MassFlowRate *
                                (min(outNode->MassFlowRateSetPoint, outNode->MassFlowRateMaxAvail) / MassFlowRateSetSum);
                    }
                    outNode->MassFlowRateMaxAvail = inNode->MassFlowRateMaxAvail;
                    outNode->MassFlowRateMinAvail = 0.0;
                }
            } else { // set the RAB flow rates
                auto *rabSplitOutNode = dln->nodes(PrimaryAirSystems(AirLoopNum).RABSplitOutNodeNum);
                auto *nonRabSplitOutNode = dln->nodes(PrimaryAirSystems(AirLoopNum).OtherSplitOutNodeNum);
                if (AirLoopControlInfo(AirLoopNum).EconoActive) {
                    rabSplitOutNode->MassFlowRate = 0.0;
                    nonRabSplitOutNode->MassFlowRate = inNode->MassFlowRate;
                } else {
                    rabSplitOutNode->MassFlowRate = rabSplitOutNode->MassFlowRateSetPoint;
                    nonRabSplitOutNode->MassFlowRate = inNode->MassFlowRate - rabSplitOutNode->MassFlowRate;
                    if (nonRabSplitOutNode->MassFlowRate <= state.dataAirLoop->AirLoopFlow(AirLoopNum).MinOutAir) {
                        nonRabSplitOutNode->MassFlowRate = min(state.dataAirLoop->AirLoopFlow(AirLoopNum).MinOutAir, inNode->MassFlowRate);
                        rabSplitOutNode->MassFlowRate = inNode->MassFlowRate - nonRabSplitOutNode->MassFlowRate;
                    }
                }
            }
        }
    }

    if (PrimaryAirSystems(AirLoopNum).Mixer.Exists && Update == BeforeBranchSim) {
        // if we are at a mixer outlet branch, calculate the outlet branch conditions
        if (PrimaryAirSystems(AirLoopNum).Mixer.BranchNumOut == BranchNum) {
            auto *outNode = dln->nodes(PrimaryAirSystems(AirLoopNum).Mixer.OutNodeNum);
            // get the outlet mass flow rate and the outlet minavail mass flow rate
            for (InletNum = 1; InletNum <= PrimaryAirSystems(AirLoopNum).Mixer.NumInNodes; ++InletNum) {
                auto const *inNode = dln->nodes(PrimaryAirSystems(AirLoopNum).Mixer.InNodeNums(InletNum));
                MassFlowRateOut += inNode->MassFlowRate;
                MassFlowRateMinAvailOut += inNode->MassFlowRateMinAvail;
            }
            // set the outlet mass flow
            outNode->MassFlowRate = MassFlowRateOut;
            outNode->MassFlowRateMinAvail = MassFlowRateMinAvailOut;
            outNode->MassFlowRateMaxAvail = outNode->MassFlowRateMax;
            // calculate the outlet humidity ratio and enthalpy and pressure
            if (MassFlowRateOut > 0.0) {
                for (InletNum = 1; InletNum <= PrimaryAirSystems(AirLoopNum).Mixer.NumInNodes; ++InletNum) {
                    auto const *inNode = dln->nodes(PrimaryAirSystems(AirLoopNum).Mixer.InNodeNums(InletNum));
                    OutletHumRat += (inNode->MassFlowRate * inNode->HumRat) / MassFlowRateOut;
                    OutletEnthalpy += (inNode->MassFlowRate * inNode->Enthalpy) / MassFlowRateOut;
                    OutletPress += (inNode->MassFlowRate * inNode->Press) / MassFlowRateOut;
                    if (state.dataContaminantBalance->Contaminant.CO2Simulation) {
                        OutletCO2 += (inNode->MassFlowRate * inNode->CO2) / MassFlowRateOut;
                    }
                    if (state.dataContaminantBalance->Contaminant.GenericContamSimulation) {
                        OutletGC += (inNode->MassFlowRate * inNode->GenContam) / MassFlowRateOut;
                    }
                }
            } else {
                auto const *inNode = dln->nodes(PrimaryAirSystems(AirLoopNum).Mixer.InNodeNums(1));
                OutletHumRat = inNode->HumRat;
                OutletEnthalpy = inNode->Enthalpy;
                OutletPress = inNode->Press;
                if (state.dataContaminantBalance->Contaminant.CO2Simulation) {
                    OutletCO2 = inNode->CO2;
                }
                if (state.dataContaminantBalance->Contaminant.GenericContamSimulation) {
                    OutletGC = inNode->GenContam;
                }
            }
            outNode->HumRat = OutletHumRat;
            outNode->Enthalpy = OutletEnthalpy;
            outNode->Press = OutletPress;
            // calculate the outlet temperature
            outNode->Temp = PsyTdbFnHW(OutletEnthalpy, OutletHumRat);
            if (state.dataContaminantBalance->Contaminant.CO2Simulation) {
                outNode->CO2 = OutletCO2;
            }
            if (state.dataContaminantBalance->Contaminant.GenericContamSimulation) {
                outNode->GenContam = OutletGC;
            }
        }
    }
}

void ResolveSysFlow(EnergyPlusData &state,
                    int const SysNum, // the primary air system number
                    bool &SysReSim    // Set to TRUE if mass balance fails and resimulation is needed
)
{

    // SUBROUTINE INFORMATION
    //             AUTHOR:  Fred Buhl
    //       DATE WRITTEN:  Dec 1999
    //           MODIFIED:
    //      RE-ENGINEERED:  This is new code, not reengineered

    // PURPOSE OF THIS SUBROUTINE:
    // This subroutines checks for mass flow balance in all air system branches
    // and across all connections. If there is a failure of mass flow
    // balance, mass flows are imposed to achieve mass flow balance and
    // the resimulate flag SysReSim is set to true.

    // METHODOLOGY EMPLOYED:
    // Node()%MassFlowRateMaxAvail for every node is set to the minimum
    // Node()%MassFlowRateMaxAvail on each branch.  Mass balance is imposed
    // at the branch connections. System inlet mass flows are forced to
    // be less than or equal to the resulting inlet MassFlowRateMaxAvails.

    int BranchNum;                 // branch DO loop index
    int NodeIndex;                 // node on branch DO loop index
    Real64 MassFlowRateOutSum;     // sum of splitter outlet mass flow rates (imposed)
    Real64 BranchMassFlowMaxAvail; // branch level maximum flow rate possible
    int OutletNum;                 // splitter outlet DO loop index
    int NodeNum;                   // a node number
    int InBranchNum;               // air system inlet branch number
    int InBranchIndex;             // air sys inlet branch DO loop index

    auto &PrimaryAirSystems = state.dataAirSystemsData->PrimaryAirSystems;
    auto &AirLoopControlInfo = state.dataAirLoop->AirLoopControlInfo;
    auto &dln = state.dataLoopNodes;
    
    // Find the minimum MassFlowMaxAvail for each branch in the system and store it on the branch inlet node.
    // Check for mass flow conservation on each branch. Set SysReSim to TRUE is mass flow not conserved.
    for (BranchNum = 1; BranchNum <= PrimaryAirSystems(SysNum).NumBranches; ++BranchNum) { // loop over branches in system
        // Initialize branch max avail mass flow to max avail mass flow at outlet node
        BranchMassFlowMaxAvail = dln->nodes(PrimaryAirSystems(SysNum).Branch(BranchNum).OutNodeNum)->MassFlowRateMaxAvail;
        for (NodeIndex = 1; NodeIndex <= PrimaryAirSystems(SysNum).Branch(BranchNum).NumNodes; ++NodeIndex) { // loop over nodes on branch
            // Get the new smallest max avail mass flow
            NodeNum = PrimaryAirSystems(SysNum).Branch(BranchNum).NodeNums(NodeIndex);
            auto const *node = dln->nodes(NodeNum);
            BranchMassFlowMaxAvail = min(BranchMassFlowMaxAvail, node->MassFlowRateMaxAvail);
            // Check for mass flow conservation on the branch
            if (NodeIndex < PrimaryAirSystems(SysNum).Branch(BranchNum).NumNodes) {
                // Set ReSim flag to TRUE if mass flow not conserved on this branch
                int nextNodeNum = PrimaryAirSystems(SysNum).Branch(BranchNum).NodeNums(NodeIndex + 1);
                if (NodeNum == PrimaryAirSystems(SysNum).OASysInNodeNum) continue; // don't enforce mass balance across OA Sys
                // Changeover bypass system connected to a plenum or mixer will need to include the bypass flow rate
                auto const *nextNode = dln->nodes(nextNodeNum);
                if (std::abs(node->MassFlowRate - nextNode->MassFlowRate -
                             state.dataAirLoop->AirLoopFlow(SysNum).BypassMassFlow) > HVAC::SmallMassFlow)
                    SysReSim = true;
            }
        } // end node loop
        // Store the minimum MassFlowMaxAvail for this branch on the branch inlet node (AirloopHVAC supply inlet node)
        dln->nodes(PrimaryAirSystems(SysNum).Branch(BranchNum).InNodeNum)->MassFlowRateMaxAvail = BranchMassFlowMaxAvail;
    } // end branch loop
    // force resimulation for fan-cycling, nonsimple systems
    if (!AirLoopControlInfo(SysNum).Simple && AirLoopControlInfo(SysNum).CyclingFan) {
        SysReSim = true;
    }

    // If mass flow conserved on each branch, check for mass balance across splitter
    if (!SysReSim && PrimaryAirSystems(SysNum).Splitter.Exists) {
        MassFlowRateOutSum = 0.0;
        auto const *inNode = dln->nodes(PrimaryAirSystems(SysNum).Splitter.InNodeNum);
        // Get sum of splitter outlet mass flows
        for (OutletNum = 1; OutletNum <= PrimaryAirSystems(SysNum).Splitter.NumOutNodes; ++OutletNum) {
            auto const *outNode = dln->nodes(PrimaryAirSystems(SysNum).Splitter.OutNodeNums(OutletNum));
            MassFlowRateOutSum += outNode->MassFlowRate;
        }
        // Check whether sum of splitter outlet mass flows equals splitter inlet flow.
        if (std::abs(MassFlowRateOutSum - inNode->MassFlowRate) > HVAC::SmallMassFlow) SysReSim = true;
    }

    //// Resimulate if the zone air mass flow conservation convergence critreon is not met
    if (state.dataHVACGlobal->ZoneMassBalanceHVACReSim) SysReSim = true;

    // If mass balance failed, resimulation is needed. Impose a mass balance for the new simulation.
    if (SysReSim) {
        // Set the MassFlowRateMaxAvail on each node to the minimum MassFlowRateMaxAvail for the branch.
        for (BranchNum = 1; BranchNum <= PrimaryAirSystems(SysNum).NumBranches; ++BranchNum) {                      // loop over branches in system
            for (NodeIndex = 2; NodeIndex <= PrimaryAirSystems(SysNum).Branch(BranchNum).NumNodes; ++NodeIndex) { // loop over nodes on branch
                auto *node = dln->nodes(PrimaryAirSystems(SysNum).Branch(BranchNum).NodeNums(NodeIndex));
                node->MassFlowRateMaxAvail = dln->nodes(PrimaryAirSystems(SysNum).Branch(BranchNum).InNodeNum)->MassFlowRateMaxAvail;
            }
        }

        // Impose mass balance at splitter
        if (PrimaryAirSystems(SysNum).Splitter.Exists) {
            InBranchNum = PrimaryAirSystems(SysNum).Splitter.BranchNumIn;
            MassFlowRateOutSum = 0.0;
            auto *inNode = dln->nodes(PrimaryAirSystems(SysNum).Splitter.InNodeNum);
            for (OutletNum = 1; OutletNum <= PrimaryAirSystems(SysNum).Splitter.NumOutNodes; ++OutletNum) {
                auto const *outNode = dln->nodes(PrimaryAirSystems(SysNum).Splitter.OutNodeNums(OutletNum));
                MassFlowRateOutSum += min(outNode->MassFlowRateMaxAvail, outNode->MassFlowRateSetPoint);
            }
            // set the splitter inlet Max Avail mass flow rate
            if (inNode->MassFlowRateMaxAvail > MassFlowRateOutSum + HVAC::SmallMassFlow) {
                inNode->MassFlowRateMaxAvail = MassFlowRateOutSum;
            }
            // Pass the splitter inlet Max Avail mass flow rate upstream to the mixed air node
            for (NodeIndex = PrimaryAirSystems(SysNum).Branch(InBranchNum).NumNodes - 1; NodeIndex >= 1; --NodeIndex) {
                int nodeNum = PrimaryAirSystems(SysNum).Branch(InBranchNum).NodeNums(NodeIndex);
                auto *node = dln->nodes(nodeNum);
                node->MassFlowRateMaxAvail = inNode->MassFlowRateMaxAvail;
                if (nodeNum == PrimaryAirSystems(SysNum).OASysOutNodeNum) break;
            }
        }

        // Make sure air system inlet nodes have flow consistent with MassFlowRateMaxAvail
        for (InBranchIndex = 1; InBranchIndex <= PrimaryAirSystems(SysNum).NumInletBranches; ++InBranchIndex) {
            InBranchNum = PrimaryAirSystems(SysNum).InBranchNums[InBranchIndex - 1];
            auto *inNode = dln->nodes(PrimaryAirSystems(SysNum).Branch(InBranchNum).InNodeNum);
            inNode->MassFlowRate = min(inNode->MassFlowRate, inNode->MassFlowRateMaxAvail);
        }
    }
}

void SizeAirLoops(EnergyPlusData &state)
{

    // SUBROUTINE INFORMATION:
    //       AUTHOR         Fred Buhl
    //       DATE WRITTEN   February 2001
    //       MODIFIED       na
    //       RE-ENGINEERED  na

    // PURPOSE OF THIS SUBROUTINE:
    // Will perform central air system sizing simulations. Right now just
    // initializes system sizing arrays. Calculations based on System Sizing
    // input and the Zone Sizing simulations are done in UpdateSysSizing.

    // METHODOLOGY EMPLOYED:
    // Will run purchased hot and chilled water type simulations to determine
    // central plant flow rates. Right now just uses one time flag to call
    // SetUpSysSizingArrays.

    if (state.dataSimAirServingZones->SizeAirLoopsOneTimeFlag) {
        SetUpSysSizingArrays(state);
        state.dataSimAirServingZones->SizeAirLoopsOneTimeFlag = false;
    }
}

void SizeAirLoopBranches(EnergyPlusData &state, int const AirLoopNum, int const BranchNum)
{

    // SUBROUTINE INFORMATION:
    //       AUTHOR         Fred Buhl
    //       DATE WRITTEN   September 2001
    //       MODIFIED       na
    //       RE-ENGINEERED  na

    // PURPOSE OF THIS SUBROUTINE:
    // This subroutine is for sizing air loop branches for which flow rates have not been
    // specified in the input.

    // METHODOLOGY EMPLOYED:
    // Obtains flow rates from the zone or system sizing arrays.

    // Using/Aliasing
    using namespace DataSizing;
    using HVACHXAssistedCoolingCoil::GetHXCoilType;
    using HVACHXAssistedCoolingCoil::GetHXDXCoilName;
    using WaterCoils::SetCoilDesFlow;

    std::string CompType; // Component type
    std::string CompName; // Component name
    std::string CoilName;
    std::string CoilType;
    std::string ScalableSM;                    // scalable sizing methods label for reporting
    SimAirServingZones::CompType CompType_Num; // Numeric equivalent for CompType
    int CompNum;
    bool ErrorsFound;

    auto &FinalSysSizing = state.dataSize->FinalSysSizing;
    auto &PrimaryAirSystems = state.dataAirSystemsData->PrimaryAirSystems;

    ErrorsFound = false;

    if (BranchNum == 1) {

        if (PrimaryAirSystems(AirLoopNum).DesignVolFlowRate == AutoSize) {
            CheckSysSizing(state, "AirLoopHVAC", PrimaryAirSystems(AirLoopNum).Name);
            PrimaryAirSystems(AirLoopNum).DesignVolFlowRate = FinalSysSizing(AirLoopNum).DesMainVolFlow;
            switch (FinalSysSizing(AirLoopNum).ScaleCoolSAFMethod) {
            case FlowPerFloorArea: {
                ScalableSM = "User-Specified(scaled by flow / area) ";
            } break;
            case FractionOfAutosizedCoolingAirflow: {
                ScalableSM = "User-Specified(scaled by fractional multiplier) ";
            } break;
            case FlowPerCoolingCapacity: {
                ScalableSM = "User-Specified(scaled by flow / capacity) ";
            } break;
            default: {
                ScalableSM = "Design ";
            } break;
            }
            BaseSizer::reportSizerOutput(state,
                                         "AirLoopHVAC",
                                         PrimaryAirSystems(AirLoopNum).Name,
                                         ScalableSM + "Supply Air Flow Rate [m3/s]",
                                         PrimaryAirSystems(AirLoopNum).DesignVolFlowRate);
            // Initialize MaxOutAir for DOAS loops with no actual OASys, systems with an OA controller will overwrite this is
            // CalcOAController
            if (PrimaryAirSystems(AirLoopNum).isAllOA)
                state.dataAirLoop->AirLoopFlow(AirLoopNum).MaxOutAir = PrimaryAirSystems(AirLoopNum).DesignVolFlowRate * state.dataEnvrn->StdRhoAir;
        }

        if (allocated(FinalSysSizing) && FinalSysSizing(AirLoopNum).SysAirMinFlowRatWasAutoSized) {
            BaseSizer::reportSizerOutput(state,
                                         "AirLoopHVAC",
                                         PrimaryAirSystems(AirLoopNum).Name,
                                         "Central Heating Maximum System Air Flow Ratio",
                                         FinalSysSizing(AirLoopNum).SysAirMinFlowRat);
        }
        if (PrimaryAirSystems(AirLoopNum).DesignVolFlowRate < HVAC::SmallAirVolFlow) {
            ShowSevereError(state,
                            format("SizeAirLoopBranches: AirLoopHVAC {} has air flow less than {:.4R} m3/s.",
                                   PrimaryAirSystems(AirLoopNum).Name,
                                   HVAC::SmallAirVolFlow));
            ShowContinueError(state,
                              format("Primary air system volumetric flow rate = {:.4R} m3/s.", PrimaryAirSystems(AirLoopNum).DesignVolFlowRate));
            ShowContinueError(state, "Check flow rate inputs for components in this air loop and,");
            ShowContinueError(state, "if autosized, check Sizing:Zone and Sizing:System objects and related inputs.");
        }
    }

    // Loop over components in branch; pass the design air flow rate to the coil components that don't have
    // design air flow as an input
    for (CompNum = 1; CompNum <= PrimaryAirSystems(AirLoopNum).Branch(BranchNum).TotalComponents; ++CompNum) {
        CompType = PrimaryAirSystems(AirLoopNum).Branch(BranchNum).Comp(CompNum).TypeOf;
        CompName = PrimaryAirSystems(AirLoopNum).Branch(BranchNum).Comp(CompNum).Name;
        CompType_Num = PrimaryAirSystems(AirLoopNum).Branch(BranchNum).Comp(CompNum).CompType_Num;
        if (CompType_Num == CompType::WaterCoil_DetailedCool || CompType_Num == CompType::WaterCoil_SimpleHeat ||
            CompType_Num == CompType::WaterCoil_CoolingHXAsst) {
            if (CompType_Num == CompType::WaterCoil_CoolingHXAsst) {
                CoilName = GetHXDXCoilName(state, CompType, CompName, ErrorsFound);
                CoilType = GetHXCoilType(state, CompType, CompName, ErrorsFound);
            } else {
                CoilName = CompName;
                CoilType = CompType;
            }
            SetCoilDesFlow(state, CoilType, CoilName, PrimaryAirSystems(AirLoopNum).DesignVolFlowRate, ErrorsFound);
        }
    } // End of component loop
    if (ErrorsFound) {
        ShowFatalError(state, "Preceding sizing errors cause program termination");
    }
}

void SetUpSysSizingArrays(EnergyPlusData &state)
{

    // SUBROUTINE INFORMATION:
    //       AUTHOR         Fred Buhl
    //       DATE WRITTEN   February 2001

    // PURPOSE OF THIS SUBROUTINE:
    // Allocate and fill the SysSizing data array.

    // METHODOLOGY EMPLOYED:
    // Uses data from System Sizing input and the system to zone connection data
    // calculated in InitAirLoops and stored in AirToZoneNodeInfo in DataLoopNode..

    bool ErrorsFound(false); // Set to true if errors in input, fatal at end of routine
    int numAirTerminalUnits = state.dataSize->NumAirTerminalUnits;
    int numPrimaryAirSys = state.dataHVACGlobal->NumPrimaryAirSys;
    // have moved a large number of std 62.1 variables to DataSizing.hh so they can be used outside of this routine

    // allocate arrays used to store values for standard 62.1 tabular report
    if (!allocated(state.dataSize->VpzClgByZone)) {
        state.dataSize->VdzClgByZone.dimension(numAirTerminalUnits, 0.0);
        state.dataSize->VdzMinClgByZone.dimension(numAirTerminalUnits, 0.0);
        state.dataSize->VdzHtgByZone.dimension(numAirTerminalUnits, 0.0);
        state.dataSize->VdzMinHtgByZone.dimension(numAirTerminalUnits, 0.0);
        state.dataSize->ZdzClgByZone.dimension(numAirTerminalUnits, 0.0);
        state.dataSize->ZdzHtgByZone.dimension(numAirTerminalUnits, 0.0);
        state.dataSize->VpzClgByZone.dimension(numAirTerminalUnits, 0.0);
        state.dataSize->VpzMinClgByZone.dimension(numAirTerminalUnits, 0.0);
        state.dataSize->VpzHtgByZone.dimension(numAirTerminalUnits, 0.0);
        state.dataSize->VpzMinHtgByZone.dimension(numAirTerminalUnits, 0.0);
        state.dataSize->VbzByZone.dimension(numAirTerminalUnits, 0.0);
        state.dataSize->VpzClgSumBySys.dimension(numPrimaryAirSys, 0.0);
        state.dataSize->VpzHtgSumBySys.dimension(numPrimaryAirSys, 0.0);
        state.dataSize->PzSumBySys.dimension(numPrimaryAirSys, 0.0);
        state.dataSize->PsBySys.dimension(numPrimaryAirSys, 0.0);
        state.dataSize->DBySys.dimension(numPrimaryAirSys, 0.0);
        state.dataSize->SumRpxPzBySys.dimension(numPrimaryAirSys, 0.0);
        state.dataSize->SumRaxAzBySys.dimension(numPrimaryAirSys, 0.0);
        state.dataSize->PeakPsOccurrenceDateTimeStringBySys.dimension(numPrimaryAirSys, "");
        state.dataSize->PeakPsOccurrenceEnvironmentStringBySys.dimension(numPrimaryAirSys, "");
        state.dataSize->VouBySys.dimension(numPrimaryAirSys, 0.0);
        state.dataSize->VpsClgBySys.dimension(numPrimaryAirSys, 0.0);
        state.dataSize->VpsHtgBySys.dimension(numPrimaryAirSys, 0.0);
    }

    for (int SysSizIndex = 1; SysSizIndex <= state.dataSize->NumSysSizInput; ++SysSizIndex) {
        auto &sysSizInput = state.dataSize->SysSizInput(SysSizIndex);
        sysSizInput.AirLoopNum = Util::FindItemInList(sysSizInput.AirPriLoopName, state.dataAirSystemsData->PrimaryAirSystems);
        if (sysSizInput.AirLoopNum == 0) {
            ShowSevereError(state, format("Sizing:System: {} references unknown AirLoopHVAC", sysSizInput.AirPriLoopName));
            ErrorsFound = true;
        }
    }
    if (ErrorsFound) {
        ShowFatalError(state, "Errors found in Sizing:System input");
    }

    state.dataSize->SysSizing.allocate(state.dataEnvrn->TotDesDays + state.dataEnvrn->TotRunDesPersDays, numPrimaryAirSys);
    state.dataSize->FinalSysSizing.allocate(numPrimaryAirSys);
    state.dataSize->CalcSysSizing.allocate(numPrimaryAirSys);
    state.dataSize->SysSizPeakDDNum.allocate(numPrimaryAirSys);

    for (int AirLoopNum = 1; AirLoopNum <= numPrimaryAirSys; ++AirLoopNum) {
        auto &primaryAirSystems = state.dataAirSystemsData->PrimaryAirSystems(AirLoopNum);
        int SysSizNum = Util::FindItemInList(primaryAirSystems.Name, state.dataSize->SysSizInput, &SystemSizingInputData::AirPriLoopName);
        if (SysSizNum <= 0) {
            SysSizNum = 1;
            ShowWarningError(
                state,
                format(
                    "SetUpSysSizingArrays: Sizing for System (HVACAirLoop)=\" {}\" will use Sizing:System specifications listed for System=\" {}\".",
                    primaryAirSystems.Name,
                    state.dataSize->SysSizInput(1).AirPriLoopName));
        }
        auto &sysSizInput = state.dataSize->SysSizInput(SysSizNum);
        for (int DesDayEnvrnNum = 1; DesDayEnvrnNum <= state.dataEnvrn->TotDesDays + state.dataEnvrn->TotRunDesPersDays; ++DesDayEnvrnNum) {
            auto &sysSizing = state.dataSize->SysSizing(DesDayEnvrnNum, AirLoopNum);
            // move data from system sizing input
            sysSizing.AirPriLoopName = primaryAirSystems.Name;
            sysSizing.loadSizingType = sysSizInput.loadSizingType;
            sysSizing.coolingPeakLoad = sysSizInput.coolingPeakLoad;
            sysSizing.CoolCapControl = sysSizInput.CoolCapControl;
            sysSizing.DesOutAirVolFlow = sysSizInput.DesOutAirVolFlow;
            sysSizing.SysAirMinFlowRat = sysSizInput.SysAirMinFlowRat;
            sysSizing.SysAirMinFlowRatWasAutoSized = sysSizInput.SysAirMinFlowRatWasAutoSized;
            sysSizing.PreheatTemp = sysSizInput.PreheatTemp;
            sysSizing.PreheatHumRat = sysSizInput.PreheatHumRat;
            sysSizing.PrecoolTemp = sysSizInput.PrecoolTemp;
            sysSizing.PrecoolHumRat = sysSizInput.PrecoolHumRat;
            sysSizing.CoolSupTemp = sysSizInput.CoolSupTemp;
            sysSizing.HeatSupTemp = sysSizInput.HeatSupTemp;
            sysSizing.CoolSupHumRat = sysSizInput.CoolSupHumRat;
            sysSizing.HeatSupHumRat = sysSizInput.HeatSupHumRat;
            sysSizing.SizingOption = sysSizInput.SizingOption;
            if (primaryAirSystems.isAllOA) {
                sysSizing.CoolOAOption = OAControl::AllOA;
                sysSizing.HeatOAOption = OAControl::AllOA;
            } else {
                sysSizing.CoolOAOption = sysSizInput.CoolOAOption;
                sysSizing.HeatOAOption = sysSizInput.HeatOAOption;
            }
            sysSizing.CoolAirDesMethod = sysSizInput.CoolAirDesMethod;
            sysSizing.HeatAirDesMethod = sysSizInput.HeatAirDesMethod;
            sysSizing.ScaleCoolSAFMethod = sysSizInput.ScaleCoolSAFMethod;
            sysSizing.ScaleHeatSAFMethod = sysSizInput.ScaleHeatSAFMethod;
            sysSizing.CoolingCapMethod = sysSizInput.CoolingCapMethod;
            sysSizing.HeatingCapMethod = sysSizInput.HeatingCapMethod;
            sysSizing.InpDesCoolAirFlow = sysSizInput.DesCoolAirFlow;
            sysSizing.InpDesHeatAirFlow = sysSizInput.DesHeatAirFlow;
            sysSizing.MaxZoneOAFraction = sysSizInput.MaxZoneOAFraction;
            sysSizing.OAAutoSized = sysSizInput.OAAutoSized;

            sysSizing.HeatFlowSeq.dimension(state.dataSimAirServingZones->NumOfTimeStepInDay, 0.0);
            sysSizing.SumZoneHeatLoadSeq.dimension(state.dataSimAirServingZones->NumOfTimeStepInDay, 0.0);
            sysSizing.CoolFlowSeq.dimension(state.dataSimAirServingZones->NumOfTimeStepInDay, 0.0);
            sysSizing.SumZoneCoolLoadSeq.dimension(state.dataSimAirServingZones->NumOfTimeStepInDay, 0.0);
            sysSizing.CoolZoneAvgTempSeq.dimension(state.dataSimAirServingZones->NumOfTimeStepInDay, 0.0);
            sysSizing.HeatZoneAvgTempSeq.dimension(state.dataSimAirServingZones->NumOfTimeStepInDay, 0.0);
            sysSizing.SensCoolCapSeq.dimension(state.dataSimAirServingZones->NumOfTimeStepInDay, 0.0);
            sysSizing.TotCoolCapSeq.dimension(state.dataSimAirServingZones->NumOfTimeStepInDay, 0.0);
            sysSizing.HeatCapSeq.dimension(state.dataSimAirServingZones->NumOfTimeStepInDay, 0.0);
            sysSizing.PreheatCapSeq.dimension(state.dataSimAirServingZones->NumOfTimeStepInDay, 0.0);
            sysSizing.SysCoolRetTempSeq.dimension(state.dataSimAirServingZones->NumOfTimeStepInDay, 0.0);
            sysSizing.SysCoolRetHumRatSeq.dimension(state.dataSimAirServingZones->NumOfTimeStepInDay, 0.0);
            sysSizing.SysHeatRetTempSeq.dimension(state.dataSimAirServingZones->NumOfTimeStepInDay, 0.0);
            sysSizing.SysHeatRetHumRatSeq.dimension(state.dataSimAirServingZones->NumOfTimeStepInDay, 0.0);
            sysSizing.SysCoolOutTempSeq.dimension(state.dataSimAirServingZones->NumOfTimeStepInDay, 0.0);
            sysSizing.SysCoolOutHumRatSeq.dimension(state.dataSimAirServingZones->NumOfTimeStepInDay, 0.0);
            sysSizing.SysHeatOutTempSeq.dimension(state.dataSimAirServingZones->NumOfTimeStepInDay, 0.0);
            sysSizing.SysHeatOutHumRatSeq.dimension(state.dataSimAirServingZones->NumOfTimeStepInDay, 0.0);
            sysSizing.SysDOASHeatAddSeq.dimension(state.dataSimAirServingZones->NumOfTimeStepInDay, 0.0);
            sysSizing.SysDOASLatAddSeq.dimension(state.dataSimAirServingZones->NumOfTimeStepInDay, 0.0);
        } // end the design day loop

        auto &finalSysSizing = state.dataSize->FinalSysSizing(AirLoopNum);
        auto &calcSysSizing = state.dataSize->CalcSysSizing(AirLoopNum);
        finalSysSizing.AirPriLoopName = primaryAirSystems.Name;
        calcSysSizing.AirPriLoopName = primaryAirSystems.Name;

        // move data from system sizing input
        finalSysSizing.loadSizingType = sysSizInput.loadSizingType;
        finalSysSizing.coolingPeakLoad = sysSizInput.coolingPeakLoad;
        finalSysSizing.CoolCapControl = sysSizInput.CoolCapControl;
        finalSysSizing.DesOutAirVolFlow = sysSizInput.DesOutAirVolFlow;
        finalSysSizing.SysAirMinFlowRat = sysSizInput.SysAirMinFlowRat;
        finalSysSizing.SysAirMinFlowRatWasAutoSized = sysSizInput.SysAirMinFlowRatWasAutoSized;
        finalSysSizing.PreheatTemp = sysSizInput.PreheatTemp;
        finalSysSizing.PreheatHumRat = sysSizInput.PreheatHumRat;
        finalSysSizing.PrecoolTemp = sysSizInput.PrecoolTemp;
        finalSysSizing.PrecoolHumRat = sysSizInput.PrecoolHumRat;
        finalSysSizing.CoolSupTemp = sysSizInput.CoolSupTemp;
        finalSysSizing.HeatSupTemp = sysSizInput.HeatSupTemp;
        finalSysSizing.CoolSupHumRat = sysSizInput.CoolSupHumRat;
        finalSysSizing.HeatSupHumRat = sysSizInput.HeatSupHumRat;
        finalSysSizing.SizingOption = sysSizInput.SizingOption;
        finalSysSizing.CoolAirDesMethod = sysSizInput.CoolAirDesMethod;
        finalSysSizing.HeatAirDesMethod = sysSizInput.HeatAirDesMethod;
        finalSysSizing.ScaleCoolSAFMethod = sysSizInput.ScaleCoolSAFMethod;
        finalSysSizing.ScaleHeatSAFMethod = sysSizInput.ScaleHeatSAFMethod;
        finalSysSizing.CoolingCapMethod = sysSizInput.CoolingCapMethod;
        finalSysSizing.HeatingCapMethod = sysSizInput.HeatingCapMethod;
        finalSysSizing.ScaledCoolingCapacity = sysSizInput.ScaledCoolingCapacity;
        finalSysSizing.ScaledHeatingCapacity = sysSizInput.ScaledHeatingCapacity;
        finalSysSizing.InpDesCoolAirFlow = sysSizInput.DesCoolAirFlow;
        finalSysSizing.InpDesHeatAirFlow = sysSizInput.DesHeatAirFlow;
        finalSysSizing.SystemOAMethod = sysSizInput.SystemOAMethod;
        finalSysSizing.MaxZoneOAFraction = sysSizInput.MaxZoneOAFraction;
        finalSysSizing.OAAutoSized = sysSizInput.OAAutoSized;
        finalSysSizing.FlowPerFloorAreaCooled = sysSizInput.FlowPerFloorAreaCooled;
        finalSysSizing.FlowPerFloorAreaHeated = sysSizInput.FlowPerFloorAreaHeated;
        finalSysSizing.FractionOfAutosizedCoolingAirflow = sysSizInput.FractionOfAutosizedCoolingAirflow;
        finalSysSizing.FractionOfAutosizedHeatingAirflow = sysSizInput.FractionOfAutosizedHeatingAirflow;
        finalSysSizing.FlowPerCoolingCapacity = sysSizInput.FlowPerCoolingCapacity;
        finalSysSizing.FlowPerHeatingCapacity = sysSizInput.FlowPerHeatingCapacity;

        if (primaryAirSystems.isAllOA) {
            finalSysSizing.CoolOAOption = DataSizing::OAControl::AllOA;
            finalSysSizing.HeatOAOption = DataSizing::OAControl::AllOA;
            calcSysSizing.CoolOAOption = DataSizing::OAControl::AllOA;
            calcSysSizing.HeatOAOption = DataSizing::OAControl::AllOA;
        } else {
            finalSysSizing.CoolOAOption = sysSizInput.CoolOAOption;
            finalSysSizing.HeatOAOption = sysSizInput.HeatOAOption;
            calcSysSizing.CoolOAOption = sysSizInput.CoolOAOption;
            calcSysSizing.HeatOAOption = sysSizInput.HeatOAOption;
        }

        calcSysSizing.loadSizingType = sysSizInput.loadSizingType;
        calcSysSizing.coolingPeakLoad = sysSizInput.coolingPeakLoad;
        calcSysSizing.CoolCapControl = sysSizInput.CoolCapControl;
        calcSysSizing.DesOutAirVolFlow = sysSizInput.DesOutAirVolFlow;
        calcSysSizing.SysAirMinFlowRat = sysSizInput.SysAirMinFlowRat;
        calcSysSizing.SysAirMinFlowRatWasAutoSized = sysSizInput.SysAirMinFlowRatWasAutoSized;
        calcSysSizing.PreheatTemp = sysSizInput.PreheatTemp;
        calcSysSizing.PreheatHumRat = sysSizInput.PreheatHumRat;
        calcSysSizing.PrecoolTemp = sysSizInput.PrecoolTemp;
        calcSysSizing.PrecoolHumRat = sysSizInput.PrecoolHumRat;
        calcSysSizing.CoolSupTemp = sysSizInput.CoolSupTemp;
        calcSysSizing.HeatSupTemp = sysSizInput.HeatSupTemp;
        calcSysSizing.CoolSupHumRat = sysSizInput.CoolSupHumRat;
        calcSysSizing.HeatSupHumRat = sysSizInput.HeatSupHumRat;
        calcSysSizing.SizingOption = sysSizInput.SizingOption;
        calcSysSizing.CoolAirDesMethod = sysSizInput.CoolAirDesMethod;
        calcSysSizing.HeatAirDesMethod = sysSizInput.HeatAirDesMethod;
        calcSysSizing.ScaleCoolSAFMethod = sysSizInput.ScaleCoolSAFMethod;
        calcSysSizing.ScaleHeatSAFMethod = sysSizInput.ScaleHeatSAFMethod;
        calcSysSizing.CoolingCapMethod = sysSizInput.CoolingCapMethod;
        calcSysSizing.HeatingCapMethod = sysSizInput.HeatingCapMethod;
        calcSysSizing.ScaledCoolingCapacity = sysSizInput.ScaledCoolingCapacity;
        calcSysSizing.ScaledHeatingCapacity = sysSizInput.ScaledHeatingCapacity;
        calcSysSizing.InpDesCoolAirFlow = sysSizInput.DesCoolAirFlow;
        calcSysSizing.InpDesHeatAirFlow = sysSizInput.DesHeatAirFlow;
        calcSysSizing.SystemOAMethod = sysSizInput.SystemOAMethod;
        calcSysSizing.MaxZoneOAFraction = sysSizInput.MaxZoneOAFraction;
        calcSysSizing.OAAutoSized = sysSizInput.OAAutoSized;
        calcSysSizing.FlowPerFloorAreaCooled = sysSizInput.FlowPerFloorAreaCooled;
        calcSysSizing.FlowPerFloorAreaHeated = sysSizInput.FlowPerFloorAreaHeated;
        calcSysSizing.FractionOfAutosizedCoolingAirflow = sysSizInput.FractionOfAutosizedCoolingAirflow;
        calcSysSizing.FractionOfAutosizedHeatingAirflow = sysSizInput.FractionOfAutosizedHeatingAirflow;
        calcSysSizing.FlowPerCoolingCapacity = sysSizInput.FlowPerCoolingCapacity;
        calcSysSizing.FlowPerHeatingCapacity = sysSizInput.FlowPerHeatingCapacity;

        finalSysSizing.HeatFlowSeq.dimension(state.dataSimAirServingZones->NumOfTimeStepInDay, 0.0);
        finalSysSizing.SumZoneHeatLoadSeq.dimension(state.dataSimAirServingZones->NumOfTimeStepInDay, 0.0);
        finalSysSizing.CoolFlowSeq.dimension(state.dataSimAirServingZones->NumOfTimeStepInDay, 0.0);
        finalSysSizing.SumZoneCoolLoadSeq.dimension(state.dataSimAirServingZones->NumOfTimeStepInDay, 0.0);
        finalSysSizing.CoolZoneAvgTempSeq.dimension(state.dataSimAirServingZones->NumOfTimeStepInDay, 0.0);
        finalSysSizing.HeatZoneAvgTempSeq.dimension(state.dataSimAirServingZones->NumOfTimeStepInDay, 0.0);
        finalSysSizing.SensCoolCapSeq.dimension(state.dataSimAirServingZones->NumOfTimeStepInDay, 0.0);
        finalSysSizing.TotCoolCapSeq.dimension(state.dataSimAirServingZones->NumOfTimeStepInDay, 0.0);
        finalSysSizing.HeatCapSeq.dimension(state.dataSimAirServingZones->NumOfTimeStepInDay, 0.0);
        finalSysSizing.PreheatCapSeq.dimension(state.dataSimAirServingZones->NumOfTimeStepInDay, 0.0);
        finalSysSizing.SysCoolRetTempSeq.dimension(state.dataSimAirServingZones->NumOfTimeStepInDay, 0.0);
        finalSysSizing.SysCoolRetHumRatSeq.dimension(state.dataSimAirServingZones->NumOfTimeStepInDay, 0.0);
        finalSysSizing.SysHeatRetTempSeq.dimension(state.dataSimAirServingZones->NumOfTimeStepInDay, 0.0);
        finalSysSizing.SysHeatRetHumRatSeq.dimension(state.dataSimAirServingZones->NumOfTimeStepInDay, 0.0);
        finalSysSizing.SysCoolOutTempSeq.dimension(state.dataSimAirServingZones->NumOfTimeStepInDay, 0.0);
        finalSysSizing.SysCoolOutHumRatSeq.dimension(state.dataSimAirServingZones->NumOfTimeStepInDay, 0.0);
        finalSysSizing.SysHeatOutTempSeq.dimension(state.dataSimAirServingZones->NumOfTimeStepInDay, 0.0);
        finalSysSizing.SysHeatOutHumRatSeq.dimension(state.dataSimAirServingZones->NumOfTimeStepInDay, 0.0);
        finalSysSizing.SysDOASHeatAddSeq.dimension(state.dataSimAirServingZones->NumOfTimeStepInDay, 0.0);
        finalSysSizing.SysDOASLatAddSeq.dimension(state.dataSimAirServingZones->NumOfTimeStepInDay, 0.0);
        finalSysSizing.FloorAreaOnAirLoopCooled = 0.0;
        finalSysSizing.FloorAreaOnAirLoopHeated = 0.0;
        calcSysSizing.HeatFlowSeq.dimension(state.dataSimAirServingZones->NumOfTimeStepInDay, 0.0);
        calcSysSizing.SumZoneHeatLoadSeq.dimension(state.dataSimAirServingZones->NumOfTimeStepInDay, 0.0);
        calcSysSizing.CoolFlowSeq.dimension(state.dataSimAirServingZones->NumOfTimeStepInDay, 0.0);
        calcSysSizing.SumZoneCoolLoadSeq.dimension(state.dataSimAirServingZones->NumOfTimeStepInDay, 0.0);
        calcSysSizing.CoolZoneAvgTempSeq.dimension(state.dataSimAirServingZones->NumOfTimeStepInDay, 0.0);
        calcSysSizing.HeatZoneAvgTempSeq.dimension(state.dataSimAirServingZones->NumOfTimeStepInDay, 0.0);
        calcSysSizing.SensCoolCapSeq.dimension(state.dataSimAirServingZones->NumOfTimeStepInDay, 0.0);
        calcSysSizing.TotCoolCapSeq.dimension(state.dataSimAirServingZones->NumOfTimeStepInDay, 0.0);
        calcSysSizing.HeatCapSeq.dimension(state.dataSimAirServingZones->NumOfTimeStepInDay, 0.0);
        calcSysSizing.PreheatCapSeq.dimension(state.dataSimAirServingZones->NumOfTimeStepInDay, 0.0);
        calcSysSizing.SysCoolRetTempSeq.dimension(state.dataSimAirServingZones->NumOfTimeStepInDay, 0.0);
        calcSysSizing.SysCoolRetHumRatSeq.dimension(state.dataSimAirServingZones->NumOfTimeStepInDay, 0.0);
        calcSysSizing.SysHeatRetTempSeq.dimension(state.dataSimAirServingZones->NumOfTimeStepInDay, 0.0);
        calcSysSizing.SysHeatRetHumRatSeq.dimension(state.dataSimAirServingZones->NumOfTimeStepInDay, 0.0);
        calcSysSizing.SysCoolOutTempSeq.dimension(state.dataSimAirServingZones->NumOfTimeStepInDay, 0.0);
        calcSysSizing.SysCoolOutHumRatSeq.dimension(state.dataSimAirServingZones->NumOfTimeStepInDay, 0.0);
        calcSysSizing.SysHeatOutTempSeq.dimension(state.dataSimAirServingZones->NumOfTimeStepInDay, 0.0);
        calcSysSizing.SysHeatOutHumRatSeq.dimension(state.dataSimAirServingZones->NumOfTimeStepInDay, 0.0);
        calcSysSizing.SysDOASHeatAddSeq.dimension(state.dataSimAirServingZones->NumOfTimeStepInDay, 0.0);
        calcSysSizing.SysDOASLatAddSeq.dimension(state.dataSimAirServingZones->NumOfTimeStepInDay, 0.0);
        calcSysSizing.FloorAreaOnAirLoopCooled = 0.0;
        calcSysSizing.FloorAreaOnAirLoopHeated = 0.0;

        auto &sysSizePeakDDNum = state.dataSize->SysSizPeakDDNum(AirLoopNum);
        sysSizePeakDDNum.TimeStepAtSensCoolPk.dimension(state.dataEnvrn->TotDesDays + state.dataEnvrn->TotRunDesPersDays, 0);
        sysSizePeakDDNum.TimeStepAtTotCoolPk.dimension(state.dataEnvrn->TotDesDays + state.dataEnvrn->TotRunDesPersDays, 0);
        sysSizePeakDDNum.TimeStepAtCoolFlowPk.dimension(state.dataEnvrn->TotDesDays + state.dataEnvrn->TotRunDesPersDays, 0);
        sysSizePeakDDNum.TimeStepAtHeatPk.dimension(state.dataEnvrn->TotDesDays + state.dataEnvrn->TotRunDesPersDays, 0);

        if (state.dataGlobal->AnyEnergyManagementSystemInModel) {

            SetupEMSInternalVariable(state,
                                     "Intermediate Air System Main Supply Volume Flow Rate",
                                     finalSysSizing.AirPriLoopName,
                                     "[m3/s]",
                                     finalSysSizing.DesMainVolFlow);
            SetupEMSActuator(state,
                             "Sizing:System",
                             finalSysSizing.AirPriLoopName,
                             "Main Supply Volume Flow Rate",
                             "[m3/s]",
                             finalSysSizing.EMSOverrideDesMainVolFlowOn,
                             finalSysSizing.EMSValueDesMainVolFlow);

            SetupEMSInternalVariable(state,
                                     "Intermediate Air System Coincident Peak Cooling Mass Flow Rate",
                                     finalSysSizing.AirPriLoopName,
                                     "[kg/s]",
                                     finalSysSizing.CoinCoolMassFlow);
            SetupEMSActuator(state,
                             "Sizing:System",
                             finalSysSizing.AirPriLoopName,
                             "Main Supply Coincident Peak Cooling Mass Flow Rate",
                             "[kg/s]",
                             finalSysSizing.EMSOverrideCoinCoolMassFlowOn,
                             finalSysSizing.EMSValueCoinCoolMassFlow);

            SetupEMSInternalVariable(state,
                                     "Intermediate Air System Coincident Peak Heating Mass Flow Rate",
                                     finalSysSizing.AirPriLoopName,
                                     "[kg/s]",
                                     finalSysSizing.CoinHeatMassFlow);
            SetupEMSActuator(state,
                             "Sizing:System",
                             finalSysSizing.AirPriLoopName,
                             "Main Supply Coincident Peak Heating Mass Flow Rate",
                             "[kg/s]",
                             finalSysSizing.EMSOverrideCoinHeatMassFlowOn,
                             finalSysSizing.EMSValueCoinHeatMassFlow);

            SetupEMSInternalVariable(state,
                                     "Intermediate Air System Noncoincident Peak Cooling Mass Flow Rate",
                                     finalSysSizing.AirPriLoopName,
                                     "[kg/s]",
                                     finalSysSizing.NonCoinCoolMassFlow);
            SetupEMSActuator(state,
                             "Sizing:System",
                             finalSysSizing.AirPriLoopName,
                             "Main Supply Noncoincident Peak Cooling Mass Flow Rate",
                             "[kg/s]",
                             finalSysSizing.EMSOverrideNonCoinCoolMassFlowOn,
                             finalSysSizing.EMSValueNonCoinCoolMassFlow);
            SetupEMSInternalVariable(state,
                                     "Intermediate Air System Noncoincident Peak Heating Mass Flow Rate",
                                     finalSysSizing.AirPriLoopName,
                                     "[kg/s]",
                                     finalSysSizing.NonCoinHeatMassFlow);
            SetupEMSActuator(state,
                             "Sizing:System",
                             finalSysSizing.AirPriLoopName,
                             "Main Supply Noncoincident Peak Heating Mass Flow Rate",
                             "[kg/s]",
                             finalSysSizing.EMSOverrideNonCoinHeatMassFlowOn,
                             finalSysSizing.EMSValueNonCoinHeatMassFlow);

            SetupEMSInternalVariable(
                state, "Intermediate Air System Heating Volume Flow Rate", finalSysSizing.AirPriLoopName, "[m3/s]", finalSysSizing.DesHeatVolFlow);
            SetupEMSActuator(state,
                             "Sizing:System",
                             finalSysSizing.AirPriLoopName,
                             "Main Heating Volume Flow Rate",
                             "[m3/s]",
                             finalSysSizing.EMSOverrideDesHeatVolFlowOn,
                             finalSysSizing.EMSValueDesHeatVolFlow);

            SetupEMSInternalVariable(
                state, "Intermediate Air System Cooling Volume Flow Rate", finalSysSizing.AirPriLoopName, "[m3/s]", finalSysSizing.DesCoolVolFlow);
            SetupEMSActuator(state,
                             "Sizing:System",
                             finalSysSizing.AirPriLoopName,
                             "Main Cooling Volume Flow Rate",
                             "[m3/s]",
                             finalSysSizing.EMSOverrideDesCoolVolFlowOn,
                             finalSysSizing.EMSValueDesCoolVolFlow);
            // internal variables useful for sizing air system component models
            SetupEMSInternalVariable(
                state, "Air System Cooling Design Sensible Capacity", finalSysSizing.AirPriLoopName, "[W]", finalSysSizing.SensCoolCap);
            SetupEMSInternalVariable(
                state, "Air System Cooling Design Total Capacity", finalSysSizing.AirPriLoopName, "[W]", finalSysSizing.TotCoolCap);
            SetupEMSInternalVariable(
                state, "Air System Heating Design Sensible Capacity", finalSysSizing.AirPriLoopName, "[W]", finalSysSizing.HeatCap);
            SetupEMSInternalVariable(
                state, "Air System Preheating Design Sensible Capacity", finalSysSizing.AirPriLoopName, "[W]", finalSysSizing.PreheatCap);

            SetupEMSInternalVariable(
                state, "Air System Outdoor Air Design Volume Flow Rate", finalSysSizing.AirPriLoopName, "[m3/s]", finalSysSizing.DesOutAirVolFlow);

            SetupEMSInternalVariable(
                state, "Air System Cooling Design Mixed Air Temperature", finalSysSizing.AirPriLoopName, "[C]", finalSysSizing.MixTempAtCoolPeak);
            SetupEMSInternalVariable(state,
                                     "Air System Cooling Design Mixed Air Humidity Ratio",
                                     finalSysSizing.AirPriLoopName,
                                     "[kgWater/kgDryAir]",
                                     finalSysSizing.MixHumRatAtCoolPeak);
            SetupEMSInternalVariable(
                state, "Air System Cooling Design Return Air Temperature", finalSysSizing.AirPriLoopName, "[C]", finalSysSizing.RetTempAtCoolPeak);
            SetupEMSInternalVariable(state,
                                     "Air System Cooling Design Return Air Humidity Ratio",
                                     finalSysSizing.AirPriLoopName,
                                     "[kgWater/kgDryAir]",
                                     finalSysSizing.RetHumRatAtCoolPeak);
            SetupEMSInternalVariable(
                state, "Air System Cooling Design Outdoor Air Temperature", finalSysSizing.AirPriLoopName, "[C]", finalSysSizing.OutTempAtCoolPeak);
            SetupEMSInternalVariable(state,
                                     "Air System Cooling Design Outdoor Air Humidity Ratio",
                                     finalSysSizing.AirPriLoopName,
                                     "[kgWater/kgDryAir]",
                                     finalSysSizing.OutHumRatAtCoolPeak);

            SetupEMSInternalVariable(
                state, "Air System Heating Design Mixed Air Temperature", finalSysSizing.AirPriLoopName, "[C]", finalSysSizing.HeatMixTemp);
            SetupEMSInternalVariable(state,
                                     "Air System Heating Design Mixed Air Humidity Ratio",
                                     finalSysSizing.AirPriLoopName,
                                     "[kgWater/kgDryAir]",
                                     finalSysSizing.HeatMixHumRat);
            SetupEMSInternalVariable(
                state, "Air System Heating Design Return Air Temperature", finalSysSizing.AirPriLoopName, "[C]", finalSysSizing.HeatRetTemp);
            SetupEMSInternalVariable(state,
                                     "Air System Heating Design Return Air Humidity Ratio",
                                     finalSysSizing.AirPriLoopName,
                                     "[kgWater/kgDryAir]",
                                     finalSysSizing.HeatRetHumRat);
            SetupEMSInternalVariable(
                state, "Air System Heating Design Outdoor Air Temperature", finalSysSizing.AirPriLoopName, "[C]", finalSysSizing.HeatOutTemp);
            SetupEMSInternalVariable(state,
                                     "Air System Heating Design Outdoor Air Humidity Ratio",
                                     finalSysSizing.AirPriLoopName,
                                     "[kgWater/kgDryAir]",
                                     finalSysSizing.HeatOutHumRat);
        }

    } // end the primary air system loop
}

void SizeSysOutdoorAir(EnergyPlusData &state)
{

    using namespace OutputReportPredefined;

    Real64 MinOAFlow;                // design minimum outside air flow for a system
    Real64 ZoneOAFracCooling;        // zone OA fraction for cooling design air flow
    Real64 ZoneOAFracHeating;        // zone OA fraction for heating design air flow
    Real64 ZoneSA;                   // Zone supply air flow rate
    Real64 ZonePA;                   // Zone primary air flow rate
    Real64 ClgSupplyAirAdjustFactor; // temporary variable
    Real64 HtgSupplyAirAdjustFactor; // temporary variable
    Real64 SysOAUnc;                 // uncorrected system OA summing up people and area based OA for all zones for VRP
    Real64 ZoneOAUnc;                // uncorrected zone OA summing up people and area based OA for each zone

    // begin system OA calcs, this is the first pass, std 62.1 calcs are redone after adjustments and zone units are set up
    // call refactored routine for Pz, Ps and D
    SizingManager::DetermineSystemPopulationDiversity(state);

    // If the system design minimum outside air flow rate is autosized, calculate it from the zone data
    // Note that all TermUnitFinalZoneSizing values have already been scaled by air terminal sizing factors
    for (int AirLoopNum = 1; AirLoopNum <= state.dataHVACGlobal->NumPrimaryAirSys; ++AirLoopNum) {
        auto &finalSysSizing = state.dataSize->FinalSysSizing(AirLoopNum);
        auto &airToZoneNodeInfo = state.dataAirLoop->AirToZoneNodeInfo(AirLoopNum);
        MinOAFlow = 0.0;
        SysOAUnc = 0.0;
        ClgSupplyAirAdjustFactor = 1.0;
        HtgSupplyAirAdjustFactor = 1.0;
        int SysSizNum = Util::FindItemInList(finalSysSizing.AirPriLoopName, state.dataSize->SysSizInput, &SystemSizingInputData::AirPriLoopName);
        if (SysSizNum == 0) SysSizNum = 1; // use first when none applicable
        if (finalSysSizing.OAAutoSized) {
            int NumZonesCooled = airToZoneNodeInfo.NumZonesCooled;

            // people related code removed, see SizingManager::DetermineSystemPopulationDiversity

            for (int ZonesCooledNum = 1; ZonesCooledNum <= NumZonesCooled; ++ZonesCooledNum) {
                int TermUnitSizingIndex = airToZoneNodeInfo.TermUnitCoolSizingIndex(ZonesCooledNum);
                if (TermUnitSizingIndex == 0) {
                    ShowSevereError(state,
                                    format("SetUpSysSizingArray: TermUnitSizingIndex = 0 for AirLoop={}, Zone ={}",
                                           airToZoneNodeInfo.AirLoopName,
                                           state.dataHeatBal->Zone(airToZoneNodeInfo.CoolCtrlZoneNums(ZonesCooledNum)).Name));
                    ShowFatalError(state, "This is a defect. Please report this issue.");
                }
                auto &termUnitSizing = state.dataSize->TermUnitSizing(TermUnitSizingIndex);
                auto &termUnitFinalZoneSizing = state.dataSize->TermUnitFinalZoneSizing(TermUnitSizingIndex);
                if (SysSizNum > 0) {
                    ZoneOAUnc =
                        termUnitFinalZoneSizing.TotalOAFromPeople +
                        termUnitFinalZoneSizing.TotalOAFromArea; // should not have diversity at this point (no should have diversity in Vou if VRP)
                    if (state.dataSize->SysSizInput(SysSizNum).SystemOAMethod == SysOAMethod::ZoneSum) { // ZoneSum Method
                        SysOAUnc += ZoneOAUnc;
                    } else if (state.dataSize->SysSizInput(SysSizNum).SystemOAMethod == SysOAMethod::VRP ||
                               state.dataSize->SysSizInput(SysSizNum).SystemOAMethod == SysOAMethod::SP) { // Ventilation Rate Procedure
                        SysOAUnc += termUnitFinalZoneSizing.TotalOAFromPeople * state.dataSize->DBySys(AirLoopNum) +
                                    termUnitFinalZoneSizing.TotalOAFromArea; // apply D to people term
                    }
                    state.dataSize->SumRpxPzBySys(AirLoopNum) += termUnitFinalZoneSizing.TotalOAFromPeople;
                    state.dataSize->SumRaxAzBySys(AirLoopNum) += termUnitFinalZoneSizing.TotalOAFromArea;

                    // save for Standard 62 tabular report
                    state.dataSize->VbzByZone(TermUnitSizingIndex) = ZoneOAUnc; // fixed now, previously RHS already had Ez factored in.
                    // Save Std 62.1 cooling ventilation required by zone
                    if (termUnitFinalZoneSizing.ZoneADEffCooling > 0.0) {
                        termUnitFinalZoneSizing.VozClgByZone = ZoneOAUnc / termUnitFinalZoneSizing.ZoneADEffCooling;
                    } else {
                        termUnitFinalZoneSizing.VozClgByZone = ZoneOAUnc;
                    }

                    if (state.dataSize->SysSizInput(SysSizNum).SystemOAMethod == SysOAMethod::ZoneSum) { // ZoneSum Method
                        MinOAFlow += termUnitFinalZoneSizing.MinOA;
                        if (termUnitFinalZoneSizing.DesCoolVolFlow > 0.0) {
                            ZoneOAFracCooling = termUnitFinalZoneSizing.VozClgByZone /
                                                termUnitFinalZoneSizing.DesCoolVolFlow; // calculate anyway for use with zone OA max fraction below
                        } else {
                            ZoneOAFracCooling = 0.0;
                        }
                    } else if (state.dataSize->SysSizInput(SysSizNum).SystemOAMethod == SysOAMethod::VRP ||
                               state.dataSize->SysSizInput(SysSizNum).SystemOAMethod == SysOAMethod::SP) { // Ventilation Rate Procedure
                        // CR 8872 - check to see if uncorrected OA is calculated to be greater than 0
                        if (!(ZoneOAUnc > 0.0)) {
                            ShowSevereError(
                                state, format("Sizing:System - The system outdoor air method is set to VRP in {}", finalSysSizing.AirPriLoopName));
                            ShowContinueError(
                                state,
                                format("But zone \"{}\" associated with system does not have OA flow/person", termUnitFinalZoneSizing.ZoneName));
                            ShowContinueError(state,
                                              "or flow/area values specified in DesignSpecification:OutdoorAir object associated with the zone");
                        }

                        // Save Std 62.1 cooling ventilation required by zone
                        MinOAFlow += termUnitFinalZoneSizing.VozClgByZone; // Don't include D

                        if (termUnitFinalZoneSizing.DesCoolVolFlow > 0.0) {
                            if (termUnitFinalZoneSizing.ZoneSecondaryRecirculation > 0.0 || termUnitFinalZoneSizing.DesCoolVolFlowMin <= 0) {
                                // multi-path system or VAV Minimum not defined
                                ZoneOAFracCooling =
                                    termUnitFinalZoneSizing.VozClgByZone /
                                    termUnitFinalZoneSizing.DesCoolVolFlow; // this should be based on final atu flows, not sizing design

                            } else {
                                // Single path; Use VAV Minimum as the Vpz in the Zp = Voz / Vpz equations
                                ZoneOAFracCooling =
                                    termUnitFinalZoneSizing.VozClgByZone /
                                    termUnitFinalZoneSizing.DesCoolVolFlowMin; // this should be based on final atu flows, not sizing design
                            }
                        } else {
                            ZoneOAFracCooling = 0.0;
                        }
                    } else { // error
                    }
                } else { // ZoneSum Method
                    MinOAFlow += termUnitFinalZoneSizing.MinOA;
                    ZoneOAFracCooling = 0.0;
                }

                // Calc maximum zone OA fraction and supply air adjustment factor based on
                // user entered max allowed OA fraction
                if (finalSysSizing.MaxZoneOAFraction > 0 && ZoneOAFracCooling > finalSysSizing.MaxZoneOAFraction) {
                    if (finalSysSizing.CoolAirDesMethod == DataSizing::AirflowSizingMethod::FromDDCalc) { // DesignDay Method
                        ClgSupplyAirAdjustFactor = ZoneOAFracCooling / finalSysSizing.MaxZoneOAFraction;
                        if (termUnitFinalZoneSizing.ZoneSecondaryRecirculation > 0.0 || termUnitFinalZoneSizing.DesCoolVolFlowMin <= 0) {
                            // multi-path system or VAV Minimum not defined
                            termUnitFinalZoneSizing.DesCoolVolFlow *= ClgSupplyAirAdjustFactor;
                        } else {
                            // Single path; Use VAV Minimum as the Vpz in the Zp = Voz / Vpz equations
                            termUnitFinalZoneSizing.DesCoolVolFlowMin *=
                                ClgSupplyAirAdjustFactor; // from code inspection value set here is used above, before being set.

                            // Don't allow the design cooling airflow to be less than the VAV minimum airflow
                            termUnitFinalZoneSizing.DesCoolVolFlow =
                                max(termUnitFinalZoneSizing.DesCoolVolFlow, termUnitFinalZoneSizing.DesCoolVolFlowMin);
                        }
                        // Don't allow the design terminal airflow to be less than the design cooling airflow
                        termUnitSizing.AirVolFlow = max(termUnitSizing.AirVolFlow, termUnitFinalZoneSizing.DesCoolVolFlow);
                        ZoneOAFracCooling = finalSysSizing.MaxZoneOAFraction;
                    } else {
                        ClgSupplyAirAdjustFactor = 1.0;
                    }
                } else {
                    ClgSupplyAirAdjustFactor = 1.0;
                }

                ZoneSA = 0.0;
                ZonePA = 0.0;
                state.dataSimAirServingZones->EpSSOA = 1.0;
                if (termUnitFinalZoneSizing.ZoneSecondaryRecirculation > 0.0) { // multi-path system
                    // Vpz: "Primary" supply air from main air handler served by an oa mixer
                    ZonePA = termUnitFinalZoneSizing.DesCoolVolFlow;
                    // Vdz: "Discharge" supply air delivered to zone by terminal unit
                    ZoneSA = max(termUnitSizing.AirVolFlow, ZonePA);

                    // For re-circulation systems, Vpz used to determine Zpz is the design terminal airflow
                    // Std 62.1-2010, section 6.2.5.1: "Vpz (used to determin Zpz) is the primary airflow rate
                    // rate to the ventilation zone from the air handler, including outdoor air and recirculated air.
                    // MJW - Not sure this is correct, seems like it should be ZonePA - above comments contradict each other
                    state.dataSize->VpzMinClgByZone(TermUnitSizingIndex) = ZoneSA;

                } else { // single path system
                    // Vdz: "Discharge" supply air delivered to zone by terminal unit
                    ZonePA = termUnitFinalZoneSizing.DesCoolVolFlow;
                    // Vpz: "Primary" supply air from main air handler served by an oa mixer
                    ZoneSA = termUnitFinalZoneSizing.DesCoolVolFlow;

                    // Save VpzMin in case this is a single path VAV system.
                    // Std 62.1-2010, section 6.2.5.1: "For VAV-system design purposes, Vpz is the lowest zone primary
                    // airflow value expected at the design condition analyzed."
                    state.dataSize->VpzMinClgByZone(TermUnitSizingIndex) =
                        termUnitFinalZoneSizing.DesCoolVolFlowMin; // this may be getting used before it gets filled ??

                    // In case for some reason the VAV minimum has not been defined, use the design primary airflow
                    if (termUnitFinalZoneSizing.DesCoolVolFlowMin <= 0) state.dataSize->VpzMinClgByZone(TermUnitSizingIndex) = ZonePA;
                }

                // save zone discharge supply airflow
                state.dataSize->VdzClgByZone(TermUnitSizingIndex) = ZoneSA;

                // save Vpz zone primary airflow for standard 62.1 report
                state.dataSize->VpzClgByZone(TermUnitSizingIndex) = ZonePA;
                state.dataSize->VpzClgSumBySys(AirLoopNum) += ZonePA;

                // Fraction of required zone ventilation to minimum primary airflow expected at condition analyzed
                termUnitFinalZoneSizing.ZpzClgByZone = 0.0;
                if (state.dataSize->VpzMinClgByZone(TermUnitSizingIndex) > 0) {
                    termUnitFinalZoneSizing.ZpzClgByZone =
                        min(1.0, termUnitFinalZoneSizing.VozClgByZone / state.dataSize->VpzMinClgByZone(TermUnitSizingIndex));
                }

                // calc zone primary air fraction
                if (ZoneSA > 0.0) state.dataSimAirServingZones->EpSSOA = ZonePA / ZoneSA;
                if (state.dataSimAirServingZones->EpSSOA > 1.0) state.dataSimAirServingZones->EpSSOA = 1.0;
                termUnitFinalZoneSizing.ZonePrimaryAirFraction = state.dataSimAirServingZones->EpSSOA;
                termUnitFinalZoneSizing.ZoneOAFracCooling = ZoneOAFracCooling;

                // determined cooled zone floor area in an airloop
                finalSysSizing.FloorAreaOnAirLoopCooled += termUnitFinalZoneSizing.TotalZoneFloorArea;

                termUnitFinalZoneSizing.SupplyAirAdjustFactor = max(ClgSupplyAirAdjustFactor, HtgSupplyAirAdjustFactor);
            }

            int NumZonesHeated = airToZoneNodeInfo.NumZonesHeated;
            if (NumZonesHeated > 0) {
                for (int ZonesHeatedNum = 1; ZonesHeatedNum <= NumZonesHeated; ++ZonesHeatedNum) {
                    int TermUnitSizingIndex = airToZoneNodeInfo.TermUnitHeatSizingIndex(ZonesHeatedNum);
                    if (TermUnitSizingIndex == 0) {
                        ShowSevereError(state,
                                        format("SetUpSysSizingArray: TermUnitSizingIndex = 0 for AirLoop={}, Zone ={}",
                                               airToZoneNodeInfo.AirLoopName,
                                               state.dataHeatBal->Zone(airToZoneNodeInfo.HeatCtrlZoneNums(ZonesHeatedNum)).Name));
                        ShowFatalError(state, "This is a defect. Please report this issue.");
                    }
                    auto &termUnitSizing = state.dataSize->TermUnitSizing(TermUnitSizingIndex);
                    auto &termUnitFinalZoneSizing = state.dataSize->TermUnitFinalZoneSizing(TermUnitSizingIndex);
                    int MatchingCooledZoneNum =
                        General::FindNumberInList(TermUnitSizingIndex, airToZoneNodeInfo.TermUnitCoolSizingIndex, NumZonesCooled);
                    if (MatchingCooledZoneNum == 0) {
                        if (SysSizNum > 0) {
                            ZoneOAUnc = termUnitFinalZoneSizing.TotalOAFromPeople +
                                        termUnitFinalZoneSizing.TotalOAFromArea; // should not have diversity at this point
                            if (state.dataSize->SysSizInput(SysSizNum).SystemOAMethod == SysOAMethod::ZoneSum) { // ZoneSum Method
                                SysOAUnc += ZoneOAUnc;
                            } else if (state.dataSize->SysSizInput(SysSizNum).SystemOAMethod == SysOAMethod::VRP ||
                                       state.dataSize->SysSizInput(SysSizNum).SystemOAMethod ==
                                           SysOAMethod::SP) { // Ventilation Rate and Simplified Procedure
                                SysOAUnc += termUnitFinalZoneSizing.TotalOAFromPeople * state.dataSize->DBySys(AirLoopNum) +
                                            termUnitFinalZoneSizing.TotalOAFromArea; // apply D to people term
                            }
                            state.dataSize->SumRpxPzBySys(AirLoopNum) += termUnitFinalZoneSizing.TotalOAFromPeople;
                            state.dataSize->SumRaxAzBySys(AirLoopNum) += termUnitFinalZoneSizing.TotalOAFromArea;
                            // save for Standard 62 tabular report
                            state.dataSize->VbzByZone(TermUnitSizingIndex) = ZoneOAUnc; // fixed now, previously RHS already had Ez factored in.
                            // Save Std 62.1 heating ventilation required by zone
                            if (termUnitFinalZoneSizing.ZoneADEffHeating > 0.0) {
                                termUnitFinalZoneSizing.VozHtgByZone = ZoneOAUnc / termUnitFinalZoneSizing.ZoneADEffHeating;
                            } else {
                                termUnitFinalZoneSizing.VozHtgByZone = ZoneOAUnc;
                            }

                            if (state.dataSize->SysSizInput(SysSizNum).SystemOAMethod == SysOAMethod::ZoneSum) { // ZoneSum Method
                                MinOAFlow += termUnitFinalZoneSizing.MinOA;
                                if (termUnitFinalZoneSizing.DesHeatVolFlow > 0.0) {
                                    ZoneOAFracHeating =
                                        termUnitFinalZoneSizing.VozHtgByZone /
                                        termUnitFinalZoneSizing.DesHeatVolFlow; // calculate anyway for use with zone OA max fraction below
                                } else {
                                    ZoneOAFracHeating = 0.0;
                                }

                            } else if (state.dataSize->SysSizInput(SysSizNum).SystemOAMethod == SysOAMethod::VRP ||
                                       state.dataSize->SysSizInput(SysSizNum).SystemOAMethod ==
                                           SysOAMethod::SP) { // Ventilation Rate and Simplified Procedure
                                // CR 8872 - check to see if uncorrected OA is calculated to be greater than 0
                                if (!(ZoneOAUnc > 0.0)) {
                                    ShowSevereError(
                                        state,
                                        format("Sizing:System - The system outdoor air method is set to VRP in {}", finalSysSizing.AirPriLoopName));
                                    ShowContinueError(state,
                                                      format("But zone \"{}\" associated with system does not have OA flow/person",
                                                             termUnitFinalZoneSizing.ZoneName));
                                    ShowContinueError(state,
                                                      "or flow/area values specified in DesignSpecification:OutdoorAir object associated "
                                                      "with the zone");
                                }

                                // Save Std 62.1 heating ventilation required by zone
                                MinOAFlow += termUnitFinalZoneSizing.VozHtgByZone; // Don't include D

                                if (termUnitFinalZoneSizing.DesHeatVolFlow > 0.0) {
                                    if (termUnitFinalZoneSizing.ZoneSecondaryRecirculation > 0.0) { // multi-path system
                                        // multi-path system
                                        ZoneOAFracHeating = termUnitFinalZoneSizing.VozHtgByZone / termUnitSizing.AirVolFlow;
                                    } else {
                                        // Single path system
                                        ZoneOAFracHeating = termUnitFinalZoneSizing.VozHtgByZone / termUnitFinalZoneSizing.DesHeatVolFlow;
                                    }
                                } else {
                                    ZoneOAFracHeating = 0.0;
                                }
                            } else { // would be error
                            }
                        } else { // ZoneSum Method
                            MinOAFlow += termUnitFinalZoneSizing.MinOA;
                            ZoneOAFracHeating = 0.0;
                        }
                    } else { // matching cooled zone > 0
                        //?? so what happens if zone is both heated and cooled this makes little sense?  Don't want to double count in
                        // MinOAFlow
                        // but still need to do std62.1 heating calcs ??
                        ZoneOAFracHeating = 0.0;
                    }

                    // Calc maximum zone OA fraction and supply air adjustment factor based
                    // on user entered max allowed OA fraction
                    if (finalSysSizing.MaxZoneOAFraction > 0 && ZoneOAFracHeating > finalSysSizing.MaxZoneOAFraction) {
                        if (finalSysSizing.CoolAirDesMethod == AirflowSizingMethod::FromDDCalc) { // DesignDay Method
                            HtgSupplyAirAdjustFactor = ZoneOAFracHeating / finalSysSizing.MaxZoneOAFraction;
                            if (termUnitFinalZoneSizing.ZoneSecondaryRecirculation > 0.0 || termUnitFinalZoneSizing.DesCoolVolFlowMin <= 0) {
                                // multi-path system or VAV Heating airflow max not defined
                                termUnitSizing.AirVolFlow *= HtgSupplyAirAdjustFactor;
                            } else {
                                // Single path; Use VAV Heating airflow max as the Vpz in the Zp = Voz / Vpz equations
                                termUnitFinalZoneSizing.DesHeatVolFlow *= HtgSupplyAirAdjustFactor;
                                // Don't allow the design terminal airflow to be less than the design heating airflow
                                termUnitSizing.AirVolFlow = max(termUnitSizing.AirVolFlow, termUnitFinalZoneSizing.DesHeatVolFlow);
                            }
                            ZoneOAFracHeating = finalSysSizing.MaxZoneOAFraction;
                        } else {
                            HtgSupplyAirAdjustFactor = 1.0;
                        }
                    } else {
                        HtgSupplyAirAdjustFactor = 1.0;
                    }

                    ZoneSA = 0.0;
                    ZonePA = 0.0;
                    state.dataSimAirServingZones->EpSSOA = 1.0;
                    if (termUnitFinalZoneSizing.ZoneSecondaryRecirculation > 0.0) { // multi-path system
                        // Vpz: "Primary" supply air from main air handler served by an oa mixer
                        ZonePA = termUnitFinalZoneSizing.DesHeatVolFlow;
                        // Vdz: "Discharge" supply air delivered to zone by terminal unit
                        ZoneSA = max(termUnitSizing.AirVolFlow, ZonePA);

                        // For re-circulation systems, Vpz used to determine Zpz is the design terminal airflow
                        // Std 62.1-2010, section 6.2.5.1: "Vpz (used to determin Zpz) is the primary airflow rate
                        // rate to the ventilation zone from the air handler, including outdoor air and recirculated air.
                        state.dataSize->VpzMinHtgByZone(TermUnitSizingIndex) = ZoneSA;

                    } else { // single path system

                        ZonePA = termUnitFinalZoneSizing.DesHeatVolFlow;
                        ZoneSA = termUnitFinalZoneSizing.DesHeatVolFlow;

                        // We do not use the cooling VAV min for heating because the VAV-box heating maximum may be larger.
                        state.dataSize->VpzMinHtgByZone(TermUnitSizingIndex) = ZoneSA;
                    }

                    // save Vdz zone discharge supply airflow for standard 62.1 report
                    state.dataSize->VdzHtgByZone(TermUnitSizingIndex) = ZoneSA;

                    // save Vpz zone primary airflow for standard 62.1 report
                    state.dataSize->VpzHtgByZone(TermUnitSizingIndex) = ZonePA;
                    state.dataSize->VpzHtgSumBySys(AirLoopNum) += ZonePA;

                    // Fraction of required zone ventilation to minimum primary airflow expected at condition analyzed
                    termUnitFinalZoneSizing.ZpzHtgByZone = 0.0;
                    if (state.dataSize->VpzMinHtgByZone(TermUnitSizingIndex) > 0) {
                        termUnitFinalZoneSizing.ZpzHtgByZone =
                            min(1.0, termUnitFinalZoneSizing.VozHtgByZone / state.dataSize->VpzMinHtgByZone(TermUnitSizingIndex));
                    }

                    // calc zone primary air fraction
                    if (ZoneSA > 0.0) state.dataSimAirServingZones->EpSSOA = ZonePA / ZoneSA;
                    if (state.dataSimAirServingZones->EpSSOA > 1.0) state.dataSimAirServingZones->EpSSOA = 1.0;
                    termUnitFinalZoneSizing.ZonePrimaryAirFractionHtg = state.dataSimAirServingZones->EpSSOA;
                    termUnitFinalZoneSizing.ZoneOAFracHeating = ZoneOAFracHeating;

                    // determined heated zone floor area in an airloop
                    finalSysSizing.FloorAreaOnAirLoopHeated += termUnitFinalZoneSizing.TotalZoneFloorArea;

                    termUnitFinalZoneSizing.SupplyAirAdjustFactor = max(ClgSupplyAirAdjustFactor, HtgSupplyAirAdjustFactor);

                } // end for loop of heated zones

            } else { // getting heating flow based values for Std 62.1 report for single path systems
                ZoneOAFracHeating = 0.0;
                for (int ZonesHeatedNum = 1; ZonesHeatedNum <= NumZonesCooled; ++ZonesHeatedNum) {
                    int TermUnitSizingIndex = airToZoneNodeInfo.TermUnitCoolSizingIndex(ZonesHeatedNum);
                    if (TermUnitSizingIndex == 0) {
                        ShowSevereError(state,
                                        format("SetUpSysSizingArray: TermUnitSizingIndex = 0 for AirLoop={}, Zone ={}",
                                               airToZoneNodeInfo.AirLoopName,
                                               state.dataHeatBal->Zone(airToZoneNodeInfo.CoolCtrlZoneNums(ZonesHeatedNum)).Name));
                        ShowFatalError(state, "This is a defect. Please report this issue.");
                    }
                    auto &termUnitSizing = state.dataSize->TermUnitSizing(TermUnitSizingIndex);
                    auto &termUnitFinalZoneSizing = state.dataSize->TermUnitFinalZoneSizing(TermUnitSizingIndex);
                    // Save Std 62.1 heating ventilation required by zone
                    if (termUnitFinalZoneSizing.ZoneADEffHeating > 0.0) {
                        termUnitFinalZoneSizing.VozHtgByZone =
                            state.dataSize->VbzByZone(TermUnitSizingIndex) / termUnitFinalZoneSizing.ZoneADEffHeating;
                    } else {
                        termUnitFinalZoneSizing.VozHtgByZone = state.dataSize->VbzByZone(TermUnitSizingIndex);
                    }

                    if (termUnitFinalZoneSizing.DesHeatVolFlow > 0.0) {
                        if (termUnitFinalZoneSizing.ZoneSecondaryRecirculation > 0.0) { // multi-path system
                            // multi-path system
                            if (termUnitSizing.AirVolFlow != 0) {
                                ZoneOAFracHeating = termUnitFinalZoneSizing.VozHtgByZone / termUnitSizing.AirVolFlow;
                            }
                        } else {
                            // Single path system
                            ZoneOAFracHeating = termUnitFinalZoneSizing.VozHtgByZone / termUnitFinalZoneSizing.DesHeatVolFlow;
                        }
                    } else {
                        ZoneOAFracHeating = 0.0;
                    }

                    // Calc maximum zone OA fraction and supply air adjustment factor based
                    // on user entered max allowed OA fraction - a TRACE feature
                    if (finalSysSizing.MaxZoneOAFraction > 0 && ZoneOAFracHeating > finalSysSizing.MaxZoneOAFraction) {
                        if (finalSysSizing.HeatAirDesMethod == AirflowSizingMethod::FromDDCalc) { // DesignDay Method
                            HtgSupplyAirAdjustFactor = ZoneOAFracHeating / finalSysSizing.MaxZoneOAFraction;
                            if (termUnitFinalZoneSizing.ZoneSecondaryRecirculation > 0.0 || termUnitFinalZoneSizing.DesCoolVolFlowMin <= 0) {
                                // multi-path system or VAV Heating airflow max not defined
                                termUnitSizing.AirVolFlow *= HtgSupplyAirAdjustFactor;
                            } else {
                                // Single path; Use VAV Heating airflow max as the Vpz in the Zp = Voz / Vpz equations
                                termUnitFinalZoneSizing.DesHeatVolFlow *= HtgSupplyAirAdjustFactor;
                                // Don't allow the design terminal airflow to be less than the design heating airflow
                                termUnitSizing.AirVolFlow = max(termUnitSizing.AirVolFlow, termUnitFinalZoneSizing.DesHeatVolFlow);
                            }
                            ZoneOAFracHeating = finalSysSizing.MaxZoneOAFraction;
                        }
                    }
                    ZonePA = termUnitFinalZoneSizing.DesHeatVolFlow;
                    ZoneSA = termUnitFinalZoneSizing.DesHeatVolFlow;
                    // save Vdz zone discharge airflow for standard 62.1 report
                    state.dataSize->VdzHtgByZone(TermUnitSizingIndex) = ZoneSA;
                    // save Vpz zone primary airflow for standard 62.1 report
                    state.dataSize->VpzHtgByZone(TermUnitSizingIndex) = ZonePA;
                    state.dataSize->VpzHtgSumBySys(AirLoopNum) += ZonePA;

                    // We do not use the cooling VAV min for heating because the VAV-box heating maximum may be larger.
                    state.dataSize->VpzMinHtgByZone(TermUnitSizingIndex) = ZoneSA;

                    // Fraction of required zone ventilation to minimum primary airflow expected at condition analyzed
                    termUnitFinalZoneSizing.ZpzHtgByZone = 0.0;
                    if (state.dataSize->VpzMinHtgByZone(TermUnitSizingIndex) > 0) {
                        termUnitFinalZoneSizing.ZpzHtgByZone =
                            termUnitFinalZoneSizing.VozHtgByZone / state.dataSize->VpzMinHtgByZone(TermUnitSizingIndex);
                    }

                    // calc zone primary air fraction
                    state.dataSimAirServingZones->EpSSOA = 1.0;
                    if (ZoneSA > 0.0) state.dataSimAirServingZones->EpSSOA = ZonePA / ZoneSA;
                    if (state.dataSimAirServingZones->EpSSOA > 1.0) state.dataSimAirServingZones->EpSSOA = 1.0;
                    termUnitFinalZoneSizing.ZonePrimaryAirFractionHtg = state.dataSimAirServingZones->EpSSOA;
                    termUnitFinalZoneSizing.ZoneOAFracHeating = ZoneOAFracHeating;
                    termUnitFinalZoneSizing.SupplyAirAdjustFactor = max(ClgSupplyAirAdjustFactor, HtgSupplyAirAdjustFactor);

                } // end for loop over cooled zones (for htg calcs though)
                finalSysSizing.FloorAreaOnAirLoopHeated = finalSysSizing.FloorAreaOnAirLoopCooled;
            }

            finalSysSizing.SysUncOA = SysOAUnc;
            state.dataSize->CalcSysSizing(AirLoopNum).SysUncOA = SysOAUnc;
            state.dataSize->VouBySys(AirLoopNum) = SysOAUnc;

            finalSysSizing.DesOutAirVolFlow = MinOAFlow;
            state.dataSize->CalcSysSizing(AirLoopNum).DesOutAirVolFlow = MinOAFlow;

            for (int DesDayEnvrnNum = 1; DesDayEnvrnNum <= state.dataEnvrn->TotDesDays + state.dataEnvrn->TotRunDesPersDays; ++DesDayEnvrnNum) {
                state.dataSize->SysSizing(DesDayEnvrnNum, AirLoopNum).DesOutAirVolFlow = finalSysSizing.DesOutAirVolFlow;
            }
        }
    }

    // END SYSTEM OA CALCS

    // have moved std 62.1 table report writing to ManageSystemVentilationAdjustments in SizingManager
}

void UpdateSysSizing(EnergyPlusData &state, Constant::CallIndicator const CallIndicator)
{

    // SUBROUTINE INFORMATION:
    //       AUTHOR         Fred Buhl
    //       DATE WRITTEN   February 2001

    // PURPOSE OF THIS SUBROUTINE:
    // Update the result variables of the zone sizing calculation

    // METHODOLOGY EMPLOYED:
    // CallIndicator = 1 (BeginDay) zero the result arrays
    // CallIndicator = 2 (DuringDay) fill arrays, averaging over 1 zone time step
    // CallIndicator = 3 (EndDay) calculate daily maxima
    // CallIndicator = 5 (EndSysSizingCalc) write out results

    // Using/Aliasing
    using EMSManager::ManageEMS;
    using General::FindNumberInList;
    using Psychrometrics::PsyCpAirFnW;
    using Psychrometrics::PsyHFnTdbW;
    using Psychrometrics::PsyRhoAirFnPbTdbW;
    using namespace OutputReportPredefined;
    using namespace DataSizing;

    // Locals
    int numOfTimeStepInDay; // number of zone time steps in a day

    // SUBROUTINE LOCAL VARIABLE DECLARATIONS:
    int AirLoopNum;                // primary air system index
    int TimeStepInDay;             // zone time step in day
    int TimeStepIndex;             // zone time step index
    int I;                         // write statement index
    int J;                         // write statement index
    Real64 SysCoolRetTemp;         // system cooling return temperature for a time step [C]
    Real64 SysHeatRetTemp;         // system heating return temperature for a time step [C]
    Real64 RhoAir;                 // density of air kg/m3
    Real64 OutAirFrac;             // outside air fraction
    Real64 SysCoolMixTemp;         // system cooling mixed air temperature [C]
    Real64 SysHeatMixTemp;         // system heating mixed air temperature [C]
    Real64 SysSensCoolCap;         // system sensible cooling capacity [W]
    Real64 SysTotCoolCap;          // system total cooling capacity [W]
    Real64 SysCoolZoneAvgTemp;     // system cooling zone average temperature [C]
    Real64 SysHeatZoneAvgTemp;     // system heating zone average temperature [C]
    Real64 SysHeatCap;             // system heating capacity [W]
    int HourCounter;               // Hour Counter
    int TimeStepCounter;           // Time Step Counter
    int Minutes;                   // Current Minutes Counter
    int HourPrint;                 // Hour to print (timestamp)
    int DDNum;                     // design day index
    int CoolDDNum;                 // design day index of a peak cooling day
    int HeatDDNum;                 // design day index of a peak cooling day
    int CoolTimeStepNum;           // time step index (in day) of a cooling peak
    int HeatTimeStepNum;           // time step index (in day) of a cooling peak
    Real64 OutAirTemp;             // outside air temperature
    Real64 OutAirHumRat;           // outside air humifity ratio
    Real64 SysCoolMixHumRat;       // system cooling mixed air humidity ratio [kg water/kg dry air]
    Real64 SysCoolRetHumRat;       // system coolingreturn air humifity ratio [kg water/kg dry air]
    Real64 SysHeatMixHumRat;       // system heating mixed air humidity ratio [kg water/kg dry air]
    Real64 SysHeatRetHumRat;       // system heatingreturn air humifity ratio [kg water/kg dry air]
    Real64 SysCoolOutTemp;         // system cooling outside air temperature [C]
    Real64 SysCoolOutHumRat;       // system cooling outside air humidity ratio [kg water/kg dry air]
    Real64 SysHeatOutTemp;         // system heating outside air temperature [C]
    Real64 SysHeatOutHumRat;       // system heating outside air humidity ratio [kg water/kg dry air]
    Real64 SysDOASHeatAdd;         // system DOAS heat addition rate [W]
    Real64 SysDOASLatAdd;          // system DOAS latent heat addition rate [W]
    Real64 SysCoolSizingRat;       // ratio of user input design flow for cooling divided by calculated design cooling flow
    Real64 SysHeatSizingRat;       // ratio of user input design flow for heating divided by calculated design heating flow
    Real64 ZoneOARatio;            // ratio of zone OA flow to zone design cooling or heating flow
    Real64 RetTempRise;            // difference between zone return temperature and zone temperature [delta K]
    Real64 SysCoolingEv;           // System level ventilation effectiveness for cooling mode
    Real64 SysHeatingEv;           // System level ventilation effectiveness for heating mode
    Real64 SysHtgPeakAirflow;      // Peak heating airflow
    int MatchingCooledZoneNum;     // temporary variable
    Real64 termunitsizingtempfrac; // 1.0/(1.0+termunitsizing(ctrlzone)%inducrat)
    Real64 termunitsizingtemp;     // (1.0+termunitsizing(ctrlzone)%inducrat)
    Real64 VozClg(0.0);            // corrected (for ventilation efficiency) zone outside air flow rate [m3/s]

    numOfTimeStepInDay = state.dataGlobal->NumOfTimeStepInHour * 24;

    // allocate scratch arrays
    if (!allocated(state.dataSize->SensCoolCapTemp)) {
        state.dataSize->SensCoolCapTemp.dimension(state.dataHVACGlobal->NumPrimaryAirSys, 0.0);
        state.dataSize->TotCoolCapTemp.dimension(state.dataHVACGlobal->NumPrimaryAirSys, 0.0);
    }

    // allocate arrays used to store values for standard 62.1 tabular report
    if (!allocated(state.dataSize->FaByZoneCool)) {
        state.dataSize->FaByZoneCool.dimension(state.dataSize->NumAirTerminalUnits, 0.0);
        state.dataSize->FaByZoneHeat.dimension(state.dataSize->NumAirTerminalUnits, 0.0);
        state.dataSize->FbByZoneCool.dimension(state.dataSize->NumAirTerminalUnits, 0.0);
        state.dataSize->FbByZoneHeat.dimension(state.dataSize->NumAirTerminalUnits, 0.0);
        state.dataSize->FcByZoneCool.dimension(state.dataSize->NumAirTerminalUnits, 0.0);
        state.dataSize->FcByZoneHeat.dimension(state.dataSize->NumAirTerminalUnits, 0.0);
        state.dataSimAirServingZones->EvBySysCool.dimension(state.dataHVACGlobal->NumPrimaryAirSys, 1.0);
        state.dataSimAirServingZones->EvBySysHeat.dimension(state.dataHVACGlobal->NumPrimaryAirSys, 1.0);
        state.dataSize->XsBySysCool.dimension(state.dataHVACGlobal->NumPrimaryAirSys, 1.0);
        state.dataSize->XsBySysHeat.dimension(state.dataHVACGlobal->NumPrimaryAirSys, 1.0);
        state.dataSize->EvzByZoneCool.dimension(state.dataSize->NumAirTerminalUnits, 1.0);
        state.dataSize->EvzByZoneCoolPrev.dimension(state.dataSize->NumAirTerminalUnits, 1.0);
        state.dataSize->EvzByZoneHeat.dimension(state.dataSize->NumAirTerminalUnits, 1.0);
        state.dataSize->EvzByZoneHeatPrev.dimension(state.dataSize->NumAirTerminalUnits, 1.0);
        state.dataSize->EvzMinBySysCool.dimension(state.dataHVACGlobal->NumPrimaryAirSys, 1.0);
        state.dataSize->EvzMinBySysHeat.dimension(state.dataHVACGlobal->NumPrimaryAirSys, 1.0);
        state.dataSize->VotClgBySys.dimension(state.dataHVACGlobal->NumPrimaryAirSys, 0.0);
        state.dataSize->VotHtgBySys.dimension(state.dataHVACGlobal->NumPrimaryAirSys, 0.0);
        state.dataSize->VozSumClgBySys.dimension(state.dataHVACGlobal->NumPrimaryAirSys, 0.0);
        state.dataSize->VozSumHtgBySys.dimension(state.dataHVACGlobal->NumPrimaryAirSys, 0.0);
    }

    switch (CallIndicator) {
    case Constant::CallIndicator::BeginDay: {
        // Correct the zone return temperature in ZoneSizing for the case of induction units. The calc in
        // ZoneEquipmentManager assumes all the air entering the zone goes into the return node.
        for (int CtrlZoneNum = 1; CtrlZoneNum <= state.dataGlobal->NumOfZones; ++CtrlZoneNum) {
            auto &zoneEquipConfig = state.dataZoneEquip->ZoneEquipConfig(CtrlZoneNum);
            auto &zoneSizing = state.dataSize->ZoneSizing(state.dataSize->CurOverallSimDay, CtrlZoneNum);
            if (!zoneEquipConfig.IsControlled) continue;
            // Use first non-zero airdistunit for now
            int TermUnitSizingIndex = 0;
            for (int InletNode = 1; InletNode <= zoneEquipConfig.NumInNodes; ++InletNode) {
                TermUnitSizingIndex = zoneEquipConfig.AirDistUnitCool(InletNode).TermUnitSizingIndex;
                if (TermUnitSizingIndex == 0) continue;
                termunitsizingtemp = (1.0 + state.dataSize->TermUnitSizing(TermUnitSizingIndex).InducRat);
                termunitsizingtempfrac = (1.0 / termunitsizingtemp);
                if (TermUnitSizingIndex > 0) break;
            }
            if (TermUnitSizingIndex == 0) continue; // Skip this if there are no terminal units
            RetTempRise = zoneSizing.ZoneRetTempAtCoolPeak - zoneSizing.ZoneTempAtCoolPeak;
            if (RetTempRise > 0.01) {
                zoneSizing.ZoneRetTempAtCoolPeak = zoneSizing.ZoneTempAtCoolPeak + RetTempRise * termunitsizingtempfrac;
            }
            RetTempRise = zoneSizing.ZoneRetTempAtHeatPeak - zoneSizing.ZoneTempAtHeatPeak;
            if (RetTempRise > 0.01) {
                zoneSizing.ZoneRetTempAtHeatPeak = zoneSizing.ZoneTempAtHeatPeak + RetTempRise * termunitsizingtempfrac;
            }
        }

        for (AirLoopNum = 1; AirLoopNum <= state.dataHVACGlobal->NumPrimaryAirSys; ++AirLoopNum) { // start of begin day loop over primary air systems
            auto &airToZoneNodeInfo = state.dataAirLoop->AirToZoneNodeInfo(AirLoopNum);
            int NumZonesCooled = airToZoneNodeInfo.NumZonesCooled;
            int NumZonesHeated = airToZoneNodeInfo.NumZonesHeated;
            state.dataSize->SysSizing(state.dataSize->CurOverallSimDay, AirLoopNum).CoolDesDay = state.dataEnvrn->EnvironmentName;
            state.dataSize->SysSizing(state.dataSize->CurOverallSimDay, AirLoopNum).HeatDesDay = state.dataEnvrn->EnvironmentName;
            state.dataSize->SensCoolCapTemp(AirLoopNum) = 0.0;
            state.dataSize->TotCoolCapTemp(AirLoopNum) = 0.0;

            for (int ZonesCooledNum = 1; ZonesCooledNum <= NumZonesCooled; ++ZonesCooledNum) { // loop over cooled zones
                int CtrlZoneNum = airToZoneNodeInfo.CoolCtrlZoneNums(ZonesCooledNum);
                int TermUnitSizingIndex = airToZoneNodeInfo.TermUnitCoolSizingIndex(ZonesCooledNum);
                Real64 adjCoolMassFlow =
                    state.dataSize->TermUnitSizing(TermUnitSizingIndex)
                        .applyTermUnitSizingCoolFlow(state.dataSize->ZoneSizing(state.dataSize->CurOverallSimDay, CtrlZoneNum).DesCoolMassFlow,
                                                     state.dataSize->ZoneSizing(state.dataSize->CurOverallSimDay, CtrlZoneNum).DesCoolMassFlowNoOA);
                state.dataSize->SysSizing(state.dataSize->CurOverallSimDay, AirLoopNum).NonCoinCoolMassFlow +=
                    adjCoolMassFlow / (1.0 + state.dataSize->TermUnitSizing(TermUnitSizingIndex).InducRat);
                if (state.dataSize->SysSizing(state.dataSize->CurOverallSimDay, AirLoopNum).loadSizingType == DataSizing::LoadSizing::Latent &&
                    !state.dataSize->FinalZoneSizing.empty()) {
                    if (!state.dataSize->FinalZoneSizing(CtrlZoneNum).zoneLatentSizing && state.dataSize->CurOverallSimDay == 1) {
                        ShowWarningError(state,
                                         format("Latent Sizing for AirLoop = {} requires latent sizing in Sizing:Zone object for Zone = {}",
                                                airToZoneNodeInfo.AirLoopName,
                                                state.dataSize->FinalZoneSizing(CtrlZoneNum).ZoneName));
                    }
                } else if (!state.dataSize->FinalZoneSizing.empty()) { // not latent sizing for air loop
                    if (state.dataSize->FinalZoneSizing(CtrlZoneNum).zoneLatentSizing && state.dataSize->CurOverallSimDay == 1) {
                        ShowWarningError(state,
                                         format("Sizing for AirLoop = {} includes latent sizing in Sizing:Zone object for Zone = {}",
                                                airToZoneNodeInfo.AirLoopName,
                                                state.dataSize->FinalZoneSizing(CtrlZoneNum).ZoneName));
                    }
                }
            } // end of loop over cooled zones

            if (NumZonesHeated > 0) {                                                              // if there are zones supplied with central hot air
                for (int ZonesHeatedNum = 1; ZonesHeatedNum <= NumZonesHeated; ++ZonesHeatedNum) { // loop over heated zones
                    int CtrlZoneNum = airToZoneNodeInfo.HeatCtrlZoneNums(ZonesHeatedNum);
                    int TermUnitSizingIndex = airToZoneNodeInfo.TermUnitHeatSizingIndex(ZonesHeatedNum);
                    Real64 adjHeatMassFlow = state.dataSize->TermUnitSizing(TermUnitSizingIndex)
                                                 .applyTermUnitSizingHeatFlow(
                                                     state.dataSize->ZoneSizing(state.dataSize->CurOverallSimDay, CtrlZoneNum).DesHeatMassFlow,
                                                     state.dataSize->ZoneSizing(state.dataSize->CurOverallSimDay, CtrlZoneNum).DesHeatMassFlowNoOA);
                    state.dataSize->SysSizing(state.dataSize->CurOverallSimDay, AirLoopNum).NonCoinHeatMassFlow +=
                        adjHeatMassFlow / (1.0 + state.dataSize->TermUnitSizing(TermUnitSizingIndex).InducRat);
                }                                                                                  // end of loop over heated zones
            } else {                                                                               // otherwise use cool supply zones
                for (int ZonesCooledNum = 1; ZonesCooledNum <= NumZonesCooled; ++ZonesCooledNum) { // loop over cooled zones
                    int CtrlZoneNum = airToZoneNodeInfo.CoolCtrlZoneNums(ZonesCooledNum);
                    int TermUnitSizingIndex = airToZoneNodeInfo.TermUnitCoolSizingIndex(ZonesCooledNum);
                    Real64 adjHeatMassFlow = state.dataSize->TermUnitSizing(TermUnitSizingIndex)
                                                 .applyTermUnitSizingHeatFlow(
                                                     state.dataSize->ZoneSizing(state.dataSize->CurOverallSimDay, CtrlZoneNum).DesHeatMassFlow,
                                                     state.dataSize->ZoneSizing(state.dataSize->CurOverallSimDay, CtrlZoneNum).DesHeatMassFlowNoOA);
                    state.dataSize->SysSizing(state.dataSize->CurOverallSimDay, AirLoopNum).NonCoinHeatMassFlow +=
                        adjHeatMassFlow / (1.0 + state.dataSize->TermUnitSizing(TermUnitSizingIndex).InducRat);
                } // end of loop over cooled zones
            }     // End of heat / cool zone if - else

        } // End of begin day loop over primary air systems
    } break;
    case Constant::CallIndicator::DuringDay: {
        TimeStepInDay = (state.dataGlobal->HourOfDay - 1) * state.dataGlobal->NumOfTimeStepInHour +
                        state.dataGlobal->TimeStep; // calculate current zone time step index

        // Correct the zone return temperature in ZoneSizing for the case of induction units. The calc in
        // ZoneEquipmentManager assumes all the air entering the zone goes into the return node.
        for (int CtrlZoneNum = 1; CtrlZoneNum <= state.dataGlobal->NumOfZones; ++CtrlZoneNum) {
            if (!state.dataZoneEquip->ZoneEquipConfig(CtrlZoneNum).IsControlled) continue;
            // Use first non-zero airdistunit for now, if there is one
            termunitsizingtempfrac = 1.0;
            int TermUnitSizingIndex = 0;
            for (int InletNode = 1; InletNode <= state.dataZoneEquip->ZoneEquipConfig(CtrlZoneNum).NumInNodes; ++InletNode) {
                TermUnitSizingIndex = state.dataZoneEquip->ZoneEquipConfig(CtrlZoneNum).AirDistUnitCool(InletNode).TermUnitSizingIndex;
                if (TermUnitSizingIndex == 0) continue;
                termunitsizingtemp = (1.0 + state.dataSize->TermUnitSizing(TermUnitSizingIndex).InducRat);
                termunitsizingtempfrac = (1.0 / termunitsizingtemp);
                if (TermUnitSizingIndex > 0) break;
            }
            if (TermUnitSizingIndex == 0) continue; // Skip this if there are no terminal units
            auto &zoneSizing = state.dataSize->ZoneSizing(state.dataSize->CurOverallSimDay, CtrlZoneNum);
            RetTempRise = zoneSizing.CoolZoneRetTempSeq(TimeStepInDay) - zoneSizing.CoolZoneTempSeq(TimeStepInDay);
            if (RetTempRise > 0.01) {
                zoneSizing.CoolZoneRetTempSeq(TimeStepInDay) = zoneSizing.CoolZoneTempSeq(TimeStepInDay) + RetTempRise * termunitsizingtempfrac;
            }
            RetTempRise = zoneSizing.HeatZoneRetTempSeq(TimeStepInDay) - zoneSizing.HeatZoneTempSeq(TimeStepInDay);
            if (RetTempRise > 0.01) {
                zoneSizing.HeatZoneRetTempSeq(TimeStepInDay) = zoneSizing.HeatZoneTempSeq(TimeStepInDay) + RetTempRise * termunitsizingtempfrac;
            }
        }
        // start of zone time step loop over primary air systems
        for (AirLoopNum = 1; AirLoopNum <= state.dataHVACGlobal->NumPrimaryAirSys; ++AirLoopNum) {

            int NumZonesCooled = state.dataAirLoop->AirToZoneNodeInfo(AirLoopNum).NumZonesCooled;
            int NumZonesHeated = state.dataAirLoop->AirToZoneNodeInfo(AirLoopNum).NumZonesHeated;

            SysCoolRetTemp = 0.0;
            OutAirFrac = 0.0;
            SysCoolMixTemp = 0.0;
            SysSensCoolCap = 0.0;
            SysCoolRetHumRat = 0.0;
            SysCoolMixHumRat = 0.0;
            SysCoolZoneAvgTemp = 0.0;
            SysHeatZoneAvgTemp = 0.0;
            SysTotCoolCap = 0.0;
            SysDOASHeatAdd = 0.0;
            SysDOASLatAdd = 0.0;
            Real64 SysLatCoolHumRat = 0.0;

            for (int ZonesCooledNum = 1; ZonesCooledNum <= NumZonesCooled; ++ZonesCooledNum) { // loop over zones cooled by central system
                int CtrlZoneNum = state.dataAirLoop->AirToZoneNodeInfo(AirLoopNum).CoolCtrlZoneNums(ZonesCooledNum);
                int TermUnitSizingIndex = state.dataAirLoop->AirToZoneNodeInfo(AirLoopNum).TermUnitCoolSizingIndex(ZonesCooledNum);
                auto &termUnitSizing = state.dataSize->TermUnitSizing(TermUnitSizingIndex);
                auto &zoneSizing = state.dataSize->ZoneSizing(state.dataSize->CurOverallSimDay, CtrlZoneNum);
                // sum up the system mass flow rate for this time step
                Real64 adjCoolFlowSeq =
                    termUnitSizing.applyTermUnitSizingCoolFlow(zoneSizing.CoolFlowSeq(TimeStepInDay), zoneSizing.CoolFlowSeqNoOA(TimeStepInDay));
                Real64 adjustedFlow = adjCoolFlowSeq / (1.0 + termUnitSizing.InducRat);
                state.dataSize->SysSizing(state.dataSize->CurOverallSimDay, AirLoopNum).CoolFlowSeq(TimeStepInDay) += adjustedFlow;
                // sum up the zone cooling load to be met by this system for this time step
                state.dataSize->SysSizing(state.dataSize->CurOverallSimDay, AirLoopNum).SumZoneCoolLoadSeq(TimeStepInDay) +=
                    termUnitSizing.applyTermUnitSizingCoolLoad(zoneSizing.CoolLoadSeq(TimeStepInDay));
                // calculate the return air temperature for this time step
                SysCoolRetTemp += zoneSizing.CoolZoneRetTempSeq(TimeStepInDay) * adjustedFlow;
                SysCoolRetHumRat += zoneSizing.CoolZoneHumRatSeq(TimeStepInDay) * adjustedFlow;
                SysCoolZoneAvgTemp += zoneSizing.CoolZoneTempSeq(TimeStepInDay) * adjustedFlow;
                SysDOASHeatAdd += zoneSizing.DOASHeatAddSeq(TimeStepInDay) * adjustedFlow;
                SysDOASLatAdd += zoneSizing.DOASLatAddSeq(TimeStepInDay) * adjustedFlow;
                SysLatCoolHumRat += zoneSizing.CoolDesHumRat * adjustedFlow;
            } // end of loop over zones cooled by central system
            // Get peak system cooling load with coincident
            auto &sysSizing = state.dataSize->SysSizing(state.dataSize->CurOverallSimDay, AirLoopNum);
            if (sysSizing.SysDesCoolLoad < sysSizing.SumZoneCoolLoadSeq(TimeStepInDay)) {
                sysSizing.SysDesCoolLoad = sysSizing.SumZoneCoolLoadSeq(TimeStepInDay);
                sysSizing.SysCoolLoadTimeStepPk = TimeStepInDay;
            }
            // check that there is system mass flow
            if (sysSizing.CoolFlowSeq(TimeStepInDay) > 0.0) {
                // complete return air temp calc
                SysLatCoolHumRat /= sysSizing.CoolFlowSeq(TimeStepInDay);
                SysCoolRetTemp /= sysSizing.CoolFlowSeq(TimeStepInDay);
                SysCoolRetHumRat /= sysSizing.CoolFlowSeq(TimeStepInDay);
                SysCoolZoneAvgTemp /= sysSizing.CoolFlowSeq(TimeStepInDay);
                sysSizing.SysCoolRetTempSeq(TimeStepInDay) = SysCoolRetTemp;
                sysSizing.SysCoolRetHumRatSeq(TimeStepInDay) = SysCoolRetHumRat;
                sysSizing.CoolZoneAvgTempSeq(TimeStepInDay) = SysCoolZoneAvgTemp;
                // calculate the outside air fraction for this time step
                RhoAir = state.dataEnvrn->StdRhoAir;
                if (sysSizing.CoolOAOption == OAControl::MinOA) {
                    OutAirFrac = RhoAir * sysSizing.DesOutAirVolFlow / sysSizing.CoolFlowSeq(TimeStepInDay);
                    OutAirFrac = min(1.0, max(0.0, OutAirFrac));
                } else {
                    OutAirFrac = 1.0;
                }
                // now calculate the mixed air temperature
                SysCoolMixTemp = state.dataEnvrn->OutDryBulbTemp * OutAirFrac + SysCoolRetTemp * (1.0 - OutAirFrac);
                SysCoolMixHumRat = state.dataEnvrn->OutHumRat * OutAirFrac + SysCoolRetHumRat * (1.0 - OutAirFrac);
                sysSizing.SysCoolOutTempSeq(TimeStepInDay) = state.dataEnvrn->OutDryBulbTemp;
                sysSizing.SysCoolOutHumRatSeq(TimeStepInDay) = state.dataEnvrn->OutHumRat;
                // adjust supply air humidity ratio to meet latent load
                if (sysSizing.loadSizingType == DataSizing::LoadSizing::Latent) {
                    if (state.dataHeatBal->isAnyLatentLoad) {
                        sysSizing.CoolSupHumRat = std::min(SysLatCoolHumRat, sysSizing.CoolSupHumRat);
                        state.dataSize->FinalSysSizing(AirLoopNum).CoolSupHumRat = sysSizing.CoolSupHumRat;
                    } else {
                        // switch back to sensible load if all latent zone loads are smaller than sensible load
                        sysSizing.coolingPeakLoad = DataSizing::PeakLoad::SensibleCooling;
                        state.dataSize->FinalSysSizing(AirLoopNum).coolingPeakLoad = DataSizing::PeakLoad::SensibleCooling;
                    }
                }
                // From the mixed air temp, system design supply air temp, and the mass flow rate
                // calculate the system sensible cooling capacity
                SysSensCoolCap = PsyCpAirFnW(DataPrecisionGlobals::constant_zero) * sysSizing.CoolFlowSeq(TimeStepInDay) *
                                 (SysCoolMixTemp - sysSizing.CoolSupTemp);
                SysSensCoolCap = max(0.0, SysSensCoolCap);
                // calculate the system total cooling capacity
                SysTotCoolCap = sysSizing.CoolFlowSeq(TimeStepInDay) *
                                (PsyHFnTdbW(SysCoolMixTemp, SysCoolMixHumRat) - PsyHFnTdbW(sysSizing.CoolSupTemp, sysSizing.CoolSupHumRat));
                SysTotCoolCap = max(0.0, SysTotCoolCap);
                // Save the sens cool cap for this time step
                sysSizing.SensCoolCapSeq(TimeStepInDay) = SysSensCoolCap;
                // Save the tot cool cap for this time step
                sysSizing.TotCoolCapSeq(TimeStepInDay) = SysTotCoolCap;
                // Save the DOAS flows
                sysSizing.SysDOASHeatAddSeq(TimeStepInDay) = SysDOASHeatAdd;
                sysSizing.SysDOASLatAddSeq(TimeStepInDay) = SysDOASLatAdd;
            } // end of system mass flow check

            // get the maximum system sensible cooling capacity
            if (SysSensCoolCap > state.dataSize->SensCoolCapTemp(AirLoopNum)) {
                state.dataSize->SysSizPeakDDNum(AirLoopNum).TimeStepAtSensCoolPk(state.dataSize->CurOverallSimDay) = TimeStepInDay;
                state.dataSize->SensCoolCapTemp(AirLoopNum) = SysSensCoolCap;
                if (sysSizing.coolingPeakLoad == DataSizing::PeakLoad::SensibleCooling) {
                    sysSizing.SensCoolCap = SysSensCoolCap;
                    sysSizing.TotCoolCap = SysTotCoolCap;
                    sysSizing.MixTempAtCoolPeak = SysCoolMixTemp;
                    sysSizing.MixHumRatAtCoolPeak = SysCoolMixHumRat;
                    sysSizing.RetTempAtCoolPeak = SysCoolRetTemp;
                    sysSizing.RetHumRatAtCoolPeak = SysCoolRetHumRat;
                    sysSizing.OutTempAtCoolPeak = state.dataEnvrn->OutDryBulbTemp;
                    sysSizing.OutHumRatAtCoolPeak = state.dataEnvrn->OutHumRat;
                    sysSizing.MassFlowAtCoolPeak = sysSizing.CoolFlowSeq(TimeStepInDay);
                }
            }
            // get the maximum system total cooling capacity
            if (SysTotCoolCap > state.dataSize->TotCoolCapTemp(AirLoopNum)) {
                state.dataSize->SysSizPeakDDNum(AirLoopNum).TimeStepAtTotCoolPk(state.dataSize->CurOverallSimDay) = TimeStepInDay;
                state.dataSize->TotCoolCapTemp(AirLoopNum) = SysTotCoolCap;
                if (sysSizing.coolingPeakLoad == DataSizing::PeakLoad::TotalCooling) {
                    sysSizing.SensCoolCap = SysSensCoolCap;
                    sysSizing.TotCoolCap = SysTotCoolCap;
                    sysSizing.MixTempAtCoolPeak = SysCoolMixTemp;
                    sysSizing.MixHumRatAtCoolPeak = SysCoolMixHumRat;
                    sysSizing.RetTempAtCoolPeak = SysCoolRetTemp;
                    sysSizing.RetHumRatAtCoolPeak = SysCoolRetHumRat;
                    sysSizing.OutTempAtCoolPeak = state.dataEnvrn->OutDryBulbTemp;
                    sysSizing.OutHumRatAtCoolPeak = state.dataEnvrn->OutHumRat;
                    sysSizing.MassFlowAtCoolPeak = sysSizing.CoolFlowSeq(TimeStepInDay);
                }
                sysSizing.SysCoolCoinSpaceSens = 0.0;
                for (int zonesCoolLoop = 1; zonesCoolLoop <= state.dataAirLoop->AirToZoneNodeInfo(AirLoopNum).NumZonesCooled; ++zonesCoolLoop) {
                    int zoneNum = state.dataAirLoop->AirToZoneNodeInfo(AirLoopNum).CoolCtrlZoneNums(zonesCoolLoop);
                    sysSizing.SysCoolCoinSpaceSens +=
                        state.dataSize->CalcZoneSizing(state.dataSize->CurOverallSimDay, zoneNum).CoolLoadSeq(TimeStepInDay);
                }
            }
            // get the maximum cooling mass flow rate
            if (sysSizing.CoolFlowSeq(TimeStepInDay) > sysSizing.CoinCoolMassFlow) {
                sysSizing.CoinCoolMassFlow = sysSizing.CoolFlowSeq(TimeStepInDay);
                state.dataSize->SysSizPeakDDNum(AirLoopNum).TimeStepAtCoolFlowPk(state.dataSize->CurOverallSimDay) = TimeStepInDay;
            }
            SysHeatRetTemp = 0.0;
            OutAirFrac = 0.0;
            SysHeatMixTemp = 0.0;
            SysHeatCap = 0.0;
            SysHeatRetHumRat = 0.0;
            SysHeatMixHumRat = 0.0;

            if (NumZonesHeated > 0) { // IF there are centrally heated zones

                for (int ZonesHeatedNum = 1; ZonesHeatedNum <= NumZonesHeated; ++ZonesHeatedNum) { // loop over the heated zones
                    int CtrlZoneNum = state.dataAirLoop->AirToZoneNodeInfo(AirLoopNum).HeatCtrlZoneNums(ZonesHeatedNum);
                    int TermUnitSizingIndex = state.dataAirLoop->AirToZoneNodeInfo(AirLoopNum).TermUnitHeatSizingIndex(ZonesHeatedNum);
                    auto &termUnitSizing = state.dataSize->TermUnitSizing(TermUnitSizingIndex);
                    auto &zoneSizing = state.dataSize->ZoneSizing(state.dataSize->CurOverallSimDay, CtrlZoneNum);
                    // sum up the heating mass flow rate for this time step
                    Real64 adjHeatFlowSeq =
                        termUnitSizing.applyTermUnitSizingHeatFlow(zoneSizing.HeatFlowSeq(TimeStepInDay), zoneSizing.HeatFlowSeqNoOA(TimeStepInDay));
                    Real64 adjustedFlow = adjHeatFlowSeq / (1.0 + termUnitSizing.InducRat);
                    sysSizing.HeatFlowSeq(TimeStepInDay) += adjustedFlow;
                    // sum up the zone heating load to be met by this system for this time step
                    sysSizing.SumZoneHeatLoadSeq(TimeStepInDay) +=
                        termUnitSizing.applyTermUnitSizingHeatLoad(zoneSizing.HeatLoadSeq(TimeStepInDay) / (1.0 + termUnitSizing.InducRat));
                    // calculate the return air temperature for this time step
                    SysHeatRetTemp += zoneSizing.HeatZoneRetTempSeq(TimeStepInDay) * adjustedFlow;
                    SysHeatRetHumRat += zoneSizing.HeatZoneHumRatSeq(TimeStepInDay) * adjustedFlow;
                    SysHeatZoneAvgTemp += zoneSizing.HeatZoneTempSeq(TimeStepInDay) * adjustedFlow;
                } // end heated zones loop
                // Get peak system heating load with coincident
                if (abs(sysSizing.SysDesHeatLoad) > abs(sysSizing.SumZoneHeatLoadSeq(TimeStepInDay))) {
                    sysSizing.SysDesHeatLoad = sysSizing.SumZoneHeatLoadSeq(TimeStepInDay);
                    sysSizing.SysHeatLoadTimeStepPk = TimeStepInDay;
                }
                // check that the system flow rate is nonzero
                if (sysSizing.HeatFlowSeq(TimeStepInDay) > 0.0) {
                    // complete return air temp calc
                    SysHeatRetTemp /= sysSizing.HeatFlowSeq(TimeStepInDay);
                    SysHeatRetHumRat /= sysSizing.HeatFlowSeq(TimeStepInDay);
                    SysHeatZoneAvgTemp /= sysSizing.HeatFlowSeq(TimeStepInDay);
                    sysSizing.SysHeatRetTempSeq(TimeStepInDay) = SysHeatRetTemp;
                    sysSizing.SysHeatRetHumRatSeq(TimeStepInDay) = SysHeatRetHumRat;
                    sysSizing.HeatZoneAvgTempSeq(TimeStepInDay) = SysHeatZoneAvgTemp;
                    // calculate the outside air fraction for this time step
                    RhoAir = state.dataEnvrn->StdRhoAir;
                    if (sysSizing.HeatOAOption == DataSizing::OAControl::MinOA) {
                        OutAirFrac = RhoAir * sysSizing.DesOutAirVolFlow / sysSizing.HeatFlowSeq(TimeStepInDay);
                        OutAirFrac = min(1.0, max(0.0, OutAirFrac));
                    } else {
                        OutAirFrac = 1.0;
                    }
                    // calculate the mixed air temperature
                    SysHeatMixTemp = state.dataEnvrn->OutDryBulbTemp * OutAirFrac + SysHeatRetTemp * (1.0 - OutAirFrac);
                    SysHeatMixHumRat = state.dataEnvrn->OutHumRat * OutAirFrac + SysHeatRetHumRat * (1.0 - OutAirFrac);
                    sysSizing.SysHeatOutTempSeq(TimeStepInDay) = state.dataEnvrn->OutDryBulbTemp;
                    sysSizing.SysHeatOutHumRatSeq(TimeStepInDay) = state.dataEnvrn->OutHumRat;
                    // From the mixed air temp, heating supply air temp, and mass flow rate calculate the system heating capacity
                    SysHeatCap = PsyCpAirFnW(DataPrecisionGlobals::constant_zero) * sysSizing.HeatFlowSeq(TimeStepInDay) *
                                 (sysSizing.HeatSupTemp - SysHeatMixTemp);
                    SysHeatCap = max(0.0, SysHeatCap);
                    // save the system heating capacity for the time step
                    sysSizing.HeatCapSeq(TimeStepInDay) = SysHeatCap;
                } // end system flow rate IF

                // Get the maximum system heating capacity
                if (SysHeatCap > sysSizing.HeatCap) {
                    state.dataSize->SysSizPeakDDNum(AirLoopNum).TimeStepAtHeatPk(state.dataSize->CurOverallSimDay) = TimeStepInDay;
                    sysSizing.HeatCap = SysHeatCap;
                    sysSizing.HeatMixTemp = SysHeatMixTemp;
                    sysSizing.HeatMixHumRat = SysHeatMixHumRat;
                    sysSizing.HeatRetTemp = SysHeatRetTemp;
                    sysSizing.HeatRetHumRat = SysHeatRetHumRat;
                    sysSizing.HeatOutTemp = state.dataEnvrn->OutDryBulbTemp;
                    sysSizing.HeatOutHumRat = state.dataEnvrn->OutHumRat;
                    // save time of system coincident heating coil peak
                    sysSizing.SysHeatCoilTimeStepPk = TimeStepInDay;
                    sysSizing.SysHeatCoinSpaceSens = 0.0;
                    if (state.dataAirLoop->AirToZoneNodeInfo(AirLoopNum).NumZonesHeated > 0) {
                        for (int zonesHeatLoop = 1; zonesHeatLoop <= state.dataAirLoop->AirToZoneNodeInfo(AirLoopNum).NumZonesHeated;
                             ++zonesHeatLoop) {
                            int zoneNum = state.dataAirLoop->AirToZoneNodeInfo(AirLoopNum).HeatCtrlZoneNums(zonesHeatLoop);
                            sysSizing.SysHeatCoinSpaceSens +=
                                state.dataSize->CalcZoneSizing(state.dataSize->CurOverallSimDay, zoneNum).HeatLoadSeq(TimeStepInDay);
                        }
                    }
                }
                //! save time of system coincident heating airflow peak
                if (sysSizing.HeatFlowSeq(TimeStepInDay) > sysSizing.CoinHeatMassFlow) {
                    sysSizing.SysHeatAirTimeStepPk = TimeStepInDay;
                }

                // Get the maximum system heating flow rate
                sysSizing.CoinHeatMassFlow = max(sysSizing.CoinHeatMassFlow, sysSizing.HeatFlowSeq(TimeStepInDay));

            } else { // No centrally heated zones: use cooled zones

                for (int ZonesCooledNum = 1; ZonesCooledNum <= NumZonesCooled; ++ZonesCooledNum) { // loop over the cooled zones
                    int CtrlZoneNum = state.dataAirLoop->AirToZoneNodeInfo(AirLoopNum).CoolCtrlZoneNums(ZonesCooledNum);
                    auto &termUnitSizing =
                        state.dataSize->TermUnitSizing(state.dataAirLoop->AirToZoneNodeInfo(AirLoopNum).TermUnitCoolSizingIndex(ZonesCooledNum));
                    auto &zoneSizing = state.dataSize->ZoneSizing(state.dataSize->CurOverallSimDay, CtrlZoneNum);
                    // sum up the heating mass flow rate for this time step
                    Real64 adjHeatFlowSeq =
                        termUnitSizing.applyTermUnitSizingHeatFlow(zoneSizing.HeatFlowSeq(TimeStepInDay), zoneSizing.HeatFlowSeqNoOA(TimeStepInDay));
                    Real64 adjustedFlow = adjHeatFlowSeq / (1.0 + termUnitSizing.InducRat);
                    sysSizing.HeatFlowSeq(TimeStepInDay) += adjustedFlow;
                    // sum up the zone heating load to be met by this system for this time step
                    sysSizing.SumZoneHeatLoadSeq(TimeStepInDay) +=
                        termUnitSizing.applyTermUnitSizingHeatLoad(zoneSizing.HeatLoadSeq(TimeStepInDay) / (1.0 + termUnitSizing.InducRat));
                    // calculate the return air temperature for this time step
                    SysHeatRetTemp += zoneSizing.HeatZoneRetTempSeq(TimeStepInDay) * adjustedFlow;
                    SysHeatRetHumRat += zoneSizing.HeatZoneHumRatSeq(TimeStepInDay) * adjustedFlow;
                    SysHeatZoneAvgTemp += zoneSizing.HeatZoneTempSeq(TimeStepInDay) * adjustedFlow;
                } // end of cooled zones loop
                // Get peak system heating load with coincident
                if (fabs(sysSizing.SysDesHeatLoad) < fabs(sysSizing.SumZoneHeatLoadSeq(TimeStepInDay))) {
                    sysSizing.SysDesHeatLoad = sysSizing.SumZoneHeatLoadSeq(TimeStepInDay);
                    sysSizing.SysHeatLoadTimeStepPk = TimeStepInDay;
                }

                if (sysSizing.HeatFlowSeq(TimeStepInDay) > 0.0) {
                    // complete return air temp calc
                    SysHeatRetTemp /= sysSizing.HeatFlowSeq(TimeStepInDay);
                    SysHeatRetHumRat /= sysSizing.HeatFlowSeq(TimeStepInDay);
                    SysHeatZoneAvgTemp /= sysSizing.HeatFlowSeq(TimeStepInDay);
                    sysSizing.SysHeatRetTempSeq(TimeStepInDay) = SysHeatRetTemp;
                    sysSizing.SysHeatRetHumRatSeq(TimeStepInDay) = SysHeatRetHumRat;
                    sysSizing.HeatZoneAvgTempSeq(TimeStepInDay) = SysHeatZoneAvgTemp;
                    // calculate the outside air fraction for this time step
                    RhoAir = state.dataEnvrn->StdRhoAir;
                    if (sysSizing.HeatOAOption == DataSizing::OAControl::MinOA) {
                        OutAirFrac = RhoAir * sysSizing.DesOutAirVolFlow / sysSizing.HeatFlowSeq(TimeStepInDay);
                        OutAirFrac = min(1.0, max(0.0, OutAirFrac));
                    } else {
                        OutAirFrac = 1.0;
                    }
                    // calculate the mixed air temperature
                    SysHeatMixTemp = state.dataEnvrn->OutDryBulbTemp * OutAirFrac + SysHeatRetTemp * (1.0 - OutAirFrac);
                    SysHeatMixHumRat = state.dataEnvrn->OutHumRat * OutAirFrac + SysHeatRetHumRat * (1.0 - OutAirFrac);
                    sysSizing.SysHeatOutTempSeq(TimeStepInDay) = state.dataEnvrn->OutDryBulbTemp;
                    sysSizing.SysHeatOutHumRatSeq(TimeStepInDay) = state.dataEnvrn->OutHumRat;
                    // From the mixed air temp, heating supply air temp, and mass flow rate calculate the system heating capacity
                    SysHeatCap = PsyCpAirFnW(DataPrecisionGlobals::constant_zero) * sysSizing.HeatFlowSeq(TimeStepInDay) *
                                 (sysSizing.HeatSupTemp - SysHeatMixTemp);
                    SysHeatCap = max(0.0, SysHeatCap);
                    // save the system heating capacity for the time step
                    sysSizing.HeatCapSeq(TimeStepInDay) = SysHeatCap;
                } // end system flow rate IF

                // Get the maximum system heating capacity
                if (SysHeatCap > sysSizing.HeatCap) {
                    state.dataSize->SysSizPeakDDNum(AirLoopNum).TimeStepAtHeatPk(state.dataSize->CurOverallSimDay) = TimeStepInDay;
                    sysSizing.HeatCap = SysHeatCap;
                    sysSizing.HeatMixTemp = SysHeatMixTemp;
                    sysSizing.HeatMixHumRat = SysHeatMixHumRat;
                    sysSizing.HeatRetTemp = SysHeatRetTemp;
                    sysSizing.HeatRetHumRat = SysHeatRetHumRat;
                    sysSizing.HeatOutTemp = state.dataEnvrn->OutDryBulbTemp;
                    sysSizing.HeatOutHumRat = state.dataEnvrn->OutHumRat;
                    // save time of system coincident heating coil peak
                    sysSizing.SysHeatCoilTimeStepPk = TimeStepInDay;

                    sysSizing.SysHeatCoinSpaceSens = 0.0;
                    for (int zonesCoolLoop = 1; zonesCoolLoop <= state.dataAirLoop->AirToZoneNodeInfo(AirLoopNum).NumZonesCooled; ++zonesCoolLoop) {
                        int zoneNum = state.dataAirLoop->AirToZoneNodeInfo(AirLoopNum).CoolCtrlZoneNums(zonesCoolLoop);
                        sysSizing.SysHeatCoinSpaceSens +=
                            state.dataSize->CalcZoneSizing(state.dataSize->CurOverallSimDay, zoneNum).HeatLoadSeq(TimeStepInDay);
                    }
                } // Get the maximum system heating flow rate
                // save time of system coincident heating airflow peak
                if (sysSizing.HeatFlowSeq(TimeStepInDay) > sysSizing.CoinHeatMassFlow) {
                    sysSizing.SysHeatAirTimeStepPk = TimeStepInDay;
                }

                sysSizing.CoinHeatMassFlow = max(sysSizing.CoinHeatMassFlow, sysSizing.HeatFlowSeq(TimeStepInDay));
            }

        } // end of loop over primary air systems
    } break;
    case Constant::CallIndicator::EndDay: {
        // the entire set of std. 62.1 code here seems misplaced, should have been placed in EndSysSizCalc block
        // Get design flows
        SysCoolingEv = 1.0;
        SysHeatingEv = 1.0;
        for (AirLoopNum = 1; AirLoopNum <= state.dataHVACGlobal->NumPrimaryAirSys; ++AirLoopNum) {
            auto &finalSysSizing = state.dataSize->FinalSysSizing(AirLoopNum);
            int NumZonesCooled = state.dataAirLoop->AirToZoneNodeInfo(AirLoopNum).NumZonesCooled;
            int NumZonesHeated = state.dataAirLoop->AirToZoneNodeInfo(AirLoopNum).NumZonesHeated;
            auto &sysSizing = state.dataSize->SysSizing(state.dataSize->CurOverallSimDay, AirLoopNum);

            switch (sysSizing.SizingOption) {
            case Coincident: {
                if (finalSysSizing.SystemOAMethod == SysOAMethod::ZoneSum) {
                    sysSizing.DesCoolVolFlow = sysSizing.CoinCoolMassFlow / state.dataEnvrn->StdRhoAir;
                    sysSizing.DesHeatVolFlow = sysSizing.CoinHeatMassFlow / state.dataEnvrn->StdRhoAir;
                    state.dataSize->VotClgBySys(AirLoopNum) = finalSysSizing.SysUncOA;
                    state.dataSize->VotHtgBySys(AirLoopNum) = finalSysSizing.SysUncOA;
                    for (int ZonesCooledNum = 1; ZonesCooledNum <= NumZonesCooled; ++ZonesCooledNum) {
                        int TermUnitSizingIndex = state.dataAirLoop->AirToZoneNodeInfo(AirLoopNum).TermUnitCoolSizingIndex(ZonesCooledNum);
                        if (state.dataSize->TermUnitFinalZoneSizing(TermUnitSizingIndex).ZoneADEffCooling <
                            state.dataSize->EvzMinBySysCool(AirLoopNum))
                            state.dataSize->EvzMinBySysCool(AirLoopNum) =
                                state.dataSize->TermUnitFinalZoneSizing(TermUnitSizingIndex).ZoneADEffCooling;
                        if (state.dataSize->TermUnitFinalZoneSizing(TermUnitSizingIndex).ZoneADEffHeating <
                            state.dataSize->EvzMinBySysHeat(AirLoopNum))
                            state.dataSize->EvzMinBySysHeat(AirLoopNum) =
                                state.dataSize->TermUnitFinalZoneSizing(TermUnitSizingIndex).ZoneADEffHeating;
                    }
                    for (int ZonesHeatedNum = 1; ZonesHeatedNum <= NumZonesHeated; ++ZonesHeatedNum) {
                        int TermUnitSizingIndex = state.dataAirLoop->AirToZoneNodeInfo(AirLoopNum).TermUnitHeatSizingIndex(ZonesHeatedNum);
                        if (state.dataSize->TermUnitFinalZoneSizing(TermUnitSizingIndex).ZoneADEffCooling <
                            state.dataSize->EvzMinBySysCool(AirLoopNum))
                            state.dataSize->EvzMinBySysCool(AirLoopNum) =
                                state.dataSize->TermUnitFinalZoneSizing(TermUnitSizingIndex).ZoneADEffCooling;
                        if (state.dataSize->TermUnitFinalZoneSizing(TermUnitSizingIndex).ZoneADEffHeating <
                            state.dataSize->EvzMinBySysHeat(AirLoopNum))
                            state.dataSize->EvzMinBySysHeat(AirLoopNum) =
                                state.dataSize->TermUnitFinalZoneSizing(TermUnitSizingIndex).ZoneADEffHeating;
                    }
                    if (sysSizing.DesCoolVolFlow > 0) {
                        state.dataSize->XsBySysCool(AirLoopNum) = min(1.0, finalSysSizing.SysUncOA / sysSizing.DesCoolVolFlow);
                    } else {
                        state.dataSize->XsBySysCool(AirLoopNum) = 0.0;
                    }
                    if (sysSizing.DesHeatVolFlow > 0) {
                        state.dataSize->XsBySysHeat(AirLoopNum) = min(1.0, finalSysSizing.SysUncOA / sysSizing.DesHeatVolFlow);
                    } else {
                        state.dataSize->XsBySysHeat(AirLoopNum) = 0.0;
                    }
                } else if (finalSysSizing.SystemOAMethod == SysOAMethod::VRP ||
                           finalSysSizing.SystemOAMethod == SysOAMethod::SP) { // Ventilation Rate and Simplified Procedure
                    // cooling
                    sysSizing.DesCoolVolFlow = sysSizing.CoinCoolMassFlow / state.dataEnvrn->StdRhoAir;
                    if (sysSizing.DesCoolVolFlow > 0) {
                        OutAirFrac = sysSizing.DesOutAirVolFlow / sysSizing.DesCoolVolFlow;
                    } else {
                        OutAirFrac = 0.0;
                    }
                    OutAirFrac = min(1.0, max(0.0, OutAirFrac));
                    if (sysSizing.DesCoolVolFlow > 0) {
                        state.dataSimAirServingZones->Xs = min(1.0, finalSysSizing.SysUncOA / sysSizing.DesCoolVolFlow);
                    } else {
                        state.dataSimAirServingZones->Xs = 0.0;
                    }
                    if (finalSysSizing.OAAutoSized && sysSizing.DesCoolVolFlow > 0) {
                        int numZonesCooled = state.dataAirLoop->AirToZoneNodeInfo(AirLoopNum).NumZonesCooled;
                        state.dataSimAirServingZones->MinCoolingEvz = 1.0;
                        state.dataSize->VozSumClgBySys(AirLoopNum) = 0.0;
                        for (int ZonesCooledNum = 1; ZonesCooledNum <= numZonesCooled; ++ZonesCooledNum) {
                            int TermUnitSizingIndex = state.dataAirLoop->AirToZoneNodeInfo(AirLoopNum).TermUnitCoolSizingIndex(ZonesCooledNum);

                            // Zone air secondary recirculation fraction
                            state.dataSimAirServingZones->Er =
                                state.dataSize->TermUnitFinalZoneSizing(TermUnitSizingIndex).ZoneSecondaryRecirculation;
                            state.dataSimAirServingZones->Ep = state.dataSize->TermUnitFinalZoneSizing(TermUnitSizingIndex).ZonePrimaryAirFraction;
                            state.dataSimAirServingZones->ZoneOAFrac = state.dataSize->TermUnitFinalZoneSizing(TermUnitSizingIndex).ZpzClgByZone;
                            state.dataSimAirServingZones->ZoneEz = state.dataSize->TermUnitFinalZoneSizing(TermUnitSizingIndex).ZoneADEffCooling;
                            VozClg = state.dataSize->TermUnitFinalZoneSizing(TermUnitSizingIndex).VozClgByZone;
                            if (finalSysSizing.SystemOAMethod == SysOAMethod::SP) { // 62.1 simplified procedure
                                if (state.dataSize->DBySys(AirLoopNum) < 0.60) {
                                    state.dataSize->EvzByZoneCool(TermUnitSizingIndex) = 0.88 * state.dataSize->DBySys(AirLoopNum) + 0.22;
                                } else {
                                    state.dataSize->EvzByZoneCool(TermUnitSizingIndex) = 0.75;
                                }
                                state.dataSimAirServingZones->MinCoolingEvz = state.dataSize->EvzByZoneCool(TermUnitSizingIndex);
                            } else {
                                if (state.dataSimAirServingZones->Er > 0.0) {
                                    // multi-path ventilation system using VRP
                                    state.dataSimAirServingZones->Fa = state.dataSimAirServingZones->Ep +
                                                                       (1.0 - state.dataSimAirServingZones->Ep) * state.dataSimAirServingZones->Er;
                                    state.dataSimAirServingZones->Fb = state.dataSimAirServingZones->Ep;
                                    state.dataSimAirServingZones->Fc = 1.0 - (1.0 - state.dataSimAirServingZones->ZoneEz) *
                                                                                 (1.0 - state.dataSimAirServingZones->Er) *
                                                                                 (1.0 - state.dataSimAirServingZones->Ep);
                                    // save Fa Fb and Fc for standard 62.1 report
                                    state.dataSize->FaByZoneCool(TermUnitSizingIndex) = state.dataSimAirServingZones->Fa;
                                    state.dataSize->FbByZoneCool(TermUnitSizingIndex) = state.dataSimAirServingZones->Fb;
                                    state.dataSize->FcByZoneCool(TermUnitSizingIndex) = state.dataSimAirServingZones->Fc;

                                    // Calc zone ventilation efficiency
                                    if (state.dataSimAirServingZones->Fa > 0.0) {
                                        SysCoolingEv =
                                            1.0 +
                                            state.dataSimAirServingZones->Xs * state.dataSimAirServingZones->Fb / state.dataSimAirServingZones->Fa -
                                            state.dataSimAirServingZones->ZoneOAFrac * state.dataSimAirServingZones->Ep *
                                                state.dataSimAirServingZones->Fc / state.dataSimAirServingZones->Fa;
                                    } else {
                                        SysCoolingEv = 1.0;
                                    }

                                } else {
                                    // single-path ventilation system
                                    SysCoolingEv = 1.0 + state.dataSimAirServingZones->Xs - state.dataSimAirServingZones->ZoneOAFrac;
                                    // Apply ventilation efficiency limit; reset SysCoolingEv if necessary
                                    LimitZoneVentEff(state, state.dataSimAirServingZones->Xs, VozClg, TermUnitSizingIndex, SysCoolingEv);
                                }
                                if (SysCoolingEv < state.dataSimAirServingZones->MinCoolingEvz)
                                    state.dataSimAirServingZones->MinCoolingEvz = SysCoolingEv;
                                state.dataSize->EvzByZoneCoolPrev(TermUnitSizingIndex) =
                                    state.dataSize->EvzByZoneCool(TermUnitSizingIndex); // Save previous EvzByZoneCool
                                state.dataSize->EvzByZoneCool(TermUnitSizingIndex) = SysCoolingEv;
                            }
                            state.dataSize->VozSumClgBySys(AirLoopNum) += state.dataSize->TermUnitFinalZoneSizing(TermUnitSizingIndex).VozClgByZone;
                        }

                        if (state.dataSimAirServingZones->MinCoolingEvz > 0) {
                            // (However, I don't think people diversity can be done correctly in E+ Sizing so assuming D=1 in this
                            // equation
                            // Vou = Diversity*(Rp*Pz) + Ra*Az
                            state.dataSimAirServingZones->Vou = finalSysSizing.SysUncOA;
                            state.dataSimAirServingZones->Vot = state.dataSimAirServingZones->Vou / state.dataSimAirServingZones->MinCoolingEvz;
                            if (state.dataSimAirServingZones->Vot > state.dataSize->VotClgBySys(AirLoopNum)) {
                                // This might be the cooling design day so only update if Vot is larger than the previous
                                state.dataSize->VotClgBySys(AirLoopNum) = state.dataSimAirServingZones->Vot;
                                state.dataSize->XsBySysCool(AirLoopNum) = state.dataSimAirServingZones->Xs;
                                state.dataSize->EvzMinBySysCool(AirLoopNum) = state.dataSimAirServingZones->MinCoolingEvz;
                            } else {
                                // Restore EvzByZoneCool() since it was reset by the current (but not highest Vot) design day
                                for (int ZonesCooledNum = 1; ZonesCooledNum <= numZonesCooled; ++ZonesCooledNum) {
                                    int TermUnitSizingIndex =
                                        state.dataAirLoop->AirToZoneNodeInfo(AirLoopNum).TermUnitCoolSizingIndex(ZonesCooledNum);
                                    state.dataSize->EvzByZoneCool(TermUnitSizingIndex) = state.dataSize->EvzByZoneCoolPrev(TermUnitSizingIndex);
                                }
                            }
                        }
                    }

                    // heating
                    sysSizing.DesHeatVolFlow = sysSizing.CoinHeatMassFlow / state.dataEnvrn->StdRhoAir;
                    if (sysSizing.DesHeatVolFlow > 0) {
                        OutAirFrac = sysSizing.DesOutAirVolFlow / sysSizing.DesHeatVolFlow;
                    } else {
                        OutAirFrac = 0.0;
                    }
                    OutAirFrac = min(1.0, max(0.0, OutAirFrac));

                    // This is a bit of a cludge. If the design zone heating airflows were increased due to
                    // the MaxZoneOaFraction, then the SysSizing(AirLoopNum,state.dataSize->CurOverallSimDay)%DesHeatVolFlow
                    // variable will be out of sync with the
                    if (finalSysSizing.MaxZoneOAFraction > 0 && finalSysSizing.HeatAirDesMethod == AirflowSizingMethod::FromDDCalc) {
                        SysHtgPeakAirflow = 0.0;
                        if (NumZonesHeated > 0) {
                            for (int ZonesHeatedNum = 1; ZonesHeatedNum <= NumZonesHeated; ++ZonesHeatedNum) {
                                int TermUnitSizingIndex = state.dataAirLoop->AirToZoneNodeInfo(AirLoopNum).TermUnitHeatSizingIndex(ZonesHeatedNum);
                                SysHtgPeakAirflow += state.dataSize->TermUnitFinalZoneSizing(TermUnitSizingIndex).DesHeatVolFlow;
                            }
                        } else {
                            for (int ZonesHeatedNum = 1; ZonesHeatedNum <= NumZonesCooled; ++ZonesHeatedNum) {
                                int TermUnitSizingIndex = state.dataAirLoop->AirToZoneNodeInfo(AirLoopNum).TermUnitCoolSizingIndex(ZonesHeatedNum);
                                SysHtgPeakAirflow += state.dataSize->TermUnitFinalZoneSizing(TermUnitSizingIndex).DesHeatVolFlow;
                            }
                        }
                    } else {
                        SysHtgPeakAirflow = sysSizing.DesHeatVolFlow;
                    }

                    if (sysSizing.DesHeatVolFlow > 0) {
                        // SysSizing(AirLoopNum,state.dataSize->CurOverallSimDay)%DesHeatVolFlow may be out of sync with
                        // FinalZoneSizing(CtrlZoneNum)%DesHeatVolFlow
                        state.dataSimAirServingZones->Xs = min(1.0, finalSysSizing.SysUncOA / max(sysSizing.DesHeatVolFlow, SysHtgPeakAirflow));
                    } else {
                        state.dataSimAirServingZones->Xs = 0.0;
                    }

                    if (finalSysSizing.OAAutoSized && sysSizing.DesHeatVolFlow > 0) {
                        int numZonesHeated = state.dataAirLoop->AirToZoneNodeInfo(AirLoopNum).NumZonesHeated;
                        state.dataSimAirServingZones->MinHeatingEvz = 1.0;
                        state.dataSize->VozSumHtgBySys(AirLoopNum) = 0.0;
                        if (numZonesHeated > 0) {
                            for (int ZonesHeatedNum = 1; ZonesHeatedNum <= numZonesHeated; ++ZonesHeatedNum) {
                                int TermUnitSizingIndex = state.dataAirLoop->AirToZoneNodeInfo(AirLoopNum).TermUnitHeatSizingIndex(ZonesHeatedNum);
                                MatchingCooledZoneNum = FindNumberInList(
                                    TermUnitSizingIndex, state.dataAirLoop->AirToZoneNodeInfo(AirLoopNum).TermUnitCoolSizingIndex, NumZonesCooled);
                                if (MatchingCooledZoneNum == 0) {
                                    // Zone air secondary recirculation fraction
                                    state.dataSimAirServingZones->Er =
                                        state.dataSize->TermUnitFinalZoneSizing(TermUnitSizingIndex).ZoneSecondaryRecirculation;
                                    state.dataSimAirServingZones->Ep =
                                        state.dataSize->TermUnitFinalZoneSizing(TermUnitSizingIndex).ZonePrimaryAirFractionHtg;
                                    state.dataSimAirServingZones->ZoneOAFrac =
                                        state.dataSize->TermUnitFinalZoneSizing(TermUnitSizingIndex).ZpzHtgByZone;
                                    state.dataSimAirServingZones->ZoneEz =
                                        state.dataSize->TermUnitFinalZoneSizing(TermUnitSizingIndex).ZoneADEffHeating;
                                    if (finalSysSizing.SystemOAMethod == SysOAMethod::SP) { // 62.1 simplified procedure
                                        if (state.dataSize->DBySys(AirLoopNum) < 0.60) {
                                            state.dataSize->EvzByZoneHeat(TermUnitSizingIndex) = 0.88 * state.dataSize->DBySys(AirLoopNum) + 0.22;
                                        } else {
                                            state.dataSize->EvzByZoneHeat(TermUnitSizingIndex) = 0.75;
                                        }
                                        state.dataSimAirServingZones->MinHeatingEvz = state.dataSize->EvzByZoneHeat(TermUnitSizingIndex);
                                    } else {
                                        if (state.dataSimAirServingZones->Er > 0.0) {
                                            // multi-path ventilation system using VRP
                                            state.dataSimAirServingZones->Fa =
                                                state.dataSimAirServingZones->Ep +
                                                (1.0 - state.dataSimAirServingZones->Ep) * state.dataSimAirServingZones->Er;
                                            state.dataSimAirServingZones->Fb = state.dataSimAirServingZones->Ep;
                                            state.dataSimAirServingZones->Fc = 1.0 - (1.0 - state.dataSimAirServingZones->ZoneEz) *
                                                                                         (1.0 - state.dataSimAirServingZones->Er) *
                                                                                         (1.0 - state.dataSimAirServingZones->Ep);
                                            // save Fa Fb and Fc for standard 62.1 report
                                            state.dataSize->FaByZoneHeat(TermUnitSizingIndex) = state.dataSimAirServingZones->Fa;
                                            state.dataSize->FbByZoneHeat(TermUnitSizingIndex) = state.dataSimAirServingZones->Fb;
                                            state.dataSize->FcByZoneHeat(TermUnitSizingIndex) = state.dataSimAirServingZones->Fc;

                                            // Calc zone ventilation efficiency
                                            if (state.dataSimAirServingZones->Fa > 0.0) {
                                                SysHeatingEv = 1.0 +
                                                               state.dataSimAirServingZones->Xs * state.dataSimAirServingZones->Fb /
                                                                   state.dataSimAirServingZones->Fa -
                                                               state.dataSimAirServingZones->ZoneOAFrac * state.dataSimAirServingZones->Ep *
                                                                   state.dataSimAirServingZones->Fc / state.dataSimAirServingZones->Fa;
                                            } else {
                                                SysHeatingEv = 1.0;
                                            }
                                        } else {
                                            // single-path ventilation system
                                            SysHeatingEv = 1.0 + state.dataSimAirServingZones->Xs - state.dataSimAirServingZones->ZoneOAFrac;
                                        }
                                        if (SysHeatingEv < state.dataSimAirServingZones->MinHeatingEvz)
                                            state.dataSimAirServingZones->MinHeatingEvz = SysHeatingEv;
                                        state.dataSize->EvzByZoneHeatPrev(TermUnitSizingIndex) =
                                            state.dataSize->EvzByZoneHeat(TermUnitSizingIndex); // Save previous EvzByZoneHeat
                                        state.dataSize->EvzByZoneHeat(TermUnitSizingIndex) = SysHeatingEv;
                                    }
                                    state.dataSize->VozSumHtgBySys(AirLoopNum) +=
                                        state.dataSize->TermUnitFinalZoneSizing(TermUnitSizingIndex).VozHtgByZone;
                                }
                            }
                        } else {
                            for (int ZonesHeatedNum = 1; ZonesHeatedNum <= NumZonesCooled; ++ZonesHeatedNum) {
                                int TermUnitSizingIndex = state.dataAirLoop->AirToZoneNodeInfo(AirLoopNum).TermUnitCoolSizingIndex(ZonesHeatedNum);
                                // Zone air secondary recirculation fraction
                                state.dataSimAirServingZones->Er =
                                    state.dataSize->TermUnitFinalZoneSizing(TermUnitSizingIndex).ZoneSecondaryRecirculation;
                                state.dataSimAirServingZones->Ep =
                                    state.dataSize->TermUnitFinalZoneSizing(TermUnitSizingIndex).ZonePrimaryAirFractionHtg;
                                state.dataSimAirServingZones->ZoneOAFrac = state.dataSize->TermUnitFinalZoneSizing(TermUnitSizingIndex).ZpzHtgByZone;
                                state.dataSimAirServingZones->ZoneEz = state.dataSize->TermUnitFinalZoneSizing(TermUnitSizingIndex).ZoneADEffHeating;
                                if (finalSysSizing.SystemOAMethod == SysOAMethod::SP) { // 62.1 simplified procedure
                                    if (state.dataSize->DBySys(AirLoopNum) < 0.60) {
                                        state.dataSize->EvzByZoneHeat(TermUnitSizingIndex) = 0.88 * state.dataSize->DBySys(AirLoopNum) + 0.22;
                                    } else {
                                        state.dataSize->EvzByZoneHeat(TermUnitSizingIndex) = 0.75;
                                    }
                                    state.dataSimAirServingZones->MinHeatingEvz = state.dataSize->EvzByZoneHeat(TermUnitSizingIndex);
                                } else {
                                    if (state.dataSimAirServingZones->Er > 0.0) {
                                        // multi-path ventilation system using VRP
                                        state.dataSimAirServingZones->Fa =
                                            state.dataSimAirServingZones->Ep +
                                            (1.0 - state.dataSimAirServingZones->Ep) * state.dataSimAirServingZones->Er;
                                        state.dataSimAirServingZones->Fb = state.dataSimAirServingZones->Ep;
                                        state.dataSimAirServingZones->Fc = 1.0 - (1.0 - state.dataSimAirServingZones->ZoneEz) *
                                                                                     (1.0 - state.dataSimAirServingZones->Er) *
                                                                                     (1.0 - state.dataSimAirServingZones->Ep);
                                        // save Fa Fb and Fc for standard 62.1 report
                                        state.dataSize->FaByZoneHeat(TermUnitSizingIndex) = state.dataSimAirServingZones->Fa;
                                        state.dataSize->FbByZoneHeat(TermUnitSizingIndex) = state.dataSimAirServingZones->Fb;
                                        state.dataSize->FcByZoneHeat(TermUnitSizingIndex) = state.dataSimAirServingZones->Fc;

                                        // Calc zone ventilation efficiency
                                        if (state.dataSimAirServingZones->Fa > 0.0) {
                                            SysHeatingEv = 1.0 +
                                                           state.dataSimAirServingZones->Xs * state.dataSimAirServingZones->Fb /
                                                               state.dataSimAirServingZones->Fa -
                                                           state.dataSimAirServingZones->ZoneOAFrac * state.dataSimAirServingZones->Ep *
                                                               state.dataSimAirServingZones->Fc / state.dataSimAirServingZones->Fa;
                                        } else {
                                            SysHeatingEv = 1.0;
                                        }
                                    } else {
                                        // single-path ventilation system
                                        SysHeatingEv = 1.0 + state.dataSimAirServingZones->Xs - state.dataSimAirServingZones->ZoneOAFrac;
                                    }
                                    if (SysHeatingEv < state.dataSimAirServingZones->MinHeatingEvz)
                                        state.dataSimAirServingZones->MinHeatingEvz = SysHeatingEv;
                                    state.dataSize->EvzByZoneHeatPrev(TermUnitSizingIndex) =
                                        state.dataSize->EvzByZoneHeat(TermUnitSizingIndex); // Save previous EvzByZoneHeat
                                    state.dataSize->EvzByZoneHeat(TermUnitSizingIndex) = SysHeatingEv;
                                    state.dataSize->VozSumHtgBySys(AirLoopNum) +=
                                        state.dataSize->TermUnitFinalZoneSizing(TermUnitSizingIndex).VozHtgByZone;
                                }
                            }
                        }

                        if (state.dataSimAirServingZones->MinHeatingEvz > 0) {
                            // Std 62.1-2010, section 6.2.5.4: Eq. 6.6
                            // (However, I don't think people diversity can be done correctly in E+ Sizing so assuming D=1 in this
                            // equation
                            // Vou = Diversity*(Rp*Pz) + Ra*Az
                            state.dataSimAirServingZones->Vou = finalSysSizing.SysUncOA;
                            state.dataSimAirServingZones->Vot = state.dataSimAirServingZones->Vou / state.dataSimAirServingZones->MinHeatingEvz;
                            if (state.dataSimAirServingZones->Vot > state.dataSize->VotHtgBySys(AirLoopNum)) {
                                // This might be the cooling design day so only update if Vot is larger than the previous
                                state.dataSize->VotHtgBySys(AirLoopNum) = state.dataSimAirServingZones->Vot;
                                state.dataSize->XsBySysHeat(AirLoopNum) = state.dataSimAirServingZones->Xs;
                                state.dataSize->EvzMinBySysHeat(AirLoopNum) = state.dataSimAirServingZones->MinHeatingEvz;
                            } else {
                                // Restore EvzByZoneHeat() since it was reset by the current (but not highest Vot) design day
                                // This kludge is probably because inside EndDay block and code gets called for each design day.
                                if (numZonesHeated > 0) {
                                    for (int ZonesHeatedNum = 1; ZonesHeatedNum <= numZonesHeated; ++ZonesHeatedNum) {
                                        int TermUnitSizingIndex =
                                            state.dataAirLoop->AirToZoneNodeInfo(AirLoopNum).TermUnitHeatSizingIndex(ZonesHeatedNum);
                                        state.dataSize->EvzByZoneHeat(TermUnitSizingIndex) = state.dataSize->EvzByZoneHeatPrev(TermUnitSizingIndex);
                                    }
                                } else {
                                    for (int ZonesHeatedNum = 1; ZonesHeatedNum <= NumZonesCooled; ++ZonesHeatedNum) {
                                        int TermUnitSizingIndex =
                                            state.dataAirLoop->AirToZoneNodeInfo(AirLoopNum).TermUnitCoolSizingIndex(ZonesHeatedNum);
                                        state.dataSize->EvzByZoneHeat(TermUnitSizingIndex) = state.dataSize->EvzByZoneHeatPrev(TermUnitSizingIndex);
                                    }
                                }
                            }
                        }
                    }
                } else { // error
                }
                sysSizing.DesMainVolFlow = max(sysSizing.DesCoolVolFlow, sysSizing.DesHeatVolFlow);
                // this should also be as least as big as is needed for Vot
            } break;
            case NonCoincident: {
                if (finalSysSizing.SystemOAMethod == SysOAMethod::ZoneSum) {
                    sysSizing.DesCoolVolFlow = sysSizing.NonCoinCoolMassFlow / state.dataEnvrn->StdRhoAir;
                    sysSizing.DesHeatVolFlow = sysSizing.NonCoinHeatMassFlow / state.dataEnvrn->StdRhoAir;
                    state.dataSize->VotClgBySys(AirLoopNum) = finalSysSizing.SysUncOA;
                    state.dataSize->VotHtgBySys(AirLoopNum) = finalSysSizing.SysUncOA;
                    for (int ZonesCooledNum = 1; ZonesCooledNum <= NumZonesCooled; ++ZonesCooledNum) {
                        int TermUnitSizingIndex = state.dataAirLoop->AirToZoneNodeInfo(AirLoopNum).TermUnitCoolSizingIndex(ZonesCooledNum);
                        if (state.dataSize->TermUnitFinalZoneSizing(TermUnitSizingIndex).ZoneADEffCooling <
                            state.dataSize->EvzMinBySysCool(AirLoopNum))
                            state.dataSize->EvzMinBySysCool(AirLoopNum) =
                                state.dataSize->TermUnitFinalZoneSizing(TermUnitSizingIndex).ZoneADEffCooling;
                        if (state.dataSize->TermUnitFinalZoneSizing(TermUnitSizingIndex).ZoneADEffHeating <
                            state.dataSize->EvzMinBySysHeat(AirLoopNum))
                            state.dataSize->EvzMinBySysHeat(AirLoopNum) =
                                state.dataSize->TermUnitFinalZoneSizing(TermUnitSizingIndex).ZoneADEffHeating;
                    }
                    for (int ZonesHeatedNum = 1; ZonesHeatedNum <= NumZonesHeated; ++ZonesHeatedNum) {
                        int TermUnitSizingIndex = state.dataAirLoop->AirToZoneNodeInfo(AirLoopNum).TermUnitHeatSizingIndex(ZonesHeatedNum);
                        if (state.dataSize->TermUnitFinalZoneSizing(TermUnitSizingIndex).ZoneADEffCooling <
                            state.dataSize->EvzMinBySysCool(AirLoopNum))
                            state.dataSize->EvzMinBySysCool(AirLoopNum) =
                                state.dataSize->TermUnitFinalZoneSizing(TermUnitSizingIndex).ZoneADEffCooling;
                        if (state.dataSize->TermUnitFinalZoneSizing(TermUnitSizingIndex).ZoneADEffHeating <
                            state.dataSize->EvzMinBySysHeat(AirLoopNum))
                            state.dataSize->EvzMinBySysHeat(AirLoopNum) =
                                state.dataSize->TermUnitFinalZoneSizing(TermUnitSizingIndex).ZoneADEffHeating;
                    }
                    if (sysSizing.DesCoolVolFlow > 0) {
                        state.dataSize->XsBySysCool(AirLoopNum) = min(1.0, finalSysSizing.SysUncOA / sysSizing.DesCoolVolFlow);
                    } else {
                        state.dataSize->XsBySysCool(AirLoopNum) = 0.0;
                    }
                    if (sysSizing.DesHeatVolFlow > 0) {
                        state.dataSize->XsBySysHeat(AirLoopNum) = min(1.0, finalSysSizing.SysUncOA / sysSizing.DesHeatVolFlow);
                    } else {
                        state.dataSize->XsBySysHeat(AirLoopNum) = 0.0;
                    }
                } else if (finalSysSizing.SystemOAMethod == SysOAMethod::VRP ||
                           finalSysSizing.SystemOAMethod == SysOAMethod::SP) { // Ventilation Rate and Simplified Procedure
                    // cooling
                    sysSizing.DesCoolVolFlow = sysSizing.NonCoinCoolMassFlow / state.dataEnvrn->StdRhoAir;
                    if (sysSizing.DesCoolVolFlow > 0) {
                        OutAirFrac = sysSizing.DesOutAirVolFlow / sysSizing.DesCoolVolFlow;
                    } else {
                        OutAirFrac = 0.0;
                    }
                    OutAirFrac = min(1.0, max(0.0, OutAirFrac));

                    if (sysSizing.DesCoolVolFlow > 0) {
                        state.dataSimAirServingZones->Xs = min(1.0, finalSysSizing.SysUncOA / sysSizing.DesCoolVolFlow);
                    } else {
                        state.dataSimAirServingZones->Xs = 0.0;
                    }
                    if (finalSysSizing.OAAutoSized && sysSizing.DesCoolVolFlow > 0) {
                        int numZonesCooled = state.dataAirLoop->AirToZoneNodeInfo(AirLoopNum).NumZonesCooled;
                        state.dataSimAirServingZones->MinCoolingEvz = 1.0;
                        state.dataSize->VozSumClgBySys(AirLoopNum) = 0.0;
                        for (int ZonesCooledNum = 1; ZonesCooledNum <= numZonesCooled; ++ZonesCooledNum) {
                            int TermUnitSizingIndex = state.dataAirLoop->AirToZoneNodeInfo(AirLoopNum).TermUnitCoolSizingIndex(ZonesCooledNum);

                            // Zone air secondary recirculation fraction
                            state.dataSimAirServingZones->Er =
                                state.dataSize->TermUnitFinalZoneSizing(TermUnitSizingIndex).ZoneSecondaryRecirculation;
                            state.dataSimAirServingZones->Ep = state.dataSize->TermUnitFinalZoneSizing(TermUnitSizingIndex).ZonePrimaryAirFraction;
                            state.dataSimAirServingZones->ZoneOAFrac = state.dataSize->TermUnitFinalZoneSizing(TermUnitSizingIndex).ZpzClgByZone;
                            state.dataSimAirServingZones->ZoneEz = state.dataSize->TermUnitFinalZoneSizing(TermUnitSizingIndex).ZoneADEffCooling;
                            VozClg = state.dataSize->TermUnitFinalZoneSizing(TermUnitSizingIndex).VozClgByZone;
                            if (finalSysSizing.SystemOAMethod == SysOAMethod::SP) { // 62.1 simplified procedure
                                if (state.dataSize->DBySys(AirLoopNum) < 0.60) {
                                    state.dataSize->EvzByZoneCool(TermUnitSizingIndex) = 0.88 * state.dataSize->DBySys(AirLoopNum) + 0.22;
                                } else {
                                    state.dataSize->EvzByZoneCool(TermUnitSizingIndex) = 0.75;
                                }
                                state.dataSimAirServingZones->MinCoolingEvz = state.dataSize->EvzByZoneCool(TermUnitSizingIndex);
                            } else {
                                if (state.dataSimAirServingZones->Er > 0.0) {
                                    // multi-path ventilation system using VRP
                                    state.dataSimAirServingZones->Fa = state.dataSimAirServingZones->Ep +
                                                                       (1.0 - state.dataSimAirServingZones->Ep) * state.dataSimAirServingZones->Er;
                                    state.dataSimAirServingZones->Fb = state.dataSimAirServingZones->Ep;
                                    state.dataSimAirServingZones->Fc = 1.0 - (1.0 - state.dataSimAirServingZones->ZoneEz) *
                                                                                 (1.0 - state.dataSimAirServingZones->Er) *
                                                                                 (1.0 - state.dataSimAirServingZones->Ep);
                                    // save Fa Fb and Fc for standard 62.1 report
                                    state.dataSize->FaByZoneCool(TermUnitSizingIndex) = state.dataSimAirServingZones->Fa;
                                    state.dataSize->FbByZoneCool(TermUnitSizingIndex) = state.dataSimAirServingZones->Fb;
                                    state.dataSize->FcByZoneCool(TermUnitSizingIndex) = state.dataSimAirServingZones->Fc;

                                    // Calc zone ventilation efficiency
                                    if (state.dataSimAirServingZones->Fa > 0.0) {
                                        SysCoolingEv =
                                            1.0 +
                                            state.dataSimAirServingZones->Xs * state.dataSimAirServingZones->Fb / state.dataSimAirServingZones->Fa -
                                            state.dataSimAirServingZones->ZoneOAFrac * state.dataSimAirServingZones->Ep *
                                                state.dataSimAirServingZones->Fc / state.dataSimAirServingZones->Fa;
                                    } else {
                                        SysCoolingEv = 1.0;
                                    }
                                } else {
                                    // single-path ventilation system
                                    SysCoolingEv = 1.0 + state.dataSimAirServingZones->Xs - state.dataSimAirServingZones->ZoneOAFrac;
                                    // Apply ventilation efficiency limit; reset SysCoolingEv if necessary
                                    LimitZoneVentEff(state, state.dataSimAirServingZones->Xs, VozClg, TermUnitSizingIndex, SysCoolingEv);
                                }
                                if (SysCoolingEv < state.dataSimAirServingZones->MinCoolingEvz)
                                    state.dataSimAirServingZones->MinCoolingEvz = SysCoolingEv;
                                state.dataSize->EvzByZoneCoolPrev(TermUnitSizingIndex) = state.dataSize->EvzByZoneCool(TermUnitSizingIndex);
                                state.dataSize->EvzByZoneCool(TermUnitSizingIndex) = SysCoolingEv;
                                state.dataSize->VozSumClgBySys(AirLoopNum) +=
                                    state.dataSize->TermUnitFinalZoneSizing(TermUnitSizingIndex).VozClgByZone;
                            }
                            state.dataSize->VozSumClgBySys(AirLoopNum) += state.dataSize->TermUnitFinalZoneSizing(TermUnitSizingIndex).VozClgByZone;
                        }

                        if (state.dataSimAirServingZones->MinCoolingEvz > 0) {
                            // Std 62.1-2010, section 6.2.5.4: Eq. 6.6
                            // (However, I don't think people diversity can be done correctly in E+ Sizing so assuming D=1 in this
                            // equation
                            // Vou = Diversity*(Rp*Pz) + Ra*Az
                            state.dataSimAirServingZones->Vou = finalSysSizing.SysUncOA;
                            state.dataSimAirServingZones->Vot = state.dataSimAirServingZones->Vou / state.dataSimAirServingZones->MinCoolingEvz;
                            if (state.dataSimAirServingZones->Vot > state.dataSize->VotClgBySys(AirLoopNum)) {
                                // This might be the cooling design day so only update if Vot is larger than the previous
                                state.dataSize->VotClgBySys(AirLoopNum) = state.dataSimAirServingZones->Vot;
                                state.dataSize->XsBySysCool(AirLoopNum) = state.dataSimAirServingZones->Xs;
                                state.dataSize->EvzMinBySysCool(AirLoopNum) = state.dataSimAirServingZones->MinCoolingEvz;
                            } else {
                                // Restore EvzByZoneCool() since it was reset by the current (but not highest Vot) design day
                                for (int ZonesCooledNum = 1; ZonesCooledNum <= numZonesCooled; ++ZonesCooledNum) {
                                    int TermUnitSizingIndex =
                                        state.dataAirLoop->AirToZoneNodeInfo(AirLoopNum).TermUnitCoolSizingIndex(ZonesCooledNum);
                                    state.dataSize->EvzByZoneCool(TermUnitSizingIndex) = state.dataSize->EvzByZoneCoolPrev(TermUnitSizingIndex);
                                }
                            }
                        }
                    }

                    // heating
                    sysSizing.DesHeatVolFlow = sysSizing.NonCoinHeatMassFlow / state.dataEnvrn->StdRhoAir;
                    if (sysSizing.DesHeatVolFlow > 0) {
                        OutAirFrac = sysSizing.DesOutAirVolFlow / sysSizing.DesHeatVolFlow;
                    } else {
                        OutAirFrac = 0.0;
                    }
                    OutAirFrac = min(1.0, max(0.0, OutAirFrac));

                    if (sysSizing.DesHeatVolFlow > 0) {
                        state.dataSimAirServingZones->Xs = min(1.0, finalSysSizing.SysUncOA / sysSizing.DesHeatVolFlow);
                    } else {
                        state.dataSimAirServingZones->Xs = 0.0;
                    }
                    if (finalSysSizing.OAAutoSized && sysSizing.DesHeatVolFlow > 0) {
                        int numZonesHeated = state.dataAirLoop->AirToZoneNodeInfo(AirLoopNum).NumZonesHeated;
                        state.dataSimAirServingZones->MinHeatingEvz = 1.0;
                        state.dataSize->VozSumHtgBySys(AirLoopNum) = 0.0;
                        if (numZonesHeated > 0) {
                            for (int ZonesHeatedNum = 1; ZonesHeatedNum <= numZonesHeated; ++ZonesHeatedNum) {
                                int TermUnitSizingIndex = state.dataAirLoop->AirToZoneNodeInfo(AirLoopNum).TermUnitHeatSizingIndex(ZonesHeatedNum);
                                MatchingCooledZoneNum = FindNumberInList(
                                    TermUnitSizingIndex, state.dataAirLoop->AirToZoneNodeInfo(AirLoopNum).TermUnitCoolSizingIndex, NumZonesCooled);
                                if (MatchingCooledZoneNum == 0) {
                                    // Zone air secondary recirculation fraction
                                    state.dataSimAirServingZones->Er =
                                        state.dataSize->TermUnitFinalZoneSizing(TermUnitSizingIndex).ZoneSecondaryRecirculation;
                                    state.dataSimAirServingZones->Ep =
                                        state.dataSize->TermUnitFinalZoneSizing(TermUnitSizingIndex).ZonePrimaryAirFractionHtg;
                                    state.dataSimAirServingZones->ZoneOAFrac =
                                        state.dataSize->TermUnitFinalZoneSizing(TermUnitSizingIndex).ZpzHtgByZone;
                                    state.dataSimAirServingZones->ZoneEz =
                                        state.dataSize->TermUnitFinalZoneSizing(TermUnitSizingIndex).ZoneADEffHeating;
                                    if (finalSysSizing.SystemOAMethod == SysOAMethod::SP) { // 62.1 simplified procedure
                                        if (state.dataSize->DBySys(AirLoopNum) < 0.60) {
                                            state.dataSize->EvzByZoneHeat(TermUnitSizingIndex) = 0.88 * state.dataSize->DBySys(AirLoopNum) + 0.22;
                                        } else {
                                            state.dataSize->EvzByZoneHeat(TermUnitSizingIndex) = 0.75;
                                        }
                                        state.dataSimAirServingZones->MinHeatingEvz = state.dataSize->EvzByZoneHeat(TermUnitSizingIndex);
                                    } else {
                                        if (state.dataSimAirServingZones->Er > 0.0) {
                                            // multi-path ventilation system using VRP
                                            state.dataSimAirServingZones->Fa =
                                                state.dataSimAirServingZones->Ep +
                                                (1.0 - state.dataSimAirServingZones->Ep) * state.dataSimAirServingZones->Er;
                                            state.dataSimAirServingZones->Fb = state.dataSimAirServingZones->Ep;
                                            state.dataSimAirServingZones->Fc = 1.0 - (1.0 - state.dataSimAirServingZones->ZoneEz) *
                                                                                         (1.0 - state.dataSimAirServingZones->Er) *
                                                                                         (1.0 - state.dataSimAirServingZones->Ep);

                                            // Calc zone ventilation efficiency
                                            if (state.dataSimAirServingZones->Fa > 0.0) {
                                                SysHeatingEv = 1.0 +
                                                               state.dataSimAirServingZones->Xs * state.dataSimAirServingZones->Fb /
                                                                   state.dataSimAirServingZones->Fa -
                                                               state.dataSimAirServingZones->ZoneOAFrac * state.dataSimAirServingZones->Ep *
                                                                   state.dataSimAirServingZones->Fc / state.dataSimAirServingZones->Fa;
                                            } else {
                                                SysHeatingEv = 1.0;
                                            }
                                        } else {
                                            // single-path ventilation system
                                            SysHeatingEv = 1.0 + state.dataSimAirServingZones->Xs - state.dataSimAirServingZones->ZoneOAFrac;
                                        }
                                    }
                                }
                                if (finalSysSizing.SystemOAMethod == SysOAMethod::SP) { // 62.1 simplified procedure
                                    state.dataSize->VozSumHtgBySys(AirLoopNum) +=
                                        state.dataSize->TermUnitFinalZoneSizing(TermUnitSizingIndex).VozHtgByZone;
                                } else {
                                    if (SysHeatingEv < state.dataSimAirServingZones->MinHeatingEvz)
                                        state.dataSimAirServingZones->MinHeatingEvz = SysHeatingEv;
                                    state.dataSize->EvzByZoneHeatPrev(TermUnitSizingIndex) =
                                        state.dataSize->EvzByZoneHeat(TermUnitSizingIndex); // Save previous EvzByZoneHeat
                                    state.dataSize->EvzByZoneHeat(TermUnitSizingIndex) = SysHeatingEv;
                                    state.dataSize->VozSumHtgBySys(AirLoopNum) +=
                                        state.dataSize->TermUnitFinalZoneSizing(TermUnitSizingIndex).VozHtgByZone;
                                }
                            }
                        } else {
                            int numZonesCooled = state.dataAirLoop->AirToZoneNodeInfo(AirLoopNum).NumZonesCooled;
                            for (int ZonesHeatedNum = 1; ZonesHeatedNum <= numZonesCooled; ++ZonesHeatedNum) {
                                int TermUnitSizingIndex = state.dataAirLoop->AirToZoneNodeInfo(AirLoopNum).TermUnitCoolSizingIndex(ZonesHeatedNum);
                                // Zone air secondary recirculation fraction
                                state.dataSimAirServingZones->Er =
                                    state.dataSize->TermUnitFinalZoneSizing(TermUnitSizingIndex).ZoneSecondaryRecirculation;
                                state.dataSimAirServingZones->Ep =
                                    state.dataSize->TermUnitFinalZoneSizing(TermUnitSizingIndex).ZonePrimaryAirFractionHtg;
                                state.dataSimAirServingZones->ZoneOAFrac = state.dataSize->TermUnitFinalZoneSizing(TermUnitSizingIndex).ZpzHtgByZone;
                                state.dataSimAirServingZones->ZoneEz = state.dataSize->TermUnitFinalZoneSizing(TermUnitSizingIndex).ZoneADEffHeating;
                                if (finalSysSizing.SystemOAMethod == SysOAMethod::SP) { // 62.1 simplified procedure
                                    if (state.dataSize->DBySys(AirLoopNum) < 0.60) {
                                        state.dataSize->EvzByZoneCool(TermUnitSizingIndex) = 0.88 * state.dataSize->DBySys(AirLoopNum) + 0.22;
                                    } else {
                                        state.dataSize->EvzByZoneCool(TermUnitSizingIndex) = 0.75;
                                    }
                                    state.dataSimAirServingZones->MinCoolingEvz = state.dataSize->EvzByZoneCool(TermUnitSizingIndex);
                                } else {
                                    if (state.dataSimAirServingZones->Er > 0.0) {
                                        // multi-path ventilation system using VRP
                                        state.dataSimAirServingZones->Fa =
                                            state.dataSimAirServingZones->Ep +
                                            (1.0 - state.dataSimAirServingZones->Ep) * state.dataSimAirServingZones->Er;
                                        state.dataSimAirServingZones->Fb = state.dataSimAirServingZones->Ep;
                                        state.dataSimAirServingZones->Fc = 1.0 - (1.0 - state.dataSimAirServingZones->ZoneEz) *
                                                                                     (1.0 - state.dataSimAirServingZones->Er) *
                                                                                     (1.0 - state.dataSimAirServingZones->Ep);

                                        // Calc zone ventilation efficiency
                                        if (state.dataSimAirServingZones->Fa > 0.0) {
                                            SysHeatingEv = 1.0 +
                                                           state.dataSimAirServingZones->Xs * state.dataSimAirServingZones->Fb /
                                                               state.dataSimAirServingZones->Fa -
                                                           state.dataSimAirServingZones->ZoneOAFrac * state.dataSimAirServingZones->Ep *
                                                               state.dataSimAirServingZones->Fc / state.dataSimAirServingZones->Fa;
                                        } else {
                                            SysHeatingEv = 1.0;
                                        }
                                    } else {
                                        // single-path ventilation system
                                        SysHeatingEv = 1.0 + state.dataSimAirServingZones->Xs - state.dataSimAirServingZones->ZoneOAFrac;
                                    }
                                    if (SysHeatingEv < state.dataSimAirServingZones->MinHeatingEvz)
                                        state.dataSimAirServingZones->MinHeatingEvz = SysHeatingEv;
                                    state.dataSize->EvzByZoneHeatPrev(TermUnitSizingIndex) =
                                        state.dataSize->EvzByZoneHeat(TermUnitSizingIndex); // Save previous EvzByZoneHeat
                                    state.dataSize->EvzByZoneHeat(TermUnitSizingIndex) = SysHeatingEv;
                                }
                                state.dataSize->VozSumHtgBySys(AirLoopNum) +=
                                    state.dataSize->TermUnitFinalZoneSizing(TermUnitSizingIndex).VozHtgByZone;
                            }
                        }

                        if (state.dataSimAirServingZones->MinHeatingEvz > 0) {
                            // Std 62.1-2010, section 6.2.5.4: Eq. 6.6
                            // (However, I don't think people diversity can be done correctly in E+ Sizing so assuming D=1 in this
                            // equation
                            // Vou = Diversity*(Rp*Pz) + Ra*Az
                            state.dataSimAirServingZones->Vou = finalSysSizing.SysUncOA;
                            state.dataSimAirServingZones->Vot = state.dataSimAirServingZones->Vou / state.dataSimAirServingZones->MinHeatingEvz;
                            if (state.dataSimAirServingZones->Vot > state.dataSize->VotHtgBySys(AirLoopNum)) {
                                // This might be the cooling design day so only update if Vot is larger than the previous
                                state.dataSize->VotHtgBySys(AirLoopNum) = state.dataSimAirServingZones->Vot;
                                state.dataSize->XsBySysHeat(AirLoopNum) = state.dataSimAirServingZones->Xs;
                                state.dataSize->EvzMinBySysHeat(AirLoopNum) = state.dataSimAirServingZones->MinHeatingEvz;
                            } else {
                                // Restore EvzByZoneHeat() since it was just reset by the current (but not highest Vot) design day
                                // This kludge is probably because inside EndDay block and code gets called for each design day.
                                if (numZonesHeated > 0) {
                                    for (int ZonesHeatedNum = 1; ZonesHeatedNum <= numZonesHeated; ++ZonesHeatedNum) {
                                        int TermUnitSizingIndex =
                                            state.dataAirLoop->AirToZoneNodeInfo(AirLoopNum).TermUnitHeatSizingIndex(ZonesHeatedNum);
                                        state.dataSize->EvzByZoneHeat(TermUnitSizingIndex) = state.dataSize->EvzByZoneHeatPrev(TermUnitSizingIndex);
                                    }
                                } else {
                                    for (int ZonesHeatedNum = 1; ZonesHeatedNum <= NumZonesCooled; ++ZonesHeatedNum) {
                                        int TermUnitSizingIndex =
                                            state.dataAirLoop->AirToZoneNodeInfo(AirLoopNum).TermUnitCoolSizingIndex(ZonesHeatedNum);
                                        state.dataSize->EvzByZoneHeat(TermUnitSizingIndex) = state.dataSize->EvzByZoneHeatPrev(TermUnitSizingIndex);
                                    }
                                }
                            }
                        }
                    }
                } else { // error
                }

                sysSizing.DesMainVolFlow = max(sysSizing.DesCoolVolFlow, sysSizing.DesHeatVolFlow);
                // this should also be as least as big as is needed for Vot
            } break;
            default:
                break;
            }

            // If the ventilation was autosized using the ASHRAE VRP method, then the design zone and system ventilation values
            // must be based on the larger of the cooling or heating OA
            if (finalSysSizing.OAAutoSized &&
                (finalSysSizing.SystemOAMethod == SysOAMethod::VRP || finalSysSizing.SystemOAMethod == SysOAMethod::SP)) {
                Real64 VotMax = max(state.dataSize->VotClgBySys(AirLoopNum), state.dataSize->VotHtgBySys(AirLoopNum));

                // Reset the system level ventilation to the larger of the system-level cooling or heating Vot
                finalSysSizing.DesOutAirVolFlow = VotMax;
                state.dataSize->CalcSysSizing(AirLoopNum).DesOutAirVolFlow = VotMax;

                // Reset the zone level ventilation to the larger of the zone-level cooling or heating Voz
                // Loop through cooled zones and heated zones - ok if there's overlap
                for (int zoneNum = 1; zoneNum <= NumZonesCooled; ++zoneNum) {
                    int TermUnitSizingIndex = state.dataAirLoop->AirToZoneNodeInfo(AirLoopNum).TermUnitCoolSizingIndex(zoneNum);
                    Real64 VozMax = max(state.dataSize->TermUnitFinalZoneSizing(TermUnitSizingIndex).VozClgByZone,
                                        state.dataSize->TermUnitFinalZoneSizing(TermUnitSizingIndex).VozHtgByZone);
                    state.dataSize->TermUnitFinalZoneSizing(TermUnitSizingIndex).MinOA = VozMax;
                }
                for (int zoneNum = 1; zoneNum <= NumZonesHeated; ++zoneNum) {
                    int TermUnitSizingIndex = state.dataAirLoop->AirToZoneNodeInfo(AirLoopNum).TermUnitHeatSizingIndex(zoneNum);
                    Real64 VozMax = max(state.dataSize->TermUnitFinalZoneSizing(TermUnitSizingIndex).VozClgByZone,
                                        state.dataSize->TermUnitFinalZoneSizing(TermUnitSizingIndex).VozHtgByZone);
                    state.dataSize->TermUnitFinalZoneSizing(TermUnitSizingIndex).MinOA = VozMax;
                }
            }
        }
    } break;
    case Constant::CallIndicator::EndSysSizingCalc: {
        // Correct the zone return temperature in FinalZoneSizing for the case of induction units. The calc in
        // ZoneEquipmentManager assumes all the air entering the zone goes into the return node.
        for (int CtrlZoneNum = 1; CtrlZoneNum <= state.dataGlobal->NumOfZones; ++CtrlZoneNum) {
            if (!state.dataZoneEquip->ZoneEquipConfig(CtrlZoneNum).IsControlled) continue;
            // Use first non-zero airdistunit for now, if there is one
            termunitsizingtempfrac = 1.0;
            int TermUnitSizingIndex = 0;
            for (int InletNode = 1; InletNode <= state.dataZoneEquip->ZoneEquipConfig(CtrlZoneNum).NumInNodes; ++InletNode) {
                TermUnitSizingIndex = state.dataZoneEquip->ZoneEquipConfig(CtrlZoneNum).AirDistUnitCool(InletNode).TermUnitSizingIndex;
                if (TermUnitSizingIndex == 0) continue;
                termunitsizingtemp = (1.0 + state.dataSize->TermUnitSizing(TermUnitSizingIndex).InducRat);
                termunitsizingtempfrac = (1.0 / termunitsizingtemp);
                if (TermUnitSizingIndex > 0) break;
            }
            if (TermUnitSizingIndex == 0) continue; // Skip this if there are no terminal units
            RetTempRise = state.dataSize->TermUnitFinalZoneSizing(TermUnitSizingIndex).ZoneRetTempAtCoolPeak -
                          state.dataSize->TermUnitFinalZoneSizing(TermUnitSizingIndex).ZoneTempAtCoolPeak;
            if (RetTempRise > 0.01) {
                // avoid possible compiler bug
                //          FinalZoneSizing(CtrlZoneNum)%ZoneRetTempAtCoolPeak = &
                //            FinalZoneSizing(CtrlZoneNum)%ZoneTempAtCoolPeak + RetTempRise * &
                //           (1.0d0/(1.0d0+TermUnitSizing(CtrlZoneNum)%InducRat))
                state.dataSize->TermUnitFinalZoneSizing(TermUnitSizingIndex).ZoneRetTempAtCoolPeak =
                    state.dataSize->TermUnitFinalZoneSizing(TermUnitSizingIndex).ZoneTempAtCoolPeak + RetTempRise * termunitsizingtempfrac;
            }
            RetTempRise = state.dataSize->TermUnitFinalZoneSizing(TermUnitSizingIndex).ZoneRetTempAtHeatPeak -
                          state.dataSize->TermUnitFinalZoneSizing(TermUnitSizingIndex).ZoneTempAtHeatPeak;
            if (RetTempRise > 0.01) {
                // avoid possible compiler bug
                //          FinalZoneSizing(CtrlZoneNum)%ZoneRetTempAtHeatPeak = &
                //            FinalZoneSizing(CtrlZoneNum)%ZoneTempAtHeatPeak + RetTempRise * &
                //            (1.0d0/(1.0d0+TermUnitSizing(CtrlZoneNum)%InducRat))
                state.dataSize->TermUnitFinalZoneSizing(TermUnitSizingIndex).ZoneRetTempAtHeatPeak =
                    state.dataSize->TermUnitFinalZoneSizing(TermUnitSizingIndex).ZoneTempAtHeatPeak + RetTempRise * termunitsizingtempfrac;
            }
            for (TimeStepIndex = 1; TimeStepIndex <= numOfTimeStepInDay; ++TimeStepIndex) {
                RetTempRise = state.dataSize->TermUnitFinalZoneSizing(TermUnitSizingIndex).CoolZoneRetTempSeq(TimeStepIndex) -
                              state.dataSize->TermUnitFinalZoneSizing(TermUnitSizingIndex).CoolZoneTempSeq(TimeStepIndex);
                if (RetTempRise > 0.01) {
                    // avoid possible compiler bug
                    //            FinalZoneSizing(CtrlZoneNum)%CoolZoneRetTempSeq(TimeStepIndex) = &
                    //              FinalZoneSizing(CtrlZoneNum)%CoolZoneTempSeq(TimeStepIndex) + RetTempRise * &
                    //             (1.0d0/(1.0d0+TermUnitSizing(CtrlZoneNum)%InducRat))
                    state.dataSize->TermUnitFinalZoneSizing(TermUnitSizingIndex).CoolZoneRetTempSeq(TimeStepIndex) =
                        state.dataSize->TermUnitFinalZoneSizing(TermUnitSizingIndex).CoolZoneTempSeq(TimeStepIndex) +
                        RetTempRise * termunitsizingtempfrac;
                }
                RetTempRise = state.dataSize->TermUnitFinalZoneSizing(TermUnitSizingIndex).HeatZoneRetTempSeq(TimeStepIndex) -
                              state.dataSize->TermUnitFinalZoneSizing(TermUnitSizingIndex).HeatZoneTempSeq(TimeStepIndex);
                if (RetTempRise > 0.01) {
                    // avoid possible compiler bug
                    //            FinalZoneSizing(CtrlZoneNum)%HeatZoneRetTempSeq(TimeStepIndex) = &
                    //              FinalZoneSizing(CtrlZoneNum)%HeatZoneTempSeq(TimeStepIndex) + RetTempRise * &
                    //             (1.0d0/(1.0d0+TermUnitSizing(CtrlZoneNum)%InducRat))
                    state.dataSize->TermUnitFinalZoneSizing(TermUnitSizingIndex).HeatZoneRetTempSeq(TimeStepIndex) =
                        state.dataSize->TermUnitFinalZoneSizing(TermUnitSizingIndex).HeatZoneTempSeq(TimeStepIndex) +
                        RetTempRise * termunitsizingtempfrac;
                }
            }
        }

        // Get final design flows
        for (AirLoopNum = 1; AirLoopNum <= state.dataHVACGlobal->NumPrimaryAirSys; ++AirLoopNum) {
            state.dataSize->SensCoolCapTemp(AirLoopNum) = 0.0;
            state.dataSize->TotCoolCapTemp(AirLoopNum) = 0.0;

            // For coincident sizing, loop over design days and pick out the largest central heating amd
            // cooling flow rates and associated data

            for (DDNum = 1; DDNum <= state.dataEnvrn->TotDesDays + state.dataEnvrn->TotRunDesPersDays; ++DDNum) {
                auto &sysSizing = state.dataSize->SysSizing(DDNum, AirLoopNum);
                if (sysSizing.SensCoolCap > state.dataSize->SensCoolCapTemp(AirLoopNum)) {
                    state.dataSize->SysSizPeakDDNum(AirLoopNum).SensCoolPeakDD = DDNum;
                    state.dataSize->SysSizPeakDDNum(AirLoopNum).cSensCoolPeakDDDate = state.dataSize->DesDayWeath(DDNum).DateString;
                    state.dataSize->SensCoolCapTemp(AirLoopNum) = sysSizing.SensCoolCap;
                    if (sysSizing.coolingPeakLoad == DataSizing::PeakLoad::SensibleCooling) {
                        state.dataSize->CalcSysSizing(AirLoopNum).DesCoolVolFlow = sysSizing.DesCoolVolFlow;
                        state.dataSize->CalcSysSizing(AirLoopNum).CoolDesDay = sysSizing.CoolDesDay;
                        // state.dataSize->CalcSysSizing( AirLoopNum ).CoinCoolMassFlow = SysSizing( DDNum, AirLoopNum ).CoinCoolMassFlow;
                        state.dataSize->CalcSysSizing(AirLoopNum).MassFlowAtCoolPeak = sysSizing.MassFlowAtCoolPeak;
                        state.dataSize->CalcSysSizing(AirLoopNum).SensCoolCap = sysSizing.SensCoolCap;
                        state.dataSize->CalcSysSizing(AirLoopNum).TotCoolCap = sysSizing.TotCoolCap;
                        state.dataSize->CalcSysSizing(AirLoopNum).CoolFlowSeq = sysSizing.CoolFlowSeq;
                        state.dataSize->CalcSysSizing(AirLoopNum).SumZoneCoolLoadSeq = sysSizing.SumZoneCoolLoadSeq;
                        state.dataSize->CalcSysSizing(AirLoopNum).CoolZoneAvgTempSeq = sysSizing.CoolZoneAvgTempSeq;
                        state.dataSize->CalcSysSizing(AirLoopNum).SensCoolCapSeq = sysSizing.SensCoolCapSeq;
                        state.dataSize->CalcSysSizing(AirLoopNum).TotCoolCapSeq = sysSizing.TotCoolCapSeq;
                        state.dataSize->CalcSysSizing(AirLoopNum).MixTempAtCoolPeak = sysSizing.MixTempAtCoolPeak;
                        state.dataSize->CalcSysSizing(AirLoopNum).RetTempAtCoolPeak = sysSizing.RetTempAtCoolPeak;
                        state.dataSize->CalcSysSizing(AirLoopNum).MixHumRatAtCoolPeak = sysSizing.MixHumRatAtCoolPeak;
                        state.dataSize->CalcSysSizing(AirLoopNum).RetHumRatAtCoolPeak = sysSizing.RetHumRatAtCoolPeak;
                        state.dataSize->CalcSysSizing(AirLoopNum).OutTempAtCoolPeak = sysSizing.OutTempAtCoolPeak;
                        state.dataSize->CalcSysSizing(AirLoopNum).OutHumRatAtCoolPeak = sysSizing.OutHumRatAtCoolPeak;
                        state.dataSize->CalcSysSizing(AirLoopNum).SysCoolRetTempSeq = sysSizing.SysCoolRetTempSeq;
                        state.dataSize->CalcSysSizing(AirLoopNum).SysCoolRetHumRatSeq = sysSizing.SysCoolRetHumRatSeq;
                        state.dataSize->CalcSysSizing(AirLoopNum).SysCoolOutTempSeq = sysSizing.SysCoolOutTempSeq;
                        state.dataSize->CalcSysSizing(AirLoopNum).SysCoolOutHumRatSeq = sysSizing.SysCoolOutHumRatSeq;
                        state.dataSize->CalcSysSizing(AirLoopNum).SysDOASHeatAddSeq = sysSizing.SysDOASHeatAddSeq;
                        state.dataSize->CalcSysSizing(AirLoopNum).SysDOASLatAddSeq = sysSizing.SysDOASLatAddSeq;
                        state.dataSize->CalcSysSizing(AirLoopNum).SysCoolCoinSpaceSens = sysSizing.SysCoolCoinSpaceSens;
                        state.dataSize->CalcSysSizing(AirLoopNum).SysDesCoolLoad = sysSizing.SysDesCoolLoad;
                        state.dataSize->CalcSysSizing(AirLoopNum).SysCoolLoadTimeStepPk = sysSizing.SysCoolLoadTimeStepPk;
                    }
                }

                if (sysSizing.TotCoolCap > state.dataSize->TotCoolCapTemp(AirLoopNum)) {
                    state.dataSize->SysSizPeakDDNum(AirLoopNum).TotCoolPeakDD = DDNum;
                    state.dataSize->SysSizPeakDDNum(AirLoopNum).cTotCoolPeakDDDate = state.dataSize->DesDayWeath(DDNum).DateString;
                    state.dataSize->TotCoolCapTemp(AirLoopNum) = sysSizing.TotCoolCap;
                    if (sysSizing.coolingPeakLoad == DataSizing::PeakLoad::TotalCooling) {
                        state.dataSize->CalcSysSizing(AirLoopNum).DesCoolVolFlow = sysSizing.DesCoolVolFlow;
                        state.dataSize->CalcSysSizing(AirLoopNum).CoolDesDay = sysSizing.CoolDesDay;
                        // state.dataSize->CalcSysSizing( AirLoopNum ).CoinCoolMassFlow = SysSizing( DDNum, AirLoopNum ).CoinCoolMassFlow;
                        state.dataSize->CalcSysSizing(AirLoopNum).MassFlowAtCoolPeak = sysSizing.MassFlowAtCoolPeak;
                        state.dataSize->CalcSysSizing(AirLoopNum).SensCoolCap = sysSizing.SensCoolCap;
                        state.dataSize->CalcSysSizing(AirLoopNum).TotCoolCap = sysSizing.TotCoolCap;
                        state.dataSize->CalcSysSizing(AirLoopNum).CoolFlowSeq = sysSizing.CoolFlowSeq;
                        state.dataSize->CalcSysSizing(AirLoopNum).SumZoneCoolLoadSeq = sysSizing.SumZoneCoolLoadSeq;
                        state.dataSize->CalcSysSizing(AirLoopNum).CoolZoneAvgTempSeq = sysSizing.CoolZoneAvgTempSeq;
                        state.dataSize->CalcSysSizing(AirLoopNum).SensCoolCapSeq = sysSizing.SensCoolCapSeq;
                        state.dataSize->CalcSysSizing(AirLoopNum).TotCoolCapSeq = sysSizing.TotCoolCapSeq;
                        state.dataSize->CalcSysSizing(AirLoopNum).MixTempAtCoolPeak = sysSizing.MixTempAtCoolPeak;
                        state.dataSize->CalcSysSizing(AirLoopNum).RetTempAtCoolPeak = sysSizing.RetTempAtCoolPeak;
                        state.dataSize->CalcSysSizing(AirLoopNum).MixHumRatAtCoolPeak = sysSizing.MixHumRatAtCoolPeak;
                        state.dataSize->CalcSysSizing(AirLoopNum).RetHumRatAtCoolPeak = sysSizing.RetHumRatAtCoolPeak;
                        state.dataSize->CalcSysSizing(AirLoopNum).OutTempAtCoolPeak = sysSizing.OutTempAtCoolPeak;
                        state.dataSize->CalcSysSizing(AirLoopNum).OutHumRatAtCoolPeak = sysSizing.OutHumRatAtCoolPeak;
                        state.dataSize->CalcSysSizing(AirLoopNum).SysCoolRetTempSeq = sysSizing.SysCoolRetTempSeq;
                        state.dataSize->CalcSysSizing(AirLoopNum).SysCoolRetHumRatSeq = sysSizing.SysCoolRetHumRatSeq;
                        state.dataSize->CalcSysSizing(AirLoopNum).SysCoolOutTempSeq = sysSizing.SysCoolOutTempSeq;
                        state.dataSize->CalcSysSizing(AirLoopNum).SysCoolOutHumRatSeq = sysSizing.SysCoolOutHumRatSeq;
                        state.dataSize->CalcSysSizing(AirLoopNum).SysDOASHeatAddSeq = sysSizing.SysDOASHeatAddSeq;
                        state.dataSize->CalcSysSizing(AirLoopNum).SysDOASLatAddSeq = sysSizing.SysDOASLatAddSeq;
                        state.dataSize->CalcSysSizing(AirLoopNum).SysDesCoolLoad = sysSizing.SysDesCoolLoad;
                        state.dataSize->CalcSysSizing(AirLoopNum).SysCoolLoadTimeStepPk = sysSizing.SysCoolLoadTimeStepPk;
                    }
                    state.dataSize->CalcSysSizing(AirLoopNum).SysCoolCoinSpaceSens = sysSizing.SysCoolCoinSpaceSens;
                }

                if (sysSizing.CoinCoolMassFlow > state.dataSize->CalcSysSizing(AirLoopNum).CoinCoolMassFlow) {
                    state.dataSize->CalcSysSizing(AirLoopNum).CoinCoolMassFlow = sysSizing.CoinCoolMassFlow;
                    state.dataSize->SysSizPeakDDNum(AirLoopNum).CoolFlowPeakDD = DDNum;
                    state.dataSize->SysSizPeakDDNum(AirLoopNum).cCoolFlowPeakDDDate = state.dataSize->DesDayWeath(DDNum).DateString;
                }

                if (sysSizing.HeatCap > state.dataSize->CalcSysSizing(AirLoopNum).HeatCap) {
                    state.dataSize->SysSizPeakDDNum(AirLoopNum).HeatPeakDD = DDNum;
                    state.dataSize->SysSizPeakDDNum(AirLoopNum).cHeatPeakDDDate = state.dataSize->DesDayWeath(DDNum).DateString;
                    state.dataSize->CalcSysSizing(AirLoopNum).DesHeatVolFlow = sysSizing.DesHeatVolFlow;
                    state.dataSize->CalcSysSizing(AirLoopNum).HeatDesDay = sysSizing.HeatDesDay;
                    state.dataSize->CalcSysSizing(AirLoopNum).CoinHeatMassFlow = sysSizing.CoinHeatMassFlow;
                    state.dataSize->CalcSysSizing(AirLoopNum).HeatCap = sysSizing.HeatCap;
                    state.dataSize->CalcSysSizing(AirLoopNum).PreheatCap = sysSizing.PreheatCap;
                    state.dataSize->CalcSysSizing(AirLoopNum).HeatFlowSeq = sysSizing.HeatFlowSeq;
                    state.dataSize->CalcSysSizing(AirLoopNum).SumZoneHeatLoadSeq = sysSizing.SumZoneHeatLoadSeq;
                    state.dataSize->CalcSysSizing(AirLoopNum).HeatCapSeq = sysSizing.HeatCapSeq;
                    state.dataSize->CalcSysSizing(AirLoopNum).HeatZoneAvgTempSeq = sysSizing.HeatZoneAvgTempSeq;
                    state.dataSize->CalcSysSizing(AirLoopNum).PreheatCapSeq = sysSizing.PreheatCapSeq;
                    state.dataSize->CalcSysSizing(AirLoopNum).HeatMixTemp = sysSizing.HeatMixTemp;
                    state.dataSize->CalcSysSizing(AirLoopNum).HeatRetTemp = sysSizing.HeatRetTemp;
                    state.dataSize->CalcSysSizing(AirLoopNum).HeatMixHumRat = sysSizing.HeatMixHumRat;
                    state.dataSize->CalcSysSizing(AirLoopNum).HeatRetHumRat = sysSizing.HeatRetHumRat;
                    state.dataSize->CalcSysSizing(AirLoopNum).HeatOutTemp = sysSizing.HeatOutTemp;
                    state.dataSize->CalcSysSizing(AirLoopNum).HeatOutHumRat = sysSizing.HeatOutHumRat;
                    state.dataSize->CalcSysSizing(AirLoopNum).SysHeatRetTempSeq = sysSizing.SysHeatRetTempSeq;
                    state.dataSize->CalcSysSizing(AirLoopNum).SysHeatRetHumRatSeq = sysSizing.SysHeatRetHumRatSeq;
                    state.dataSize->CalcSysSizing(AirLoopNum).SysHeatOutTempSeq = sysSizing.SysHeatOutTempSeq;
                    state.dataSize->CalcSysSizing(AirLoopNum).SysHeatOutHumRatSeq = sysSizing.SysHeatOutHumRatSeq;

                    state.dataSize->CalcSysSizing(AirLoopNum).SysHeatCoilTimeStepPk = sysSizing.SysHeatCoilTimeStepPk;

                    state.dataSize->CalcSysSizing(AirLoopNum).SysHeatAirTimeStepPk = sysSizing.SysHeatAirTimeStepPk;
                    state.dataSize->CalcSysSizing(AirLoopNum).HeatDDNum = DDNum;
                    state.dataSize->CalcSysSizing(AirLoopNum).SysHeatCoinSpaceSens = sysSizing.SysHeatCoinSpaceSens;
                    state.dataSize->CalcSysSizing(AirLoopNum).SysDesHeatLoad = sysSizing.SysDesHeatLoad;
                    state.dataSize->CalcSysSizing(AirLoopNum).SysHeatLoadTimeStepPk = sysSizing.SysHeatLoadTimeStepPk;
                }
            }

            state.dataSize->CalcSysSizing(AirLoopNum).DesMainVolFlow =
                max(state.dataSize->CalcSysSizing(AirLoopNum).DesCoolVolFlow, state.dataSize->CalcSysSizing(AirLoopNum).DesHeatVolFlow);

            // For noncoincident sizing, find the max heat and cool mass flow for each zone over all the
            // design days. Then calculate the associated heating and cooling capacities.

            int NumZonesCooled = state.dataAirLoop->AirToZoneNodeInfo(AirLoopNum).NumZonesCooled;
            int NumZonesHeated = state.dataAirLoop->AirToZoneNodeInfo(AirLoopNum).NumZonesHeated;
            SysCoolRetTemp = 0.0;
            OutAirFrac = 0.0;
            SysCoolMixTemp = 0.0;
            SysSensCoolCap = 0.0;
            SysTotCoolCap = 0.0;
            CoolTimeStepNum = 0;
            CoolDDNum = 0;
            OutAirTemp = 0.0;
            OutAirHumRat = 0.0;
            SysCoolMixHumRat = 0.0;
            SysCoolRetHumRat = 0.0;
            SysCoolOutTemp = 0.0;
            SysCoolOutHumRat = 0.0;

            for (int ZonesCooledNum = 1; ZonesCooledNum <= NumZonesCooled; ++ZonesCooledNum) { // loop over cooled zones
                int TermUnitSizingIndex = state.dataAirLoop->AirToZoneNodeInfo(AirLoopNum).TermUnitCoolSizingIndex(ZonesCooledNum);
                auto &termUnitSizing = state.dataSize->TermUnitSizing(TermUnitSizingIndex);
                // save the system cooling supply air temp
                state.dataSize->TermUnitFinalZoneSizing(TermUnitSizingIndex).DesCoolCoilInTempTU =
                    state.dataSize->CalcSysSizing(AirLoopNum).CoolSupTemp;
                // save the system cooling supply air hum rat
                state.dataSize->TermUnitFinalZoneSizing(TermUnitSizingIndex).DesCoolCoilInHumRatTU =
                    state.dataSize->CalcSysSizing(AirLoopNum).CoolSupHumRat;
                if (state.dataSize->TermUnitFinalZoneSizing(TermUnitSizingIndex).DesCoolMassFlow <= 0.0) continue;
                Real64 coolMassFlow = state.dataSize->TermUnitFinalZoneSizing(TermUnitSizingIndex)
                                          .DesCoolMassFlow; // already scaled for term unit sizing in Updatestate.dataSize->TermUnitFinalZoneSizing
                state.dataSize->CalcSysSizing(AirLoopNum).NonCoinCoolMassFlow += coolMassFlow / (1.0 + termUnitSizing.InducRat);
                SysCoolRetTemp += state.dataSize->TermUnitFinalZoneSizing(TermUnitSizingIndex).ZoneRetTempAtCoolPeak * coolMassFlow /
                                  (1.0 + termUnitSizing.InducRat);
                SysCoolRetHumRat += state.dataSize->TermUnitFinalZoneSizing(TermUnitSizingIndex).ZoneHumRatAtCoolPeak * coolMassFlow /
                                    (1.0 + termUnitSizing.InducRat);
                CoolDDNum = state.dataSize->TermUnitFinalZoneSizing(TermUnitSizingIndex).CoolDDNum;
                CoolTimeStepNum = state.dataSize->TermUnitFinalZoneSizing(TermUnitSizingIndex).TimeStepNumAtCoolMax;
                OutAirTemp += state.dataSize->DesDayWeath(CoolDDNum).Temp(CoolTimeStepNum) * coolMassFlow / (1.0 + termUnitSizing.InducRat);
                OutAirHumRat += state.dataSize->DesDayWeath(CoolDDNum).HumRat(CoolTimeStepNum) * coolMassFlow / (1.0 + termUnitSizing.InducRat);
            }
            if (state.dataSize->CalcSysSizing(AirLoopNum).NonCoinCoolMassFlow > 0.0) {
                SysCoolRetTemp /= state.dataSize->CalcSysSizing(AirLoopNum).NonCoinCoolMassFlow;
                SysCoolRetHumRat /= state.dataSize->CalcSysSizing(AirLoopNum).NonCoinCoolMassFlow;
                OutAirTemp /= state.dataSize->CalcSysSizing(AirLoopNum).NonCoinCoolMassFlow;
                OutAirHumRat /= state.dataSize->CalcSysSizing(AirLoopNum).NonCoinCoolMassFlow;
                SysCoolOutTemp = OutAirTemp;
                SysCoolOutHumRat = OutAirHumRat;
                RhoAir = state.dataEnvrn->StdRhoAir;
                if (state.dataSize->CalcSysSizing(AirLoopNum).CoolOAOption == OAControl::MinOA) {
                    OutAirFrac = RhoAir * state.dataSize->CalcSysSizing(AirLoopNum).DesOutAirVolFlow /
                                 state.dataSize->CalcSysSizing(AirLoopNum).NonCoinCoolMassFlow;
                    OutAirFrac = min(1.0, max(0.0, OutAirFrac));
                } else {
                    OutAirFrac = 1.0;
                }
                SysCoolMixTemp = OutAirTemp * OutAirFrac + SysCoolRetTemp * (1.0 - OutAirFrac);
                SysCoolMixHumRat = OutAirHumRat * OutAirFrac + SysCoolRetHumRat * (1.0 - OutAirFrac);
                SysSensCoolCap = PsyCpAirFnW(DataPrecisionGlobals::constant_zero) * state.dataSize->CalcSysSizing(AirLoopNum).NonCoinCoolMassFlow *
                                 (SysCoolMixTemp - state.dataSize->CalcSysSizing(AirLoopNum).CoolSupTemp);
                SysSensCoolCap = max(0.0, SysSensCoolCap);
                SysTotCoolCap = state.dataSize->CalcSysSizing(AirLoopNum).NonCoinCoolMassFlow *
                                (PsyHFnTdbW(SysCoolMixTemp, SysCoolMixHumRat) - PsyHFnTdbW(state.dataSize->CalcSysSizing(AirLoopNum).CoolSupTemp,
                                                                                           state.dataSize->CalcSysSizing(AirLoopNum).CoolSupHumRat));
                SysTotCoolCap = max(0.0, SysTotCoolCap);
            }

            SysHeatRetTemp = 0.0;
            OutAirFrac = 0.0;
            SysHeatMixTemp = 0.0;
            SysHeatCap = 0.0;
            HeatTimeStepNum = 0;
            HeatDDNum = 0;
            OutAirTemp = 0.0;
            OutAirHumRat = 0.0;
            SysHeatMixHumRat = 0.0;
            SysHeatRetHumRat = 0.0;
            SysHeatOutTemp = 0.0;
            SysHeatOutHumRat = 0.0;

            if (NumZonesHeated > 0) { // IF there are centrally heated zones

                for (int ZonesHeatedNum = 1; ZonesHeatedNum <= NumZonesHeated; ++ZonesHeatedNum) { // loop over the heated zones
                    int TermUnitSizingIndex = state.dataAirLoop->AirToZoneNodeInfo(AirLoopNum).TermUnitHeatSizingIndex(ZonesHeatedNum);
                    auto &termUnitSizing = state.dataSize->TermUnitSizing(TermUnitSizingIndex);
                    // save the system heating supply air temp
                    state.dataSize->TermUnitFinalZoneSizing(TermUnitSizingIndex).DesHeatCoilInTempTU =
                        state.dataSize->CalcSysSizing(AirLoopNum).HeatSupTemp;
                    // save the system heating supply air hum rat
                    state.dataSize->TermUnitFinalZoneSizing(TermUnitSizingIndex).DesHeatCoilInHumRatTU =
                        state.dataSize->CalcSysSizing(AirLoopNum).HeatSupHumRat;
                    if (state.dataSize->TermUnitFinalZoneSizing(TermUnitSizingIndex).DesHeatMassFlow <= 0.0) continue;
                    Real64 heatMassFlow =
                        state.dataSize->TermUnitFinalZoneSizing(TermUnitSizingIndex)
                            .DesHeatMassFlow; // already scaled for term unit sizing in Updatestate.dataSize->TermUnitFinalZoneSizing
                    state.dataSize->CalcSysSizing(AirLoopNum).NonCoinHeatMassFlow += heatMassFlow / (1.0 + termUnitSizing.InducRat);
                    SysHeatRetTemp += state.dataSize->TermUnitFinalZoneSizing(TermUnitSizingIndex).ZoneRetTempAtHeatPeak * heatMassFlow /
                                      (1.0 + termUnitSizing.InducRat);
                    SysHeatRetHumRat += state.dataSize->TermUnitFinalZoneSizing(TermUnitSizingIndex).ZoneHumRatAtHeatPeak * heatMassFlow /
                                        (1.0 + termUnitSizing.InducRat);
                    HeatDDNum = state.dataSize->TermUnitFinalZoneSizing(TermUnitSizingIndex).HeatDDNum;
                    HeatTimeStepNum = state.dataSize->TermUnitFinalZoneSizing(TermUnitSizingIndex).TimeStepNumAtHeatMax;
                    OutAirTemp += state.dataSize->DesDayWeath(HeatDDNum).Temp(HeatTimeStepNum) * heatMassFlow / (1.0 + termUnitSizing.InducRat);
                    OutAirHumRat += state.dataSize->DesDayWeath(HeatDDNum).HumRat(HeatTimeStepNum) * heatMassFlow / (1.0 + termUnitSizing.InducRat);
                }
                if (state.dataSize->CalcSysSizing(AirLoopNum).NonCoinHeatMassFlow > 0.0) {
                    SysHeatRetTemp /= state.dataSize->CalcSysSizing(AirLoopNum).NonCoinHeatMassFlow;
                    SysHeatRetHumRat /= state.dataSize->CalcSysSizing(AirLoopNum).NonCoinHeatMassFlow;
                    OutAirTemp /= state.dataSize->CalcSysSizing(AirLoopNum).NonCoinHeatMassFlow;
                    OutAirHumRat /= state.dataSize->CalcSysSizing(AirLoopNum).NonCoinHeatMassFlow;
                    SysHeatOutTemp = OutAirTemp;
                    SysHeatOutHumRat = OutAirHumRat;
                    RhoAir = state.dataEnvrn->StdRhoAir;
                    if (state.dataSize->CalcSysSizing(AirLoopNum).HeatOAOption == DataSizing::OAControl::MinOA) {
                        OutAirFrac = RhoAir * state.dataSize->CalcSysSizing(AirLoopNum).DesOutAirVolFlow /
                                     state.dataSize->CalcSysSizing(AirLoopNum).NonCoinHeatMassFlow;
                        OutAirFrac = min(1.0, max(0.0, OutAirFrac));
                    } else {
                        OutAirFrac = 1.0;
                    }
                    SysHeatMixTemp = OutAirTemp * OutAirFrac + SysHeatRetTemp * (1.0 - OutAirFrac);
                    SysHeatMixHumRat = OutAirHumRat * OutAirFrac + SysHeatRetHumRat * (1.0 - OutAirFrac);
                    SysHeatCap = PsyCpAirFnW(DataPrecisionGlobals::constant_zero) * state.dataSize->CalcSysSizing(AirLoopNum).NonCoinHeatMassFlow *
                                 (state.dataSize->CalcSysSizing(AirLoopNum).HeatSupTemp - SysHeatMixTemp);
                    SysHeatCap = max(0.0, SysHeatCap);
                }

            } else { // No centrally heated zones: use cooled zones

                for (int ZonesCooledNum = 1; ZonesCooledNum <= NumZonesCooled; ++ZonesCooledNum) { // loop over the cooled zones
                    int TermUnitSizingIndex = state.dataAirLoop->AirToZoneNodeInfo(AirLoopNum).TermUnitCoolSizingIndex(ZonesCooledNum);
                    auto &termUnitSizing = state.dataSize->TermUnitSizing(TermUnitSizingIndex);
                    // save the system heating supply air temp
                    state.dataSize->TermUnitFinalZoneSizing(TermUnitSizingIndex).DesHeatCoilInTempTU =
                        state.dataSize->CalcSysSizing(AirLoopNum).HeatSupTemp;
                    // save the system heating supply air hum rat
                    state.dataSize->TermUnitFinalZoneSizing(TermUnitSizingIndex).DesHeatCoilInHumRatTU =
                        state.dataSize->CalcSysSizing(AirLoopNum).HeatSupHumRat;
                    if (state.dataSize->TermUnitFinalZoneSizing(TermUnitSizingIndex).DesHeatMassFlow <= 0.0) continue;
                    Real64 heatMassFlow =
                        state.dataSize->TermUnitFinalZoneSizing(TermUnitSizingIndex)
                            .DesHeatMassFlow; // already scaled for term unit sizing in Updatestate.dataSize->TermUnitFinalZoneSizing
                    state.dataSize->CalcSysSizing(AirLoopNum).NonCoinHeatMassFlow += heatMassFlow / (1.0 + termUnitSizing.InducRat);
                    SysHeatRetTemp += state.dataSize->TermUnitFinalZoneSizing(TermUnitSizingIndex).ZoneRetTempAtHeatPeak * heatMassFlow /
                                      (1.0 + termUnitSizing.InducRat);
                    SysHeatRetHumRat += state.dataSize->TermUnitFinalZoneSizing(TermUnitSizingIndex).ZoneHumRatAtHeatPeak * heatMassFlow /
                                        (1.0 + termUnitSizing.InducRat);
                    HeatDDNum = state.dataSize->TermUnitFinalZoneSizing(TermUnitSizingIndex).HeatDDNum;
                    HeatTimeStepNum = state.dataSize->TermUnitFinalZoneSizing(TermUnitSizingIndex).TimeStepNumAtHeatMax;
                    OutAirTemp += state.dataSize->DesDayWeath(HeatDDNum).Temp(HeatTimeStepNum) * heatMassFlow / (1.0 + termUnitSizing.InducRat);
                    OutAirHumRat += state.dataSize->DesDayWeath(HeatDDNum).HumRat(HeatTimeStepNum) * heatMassFlow / (1.0 + termUnitSizing.InducRat);
                }
                if (state.dataSize->CalcSysSizing(AirLoopNum).NonCoinHeatMassFlow > 0.0) {
                    SysHeatRetTemp /= state.dataSize->CalcSysSizing(AirLoopNum).NonCoinHeatMassFlow;
                    SysHeatRetHumRat /= state.dataSize->CalcSysSizing(AirLoopNum).NonCoinHeatMassFlow;
                    OutAirTemp /= state.dataSize->CalcSysSizing(AirLoopNum).NonCoinHeatMassFlow;
                    OutAirHumRat /= state.dataSize->CalcSysSizing(AirLoopNum).NonCoinHeatMassFlow;
                    SysHeatOutTemp = OutAirTemp;
                    SysHeatOutHumRat = OutAirHumRat;
                    RhoAir = state.dataEnvrn->StdRhoAir;
                    if (state.dataSize->CalcSysSizing(AirLoopNum).HeatOAOption == DataSizing::OAControl::MinOA) {
                        OutAirFrac = RhoAir * state.dataSize->CalcSysSizing(AirLoopNum).DesOutAirVolFlow /
                                     state.dataSize->CalcSysSizing(AirLoopNum).NonCoinHeatMassFlow;
                        OutAirFrac = min(1.0, max(0.0, OutAirFrac));
                    } else {
                        OutAirFrac = 1.0;
                    }
                    SysHeatMixTemp = OutAirTemp * OutAirFrac + SysHeatRetTemp * (1.0 - OutAirFrac);
                    SysHeatMixHumRat = OutAirHumRat * OutAirFrac + SysHeatRetHumRat * (1.0 - OutAirFrac);
                    SysHeatCap = PsyCpAirFnW(DataPrecisionGlobals::constant_zero) * state.dataSize->CalcSysSizing(AirLoopNum).NonCoinHeatMassFlow *
                                 (state.dataSize->CalcSysSizing(AirLoopNum).HeatSupTemp - SysHeatMixTemp);
                    SysHeatCap = max(0.0, SysHeatCap);
                }
            }

            // move the noncoincident results into the system sizing array
            if (state.dataSize->CalcSysSizing(AirLoopNum).SizingOption == NonCoincident) {
                // But first check to see if the noncoincident result is actually bigger than the coincident (for 100% outside air)
                if (!(state.dataSize->FinalSysSizing(AirLoopNum).CoolOAOption == OAControl::AllOA &&
                      SysSensCoolCap <= 0.0)) { // CoolOAOption = Yes 100% OA
                    state.dataSize->CalcSysSizing(AirLoopNum).SensCoolCap = SysSensCoolCap;
                    state.dataSize->CalcSysSizing(AirLoopNum).TotCoolCap = SysTotCoolCap;
                    state.dataSize->CalcSysSizing(AirLoopNum).MixTempAtCoolPeak = SysCoolMixTemp;
                    state.dataSize->CalcSysSizing(AirLoopNum).RetTempAtCoolPeak = SysCoolRetTemp;
                    state.dataSize->CalcSysSizing(AirLoopNum).MixHumRatAtCoolPeak = SysCoolMixHumRat;
                    state.dataSize->CalcSysSizing(AirLoopNum).RetHumRatAtCoolPeak = SysCoolRetHumRat;
                    state.dataSize->CalcSysSizing(AirLoopNum).OutTempAtCoolPeak = SysCoolOutTemp;
                    state.dataSize->CalcSysSizing(AirLoopNum).OutHumRatAtCoolPeak = SysCoolOutHumRat;
                }
                // check to see if the noncoincident result is actually bigger than the coincident (for 100% outside air)
                // why is this < 0.0 ? SysHeatCap cannot be < 0 ?? this code will always get executed
                if (!(state.dataSize->FinalSysSizing(AirLoopNum).HeatOAOption == OAControl::AllOA &&
                      SysHeatCap < 0.0)) { // HeatOAOption = Yes 100% OA
                    state.dataSize->CalcSysSizing(AirLoopNum).HeatCap = SysHeatCap;
                    state.dataSize->CalcSysSizing(AirLoopNum).HeatMixTemp = SysHeatMixTemp;
                    state.dataSize->CalcSysSizing(AirLoopNum).HeatRetTemp = SysHeatRetTemp;
                    state.dataSize->CalcSysSizing(AirLoopNum).HeatMixHumRat = SysHeatMixHumRat;
                    state.dataSize->CalcSysSizing(AirLoopNum).HeatRetHumRat = SysHeatRetHumRat;
                    state.dataSize->CalcSysSizing(AirLoopNum).HeatOutTemp = SysHeatOutTemp;
                    state.dataSize->CalcSysSizing(AirLoopNum).HeatOutHumRat = SysHeatOutHumRat;
                }
                state.dataSize->CalcSysSizing(AirLoopNum).DesCoolVolFlow =
                    state.dataSize->CalcSysSizing(AirLoopNum).NonCoinCoolMassFlow / state.dataEnvrn->StdRhoAir;
                state.dataSize->CalcSysSizing(AirLoopNum).DesHeatVolFlow =
                    state.dataSize->CalcSysSizing(AirLoopNum).NonCoinHeatMassFlow / state.dataEnvrn->StdRhoAir;
                state.dataSize->CalcSysSizing(AirLoopNum).DesMainVolFlow =
                    max(state.dataSize->CalcSysSizing(AirLoopNum).DesCoolVolFlow, state.dataSize->CalcSysSizing(AirLoopNum).DesHeatVolFlow);
            }
        }

        // Move final system design data (calculated from zone data) to user design array
        for (std::size_t i = 0; i < state.dataSize->FinalSysSizing.size(); ++i) {
            auto &z = state.dataSize->FinalSysSizing[i];
            auto &c = state.dataSize->CalcSysSizing[i];
            z.CoolDesDay = c.CoolDesDay;
            z.HeatDesDay = c.HeatDesDay;
            z.CoinCoolMassFlow = c.CoinCoolMassFlow;
            z.CoinHeatMassFlow = c.CoinHeatMassFlow;
            z.NonCoinCoolMassFlow = c.NonCoinCoolMassFlow;
            z.NonCoinHeatMassFlow = c.NonCoinHeatMassFlow;
            z.DesMainVolFlow = c.DesMainVolFlow;
            z.DesHeatVolFlow = c.DesHeatVolFlow;
            z.DesCoolVolFlow = c.DesCoolVolFlow;
            z.MassFlowAtCoolPeak = c.MassFlowAtCoolPeak;
            z.SensCoolCap = c.SensCoolCap;
            z.TotCoolCap = c.TotCoolCap;
            z.HeatCap = c.HeatCap;
            z.PreheatCap = c.PreheatCap;
            z.MixTempAtCoolPeak = c.MixTempAtCoolPeak;
            z.MixHumRatAtCoolPeak = c.MixHumRatAtCoolPeak;
            z.RetTempAtCoolPeak = c.RetTempAtCoolPeak;
            z.RetHumRatAtCoolPeak = c.RetHumRatAtCoolPeak;
            z.OutTempAtCoolPeak = c.OutTempAtCoolPeak;
            z.OutHumRatAtCoolPeak = c.OutHumRatAtCoolPeak;
            z.HeatMixTemp = c.HeatMixTemp;
            z.HeatMixHumRat = c.HeatMixHumRat;
            z.HeatRetTemp = c.HeatRetTemp;
            z.HeatRetHumRat = c.HeatRetHumRat;
            z.HeatOutTemp = c.HeatOutTemp;
            z.HeatOutHumRat = c.HeatOutHumRat;
            z.SysHeatCoilTimeStepPk = c.SysHeatCoilTimeStepPk;
            z.SysHeatAirTimeStepPk = c.SysHeatAirTimeStepPk;
            z.HeatDDNum = c.HeatDDNum;
            z.SysCoolCoinSpaceSens = c.SysCoolCoinSpaceSens;
            z.SysHeatCoinSpaceSens = c.SysHeatCoinSpaceSens;
            z.SysDesCoolLoad = c.SysDesCoolLoad;
            z.SysCoolLoadTimeStepPk = c.SysCoolLoadTimeStepPk;
            z.SysDesHeatLoad = c.SysDesHeatLoad;
            z.SysHeatLoadTimeStepPk = c.SysHeatLoadTimeStepPk;
        }

        for (AirLoopNum = 1; AirLoopNum <= state.dataHVACGlobal->NumPrimaryAirSys; ++AirLoopNum) {
            auto &finalSysSizing = state.dataSize->FinalSysSizing(AirLoopNum);
            auto &calcSysSizing = state.dataSize->CalcSysSizing(AirLoopNum);
            for (TimeStepIndex = 1; TimeStepIndex <= numOfTimeStepInDay; ++TimeStepIndex) {
                finalSysSizing.HeatFlowSeq(TimeStepIndex) = calcSysSizing.HeatFlowSeq(TimeStepIndex);
                finalSysSizing.CoolFlowSeq(TimeStepIndex) = calcSysSizing.CoolFlowSeq(TimeStepIndex);
                finalSysSizing.SumZoneCoolLoadSeq(TimeStepIndex) = calcSysSizing.SumZoneCoolLoadSeq(TimeStepIndex);
                finalSysSizing.SumZoneHeatLoadSeq(TimeStepIndex) = calcSysSizing.SumZoneHeatLoadSeq(TimeStepIndex);
                finalSysSizing.CoolZoneAvgTempSeq(TimeStepIndex) = calcSysSizing.CoolZoneAvgTempSeq(TimeStepIndex);
                finalSysSizing.HeatZoneAvgTempSeq(TimeStepIndex) = calcSysSizing.HeatZoneAvgTempSeq(TimeStepIndex);
                finalSysSizing.SensCoolCapSeq(TimeStepIndex) = calcSysSizing.SensCoolCapSeq(TimeStepIndex);
                finalSysSizing.TotCoolCapSeq(TimeStepIndex) = calcSysSizing.TotCoolCapSeq(TimeStepIndex);
                finalSysSizing.HeatCapSeq(TimeStepIndex) = calcSysSizing.HeatCapSeq(TimeStepIndex);
                finalSysSizing.PreheatCapSeq(TimeStepIndex) = calcSysSizing.PreheatCapSeq(TimeStepIndex);
                finalSysSizing.SysCoolRetTempSeq(TimeStepIndex) = calcSysSizing.SysCoolRetTempSeq(TimeStepIndex);
                finalSysSizing.SysCoolRetHumRatSeq(TimeStepIndex) = calcSysSizing.SysCoolRetHumRatSeq(TimeStepIndex);
                finalSysSizing.SysHeatRetTempSeq(TimeStepIndex) = calcSysSizing.SysHeatRetTempSeq(TimeStepIndex);
                finalSysSizing.SysHeatRetHumRatSeq(TimeStepIndex) = calcSysSizing.SysHeatRetHumRatSeq(TimeStepIndex);
                finalSysSizing.SysCoolOutTempSeq(TimeStepIndex) = calcSysSizing.SysCoolOutTempSeq(TimeStepIndex);
                finalSysSizing.SysCoolOutHumRatSeq(TimeStepIndex) = calcSysSizing.SysCoolOutHumRatSeq(TimeStepIndex);
                finalSysSizing.SysHeatOutTempSeq(TimeStepIndex) = calcSysSizing.SysHeatOutTempSeq(TimeStepIndex);
                finalSysSizing.SysHeatOutHumRatSeq(TimeStepIndex) = calcSysSizing.SysHeatOutHumRatSeq(TimeStepIndex);
                finalSysSizing.SysDOASHeatAddSeq(TimeStepIndex) = calcSysSizing.SysDOASHeatAddSeq(TimeStepIndex);
                finalSysSizing.SysDOASLatAddSeq(TimeStepIndex) = calcSysSizing.SysDOASLatAddSeq(TimeStepIndex);
            }
        }

        // Check for user input design system flow rates. Set the sizing ratios.
        for (AirLoopNum = 1; AirLoopNum <= state.dataHVACGlobal->NumPrimaryAirSys; ++AirLoopNum) {
            auto &calcSysSizing = state.dataSize->CalcSysSizing(AirLoopNum);
            auto &finalSysSizing = state.dataSize->FinalSysSizing(AirLoopNum);
            // adjust system sizing flow rates for scalable flows
            UpdateSysSizingForScalableInputs(state, AirLoopNum);

            int NumZonesCooled = state.dataAirLoop->AirToZoneNodeInfo(AirLoopNum).NumZonesCooled;
            int NumZonesHeated = state.dataAirLoop->AirToZoneNodeInfo(AirLoopNum).NumZonesHeated;
            RhoAir = state.dataEnvrn->StdRhoAir;
            SysCoolSizingRat = 0.0;
            if (calcSysSizing.InpDesCoolAirFlow > 0.0 && calcSysSizing.DesCoolVolFlow > 0.0 &&
                (calcSysSizing.CoolAirDesMethod == AirflowSizingMethod::InpDesAirFlow || calcSysSizing.ScaleCoolSAFMethod == FlowPerFloorArea ||
                 calcSysSizing.ScaleCoolSAFMethod == FractionOfAutosizedCoolingAirflow ||
                 calcSysSizing.ScaleCoolSAFMethod == FlowPerCoolingCapacity)) {
                SysCoolSizingRat = calcSysSizing.InpDesCoolAirFlow / calcSysSizing.DesCoolVolFlow;
            } else {
                SysCoolSizingRat = 1.0;
            }

            SysHeatSizingRat = 0.0;
            if (calcSysSizing.InpDesHeatAirFlow > 0.0 && calcSysSizing.DesHeatVolFlow > 0.0 &&
                (calcSysSizing.HeatAirDesMethod == AirflowSizingMethod::InpDesAirFlow || calcSysSizing.ScaleHeatSAFMethod == FlowPerFloorArea ||
                 calcSysSizing.ScaleHeatSAFMethod == FractionOfAutosizedHeatingAirflow ||
                 calcSysSizing.ScaleHeatSAFMethod == FractionOfAutosizedCoolingAirflow ||
                 calcSysSizing.ScaleHeatSAFMethod == FlowPerHeatingCapacity)) {
                SysHeatSizingRat = calcSysSizing.InpDesHeatAirFlow / calcSysSizing.DesHeatVolFlow;
            } else {
                SysHeatSizingRat = 1.0;
            }

            if (calcSysSizing.loadSizingType == DataSizing::LoadSizing::Ventilation && SysCoolSizingRat == 1.0) {
                if (calcSysSizing.DesCoolVolFlow > 0.0) {
                    SysCoolSizingRat = calcSysSizing.DesOutAirVolFlow / calcSysSizing.DesCoolVolFlow;
                    state.dataSize->VotClgBySys(AirLoopNum) = finalSysSizing.DesOutAirVolFlow;
                } else {
                    SysCoolSizingRat = 1.0;
                }
            }
            if (calcSysSizing.loadSizingType == DataSizing::LoadSizing::Ventilation && SysHeatSizingRat == 1.0) {
                if (calcSysSizing.DesHeatVolFlow > 0.0) {
                    SysHeatSizingRat = calcSysSizing.DesOutAirVolFlow / calcSysSizing.DesHeatVolFlow;
                    state.dataSize->VotHtgBySys(AirLoopNum) = finalSysSizing.DesOutAirVolFlow;
                } else {
                    SysHeatSizingRat = 1.0;
                }
            }

            // Calculate the new user modified system design quantities
            if (std::abs(SysCoolSizingRat - 1.0) > 0.00001) {

                finalSysSizing.CoinCoolMassFlow = SysCoolSizingRat * calcSysSizing.CoinCoolMassFlow;
                finalSysSizing.NonCoinCoolMassFlow = SysCoolSizingRat * calcSysSizing.NonCoinCoolMassFlow;
                finalSysSizing.DesCoolVolFlow = SysCoolSizingRat * calcSysSizing.DesCoolVolFlow;
                finalSysSizing.MassFlowAtCoolPeak = SysCoolSizingRat * calcSysSizing.MassFlowAtCoolPeak;

                if (finalSysSizing.DesCoolVolFlow > 0.0) {

                    for (TimeStepIndex = 1; TimeStepIndex <= numOfTimeStepInDay; ++TimeStepIndex) {

                        if (calcSysSizing.CoolFlowSeq(TimeStepIndex) > 0.0) {

                            finalSysSizing.CoolFlowSeq(TimeStepIndex) = SysCoolSizingRat * calcSysSizing.CoolFlowSeq(TimeStepIndex);
                            if (finalSysSizing.CoolOAOption == OAControl::MinOA) {
                                OutAirFrac = RhoAir * finalSysSizing.DesOutAirVolFlow / finalSysSizing.CoolFlowSeq(TimeStepIndex);
                                OutAirFrac = min(1.0, max(0.0, OutAirFrac));
                            } else {
                                OutAirFrac = 1.0;
                            }
                            SysCoolMixTemp = finalSysSizing.SysCoolOutTempSeq(TimeStepIndex) * OutAirFrac +
                                             finalSysSizing.SysCoolRetTempSeq(TimeStepIndex) * (1.0 - OutAirFrac);
                            SysCoolMixHumRat = finalSysSizing.SysCoolOutHumRatSeq(TimeStepIndex) * OutAirFrac +
                                               finalSysSizing.SysCoolRetHumRatSeq(TimeStepIndex) * (1.0 - OutAirFrac);
                            SysSensCoolCap = PsyCpAirFnW(DataPrecisionGlobals::constant_zero) * finalSysSizing.CoolFlowSeq(TimeStepIndex) *
                                             (SysCoolMixTemp - finalSysSizing.CoolSupTemp);
                            SysSensCoolCap = max(0.0, SysSensCoolCap);
                            SysTotCoolCap =
                                finalSysSizing.CoolFlowSeq(TimeStepIndex) *
                                (PsyHFnTdbW(SysCoolMixTemp, SysCoolMixHumRat) - PsyHFnTdbW(finalSysSizing.CoolSupTemp, finalSysSizing.CoolSupHumRat));
                            SysTotCoolCap = max(0.0, SysTotCoolCap);
                            finalSysSizing.SensCoolCapSeq(TimeStepIndex) = SysSensCoolCap;
                            finalSysSizing.TotCoolCapSeq(TimeStepIndex) = SysTotCoolCap;
                        }
                    }

                    if (finalSysSizing.CoolOAOption == OAControl::MinOA) {
                        OutAirFrac = finalSysSizing.DesOutAirVolFlow / finalSysSizing.DesCoolVolFlow;
                        OutAirFrac = min(1.0, max(0.0, OutAirFrac));
                    } else {
                        OutAirFrac = 1.0;
                    }
                    finalSysSizing.MixTempAtCoolPeak =
                        finalSysSizing.OutTempAtCoolPeak * OutAirFrac + finalSysSizing.RetTempAtCoolPeak * (1.0 - OutAirFrac);
                    finalSysSizing.MixHumRatAtCoolPeak =
                        finalSysSizing.OutHumRatAtCoolPeak * OutAirFrac + finalSysSizing.RetHumRatAtCoolPeak * (1.0 - OutAirFrac);
                    finalSysSizing.SensCoolCap = PsyCpAirFnW(DataPrecisionGlobals::constant_zero) * RhoAir * finalSysSizing.DesCoolVolFlow *
                                                 (finalSysSizing.MixTempAtCoolPeak - finalSysSizing.CoolSupTemp);
                    finalSysSizing.SensCoolCap = max(0.0, finalSysSizing.SensCoolCap);
                    finalSysSizing.TotCoolCap = RhoAir * finalSysSizing.DesCoolVolFlow *
                                                (PsyHFnTdbW(finalSysSizing.MixTempAtCoolPeak, finalSysSizing.MixHumRatAtCoolPeak) -
                                                 PsyHFnTdbW(finalSysSizing.CoolSupTemp, finalSysSizing.CoolSupHumRat));
                    finalSysSizing.TotCoolCap = max(0.0, finalSysSizing.TotCoolCap);
                }

                // take account of the user input system flow rates and alter the zone flow rates to match
                for (int ZonesCooledNum = 1; ZonesCooledNum <= NumZonesCooled; ++ZonesCooledNum) {
                    int TermUnitSizingIndex = state.dataAirLoop->AirToZoneNodeInfo(AirLoopNum).TermUnitCoolSizingIndex(ZonesCooledNum);
                    if ((SysCoolSizingRat != 1.0) && (finalSysSizing.loadSizingType == DataSizing::LoadSizing::Ventilation) &&
                        (state.dataSize->TermUnitFinalZoneSizing(TermUnitSizingIndex).MinOA > 0.0)) {
                        // size on ventilation load
                        if (state.dataSize->TermUnitFinalZoneSizing(TermUnitSizingIndex).MinOA > 0.0) {
                            ZoneOARatio = state.dataSize->TermUnitFinalZoneSizing(TermUnitSizingIndex).MinOA /
                                          max(state.dataSize->TermUnitFinalZoneSizing(TermUnitSizingIndex).DesCoolVolFlow,
                                              state.dataSize->TermUnitFinalZoneSizing(TermUnitSizingIndex).MinOA);
                            ZoneOARatio *= (1.0 + state.dataSize->TermUnitSizing(TermUnitSizingIndex).InducRat);
                        } else {
                            ZoneOARatio = 0.0;
                        }
                        state.dataSize->TermUnitFinalZoneSizing(TermUnitSizingIndex).scaleZoneCooling(ZoneOARatio);
                    } else if ((SysCoolSizingRat > 1.0) || (SysCoolSizingRat < 1.0 && finalSysSizing.SizingOption == NonCoincident)) {
                        // size on user input system design flows
                        state.dataSize->TermUnitFinalZoneSizing(TermUnitSizingIndex).scaleZoneCooling(SysCoolSizingRat);
                    }
                }
            }

            if (std::abs(SysHeatSizingRat - 1.0) > 0.00001) {

                finalSysSizing.CoinHeatMassFlow = SysHeatSizingRat * calcSysSizing.CoinHeatMassFlow;
                finalSysSizing.NonCoinHeatMassFlow = SysHeatSizingRat * calcSysSizing.NonCoinHeatMassFlow;
                finalSysSizing.DesHeatVolFlow = SysHeatSizingRat * calcSysSizing.DesHeatVolFlow;

                if (finalSysSizing.DesHeatVolFlow > 0.0) {

                    for (TimeStepIndex = 1; TimeStepIndex <= numOfTimeStepInDay; ++TimeStepIndex) {

                        if (calcSysSizing.HeatFlowSeq(TimeStepIndex) > 0.0) {

                            finalSysSizing.HeatFlowSeq(TimeStepIndex) = SysHeatSizingRat * calcSysSizing.HeatFlowSeq(TimeStepIndex);
                            if (finalSysSizing.HeatOAOption == DataSizing::OAControl::MinOA) {
                                OutAirFrac = RhoAir * finalSysSizing.DesOutAirVolFlow / finalSysSizing.HeatFlowSeq(TimeStepIndex);
                                OutAirFrac = min(1.0, max(0.0, OutAirFrac));
                            } else {
                                OutAirFrac = 1.0;
                            }
                            SysHeatMixTemp = finalSysSizing.SysHeatOutTempSeq(TimeStepIndex) * OutAirFrac +
                                             finalSysSizing.SysHeatRetTempSeq(TimeStepIndex) * (1.0 - OutAirFrac);
                            SysHeatMixHumRat = finalSysSizing.SysHeatOutHumRatSeq(TimeStepIndex) * OutAirFrac +
                                               finalSysSizing.SysHeatRetHumRatSeq(TimeStepIndex) * (1.0 - OutAirFrac);
                            SysHeatCap = PsyCpAirFnW(DataPrecisionGlobals::constant_zero) * finalSysSizing.HeatFlowSeq(TimeStepIndex) *
                                         (finalSysSizing.HeatSupTemp - SysHeatMixTemp);
                            SysHeatCap = max(0.0, SysHeatCap);
                            finalSysSizing.HeatCapSeq(TimeStepIndex) = SysHeatCap;
                        }
                    }

                    if (finalSysSizing.HeatOAOption == DataSizing::OAControl::MinOA) {
                        OutAirFrac = finalSysSizing.DesOutAirVolFlow / finalSysSizing.DesHeatVolFlow;
                        OutAirFrac = min(1.0, max(0.0, OutAirFrac));
                    } else {
                        OutAirFrac = 1.0;
                    }
                    finalSysSizing.HeatMixTemp = finalSysSizing.HeatOutTemp * OutAirFrac + finalSysSizing.HeatRetTemp * (1.0 - OutAirFrac);
                    finalSysSizing.HeatMixHumRat = finalSysSizing.HeatOutHumRat * OutAirFrac + finalSysSizing.HeatRetHumRat * (1.0 - OutAirFrac);
                    finalSysSizing.HeatCap = PsyCpAirFnW(DataPrecisionGlobals::constant_zero) * RhoAir * finalSysSizing.DesHeatVolFlow *
                                             (finalSysSizing.HeatSupTemp - finalSysSizing.HeatMixTemp);
                    finalSysSizing.HeatCap = max(0.0, finalSysSizing.HeatCap);
                }
                // take account of the user input system flow rates and alter the zone flow rates to match (for terminal unit sizing)
                if (NumZonesHeated > 0) {                                                              // IF there are centrally heated zones
                    for (int ZonesHeatedNum = 1; ZonesHeatedNum <= NumZonesHeated; ++ZonesHeatedNum) { // loop over the heated zones
                        int TermUnitSizingIndex = state.dataAirLoop->AirToZoneNodeInfo(AirLoopNum).TermUnitHeatSizingIndex(ZonesHeatedNum);
                        auto &termUnitFinalZoneSizing = state.dataSize->TermUnitFinalZoneSizing(TermUnitSizingIndex);
                        if ((SysHeatSizingRat != 1.0) && (finalSysSizing.loadSizingType == DataSizing::LoadSizing::Ventilation) &&
                            (termUnitFinalZoneSizing.MinOA > 0.0)) {
                            // size on ventilation load
                            ZoneOARatio = termUnitFinalZoneSizing.MinOA / max(termUnitFinalZoneSizing.DesHeatVolFlow, termUnitFinalZoneSizing.MinOA);
                            ZoneOARatio *= (1.0 + state.dataSize->TermUnitSizing(TermUnitSizingIndex).InducRat);
                            termUnitFinalZoneSizing.scaleZoneHeating(ZoneOARatio);
                        } else if ((SysHeatSizingRat > 1.0) || (SysHeatSizingRat < 1.0 && finalSysSizing.SizingOption == NonCoincident)) {
                            // size on user input system design flows
                            termUnitFinalZoneSizing.scaleZoneHeating(SysHeatSizingRat);
                        }
                    }
                } else {                                                                               // No centrally heated zones: use cooled zones
                    for (int ZonesCooledNum = 1; ZonesCooledNum <= NumZonesCooled; ++ZonesCooledNum) { // loop over the cooled zones
                        int TermUnitSizingIndex = state.dataAirLoop->AirToZoneNodeInfo(AirLoopNum).TermUnitCoolSizingIndex(ZonesCooledNum);
                        auto &termUnitFinalZoneSizing = state.dataSize->TermUnitFinalZoneSizing(TermUnitSizingIndex);
                        if ((SysHeatSizingRat != 1.0) && (finalSysSizing.loadSizingType == DataSizing::LoadSizing::Ventilation) &&
                            (termUnitFinalZoneSizing.MinOA <= 0.0)) {
                            ShowWarningError(state,
                                             format("FinalSystemSizing: AirLoop=\"{}\", Requested sizing on Ventilation,",
                                                    state.dataAirLoop->AirToZoneNodeInfo(AirLoopNum).AirLoopName));
                            ShowContinueError(state, format("but Zone has no design OA Flow. Zone=\"{}\".", termUnitFinalZoneSizing.ZoneName));
                        }
                        if ((SysHeatSizingRat != 1.0) && (finalSysSizing.loadSizingType == DataSizing::LoadSizing::Ventilation) &&
                            (termUnitFinalZoneSizing.MinOA > 0.0)) {
                            // size on ventilation load
                            ZoneOARatio = termUnitFinalZoneSizing.MinOA / max(termUnitFinalZoneSizing.DesHeatVolFlow, termUnitFinalZoneSizing.MinOA);
                            ZoneOARatio *= (1.0 + state.dataSize->TermUnitSizing(TermUnitSizingIndex).InducRat);
                            termUnitFinalZoneSizing.scaleZoneHeating(ZoneOARatio);
                        } else if ((SysHeatSizingRat != 1.0) && (finalSysSizing.loadSizingType == DataSizing::LoadSizing::Ventilation) &&
                                   (termUnitFinalZoneSizing.MinOA > 0.0)) {
                            // size on user input system design flows
                            termUnitFinalZoneSizing.scaleZoneHeating(SysHeatSizingRat);
                        }
                    }
                }
            }

            finalSysSizing.DesMainVolFlow = max(finalSysSizing.DesCoolVolFlow, finalSysSizing.DesHeatVolFlow);

            // loop over the zones cooled by this system and sum up the min cooling flow rates to get the
            // min system cooling flow rate
            for (int ZonesCooledNum = 1; ZonesCooledNum <= NumZonesCooled; ++ZonesCooledNum) {
                int TermUnitSizingIndex = state.dataAirLoop->AirToZoneNodeInfo(AirLoopNum).TermUnitCoolSizingIndex(ZonesCooledNum);
                finalSysSizing.DesCoolVolFlowMin += state.dataSize->TermUnitFinalZoneSizing(TermUnitSizingIndex).DesCoolVolFlowMin;
            }
            if (finalSysSizing.DesCoolVolFlowMin <= 0.0) {
                finalSysSizing.DesCoolVolFlowMin = finalSysSizing.DesOutAirVolFlow;
            }
        }

        // Specify the heating supply air Temp/HumRat for different system configurations
        for (AirLoopNum = 1; AirLoopNum <= state.dataHVACGlobal->NumPrimaryAirSys; ++AirLoopNum) {

            int NumZonesHeated = state.dataAirLoop->AirToZoneNodeInfo(AirLoopNum).NumZonesHeated;

            if (NumZonesHeated > 0) { // IF there are centrally heated zones
                for (int ZonesHeatedNum = 1; ZonesHeatedNum <= NumZonesHeated; ++ZonesHeatedNum) {
                    int TermUnitSizingIndex = state.dataAirLoop->AirToZoneNodeInfo(AirLoopNum).TermUnitHeatSizingIndex(ZonesHeatedNum);

                    state.dataSize->TermUnitFinalZoneSizing(TermUnitSizingIndex).DesHeatCoilInTempTU = GetHeatingSATempForSizing(state, AirLoopNum);
                    state.dataSize->TermUnitFinalZoneSizing(TermUnitSizingIndex).DesHeatCoilInHumRatTU =
                        GetHeatingSATempHumRatForSizing(state, AirLoopNum);
                }
            }
        }

        // EMS calling point to customize system sizing results
        bool anyEMSRan;
        ManageEMS(state, EMSManager::EMSCallFrom::SystemSizing, anyEMSRan, ObjexxFCL::Optional_int_const());

        // EMS override point
        if (state.dataGlobal->AnyEnergyManagementSystemInModel) {
            for (AirLoopNum = 1; AirLoopNum <= state.dataHVACGlobal->NumPrimaryAirSys; ++AirLoopNum) {
                auto &finalSysSizing = state.dataSize->FinalSysSizing(AirLoopNum);
                if (finalSysSizing.EMSOverrideCoinCoolMassFlowOn) finalSysSizing.CoinCoolMassFlow = finalSysSizing.EMSValueCoinCoolMassFlow;
                if (finalSysSizing.EMSOverrideCoinHeatMassFlowOn) finalSysSizing.CoinHeatMassFlow = finalSysSizing.EMSValueCoinHeatMassFlow;
                if (finalSysSizing.EMSOverrideNonCoinCoolMassFlowOn) finalSysSizing.NonCoinCoolMassFlow = finalSysSizing.EMSValueNonCoinCoolMassFlow;
                if (finalSysSizing.EMSOverrideNonCoinHeatMassFlowOn) finalSysSizing.NonCoinHeatMassFlow = finalSysSizing.EMSValueNonCoinHeatMassFlow;
                if (finalSysSizing.EMSOverrideDesMainVolFlowOn) finalSysSizing.DesMainVolFlow = finalSysSizing.EMSValueDesMainVolFlow;
                if (finalSysSizing.EMSOverrideDesHeatVolFlowOn) finalSysSizing.DesHeatVolFlow = finalSysSizing.EMSValueDesHeatVolFlow;
                if (finalSysSizing.EMSOverrideDesCoolVolFlowOn) finalSysSizing.DesCoolVolFlow = finalSysSizing.EMSValueDesCoolVolFlow;

            } // over NumPrimaryAirSys
        }

        // determine if main design is from cooling or heating
        for (AirLoopNum = 1; AirLoopNum <= state.dataHVACGlobal->NumPrimaryAirSys; ++AirLoopNum) {
            if (state.dataSize->FinalSysSizing(AirLoopNum).DesMainVolFlow == state.dataSize->FinalSysSizing(AirLoopNum).DesCoolVolFlow) {
                state.dataSize->FinalSysSizing(AirLoopNum).sysSizeCoolingDominant = true;
            } else if (state.dataSize->FinalSysSizing(AirLoopNum).DesMainVolFlow == state.dataSize->FinalSysSizing(AirLoopNum).DesHeatVolFlow) {
                state.dataSize->FinalSysSizing(AirLoopNum).sysSizeHeatingDominant = true;
            }
        }

        // write out the sys design calc results

        print(state.files.ssz, "Time");
        for (I = 1; I <= state.dataHVACGlobal->NumPrimaryAirSys; ++I) {
            for (J = 1; J <= state.dataEnvrn->TotDesDays + state.dataEnvrn->TotRunDesPersDays; ++J) {
                constexpr const char *SSizeFmt12("{}{}{}{:2}{}{}{}{}{:2}{}{}{}{}{:2}{}{}{}{}{:2}{}{}{}{}{:2}{}");
                print(state.files.ssz,
                      SSizeFmt12,
                      state.dataSize->SizingFileColSep,
                      state.dataSize->CalcSysSizing(I).AirPriLoopName,
                      ":DesPer",
                      J,
                      ":Des Heat Mass Flow [kg/s]",
                      state.dataSize->SizingFileColSep,
                      state.dataSize->CalcSysSizing(I).AirPriLoopName,
                      ":DesPer",
                      J,
                      ":Des Heat Cap [W]",
                      state.dataSize->SizingFileColSep,
                      state.dataSize->CalcSysSizing(I).AirPriLoopName,
                      ":DesPer",
                      J,
                      ":Des Cool Mass Flow [kg/s]",
                      state.dataSize->SizingFileColSep,
                      state.dataSize->CalcSysSizing(I).AirPriLoopName,
                      ":DesPer",
                      J,
                      ":Des Sens Cool Cap [W]",
                      state.dataSize->SizingFileColSep,
                      state.dataSize->CalcSysSizing(I).AirPriLoopName,
                      ":DesPer",
                      J,
                      ":Des Tot Cool Cap [W]");
            }
        }
        print(state.files.ssz, "\n");
        //      HourFrac = 0.0
        Minutes = 0;
        TimeStepIndex = 0;
        for (HourCounter = 1; HourCounter <= 24; ++HourCounter) {
            for (TimeStepCounter = 1; TimeStepCounter <= state.dataGlobal->NumOfTimeStepInHour; ++TimeStepCounter) {
                ++TimeStepIndex;
                Minutes += state.dataGlobal->MinutesPerTimeStep;
                if (Minutes == 60) {
                    Minutes = 0;
                    HourPrint = HourCounter;
                } else {
                    HourPrint = HourCounter - 1;
                }
                constexpr const char *SSizeFmt20("{:02}:{:02}:00");
                print(state.files.ssz, SSizeFmt20, HourPrint, Minutes);
                for (I = 1; I <= state.dataHVACGlobal->NumPrimaryAirSys; ++I) {
                    for (J = 1; J <= state.dataEnvrn->TotDesDays + state.dataEnvrn->TotRunDesPersDays; ++J) {
                        constexpr const char *SSizeFmt22("{}{:12.6E}{}{:12.6E}{}{:12.6E}{}{:12.6E}{}{:12.6E}");

                        print(state.files.ssz,
                              SSizeFmt22,
                              state.dataSize->SizingFileColSep,
                              state.dataSize->SysSizing(J, I).HeatFlowSeq(TimeStepIndex),
                              state.dataSize->SizingFileColSep,
                              state.dataSize->SysSizing(J, I).HeatCapSeq(TimeStepIndex),
                              state.dataSize->SizingFileColSep,
                              state.dataSize->SysSizing(J, I).CoolFlowSeq(TimeStepIndex),
                              state.dataSize->SizingFileColSep,
                              state.dataSize->SysSizing(J, I).SensCoolCapSeq(TimeStepIndex),
                              state.dataSize->SizingFileColSep,
                              state.dataSize->SysSizing(J, I).TotCoolCapSeq(TimeStepIndex));
                    }
                }
                print(state.files.ssz, "\n");
            }
        }

        constexpr const char *SSizeFmt31("{}{:12.6E}{}{:12.6E}{}{:12.6E}{}{:12.6E}");
        print(state.files.ssz, "Coinc Peak   ");
        for (I = 1; I <= state.dataHVACGlobal->NumPrimaryAirSys; ++I) {
            print(state.files.ssz,
                  SSizeFmt31,
                  state.dataSize->SizingFileColSep,
                  state.dataSize->CalcSysSizing(I).CoinHeatMassFlow,
                  state.dataSize->SizingFileColSep,
                  state.dataSize->CalcSysSizing(I).CoinCoolMassFlow,
                  state.dataSize->SizingFileColSep,
                  state.dataSize->CalcSysSizing(I).HeatCap,
                  state.dataSize->SizingFileColSep,
                  state.dataSize->CalcSysSizing(I).SensCoolCap);
        }
        print(state.files.ssz, "\n");

        print(state.files.ssz, "NonCoinc Peak");
        for (I = 1; I <= state.dataHVACGlobal->NumPrimaryAirSys; ++I) {
            print(state.files.ssz,
                  SSizeFmt31,
                  state.dataSize->SizingFileColSep,
                  state.dataSize->CalcSysSizing(I).NonCoinHeatMassFlow,
                  state.dataSize->SizingFileColSep,
                  state.dataSize->CalcSysSizing(I).NonCoinCoolMassFlow,
                  state.dataSize->SizingFileColSep,
                  state.dataSize->CalcSysSizing(I).HeatCap,
                  state.dataSize->SizingFileColSep,
                  state.dataSize->CalcSysSizing(I).SensCoolCap);
        }
        print(state.files.ssz, "\n");
        // have moved a big section to later in calling order, write predefined standard 62.1 report data
    } break;
    default:
        break;
    }
}

void UpdateSysSizingForScalableInputs(EnergyPlusData &state, int const AirLoopNum)
{

    // SUBROUTINE INFORMATION:
    //       AUTHOR         Bereket Nigusse
    //       DATE WRITTEN   Auguts 2014
    //       MODIFIED       na
    //       RE-ENGINEERED  na

    // PURPOSE OF THIS SUBROUTINE:
    // Modifies the design sizing flow rates for system scalable sizing method

    // Using/Aliasing
    using Psychrometrics::PsyCpAirFnW;
    using Psychrometrics::PsyHFnTdbW;

    // SUBROUTINE PARAMETER DEFINITIONS:

    // SUBROUTINE LOCAL VARIABLE DECLARATIONS:
    Real64 TempSize;           // autosized value
    Real64 CoilInTemp;         // entering coil air temperature [C]
    Real64 CoilInHumRat;       // entering coil air humidity ratio [kg/kg]
    Real64 CoilInEnth;         // entering coil air enthalpy [J/kg]
    Real64 CoilOutTemp;        // coil outlet air temperature [C]
    Real64 CoilOutHumRat;      // coil outlet air humidity ratio [kg/kg]
    Real64 CoilOutEnth;        // coil outlet air enthalpy [J/kg]
    Real64 OutAirFrac;         // outdoor air fraction [-]
    Real64 CpAirStd;           // specific heat of air at standard condition
    Real64 FractionOfAutosize; // user specified autosized fraction for capacity and supply air flow
    Real64 AutosizedCapacity;  // autosized heating and cooling capacity

    auto &FinalSysSizing = state.dataSize->FinalSysSizing;
    auto &CalcSysSizing = state.dataSize->CalcSysSizing;
    auto &PrimaryAirSystems = state.dataAirSystemsData->PrimaryAirSystems;

    state.dataSize->DataFracOfAutosizedCoolingCapacity = 1.0;
    state.dataSize->DataFracOfAutosizedHeatingCapacity = 1.0;

    if (AirLoopNum > 0) {

        TempSize = 0.0;
        FractionOfAutosize = 1.0;

        // scalable sizing option for cooling supply air flow rate
        switch (FinalSysSizing(AirLoopNum).ScaleCoolSAFMethod) {
        case FlowPerFloorArea: {
            TempSize = FinalSysSizing(AirLoopNum).FlowPerFloorAreaCooled * FinalSysSizing(AirLoopNum).FloorAreaOnAirLoopCooled;
            CalcSysSizing(AirLoopNum).InpDesCoolAirFlow = TempSize;
            FinalSysSizing(AirLoopNum).InpDesCoolAirFlow = TempSize;
        } break;
        case FractionOfAutosizedCoolingAirflow: {
            FractionOfAutosize = FinalSysSizing(AirLoopNum).FractionOfAutosizedCoolingAirflow;
            CalcSysSizing(AirLoopNum).InpDesCoolAirFlow = CalcSysSizing(AirLoopNum).DesCoolVolFlow * FractionOfAutosize;
            FinalSysSizing(AirLoopNum).InpDesCoolAirFlow = FinalSysSizing(AirLoopNum).DesCoolVolFlow * FractionOfAutosize;
        } break;
        case FlowPerCoolingCapacity: {
            if (FinalSysSizing(AirLoopNum).CoolingCapMethod == FractionOfAutosizedCoolingCapacity) {
                FractionOfAutosize = FinalSysSizing(AirLoopNum).ScaledCoolingCapacity;
                if (PrimaryAirSystems(AirLoopNum).NumOACoolCoils == 0) { // there is no precooling of the OA stream
                    CoilInTemp = FinalSysSizing(AirLoopNum).MixTempAtCoolPeak;
                    CoilInHumRat = FinalSysSizing(AirLoopNum).MixHumRatAtCoolPeak;
                } else { // there is precooling of OA stream
                    if (FinalSysSizing(AirLoopNum).DesCoolVolFlow > 0.0) {
                        OutAirFrac = FinalSysSizing(AirLoopNum).DesOutAirVolFlow / FinalSysSizing(AirLoopNum).DesCoolVolFlow;
                    } else {
                        OutAirFrac = 1.0;
                    }
                    OutAirFrac = min(1.0, max(0.0, OutAirFrac));
                    CoilInTemp =
                        OutAirFrac * FinalSysSizing(AirLoopNum).PrecoolTemp + (1.0 - OutAirFrac) * FinalSysSizing(AirLoopNum).RetTempAtCoolPeak;
                    CoilInHumRat =
                        OutAirFrac * FinalSysSizing(AirLoopNum).PrecoolHumRat + (1.0 - OutAirFrac) * FinalSysSizing(AirLoopNum).RetHumRatAtCoolPeak;
                }
                CoilOutTemp = FinalSysSizing(AirLoopNum).CoolSupTemp;
                CoilOutHumRat = FinalSysSizing(AirLoopNum).CoolSupHumRat;
                CoilInEnth = PsyHFnTdbW(CoilInTemp, CoilInHumRat);
                CoilOutEnth = PsyHFnTdbW(CoilOutTemp, CoilOutHumRat);
                AutosizedCapacity = state.dataEnvrn->StdRhoAir * FinalSysSizing(AirLoopNum).DesCoolVolFlow * (CoilInEnth - CoilOutEnth);
                TempSize = FinalSysSizing(AirLoopNum).FlowPerCoolingCapacity * AutosizedCapacity * FractionOfAutosize;
            } else if (FinalSysSizing(AirLoopNum).CoolingCapMethod == CoolingDesignCapacity) {
                if (FinalSysSizing(AirLoopNum).ScaledCoolingCapacity == DataSizing::AutoSize) {
                    if (PrimaryAirSystems(AirLoopNum).NumOACoolCoils == 0) { // there is no precooling of the OA stream
                        CoilInTemp = FinalSysSizing(AirLoopNum).MixTempAtCoolPeak;
                        CoilInHumRat = FinalSysSizing(AirLoopNum).MixHumRatAtCoolPeak;
                    } else { // there is precooling of OA stream
                        if (FinalSysSizing(AirLoopNum).DesCoolVolFlow > 0.0) {
                            OutAirFrac = FinalSysSizing(AirLoopNum).DesOutAirVolFlow / FinalSysSizing(AirLoopNum).DesCoolVolFlow;
                        } else {
                            OutAirFrac = 1.0;
                        }
                        OutAirFrac = min(1.0, max(0.0, OutAirFrac));
                        CoilInTemp =
                            OutAirFrac * FinalSysSizing(AirLoopNum).PrecoolTemp + (1.0 - OutAirFrac) * FinalSysSizing(AirLoopNum).RetTempAtCoolPeak;
                        CoilInHumRat = OutAirFrac * FinalSysSizing(AirLoopNum).PrecoolHumRat +
                                       (1.0 - OutAirFrac) * FinalSysSizing(AirLoopNum).RetHumRatAtCoolPeak;
                    }
                    CoilOutTemp = FinalSysSizing(AirLoopNum).CoolSupTemp;
                    CoilOutHumRat = FinalSysSizing(AirLoopNum).CoolSupHumRat;
                    CoilInEnth = PsyHFnTdbW(CoilInTemp, CoilInHumRat);
                    CoilOutEnth = PsyHFnTdbW(CoilOutTemp, CoilOutHumRat);
                    AutosizedCapacity = state.dataEnvrn->StdRhoAir * FinalSysSizing(AirLoopNum).DesCoolVolFlow * (CoilInEnth - CoilOutEnth);
                    TempSize = FinalSysSizing(AirLoopNum).FlowPerCoolingCapacity * AutosizedCapacity * FractionOfAutosize;
                } else {
                    TempSize = FinalSysSizing(AirLoopNum).FlowPerCoolingCapacity * FinalSysSizing(AirLoopNum).ScaledCoolingCapacity;
                }
            } else if (FinalSysSizing(AirLoopNum).CoolingCapMethod == CapacityPerFloorArea) {
                TempSize = FinalSysSizing(AirLoopNum).FlowPerCoolingCapacity * FinalSysSizing(AirLoopNum).ScaledCoolingCapacity *
                           FinalSysSizing(AirLoopNum).FloorAreaOnAirLoopCooled;
            }
            CalcSysSizing(AirLoopNum).InpDesCoolAirFlow = TempSize;
            FinalSysSizing(AirLoopNum).InpDesCoolAirFlow = TempSize;
        } break;
        default:
            break;
        }

        // scalable sizing option for heating supply air flow rate
        switch (FinalSysSizing(AirLoopNum).ScaleHeatSAFMethod) {
        case FlowPerFloorArea: {
            TempSize = FinalSysSizing(AirLoopNum).FlowPerFloorAreaHeated * FinalSysSizing(AirLoopNum).FloorAreaOnAirLoopHeated;
            CalcSysSizing(AirLoopNum).InpDesHeatAirFlow = TempSize;
            FinalSysSizing(AirLoopNum).InpDesHeatAirFlow = TempSize;
        } break;
        case FractionOfAutosizedHeatingAirflow: {
            FractionOfAutosize = FinalSysSizing(AirLoopNum).FractionOfAutosizedHeatingAirflow;
            CalcSysSizing(AirLoopNum).InpDesHeatAirFlow = CalcSysSizing(AirLoopNum).DesHeatVolFlow * FractionOfAutosize;
            FinalSysSizing(AirLoopNum).InpDesHeatAirFlow = FinalSysSizing(AirLoopNum).DesHeatVolFlow * FractionOfAutosize;
        } break;
        case FractionOfAutosizedCoolingAirflow: {
            FractionOfAutosize = FinalSysSizing(AirLoopNum).FractionOfAutosizedCoolingAirflow;
            CalcSysSizing(AirLoopNum).InpDesHeatAirFlow = CalcSysSizing(AirLoopNum).DesHeatVolFlow * FractionOfAutosize;
            FinalSysSizing(AirLoopNum).InpDesHeatAirFlow = FinalSysSizing(AirLoopNum).DesHeatVolFlow * FractionOfAutosize;
        } break;
        case FlowPerHeatingCapacity: {
            if (FinalSysSizing(AirLoopNum).HeatingCapMethod == FractionOfAutosizedHeatingCapacity) {
                FractionOfAutosize = FinalSysSizing(AirLoopNum).ScaledHeatingCapacity;
                if (FinalSysSizing(AirLoopNum).HeatOAOption == DataSizing::OAControl::MinOA) {
                    if (FinalSysSizing(AirLoopNum).DesHeatVolFlow > 0.0) {
                        OutAirFrac = FinalSysSizing(AirLoopNum).DesOutAirVolFlow / FinalSysSizing(AirLoopNum).DesHeatVolFlow;
                    } else {
                        OutAirFrac = 1.0;
                    }
                    OutAirFrac = std::min(1.0, std::max(0.0, OutAirFrac));
                } else {
                    OutAirFrac = 1.0;
                }
                if (state.dataSize->CurOASysNum == 0 && PrimaryAirSystems(AirLoopNum).NumOAHeatCoils > 0) {
                    CoilInTemp = OutAirFrac * FinalSysSizing(AirLoopNum).PreheatTemp + (1.0 - OutAirFrac) * FinalSysSizing(AirLoopNum).HeatRetTemp;
                } else {
                    CoilInTemp = OutAirFrac * FinalSysSizing(AirLoopNum).HeatOutTemp + (1.0 - OutAirFrac) * FinalSysSizing(AirLoopNum).HeatRetTemp;
                }
                CoilOutTemp = FinalSysSizing(AirLoopNum).HeatSupTemp;
                CpAirStd = PsyCpAirFnW(DataPrecisionGlobals::constant_zero);
                AutosizedCapacity = state.dataEnvrn->StdRhoAir * FinalSysSizing(AirLoopNum).DesHeatVolFlow * CpAirStd * (CoilOutTemp - CoilInTemp);
                TempSize = FinalSysSizing(AirLoopNum).FlowPerHeatingCapacity * AutosizedCapacity * FractionOfAutosize;
            } else if (FinalSysSizing(AirLoopNum).HeatingCapMethod == HeatingDesignCapacity) {
                if (FinalSysSizing(AirLoopNum).ScaledHeatingCapacity == DataSizing::AutoSize) {
                    if (FinalSysSizing(AirLoopNum).HeatOAOption == DataSizing::OAControl::MinOA) {
                        if (FinalSysSizing(AirLoopNum).DesHeatVolFlow > 0.0) {
                            OutAirFrac = FinalSysSizing(AirLoopNum).DesOutAirVolFlow / FinalSysSizing(AirLoopNum).DesHeatVolFlow;
                        } else {
                            OutAirFrac = 1.0;
                        }
                        OutAirFrac = std::min(1.0, std::max(0.0, OutAirFrac));
                    } else {
                        OutAirFrac = 1.0;
                    }
                    if (state.dataSize->CurOASysNum == 0 && PrimaryAirSystems(AirLoopNum).NumOAHeatCoils > 0) {
                        CoilInTemp =
                            OutAirFrac * FinalSysSizing(AirLoopNum).PreheatTemp + (1.0 - OutAirFrac) * FinalSysSizing(AirLoopNum).HeatRetTemp;
                    } else {
                        CoilInTemp =
                            OutAirFrac * FinalSysSizing(AirLoopNum).HeatOutTemp + (1.0 - OutAirFrac) * FinalSysSizing(AirLoopNum).HeatRetTemp;
                    }
                    CoilOutTemp = FinalSysSizing(AirLoopNum).HeatSupTemp;
                    CpAirStd = PsyCpAirFnW(DataPrecisionGlobals::constant_zero);
                    AutosizedCapacity =
                        state.dataEnvrn->StdRhoAir * FinalSysSizing(AirLoopNum).DesHeatVolFlow * CpAirStd * (CoilOutTemp - CoilInTemp);
                    TempSize = FinalSysSizing(AirLoopNum).FlowPerHeatingCapacity * AutosizedCapacity * FractionOfAutosize;
                } else {
                    TempSize = FinalSysSizing(AirLoopNum).FlowPerHeatingCapacity * FinalSysSizing(AirLoopNum).ScaledHeatingCapacity;
                }
            } else if (FinalSysSizing(AirLoopNum).HeatingCapMethod == CapacityPerFloorArea) {
                TempSize = FinalSysSizing(AirLoopNum).FlowPerHeatingCapacity * FinalSysSizing(AirLoopNum).ScaledHeatingCapacity *
                           FinalSysSizing(AirLoopNum).FloorAreaOnAirLoopCooled;
            }
            CalcSysSizing(AirLoopNum).InpDesHeatAirFlow = TempSize;
            FinalSysSizing(AirLoopNum).InpDesHeatAirFlow = TempSize;
        } break;
        default:
            break;
        }

        // save the total cooling capacity sizing data for scalable sizing
        switch (FinalSysSizing(AirLoopNum).CoolingCapMethod) {
        case CoolingDesignCapacity: {
            if (CalcSysSizing(AirLoopNum).ScaledCoolingCapacity > 0.0) {
                CalcSysSizing(AirLoopNum).CoolingTotalCapacity = CalcSysSizing(AirLoopNum).ScaledCoolingCapacity;
                FinalSysSizing(AirLoopNum).CoolingTotalCapacity = CalcSysSizing(AirLoopNum).ScaledCoolingCapacity;
            } else {
                FinalSysSizing(AirLoopNum).CoolingTotalCapacity = 0.0; // autosized, set to zero initially
            }
        } break;
        case CapacityPerFloorArea: {
            FinalSysSizing(AirLoopNum).CoolingTotalCapacity =
                CalcSysSizing(AirLoopNum).ScaledCoolingCapacity * FinalSysSizing(AirLoopNum).FloorAreaOnAirLoopCooled;
        } break;
        case FractionOfAutosizedCoolingCapacity: {
            CalcSysSizing(AirLoopNum).FractionOfAutosizedCoolingCapacity = CalcSysSizing(AirLoopNum).ScaledCoolingCapacity;
            FinalSysSizing(AirLoopNum).FractionOfAutosizedCoolingCapacity = CalcSysSizing(AirLoopNum).ScaledCoolingCapacity;
        } break;
        default:
            break;
        }

        // save the total heating capacity sizing data for scalable sizing
        switch (FinalSysSizing(AirLoopNum).HeatingCapMethod) {
        case HeatingDesignCapacity: {
            if (CalcSysSizing(AirLoopNum).ScaledHeatingCapacity > 0.0) {
                FinalSysSizing(AirLoopNum).HeatingTotalCapacity = CalcSysSizing(AirLoopNum).ScaledHeatingCapacity;
            } else {
                FinalSysSizing(AirLoopNum).HeatingTotalCapacity = 0.0; // autosized, set to zero initially
            }
        } break;
        case CapacityPerFloorArea: {
            // even for heating capacity we use cooled zones floor area ( *.FloorAreaOnAirLoopCooled ) served by the airloop
            FinalSysSizing(AirLoopNum).HeatingTotalCapacity =
                CalcSysSizing(AirLoopNum).ScaledHeatingCapacity * FinalSysSizing(AirLoopNum).FloorAreaOnAirLoopCooled;
        } break;
        case FractionOfAutosizedHeatingCapacity: {
            FinalSysSizing(AirLoopNum).FractionOfAutosizedHeatingCapacity = CalcSysSizing(AirLoopNum).ScaledHeatingCapacity;
        } break;
        default:
            break;
        }
    }
}

Real64 GetHeatingSATempForSizing(EnergyPlusData &state, int const IndexAirLoop // air loop index
)
{

    // SUBROUTINE INFORMATION:
    //       AUTHOR         Fred Buhl, Rongpeng Zhang
    //       DATE WRITTEN   October 2015
    //       MODIFIED       na
    //       RE-ENGINEERED  na

    // PURPOSE OF THIS SUBROUTINE:
    // This subroutine get the proper reheat coil inlet temperature for sizing, depending on
    // the system configurations:
    // (1) Central heating coils exist
    // (2) No central heating coils, but preheating coils or OA heat-exchangers exist
    // (3) No central heating coils; No preheating coils or OA heat-exchangers

    // Using/Aliasing
    using namespace DataSizing;
    using Psychrometrics::PsyHFnTdbW;
    using Psychrometrics::PsyTdbFnHW;

    // Locals
    Real64 ReheatCoilInTempForSizing;     // Dry bulb temperature of the reheat coil inlet air [C]
    Real64 ReheatCoilInHumRatForSizing;   // Humidity ratio of the reheat coil inlet air [kg/kg]
    Real64 ReheatCoilInEnthalpyForSizing; // Enthalpy of the reheat coil inlet air [J/kg]
    Real64 OutAirFrac;

    auto &CalcSysSizing = state.dataSize->CalcSysSizing;
    auto &FinalSysSizing = state.dataSize->FinalSysSizing;
    auto &PrimaryAirSystems = state.dataAirSystemsData->PrimaryAirSystems;

    // SUBROUTINE LOCAL VARIABLE DECLARATIONS:

    if (PrimaryAirSystems(IndexAirLoop).CentralHeatCoilExists) {
        // Case: Central heating coils exist

        ReheatCoilInTempForSizing = CalcSysSizing(IndexAirLoop).HeatSupTemp;

    } else if ((PrimaryAirSystems(IndexAirLoop).NumOAHeatCoils > 0) || (PrimaryAirSystems(IndexAirLoop).NumOAHXs)) {
        // Case: No central heating coils, but preheating coils or OA heat-exchangers exist

        if (FinalSysSizing(IndexAirLoop).DesHeatVolFlow > 0) {
            OutAirFrac = FinalSysSizing(IndexAirLoop).DesOutAirVolFlow / FinalSysSizing(IndexAirLoop).DesHeatVolFlow;
            OutAirFrac = min(1.0, max(0.0, OutAirFrac));
        } else {
            OutAirFrac = 0.0;
        }

        // Mixed air humidity ratio and enthalpy
        ReheatCoilInHumRatForSizing =
            OutAirFrac * FinalSysSizing(IndexAirLoop).PreheatHumRat + (1 - OutAirFrac) * FinalSysSizing(IndexAirLoop).HeatRetHumRat;
        ReheatCoilInEnthalpyForSizing =
            OutAirFrac * PsyHFnTdbW(FinalSysSizing(IndexAirLoop).PreheatTemp, FinalSysSizing(IndexAirLoop).PreheatHumRat) +
            (1 - OutAirFrac) * PsyHFnTdbW(FinalSysSizing(IndexAirLoop).HeatRetTemp, FinalSysSizing(IndexAirLoop).HeatRetHumRat);

        // Mixed air dry bulb temperature
        ReheatCoilInTempForSizing = PsyTdbFnHW(ReheatCoilInEnthalpyForSizing, ReheatCoilInHumRatForSizing);

    } else {
        // Case: No central heating coils; No preheating coils or OA heat-exchangers

        ReheatCoilInTempForSizing = FinalSysSizing(IndexAirLoop).HeatMixTemp;
    }

    return ReheatCoilInTempForSizing;
}

Real64 GetHeatingSATempHumRatForSizing(EnergyPlusData &state, int const IndexAirLoop // air loop index
)
{

    // SUBROUTINE INFORMATION:
    //       AUTHOR         Fred Buhl, Rongpeng Zhang
    //       DATE WRITTEN   October 2015
    //       MODIFIED       na
    //       RE-ENGINEERED  na

    // PURPOSE OF THIS SUBROUTINE:
    // This subroutine get the proper reheat coil inlet humidity ratio for sizing, depending on
    // the system configurations:
    // (1) Central heating coils exist
    // (2) No central heating coils, but preheating coils or OA heat-exchangers exist
    // (3) No central heating coils; No preheating coils or OA heat-exchangers

    // Using/Aliasing
    using namespace DataSizing;

    // Locals
    Real64 ReheatCoilInHumRatForSizing;
    Real64 OutAirFrac;

    auto &FinalSysSizing = state.dataSize->FinalSysSizing;
    auto &PrimaryAirSystems = state.dataAirSystemsData->PrimaryAirSystems;

    // SUBROUTINE LOCAL VARIABLE DECLARATIONS:

    if (PrimaryAirSystems(IndexAirLoop).CentralHeatCoilExists) {
        // Case: Central heating coils exist

        ReheatCoilInHumRatForSizing = state.dataSize->CalcSysSizing(IndexAirLoop).HeatSupHumRat;

    } else if ((PrimaryAirSystems(IndexAirLoop).NumOAHeatCoils > 0) || (PrimaryAirSystems(IndexAirLoop).NumOAHXs)) {
        // Case: No central heating coils, but preheating coils or OA heat-exchangers exist

        if (FinalSysSizing(IndexAirLoop).DesHeatVolFlow > 0) {
            OutAirFrac = FinalSysSizing(IndexAirLoop).DesOutAirVolFlow / FinalSysSizing(IndexAirLoop).DesHeatVolFlow;
            OutAirFrac = min(1.0, max(0.0, OutAirFrac));
        } else {
            OutAirFrac = 0.0;
        }

        ReheatCoilInHumRatForSizing =
            OutAirFrac * FinalSysSizing(IndexAirLoop).PreheatHumRat + (1 - OutAirFrac) * FinalSysSizing(IndexAirLoop).HeatRetHumRat;

    } else {
        // Case: No central heating coils; No preheating coils or OA heat-exchangers

        ReheatCoilInHumRatForSizing = FinalSysSizing(IndexAirLoop).HeatMixHumRat;
    }

    return ReheatCoilInHumRatForSizing;
}

void CheckWaterCoilIsOnAirLoop(EnergyPlusData &state,
                               SimAirServingZones::CompType const CompTypeNum,
                               std::string const &CompType,
                               std::string const &CompName,
                               bool &WaterCoilOnAirLoop)
{
    // PURPOSE OF THIS FUNCTION:
    // This function returns true if a water coil that has water controller is either on
    // primary air or outdoor air system branch. Searches for water coil name and type
    // that match components list in primary air and outside air systems.

    // Return value
    bool CheckWaterCoilIsOnAirLoop(false);

    CheckWaterCoilIsOnAirLoop = CheckWaterCoilOnPrimaryAirLoopBranch(state, CompTypeNum, CompName);
    if (!CheckWaterCoilIsOnAirLoop) {
        CheckWaterCoilIsOnAirLoop = CheckWaterCoilOnOASystem(state, CompTypeNum, CompName);
    }

    if (!CheckWaterCoilIsOnAirLoop) {
        CheckWaterCoilIsOnAirLoop = CheckWaterCoilSystemOnAirLoopOrOASystem(state, CompTypeNum, CompName);
    }
    if (!CheckWaterCoilIsOnAirLoop) {
        ShowSevereError(state, format("CheckWaterCoilIsOnAirLoop: = {} = {}.", CompType, CompName));
        ShowContinueError(state,
                          "The water coil or coil system is neither on primary air branch nor on outdoor air system hence does not require "
                          "'Controller:WaterCoil' object.");
    }
    WaterCoilOnAirLoop = CheckWaterCoilIsOnAirLoop;
}

bool CheckWaterCoilOnPrimaryAirLoopBranch(EnergyPlusData &state, SimAirServingZones::CompType const CompTypeNum, std::string const &CompName)
{
    // PURPOSE OF THIS FUNCTION:
    // This function returns true if a water coil that has water controller is on
    // primary air loop branch. Searches for water coil name and type that match
    // components list in primary air systems.

    auto &PrimaryAirSystems = state.dataAirSystemsData->PrimaryAirSystems;

    if (state.dataSimAirServingZones->GetAirLoopInputFlag) { // First time subroutine has been entered
        GetAirPathData(state);                               // Get air loop descriptions from input file
        state.dataSimAirServingZones->GetAirLoopInputFlag = false;
    }

    if (state.dataHVACGlobal->NumPrimaryAirSys > 0) {
        for (int AirSysNum = 1; AirSysNum <= state.dataHVACGlobal->NumPrimaryAirSys; ++AirSysNum) {
            for (int BranchNum = 1; BranchNum <= PrimaryAirSystems(AirSysNum).NumBranches; ++BranchNum) {
                for (int CompNum = 1; CompNum <= PrimaryAirSystems(AirSysNum).Branch(BranchNum).TotalComponents; ++CompNum) {
                    if ((CompTypeNum == PrimaryAirSystems(AirSysNum).Branch(BranchNum).Comp(CompNum).CompType_Num) &&
                        Util::SameString(CompName, PrimaryAirSystems(AirSysNum).Branch(BranchNum).Comp(CompNum).Name)) {
                        return true;
                    }
                }
            }
        }
    }
    return false;
}

bool CheckWaterCoilOnOASystem(EnergyPlusData &state, SimAirServingZones::CompType const CompTypeNum, std::string const &CompName)
{
    // PURPOSE OF THIS FUNCTION:
    // This function returns true if a water coil that has water controller is on
    // outdoor air system. Searches for water coil name and type that match
    // components list on outside air systems.

    // USE STATEMENTS:
    using MixedAir::GetNumOASystems;
    using MixedAir::GetOutsideAirSysInputs;

    auto &OutsideAirSys = state.dataAirLoop->OutsideAirSys;

    if (state.dataMixedAir->GetOASysInputFlag) {
        GetOutsideAirSysInputs(state);
        state.dataMixedAir->GetOASysInputFlag = false;
    }
    int NumOASys = GetNumOASystems(state);
    if (NumOASys > 0) {
        for (int OASysNum = 1; OASysNum <= NumOASys; ++OASysNum) {
            for (int OACompNum = 1; OACompNum <= OutsideAirSys(OASysNum).NumComponents; ++OACompNum) {
                if ((CompTypeNum == OutsideAirSys(OASysNum).ComponentTypeEnum(OACompNum)) &&
                    (Util::SameString(CompName, OutsideAirSys(OASysNum).ComponentName(OACompNum)))) {
                    return true;
                }
            }
        }
    }
    return false;
}

bool CheckWaterCoilSystemOnAirLoopOrOASystem(EnergyPlusData &state, SimAirServingZones::CompType const CompTypeNum, std::string const &CompName)
{
    // PURPOSE OF THIS FUNCTION:
    // This function returns true if a water coil which is part of CoilSystem:Cooling:Water:HeatExchangerAssisted
    // and that has water controller is on primary air loop branch or outdoor air system. Searches for water coilsystem
    // type and name that match components list in primary air loop or outside air systems.

    // USE STATEMENTS:
    using HVACHXAssistedCoolingCoil::GetHXAssistedCoolingCoilInput;

    // Return value
    bool CheckWaterCoilSystemIsOnAirLoopOASystem(false);

    if (state.dataHVACAssistedCC->GetCoilsInputFlag) {
        // Get the HXAssistedCoolingCoil input
        GetHXAssistedCoolingCoilInput(state);
        state.dataHVACAssistedCC->GetCoilsInputFlag = false;
    }

    bool WaterCoilIsOnWaterCoilSystem = false;
    std::string CoilSystemName = CompName;
    CompType CoilSystemTypeNum = CompTypeNum;

    if (state.dataHVACAssistedCC->TotalNumHXAssistedCoils > 0) {
        // check if the water coil is placed on 'CoilSystem:Cooling:Water:HeatExchangerAssisted' object
        for (int HXASSCoilNum = 1; HXASSCoilNum <= state.dataHVACAssistedCC->TotalNumHXAssistedCoils; ++HXASSCoilNum) {
            std::string CompType = state.dataHVACAssistedCC->HXAssistedCoil(HXASSCoilNum).CoolingCoilType;
            if ((Util::SameString(CompType, "Coil:Cooling:Water") || Util::SameString(CompType, "Coil:Cooling:Water:DetailedGeometry")) &&
                Util::SameString(CompName, state.dataHVACAssistedCC->HXAssistedCoil(HXASSCoilNum).CoolingCoilName)) {
                CoilSystemName = state.dataHVACAssistedCC->HXAssistedCoil(HXASSCoilNum).Name;
                CoilSystemTypeNum = SimAirServingZones::CompType::WaterCoil_CoolingHXAsst;
                WaterCoilIsOnWaterCoilSystem = true;
                break;
            }
        }
    }

    // check if the CoilSystem object that contains the water coil is placed on air loop branch or OA system
    if (WaterCoilIsOnWaterCoilSystem) {
        CheckWaterCoilSystemIsOnAirLoopOASystem = CheckWaterCoilOnPrimaryAirLoopBranch(state, CoilSystemTypeNum, CoilSystemName);
        if (!CheckWaterCoilSystemIsOnAirLoopOASystem) {
            CheckWaterCoilSystemIsOnAirLoopOASystem = CheckWaterCoilOnOASystem(state, CoilSystemTypeNum, CoilSystemName);
        }
    }
    return CheckWaterCoilSystemIsOnAirLoopOASystem;
}
// namespace SimAirServingZones

// End Algorithm Section of the Module
// *****************************************************************************

// Beginning of Reporting subroutines for the SimAir Module
// *****************************************************************************

//        End of Reporting subroutines for the SimAir Module
// *****************************************************************************

//        Utility Subroutines for the SimAir Module
// *****************************************************************************

void LimitZoneVentEff(EnergyPlusData &state,
                      Real64 Xs,               // ratio of uncorrected system outdoor air flow rate to the design system supply flow rate
                      Real64 Voz,              // corrected (divided by distribution efficiency) zone outside air flow rate [m3/s]
                      int TermUnitSizingIndex, // terminal unit sizing index
                      Real64 &SystemCoolingEv  // system ventilation efficiency
)
{
    // FUNCTION INFORMATION:
    //       AUTHOR         Fred Buhl
    //       DATE WRITTEN   November 2015

    // PURPOSE OF THIS FUNCTION:
    // Check that system ventilation eff is not less than input minimum system ventilation efficiency.
    // If it is, back calculate and reset ZpzClgByZone and DesCoolVolFlowMin and system ventilation efficiency
    // Also increase DesCoolVolFlow if needed to match the new DesCoolVolFlowMin
    // Why does this look only at cooling?  Shouldn't heating also be checked?

    // METHODOLOGY EMPLOYED:
    // Ventilation Rate Procedure for single pass system

    auto &TUFinalZoneSizing = state.dataSize->TermUnitFinalZoneSizing(TermUnitSizingIndex);

    if (SystemCoolingEv < TUFinalZoneSizing.ZoneVentilationEff) {
        Real64 ZoneOAFrac = 1.0 + Xs - TUFinalZoneSizing.ZoneVentilationEff; // ratio of Voz to available zone supply air flow
        Real64 AvailSAFlow = Voz / ZoneOAFrac;             // reset AvailSAFlow (which in this case is minimum cooling supply air flow rate)
        TUFinalZoneSizing.ZpzClgByZone = ZoneOAFrac;       // save ZoneOAFrac
        TUFinalZoneSizing.DesCoolVolFlowMin = AvailSAFlow; // save new (increased) minimum flow rate
        TUFinalZoneSizing.DesCoolVolFlow = max(AvailSAFlow, TUFinalZoneSizing.DesCoolVolFlow); // make sure max flow is >= the new minimum flow rate
        SystemCoolingEv = TUFinalZoneSizing.ZoneVentilationEff; // set the system ventilation efficiency to the user specified minimum

        // Vpz: "Primary" supply air from main air handler served by an oa mixer
        Real64 VpzClgByZone = TUFinalZoneSizing.DesCoolVolFlow;

        // Vdz: "Discharge" supply air delivered to zone by terminal unit
        Real64 VdzClgByZone = 0.0;
        // Taken from similar section in SetUpSysSizingArrays
        if (TUFinalZoneSizing.ZoneSecondaryRecirculation > 0.0) { // multi-path system
            VdzClgByZone = max(state.dataSize->TermUnitSizing(TermUnitSizingIndex).AirVolFlow, VpzClgByZone);
        } else { // single path system
            VdzClgByZone = TUFinalZoneSizing.DesCoolVolFlow;
        }

        // Update VRP table entries:
        OutputReportPredefined::PreDefTableEntry(state, state.dataOutRptPredefined->pdchS62zcdVpz, TUFinalZoneSizing.ZoneName, VpzClgByZone, 4);
        OutputReportPredefined::PreDefTableEntry(state, state.dataOutRptPredefined->pdchS62zcdVdz, TUFinalZoneSizing.ZoneName, VdzClgByZone, 4);
        OutputReportPredefined::PreDefTableEntry(
            state, state.dataOutRptPredefined->pdchS62zcdVpzmin, TUFinalZoneSizing.ZoneName, TUFinalZoneSizing.DesCoolVolFlowMin, 4);
        // Zpz = Voz/Vpz
        OutputReportPredefined::PreDefTableEntry(
            state, state.dataOutRptPredefined->pdchS62zcdZpz, TUFinalZoneSizing.ZoneName, TUFinalZoneSizing.ZpzClgByZone, 3);
    }
}

//        End of Utility subroutines for the SimAir Module
// *****************************************************************************

} // namespace EnergyPlus::SimAirServingZones<|MERGE_RESOLUTION|>--- conflicted
+++ resolved
@@ -475,19 +475,13 @@
         // Only allow one return air node (at the loop level)
         airLoopZoneInfo.NumReturnNodes = 1;
         // Allocate the return air node arrays
-<<<<<<< HEAD
         airLoopZoneInfo.AirLoopReturnNodeNums.allocate(airLoopZoneInfo.NumReturnNodes);
         airLoopZoneInfo.ZoneEquipReturnNodeNums.allocate(airLoopZoneInfo.NumReturnNodes);
-        // fill the return air node arrays with node numbers
-        airLoopZoneInfo.AirLoopReturnNodeNums(1) = GetSingleNode(state,
-=======
-        airLoopZoneInfo.AirLoopReturnNodeNum.allocate(airLoopZoneInfo.NumReturnNodes);
-        airLoopZoneInfo.ZoneEquipReturnNodeNum.allocate(airLoopZoneInfo.NumReturnNodes);
         airLoopZoneInfo.ReturnAirPathNum.allocate(airLoopZoneInfo.NumReturnNodes);
         // fill the return air node arrays with node numbers
         airLoopZoneInfo.ReturnAirPathNum(1) = 0;
-        airLoopZoneInfo.AirLoopReturnNodeNum(1) = GetOnlySingleNode(state,
->>>>>>> 15f64911
+        // fill the return air node arrays with node numbers
+        airLoopZoneInfo.AirLoopReturnNodeNums(1) = GetSingleNode(state,
                                                                     Alphas(6),
                                                                     ErrorsFound,
                                                                     Node::ConnObjType::AirLoopHVAC,
@@ -991,11 +985,7 @@
                 primaryAirSystems.Mixer.BranchNumIn(NodeNum) = 0;
                 for (BranchNum = 1; BranchNum <= primaryAirSystems.NumBranches; ++BranchNum) {
 
-<<<<<<< HEAD
-                    if (primaryAirSystems.Branch(BranchNum).InNodeNum == primaryAirSystems.Mixer.InNodeNums(NodeNum)) {
-=======
-                    if (primaryAirSystems.Branch(BranchNum).NodeNumOut == primaryAirSystems.Mixer.NodeNumIn(NodeNum)) {
->>>>>>> 15f64911
+                    if (primaryAirSystems.Branch(BranchNum).OutNodeNum == primaryAirSystems.Mixer.InNodeNums(NodeNum)) {
                         primaryAirSystems.Mixer.BranchNumIn(NodeNum) = BranchNum;
                         break;
                     }
@@ -1512,12 +1502,8 @@
                 int PlenumNum = state.dataZoneEquip->SupplyAirPath(SupAirPath).PlenumIndex(CompNum);
                 if (SplitterNum > 0) {
                     ++SupAirPathNodeNum;
-<<<<<<< HEAD
                     supNode(SupAirPathNodeNum) = state.dataSplitterComponent->SplitterCond(SplitterNum).InNodeNum;
-=======
-                    supNode(SupAirPathNodeNum) = state.dataSplitterComponent->SplitterCond(SplitterNum).InletNode;
                     supNodeCompNum(SupAirPathNodeNum) = CompNum;
->>>>>>> 15f64911
                     if (CompNum == 1) {
                         supNodeType(SupAirPathNodeNum) = DataZoneEquipment::AirNodeType::PathInlet;
                     } else {
@@ -1526,22 +1512,14 @@
                     for (int SplitterOutNum = 1; SplitterOutNum <= state.dataSplitterComponent->SplitterCond(SplitterNum).NumOutNodes;
                          ++SplitterOutNum) {
                         ++SupAirPathNodeNum;
-<<<<<<< HEAD
                         supNode(SupAirPathNodeNum) = state.dataSplitterComponent->SplitterCond(SplitterNum).OutNodeNums(SplitterOutNum);
-=======
-                        supNode(SupAirPathNodeNum) = state.dataSplitterComponent->SplitterCond(SplitterNum).OutletNode(SplitterOutNum);
                         supNodeCompNum(SupAirPathNodeNum) = CompNum;
->>>>>>> 15f64911
                         supNodeType(SupAirPathNodeNum) = DataZoneEquipment::AirNodeType::Invalid;
                     }
                 } else if (PlenumNum > 0) {
                     ++SupAirPathNodeNum;
-<<<<<<< HEAD
                     supNode(SupAirPathNodeNum) = state.dataZonePlenum->ZoneSupPlenCond(PlenumNum).InNodeNum;
-=======
-                    supNode(SupAirPathNodeNum) = state.dataZonePlenum->ZoneSupPlenCond(PlenumNum).InletNode;
                     supNodeCompNum(SupAirPathNodeNum) = CompNum;
->>>>>>> 15f64911
                     if (CompNum == 1) {
                         supNodeType(SupAirPathNodeNum) = DataZoneEquipment::AirNodeType::PathInlet;
                     } else {
@@ -1549,12 +1527,8 @@
                     }
                     for (int PlenumOutNum = 1; PlenumOutNum <= state.dataZonePlenum->ZoneSupPlenCond(PlenumNum).NumOutNodes; ++PlenumOutNum) {
                         ++SupAirPathNodeNum;
-<<<<<<< HEAD
                         supNode(SupAirPathNodeNum) = state.dataZonePlenum->ZoneSupPlenCond(PlenumNum).OutNodeNums(PlenumOutNum);
-=======
-                        supNode(SupAirPathNodeNum) = state.dataZonePlenum->ZoneSupPlenCond(PlenumNum).OutletNode(PlenumOutNum);
                         supNodeCompNum(SupAirPathNodeNum) = CompNum;
->>>>>>> 15f64911
                         supNodeType(SupAirPathNodeNum) = DataZoneEquipment::AirNodeType::Invalid;
                     }
                 }
@@ -1586,15 +1560,9 @@
             //  eliminate the duplicates to find the number of nodes in the supply air path
             NumSupAirPathNodes = NumAllSupAirPathNodes - NumSupAirPathIntNodes;
             SupAirPathNodeNum = 0;
-<<<<<<< HEAD
             state.dataZoneEquip->SupplyAirPath(SupAirPath).OutNodeNums.allocate(NumSupAirPathOutNodes);
             state.dataZoneEquip->SupplyAirPath(SupAirPath).NodeNums.allocate(NumSupAirPathNodes);
-=======
-
-            state.dataZoneEquip->SupplyAirPath(SupAirPath).OutletNode.allocate(NumSupAirPathOutNodes);
             state.dataZoneEquip->SupplyAirPath(SupAirPath).OutletNodeSupplyPathCompNum.allocate(NumSupAirPathOutNodes);
-            state.dataZoneEquip->SupplyAirPath(SupAirPath).Node.allocate(NumSupAirPathNodes);
->>>>>>> 15f64911
             state.dataZoneEquip->SupplyAirPath(SupAirPath).NodeType.allocate(NumSupAirPathNodes);
             state.dataZoneEquip->SupplyAirPath(SupAirPath).NumNodes = NumSupAirPathNodes;
             state.dataZoneEquip->SupplyAirPath(SupAirPath).NumOutNodes = NumSupAirPathOutNodes;
@@ -1612,12 +1580,8 @@
                 if (supNodeType(SupNodeIndex) == DataZoneEquipment::AirNodeType::Outlet) {
                     ++SupAirPathOutNodeNum;
                     // map the outlet node number to the HVAC (global) node number
-<<<<<<< HEAD
                     state.dataZoneEquip->SupplyAirPath(SupAirPath).OutNodeNums(SupAirPathOutNodeNum) = supNode(SupNodeIndex);
-=======
-                    state.dataZoneEquip->SupplyAirPath(SupAirPath).OutletNode(SupAirPathOutNodeNum) = supNode(SupNodeIndex);
                     state.dataZoneEquip->SupplyAirPath(SupAirPath).OutletNodeSupplyPathCompNum(SupAirPathOutNodeNum) = supNodeCompNum(SupNodeIndex);
->>>>>>> 15f64911
                 }
             }
         }
@@ -1654,13 +1618,8 @@
             for (int OutNum = 1; OutNum <= thisAirToZoneNodeInfo.NumSupplyNodes; ++OutNum) {
                 int ZoneSideNodeNum = thisAirToZoneNodeInfo.ZoneEquipSupplyNodeNums(OutNum);
                 // find the corresponding branch number
-<<<<<<< HEAD
                 int OutBranchNum = thisPrimaryAirSys.OutBranchNums[OutNum - 1];
-=======
-                int OutBranchNum = thisPrimaryAirSys.OutletBranchNum[OutNum - 1];
                 thisAirToZoneNodeInfo.SupplyDuctBranchNum(OutNum) = OutBranchNum;
-
->>>>>>> 15f64911
                 // find the supply air path corresponding to each air loop outlet node
                 int SupAirPathNum = 0;
                 // loop over the air loop's output nodes
