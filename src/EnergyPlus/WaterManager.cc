// EnergyPlus, Copyright (c) 1996-2023, The Board of Trustees of the University of Illinois,
// The Regents of the University of California, through Lawrence Berkeley National Laboratory
// (subject to receipt of any required approvals from the U.S. Dept. of Energy), Oak Ridge
// National Laboratory, managed by UT-Battelle, Alliance for Sustainable Energy, LLC, and other
// contributors. All rights reserved.
//
// NOTICE: This Software was developed under funding from the U.S. Department of Energy and the
// U.S. Government consequently retains certain rights. As such, the U.S. Government has been
// granted for itself and others acting on its behalf a paid-up, nonexclusive, irrevocable,
// worldwide license in the Software to reproduce, distribute copies to the public, prepare
// derivative works, and perform publicly and display publicly, and to permit others to do so.
//
// Redistribution and use in source and binary forms, with or without modification, are permitted
// provided that the following conditions are met:
//
// (1) Redistributions of source code must retain the above copyright notice, this list of
//     conditions and the following disclaimer.
//
// (2) Redistributions in binary form must reproduce the above copyright notice, this list of
//     conditions and the following disclaimer in the documentation and/or other materials
//     provided with the distribution.
//
// (3) Neither the name of the University of California, Lawrence Berkeley National Laboratory,
//     the University of Illinois, U.S. Dept. of Energy nor the names of its contributors may be
//     used to endorse or promote products derived from this software without specific prior
//     written permission.
//
// (4) Use of EnergyPlus(TM) Name. If Licensee (i) distributes the software in stand-alone form
//     without changes from the version obtained under this License, or (ii) Licensee makes a
//     reference solely to the software portion of its product, Licensee must refer to the
//     software as "EnergyPlus version X" software, where "X" is the version number Licensee
//     obtained under this License and may not use a different name for the software. Except as
//     specifically required in this Section (4), Licensee shall not use in a company name, a
//     product name, in advertising, publicity, or other promotional activities any name, trade
//     name, trademark, logo, or other designation of "EnergyPlus", "E+", "e+" or confusingly
//     similar designation, without the U.S. Department of Energy's prior written consent.
//
// THIS SOFTWARE IS PROVIDED BY THE COPYRIGHT HOLDERS AND CONTRIBUTORS "AS IS" AND ANY EXPRESS OR
// IMPLIED WARRANTIES, INCLUDING, BUT NOT LIMITED TO, THE IMPLIED WARRANTIES OF MERCHANTABILITY
// AND FITNESS FOR A PARTICULAR PURPOSE ARE DISCLAIMED. IN NO EVENT SHALL THE COPYRIGHT OWNER OR
// CONTRIBUTORS BE LIABLE FOR ANY DIRECT, INDIRECT, INCIDENTAL, SPECIAL, EXEMPLARY, OR
// CONSEQUENTIAL DAMAGES (INCLUDING, BUT NOT LIMITED TO, PROCUREMENT OF SUBSTITUTE GOODS OR
// SERVICES; LOSS OF USE, DATA, OR PROFITS; OR BUSINESS INTERRUPTION) HOWEVER CAUSED AND ON ANY
// THEORY OF LIABILITY, WHETHER IN CONTRACT, STRICT LIABILITY, OR TORT (INCLUDING NEGLIGENCE OR
// OTHERWISE) ARISING IN ANY WAY OUT OF THE USE OF THIS SOFTWARE, EVEN IF ADVISED OF THE
// POSSIBILITY OF SUCH DAMAGE.

// C++ Headers
#include <cassert>

// ObjexxFCL Headers
#include <ObjexxFCL/Array.functions.hh>
#include <ObjexxFCL/Array1D.hh>
#include <ObjexxFCL/Fmath.hh>

// EnergyPlus Headers
#include <EnergyPlus/Construction.hh>
#include <EnergyPlus/Data/EnergyPlusData.hh>
#include <EnergyPlus/DataEnvironment.hh>
#include <EnergyPlus/DataHVACGlobals.hh>
#include <EnergyPlus/DataHeatBalance.hh>
#include <EnergyPlus/DataIPShortCuts.hh>
#include <EnergyPlus/DataSurfaces.hh>
#include <EnergyPlus/DataWater.hh>
#include <EnergyPlus/EcoRoofManager.hh>
#include <EnergyPlus/InputProcessing/InputProcessor.hh>
#include <EnergyPlus/OutputProcessor.hh>
#include <EnergyPlus/OutputReportPredefined.hh>
#include <EnergyPlus/ScheduleManager.hh>
#include <EnergyPlus/UtilityRoutines.hh>
#include <EnergyPlus/WaterManager.hh>
#include <EnergyPlus/WeatherManager.hh>

namespace EnergyPlus {

namespace WaterManager {

    // Module containing the routines dealing with the management of water

    // MODULE INFORMATION:
    //       AUTHOR         Brent Griffith
    //       DATE WRITTEN   August 2006
    //       MODIFIED       DJS to add ecoroof irrigation Jan 2007
    //       RE-ENGINEERED  na

    using namespace DataWater;

    void ManageWater(EnergyPlusData &state)
    {

        // SUBROUTINE INFORMATION:
        //       AUTHOR         B. Griffith
        //       DATE WRITTEN   August 2006
        //       MODIFIED       na
        //       RE-ENGINEERED  na

        // PURPOSE OF THIS SUBROUTINE:
        // This is the top-level driver subroutine for managine water systems in the building
        // Routine is called at the system timestep level from ManageHVAC
        //  (somewhat analogous to SimHVAC)

        // METHODOLOGY EMPLOYED:
        // State variables are continually recalculated each system iteration
        // except when appropriate to update them.  IF this module is moved up
        // to a different timestep (with less iteration), then numerical solution
        // may need to be added.  Iteration is being used to solve interdependencies
        // of storage, supply, and demand modeling of water system.
        // Most data are declared in data-only module DataWater.hh
        // Calling order,
        //   storage tanks
        //   supply
        //   demands
        //  IF first/last timestep, then do an update.

        // SUBROUTINE LOCAL VARIABLE DECLARATIONS:
        int RainColNum(0);
        int TankNum(0);
        int WellNum(0);

        if (state.dataWaterManager->GetInputFlag) {
            GetWaterManagerInput(state);
            state.dataWaterManager->GetInputFlag = false;
        }

        if (!(state.dataWaterData->AnyWaterSystemsInModel)) return;

        // this is the main water manager
        // first call all the water storage tanks
        //    (these called first to make control decisions)
        for (TankNum = 1; TankNum <= state.dataWaterData->NumWaterStorageTanks; ++TankNum) {
            CalcWaterStorageTank(state, TankNum);
        } // tank loop

        for (RainColNum = 1; RainColNum <= state.dataWaterData->NumRainCollectors; ++RainColNum) {
            CalcRainCollector(state, RainColNum);
        }

        for (WellNum = 1; WellNum <= state.dataWaterData->NumGroundWaterWells; ++WellNum) {
            CalcGroundwaterWell(state, WellNum);
        }

        // call the tanks again to get updated rain and well activity
        for (TankNum = 1; TankNum <= state.dataWaterData->NumWaterStorageTanks; ++TankNum) {
            CalcWaterStorageTank(state, TankNum);
        } // tank loop
    }

    void ManageWaterInits(EnergyPlusData &state)
    {
        if (!(state.dataWaterData->AnyWaterSystemsInModel)) return;

        UpdateWaterManager(state);
        UpdateIrrigation(state);
    }

    void GetWaterManagerInput(EnergyPlusData &state)
    {

        // SUBROUTINE INFORMATION:
        //       AUTHOR         B. Griffith
        //       DATE WRITTEN   August 2006
        //       MODIFIED       na
        //       RE-ENGINEERED  na

        using ScheduleManager::CheckScheduleValue;
        using ScheduleManager::CheckScheduleValueMinMax;
        using ScheduleManager::GetScheduleIndex;
        using ScheduleManager::GetScheduleMaxValue;
        using ScheduleManager::GetScheduleMinValue;

        // SUBROUTINE LOCAL VARIABLE DECLARATIONS:
        int Item;                // Item to be "gotten"
        int NumAlphas(0);        // Number of Alphas for each GetObjectItem call
        int NumNumbers(0);       // Number of Numbers for each GetObjectItem call
        int IOStatus(0);         // Used in GetObjectItem
        bool ErrorsFound(false); // Set to true if errors in input, fatal at end of routine
        int MaxNumAlphas(0);     // argument for call to GetObjectDefMaxArgs
        int MaxNumNumbers(0);    // argument for call to GetObjectDefMaxArgs
        int TotalArgs(0);        // argument for call to GetObjectDefMaxArgs
        int alphaOffset(0);
        std::string objNameMsg;
        Array1D_string cAlphaFieldNames;
        Array1D_string cNumericFieldNames;
        Array1D_bool lNumericFieldBlanks;
        Array1D_bool lAlphaFieldBlanks;
        Array1D_string cAlphaArgs;
        Array1D<Real64> rNumericArgs;
        std::string cCurrentModuleObject;
        int NumIrrigation;
        int Dummy;

        if ((state.dataWaterManager->MyOneTimeFlag) && (!(state.dataWaterData->WaterSystemGetInputCalled))) { // big block for entire subroutine
            // initialize rainfall model
            state.dataWaterData->RainFall.ModeID = DataWater::RainfallMode::None;

            cCurrentModuleObject = "WaterUse:Storage";
            state.dataInputProcessing->inputProcessor->getObjectDefMaxArgs(state, cCurrentModuleObject, TotalArgs, NumAlphas, NumNumbers);
            MaxNumNumbers = NumNumbers;
            MaxNumAlphas = NumAlphas;
            cCurrentModuleObject = "WaterUse:RainCollector";
            state.dataInputProcessing->inputProcessor->getObjectDefMaxArgs(state, cCurrentModuleObject, TotalArgs, NumAlphas, NumNumbers);
            MaxNumNumbers = max(MaxNumNumbers, NumNumbers);
            MaxNumAlphas = max(MaxNumAlphas, NumAlphas);
            cCurrentModuleObject = "WaterUse:Well";
            state.dataInputProcessing->inputProcessor->getObjectDefMaxArgs(state, cCurrentModuleObject, TotalArgs, NumAlphas, NumNumbers);
            MaxNumNumbers = max(MaxNumNumbers, NumNumbers);
            MaxNumAlphas = max(MaxNumAlphas, NumAlphas);
            cCurrentModuleObject = "Site:Precipitation";
            state.dataInputProcessing->inputProcessor->getObjectDefMaxArgs(state, cCurrentModuleObject, TotalArgs, NumAlphas, NumNumbers);
            MaxNumNumbers = max(MaxNumNumbers, NumNumbers);
            MaxNumAlphas = max(MaxNumAlphas, NumAlphas);
            cCurrentModuleObject = "RoofIrrigation";
            state.dataInputProcessing->inputProcessor->getObjectDefMaxArgs(state, cCurrentModuleObject, TotalArgs, NumAlphas, NumNumbers);
            MaxNumNumbers = max(MaxNumNumbers, NumNumbers);
            MaxNumAlphas = max(MaxNumAlphas, NumAlphas);

            cAlphaFieldNames.allocate(MaxNumAlphas);
            cAlphaArgs.allocate(MaxNumAlphas);
            lAlphaFieldBlanks.dimension(MaxNumAlphas, false);
            cNumericFieldNames.allocate(MaxNumNumbers);
            rNumericArgs.dimension(MaxNumNumbers, 0.0);
            lNumericFieldBlanks.dimension(MaxNumNumbers, false);

            state.dataWaterManager->MyOneTimeFlag = false;
            cCurrentModuleObject = "WaterUse:Storage";
            state.dataWaterData->NumWaterStorageTanks = state.dataInputProcessing->inputProcessor->getNumObjectsFound(state, cCurrentModuleObject);
            if (state.dataWaterData->NumWaterStorageTanks > 0) {
                state.dataWaterData->AnyWaterSystemsInModel = true;
                if (!(allocated(state.dataWaterData->WaterStorage)))
                    state.dataWaterData->WaterStorage.allocate(state.dataWaterData->NumWaterStorageTanks);

                for (Item = 1; Item <= state.dataWaterData->NumWaterStorageTanks; ++Item) {
                    state.dataInputProcessing->inputProcessor->getObjectItem(state,
                                                                             cCurrentModuleObject,
                                                                             Item,
                                                                             cAlphaArgs,
                                                                             NumAlphas,
                                                                             rNumericArgs,
                                                                             NumNumbers,
                                                                             IOStatus,
                                                                             _,
                                                                             _,
                                                                             cAlphaFieldNames,
                                                                             cNumericFieldNames);
                    state.dataWaterData->AnyWaterSystemsInModel = true;
                    state.dataWaterData->WaterStorage(Item).Name = cAlphaArgs(1);
                    Util::IsNameEmpty(state, cAlphaArgs(1), cCurrentModuleObject, ErrorsFound);
                    objNameMsg = cCurrentModuleObject + " = " + cAlphaArgs(1);

                    state.dataWaterData->WaterStorage(Item).QualitySubCategoryName = cAlphaArgs(2);

                    state.dataWaterData->WaterStorage(Item).MaxCapacity = rNumericArgs(1);
                    if (state.dataWaterData->WaterStorage(Item).MaxCapacity == 0.0) { // default
                        state.dataWaterData->WaterStorage(Item).MaxCapacity = Constant::BigNumber;
                    }

                    state.dataWaterData->WaterStorage(Item).InitialVolume = rNumericArgs(2);
                    state.dataWaterData->WaterStorage(Item).MaxInFlowRate = rNumericArgs(3);
                    if (state.dataWaterData->WaterStorage(Item).MaxInFlowRate == 0.0) { // default
                        state.dataWaterData->WaterStorage(Item).MaxInFlowRate = Constant::BigNumber;
                    }

                    state.dataWaterData->WaterStorage(Item).MaxOutFlowRate = rNumericArgs(4);
                    if (state.dataWaterData->WaterStorage(Item).MaxOutFlowRate == 0.0) { // default
                        state.dataWaterData->WaterStorage(Item).MaxOutFlowRate = Constant::BigNumber;
                    }

                    state.dataWaterData->WaterStorage(Item).OverflowTankName = cAlphaArgs(3); // setup later

                    if (Util::SameString(cAlphaArgs(4), "None")) {
                        state.dataWaterData->WaterStorage(Item).ControlSupply = DataWater::ControlSupplyType::NoControlLevel;
                    } else if (Util::SameString(cAlphaArgs(4), "Mains")) {
                        state.dataWaterData->WaterStorage(Item).ControlSupply = DataWater::ControlSupplyType::MainsFloatValve;
                    } else if (Util::SameString(cAlphaArgs(4), "GroundwaterWell")) {
                        state.dataWaterData->WaterStorage(Item).ControlSupply = DataWater::ControlSupplyType::WellFloatValve;
                    } else if (Util::SameString(cAlphaArgs(4), "OtherTank")) {
                        state.dataWaterData->WaterStorage(Item).ControlSupply = DataWater::ControlSupplyType::OtherTankFloatValve;
                    } else {
                        ShowSevereError(state, format("Invalid {}={}", cAlphaFieldNames(4), cAlphaArgs(4)));
                        ShowContinueError(state, format("Entered in {}={}", cCurrentModuleObject, cAlphaArgs(1)));
                        ErrorsFound = true;
                    }
                    state.dataWaterData->WaterStorage(Item).ValveOnCapacity = rNumericArgs(5);
                    state.dataWaterData->WaterStorage(Item).ValveOffCapacity = rNumericArgs(6);
                    if (state.dataWaterData->WaterStorage(Item).ControlSupply != DataWater::ControlSupplyType::NoControlLevel) {
                        if (state.dataWaterData->WaterStorage(Item).ValveOffCapacity < state.dataWaterData->WaterStorage(Item).ValveOnCapacity) {
                            ShowSevereError(state, format("Invalid {} and/or {}", cNumericFieldNames(5), cNumericFieldNames(6)));
                            ShowContinueError(state, format("Entered in {}={}", cCurrentModuleObject, cAlphaArgs(1)));
                            ShowContinueError(state, format("{} must be greater than {}", cNumericFieldNames(6), cNumericFieldNames(5)));
                            ShowContinueError(state,
                                              format("Check value for {} = {:.5R}",
                                                     cNumericFieldNames(5),
                                                     state.dataWaterData->WaterStorage(Item).ValveOnCapacity));
                            ShowContinueError(state,
                                              format("which must be lower than {} = {:.5R}",
                                                     cNumericFieldNames(6),
                                                     state.dataWaterData->WaterStorage(Item).ValveOffCapacity));
                            ErrorsFound = true;
                        }
                    }

                    state.dataWaterData->WaterStorage(Item).BackupMainsCapacity = rNumericArgs(7);
                    if (state.dataWaterData->WaterStorage(Item).BackupMainsCapacity > 0.0) { // add backup to well and other thank supply
                        if (state.dataWaterData->WaterStorage(Item).ControlSupply == DataWater::ControlSupplyType::WellFloatValve) {
                            state.dataWaterData->WaterStorage(Item).ControlSupply = DataWater::ControlSupplyType::WellFloatMainsBackup;
                        }
                        if (state.dataWaterData->WaterStorage(Item).ControlSupply == DataWater::ControlSupplyType::OtherTankFloatValve) {
                            state.dataWaterData->WaterStorage(Item).ControlSupply = DataWater::ControlSupplyType::TankMainsBackup;
                        }
                    }

                    state.dataWaterData->WaterStorage(Item).SupplyTankName = cAlphaArgs(5); // set up later

                    if (Util::SameString(cAlphaArgs(6), "ScheduledTemperature")) {
                        state.dataWaterData->WaterStorage(Item).ThermalMode = DataWater::TankThermalMode::Scheduled;
                    } else if (Util::SameString(cAlphaArgs(6), "ThermalModel")) {
                        state.dataWaterData->WaterStorage(Item).ThermalMode = DataWater::TankThermalMode::ZoneCoupled;
                    } else {
                        ShowSevereError(state, format("Invalid {}={}", cAlphaFieldNames(6), cAlphaArgs(6)));
                        ShowContinueError(state, format("Entered in {}={}", cCurrentModuleObject, cAlphaArgs(1)));
                    }

                    if (state.dataWaterData->WaterStorage(Item).ThermalMode == DataWater::TankThermalMode::Scheduled) {
                        state.dataWaterData->WaterStorage(Item).TempSchedID = GetScheduleIndex(state, cAlphaArgs(7));
                        if (state.dataWaterData->WaterStorage(Item).TempSchedID == 0) {
                            ShowSevereError(state, format("Invalid {}={}", cAlphaFieldNames(7), cAlphaArgs(7)));
                            ShowContinueError(state, format("Entered in {}={}", cCurrentModuleObject, cAlphaArgs(1)));
                            ErrorsFound = true;
                        }
                        Real64 tmpMin = GetScheduleMinValue(state, state.dataWaterData->WaterStorage(Item).TempSchedID);
                        if (tmpMin < 0.0) {
                            ShowSevereError(state, format("Invalid {}={}", cAlphaFieldNames(7), cAlphaArgs(7)));
                            ShowContinueError(state, format("Entered in {}={}", cCurrentModuleObject, cAlphaArgs(1)));
                            ShowContinueError(state, format("Found storage tank temperature schedule value less than 0.0 in {}", objNameMsg));
                            ErrorsFound = true;
                        }
                        Real64 tmpMax = GetScheduleMaxValue(state, state.dataWaterData->WaterStorage(Item).TempSchedID);
                        if (tmpMax > 100.0) {
                            ShowSevereError(state, format("Invalid {}={}", cAlphaFieldNames(7), cAlphaArgs(7)));
                            ShowContinueError(state, format("Entered in {}={}", cCurrentModuleObject, cAlphaArgs(1)));
                            ShowContinueError(state, format("found storage tank temperature schedule value greater than 100.0 in {}", objNameMsg));
                            ErrorsFound = true;
                        }
                    }

                    if (state.dataWaterData->WaterStorage(Item).ThermalMode == DataWater::TankThermalMode::ZoneCoupled) {
                        if (Util::SameString(cAlphaArgs(8), "Schedule")) {
                            state.dataWaterData->WaterStorage(Item).AmbientTempIndicator = DataWater::AmbientTempType::Schedule;
                        } else if (Util::SameString(cAlphaArgs(8), "Zone")) {
                            state.dataWaterData->WaterStorage(Item).AmbientTempIndicator = DataWater::AmbientTempType::Zone;
                        } else if (Util::SameString(cAlphaArgs(8), "Outdoors")) {
                            state.dataWaterData->WaterStorage(Item).AmbientTempIndicator = DataWater::AmbientTempType::Exterior;
                        } else {
                            ShowSevereError(state, format("Invalid {}={}", cAlphaFieldNames(8), cAlphaArgs(8)));
                            ShowContinueError(state, format("Entered in {}={}", cCurrentModuleObject, cAlphaArgs(1)));
                            ErrorsFound = true;
                        }
                        state.dataWaterData->WaterStorage(Item).AmbientTempSchedule = GetScheduleIndex(state, cAlphaArgs(9));
                        if ((state.dataWaterData->WaterStorage(Item).AmbientTempSchedule == 0) &&
                            (state.dataWaterData->WaterStorage(Item).AmbientTempIndicator == DataWater::AmbientTempType::Schedule)) {
                            ShowSevereError(state, format("Invalid {}={}", cAlphaFieldNames(9), cAlphaArgs(9)));
                            ShowContinueError(state, format("Entered in {}={}", cCurrentModuleObject, cAlphaArgs(1)));
                            ErrorsFound = true;
                        }
                        state.dataWaterData->WaterStorage(Item).ZoneID = Util::FindItemInList(cAlphaArgs(10), state.dataHeatBal->Zone);
                        if ((state.dataWaterData->WaterStorage(Item).ZoneID == 0) &&
                            (state.dataWaterData->WaterStorage(Item).AmbientTempIndicator == DataWater::AmbientTempType::Zone)) {
                            ShowSevereError(state, format("Invalid {}={}", cAlphaFieldNames(10), cAlphaArgs(10)));
                            ShowContinueError(state, format("Entered in {}={}", cCurrentModuleObject, cAlphaArgs(1)));
                            ErrorsFound = true;
                        }
                        state.dataWaterData->WaterStorage(Item).SurfArea = rNumericArgs(8);
                        state.dataWaterData->WaterStorage(Item).UValue = rNumericArgs(9);
                        state.dataWaterData->WaterStorage(Item).SurfMaterialName = cAlphaArgs(11);
                        // todo verify material collect and store useful data from it.
                    }
                }
            } // num water storage tanks > 0

            cCurrentModuleObject = "WaterUse:RainCollector";
            state.dataWaterData->NumRainCollectors = state.dataInputProcessing->inputProcessor->getNumObjectsFound(state, cCurrentModuleObject);
            if (state.dataWaterData->NumRainCollectors > 0) {
                if (!(allocated(state.dataWaterData->RainCollector)))
                    state.dataWaterData->RainCollector.allocate(state.dataWaterData->NumRainCollectors);
                // allow extensible reference to surfaces.
                state.dataWaterData->AnyWaterSystemsInModel = true;

                if (state.dataWaterData->RainFall.ModeID == DataWater::RainfallMode::None) {
                    state.dataWaterData->RainFall.ModeID = DataWater::RainfallMode::EPWPrecipitation;
                }

                for (Item = 1; Item <= state.dataWaterData->NumRainCollectors; ++Item) {
                    state.dataInputProcessing->inputProcessor->getObjectItem(state,
                                                                             cCurrentModuleObject,
                                                                             Item,
                                                                             cAlphaArgs,
                                                                             NumAlphas,
                                                                             rNumericArgs,
                                                                             NumNumbers,
                                                                             IOStatus,
                                                                             _,
                                                                             _,
                                                                             cAlphaFieldNames,
                                                                             cNumericFieldNames);
                    state.dataWaterData->RainCollector(Item).Name = cAlphaArgs(1);
                    Util::IsNameEmpty(state, cAlphaArgs(1), cCurrentModuleObject, ErrorsFound);
                    objNameMsg = cCurrentModuleObject + " Named " + cAlphaArgs(1);

                    state.dataWaterData->RainCollector(Item).StorageTankName = cAlphaArgs(2);
                    state.dataWaterData->RainCollector(Item).StorageTankID = Util::FindItemInList(cAlphaArgs(2), state.dataWaterData->WaterStorage);
                    if (state.dataWaterData->RainCollector(Item).StorageTankID == 0) {
                        ShowSevereError(state, format("Invalid {}={}", cAlphaFieldNames(2), cAlphaArgs(2)));
                        ShowContinueError(state, format("Entered in {}={}", cCurrentModuleObject, cAlphaArgs(1)));
                        ErrorsFound = true;
                    }

                    if (Util::SameString(cAlphaArgs(3), "Constant")) {
                        state.dataWaterData->RainCollector(Item).LossFactorMode = DataWater::RainLossFactor::Constant;
                    } else if (Util::SameString(cAlphaArgs(3), "Scheduled")) {
                        state.dataWaterData->RainCollector(Item).LossFactorMode = DataWater::RainLossFactor::Scheduled;
                    } else {
                        ShowSevereError(state, format("Invalid {}={}", cAlphaFieldNames(3), cAlphaArgs(3)));
                        ShowContinueError(state, format("Entered in {}={}", cCurrentModuleObject, cAlphaArgs(1)));
                        ErrorsFound = true;
                    }
                    state.dataWaterData->RainCollector(Item).LossFactor = rNumericArgs(1);
                    if (state.dataWaterData->RainCollector(Item).LossFactor > 1.0) {
                        ShowWarningError(state, format("Invalid {}={:.2R}", cNumericFieldNames(1), rNumericArgs(1)));
                        ShowContinueError(state, format("Entered in {}={}", cCurrentModuleObject, cAlphaArgs(1)));
                        ShowContinueError(state, "found rain water collection loss factor greater than 1.0, simulation continues");
                    }
                    if (state.dataWaterData->RainCollector(Item).LossFactor < 0.0) {
                        ShowSevereError(state, format("Invalid {}={:.2R}", cNumericFieldNames(1), rNumericArgs(1)));
                        ShowContinueError(state, format("Entered in {}={}", cCurrentModuleObject, cAlphaArgs(1)));
                        ShowContinueError(state, "found rain water collection loss factor less than 0.0");
                        ErrorsFound = true;
                    }

                    if (state.dataWaterData->RainCollector(Item).LossFactorMode == DataWater::RainLossFactor::Scheduled) {
                        state.dataWaterData->RainCollector(Item).LossFactorSchedID = GetScheduleIndex(state, cAlphaArgs(4));
                        if (state.dataWaterData->RainCollector(Item).LossFactorSchedID == 0) {
                            ShowSevereError(state, format("Invalid {}={}", cAlphaFieldNames(4), cAlphaArgs(4)));
                            ShowContinueError(state, format("Entered in {}={}", cCurrentModuleObject, cAlphaArgs(1)));
                            ErrorsFound = true;
                        }
                        if (GetScheduleMinValue(state, state.dataWaterData->RainCollector(Item).LossFactorSchedID) < 0.0) {
                            ShowSevereError(state, format("Invalid {}={}", cAlphaFieldNames(4), cAlphaArgs(4)));
                            ShowContinueError(state, format("Entered in {}={}", cCurrentModuleObject, cAlphaArgs(1)));
                            ShowContinueError(state,
                                              format("found rain water collection loss factor schedule value less than 0.0 in {}", objNameMsg));
                            ErrorsFound = true;
                        }
                        if (GetScheduleMaxValue(state, state.dataWaterData->RainCollector(Item).LossFactorSchedID) > 1.0) {
                            ShowWarningError(state, format("Potentially invalid {}={}", cAlphaFieldNames(4), cAlphaArgs(4)));
                            ShowContinueError(state, format("Entered in {}={}", cCurrentModuleObject, cAlphaArgs(1)));
                            ShowContinueError(state, "found rain water collection loss factor schedule value greater than 1.0, simulation continues");
                            // allowing it to continue
                        }
                    }
                    state.dataWaterData->RainCollector(Item).MaxCollectRate = rNumericArgs(1);
                    if (state.dataWaterData->RainCollector(Item).MaxCollectRate == 0.0)
                        state.dataWaterData->RainCollector(Item).MaxCollectRate = 100000000000.0;

                    // number of surfaces is extensible and = NumAlphas - alphaOffset
                    alphaOffset = 4; // update this if more alphas inserted ahead of extensible surface listing
                    state.dataWaterData->RainCollector(Item).NumCollectSurfs = NumAlphas - alphaOffset;
                    state.dataWaterData->RainCollector(Item).SurfName.allocate(state.dataWaterData->RainCollector(Item).NumCollectSurfs);
                    state.dataWaterData->RainCollector(Item).SurfID.allocate(state.dataWaterData->RainCollector(Item).NumCollectSurfs);
                    for (int SurfNum = 1; SurfNum <= state.dataWaterData->RainCollector(Item).NumCollectSurfs; ++SurfNum) {
                        state.dataWaterData->RainCollector(Item).SurfName(SurfNum) = cAlphaArgs(SurfNum + alphaOffset);
                        state.dataWaterData->RainCollector(Item).SurfID(SurfNum) =
                            Util::FindItemInList(cAlphaArgs(SurfNum + alphaOffset), state.dataSurface->Surface);
                        if (state.dataWaterData->RainCollector(Item).SurfID(SurfNum) == 0) {
                            ShowSevereError(state,
                                            format("Invalid {}={}", cAlphaFieldNames(SurfNum + alphaOffset), cAlphaArgs(SurfNum + alphaOffset)));
                            ShowContinueError(state, format("Entered in {}={}", cCurrentModuleObject, cAlphaArgs(1)));
                            ErrorsFound = true;
                        }
                    }

                    // now setup horizontal surface area
                    Real64 tmpArea = 0.0;
                    Real64 tmpNumerator = 0.0;
                    Real64 tmpDenominator = 0.0;
                    for (int SurfNum = 1; SurfNum <= state.dataWaterData->RainCollector(Item).NumCollectSurfs; ++SurfNum) {
                        int ThisSurf = state.dataWaterData->RainCollector(Item).SurfID(SurfNum);
                        tmpArea += state.dataSurface->Surface(ThisSurf).GrossArea * state.dataSurface->Surface(ThisSurf).CosTilt;
                        tmpNumerator += state.dataSurface->Surface(ThisSurf).Centroid.z * state.dataSurface->Surface(ThisSurf).GrossArea;
                        tmpDenominator += state.dataSurface->Surface(ThisSurf).GrossArea;
                    }
                    state.dataWaterData->RainCollector(Item).HorizArea = tmpArea;
                    // now setup vertical hieght above ground for height dependent outdoor temps
                    state.dataWaterData->RainCollector(Item).MeanHeight = tmpNumerator / tmpDenominator;

                    // now set up tank supply connection
                    InternalSetupTankSupplyComponent(state,
                                                     state.dataWaterData->RainCollector(Item).Name,
                                                     cCurrentModuleObject,
                                                     state.dataWaterData->RainCollector(Item).StorageTankName,
                                                     ErrorsFound,
                                                     state.dataWaterData->RainCollector(Item).StorageTankID,
                                                     state.dataWaterData->RainCollector(Item).StorageTankSupplyARRID);
                }
            } // (NumRainCollectors > 0)

            cCurrentModuleObject = "WaterUse:Well";
            state.dataWaterData->NumGroundWaterWells = state.dataInputProcessing->inputProcessor->getNumObjectsFound(state, cCurrentModuleObject);
            if (state.dataWaterData->NumGroundWaterWells > 0) {
                state.dataWaterData->AnyWaterSystemsInModel = true;
                state.dataWaterData->GroundwaterWell.allocate(state.dataWaterData->NumGroundWaterWells);
                for (Item = 1; Item <= state.dataWaterData->NumGroundWaterWells; ++Item) {
                    state.dataInputProcessing->inputProcessor->getObjectItem(state,
                                                                             cCurrentModuleObject,
                                                                             Item,
                                                                             cAlphaArgs,
                                                                             NumAlphas,
                                                                             rNumericArgs,
                                                                             NumNumbers,
                                                                             IOStatus,
                                                                             _,
                                                                             lAlphaFieldBlanks,
                                                                             cAlphaFieldNames,
                                                                             cNumericFieldNames);
                    state.dataWaterData->GroundwaterWell(Item).Name = cAlphaArgs(1);
                    Util::IsNameEmpty(state, cAlphaArgs(1), cCurrentModuleObject, ErrorsFound);
                    objNameMsg = cCurrentModuleObject + " Named " + cAlphaArgs(1);
                    state.dataWaterData->GroundwaterWell(Item).StorageTankName = cAlphaArgs(2);

                    InternalSetupTankSupplyComponent(state,
                                                     state.dataWaterData->GroundwaterWell(Item).Name,
                                                     cCurrentModuleObject,
                                                     state.dataWaterData->GroundwaterWell(Item).StorageTankName,
                                                     ErrorsFound,
                                                     state.dataWaterData->GroundwaterWell(Item).StorageTankID,
                                                     state.dataWaterData->GroundwaterWell(Item).StorageTankSupplyARRID);

                    if (allocated(state.dataWaterData->WaterStorage))
                        state.dataWaterData->WaterStorage(state.dataWaterData->GroundwaterWell(Item).StorageTankID).GroundWellID = Item;

                    state.dataWaterData->GroundwaterWell(Item).PumpDepth = rNumericArgs(1);
                    state.dataWaterData->GroundwaterWell(Item).PumpNomVolFlowRate = rNumericArgs(2);
                    state.dataWaterData->GroundwaterWell(Item).PumpNomHead = rNumericArgs(3);
                    state.dataWaterData->GroundwaterWell(Item).PumpNomPowerUse = rNumericArgs(4);
                    state.dataWaterData->GroundwaterWell(Item).PumpEfficiency = rNumericArgs(5);
                    state.dataWaterData->GroundwaterWell(Item).WellRecoveryRate = rNumericArgs(6);
                    state.dataWaterData->GroundwaterWell(Item).NomWellStorageVol = rNumericArgs(7);
                    if (Util::SameString(cAlphaArgs(3), "Constant")) {
                        state.dataWaterData->GroundwaterWell(Item).GroundwaterTableMode = DataWater::GroundWaterTable::Constant;
                    } else if (Util::SameString(cAlphaArgs(3), "Scheduled")) {
                        state.dataWaterData->GroundwaterWell(Item).GroundwaterTableMode = DataWater::GroundWaterTable::Scheduled;
                    } else if (lAlphaFieldBlanks(3)) {
                        state.dataWaterData->GroundwaterWell(Item).GroundwaterTableMode = DataWater::GroundWaterTable::Invalid;
                    } else {
                        ShowSevereError(state, format("Invalid {}={}", cAlphaFieldNames(3), cAlphaArgs(3)));
                        ShowContinueError(state, format("Entered in {}={}", cCurrentModuleObject, cAlphaArgs(1)));
                        ErrorsFound = true;
                    }

                    //  N8, \field water table depth
                    state.dataWaterData->GroundwaterWell(Item).WaterTableDepth = rNumericArgs(8);
                    // A4; \field water table depth schedule
                    state.dataWaterData->GroundwaterWell(Item).WaterTableDepthSchedID = GetScheduleIndex(state, cAlphaArgs(4));
                    if ((state.dataWaterData->GroundwaterWell(Item).GroundwaterTableMode == DataWater::GroundWaterTable::Scheduled) &&
                        (state.dataWaterData->GroundwaterWell(Item).WaterTableDepthSchedID == 0)) {
                        ShowSevereError(state, format("Invalid {}={}", cAlphaFieldNames(4), cAlphaArgs(4)));
                        ShowContinueError(state, format("Entered in {}={}", cCurrentModuleObject, cAlphaArgs(1)));
                        ErrorsFound = true;
                    }
                }
            } //(NumGroundWaterWells > 0)

            // do some water tank setup
            cCurrentModuleObject = "WaterUse:Storage";
            if (state.dataWaterData->NumWaterStorageTanks > 0) {
                for (Item = 1; Item <= state.dataWaterData->NumWaterStorageTanks; ++Item) {
                    // check that all storage tanks with ground well controls actually had wells pointing to them
                    if ((state.dataWaterData->WaterStorage(Item).ControlSupply == DataWater::ControlSupplyType::WellFloatValve) ||
                        (state.dataWaterData->WaterStorage(Item).ControlSupply == DataWater::ControlSupplyType::WellFloatMainsBackup)) {
                        if (state.dataWaterData->WaterStorage(Item).GroundWellID == 0) {
                            ShowSevereError(state,
                                            format("{}= \"{}\" does not have a WaterUse:Well (groundwater well) that names it.",
                                                   cCurrentModuleObject,
                                                   state.dataWaterData->WaterStorage(Item).Name));
                            ErrorsFound = true;
                        }
                    }

                    // setup tanks whose level is controlled by supply from another tank
                    if ((state.dataWaterData->WaterStorage(Item).ControlSupply == DataWater::ControlSupplyType::OtherTankFloatValve) ||
                        (state.dataWaterData->WaterStorage(Item).ControlSupply == DataWater::ControlSupplyType::TankMainsBackup)) {
                        state.dataWaterData->WaterStorage(Item).SupplyTankID =
                            Util::FindItemInList(state.dataWaterData->WaterStorage(Item).SupplyTankName, state.dataWaterData->WaterStorage);
                        if (state.dataWaterData->WaterStorage(Item).SupplyTankID == 0) {
                            ShowSevereError(state,
                                            format("Other tank called {} not found for {} Named {}",
                                                   state.dataWaterData->WaterStorage(Item).SupplyTankName,
                                                   cCurrentModuleObject,
                                                   state.dataWaterData->WaterStorage(Item).Name)); // TODO rename point
                            ErrorsFound = true;
                        }
                        InternalSetupTankDemandComponent(state,
                                                         state.dataWaterData->WaterStorage(Item).Name,
                                                         cCurrentModuleObject,
                                                         state.dataWaterData->WaterStorage(Item).SupplyTankName,
                                                         ErrorsFound,
                                                         state.dataWaterData->WaterStorage(Item).SupplyTankID,
                                                         state.dataWaterData->WaterStorage(Item).SupplyTankDemandARRID);
                        // call to setup tank supply as well
                        InternalSetupTankSupplyComponent(state,
                                                         state.dataWaterData->WaterStorage(Item).SupplyTankName,
                                                         cCurrentModuleObject,
                                                         state.dataWaterData->WaterStorage(Item).Name,
                                                         ErrorsFound,
                                                         Dummy,
                                                         Dummy);
                    }
                    // setup overflow inputs
                    state.dataWaterData->WaterStorage(Item).OverflowTankID =
                        Util::FindItemInList(state.dataWaterData->WaterStorage(Item).OverflowTankName, state.dataWaterData->WaterStorage);
                    if (state.dataWaterData->WaterStorage(Item).OverflowTankID == 0) {
                        // if blank, then okay it is discarded.  but if not blank then error
                        if (is_blank(state.dataWaterData->WaterStorage(Item).OverflowTankName)) {
                            state.dataWaterData->WaterStorage(Item).OverflowMode = DataWater::Overflow::Discarded;
                        } else {
                            ShowSevereError(state,
                                            format("Overflow tank name of {} not found for {} Named {}",
                                                   state.dataWaterData->WaterStorage(Item).OverflowTankName,
                                                   cCurrentModuleObject,
                                                   state.dataWaterData->WaterStorage(Item).Name));
                            ErrorsFound = true;
                        }
                    } else {
                        state.dataWaterData->WaterStorage(Item).OverflowMode = DataWater::Overflow::ToTank;
                    }
                    if (state.dataWaterData->WaterStorage(Item).OverflowMode == DataWater::Overflow::ToTank) {
                        InternalSetupTankSupplyComponent(state,
                                                         state.dataWaterData->WaterStorage(Item).Name,
                                                         cCurrentModuleObject,
                                                         state.dataWaterData->WaterStorage(Item).OverflowTankName,
                                                         ErrorsFound,
                                                         state.dataWaterData->WaterStorage(Item).OverflowTankID,
                                                         state.dataWaterData->WaterStorage(Item).OverflowTankSupplyARRID);
                    }
                }
            }

            cCurrentModuleObject = "Site:Precipitation";
            state.dataWaterData->NumSiteRainFall = state.dataInputProcessing->inputProcessor->getNumObjectsFound(state, cCurrentModuleObject);
            if (state.dataWaterData->NumSiteRainFall > 1) { // throw error
                ShowSevereError(state, format("Only one {} object is allowed", cCurrentModuleObject));
                ErrorsFound = true;
            }

            if (state.dataWaterData->NumSiteRainFall == 1) {
                state.dataWaterData->AnyWaterSystemsInModel = true;
                state.dataInputProcessing->inputProcessor->getObjectItem(
                    state, cCurrentModuleObject, 1, cAlphaArgs, NumAlphas, rNumericArgs, NumNumbers, IOStatus);

                if (Util::SameString(cAlphaArgs(1), "ScheduleAndDesignLevel")) {
                    state.dataWaterData->RainFall.ModeID = DataWater::RainfallMode::RainSchedDesign;
                } else {
                    ShowSevereError(state, format("Precipitation Model Type of {} is incorrect.", cCurrentModuleObject));
                    ShowContinueError(state, "Only available option is ScheduleAndDesignLevel.");
                    ErrorsFound = true;
                }
                state.dataWaterData->RainFall.RainSchedID = GetScheduleIndex(state, cAlphaArgs(2));
                if ((state.dataWaterData->RainFall.RainSchedID == 0) &&
                    (state.dataWaterData->RainFall.ModeID == DataWater::RainfallMode::RainSchedDesign)) {
                    ShowSevereError(state, format("Schedule not found for {} object", cCurrentModuleObject));
                    ErrorsFound = true;
                } else if ((state.dataWaterData->RainFall.RainSchedID != 0) &&
                           (state.dataWaterData->RainFall.ModeID == DataWater::RainfallMode::RainSchedDesign)) {
                    if (!CheckScheduleValueMinMax(state, state.dataWaterData->RainFall.RainSchedID, true, 0.0)) {
                        ShowSevereError(state, format("Schedule={} for {} object has values < 0.", cAlphaArgs(2), cCurrentModuleObject));
                        ErrorsFound = true;
                    }
                }

                state.dataWaterData->RainFall.DesignAnnualRain = rNumericArgs(1);
                state.dataWaterData->RainFall.NomAnnualRain = rNumericArgs(2);
            }

            cCurrentModuleObject = "RoofIrrigation";
            NumIrrigation = state.dataInputProcessing->inputProcessor->getNumObjectsFound(state, cCurrentModuleObject);
            if (NumIrrigation > 1) {
                ShowSevereError(state, format("Only one {} object is allowed", cCurrentModuleObject));
                ErrorsFound = true;
            }

            if (NumIrrigation == 1) {
                state.dataWaterData->AnyIrrigationInModel = true;
                state.dataInputProcessing->inputProcessor->getObjectItem(
                    state, cCurrentModuleObject, 1, cAlphaArgs, NumAlphas, rNumericArgs, NumNumbers, IOStatus);
                if (Util::SameString(cAlphaArgs(1), "Schedule")) {
                    state.dataWaterData->Irrigation.ModeID = DataWater::IrrigationMode::IrrSchedDesign;
                } else if (Util::SameString(cAlphaArgs(1), "SmartSchedule")) {
                    state.dataWaterData->Irrigation.ModeID = DataWater::IrrigationMode::IrrSmartSched;
                } else {
                    ShowSevereError(state, format("Type of {} is incorrect. Options are Schedule or SmartSchedule", cCurrentModuleObject));
                    ErrorsFound = true;
                }
                if (state.dataWaterData->RainFall.ModeID == DataWater::RainfallMode::None) {
                    state.dataWaterData->RainFall.ModeID = DataWater::RainfallMode::EPWPrecipitation;
                }
                state.dataWaterData->Irrigation.IrrSchedID = GetScheduleIndex(state, cAlphaArgs(2));
                if ((state.dataWaterData->Irrigation.IrrSchedID == 0) &&
                    ((state.dataWaterData->Irrigation.ModeID == DataWater::IrrigationMode::IrrSchedDesign) ||
                     state.dataWaterData->Irrigation.ModeID == DataWater::IrrigationMode::IrrSmartSched)) {
                    ShowSevereError(state, format("Schedule not found for {} object", cCurrentModuleObject));
                    ErrorsFound = true;
                } else if ((state.dataWaterData->Irrigation.IrrSchedID == 0) &&
                           (state.dataWaterData->Irrigation.ModeID == DataWater::IrrigationMode::IrrSchedDesign)) {
                    if (!CheckScheduleValueMinMax(state, state.dataWaterData->Irrigation.IrrSchedID, true, 0.0)) {
                        ShowSevereError(state, format("Schedule={} for {} object has values < 0.", cAlphaArgs(2), cCurrentModuleObject));
                        ErrorsFound = true;
                    }
                }

                // If we later add a designannualirrigation and a nominalannualirrigation variable (for scaling) those
                // would be assigned here... as with the Rainfall...
                state.dataWaterData->Irrigation.IrrigationThreshold = 0.4;
                if (state.dataWaterData->Irrigation.ModeID == DataWater::IrrigationMode::IrrSmartSched && NumNumbers > 0) {
                    if (rNumericArgs(1) > 100.0 || rNumericArgs(1) < 0.0) {
                        ShowSevereError(state, format("Irrigation threshold for {} object has values > 100 or < 0.", cCurrentModuleObject));
                        ErrorsFound = true;
                    } else {
                        state.dataWaterData->Irrigation.IrrigationThreshold = rNumericArgs(1) / 100.0;
                    }
                }

            } // NumIrrigation ==1

            if (state.dataWaterData->RainFall.ModeID == DataWater::RainfallMode::EPWPrecipitation) {
                ShowWarningError(state,
                                 "Precipitation depth from the weather file will be used. Please make sure this .epw field has valid data. "
                                 "Site:Precipitation may be used to override the weather file data.");
            }

            state.dataWaterData->AnyWaterSystemsInModel = true;
            state.dataWaterData->WaterSystemGetInputCalled = true;
            state.dataWaterManager->MyOneTimeFlag = false;

            cAlphaFieldNames.deallocate();
            cAlphaArgs.deallocate();
            lAlphaFieldBlanks.deallocate();
            cNumericFieldNames.deallocate();
            rNumericArgs.deallocate();
            lNumericFieldBlanks.deallocate();

            if (ErrorsFound) {
                ShowFatalError(state, "Errors found in processing input for water manager objects");
            }
            // <SetupOutputVariables here...>, CurrentModuleObject='WaterUse:Storage'
            for (Item = 1; Item <= state.dataWaterData->NumWaterStorageTanks; ++Item) {
                // this next one is a measure of the state of water in the tank, not a flux of m3 that needs to be summed
                SetupOutputVariable(state,
                                    "Water System Storage Tank Volume",
                                    Constant::Units::m3,
                                    state.dataWaterData->WaterStorage(Item).ThisTimeStepVolume,
                                    OutputProcessor::SOVTimeStepType::System,
                                    OutputProcessor::SOVStoreType::Average,
                                    state.dataWaterData->WaterStorage(Item).Name);
                SetupOutputVariable(state,
                                    "Water System Storage Tank Net Volume Flow Rate",
                                    Constant::Units::m3_s,
                                    state.dataWaterData->WaterStorage(Item).NetVdot,
                                    OutputProcessor::SOVTimeStepType::System,
                                    OutputProcessor::SOVStoreType::Average,
                                    state.dataWaterData->WaterStorage(Item).Name);
                SetupOutputVariable(state,
                                    "Water System Storage Tank Inlet Volume Flow Rate",
                                    Constant::Units::m3_s,
                                    state.dataWaterData->WaterStorage(Item).VdotToTank,
                                    OutputProcessor::SOVTimeStepType::System,
                                    OutputProcessor::SOVStoreType::Average,
                                    state.dataWaterData->WaterStorage(Item).Name);
                SetupOutputVariable(state,
                                    "Water System Storage Tank Outlet Volume Flow Rate",
                                    Constant::Units::m3_s,
                                    state.dataWaterData->WaterStorage(Item).VdotFromTank,
                                    OutputProcessor::SOVTimeStepType::System,
                                    OutputProcessor::SOVStoreType::Average,
                                    state.dataWaterData->WaterStorage(Item).Name);
                SetupOutputVariable(state,
                                    "Water System Storage Tank Mains Water Volume",
                                    Constant::Units::m3,
                                    state.dataWaterData->WaterStorage(Item).MainsDrawVol,
                                    OutputProcessor::SOVTimeStepType::System,
                                    OutputProcessor::SOVStoreType::Summed,
                                    state.dataWaterData->WaterStorage(Item).Name,
                                    {},
<<<<<<< HEAD
                                    Constant::eResource::MainsWater,
                                    "WaterSystem",
=======
                                    "MainsWater",
                                    "WaterSystems",
>>>>>>> ffff6167
                                    state.dataWaterData->WaterStorage(Item).QualitySubCategoryName,
                                    "System");
                SetupOutputVariable(state,
                                    "Water System Storage Tank Mains Water Volume Flow Rate",
                                    Constant::Units::m3_s,
                                    state.dataWaterData->WaterStorage(Item).MainsDrawVdot,
                                    OutputProcessor::SOVTimeStepType::System,
                                    OutputProcessor::SOVStoreType::Average,
                                    state.dataWaterData->WaterStorage(Item).Name);
                SetupOutputVariable(state,
                                    "Water System Storage Tank Water Temperature",
                                    Constant::Units::C,
                                    state.dataWaterData->WaterStorage(Item).Twater,
                                    OutputProcessor::SOVTimeStepType::System,
                                    OutputProcessor::SOVStoreType::Average,
                                    state.dataWaterData->WaterStorage(Item).Name);
                SetupOutputVariable(state,
                                    "Water System Storage Tank Overflow Volume Flow Rate",
                                    Constant::Units::m3_s,
                                    state.dataWaterData->WaterStorage(Item).VdotOverflow,
                                    OutputProcessor::SOVTimeStepType::System,
                                    OutputProcessor::SOVStoreType::Average,
                                    state.dataWaterData->WaterStorage(Item).Name);
                if (state.dataWaterData->WaterStorage(Item).OverflowMode == DataWater::Overflow::Discarded) {
                    SetupOutputVariable(state,
                                        "Water System Storage Tank Overflow Water Volume",
                                        Constant::Units::m3,
                                        state.dataWaterData->WaterStorage(Item).VolOverflow,
                                        OutputProcessor::SOVTimeStepType::System,
                                        OutputProcessor::SOVStoreType::Summed,
                                        state.dataWaterData->WaterStorage(Item).Name);
                } else {
                    SetupOutputVariable(state,
                                        "Water System Storage Tank Overflow Water Volume",
                                        Constant::Units::m3,
                                        state.dataWaterData->WaterStorage(Item).VolOverflow,
                                        OutputProcessor::SOVTimeStepType::System,
                                        OutputProcessor::SOVStoreType::Summed,
                                        state.dataWaterData->WaterStorage(Item).Name);
                }
                SetupOutputVariable(state,
                                    "Water System Storage Tank Overflow Temperature",
                                    Constant::Units::C,
                                    state.dataWaterData->WaterStorage(Item).TwaterOverflow,
                                    OutputProcessor::SOVTimeStepType::System,
                                    OutputProcessor::SOVStoreType::Average,
                                    state.dataWaterData->WaterStorage(Item).Name);
            }

            if (NumIrrigation == 1) { // CurrentModuleObject='RoofIrrigation'
                SetupOutputVariable(state,
                                    "Water System Roof Irrigation Scheduled Depth",
                                    Constant::Units::m,
                                    state.dataWaterData->Irrigation.ScheduledAmount,
                                    OutputProcessor::SOVTimeStepType::System,
                                    OutputProcessor::SOVStoreType::Summed,
                                    "RoofIrrigation");
                SetupOutputVariable(state,
                                    "Water System Roof Irrigation Actual Depth",
                                    Constant::Units::m,
                                    state.dataWaterData->Irrigation.ActualAmount,
                                    OutputProcessor::SOVTimeStepType::System,
                                    OutputProcessor::SOVStoreType::Summed,
                                    "RoofIrrigation");
            }

            for (Item = 1; Item <= state.dataWaterData->NumRainCollectors; ++Item) { // CurrentModuleObject='WaterUse:RainCollector'
                SetupOutputVariable(state,
                                    "Water System Rainwater Collector Volume Flow Rate",
                                    Constant::Units::m3_s,
                                    state.dataWaterData->RainCollector(Item).VdotAvail,
                                    OutputProcessor::SOVTimeStepType::System,
                                    OutputProcessor::SOVStoreType::Average,
                                    state.dataWaterData->RainCollector(Item).Name);
                SetupOutputVariable(state,
                                    "Water System Rainwater Collector Volume",
                                    Constant::Units::m3,
                                    state.dataWaterData->RainCollector(Item).VolCollected,
                                    OutputProcessor::SOVTimeStepType::System,
                                    OutputProcessor::SOVStoreType::Summed,
                                    state.dataWaterData->RainCollector(Item).Name,
                                    {},
                                    Constant::eResource::OnSiteWater,
                                    "Rainwater",
                                    {},
                                    "System");
            }

            for (Item = 1; Item <= state.dataWaterData->NumGroundWaterWells; ++Item) { // CurrentModuleObject='WaterUse:Well'
                SetupOutputVariable(state,
                                    "Water System Groundwater Well Requested Volume Flow Rate",
                                    Constant::Units::m3_s,
                                    state.dataWaterData->GroundwaterWell(Item).VdotRequest,
                                    OutputProcessor::SOVTimeStepType::System,
                                    OutputProcessor::SOVStoreType::Average,
                                    state.dataWaterData->GroundwaterWell(Item).Name);
                SetupOutputVariable(state,
                                    "Water System Groundwater Well Volume Flow Rate",
                                    Constant::Units::m3_s,
                                    state.dataWaterData->GroundwaterWell(Item).VdotDelivered,
                                    OutputProcessor::SOVTimeStepType::System,
                                    OutputProcessor::SOVStoreType::Average,
                                    state.dataWaterData->GroundwaterWell(Item).Name);
                SetupOutputVariable(state,
                                    "Water System Groundwater Well Volume",
                                    Constant::Units::m3,
                                    state.dataWaterData->GroundwaterWell(Item).VolDelivered,
                                    OutputProcessor::SOVTimeStepType::System,
                                    OutputProcessor::SOVStoreType::Summed,
                                    state.dataWaterData->GroundwaterWell(Item).Name,
                                    {},
                                    Constant::eResource::OnSiteWater,
                                    "Wellwater",
                                    {},
                                    "System");
                SetupOutputVariable(state,
                                    "Water System Groundwater Well Pump Electricity Rate",
                                    Constant::Units::W,
                                    state.dataWaterData->GroundwaterWell(Item).PumpPower,
                                    OutputProcessor::SOVTimeStepType::System,
                                    OutputProcessor::SOVStoreType::Average,
                                    state.dataWaterData->GroundwaterWell(Item).Name);
                SetupOutputVariable(state,
                                    "Water System Groundwater Well Pump Electricity Energy",
                                    Constant::Units::J,
                                    state.dataWaterData->GroundwaterWell(Item).PumpEnergy,
                                    OutputProcessor::SOVTimeStepType::System,
                                    OutputProcessor::SOVStoreType::Summed,
                                    state.dataWaterData->GroundwaterWell(Item).Name,
                                    {},
                                    Constant::eResource::Electricity,
                                    "WaterSystems",
                                    {},
                                    "System");
            }

        } // my one time flag block
    }

    void UpdatePrecipitation(EnergyPlusData &state)
    {
        // SUBROUTINE INFORMATION:
        //       AUTHOR         B. Griffith
        //       DATE WRITTEN   August 2006
        //       MODIFIED       na
        //       RE-ENGINEERED  na

        // PURPOSE OF THIS SUBROUTINE:
        // update the current rate of precipitation

        using ScheduleManager::GetCurrentScheduleValue;

        Real64 schedRate;
        Real64 ScaleFactor;

        // when the site:precipitation exists, use the precipitation schedule
        if (state.dataWaterData->RainFall.ModeID == DataWater::RainfallMode::RainSchedDesign) {
            schedRate = GetCurrentScheduleValue(state, state.dataWaterData->RainFall.RainSchedID); // m/hr
            if (state.dataWaterData->RainFall.NomAnnualRain > 0.0) {
                ScaleFactor = state.dataWaterData->RainFall.DesignAnnualRain / state.dataWaterData->RainFall.NomAnnualRain;
            } else {
                ScaleFactor = 0.0;
            }
            state.dataWaterData->RainFall.CurrentRate = schedRate * ScaleFactor / Constant::SecInHour; // convert to m/s
        } else {
            // placeholder: add EP checks for out of range precipitation value later -- yujie
            // when there's no site:precipitation but non-zero epw precipitation, uset the epw precipitation as the CurrentRate
            if (state.dataEnvrn->LiquidPrecipitation > 0.0) {
                // LiquidPrecipitation is for a certain timestep in an hour, the rate = depth / seconds in a timestep
                state.dataWaterData->RainFall.CurrentRate = state.dataEnvrn->LiquidPrecipitation / state.dataGlobal->TimeStepZoneSec;
            } else {
                state.dataWaterData->RainFall.CurrentRate = 0.0;
            }
        }
        state.dataWaterData->RainFall.CurrentAmount = state.dataWaterData->RainFall.CurrentRate * state.dataGlobal->TimeStepZoneSec;
        state.dataEcoRoofMgr->CurrentPrecipitation = state.dataWaterData->RainFall.CurrentAmount; //  units of m

        if (state.dataWaterData->RainFall.ModeID == DataWater::RainfallMode::RainSchedDesign) {
            if ((state.dataEnvrn->RunPeriodEnvironment) && (!state.dataGlobal->WarmupFlag)) {
                int month = state.dataEnvrn->Month;
                state.dataWaterData->RainFall.MonthlyTotalPrecInSitePrec.at(month - 1) += state.dataWaterData->RainFall.CurrentAmount * 1000.0;
            }
        }
    }

    void UpdateIrrigation(EnergyPlusData &state)
    {

        // SUBROUTINE INFORMATION:
        //       AUTHOR         D. Sailor
        //       DATE WRITTEN   Dec 2006
        //       MODIFIED       na
        //       RE-ENGINEERED  na

        // PURPOSE OF THIS SUBROUTINE:
        // update the current rate of irrigation

        Real64 TimeStepSysSec = state.dataHVACGlobal->TimeStepSysSec;
        using ScheduleManager::GetCurrentScheduleValue;

        Real64 schedRate;

        state.dataWaterData->Irrigation.ScheduledAmount = 0.0;

        if (state.dataWaterData->Irrigation.ModeID == DataWater::IrrigationMode::IrrSchedDesign) {
            schedRate = GetCurrentScheduleValue(state, state.dataWaterData->Irrigation.IrrSchedID);             // m/hr
            state.dataWaterData->Irrigation.ScheduledAmount = schedRate * TimeStepSysSec / Constant::SecInHour; // convert to m/timestep // LOL

        } else if (state.dataWaterData->Irrigation.ModeID == DataWater::IrrigationMode::IrrSmartSched) {
            schedRate = GetCurrentScheduleValue(state, state.dataWaterData->Irrigation.IrrSchedID);             // m/hr
            state.dataWaterData->Irrigation.ScheduledAmount = schedRate * TimeStepSysSec / Constant::SecInHour; // convert to m/timestep // LOL
        }
    }

    void CalcWaterStorageTank(EnergyPlusData &state, int const TankNum) // Index of storage tank
    {

        // SUBROUTINE INFORMATION:
        //       AUTHOR         B. Griffith
        //       DATE WRITTEN   August 2006
        //       MODIFIED       na
        //       RE-ENGINEERED  na

        // PURPOSE OF THIS SUBROUTINE:
        // Collect the calculations used to update the modeled values
        // for the storage tanks at each system timestep

        // Using/Aliasing
        Real64 TimeStepSysSec = state.dataHVACGlobal->TimeStepSysSec;
        using ScheduleManager::GetCurrentScheduleValue;

        // SUBROUTINE LOCAL VARIABLE DECLARATIONS:
        Real64 OrigVdotDemandRequest(0.0);
        Real64 TotVdotDemandAvail(0.0);
        Real64 OrigVolDemandRequest(0.0);
        Real64 TotVolDemandAvail(0.0);
        Real64 OrigVdotSupplyAvail(0.0);
        Real64 TotVdotSupplyAvail(0.0);
        Real64 TotVolSupplyAvail(0.0);
        Real64 overflowVdot(0.0);
        Real64 overflowVol(0.0);
        Real64 NetVdotAdd(0.0);
        Real64 NetVolAdd(0.0);
        Real64 FillVolRequest(0.0);
        Real64 TotVolAllowed(0.0);
        Real64 underflowVdot(0.0);
        Real64 VolumePredict(0.0);

        if (state.dataGlobal->BeginTimeStepFlag) {
            // initializations are done in UpdateWaterManager
        }

        overflowVdot = 0.0;
        if (state.dataWaterData->WaterStorage(TankNum).NumWaterSupplies > 0) {
            OrigVdotSupplyAvail = sum(state.dataWaterData->WaterStorage(TankNum).VdotAvailSupply);
        } else {
            OrigVdotSupplyAvail = 0.0;
        }
        TotVdotSupplyAvail = OrigVdotSupplyAvail; // Init
        if (TotVdotSupplyAvail > state.dataWaterData->WaterStorage(TankNum).MaxInFlowRate) {
            // pipe/filter rate constraints on inlet
            overflowVdot = TotVdotSupplyAvail - state.dataWaterData->WaterStorage(TankNum).MaxInFlowRate;
            state.dataWaterManager->overflowTwater =
                sum(state.dataWaterData->WaterStorage(TankNum).VdotAvailSupply * state.dataWaterData->WaterStorage(TankNum).TwaterSupply) /
                sum(state.dataWaterData->WaterStorage(TankNum).VdotAvailSupply);
            TotVdotSupplyAvail = state.dataWaterData->WaterStorage(TankNum).MaxInFlowRate;
        }
        TotVolSupplyAvail = TotVdotSupplyAvail * TimeStepSysSec;
        overflowVol = overflowVdot * TimeStepSysSec;

        underflowVdot = 0.0;
        if (state.dataWaterData->WaterStorage(TankNum).NumWaterDemands > 0) {
            OrigVdotDemandRequest = sum(state.dataWaterData->WaterStorage(TankNum).VdotRequestDemand);
        } else {
            OrigVdotDemandRequest = 0.0;
        }
        OrigVolDemandRequest = OrigVdotDemandRequest * TimeStepSysSec;
        TotVdotDemandAvail = OrigVdotDemandRequest; // initialize to satisfied then modify if needed
        if (TotVdotDemandAvail > state.dataWaterData->WaterStorage(TankNum).MaxOutFlowRate) {
            // pipe/filter rate constraints on outlet
            underflowVdot = OrigVdotDemandRequest - state.dataWaterData->WaterStorage(TankNum).MaxOutFlowRate;
            TotVdotDemandAvail = state.dataWaterData->WaterStorage(TankNum).MaxOutFlowRate;
        }
        TotVolDemandAvail = TotVdotDemandAvail * TimeStepSysSec;

        NetVdotAdd = TotVdotSupplyAvail - TotVdotDemandAvail;
        NetVolAdd = NetVdotAdd * TimeStepSysSec;

        VolumePredict = state.dataWaterData->WaterStorage(TankNum).LastTimeStepVolume + NetVolAdd;

        // would tank capacity be exceeded?
        TotVolAllowed = state.dataWaterData->WaterStorage(TankNum).MaxCapacity - state.dataWaterData->WaterStorage(TankNum).LastTimeStepVolume;
        if (VolumePredict > state.dataWaterData->WaterStorage(TankNum).MaxCapacity) { // too much
            // added overflow to inlet rate limit, new temperature model
            Real64 OverFillVolume = (VolumePredict - state.dataWaterData->WaterStorage(TankNum).MaxCapacity);
            state.dataWaterManager->overflowTwater =
                (state.dataWaterManager->overflowTwater * overflowVol + OverFillVolume * state.dataWaterData->WaterStorage(TankNum).Twater) /
                (overflowVol + OverFillVolume);
            overflowVol += OverFillVolume;
            NetVolAdd -= OverFillVolume;
            NetVdotAdd = NetVolAdd / TimeStepSysSec;
            VolumePredict = state.dataWaterData->WaterStorage(TankNum).MaxCapacity;
        }

        // Is tank too low to meet the request?
        if (VolumePredict < 0.0) {
            Real64 AvailVolume = state.dataWaterData->WaterStorage(TankNum).LastTimeStepVolume + TotVolSupplyAvail;
            AvailVolume = max(0.0, AvailVolume);
            TotVolDemandAvail = AvailVolume;
            TotVdotDemandAvail = AvailVolume / TimeStepSysSec;
            underflowVdot = OrigVdotDemandRequest - TotVdotDemandAvail;
            NetVdotAdd = TotVdotSupplyAvail - TotVdotDemandAvail;
            NetVolAdd = NetVdotAdd * TimeStepSysSec;
            VolumePredict = 0.0;
        }

        if (TotVdotDemandAvail < OrigVdotDemandRequest) { // starvation
            // even distribution
            if (OrigVdotDemandRequest > 0.0) {
                state.dataWaterData->WaterStorage(TankNum).VdotAvailDemand =
                    (TotVdotDemandAvail / OrigVdotDemandRequest) * state.dataWaterData->WaterStorage(TankNum).VdotRequestDemand;
            } else {
                state.dataWaterData->WaterStorage(TankNum).VdotAvailDemand = 0.0;
            }
        } else { // requested demand can be served
            if (state.dataWaterData->WaterStorage(TankNum).NumWaterDemands > 0) {
                state.dataWaterData->WaterStorage(TankNum).VdotAvailDemand = state.dataWaterData->WaterStorage(TankNum).VdotRequestDemand;
            }
        }

        // is tank lower than float valve on capacity and requesting fill from controlled supplier?
        FillVolRequest = 0.0;

        if (((VolumePredict) < state.dataWaterData->WaterStorage(TankNum).ValveOnCapacity) ||
            state.dataWaterData->WaterStorage(TankNum).LastTimeStepFilling) { // turn on supply to fill tank
            FillVolRequest = state.dataWaterData->WaterStorage(TankNum).ValveOffCapacity - VolumePredict;

            state.dataWaterData->WaterStorage(TankNum).LastTimeStepFilling = true;

            // set mains draws for float on (all the way to Float off)
            if (state.dataWaterData->WaterStorage(TankNum).ControlSupply == DataWater::ControlSupplyType::MainsFloatValve) {

                state.dataWaterData->WaterStorage(TankNum).MainsDrawVdot = FillVolRequest / TimeStepSysSec;
                NetVolAdd = FillVolRequest;
            }
            // set demand request in supplying tank if needed
            if ((state.dataWaterData->WaterStorage(TankNum).ControlSupply == DataWater::ControlSupplyType::OtherTankFloatValve) ||
                (state.dataWaterData->WaterStorage(TankNum).ControlSupply == DataWater::ControlSupplyType::TankMainsBackup)) {
                state.dataWaterData->WaterStorage(state.dataWaterData->WaterStorage(TankNum).SupplyTankID)
                    .VdotRequestDemand(state.dataWaterData->WaterStorage(TankNum).SupplyTankDemandARRID) = FillVolRequest / TimeStepSysSec;
            }

            // set demand request in groundwater well if needed
            if ((state.dataWaterData->WaterStorage(TankNum).ControlSupply == DataWater::ControlSupplyType::WellFloatValve) ||
                (state.dataWaterData->WaterStorage(TankNum).ControlSupply == DataWater::ControlSupplyType::WellFloatMainsBackup)) {
                state.dataWaterData->GroundwaterWell(state.dataWaterData->WaterStorage(TankNum).GroundWellID).VdotRequest =
                    FillVolRequest / TimeStepSysSec;
            }
        }

        // set mains flow if mains backup active
        if ((VolumePredict) < state.dataWaterData->WaterStorage(TankNum).BackupMainsCapacity) { // turn on supply
            if ((state.dataWaterData->WaterStorage(TankNum).ControlSupply == DataWater::ControlSupplyType::WellFloatMainsBackup) ||
                (state.dataWaterData->WaterStorage(TankNum).ControlSupply == DataWater::ControlSupplyType::TankMainsBackup)) {
                FillVolRequest = state.dataWaterData->WaterStorage(TankNum).ValveOffCapacity - VolumePredict;
                state.dataWaterData->WaterStorage(TankNum).MainsDrawVdot = FillVolRequest / TimeStepSysSec;
                NetVolAdd = FillVolRequest;
            }
        }

        state.dataWaterData->WaterStorage(TankNum).ThisTimeStepVolume = state.dataWaterData->WaterStorage(TankNum).LastTimeStepVolume + NetVolAdd;
        if (state.dataWaterData->WaterStorage(TankNum).ThisTimeStepVolume >= state.dataWaterData->WaterStorage(TankNum).ValveOffCapacity) {
            state.dataWaterData->WaterStorage(TankNum).LastTimeStepFilling = false;
        }

        state.dataWaterData->WaterStorage(TankNum).VdotOverflow = overflowVol / TimeStepSysSec;
        state.dataWaterData->WaterStorage(TankNum).VolOverflow = overflowVol;
        state.dataWaterData->WaterStorage(TankNum).TwaterOverflow = state.dataWaterManager->overflowTwater;
        state.dataWaterData->WaterStorage(TankNum).NetVdot = NetVolAdd / TimeStepSysSec;
        state.dataWaterData->WaterStorage(TankNum).MainsDrawVol = state.dataWaterData->WaterStorage(TankNum).MainsDrawVdot * TimeStepSysSec;
        state.dataWaterData->WaterStorage(TankNum).VdotToTank = TotVdotSupplyAvail;
        state.dataWaterData->WaterStorage(TankNum).VdotFromTank = TotVdotDemandAvail;

        switch (state.dataWaterData->WaterStorage(TankNum).ThermalMode) {
        case DataWater::TankThermalMode::Scheduled: {
            state.dataWaterData->WaterStorage(TankNum).Twater =
                GetCurrentScheduleValue(state, state.dataWaterData->WaterStorage(TankNum).TempSchedID);
            state.dataWaterData->WaterStorage(TankNum).TouterSkin = state.dataWaterData->WaterStorage(TankNum).Twater;
        } break;
        case DataWater::TankThermalMode::ZoneCoupled: {
            ShowFatalError(state, "WaterUse:Storage (Water Storage Tank) zone thermal model incomplete");
        } break;
        default:
            break;
        }

        // set supply avail data from overflows in Receiving tank
        if (state.dataWaterData->WaterStorage(TankNum).OverflowMode == DataWater::Overflow::ToTank) {
            state.dataWaterData->WaterStorage(state.dataWaterData->WaterStorage(TankNum).OverflowTankID)
                .VdotAvailSupply(state.dataWaterData->WaterStorage(TankNum).OverflowTankSupplyARRID) =
                state.dataWaterData->WaterStorage(TankNum).VdotOverflow;
            state.dataWaterData->WaterStorage(state.dataWaterData->WaterStorage(TankNum).OverflowTankID)
                .TwaterSupply(state.dataWaterData->WaterStorage(TankNum).OverflowTankSupplyARRID) =
                state.dataWaterData->WaterStorage(TankNum).TwaterOverflow;
        }
    }

    void SetupTankSupplyComponent(EnergyPlusData &state,
                                  std::string_view CompName,
                                  std::string_view CompType,
                                  std::string_view TankName,
                                  bool &ErrorsFound,
                                  int &TankIndex,
                                  int &WaterSupplyIndex)
    {

        // SUBROUTINE INFORMATION:
        //       AUTHOR         B. Griffith
        //       DATE WRITTEN   August 2006
        //       MODIFIED       na
        //       RE-ENGINEERED  na

        // PURPOSE OF THIS SUBROUTINE:
        // Each simulated component that can supply water to a tank
        // makes one call to this subroutine to obtain the data
        // array index it should use to set values in the
        // VdotAvailSupply

        // METHODOLOGY EMPLOYED:
        // push the VdotAvailToTank array and return

        if (!(state.dataWaterData->WaterSystemGetInputCalled)) {
            GetWaterManagerInput(state);
        }

        InternalSetupTankSupplyComponent(state, CompName, CompType, TankName, ErrorsFound, TankIndex, WaterSupplyIndex);
    }

    void InternalSetupTankSupplyComponent(EnergyPlusData &state,
                                          std::string_view CompName,
                                          std::string_view CompType,
                                          std::string_view TankName,
                                          bool &ErrorsFound,
                                          int &TankIndex,
                                          int &WaterSupplyIndex)
    {

        // SUBROUTINE INFORMATION:
        //       AUTHOR         B. Griffith
        //       DATE WRITTEN   August 2006
        //       MODIFIED       na
        //       RE-ENGINEERED  na

        // PURPOSE OF THIS SUBROUTINE:
        // Each simulated component that can supply water to a tank
        // makes one call to this subroutine to obtain the data
        // array index it should use to set values in the
        // VdotAvailSupply

        // METHODOLOGY EMPLOYED:
        // push the VdotAvailToTank array and return

        // SUBROUTINE LOCAL VARIABLE DECLARATIONS:
        int oldNumSupply;
        Array1D_string oldSupplyCompNames;
        Array1D_string oldSupplyCompTypes;

        TankIndex = Util::FindItemInList(TankName, state.dataWaterData->WaterStorage);
        if (TankIndex == 0) {
            ShowSevereError(state, format("WaterUse:Storage (Water Storage Tank) =\"{}\" not found in {} called {}", TankName, CompType, CompName));
            ErrorsFound = true;
            return; // So we don't pass TankIndex=0
        }
        oldNumSupply = state.dataWaterData->WaterStorage(TankIndex).NumWaterSupplies;
        if (oldNumSupply > 0) { // do array push
            if (allocated(oldSupplyCompNames)) oldSupplyCompNames.deallocate();
            oldSupplyCompNames.allocate(oldNumSupply);
            if (allocated(oldSupplyCompTypes)) oldSupplyCompTypes.deallocate();
            oldSupplyCompTypes.allocate(oldNumSupply);
            if (allocated(state.dataWaterData->WaterStorage(TankIndex).SupplyCompNames)) {
                oldSupplyCompNames = state.dataWaterData->WaterStorage(TankIndex).SupplyCompNames;
                state.dataWaterData->WaterStorage(TankIndex).SupplyCompNames.deallocate();
                state.dataWaterData->WaterStorage(TankIndex).SupplyCompNames.allocate(oldNumSupply + 1);
                state.dataWaterData->WaterStorage(TankIndex).SupplyCompNames({1, oldNumSupply}) = oldSupplyCompNames; // array assignment
                state.dataWaterData->WaterStorage(TankIndex).SupplyCompNames(oldNumSupply + 1) = CompName;
            }
            if (allocated(state.dataWaterData->WaterStorage(TankIndex).SupplyCompTypes)) {
                oldSupplyCompTypes = state.dataWaterData->WaterStorage(TankIndex).SupplyCompTypes;
                state.dataWaterData->WaterStorage(TankIndex).SupplyCompTypes.deallocate();
                state.dataWaterData->WaterStorage(TankIndex).SupplyCompTypes.allocate(oldNumSupply + 1);
                state.dataWaterData->WaterStorage(TankIndex).SupplyCompTypes({1, oldNumSupply}) = oldSupplyCompTypes; // array assignment
                state.dataWaterData->WaterStorage(TankIndex).SupplyCompTypes(oldNumSupply + 1) = CompType;
            }
            state.dataWaterData->WaterStorage(TankIndex).VdotAvailSupply.deallocate();
            state.dataWaterData->WaterStorage(TankIndex).VdotAvailSupply.allocate(oldNumSupply + 1);
            state.dataWaterData->WaterStorage(TankIndex).VdotAvailSupply = 0.0; // initialize
            state.dataWaterData->WaterStorage(TankIndex).TwaterSupply.deallocate();
            state.dataWaterData->WaterStorage(TankIndex).TwaterSupply.allocate(oldNumSupply + 1);
            state.dataWaterData->WaterStorage(TankIndex).TwaterSupply = 0.0; // initialize
            WaterSupplyIndex = oldNumSupply + 1;
            ++state.dataWaterData->WaterStorage(TankIndex).NumWaterSupplies;
        } else { // first time (no push)

            state.dataWaterData->WaterStorage(TankIndex).VdotAvailSupply.allocate(1);
            state.dataWaterData->WaterStorage(TankIndex).VdotAvailSupply = 0.0; // initialize
            state.dataWaterData->WaterStorage(TankIndex).TwaterSupply.allocate(1);
            state.dataWaterData->WaterStorage(TankIndex).TwaterSupply = 0.0; // initialize
            state.dataWaterData->WaterStorage(TankIndex).SupplyCompNames.allocate(1);
            state.dataWaterData->WaterStorage(TankIndex).SupplyCompNames(1) = CompName;
            state.dataWaterData->WaterStorage(TankIndex).SupplyCompTypes.allocate(1);
            state.dataWaterData->WaterStorage(TankIndex).SupplyCompTypes(1) = CompType;
            WaterSupplyIndex = 1;
            state.dataWaterData->WaterStorage(TankIndex).NumWaterSupplies = 1;
        }
    }

    void SetupTankDemandComponent(EnergyPlusData &state,
                                  std::string_view CompName,
                                  std::string_view const CompType,
                                  std::string_view TankName,
                                  bool &ErrorsFound,
                                  int &TankIndex,
                                  int &WaterDemandIndex)
    {

        // SUBROUTINE INFORMATION:
        //       AUTHOR         B. Griffith
        //       DATE WRITTEN   August 2006
        //       MODIFIED       na
        //       RE-ENGINEERED  na

        // PURPOSE OF THIS SUBROUTINE:
        // Each simulated component that can supply water to a tank
        // makes one call to this subroutine to obtain the data
        // array index it should use to set values in the
        // VdotAvailSupply

        // METHODOLOGY EMPLOYED:
        // push the VdotAvailToTank array and return

        if (!(state.dataWaterData->WaterSystemGetInputCalled)) {
            GetWaterManagerInput(state);
        }

        InternalSetupTankDemandComponent(state, CompName, CompType, TankName, ErrorsFound, TankIndex, WaterDemandIndex);
    }

    void InternalSetupTankDemandComponent(EnergyPlusData &state,
                                          std::string_view CompName,
                                          std::string_view const CompType,
                                          std::string_view TankName,
                                          bool &ErrorsFound,
                                          int &TankIndex,
                                          int &WaterDemandIndex)
    {

        // SUBROUTINE INFORMATION:
        //       AUTHOR         B. Griffith
        //       DATE WRITTEN   August 2006
        //       MODIFIED       na
        //       RE-ENGINEERED  na

        // PURPOSE OF THIS SUBROUTINE:
        // Each simulated component that can supply water to a tank
        // makes one call to this subroutine to obtain the data
        // array index it should use to set values in the
        // VdotAvailSupply

        // METHODOLOGY EMPLOYED:
        // push the VdotAvailToTank array and return

        // SUBROUTINE LOCAL VARIABLE DECLARATIONS:
        int oldNumDemand;
        Array1D_string oldDemandCompNames;
        Array1D_string oldDemandCompTypes;

        TankIndex = Util::FindItemInList(TankName, state.dataWaterData->WaterStorage);
        if (TankIndex == 0) {
            ShowSevereError(state, format("WaterUse:Storage (Water Storage Tank) =\"{}\" not found in {} called {}", TankName, CompType, CompName));
            ErrorsFound = true;
            return;
        }
        oldNumDemand = state.dataWaterData->WaterStorage(TankIndex).NumWaterDemands;
        if (oldNumDemand > 0) { // do array push
            if (allocated(oldDemandCompNames)) oldDemandCompNames.deallocate();
            oldDemandCompNames.allocate(oldNumDemand);
            if (allocated(oldDemandCompTypes)) oldDemandCompTypes.deallocate();
            oldDemandCompTypes.allocate(oldNumDemand);
            if (allocated(state.dataWaterData->WaterStorage(TankIndex).DemandCompNames)) {
                oldDemandCompNames = state.dataWaterData->WaterStorage(TankIndex).DemandCompNames;
                state.dataWaterData->WaterStorage(TankIndex).DemandCompNames.deallocate();
                state.dataWaterData->WaterStorage(TankIndex).DemandCompNames.allocate(oldNumDemand + 1);
                state.dataWaterData->WaterStorage(TankIndex).DemandCompNames({1, oldNumDemand}) = oldDemandCompNames; // array assignment
                state.dataWaterData->WaterStorage(TankIndex).DemandCompNames(oldNumDemand + 1) = CompName;
            }
            if (allocated(state.dataWaterData->WaterStorage(TankIndex).DemandCompTypes)) {
                oldDemandCompTypes = state.dataWaterData->WaterStorage(TankIndex).DemandCompTypes;
                state.dataWaterData->WaterStorage(TankIndex).DemandCompTypes.deallocate();
                state.dataWaterData->WaterStorage(TankIndex).DemandCompTypes.allocate(oldNumDemand + 1);
                state.dataWaterData->WaterStorage(TankIndex).DemandCompTypes({1, oldNumDemand}) = oldDemandCompTypes; // array assignment
                state.dataWaterData->WaterStorage(TankIndex).DemandCompTypes(oldNumDemand + 1) = CompType;
            }

            state.dataWaterData->WaterStorage(TankIndex).VdotRequestDemand.deallocate();
            state.dataWaterData->WaterStorage(TankIndex).VdotRequestDemand.allocate(oldNumDemand + 1);
            state.dataWaterData->WaterStorage(TankIndex).VdotRequestDemand = 0.0; // initialize

            state.dataWaterData->WaterStorage(TankIndex).VdotAvailDemand.deallocate();
            state.dataWaterData->WaterStorage(TankIndex).VdotAvailDemand.allocate(oldNumDemand + 1);
            state.dataWaterData->WaterStorage(TankIndex).VdotAvailDemand = 0.0; // initialize

            WaterDemandIndex = oldNumDemand + 1;
            ++state.dataWaterData->WaterStorage(TankIndex).NumWaterDemands;
        } else { // first time (no push)

            state.dataWaterData->WaterStorage(TankIndex).VdotRequestDemand.allocate(1);
            state.dataWaterData->WaterStorage(TankIndex).VdotRequestDemand = 0.0; // initialize
            state.dataWaterData->WaterStorage(TankIndex).VdotAvailDemand.allocate(1);
            state.dataWaterData->WaterStorage(TankIndex).VdotAvailDemand = 0.0; // initialize
            state.dataWaterData->WaterStorage(TankIndex).DemandCompNames.allocate(1);
            state.dataWaterData->WaterStorage(TankIndex).DemandCompNames(1) = CompName;
            state.dataWaterData->WaterStorage(TankIndex).DemandCompTypes.allocate(1);
            state.dataWaterData->WaterStorage(TankIndex).DemandCompTypes(1) = CompType;
            state.dataWaterData->WaterStorage(TankIndex).NumWaterDemands = 1;
            WaterDemandIndex = 1;
        }
    }

    void CalcRainCollector(EnergyPlusData &state, int const RainColNum) // Index of rain collector
    {

        // SUBROUTINE INFORMATION:
        //       AUTHOR         B. Griffith
        //       DATE WRITTEN   August 2006
        //       MODIFIED       na
        //       RE-ENGINEERED  na

        // PURPOSE OF THIS SUBROUTINE:
        // Collect the calculations used to update the modeled values
        // for the rain collector at each system timestep

        using DataEnvironment::OutWetBulbTempAt;
        Real64 TimeStepSysSec = state.dataHVACGlobal->TimeStepSysSec;
        using ScheduleManager::GetCurrentScheduleValue;

        // SUBROUTINE LOCAL VARIABLE DECLARATIONS:
        Real64 LossFactor(0.0);
        Real64 VdotAvail;

        // If (.NOT.(IsRain)) Then ! is it raining now? No don't use this flag since precip schedule might differ from weather file
        if (state.dataWaterData->RainFall.CurrentRate <= 0.0) {
            // set available supply rate in WaterStorage
            state.dataWaterData->WaterStorage(state.dataWaterData->RainCollector(RainColNum).StorageTankID)
                .VdotAvailSupply(state.dataWaterData->RainCollector(RainColNum).StorageTankSupplyARRID) = 0.0;
            // temperature of water supply is modeled as the same as outdoor drybulb.
            state.dataWaterData->WaterStorage(state.dataWaterData->RainCollector(RainColNum).StorageTankID)
                .TwaterSupply(state.dataWaterData->RainCollector(RainColNum).StorageTankSupplyARRID) = 0.0;

            state.dataWaterData->RainCollector(RainColNum).VdotAvail = 0.0;
            state.dataWaterData->RainCollector(RainColNum).VolCollected = 0.0;
        } else {

            switch (state.dataWaterData->RainCollector(RainColNum).LossFactorMode) {
            case DataWater::RainLossFactor::Constant: {
                LossFactor = state.dataWaterData->RainCollector(RainColNum).LossFactor;
            } break;
            case DataWater::RainLossFactor::Scheduled: {
                LossFactor = GetCurrentScheduleValue(state, state.dataWaterData->RainCollector(RainColNum).LossFactorSchedID);
            } break;
            default: {
                assert(false);
            } break;
            }

            VdotAvail = state.dataWaterData->RainFall.CurrentRate * state.dataWaterData->RainCollector(RainColNum).HorizArea * (1.0 - LossFactor);

            int month = state.dataEnvrn->Month;

            if (VdotAvail > state.dataWaterData->RainCollector(RainColNum).MaxCollectRate) {
                VdotAvail = state.dataWaterData->RainCollector(RainColNum).MaxCollectRate;
            }

            // set available supply rate in WaterStorage
            state.dataWaterData->WaterStorage(state.dataWaterData->RainCollector(RainColNum).StorageTankID)
                .VdotAvailSupply(state.dataWaterData->RainCollector(RainColNum).StorageTankSupplyARRID) = VdotAvail;

            // temperature of water supply is modeled as the same as outdoor drybulb.
            state.dataWaterData->WaterStorage(state.dataWaterData->RainCollector(RainColNum).StorageTankID)
                .TwaterSupply(state.dataWaterData->RainCollector(RainColNum).StorageTankSupplyARRID) =
                OutWetBulbTempAt(state, state.dataWaterData->RainCollector(RainColNum).MeanHeight);

            state.dataWaterData->RainCollector(RainColNum).VdotAvail = VdotAvail;
            state.dataWaterData->RainCollector(RainColNum).VolCollected = VdotAvail * TimeStepSysSec;
            if ((state.dataEnvrn->RunPeriodEnvironment) && (!state.dataGlobal->WarmupFlag)) {
                state.dataWaterData->RainCollector(RainColNum).VolCollectedMonthly.at(month - 1) +=
                    state.dataWaterData->RainCollector(RainColNum).VolCollected;
            }
        }
    }

    void CalcGroundwaterWell(EnergyPlusData &state, int const WellNum) // Index of well
    {

        // SUBROUTINE INFORMATION:
        //       AUTHOR         B. Griffith
        //       DATE WRITTEN   August 2006
        //       MODIFIED       na
        //       RE-ENGINEERED  na

        // PURPOSE OF THIS SUBROUTINE:
        // Collect the calculations used to update the modeled values
        // for the groundwater wells at each system timestep

        // METHODOLOGY EMPLOYED:
        // starting simple and ignoring well storage and complex rate restrictions.
        // just uses nominal pump rate and power (assuming well designed well).

        Real64 TimeStepSysSec = state.dataHVACGlobal->TimeStepSysSec;

        // SUBROUTINE LOCAL VARIABLE DECLARATIONS:
        Real64 VdotDelivered;
        Real64 PumpPower;

        VdotDelivered = 0.0;
        PumpPower = 0.0;
        if (state.dataWaterData->GroundwaterWell(WellNum).VdotRequest > 0.0) {

            if (state.dataWaterData->GroundwaterWell(WellNum).VdotRequest >=
                state.dataWaterData->GroundwaterWell(WellNum).PumpNomVolFlowRate) { // run flat out
                state.dataWaterData->WaterStorage(state.dataWaterData->GroundwaterWell(WellNum).StorageTankID)
                    .VdotAvailSupply(state.dataWaterData->GroundwaterWell(WellNum).StorageTankSupplyARRID) =
                    state.dataWaterData->GroundwaterWell(WellNum).PumpNomVolFlowRate;
                state.dataWaterData->WaterStorage(state.dataWaterData->GroundwaterWell(WellNum).StorageTankID)
                    .TwaterSupply(state.dataWaterData->GroundwaterWell(WellNum).StorageTankSupplyARRID) = state.dataEnvrn->GroundTemp_Deep;
                VdotDelivered = state.dataWaterData->GroundwaterWell(WellNum).PumpNomVolFlowRate;
                PumpPower = state.dataWaterData->GroundwaterWell(WellNum).PumpNomPowerUse;
            }

            // the run at part load to just meet request
            if (state.dataWaterData->GroundwaterWell(WellNum).VdotRequest < state.dataWaterData->GroundwaterWell(WellNum).PumpNomVolFlowRate) {
                state.dataWaterData->WaterStorage(state.dataWaterData->GroundwaterWell(WellNum).StorageTankID)
                    .VdotAvailSupply(state.dataWaterData->GroundwaterWell(WellNum).StorageTankSupplyARRID) =
                    state.dataWaterData->GroundwaterWell(WellNum).VdotRequest;
                state.dataWaterData->WaterStorage(state.dataWaterData->GroundwaterWell(WellNum).StorageTankID)
                    .TwaterSupply(state.dataWaterData->GroundwaterWell(WellNum).StorageTankSupplyARRID) = state.dataEnvrn->GroundTemp_Deep;

                VdotDelivered = state.dataWaterData->GroundwaterWell(WellNum).VdotRequest;
                PumpPower = state.dataWaterData->GroundwaterWell(WellNum).PumpNomPowerUse *
                            state.dataWaterData->GroundwaterWell(WellNum).VdotRequest /
                            state.dataWaterData->GroundwaterWell(WellNum).PumpNomVolFlowRate;
            }
        }

        state.dataWaterData->GroundwaterWell(WellNum).VdotDelivered = VdotDelivered;
        state.dataWaterData->GroundwaterWell(WellNum).VolDelivered = VdotDelivered * TimeStepSysSec;
        state.dataWaterData->GroundwaterWell(WellNum).PumpPower = PumpPower;
        state.dataWaterData->GroundwaterWell(WellNum).PumpEnergy = PumpPower * TimeStepSysSec;
    }

    void UpdateWaterManager(EnergyPlusData &state)
    {

        // SUBROUTINE INFORMATION:
        //       AUTHOR         B. Griffith
        //       DATE WRITTEN   August 2006
        //       MODIFIED       na
        //       RE-ENGINEERED  na

        // PURPOSE OF THIS SUBROUTINE:
        // The water manger is iterating and
        // we need to do the timestep record keeping
        // for tracking state variables.
        //  this routine updates variables
        // that hold the value of the Last Timestep

        // Using/Aliasing
        // SUBROUTINE LOCAL VARIABLE DECLARATIONS:
        int TankNum;
        int RainColNum;
        int WellNum;

        if (state.dataGlobal->BeginEnvrnFlag && state.dataWaterManager->MyEnvrnFlag) {
            for (TankNum = 1; TankNum <= state.dataWaterData->NumWaterStorageTanks; ++TankNum) {

                state.dataWaterData->WaterStorage(TankNum).LastTimeStepVolume = state.dataWaterData->WaterStorage(TankNum).InitialVolume;
                state.dataWaterData->WaterStorage(TankNum).ThisTimeStepVolume = state.dataWaterData->WaterStorage(TankNum).InitialVolume;
            }
            if ((!state.dataGlobal->DoingSizing) && (!state.dataGlobal->KickOffSimulation) && state.dataWaterManager->MyTankDemandCheckFlag) {
                if (state.dataWaterData->NumWaterStorageTanks > 0) {
                    for (TankNum = 1; TankNum <= state.dataWaterData->NumWaterStorageTanks; ++TankNum) {
                        if (state.dataWaterData->WaterStorage(TankNum).NumWaterDemands == 0) {
                            ShowWarningError(state, "Found WaterUse:Storage that has nothing connected to draw water from it.");
                            ShowContinueError(state, format("Occurs for WaterUse:Storage = {}", state.dataWaterData->WaterStorage(TankNum).Name));
                            ShowContinueError(state, "Check that input for water consuming components specifies a water supply tank.");
                        }
                    }
                }
                state.dataWaterManager->MyTankDemandCheckFlag = false;
            }

            state.dataWaterManager->MyEnvrnFlag = false;
            state.dataWaterManager->MyWarmupFlag = true;
        } // end environmental inits
        if (!state.dataGlobal->BeginEnvrnFlag) {
            state.dataWaterManager->MyEnvrnFlag = true;
        }

        if (state.dataWaterManager->MyWarmupFlag && (!state.dataGlobal->WarmupFlag)) { // do environment inits.  just went out of warmup mode
            for (TankNum = 1; TankNum <= state.dataWaterData->NumWaterStorageTanks; ++TankNum) {
                state.dataWaterData->WaterStorage(TankNum).LastTimeStepVolume = state.dataWaterData->WaterStorage(TankNum).InitialVolume;
                state.dataWaterData->WaterStorage(TankNum).ThisTimeStepVolume = state.dataWaterData->WaterStorage(TankNum).InitialVolume;
                state.dataWaterData->WaterStorage(TankNum).LastTimeStepTemp = state.dataWaterData->WaterStorage(TankNum).InitialTankTemp;
            }
            state.dataWaterManager->MyWarmupFlag = false;
        }

        for (TankNum = 1; TankNum <= state.dataWaterData->NumWaterStorageTanks; ++TankNum) {
            // main location for inits for new timestep.
            state.dataWaterData->WaterStorage(TankNum).LastTimeStepVolume = max(state.dataWaterData->WaterStorage(TankNum).ThisTimeStepVolume, 0.0);
            state.dataWaterData->WaterStorage(TankNum).MainsDrawVdot = 0.0;
            state.dataWaterData->WaterStorage(TankNum).MainsDrawVol = 0.0;
            state.dataWaterData->WaterStorage(TankNum).NetVdot = 0.0;
            state.dataWaterData->WaterStorage(TankNum).VdotFromTank = 0.0;
            state.dataWaterData->WaterStorage(TankNum).VdotToTank = 0.0;
            if (state.dataWaterData->WaterStorage(TankNum).NumWaterDemands > 0) {
                // don't reset the requested demand, it is up to the other components to update it themselves
                // WaterStorage( TankNum ).VdotRequestDemand = 0.0;
                // the available demand is calculated here in the calc routine, so its fine to initialize it
                state.dataWaterData->WaterStorage(TankNum).VdotAvailDemand = 0.0;
            }
            state.dataWaterData->WaterStorage(TankNum).VdotOverflow = 0.0;
            if (state.dataWaterData->WaterStorage(TankNum).NumWaterSupplies > 0) {
                // TODO: Figure out what to do with this...the available supply should be updated by the components
                //       This was an issue because the coil supply was being stomped by this assignment to zero, so no tank action was happening
                state.dataWaterData->WaterStorage(TankNum).VdotAvailSupply = 0.0;
            }
            if ((state.dataWaterData->WaterStorage(TankNum).ControlSupply == DataWater::ControlSupplyType::WellFloatValve) ||
                (state.dataWaterData->WaterStorage(TankNum).ControlSupply == DataWater::ControlSupplyType::WellFloatMainsBackup)) {
                if (allocated(state.dataWaterData->GroundwaterWell))
                    state.dataWaterData->GroundwaterWell(state.dataWaterData->WaterStorage(TankNum).GroundWellID).VdotRequest = 0.0;
            }
        } // tank loop

        for (RainColNum = 1; RainColNum <= state.dataWaterData->NumRainCollectors; ++RainColNum) {

            state.dataWaterData->RainCollector(RainColNum).VdotAvail = 0.0;
            state.dataWaterData->RainCollector(RainColNum).VolCollected = 0.0;
        }

        for (WellNum = 1; WellNum <= state.dataWaterData->NumGroundWaterWells; ++WellNum) {
            state.dataWaterData->GroundwaterWell(WellNum).VdotRequest = 0.0;
            state.dataWaterData->GroundwaterWell(WellNum).VdotDelivered = 0.0;
            state.dataWaterData->GroundwaterWell(WellNum).VolDelivered = 0.0;
            state.dataWaterData->GroundwaterWell(WellNum).PumpPower = 0.0;
            state.dataWaterData->GroundwaterWell(WellNum).PumpEnergy = 0.0;
        }
    }

    void ReportRainfall(EnergyPlusData &state)
    {
        constexpr std::array<std::string_view, 12> Months{"Jan", "Feb", "Mar", "Apr", "May", "Jun", "Jul", "Aug", "Sep", "Oct", "Nov", "Dec"};
        for (int i = 0; i < 12; i++) {
            OutputReportPredefined::PreDefTableEntry(state,
                                                     state.dataOutRptPredefined->pdchMonthlyTotalPrecInWeather,
                                                     Months[i],
                                                     state.dataWaterData->RainFall.MonthlyTotalPrecInWeather[i]);
            OutputReportPredefined::PreDefTableEntry(
                state, state.dataOutRptPredefined->pdchMonthlyTotalHrRain, Months[i], state.dataWaterData->RainFall.numRainyHoursInWeather[i]);
        }
        // report site:precipitation
        if (state.dataWaterData->RainFall.ModeID == DataWater::RainfallMode::RainSchedDesign) {
            for (int i = 0; i < 12; i++) {
                OutputReportPredefined::PreDefTableEntry(state,
                                                         state.dataOutRptPredefined->pdchMonthlyTotalPrecInSitePrec,
                                                         Months[i],
                                                         state.dataWaterData->RainFall.MonthlyTotalPrecInSitePrec[i]);
            }
        }
        // report rain collector
        if (state.dataWaterData->NumWaterStorageTanks > 0) {
            for (int i = 0; i < 12; i++) {
                Real64 accVolCollectedMonthly = 0.0;
                for (int Item = 1; Item <= state.dataWaterData->NumRainCollectors; Item++) {
                    accVolCollectedMonthly += state.dataWaterData->RainCollector(Item).VolCollectedMonthly[i];
                }
                OutputReportPredefined::PreDefTableEntry(
                    state, state.dataOutRptPredefined->pdchMonthlyTotalRainCol, Months[i], accVolCollectedMonthly);
            }
        }
        // report eco roof
        for (auto const &c : state.dataConstruction->Construct) {
            if (c.TypeIsEcoRoof) {
                for (int i = 0; i < 12; i++) {
                    OutputReportPredefined::PreDefTableEntry(
                        state, state.dataOutRptPredefined->pdchMonthlyTotalIrrDep, Months[i], state.dataEcoRoofMgr->MonthlyIrrigation[i]);
                }
                break;
            }
        }
    }

} // namespace WaterManager

} // namespace EnergyPlus<|MERGE_RESOLUTION|>--- conflicted
+++ resolved
@@ -789,15 +789,10 @@
                                     OutputProcessor::SOVStoreType::Summed,
                                     state.dataWaterData->WaterStorage(Item).Name,
                                     {},
-<<<<<<< HEAD
                                     Constant::eResource::MainsWater,
-                                    "WaterSystem",
-=======
-                                    "MainsWater",
-                                    "WaterSystems",
->>>>>>> ffff6167
+                                    OutputProcessor::SOVEndUseCat::WaterSystem,
                                     state.dataWaterData->WaterStorage(Item).QualitySubCategoryName,
-                                    "System");
+                                    OutputProcessor::SOVGroup::HVAC);
                 SetupOutputVariable(state,
                                     "Water System Storage Tank Mains Water Volume Flow Rate",
                                     Constant::Units::m3_s,
@@ -879,9 +874,9 @@
                                     state.dataWaterData->RainCollector(Item).Name,
                                     {},
                                     Constant::eResource::OnSiteWater,
-                                    "Rainwater",
+                                    OutputProcessor::SOVEndUseCat::RainWater,
                                     {},
-                                    "System");
+                                    OutputProcessor::SOVGroup::HVAC);
             }
 
             for (Item = 1; Item <= state.dataWaterData->NumGroundWaterWells; ++Item) { // CurrentModuleObject='WaterUse:Well'
@@ -908,9 +903,9 @@
                                     state.dataWaterData->GroundwaterWell(Item).Name,
                                     {},
                                     Constant::eResource::OnSiteWater,
-                                    "Wellwater",
+                                    OutputProcessor::SOVEndUseCat::WellWater,
                                     {},
-                                    "System");
+                                    OutputProcessor::SOVGroup::HVAC);
                 SetupOutputVariable(state,
                                     "Water System Groundwater Well Pump Electricity Rate",
                                     Constant::Units::W,
@@ -927,9 +922,9 @@
                                     state.dataWaterData->GroundwaterWell(Item).Name,
                                     {},
                                     Constant::eResource::Electricity,
-                                    "WaterSystems",
+                                    OutputProcessor::SOVEndUseCat::WaterSystem,
                                     {},
-                                    "System");
+                                    OutputProcessor::SOVGroup::HVAC);
             }
 
         } // my one time flag block
