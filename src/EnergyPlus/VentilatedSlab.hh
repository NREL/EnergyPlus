// EnergyPlus, Copyright (c) 1996-2020, The Board of Trustees of the University of Illinois,
// The Regents of the University of California, through Lawrence Berkeley National Laboratory
// (subject to receipt of any required approvals from the U.S. Dept. of Energy), Oak Ridge
// National Laboratory, managed by UT-Battelle, Alliance for Sustainable Energy, LLC, and other
// contributors. All rights reserved.
//
// NOTICE: This Software was developed under funding from the U.S. Department of Energy and the
// U.S. Government consequently retains certain rights. As such, the U.S. Government has been
// granted for itself and others acting on its behalf a paid-up, nonexclusive, irrevocable,
// worldwide license in the Software to reproduce, distribute copies to the public, prepare
// derivative works, and perform publicly and display publicly, and to permit others to do so.
//
// Redistribution and use in source and binary forms, with or without modification, are permitted
// provided that the following conditions are met:
//
// (1) Redistributions of source code must retain the above copyright notice, this list of
//     conditions and the following disclaimer.
//
// (2) Redistributions in binary form must reproduce the above copyright notice, this list of
//     conditions and the following disclaimer in the documentation and/or other materials
//     provided with the distribution.
//
// (3) Neither the name of the University of California, Lawrence Berkeley National Laboratory,
//     the University of Illinois, U.S. Dept. of Energy nor the names of its contributors may be
//     used to endorse or promote products derived from this software without specific prior
//     written permission.
//
// (4) Use of EnergyPlus(TM) Name. If Licensee (i) distributes the software in stand-alone form
//     without changes from the version obtained under this License, or (ii) Licensee makes a
//     reference solely to the software portion of its product, Licensee must refer to the
//     software as "EnergyPlus version X" software, where "X" is the version number Licensee
//     obtained under this License and may not use a different name for the software. Except as
//     specifically required in this Section (4), Licensee shall not use in a company name, a
//     product name, in advertising, publicity, or other promotional activities any name, trade
//     name, trademark, logo, or other designation of "EnergyPlus", "E+", "e+" or confusingly
//     similar designation, without the U.S. Department of Energy's prior written consent.
//
// THIS SOFTWARE IS PROVIDED BY THE COPYRIGHT HOLDERS AND CONTRIBUTORS "AS IS" AND ANY EXPRESS OR
// IMPLIED WARRANTIES, INCLUDING, BUT NOT LIMITED TO, THE IMPLIED WARRANTIES OF MERCHANTABILITY
// AND FITNESS FOR A PARTICULAR PURPOSE ARE DISCLAIMED. IN NO EVENT SHALL THE COPYRIGHT OWNER OR
// CONTRIBUTORS BE LIABLE FOR ANY DIRECT, INDIRECT, INCIDENTAL, SPECIAL, EXEMPLARY, OR
// CONSEQUENTIAL DAMAGES (INCLUDING, BUT NOT LIMITED TO, PROCUREMENT OF SUBSTITUTE GOODS OR
// SERVICES; LOSS OF USE, DATA, OR PROFITS; OR BUSINESS INTERRUPTION) HOWEVER CAUSED AND ON ANY
// THEORY OF LIABILITY, WHETHER IN CONTRACT, STRICT LIABILITY, OR TORT (INCLUDING NEGLIGENCE OR
// OTHERWISE) ARISING IN ANY WAY OUT OF THE USE OF THIS SOFTWARE, EVEN IF ADVISED OF THE
// POSSIBILITY OF SUCH DAMAGE.

#ifndef VentilatedSlab_hh_INCLUDED
#define VentilatedSlab_hh_INCLUDED

// ObjexxFCL Headers
#include <ObjexxFCL/Array1D.hh>

// EnergyPlus Headers
#include <EnergyPlus/DataGlobals.hh>
#include <EnergyPlus/EnergyPlus.hh>

namespace EnergyPlus {

    // Forward declarations
    struct EnergyPlusData;

namespace VentilatedSlab {

    // Using/Aliasing

    // Data
    // MODULE PARAMETER DEFINITIONS

    // Module Object
    extern std::string const cMO_VentilatedSlab;

    // Parameters for outside air control types:
    extern int const Heating_ElectricCoilType;
    extern int const Heating_GasCoilType;
    extern int const Heating_WaterCoilType;
    extern int const Heating_SteamCoilType;
    extern int const Cooling_CoilWaterCooling;
    extern int const Cooling_CoilDetailedCooling;
    extern int const Cooling_CoilHXAssisted;
    extern int const VariablePercent;
    extern int const FixedTemperature;
    extern int const FixedOAControl;
    extern int const NotOperating; // Parameter for use with OperatingMode variable, set for no heating/cooling
    extern int const HeatingMode;  // Parameter for use with OperatingMode variable, set for heating
    extern int const CoolingMode;  // Parameter for use with OperatingMode variable, set for cooling
    // Ventilated Slab Configurations
    extern int const SlabOnly;    // Air circulate through cores of slab only
    extern int const SlabAndZone; // Circulated Air is introduced to zone
    extern int const SeriesSlabs;
    //  Control Types
    extern int const MATControl;  // Controls system using mean air temperature
    extern int const MRTControl;  // Controls system using mean radiant temperature
    extern int const OPTControl;  // Controls system using operative temperature
    extern int const ODBControl;  // Controls system using outside air dry-bulb temperature
    extern int const OWBControl;  // Controls system using outside air wet-bulb temperature
    extern int const SURControl;  // Controls system using surface temperature !Phase2-A
    extern int const DPTZControl; // Controls system using dew-point temperature of zone!Phase2-A

    // coil operation
    extern int const On;  // normal coil operation
    extern int const Off; // signal coil shouldn't run
    extern int const NoneOption;
    extern int const BothOption;
    extern int const HeatingOption;
    extern int const CoolingOption;
    extern int OperatingMode; // Used to keep track of whether system is in heating or cooling mode

    // DERIVED TYPE DEFINITIONS

    // MODULE VARIABLE DECLARATIONS:
    extern bool HCoilOn;                         // TRUE if the heating coil (gas or electric especially) should be running
    extern int NumOfVentSlabs;                   // Number of ventilated slab in the input file
    extern Real64 OAMassFlowRate;                // Outside air mass flow rate for the ventilated slab
    extern Array1D_double QRadSysSrcAvg;         // Average source over the time step for a particular radiant surfaceD
    extern Array1D<Real64> ZeroSourceSumHATsurf; // Equal to SumHATsurf for all the walls in a zone with no source
    extern int MaxCloNumOfSurfaces;              // Used to set allocate size in CalcClo routine
    extern Real64 QZnReq;                        // heating or cooling needed by system [watts]

    // Record keeping variables used to calculate QRadSysSrcAvg locally

    extern Array1D_double LastQRadSysSrc;      // Need to keep the last value in case we are still iterating
    extern Array1D<Real64> LastSysTimeElapsed; // Need to keep the last value in case we are still iterating
    extern Array1D<Real64> LastTimeStepSys;    // Need to keep the last value in case we are still iterating
    extern Array1D_bool CheckEquipName;

    // Autosizing variables
    extern Array1D_bool MySizeFlag;

    // SUBROUTINE SPECIFICATIONS FOR MODULE VentilatedSlab
    // PRIVATE UpdateVentilatedSlabValAvg

    // Types

    struct VentilatedSlabData
    {
        // Members
        // Input data
        std::string Name;      // name of system
        std::string SchedName; // availability schedule
        int SchedPtr;          // index to schedule
        std::string ZoneName;  // Name of zone the system is serving
        int ZonePtr;           // Point to this zone in the Zone derived type
        // Variables for Delivery Config.
        Array1D_string ZName;            // Name of zone the system is serving
        Array1D_int ZPtr;                // Point to this zone in the Zone derived type
        std::string SurfListName;        // Name of surface/surface list that is the radiant system
        int NumOfSurfaces;               // Number of surfaces included in this system (coordinated control)
        Array1D_int SurfacePtr;          // Pointer to the slabs in the Surface derived type
        Array1D_string SurfaceName;      // Name of surfaces that are the radiant system (can be one or more)
        Array1D<Real64> SurfaceFlowFrac; // Fraction of flow/pipe length for a particular surface
        Array1D<Real64> CDiameter;       // Number of core diameter
        Array1D<Real64> CLength;         // Number of core length
        Array1D<Real64> CNumbers;        // Number of core numbers
        Array1D_string SlabIn;           // Name of node that is slab inlet node
        Array1D_string SlabOut;          // Name of node that is slab outlet node
        Real64 TotalSurfaceArea;         // Total surface area for all surfaces that are part of this system
        Real64 CoreDiameter;             // tube diameter for embedded tubing
        Real64 CoreLength;               // tube length embedded in radiant surface
        Real64 CoreNumbers;              // tube length embedded in radiant surface
        int ControlType;                 // Control type for the system
        // (MAT, MRT, Op temp, ODB, OWB, DPTZ, Surf Temp.)
        int ReturnAirNode; // inlet air node number
        int RadInNode;     // outlet air node number
        int ZoneAirInNode; // outlet air node number
        int FanOutletNode; // outlet node number for fan exit
        // (assumes fan is upstream of heating coil)
        int MSlabInNode;
        int MSlabOutNode;
        std::string FanName; // name of fan
        int Fan_Index;       // index of fan in array or vector
        int FanType_Num;     // type of fan
        int ControlCompTypeNum;
        int CompErrIndex;
        Real64 MaxAirVolFlow;       // m3/s
        Real64 MaxAirMassFlow;      // kg/s
        int OAControlType;          // type of control; options are VARIABLE PERCENT and FIXED TEMPERATURE
        std::string MinOASchedName; // schedule of fraction for minimum outside air (all controls)
        int MinOASchedPtr;          // index to schedule
        std::string MaxOASchedName; // schedule of percentages for maximum outside air fraction (variable %)
        int MaxOASchedPtr;          // index to schedule
        std::string TempSchedName;  // schedule of temperatures for desired "mixed air"
        // temperature (fixed temp.)
        int TempSchedPtr;         // index to schedule
        int OutsideAirNode;       // outside air node number
        int AirReliefNode;        // relief air node number
        int OAMixerOutNode;       // outlet node after the outside air mixer (inlet to coils if present)
        Real64 OutAirVolFlow;     // m3/s
        Real64 OutAirMassFlow;    // kg/s
        Real64 MinOutAirVolFlow;  // m3/s
        Real64 MinOutAirMassFlow; // kg/s
        int SysConfg;             // type of coil option; options are BOTH, HEATING, COOLING, AND NONE
        int CoilOption;           // type of coil option; options are BOTH, HEATING, COOLING, AND NONE
        bool HCoilPresent;        // .TRUE. if ventilated slab has a heating coil
        int HCoilType;            // type of heating coil (water, gas, electric, etc.)
        std::string HCoilName;    // name of heating coil
        std::string HCoilTypeCh;  // type of heating coil (character string)
        int HCoil_Index;
        int HCoil_PlantTypeNum;
        int HCoil_FluidIndex;
        std::string HCoilSchedName; // availability schedule for the heating coil
        int HCoilSchedPtr;          // index to schedule
        Real64 HCoilSchedValue;
        Real64 MaxVolHotWaterFlow; // m3/s
        Real64 MaxVolHotSteamFlow; // m3/s
        Real64 MaxHotWaterFlow;    // kg/s
        Real64 MaxHotSteamFlow;
        Real64 MinHotSteamFlow;
        Real64 MinVolHotWaterFlow;      // m3/s
        Real64 MinVolHotSteamFlow;      // m3/s
        Real64 MinHotWaterFlow;         // kg/s
        int HotControlNode;             // hot water control node
        int HotCoilOutNodeNum;          // outlet of coil
        Real64 HotControlOffset;        // control tolerance
        int HWLoopNum;                  // index for plant loop with hot water coil
        int HWLoopSide;                 // index for plant loop side for hot water coil
        int HWBranchNum;                // index for plant branch for hot water coil
        int HWCompNum;                  // index for plant component for hot water coil
        std::string HotAirHiTempSched;  // Schedule name for the highest Air temperature
        int HotAirHiTempSchedPtr;       // Schedule index for the highest Air temperature
        std::string HotAirLoTempSched;  // Schedule name for the lowest Air temperature
        int HotAirLoTempSchedPtr;       // Schedule index for the lowest Air temperature
        std::string HotCtrlHiTempSched; // Schedule name for the highest control temperature
        // (where the lowest Air temperature is requested)
        int HotCtrlHiTempSchedPtr; // Schedule index for the highest control temperature
        // (where the lowest Air temperature is requested)
        std::string HotCtrlLoTempSched; // Schedule name for the lowest control temperature
        // (where the highest Air temperature is requested)
        int HotCtrlLoTempSchedPtr; // Schedule index for the lowest control temperature
        // (where the highest Air temperature is requested)
        bool CCoilPresent;       // .TRUE. if ventilated slab has a cooling coil
        std::string CCoilName;   // name of cooling coil
        std::string CCoilTypeCh; // type of cooling coil (character string)
        int CCoil_Index;
        std::string CCoilPlantName; // name of cooling coil (child<=CoilSystem:Cooling:Water:HeatExchangerAssisted)
        std::string CCoilPlantType; // type of cooling coil (child<=CoilSystem:Cooling:Water:HeatExchangerAssisted)
        int CCoil_PlantTypeNum;
        int CCoilType; // type of cooling coil:
        // 'Coil:Cooling:Water:DetailedGeometry' or
        // 'CoilSystem:Cooling:Water:HeatExchangerAssisted'
        std::string CCoilSchedName; // availability schedule for the cooling coil
        int CCoilSchedPtr;          // index to schedule
        Real64 CCoilSchedValue;
        Real64 MaxVolColdWaterFlow;      // m3/s
        Real64 MaxColdWaterFlow;         // kg/s
        Real64 MinVolColdWaterFlow;      // m3/s
        Real64 MinColdWaterFlow;         // kg/s
        int ColdControlNode;             // chilled water control node
        int ColdCoilOutNodeNum;          // chilled water coil out nod
        Real64 ColdControlOffset;        // control tolerance
        int CWLoopNum;                   // index for plant loop with chilled water coil
        int CWLoopSide;                  // index for plant loop side for chilled water coil
        int CWBranchNum;                 // index for plant branch for chilled water coil
        int CWCompNum;                   // index for plant component for chilled water coil
        std::string ColdAirHiTempSched;  // Schedule name for the highest air temperature
        int ColdAirHiTempSchedPtr;       // Schedule index for the highest Air temperature
        std::string ColdAirLoTempSched;  // Schedule name for the lowest Air temperature
        int ColdAirLoTempSchedPtr;       // Schedule index for the lowest Air temperature
        std::string ColdCtrlHiTempSched; // Schedule name for the highest control temperature
        // (where the lowest Air temperature is requested)
        int ColdCtrlHiTempSchedPtr; // Schedule index for the highest control temperature
        // (where the lowest Air temperature is requested)
        std::string ColdCtrlLoTempSched; // Schedule name for the lowest control temperature
        // (where the highest Air temperature is requested)
        int ColdCtrlLoTempSchedPtr; // Schedule index for the lowest control temperature
        // (where the highest Air temperature is requested)
        int CondErrIndex;       // Error index for recurring warning messages
        int EnrgyImbalErrIndex; // Error index for recurring warning messages
        int RadSurfNum;         // Radiant Surface Number
        int MSlabIn;            // Internal Slab Inlet Node Number
        int MSlabOut;           // INternal Slab Outlet Node Number
        std::string DSSlabInNodeName;
        std::string DSSlabOutNodeName;
        // Report data
        Real64 DirectHeatLossPower;  // system direct heat loss in W
        Real64 DirectHeatLossEnergy; // system direct heat loss in J
        Real64 DirectHeatGainPower;  // system direct heat gain in W
        Real64 DirectHeatGainEnergy; // system direct heat gain in J
        Real64 TotalVentSlabRadPower;
        Real64 RadHeatingPower;  // radiant heating output in watts
        Real64 RadHeatingEnergy; // radiant heating output in J
        Real64 RadCoolingPower;  // radiant cooling output in watts
        Real64 RadCoolingEnergy; // radiant cooling output in J
        Real64 HeatCoilPower;
        Real64 HeatCoilEnergy;
        Real64 TotCoolCoilPower;
        Real64 TotCoolCoilEnergy;
        Real64 SensCoolCoilPower;
        Real64 SensCoolCoilEnergy;
        Real64 LateCoolCoilPower;
        Real64 LateCoolCoilEnergy;
        Real64 ElecFanPower;
        Real64 ElecFanEnergy;
        Real64 AirMassFlowRate; // Circulated air mass flow rate in kg/s
        Real64 AirVolFlow;      // Circulated air volumetric flow rate in m3/s
        Real64 SlabInTemp;      // Slab inlet temp in degree C
        Real64 SlabOutTemp;     // Slab outlet temp in degree C
        Real64 ReturnAirTemp;
        Real64 FanOutletTemp;             // FanOutlet temp in degree C
        Real64 ZoneInletTemp;             // supply air temp
        std::string AvailManagerListName; // Name of an availability manager list object
        int AvailStatus;
        int HVACSizingIndex; // index of a HVACSizing object for a ventilator slab
        bool FirstPass;      // detects first time through for resetting sizing data
        // Default Constructor
        VentilatedSlabData()
            : SchedPtr(0), ZonePtr(0), NumOfSurfaces(0), TotalSurfaceArea(0.0), CoreDiameter(0.0), CoreLength(0.0), CoreNumbers(0.0), ControlType(0),
              ReturnAirNode(0), RadInNode(0), ZoneAirInNode(0), FanOutletNode(0), MSlabInNode(0), MSlabOutNode(0), Fan_Index(0), FanType_Num(0),
              ControlCompTypeNum(0), CompErrIndex(0), MaxAirVolFlow(0.0), MaxAirMassFlow(0.0), OAControlType(0), MinOASchedPtr(0), MaxOASchedPtr(0),
              TempSchedPtr(0), OutsideAirNode(0), AirReliefNode(0), OAMixerOutNode(0), OutAirVolFlow(0.0), OutAirMassFlow(0.0), MinOutAirVolFlow(0.0),
              MinOutAirMassFlow(0.0), SysConfg(0), CoilOption(0), HCoilPresent(false), HCoilType(0), HCoil_Index(0), HCoil_PlantTypeNum(0),
              HCoil_FluidIndex(0), HCoilSchedPtr(0), HCoilSchedValue(0.0), MaxVolHotWaterFlow(0.0), MaxVolHotSteamFlow(0.0), MaxHotWaterFlow(0.0),
              MaxHotSteamFlow(0.0), MinHotSteamFlow(0.0), MinVolHotWaterFlow(0.0), MinVolHotSteamFlow(0.0), MinHotWaterFlow(0.0), HotControlNode(0),
              HotCoilOutNodeNum(0), HotControlOffset(0.0), HWLoopNum(0), HWLoopSide(0), HWBranchNum(0), HWCompNum(0), HotAirHiTempSchedPtr(0),
              HotAirLoTempSchedPtr(0), HotCtrlHiTempSchedPtr(0), HotCtrlLoTempSchedPtr(0), CCoilPresent(false), CCoil_Index(0), CCoil_PlantTypeNum(0),
              CCoilType(0), CCoilSchedPtr(0), CCoilSchedValue(0.0), MaxVolColdWaterFlow(0.0), MaxColdWaterFlow(0.0), MinVolColdWaterFlow(0.0),
              MinColdWaterFlow(0.0), ColdControlNode(0), ColdCoilOutNodeNum(0), ColdControlOffset(0.0), CWLoopNum(0), CWLoopSide(0), CWBranchNum(0),
              CWCompNum(0), ColdAirHiTempSchedPtr(0), ColdAirLoTempSchedPtr(0), ColdCtrlHiTempSchedPtr(0), ColdCtrlLoTempSchedPtr(0), CondErrIndex(0),
              EnrgyImbalErrIndex(0), RadSurfNum(0), MSlabIn(0), MSlabOut(0), DirectHeatLossPower(0.0), DirectHeatLossEnergy(0.0),
              DirectHeatGainPower(0.0), DirectHeatGainEnergy(0.0), TotalVentSlabRadPower(0.0), RadHeatingPower(0.0), RadHeatingEnergy(0.0),
              RadCoolingPower(0.0), RadCoolingEnergy(0.0), HeatCoilPower(0.0), HeatCoilEnergy(0.0), TotCoolCoilPower(0.0), TotCoolCoilEnergy(0.0),
              SensCoolCoilPower(0.0), SensCoolCoilEnergy(0.0), LateCoolCoilPower(0.0), LateCoolCoilEnergy(0.0), ElecFanPower(0.0), ElecFanEnergy(0.0),
              AirMassFlowRate(0.0), AirVolFlow(0.0), SlabInTemp(0.0), SlabOutTemp(0.0), ReturnAirTemp(0.0), FanOutletTemp(0.0), ZoneInletTemp(0.0),
              AvailStatus(0), HVACSizingIndex(0), FirstPass(true)
        {
        }
    };

    struct VentSlabNumericFieldData
    {
        // Members
        Array1D_string FieldNames;

        // Default Constructor
        VentSlabNumericFieldData()
        {
        }
    };

    // Object Data
    extern Array1D<VentilatedSlabData> VentSlab;
    extern Array1D<VentSlabNumericFieldData> VentSlabNumericFields;

    // Functions

    void clear_state();

    void SimVentilatedSlab(EnergyPlusData &state, std::string const &CompName,   // name of the fan coil unit
                           int const ZoneNum,             // number of zone being served
                           bool const FirstHVACIteration, // TRUE if 1st HVAC simulation of system timestep
                           Real64 &PowerMet,              // Sensible power supplied (W)
                           Real64 &LatOutputProvided,     // Latent add/removal supplied by window AC (kg/s), dehumid = negative
                           int &CompIndex);

    void GetVentilatedSlabInput(EnergyPlusData &state);

    void InitVentilatedSlab(EnergyPlusData &state, int const Item,               // index for the current ventilated slab
                            int const VentSlabZoneNum,    // number of zone being served
                            bool const FirstHVACIteration // TRUE if 1st HVAC simulation of system timestep
    );

    void SizeVentilatedSlab(EnergyPlusData &state, int const Item);

    void CalcVentilatedSlab(EnergyPlusData &state, int &Item,                     // number of the current ventilated slab being simulated
                            int const ZoneNum,             // number of zone being served
                            bool const FirstHVACIteration, // TRUE if 1st HVAC simulation of system timestep
                            Real64 &PowerMet,              // power supplied (W)
                            Real64 &LatOutputProvided      // latent capacity supplied (kg/s)
    );

    void CalcVentilatedSlabComps(EnergyPlusData &state, int const Item,                // system index in ventilated slab array
                                 bool const FirstHVACIteration, // flag for 1st HVAV iteration in the time step
                                 Real64 &LoadMet                // load met by the system (watts)
    );

    void CalcVentilatedSlabCoilOutput(int const Item,           // system index in ventilated slab array
                                      Real64 &PowerMet,         // power supplied (W)
                                      Real64 &LatOutputProvided // latent capacity supplied (kg/s)
    );

<<<<<<< HEAD
    void CalcVentilatedSlabRadComps(ConvectionCoefficientsData &dataConvectionCoefficients,
                                    ZoneTempPredictorCorrectorData &dataZoneTempPredictorCorrector,
                                    int const Item,               // System index in ventilated slab array
=======
    void CalcVentilatedSlabRadComps(EnergyPlusData &state, int const Item,               // System index in ventilated slab array
>>>>>>> c2ef22a3
                                    bool const FirstHVACIteration // flag for 1st HVAV iteration in the time step !unused1208
    );

    void SimVentSlabOAMixer(int const Item); // System index in Ventilated Slab array

    void UpdateVentilatedSlab(int const Item,               // Index for the ventilated slab under consideration within the derived types
                              bool const FirstHVACIteration // TRUE if 1st HVAC simulation of system timestep !unused1208
    );

    Real64 CalcVentSlabHXEffectTerm(int const Item,            // Index number of radiant system under consideration
                                    Real64 const Temperature,  // Temperature of air entering the radiant system, in C
                                    Real64 const AirMassFlow,  // Mass flow rate of water in the radiant system, in kg/s
                                    Real64 const FlowFraction, // Mass flow rate fraction for this surface in the radiant system
                                    Real64 const CoreLength,   // Length of tubing in the radiant system, in m
                                    Real64 const CoreDiameter, // Inside diameter of the tubing in the radiant system, in m
                                    Real64 const CoreNumbers);

    Real64 SumHATsurf(int const ZoneNum); // Zone number

    void ReportVentilatedSlab(int const Item); // Index for the ventilated slab under consideration within the derived types

    //*****************************************************************************************

} // namespace VentilatedSlab

} // namespace EnergyPlus

#endif<|MERGE_RESOLUTION|>--- conflicted
+++ resolved
@@ -378,13 +378,7 @@
                                       Real64 &LatOutputProvided // latent capacity supplied (kg/s)
     );
 
-<<<<<<< HEAD
-    void CalcVentilatedSlabRadComps(ConvectionCoefficientsData &dataConvectionCoefficients,
-                                    ZoneTempPredictorCorrectorData &dataZoneTempPredictorCorrector,
-                                    int const Item,               // System index in ventilated slab array
-=======
     void CalcVentilatedSlabRadComps(EnergyPlusData &state, int const Item,               // System index in ventilated slab array
->>>>>>> c2ef22a3
                                     bool const FirstHVACIteration // flag for 1st HVAV iteration in the time step !unused1208
     );
 
