--- conflicted
+++ resolved
@@ -94,10 +94,7 @@
 	struct LocalPipeData : public PlantComponent
 	{
 		// Members
-<<<<<<< HEAD
-=======
 		std::string Name;
->>>>>>> 7cffaa36
 		int TypeOf; // type of pipe
 		int InletNodeNum; // Node number on the inlet side of the plant
 		int OutletNodeNum; // Node number on the inlet side of the plant
@@ -127,11 +124,7 @@
 			static PlantComponent * factory( int objectType, std::string objectName );
 
 		public:
-<<<<<<< HEAD
-			bool simulate( const PlantLocation & calledFromLocation, bool const FirstHVACIteration, bool const InitLoopEquip );
-=======
 			void simulate( const PlantLocation & calledFromLocation, bool const FirstHVACIteration, Real64 & CurLoad ) override;
->>>>>>> 7cffaa36
 
 	};
 
