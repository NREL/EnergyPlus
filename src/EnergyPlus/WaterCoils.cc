--- conflicted
+++ resolved
@@ -1038,21 +1038,12 @@
         if (PlantLoopScanFlag(CoilNum) && allocated(PlantLoop)) {
             errFlag = false;
             ScanPlantLoopsForObject(state,
-<<<<<<< HEAD
-                                    WaterCoil(CoilNum).Name,
-                                    WaterCoil(CoilNum).WaterCoilType_Num,
-                                    WaterCoil(CoilNum).WaterLoopNum,
-                                    WaterCoil(CoilNum).WaterLoopSide,
-                                    WaterCoil(CoilNum).WaterLoopBranchNum,
-                                    WaterCoil(CoilNum).WaterLoopCompNum,
-=======
                                     state.dataWaterCoils->WaterCoil(CoilNum).Name,
                                     state.dataWaterCoils->WaterCoil(CoilNum).WaterCoilType_Num,
                                     state.dataWaterCoils->WaterCoil(CoilNum).WaterLoopNum,
                                     state.dataWaterCoils->WaterCoil(CoilNum).WaterLoopSide,
                                     state.dataWaterCoils->WaterCoil(CoilNum).WaterLoopBranchNum,
                                     state.dataWaterCoils->WaterCoil(CoilNum).WaterLoopCompNum,
->>>>>>> 0d3adc45
                                     errFlag,
                                     _,
                                     _,
