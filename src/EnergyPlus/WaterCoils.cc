--- conflicted
+++ resolved
@@ -170,30 +170,8 @@
     // MODULE SUBROUTINES:
     //*************************************************************************
 
-<<<<<<< HEAD
-    void SimulateWaterCoilComponents(EnergyPlusData &state, std::string const &CompName,
-=======
-    // Functions
-    void clear_state()
-    {
-        NumWaterCoils = 0;
-        InitWaterCoilOneTimeFlag = true;
-        MySizeFlag.deallocate();
-        MyUAAndFlowCalcFlag.deallocate();
-        MyCoilDesignFlag.deallocate();
-        CoilWarningOnceFlag.deallocate();
-        WaterTempCoolCoilErrs.deallocate();
-        PartWetCoolCoilErrs.deallocate();
-        GetWaterCoilsInputFlag = true;
-        CheckEquipName.deallocate();
-        WaterCoil.deallocate();
-        WaterCoilNumericFields.deallocate();
-        WaterCoilControllerCheckOneTimeFlag = true;
-    }
-
     void SimulateWaterCoilComponents(EnergyPlusData &state,
                                      std::string const &CompName,
->>>>>>> e007dd93
                                      bool const FirstHVACIteration,
                                      int &CompIndex,
                                      Optional<Real64> QActual,
@@ -1041,14 +1019,10 @@
 
             for (tempCoilNum = 1; tempCoilNum <= state.dataWaterCoils->NumWaterCoils; ++tempCoilNum) {
                 GetControllerNameAndIndex(state,
-<<<<<<< HEAD
-                    state.dataWaterCoils->WaterCoil(tempCoilNum).WaterInletNodeNum, state.dataWaterCoils->WaterCoil(tempCoilNum).ControllerName, state.dataWaterCoils->WaterCoil(tempCoilNum).ControllerIndex, errFlag);
-=======
-                                          WaterCoil(tempCoilNum).WaterInletNodeNum,
-                                          WaterCoil(tempCoilNum).ControllerName,
-                                          WaterCoil(tempCoilNum).ControllerIndex,
+                                          state.dataWaterCoils->WaterCoil(tempCoilNum).WaterInletNodeNum,
+                                          state.dataWaterCoils->WaterCoil(tempCoilNum).ControllerName,
+                                          state.dataWaterCoils->WaterCoil(tempCoilNum).ControllerIndex,
                                           errFlag);
->>>>>>> e007dd93
             }
         }
 
@@ -1901,12 +1875,8 @@
                 // The fault shouldn't apply during sizing.
                 (!DataGlobals::WarmupFlag) && (!DataGlobals::DoingSizing) && (!DataGlobals::KickOffSimulation) &&
                 // This was preexisting
-<<<<<<< HEAD
                 !(state.dataWaterCoils->MyUAAndFlowCalcFlag(CoilNum)))
             {
-=======
-                !(MyUAAndFlowCalcFlag(CoilNum))) {
->>>>>>> e007dd93
                 // Store original value
                 state.dataWaterCoils->WaterCoil(CoilNum).OriginalUACoilVariable = state.dataWaterCoils->WaterCoil(CoilNum).UACoilVariable;
 
@@ -1921,24 +1891,16 @@
                     // R' = R + Rfoul
                     // Rfoul = r_air/A_air + r_water/A_water (FoulingFactor = thermal insulance [K/W, A] = Area [m2], r=fouling factor [m2.K/W]
                     Real64 FoulingFactor = FaultFrac * (fouling.Rfw / (fouling.Aratio * fouling.Aout) + fouling.Rfa / fouling.Aout);
-<<<<<<< HEAD
                     state.dataWaterCoils->WaterCoil(CoilNum).UACoilVariable = 1.0 / ( (1.0 / state.dataWaterCoils->WaterCoil(CoilNum).UACoilVariable) + FoulingFactor);
-=======
-                    WaterCoil(CoilNum).UACoilVariable = 1.0 / ((1.0 / WaterCoil(CoilNum).UACoilVariable) + FoulingFactor);
->>>>>>> e007dd93
                 }
 
                 // Do not allow improving coil performance
-                state.dataWaterCoils->WaterCoil(CoilNum).UACoilVariable = min(state.dataWaterCoils->WaterCoil(CoilNum).UACoilVariable, state.dataWaterCoils->WaterCoil(CoilNum).OriginalUACoilVariable);
+                state.dataWaterCoils->WaterCoil(CoilNum).UACoilVariable = min(state.dataWaterCoils->WaterCoil(CoilNum).UACoilVariable,
+                                                                              state.dataWaterCoils->WaterCoil(CoilNum).OriginalUACoilVariable);
 
                 // Only for reporting purposes
-<<<<<<< HEAD
                 state.dataWaterCoils->WaterCoil(CoilNum).FaultyCoilFoulingFactor = (1.0 / state.dataWaterCoils->WaterCoil(CoilNum).UACoilVariable) -
                                                              (1.0 / state.dataWaterCoils->WaterCoil(CoilNum).OriginalUACoilVariable);
-=======
-                WaterCoil(CoilNum).FaultyCoilFoulingFactor =
-                    (1.0 / WaterCoil(CoilNum).UACoilVariable) - (1.0 / WaterCoil(CoilNum).OriginalUACoilVariable);
->>>>>>> e007dd93
             } else {
                 state.dataWaterCoils->WaterCoil(CoilNum).FaultyCoilFoulingFactor = 0;
             }
@@ -1976,19 +1938,12 @@
                 // The fault shouldn't apply during sizing.
                 (!DataGlobals::WarmupFlag) && (!DataGlobals::DoingSizing) && (!DataGlobals::KickOffSimulation) &&
                 // This was preexisting
-<<<<<<< HEAD
                 !(state.dataWaterCoils->MyUAAndFlowCalcFlag(CoilNum)))
             {
                 // Store original value
                 // This is really UACoilTotal technically, but I don't see the point of declaring another Real on the struct just for that
                 state.dataWaterCoils->WaterCoil(CoilNum).OriginalUACoilVariable = 1.0 /
                     (1.0 / state.dataWaterCoils->WaterCoil(CoilNum).UACoilExternal + 1.0 / state.dataWaterCoils->WaterCoil(CoilNum).UACoilInternal);
-=======
-                !(MyUAAndFlowCalcFlag(CoilNum))) {
-                // Store original value
-                // This is really UACoilTotal technically, but I don't see the point of declaring another Real on the struct just for that
-                WaterCoil(CoilNum).OriginalUACoilVariable = 1.0 / (1.0 / WaterCoil(CoilNum).UACoilExternal + 1.0 / WaterCoil(CoilNum).UACoilInternal);
->>>>>>> e007dd93
 
                 state.dataWaterCoils->WaterCoil(CoilNum).OriginalUACoilExternal = state.dataWaterCoils->WaterCoil(CoilNum).UACoilExternal;
                 state.dataWaterCoils->WaterCoil(CoilNum).OriginalUACoilInternal = state.dataWaterCoils->WaterCoil(CoilNum).UACoilInternal;
@@ -2026,25 +1981,16 @@
 
                     Real64 splitRatio = state.dataWaterCoils->WaterCoil(CoilNum).UACoilInternal / state.dataWaterCoils->WaterCoil(CoilNum).UACoilExternal;
 
-<<<<<<< HEAD
                     state.dataWaterCoils->WaterCoil(CoilNum).UACoilExternal =   1.0 /
                         ( (FaultFrac * splitRatio) / ((1 + splitRatio) * fouling.UAFouled) +
                           (1-FaultFrac) / state.dataWaterCoils->WaterCoil(CoilNum).UACoilExternal);
-=======
-                    WaterCoil(CoilNum).UACoilExternal = 1.0 / ((FaultFrac * splitRatio) / ((1 + splitRatio) * fouling.UAFouled) +
-                                                               (1 - FaultFrac) / WaterCoil(CoilNum).UACoilExternal);
->>>>>>> e007dd93
 
                     // WaterCoil(CoilNum).UACoilInternal =   1.0 /
                     //( FaultFrac / ((1 + splitRatio) * fouling.UAFouled) +
                     //(1-FaultFrac) / WaterCoil(CoilNum).UACoilInternal);
 
-<<<<<<< HEAD
                     state.dataWaterCoils->WaterCoil(CoilNum).UACoilInternal = splitRatio * state.dataWaterCoils->WaterCoil(CoilNum).UACoilExternal;
 
-=======
-                    WaterCoil(CoilNum).UACoilInternal = splitRatio * WaterCoil(CoilNum).UACoilExternal;
->>>>>>> e007dd93
                 }
 
                 // Do not allow improving coil performance
@@ -2052,26 +1998,16 @@
                 state.dataWaterCoils->WaterCoil(CoilNum).UACoilInternal = min(state.dataWaterCoils->WaterCoil(CoilNum).UACoilInternal, state.dataWaterCoils->WaterCoil(CoilNum).OriginalUACoilInternal);
 
                 // Only for reporting purposes
-<<<<<<< HEAD
                 state.dataWaterCoils->WaterCoil(CoilNum).FaultyCoilFoulingFactor = (1.0 / state.dataWaterCoils->WaterCoil(CoilNum).UACoilExternal) -
                                                              (1.0 / state.dataWaterCoils->WaterCoil(CoilNum).OriginalUACoilExternal) +
                                                              (1.0 / state.dataWaterCoils->WaterCoil(CoilNum).UACoilInternal) -
                                                              (1.0 / state.dataWaterCoils->WaterCoil(CoilNum).OriginalUACoilInternal);
-=======
-                WaterCoil(CoilNum).FaultyCoilFoulingFactor =
-                    (1.0 / WaterCoil(CoilNum).UACoilExternal) - (1.0 / WaterCoil(CoilNum).OriginalUACoilExternal) +
-                    (1.0 / WaterCoil(CoilNum).UACoilInternal) - (1.0 / WaterCoil(CoilNum).OriginalUACoilInternal);
->>>>>>> e007dd93
             } else {
                 state.dataWaterCoils->WaterCoil(CoilNum).FaultyCoilFoulingFactor = 0;
             }
 
-<<<<<<< HEAD
             state.dataWaterCoils->WaterCoil(CoilNum).UACoilTotal = 1.0 /
                 (1.0 / state.dataWaterCoils->WaterCoil(CoilNum).UACoilExternal + 1.0 / state.dataWaterCoils->WaterCoil(CoilNum).UACoilInternal);
-=======
-            WaterCoil(CoilNum).UACoilTotal = 1.0 / (1.0 / WaterCoil(CoilNum).UACoilExternal + 1.0 / WaterCoil(CoilNum).UACoilInternal);
->>>>>>> e007dd93
 
             state.dataWaterCoils->WaterCoil(CoilNum).UACoilInternalPerUnitArea = state.dataWaterCoils->WaterCoil(CoilNum).UACoilInternal / state.dataWaterCoils->WaterCoil(CoilNum).TotCoilOutsideSurfArea;
             state.dataWaterCoils->WaterCoil(CoilNum).UAWetExtPerUnitArea = state.dataWaterCoils->WaterCoil(CoilNum).UACoilExternal / state.dataWaterCoils->WaterCoil(CoilNum).TotCoilOutsideSurfArea;
@@ -2138,7 +2074,7 @@
         Real64 DesCoilAirFlow = 0.0;
         Real64 DesCoilExitTemp = 0.0;
         Real64 CpAirStd = PsyCpAirFnW(0.0);
-        std::string CompName = WaterCoil(CoilNum).Name;
+        std::string CompName = state.dataWaterCoils->WaterCoil(CoilNum).Name;
 
         // cooling coils
         if (state.dataWaterCoils->WaterCoil(CoilNum).WaterCoilType == state.dataWaterCoils->CoilType_Cooling && state.dataWaterCoils->WaterCoil(CoilNum).RequestingAutoSize) {
@@ -2170,41 +2106,24 @@
                 } else {
                     CompType = cAllCoilTypes(Coil_CoolingWater); // Coil:Cooling:Water
                 }
-<<<<<<< HEAD
-                bPRINT = false;       // do not print this sizing request since the autosized value is needed and this input may not be autosized (we
-                                      // should print this!)
+
+                bPRINT = false;       // do not print this sizing request since the autosized value is needed and this input may not be autosized (we should print this!)
                 if (state.dataWaterCoils->WaterCoil(CoilNum).DesAirVolFlowRate == DataFlowUsedForSizing) {
                     TempSize = state.dataWaterCoils->WaterCoil(CoilNum).DesAirVolFlowRate;  // represents parent object has hard-sized airflow
                 } else {
                     TempSize = AutoSize;  // get the autosized air volume flow rate for use in other calculations
                 }
-                SizingString.clear(); // doesn't matter
+
+                bool errorsFound = false;
+                CoolingAirFlowSizer sizingCoolingAirFlow;
                 CompName = state.dataWaterCoils->WaterCoil(CoilNum).Name;
-                RequestSizing(state, CompType, CompName, CoolingAirflowSizing, SizingString, TempSize, bPRINT, RoutineName);
-                state.dataWaterCoils->WaterCoil(CoilNum).InletAirMassFlowRate = StdRhoAir * TempSize; // inlet air mass flow rate is the autosized value
+                sizingCoolingAirFlow.initializeWithinEP(state, CompType, CompName, bPRINT, RoutineName);
+                Real64 autoSizedValue = sizingCoolingAirFlow.size(state, TempSize, errorsFound);
+                state.dataWaterCoils->WaterCoil(CoilNum).InletAirMassFlowRate = StdRhoAir * autoSizedValue; // inlet air mass flow rate is the autosized value
+
                 // Check if the air volume flow rate is defined in parent HVAC equipment and set water coil design air volume flow rate accordingly
                 if (CurZoneEqNum > 0) {
-                    if (ZoneEqSizing(CurZoneEqNum).DesignSizeFromParent && state.dataWaterCoils->WaterCoil(CoilNum).DesAirVolFlowRate == TempSize) {
-=======
-
-                bPRINT = false;       // do not print this sizing request since the autosized value is needed and this input may not be autosized (we should print this!)
-                if (WaterCoil(CoilNum).DesAirVolFlowRate == DataFlowUsedForSizing) {
-                    TempSize = WaterCoil(CoilNum).DesAirVolFlowRate;  // represents parent object has hard-sized airflow
-                } else {
-                    TempSize = AutoSize;  // get the autosized air volume flow rate for use in other calculations
-                }
-
-                bool errorsFound = false;
-                CoolingAirFlowSizer sizingCoolingAirFlow;
-                CompName = WaterCoil(CoilNum).Name;
-                sizingCoolingAirFlow.initializeWithinEP(state, CompType, CompName, bPRINT, RoutineName);
-                Real64 autoSizedValue = sizingCoolingAirFlow.size(state, TempSize, errorsFound);
-                WaterCoil(CoilNum).InletAirMassFlowRate = StdRhoAir * autoSizedValue; // inlet air mass flow rate is the autosized value
-
-                // Check if the air volume flow rate is defined in parent HVAC equipment and set water coil design air volume flow rate accordingly
-                if (CurZoneEqNum > 0) {
-                    if (ZoneEqSizing(CurZoneEqNum).DesignSizeFromParent && WaterCoil(CoilNum).DesAirVolFlowRate == autoSizedValue) {
->>>>>>> e007dd93
+                    if (ZoneEqSizing(CurZoneEqNum).DesignSizeFromParent && state.dataWaterCoils->WaterCoil(CoilNum).DesAirVolFlowRate == autoSizedValue) {
                         DataAirFlowUsedForSizing = ZoneEqSizing(CurZoneEqNum).AirVolFlow;
                         DataFlowUsedForSizing = ZoneEqSizing(CurZoneEqNum).AirVolFlow;
                         state.dataWaterCoils->WaterCoil(CoilNum).DesAirVolFlowRate = AutoSize; // represents water coil being autosized
@@ -2238,21 +2157,14 @@
                 DataDesInletAirHumRat = sizerCWDesInHumRat.size(state, TempSize, ErrorsFound);
 
                 TempSize = AutoSize;
-<<<<<<< HEAD
-                RequestSizing(state, CompType, CompName, CoolingCapacitySizing, SizingString, TempSize, bPRINT, RoutineName);
-                DataCapacityUsedForSizing = TempSize;
-                TempSize = state.dataWaterCoils->WaterCoil(CoilNum).MaxWaterVolFlowRate;
-                RequestSizing(state, CompType, CompName, CoolingWaterflowSizing, SizingString, TempSize, bPRINT, RoutineName);
-=======
                 CoolingCapacitySizer sizerCoolingCapacity;
                 sizerCoolingCapacity.overrideSizingString(SizingString);
                 sizerCoolingCapacity.initializeWithinEP(state, CompType, CompName, bPRINT, RoutineName);
                 DataCapacityUsedForSizing = sizerCoolingCapacity.size(state, TempSize, ErrorsFound);
-                TempSize = WaterCoil(CoilNum).MaxWaterVolFlowRate;
+                TempSize = state.dataWaterCoils->WaterCoil(CoilNum).MaxWaterVolFlowRate;
                 CoolingWaterflowSizer sizerCWWaterflow;
                 sizerCWWaterflow.initializeWithinEP(state, CompType, CompName, bPRINT, RoutineName);
                 Real64 autoSizedCWFlow = sizerCWWaterflow.size(state, TempSize, ErrorsFound);
->>>>>>> e007dd93
                 // Check if the water flow rate is defined in parent HVAC equipment and set water coil design water flow rate accordingly
                 if (CurZoneEqNum > 0) {
                     if (ZoneEqSizing(CurZoneEqNum).DesignSizeFromParent) {
@@ -2277,16 +2189,10 @@
                     SizingString = state.dataWaterCoils->WaterCoilNumericFields(CoilNum).FieldNames(FieldNum) + " [C]";
                 }
 
-<<<<<<< HEAD
-                RequestSizing(state, CompType, CompName, CoolingWaterDesAirInletTempSizing, SizingString, TempSize, bPRINT, RoutineName);
-                state.dataWaterCoils->WaterCoil(CoilNum).DesInletAirTemp = TempSize;
-                DataDesInletAirTemp = TempSize;
-=======
                 CoolingWaterDesAirInletTempSizer sizerCWDesInletAirTemp;
                 sizerCWDesInletAirTemp.initializeWithinEP(state, CompType, CompName, bPRINT, RoutineName);
-                WaterCoil(CoilNum).DesInletAirTemp = sizerCWDesInletAirTemp.size(state, TempSize, ErrorsFound);
-                DataDesInletAirTemp = WaterCoil(CoilNum).DesInletAirTemp;
->>>>>>> e007dd93
+                state.dataWaterCoils->WaterCoil(CoilNum).DesInletAirTemp = sizerCWDesInletAirTemp.size(state, TempSize, ErrorsFound);
+                DataDesInletAirTemp = state.dataWaterCoils->WaterCoil(CoilNum).DesInletAirTemp;
 
                 if (state.dataWaterCoils->WaterCoil(CoilNum).WaterCoilModel == state.dataWaterCoils->CoilModel_Detailed) { // 'DETAILED FLAT FIN'
                     bPRINT = false;                                            // no field for detailed water coil, should print to eio anyway
@@ -2298,14 +2204,9 @@
                     TempSize = state.dataWaterCoils->WaterCoil(CoilNum).DesInletWaterTemp; // preserve input if entered
                     SizingString = state.dataWaterCoils->WaterCoilNumericFields(CoilNum).FieldNames(FieldNum) + " [C]";
                 }
-<<<<<<< HEAD
-                RequestSizing(state, CompType, CompName, CoolingWaterDesWaterInletTempSizing, SizingString, TempSize, bPRINT, RoutineName);
-                state.dataWaterCoils->WaterCoil(CoilNum).DesInletWaterTemp = TempSize;
-=======
                 CoolingWaterDesWaterInletTempSizer sizerCWDesWaterInTemp;
                 sizerCWDesWaterInTemp.initializeWithinEP(state, CompType, CompName, bPRINT, RoutineName);
-                WaterCoil(CoilNum).DesInletWaterTemp = sizerCWDesWaterInTemp.size(state, TempSize, ErrorsFound);
->>>>>>> e007dd93
+                state.dataWaterCoils->WaterCoil(CoilNum).DesInletWaterTemp = sizerCWDesWaterInTemp.size(state, TempSize, ErrorsFound);
 
                 if (CurZoneEqNum > 0) { // zone equipment use air inlet humrat to calculate design outlet air temperature
                     if (state.dataWaterCoils->WaterCoil(CoilNum).WaterCoilModel == state.dataWaterCoils->CoilModel_Detailed) { // 'DETAILED FLAT FIN'
@@ -2313,18 +2214,10 @@
                         TempSize = AutoSize;                                       // coil report
                     } else {
                         bPRINT = true;
-<<<<<<< HEAD
-                        TempSize = state.dataWaterCoils->WaterCoil(CoilNum).DesInletAirHumRat;                     // preserve input if entered
-                        SizingString = state.dataWaterCoils->WaterCoilNumericFields(CoilNum).FieldNames(FieldNum) + " [kgWater/kgDryAir]";
-                    }
-                    RequestSizing(state, CompType, CompName, CoolingWaterDesAirInletHumRatSizing, SizingString, TempSize, bPRINT, RoutineName);
-                    state.dataWaterCoils->WaterCoil(CoilNum).DesInletAirHumRat = TempSize;
-=======
-                        TempSize = WaterCoil(CoilNum).DesInletAirHumRat; // preserve input if entered
+                        TempSize = state.dataWaterCoils->WaterCoil(CoilNum).DesInletAirHumRat; // preserve input if entered
                     }
                     sizerCWDesInHumRat.initializeWithinEP(state, CompType, CompName, bPRINT, RoutineName);
-                    WaterCoil(CoilNum).DesInletAirHumRat = sizerCWDesInHumRat.size(state, TempSize, ErrorsFound);
->>>>>>> e007dd93
+                    state.dataWaterCoils->WaterCoil(CoilNum).DesInletAirHumRat = sizerCWDesInHumRat.size(state, TempSize, ErrorsFound);
                 }
 
                 if (state.dataWaterCoils->WaterCoil(CoilNum).WaterCoilModel == state.dataWaterCoils->CoilModel_Detailed) { // 'DETAILED FLAT FIN'
@@ -2338,45 +2231,23 @@
                     SizingString = state.dataWaterCoils->WaterCoilNumericFields(CoilNum).FieldNames(FieldNum) + " [C]";
                 }
 
-<<<<<<< HEAD
                 DataDesInletWaterTemp = state.dataWaterCoils->WaterCoil(CoilNum).DesInletWaterTemp; // used for warning messages
-                RequestSizing(state, CompType, CompName, CoolingWaterDesAirOutletTempSizing, SizingString, TempSize, bPRINT, RoutineName);
-                state.dataWaterCoils->WaterCoil(CoilNum).DesOutletAirTemp = TempSize;
-                DataDesOutletAirTemp = TempSize;
+                CoolingWaterDesAirOutletTempSizer sizerCWDesAirOutTemp;
+                sizerCWDesAirOutTemp.initializeWithinEP(state, CompType, CompName, bPRINT, RoutineName);
+                state.dataWaterCoils->WaterCoil(CoilNum).DesOutletAirTemp = sizerCWDesAirOutTemp.size(state, TempSize, ErrorsFound);
+                DataDesOutletAirTemp = state.dataWaterCoils->WaterCoil(CoilNum).DesOutletAirTemp;
 
                 if (CurSysNum > 0) { // This call can be deleted at a future time and remove the if ( CurZoneEqNum > 0 ) check above. This will
                                      // change the order of the eio file.
                     if (state.dataWaterCoils->WaterCoil(CoilNum).WaterCoilModel == state.dataWaterCoils->CoilModel_Detailed) { // 'DETAILED FLAT FIN'
-                        bPRINT = false;       // no field for detailed water coil, should print this to eio anyway
-                        TempSize = AutoSize;  // coil report
-                        SizingString.clear(); // doesn't matter
-=======
-                DataDesInletWaterTemp = WaterCoil(CoilNum).DesInletWaterTemp; // used for warning messages
-                CoolingWaterDesAirOutletTempSizer sizerCWDesAirOutTemp;
-                sizerCWDesAirOutTemp.initializeWithinEP(state, CompType, CompName, bPRINT, RoutineName);
-                WaterCoil(CoilNum).DesOutletAirTemp = sizerCWDesAirOutTemp.size(state, TempSize, ErrorsFound);
-                DataDesOutletAirTemp = WaterCoil(CoilNum).DesOutletAirTemp;
-
-                if (CurSysNum > 0) { // This call can be deleted at a future time and remove the if ( CurZoneEqNum > 0 ) check above. This will
-                                     // change the order of the eio file.
-                    if (WaterCoil(CoilNum).WaterCoilModel == CoilModel_Detailed) { // 'DETAILED FLAT FIN'
                         bPRINT = false;      // no field for detailed water coil, should print this to eio anyway
                         TempSize = AutoSize; // coil report
->>>>>>> e007dd93
                     } else {
                         bPRINT = true;
-<<<<<<< HEAD
                         TempSize = state.dataWaterCoils->WaterCoil(CoilNum).DesInletAirHumRat;
-                        SizingString = state.dataWaterCoils->WaterCoilNumericFields(CoilNum).FieldNames(FieldNum) + " [kgWater/kgDryAir]";
-                    }
-                    RequestSizing(state, CompType, CompName, CoolingWaterDesAirInletHumRatSizing, SizingString, TempSize, bPRINT, RoutineName);
-                    state.dataWaterCoils->WaterCoil(CoilNum).DesInletAirHumRat = TempSize;
-=======
-                        TempSize = WaterCoil(CoilNum).DesInletAirHumRat;
                     }
                     sizerCWDesInHumRat.initializeWithinEP(state, CompType, CompName, bPRINT, RoutineName);
-                    WaterCoil(CoilNum).DesInletAirHumRat = sizerCWDesInHumRat.size(state, TempSize, ErrorsFound);
->>>>>>> e007dd93
+                    state.dataWaterCoils->WaterCoil(CoilNum).DesInletAirHumRat = sizerCWDesInHumRat.size(state, TempSize, ErrorsFound);
                 }
 
                 if (state.dataWaterCoils->WaterCoil(CoilNum).WaterCoilModel == state.dataWaterCoils->CoilModel_Detailed) { // 'DETAILED FLAT FIN'
@@ -2384,21 +2255,12 @@
                     TempSize = AutoSize;                                       // coil report
                 } else {
                     bPRINT = true;
-<<<<<<< HEAD
-                    TempSize = state.dataWaterCoils->WaterCoil(CoilNum).DesOutletAirHumRat;                    // preserve input if entered
-                    SizingString = state.dataWaterCoils->WaterCoilNumericFields(CoilNum).FieldNames(FieldNum) + " [kgWater/kgDryAir]";
-                }
-                RequestSizing(state, CompType, CompName, CoolingWaterDesAirOutletHumRatSizing, SizingString, TempSize, bPRINT, RoutineName);
-                state.dataWaterCoils->WaterCoil(CoilNum).DesOutletAirHumRat = TempSize;
-                DataDesOutletAirHumRat = TempSize;
-=======
-                    TempSize = WaterCoil(CoilNum).DesOutletAirHumRat; // preserve input if entered
+                    TempSize = state.dataWaterCoils->WaterCoil(CoilNum).DesOutletAirHumRat; // preserve input if entered
                 }
                 CoolingWaterDesAirOutletHumRatSizer sizerCWDesOutHumRat;
                 sizerCWDesOutHumRat.initializeWithinEP(state, CompType, CompName, bPRINT, RoutineName);
-                WaterCoil(CoilNum).DesOutletAirHumRat = sizerCWDesOutHumRat.size(state, TempSize, ErrorsFound);
-                DataDesOutletAirHumRat = WaterCoil(CoilNum).DesOutletAirHumRat;
->>>>>>> e007dd93
+                state.dataWaterCoils->WaterCoil(CoilNum).DesOutletAirHumRat = sizerCWDesOutHumRat.size(state, TempSize, ErrorsFound);
+                DataDesOutletAirHumRat = state.dataWaterCoils->WaterCoil(CoilNum).DesOutletAirHumRat;
 
                 TempSize = AutoSize;
                 bPRINT = true;
@@ -2408,66 +2270,36 @@
                                                        // always print this!)
                 // air inlet/outlet conditions should be known. Don't include fan heat in capacity calculation.
                 DataDesAccountForFanHeat = false;
-<<<<<<< HEAD
-                RequestSizing(state, CompType, CompName, CoolingCapacitySizing, SizingString, TempSize, bPRINT, RoutineName);
-                state.dataWaterCoils->WaterCoil(CoilNum).DesWaterCoolingCoilRate = TempSize;
-                state.dataWaterCoils->WaterCoil(CoilNum).InletAirMassFlowRate = StdRhoAir * DataFlowUsedForSizing; // inlet air mass flow rate is the autosized value
-                DataCapacityUsedForSizing = state.dataWaterCoils->WaterCoil(CoilNum).DesWaterCoolingCoilRate;
-=======
                 CoolingCapacitySizer sizerCoolingCapacity2;
                 sizerCoolingCapacity2.overrideSizingString(SizingString);
                 sizerCoolingCapacity2.initializeWithinEP(state, CompType, CompName, bPRINT, RoutineName);
-                WaterCoil(CoilNum).DesWaterCoolingCoilRate = sizerCoolingCapacity2.size(state, TempSize, ErrorsFound);
-                WaterCoil(CoilNum).InletAirMassFlowRate = StdRhoAir * DataFlowUsedForSizing; // inlet air mass flow rate is the autosized value
-                DataCapacityUsedForSizing = WaterCoil(CoilNum).DesWaterCoolingCoilRate;
->>>>>>> e007dd93
+                state.dataWaterCoils->WaterCoil(CoilNum).DesWaterCoolingCoilRate = sizerCoolingCapacity2.size(state, TempSize, ErrorsFound);
+                state.dataWaterCoils->WaterCoil(CoilNum).InletAirMassFlowRate = StdRhoAir * DataFlowUsedForSizing; // inlet air mass flow rate is the autosized value
+                DataCapacityUsedForSizing = state.dataWaterCoils->WaterCoil(CoilNum).DesWaterCoolingCoilRate;
 
                 // Why isn't the water volume flow rate based on the user inputs for inlet/outlet air/water temps? Water volume flow rate is
                 // always based on autosized inputs.
                 bPRINT = true;
-<<<<<<< HEAD
-                FieldNum = 1; //  CoilModel_Detailed: N1 , \field Maximum Water Flow Rate, else: N1 , \field Design Water Flow Rate
-                SizingString = state.dataWaterCoils->WaterCoilNumericFields(CoilNum).FieldNames(FieldNum) + " [m3/s]";
                 TempSize = state.dataWaterCoils->WaterCoil(CoilNum).MaxWaterVolFlowRate;
-                RequestSizing(state, CompType, CompName, CoolingWaterflowSizing, SizingString, TempSize, bPRINT, RoutineName);
-                state.dataWaterCoils->WaterCoil(CoilNum).MaxWaterVolFlowRate = TempSize;
-                DataWaterFlowUsedForSizing = TempSize;
+                sizerCWWaterflow.initializeWithinEP(state, CompType, CompName, bPRINT, RoutineName);
+                state.dataWaterCoils->WaterCoil(CoilNum).MaxWaterVolFlowRate = sizerCWWaterflow.size(state, TempSize, ErrorsFound);
+                DataWaterFlowUsedForSizing = state.dataWaterCoils->WaterCoil(CoilNum).MaxWaterVolFlowRate;
 
                 if (state.dataWaterCoils->WaterCoil(CoilNum).WaterCoilModel == state.dataWaterCoils->CoilModel_Detailed) { // 'DETAILED FLAT FIN'
-                    bPRINT = false;       // do not print this sizing request since this coil does not have a design air flow rate input field (we
-                                          // should print this!)
-                    SizingString.clear(); // doesn't matter
-=======
-                TempSize = WaterCoil(CoilNum).MaxWaterVolFlowRate;
-                sizerCWWaterflow.initializeWithinEP(state, CompType, CompName, bPRINT, RoutineName);
-                WaterCoil(CoilNum).MaxWaterVolFlowRate = sizerCWWaterflow.size(state, TempSize, ErrorsFound);
-                DataWaterFlowUsedForSizing = WaterCoil(CoilNum).MaxWaterVolFlowRate;
-
-                if (WaterCoil(CoilNum).WaterCoilModel == CoilModel_Detailed) { // 'DETAILED FLAT FIN'
                     bPRINT = false; // do not print this sizing request since this coil does not have a design air flow rate input field (we
                                     // should print this!)
->>>>>>> e007dd93
                 } else {
                     bPRINT = true;
-<<<<<<< HEAD
-                    SizingString = state.dataWaterCoils->WaterCoilNumericFields(CoilNum).FieldNames(FieldNum) + " [m3/s]";
                 }
                 TempSize = state.dataWaterCoils->WaterCoil(CoilNum).DesAirVolFlowRate;
-                RequestSizing(state, CompType, CompName, CoolingAirflowSizing, SizingString, TempSize, bPRINT, RoutineName);
-                state.dataWaterCoils->WaterCoil(CoilNum).DesAirVolFlowRate = TempSize;
-                state.dataWaterCoils->WaterCoil(CoilNum).DesAirMassFlowRate = state.dataWaterCoils->WaterCoil(CoilNum).DesAirVolFlowRate * StdRhoAir;
-=======
-                }
-                TempSize = WaterCoil(CoilNum).DesAirVolFlowRate;
                 CoolingAirFlowSizer sizingCoolingAirFlow2;
                 std::string stringOverride = "Design Air Flow Rate [m3/s]";
                 if (DataGlobals::isEpJSON) stringOverride = "design_air_flow_rate [m3/s]";
                 sizingCoolingAirFlow2.overrideSizingString(stringOverride);
                 // sizingCoolingAirFlow2.setHVACSizingIndexData(FanCoil(FanCoilNum).HVACSizingIndex);
                 sizingCoolingAirFlow2.initializeWithinEP(state, CompType, CompName, bPRINT, RoutineName);
-                WaterCoil(CoilNum).DesAirVolFlowRate = sizingCoolingAirFlow2.size(state, TempSize, errorsFound);
-                WaterCoil(CoilNum).DesAirMassFlowRate = WaterCoil(CoilNum).DesAirVolFlowRate * StdRhoAir;
->>>>>>> e007dd93
+                state.dataWaterCoils->WaterCoil(CoilNum).DesAirVolFlowRate = sizingCoolingAirFlow2.size(state, TempSize, errorsFound);
+                state.dataWaterCoils->WaterCoil(CoilNum).DesAirMassFlowRate = state.dataWaterCoils->WaterCoil(CoilNum).DesAirVolFlowRate * StdRhoAir;
 
                 if (state.dataWaterCoils->WaterCoil(CoilNum).DesAirVolFlowRate <= 0.0) {
                     state.dataWaterCoils->WaterCoil(CoilNum).DesAirVolFlowRate = 0.0;
@@ -2481,171 +2313,102 @@
                     bPRINT = true;
                     SizingString = state.dataWaterCoils->WaterCoilNumericFields(CoilNum).FieldNames(FieldNum);
                     // Auto size detailed cooling coil number of tubes per row = int( 13750.0 * WaterCoil( CoilNum ).MaxWaterVolFlowRate ) + 1
-<<<<<<< HEAD
                     DataFlowUsedForSizing = state.dataWaterCoils->WaterCoil(CoilNum).MaxWaterVolFlowRate;
                     TempSize = float(state.dataWaterCoils->WaterCoil(CoilNum).NumOfTubesPerRow);
-                    RequestSizing(state, CompType, CompName, CoolingWaterNumofTubesPerRowSizing, SizingString, TempSize, bPRINT, RoutineName);
-                    state.dataWaterCoils->WaterCoil(CoilNum).NumOfTubesPerRow = int(TempSize);
-
-                    FieldNum = 7; //  N7 , \field Fin Diameter
-                    SizingString = state.dataWaterCoils->WaterCoilNumericFields(CoilNum).FieldNames(FieldNum) + " [m]";
-=======
-                    DataFlowUsedForSizing = WaterCoil(CoilNum).MaxWaterVolFlowRate;
-                    TempSize = float(WaterCoil(CoilNum).NumOfTubesPerRow);
                     CoolingWaterNumofTubesPerRowSizer sizerCWNumofTubesPerRow;
                     sizerCWNumofTubesPerRow.initializeWithinEP(state, CompType, CompName, bPRINT, RoutineName);
-                    WaterCoil(CoilNum).NumOfTubesPerRow = sizerCWNumofTubesPerRow.size(state, TempSize, ErrorsFound);
-
->>>>>>> e007dd93
+                    state.dataWaterCoils->WaterCoil(CoilNum).NumOfTubesPerRow = sizerCWNumofTubesPerRow.size(state, TempSize, ErrorsFound);
+
                     // Auto size water coil fin diameter = 0.335 * WaterCoil( CoilNum ).InletAirMassFlowRate
                     DataConstantUsedForSizing = state.dataWaterCoils->WaterCoil(CoilNum).InletAirMassFlowRate;
                     DataFractionUsedForSizing = 0.335;
-<<<<<<< HEAD
                     TempSize = state.dataWaterCoils->WaterCoil(CoilNum).FinDiam;
-                    RequestSizing(state, CompType, CompName, AutoCalculateSizing, SizingString, TempSize, bPRINT, RoutineName);
-                    state.dataWaterCoils->WaterCoil(CoilNum).FinDiam = TempSize;
-
-                    FieldNum = 5; //  N5 , \field Minimum Airflow Area
-                    SizingString = state.dataWaterCoils->WaterCoilNumericFields(CoilNum).FieldNames(FieldNum) + " [m2]";
-=======
-                    TempSize = WaterCoil(CoilNum).FinDiam;
 
                     AutoCalculateSizer sizerFinDiameter;
                     std::string stringOverride = "Fin Diameter [m]";
                     if (DataGlobals::isEpJSON) stringOverride = "fin_diameter [m]";
                     sizerFinDiameter.overrideSizingString(stringOverride);
                     sizerFinDiameter.initializeWithinEP(state, CompType, CompName, bPRINT, RoutineName);
-                    WaterCoil(CoilNum).FinDiam = sizerFinDiameter.size(state, TempSize, ErrorsFound);
-
->>>>>>> e007dd93
+                    state.dataWaterCoils->WaterCoil(CoilNum).FinDiam = sizerFinDiameter.size(state, TempSize, ErrorsFound);
+
                     // Auto size water coil minimum airflow area = 0.44 * WaterCoil( CoilNum ).InletAirMassFlowRate
                     DataConstantUsedForSizing = state.dataWaterCoils->WaterCoil(CoilNum).InletAirMassFlowRate;
                     DataFractionUsedForSizing = 0.44;
-<<<<<<< HEAD
                     TempSize = state.dataWaterCoils->WaterCoil(CoilNum).MinAirFlowArea;
-                    RequestSizing(state, CompType, CompName, AutoCalculateSizing, SizingString, TempSize, bPRINT, RoutineName);
-                    state.dataWaterCoils->WaterCoil(CoilNum).MinAirFlowArea = TempSize;
-                    if (state.dataWaterCoils->WaterCoil(CoilNum).MinAirFlowArea <= 0.0) {
-                        ShowSevereError("Coil:Cooling:Water:DetailedGeometry: \"" + state.dataWaterCoils->WaterCoil(CoilNum).Name + "\"");
-=======
-                    TempSize = WaterCoil(CoilNum).MinAirFlowArea;
 
                     AutoCalculateSizer sizerMinAirFlowArea;
                     stringOverride = "Minimum Airflow Area [m2]";
                     if (DataGlobals::isEpJSON) stringOverride = "minimum_airflow_area [m2]";
                     sizerMinAirFlowArea.overrideSizingString(stringOverride);
                     sizerMinAirFlowArea.initializeWithinEP(state, CompType, CompName, bPRINT, RoutineName);
-                    WaterCoil(CoilNum).MinAirFlowArea = sizerMinAirFlowArea.size(state, TempSize, ErrorsFound);
-
-                    if (WaterCoil(CoilNum).MinAirFlowArea <= 0.0) {
-                        ShowSevereError("Coil:Cooling:Water:DetailedGeometry: \"" + WaterCoil(CoilNum).Name + "\"");
->>>>>>> e007dd93
+                    state.dataWaterCoils->WaterCoil(CoilNum).MinAirFlowArea = sizerMinAirFlowArea.size(state, TempSize, ErrorsFound);
+
+                    if (state.dataWaterCoils->WaterCoil(CoilNum).MinAirFlowArea <= 0.0) {
+                        ShowSevereError("Coil:Cooling:Water:DetailedGeometry: \"" + state.dataWaterCoils->WaterCoil(CoilNum).Name + "\"");
                         ShowContinueError("Coil Minimum Airflow Area must be greater than 0. Coil area = " +
                                           TrimSigDigits(state.dataWaterCoils->WaterCoil(CoilNum).MinAirFlowArea, 6));
                         ErrorsFound = true;
                     }
 
-<<<<<<< HEAD
-                    FieldNum = 4; //  N4 , \field Fin Surface Area
-                    SizingString = state.dataWaterCoils->WaterCoilNumericFields(CoilNum).FieldNames(FieldNum) + " [m2]";
-=======
->>>>>>> e007dd93
                     // Auto size water coil finned surface area = 78.5 * WaterCoil( CoilNum ).InletAirMassFlowRate
                     DataConstantUsedForSizing =
                         state.dataWaterCoils->WaterCoil(CoilNum).InletAirMassFlowRate; // actual autosized air mass flow rate, not calculated from user input
                     DataFractionUsedForSizing = 78.5;
-<<<<<<< HEAD
                     TempSize = state.dataWaterCoils->WaterCoil(CoilNum).FinSurfArea;
-                    RequestSizing(state, CompType, CompName, AutoCalculateSizing, SizingString, TempSize, bPRINT, RoutineName);
-                    state.dataWaterCoils->WaterCoil(CoilNum).FinSurfArea = TempSize;
-
-                    FieldNum = 3; //  N3 , \field Total Tube Inside Area
-                    SizingString = state.dataWaterCoils->WaterCoilNumericFields(CoilNum).FieldNames(FieldNum) + " [m2]";
-=======
-                    TempSize = WaterCoil(CoilNum).FinSurfArea;
 
                     AutoCalculateSizer sizerFinSurfaceArea;
                     stringOverride = "Fin Surface Area [m2]";
                     if (DataGlobals::isEpJSON) stringOverride = "fin_surface_area [m2]";
                     sizerFinSurfaceArea.overrideSizingString(stringOverride);
                     sizerFinSurfaceArea.initializeWithinEP(state, CompType, CompName, bPRINT, RoutineName);
-                    WaterCoil(CoilNum).FinSurfArea = sizerFinSurfaceArea.size(state, TempSize, ErrorsFound);
-
->>>>>>> e007dd93
+                    state.dataWaterCoils->WaterCoil(CoilNum).FinSurfArea = sizerFinSurfaceArea.size(state, TempSize, ErrorsFound);
+
                     // Auto size water coil total tube inside surface area = 4.4 * WaterCoil( CoilNum ).TubeInsideDiam * WaterCoil( CoilNum
                     // ).NumOfTubeRows * WaterCoil( CoilNum ).NumOfTubesPerRow
                     DataConstantUsedForSizing =
                         state.dataWaterCoils->WaterCoil(CoilNum).TubeInsideDiam * state.dataWaterCoils->WaterCoil(CoilNum).NumOfTubeRows * state.dataWaterCoils->WaterCoil(CoilNum).NumOfTubesPerRow;
                     DataFractionUsedForSizing = 4.4;
-<<<<<<< HEAD
                     TempSize = state.dataWaterCoils->WaterCoil(CoilNum).TotTubeInsideArea;
-                    RequestSizing(state, CompType, CompName, AutoCalculateSizing, SizingString, TempSize, bPRINT, RoutineName);
-                    state.dataWaterCoils->WaterCoil(CoilNum).TotTubeInsideArea = TempSize;
-
-                    FieldNum = 2; //  N2 , \field Tube Outside Surface Area
-                    SizingString = state.dataWaterCoils->WaterCoilNumericFields(CoilNum).FieldNames(FieldNum) + " [m2]";
-=======
-                    TempSize = WaterCoil(CoilNum).TotTubeInsideArea;
 
                     AutoCalculateSizer sizerTubeInsideArea;
                     stringOverride = "Total Tube Inside Area [m2]";
                     if (DataGlobals::isEpJSON) stringOverride = "total_tube_inside_area [m2]";
                     sizerTubeInsideArea.overrideSizingString(stringOverride);
                     sizerTubeInsideArea.initializeWithinEP(state, CompType, CompName, bPRINT, RoutineName);
-                    WaterCoil(CoilNum).TotTubeInsideArea = sizerTubeInsideArea.size(state, TempSize, ErrorsFound);
-
->>>>>>> e007dd93
+                    state.dataWaterCoils->WaterCoil(CoilNum).TotTubeInsideArea = sizerTubeInsideArea.size(state, TempSize, ErrorsFound);
+
                     // Auto size water coil total tube outside surface area = 4.1 * WaterCoil( CoilNum ).TubeOutsideDiam * WaterCoil( CoilNum
                     // ).NumOfTubeRows * WaterCoil( CoilNum ).NumOfTubesPerRow
                     DataConstantUsedForSizing =
                         state.dataWaterCoils->WaterCoil(CoilNum).TubeOutsideDiam * state.dataWaterCoils->WaterCoil(CoilNum).NumOfTubeRows * state.dataWaterCoils->WaterCoil(CoilNum).NumOfTubesPerRow;
                     DataFractionUsedForSizing = 4.1;
-<<<<<<< HEAD
                     TempSize = state.dataWaterCoils->WaterCoil(CoilNum).TubeOutsideSurfArea;
-                    RequestSizing(state, CompType, CompName, AutoCalculateSizing, SizingString, TempSize, bPRINT, RoutineName);
-                    state.dataWaterCoils->WaterCoil(CoilNum).TubeOutsideSurfArea = TempSize;
-                    if ((state.dataWaterCoils->WaterCoil(CoilNum).FinSurfArea + state.dataWaterCoils->WaterCoil(CoilNum).TubeOutsideSurfArea) <= 0.0) {
-                        ShowSevereError("Coil:Cooling:Water:DetailedGeometry: \"" + state.dataWaterCoils->WaterCoil(CoilNum).Name + "\"");
-=======
-                    TempSize = WaterCoil(CoilNum).TubeOutsideSurfArea;
 
                     AutoCalculateSizer sizerTubeOutsideArea;
                     stringOverride = "Tube Outside Surface Area [m2]";
                     if (DataGlobals::isEpJSON) stringOverride = "tube_outside_surface_area [m2]";
                     sizerTubeOutsideArea.overrideSizingString(stringOverride);
                     sizerTubeOutsideArea.initializeWithinEP(state, CompType, CompName, bPRINT, RoutineName);
-                    WaterCoil(CoilNum).TubeOutsideSurfArea = sizerTubeOutsideArea.size(state, TempSize, ErrorsFound);
-
-                    if ((WaterCoil(CoilNum).FinSurfArea + WaterCoil(CoilNum).TubeOutsideSurfArea) <= 0.0) {
-                        ShowSevereError("Coil:Cooling:Water:DetailedGeometry: \"" + WaterCoil(CoilNum).Name + "\"");
->>>>>>> e007dd93
+                    state.dataWaterCoils->WaterCoil(CoilNum).TubeOutsideSurfArea = sizerTubeOutsideArea.size(state, TempSize, ErrorsFound);
+
+                    if ((state.dataWaterCoils->WaterCoil(CoilNum).FinSurfArea + state.dataWaterCoils->WaterCoil(CoilNum).TubeOutsideSurfArea) <= 0.0) {
+                        ShowSevereError("Coil:Cooling:Water:DetailedGeometry: \"" + state.dataWaterCoils->WaterCoil(CoilNum).Name + "\"");
                         ShowContinueError("Coil Fin Surface Area plus Coil Tube Outside Surface Area must be greater than 0. Total surface area = " +
                                           TrimSigDigits((state.dataWaterCoils->WaterCoil(CoilNum).FinSurfArea + state.dataWaterCoils->WaterCoil(CoilNum).TubeOutsideSurfArea), 6));
                         ErrorsFound = true;
                     }
 
-<<<<<<< HEAD
-                    FieldNum = 6; //  N6 , \field Coil Depth
-                    SizingString = state.dataWaterCoils->WaterCoilNumericFields(CoilNum).FieldNames(FieldNum) + " [m]";
                     // Auto size water coil coil depth = WaterCoil( CoilNum ).TubeDepthSpacing * WaterCoil( CoilNum ).NumOfTubeRows
                     DataConstantUsedForSizing = state.dataWaterCoils->WaterCoil(CoilNum).TubeDepthSpacing;
                     DataFractionUsedForSizing = state.dataWaterCoils->WaterCoil(CoilNum).NumOfTubeRows;
                     TempSize = state.dataWaterCoils->WaterCoil(CoilNum).CoilDepth;
-                    RequestSizing(state, CompType, CompName, AutoCalculateSizing, SizingString, TempSize, bPRINT, RoutineName);
-                    state.dataWaterCoils->WaterCoil(CoilNum).CoilDepth = TempSize;
-=======
-                    // Auto size water coil coil depth = WaterCoil( CoilNum ).TubeDepthSpacing * WaterCoil( CoilNum ).NumOfTubeRows
-                    DataConstantUsedForSizing = WaterCoil(CoilNum).TubeDepthSpacing;
-                    DataFractionUsedForSizing = WaterCoil(CoilNum).NumOfTubeRows;
-                    TempSize = WaterCoil(CoilNum).CoilDepth;
 
                     AutoCalculateSizer sizerCoilDepth;
                     stringOverride = "Coil Depth [m]";
                     if (DataGlobals::isEpJSON) stringOverride = "coil_depth [m]";
                     sizerCoilDepth.overrideSizingString(stringOverride);
                     sizerCoilDepth.initializeWithinEP(state, CompType, CompName, bPRINT, RoutineName);
-                    WaterCoil(CoilNum).CoilDepth = sizerCoilDepth.size(state, TempSize, ErrorsFound);
->>>>>>> e007dd93
+                    state.dataWaterCoils->WaterCoil(CoilNum).CoilDepth = sizerCoilDepth.size(state, TempSize, ErrorsFound);
                 }
                 DataPltSizCoolNum = 0; // reset all globals to 0 to ensure correct sizing for other child components
                 DataWaterLoopNum = 0;
@@ -2723,16 +2486,7 @@
                 CompName = state.dataWaterCoils->WaterCoil(CoilNum).Name;
                 if (state.dataWaterCoils->WaterCoil(CoilNum).DesiccantRegenerationCoil) {
                     DataDesicRegCoil = true;
-<<<<<<< HEAD
                     DataDesicDehumNum = state.dataWaterCoils->WaterCoil(CoilNum).DesiccantDehumNum;
-                    TempSize = AutoSize;
-                    RequestSizing(state, CompType, CompName, HeatingCoilDesAirInletTempSizing, SizingString, TempSize, bPRINT, RoutineName);
-                    DataDesInletAirTemp = TempSize;
-                    TempSize = AutoSize;
-                    RequestSizing(state, CompType, CompName, HeatingCoilDesAirOutletTempSizing, SizingString, TempSize, bPRINT, RoutineName);
-                    DataDesOutletAirTemp = TempSize;
-=======
-                    DataDesicDehumNum = WaterCoil(CoilNum).DesiccantDehumNum;
                     HeatingCoilDesAirInletTempSizer sizerHeatingDesInletTemp;
                     bool ErrorsFound = false;
                     sizerHeatingDesInletTemp.initializeWithinEP(state, CompType, CompName, bPRINT, RoutineName);
@@ -2743,7 +2497,6 @@
                     sizerHeatingDesOutletTemp.initializeWithinEP(state, CompType, CompName, bPRINT, RoutineName);
                     DataDesOutletAirTemp = sizerHeatingDesOutletTemp.size(state, DataSizing::AutoSize, ErrorsFound);
 
->>>>>>> e007dd93
                     if (CurOASysNum > 0) {
                         OASysEqSizing(CurOASysNum).AirFlow = true;
                         OASysEqSizing(CurOASysNum).AirVolFlow = FinalSysSizing(CurSysNum).DesOutAirVolFlow;
@@ -2772,32 +2525,23 @@
                 if (CurSysNum > 0) {
                     SizingType = HeatingCapacitySizing;
                     FieldNum = 3; //  N3 , \field Rated Capacity
-                    SizingString = WaterCoilNumericFields(CoilNum).FieldNames(FieldNum) + " [W]";
+                    SizingString = state.dataWaterCoils->WaterCoilNumericFields(CoilNum).FieldNames(FieldNum) + " [W]";
                     bool errorsFound = false;
                     HeatingCapacitySizer sizerHeatingCapacity;
                     sizerHeatingCapacity.overrideSizingString(SizingString);
                     sizerHeatingCapacity.initializeWithinEP(state, CompType, CompName, bPRINT, RoutineName);
                     TempSize = sizerHeatingCapacity.size(state, TempSize, errorsFound);
-                    WaterCoil(CoilNum).DesWaterHeatingCoilRate = TempSize;
-                    WaterCoil(CoilNum).DesTotWaterCoilLoad = TempSize;
-                    DataCapacityUsedForSizing = WaterCoil(CoilNum).DesWaterHeatingCoilRate;
+                    state.dataWaterCoils->WaterCoil(CoilNum).DesWaterHeatingCoilRate = TempSize;
+                    state.dataWaterCoils->WaterCoil(CoilNum).DesTotWaterCoilLoad = TempSize;
+                    DataCapacityUsedForSizing = state.dataWaterCoils->WaterCoil(CoilNum).DesWaterHeatingCoilRate;
                 } else {
                     WaterHeatingCapacitySizer sizerWaterHeatingCapacity;
                     bool ErrorsFound = false;
                     sizerWaterHeatingCapacity.initializeWithinEP(state, CompType, CompName, bPRINT, RoutineName);
-                    WaterCoil(CoilNum).DesWaterHeatingCoilRate = sizerWaterHeatingCapacity.size(state, TempSize, ErrorsFound);
-                    WaterCoil(CoilNum).DesTotWaterCoilLoad = WaterCoil(CoilNum).DesWaterHeatingCoilRate;
-                    DataCapacityUsedForSizing = WaterCoil(CoilNum).DesWaterHeatingCoilRate;
-                }
-<<<<<<< HEAD
-                FieldNum = 3; //  N3 , \field Rated Capacity
-                SizingString = state.dataWaterCoils->WaterCoilNumericFields(CoilNum).FieldNames(FieldNum) + " [W]";
-                RequestSizing(state, CompType, CompName, SizingType, SizingString, TempSize, bPRINT, RoutineName);
-                state.dataWaterCoils->WaterCoil(CoilNum).DesWaterHeatingCoilRate = TempSize;
-                state.dataWaterCoils->WaterCoil(CoilNum).DesTotWaterCoilLoad = TempSize;
-                DataCapacityUsedForSizing = state.dataWaterCoils->WaterCoil(CoilNum).DesWaterHeatingCoilRate;
-=======
->>>>>>> e007dd93
+                    state.dataWaterCoils->WaterCoil(CoilNum).DesWaterHeatingCoilRate = sizerWaterHeatingCapacity.size(state, TempSize, ErrorsFound);
+                    state.dataWaterCoils->WaterCoil(CoilNum).DesTotWaterCoilLoad = state.dataWaterCoils->WaterCoil(CoilNum).DesWaterHeatingCoilRate;
+                    DataCapacityUsedForSizing = state.dataWaterCoils->WaterCoil(CoilNum).DesWaterHeatingCoilRate;
+                }
 
                 // We now have the design load if it was autosized. For the case of CoilPerfInpMeth == NomCap, calculate the air flow rate
                 // specified by the NomCap inputs. This overrides all previous values
@@ -2809,14 +2553,7 @@
                     DataFlowUsedForSizing = state.dataWaterCoils->WaterCoil(CoilNum).DesAirVolFlowRate;
                 }
 
-<<<<<<< HEAD
-                FieldNum = 2; // N2 , \field Maximum Water Flow Rate
-                SizingString = state.dataWaterCoils->WaterCoilNumericFields(CoilNum).FieldNames(FieldNum) + " [m3/s]";
                 TempSize = state.dataWaterCoils->WaterCoil(CoilNum).MaxWaterVolFlowRate;
-                SizingMethod = HeatingWaterflowSizing;
-=======
-                TempSize = WaterCoil(CoilNum).MaxWaterVolFlowRate;
->>>>>>> e007dd93
 
                 if (state.dataWaterCoils->WaterCoil(CoilNum).CoilPerfInpMeth == state.dataWaterCoils->NomCap && NomCapUserInp) {
                     if (state.dataWaterCoils->WaterCoil(CoilNum).DesTotWaterCoilLoad > SmallLoad) {
@@ -2825,12 +2562,7 @@
                     } else {
                         state.dataWaterCoils->WaterCoil(CoilNum).MaxWaterVolFlowRate = 0.0;
                     }
-<<<<<<< HEAD
-                    SizingMethod = AutoCalculateSizing;
                     DataConstantUsedForSizing = state.dataWaterCoils->WaterCoil(CoilNum).MaxWaterVolFlowRate;
-=======
-                    DataConstantUsedForSizing = WaterCoil(CoilNum).MaxWaterVolFlowRate;
->>>>>>> e007dd93
                     DataFractionUsedForSizing = 1.0;
                 }
                 HeatingWaterflowSizer sizerHWWaterflow;
@@ -2842,21 +2574,12 @@
                         DataWaterFlowUsedForSizing = ZoneEqSizing(CurZoneEqNum).MaxHWVolFlow;
                         state.dataWaterCoils->WaterCoil(CoilNum).MaxWaterVolFlowRate = ZoneEqSizing(CurZoneEqNum).MaxHWVolFlow;
                     } else {
-<<<<<<< HEAD
-                        DataWaterFlowUsedForSizing = TempSize;
-                        state.dataWaterCoils->WaterCoil(CoilNum).MaxWaterVolFlowRate = TempSize;
-                    }
-                } else {
-                    DataWaterFlowUsedForSizing = TempSize;
-                    state.dataWaterCoils->WaterCoil(CoilNum).MaxWaterVolFlowRate = TempSize;
-=======
                         DataWaterFlowUsedForSizing = sizedMaxWaterVolFlowRate;
-                        WaterCoil(CoilNum).MaxWaterVolFlowRate = sizedMaxWaterVolFlowRate;
+                        state.dataWaterCoils->WaterCoil(CoilNum).MaxWaterVolFlowRate = sizedMaxWaterVolFlowRate;
                     }
                 } else {
                     DataWaterFlowUsedForSizing = sizedMaxWaterVolFlowRate;
-                    WaterCoil(CoilNum).MaxWaterVolFlowRate = sizedMaxWaterVolFlowRate;
->>>>>>> e007dd93
+                    state.dataWaterCoils->WaterCoil(CoilNum).MaxWaterVolFlowRate = sizedMaxWaterVolFlowRate;
                 }
                 DataConstantUsedForSizing = 0.0; // reset these in case NomCapUserInp was true
                 DataFractionUsedForSizing = 0.0;
@@ -2878,65 +2601,34 @@
                     state.dataWaterCoils->WaterCoil(CoilNum).InletAirMassFlowRate = DataAirFlowUsedForSizing * StdRhoAir;               // don't need this
                     DataDesOutletAirTemp = state.dataWaterCoils->WaterCoil(CoilNum).DesOutletAirTemp;                                   // for error messages
                     DataDesOutletAirHumRat = PsyWFnTdbRhPb(DataDesOutletAirTemp, 0.5, StdBaroPress, RoutineName); // for error messages
-<<<<<<< HEAD
                     state.dataWaterCoils->WaterCoil(CoilNum).InletWaterMassFlowRate = rho * DataWaterFlowUsedForSizing;
                     state.dataWaterCoils->WaterCoil(CoilNum).MaxWaterMassFlowRate = rho * DataWaterFlowUsedForSizing;
                     state.dataWaterCoils->WaterCoil(CoilNum).InletWaterTemp = state.dataWaterCoils->WaterCoil(CoilNum).DesInletWaterTemp;
                 } else if (state.dataWaterCoils->WaterCoil(CoilNum).DesiccantRegenerationCoil) {
-                    TempSize = AutoSize; // these data are initially 0, set to autosize to receive a result from RequestSizing
-                    RequestSizing(state, CompType, CompName, HeatingCoilDesAirInletTempSizing, SizingString, TempSize, bPRINT, RoutineName);
-                    state.dataWaterCoils->WaterCoil(CoilNum).InletAirTemp = TempSize;
-                    TempSize = AutoSize; // these data are initially 0, set to autosize to receive a result from RequestSizing
-                    RequestSizing(state, CompType, CompName, HeatingCoilDesAirInletHumRatSizing, SizingString, TempSize, bPRINT, RoutineName);
-                    state.dataWaterCoils->WaterCoil(CoilNum).DesInletAirHumRat = TempSize; // coil report
-                    state.dataWaterCoils->WaterCoil(CoilNum).InletAirHumRat = TempSize;
-                    TempSize = AutoSize; // these data are initially 0, set to autosize to receive a result from RequestSizing
-                    RequestSizing(state, CompType, CompName, HeatingAirflowUASizing, SizingString, TempSize, bPRINT, RoutineName);
-                    // state.dataWaterCoils->WaterCoil( CoilNum ).InletAirMassFlowRate = TempSize;
+                    state.dataWaterCoils->WaterCoil(CoilNum).InletAirTemp = DataDesInletAirTemp;
+                    HeatingCoilDesAirInletHumRatSizer sizerHeatingDesInletHumRat;
+                    bool ErrorsFound = false;
+                    sizerHeatingDesInletHumRat.initializeWithinEP(state, CompType, CompName, bPRINT, RoutineName);
+                    state.dataWaterCoils->WaterCoil(CoilNum).DesInletAirHumRat = sizerHeatingDesInletHumRat.size(state, DataSizing::AutoSize, ErrorsFound);
+                    state.dataWaterCoils->WaterCoil(CoilNum).InletAirHumRat = state.dataWaterCoils->WaterCoil(CoilNum).DesInletAirHumRat;
+
                     state.dataWaterCoils->WaterCoil(CoilNum).DesAirVolFlowRate = DataAirFlowUsedForSizing;                // coil report
                     state.dataWaterCoils->WaterCoil(CoilNum).InletAirMassFlowRate = DataAirFlowUsedForSizing * StdRhoAir; // this is stiil volume flow!
                 } else {
-                    TempSize = AutoSize; // these data are initially 0, set to autosize to receive a result from RequestSizing
-                    RequestSizing(state, CompType, CompName, HeatingWaterDesAirInletTempSizing, SizingString, TempSize, bPRINT, RoutineName);
-                    state.dataWaterCoils->WaterCoil(CoilNum).InletAirTemp = TempSize;
-                    TempSize = AutoSize; // these data are initially 0, set to autosize to receive a result from RequestSizing
-                    RequestSizing(state, CompType, CompName, HeatingWaterDesAirInletHumRatSizing, SizingString, TempSize, bPRINT, RoutineName);
-                    state.dataWaterCoils->WaterCoil(CoilNum).DesInletAirHumRat = TempSize; // coil report
-                    state.dataWaterCoils->WaterCoil(CoilNum).InletAirHumRat = TempSize;
-                    TempSize = AutoSize; // these data are initially 0, set to autosize to receive a result from RequestSizing
-                    RequestSizing(state, CompType, CompName, HeatingAirflowUASizing, SizingString, TempSize, bPRINT, RoutineName);
-                    state.dataWaterCoils->WaterCoil(CoilNum).DesAirMassFlowRate = TempSize; // coil report
-                    state.dataWaterCoils->WaterCoil(CoilNum).InletAirMassFlowRate = TempSize;
-=======
-                    WaterCoil(CoilNum).InletWaterMassFlowRate = rho * DataWaterFlowUsedForSizing;
-                    WaterCoil(CoilNum).MaxWaterMassFlowRate = rho * DataWaterFlowUsedForSizing;
-                    WaterCoil(CoilNum).InletWaterTemp = WaterCoil(CoilNum).DesInletWaterTemp;
-                } else if (WaterCoil(CoilNum).DesiccantRegenerationCoil) {
-                    WaterCoil(CoilNum).InletAirTemp = DataDesInletAirTemp;
-                    HeatingCoilDesAirInletHumRatSizer sizerHeatingDesInletHumRat;
-                    bool ErrorsFound = false;
-                    sizerHeatingDesInletHumRat.initializeWithinEP(state, CompType, CompName, bPRINT, RoutineName);
-                    WaterCoil(CoilNum).DesInletAirHumRat = sizerHeatingDesInletHumRat.size(state, DataSizing::AutoSize, ErrorsFound);
-                    WaterCoil(CoilNum).InletAirHumRat = WaterCoil(CoilNum).DesInletAirHumRat;
-
-                    WaterCoil(CoilNum).DesAirVolFlowRate = DataAirFlowUsedForSizing;                // coil report
-                    WaterCoil(CoilNum).InletAirMassFlowRate = DataAirFlowUsedForSizing * StdRhoAir; // this is stiil volume flow!
-                } else {
                     HeatingWaterDesAirInletTempSizer sizerHWDesInletTemp;
                     sizerHWDesInletTemp.initializeWithinEP(state, CompType, CompName, bPRINT, RoutineName);
-                    WaterCoil(CoilNum).InletAirTemp = sizerHWDesInletTemp.size(state, DataSizing::AutoSize, ErrorsFound);
+                    state.dataWaterCoils->WaterCoil(CoilNum).InletAirTemp = sizerHWDesInletTemp.size(state, DataSizing::AutoSize, ErrorsFound);
 
                     TempSize = AutoSize; // these data are initially 0, set to autosize to receive a result from Sizers
                     HeatingWaterDesAirInletHumRatSizer sizerHWAirInletHumRat;
                     sizerHWAirInletHumRat.initializeWithinEP(state, CompType, CompName, bPRINT, RoutineName);
-                    WaterCoil(CoilNum).DesInletAirHumRat = sizerHWAirInletHumRat.size(state, DataSizing::AutoSize, ErrorsFound);
-                    WaterCoil(CoilNum).InletAirHumRat = WaterCoil(CoilNum).DesInletAirHumRat;
+                    state.dataWaterCoils->WaterCoil(CoilNum).DesInletAirHumRat = sizerHWAirInletHumRat.size(state, DataSizing::AutoSize, ErrorsFound);
+                    state.dataWaterCoils->WaterCoil(CoilNum).InletAirHumRat = state.dataWaterCoils->WaterCoil(CoilNum).DesInletAirHumRat;
 
                     HeatingAirflowUASizer sizerHWAirFlowUA;
                     sizerHWAirFlowUA.initializeWithinEP(state, CompType, CompName, bPRINT, RoutineName);
-                    WaterCoil(CoilNum).DesAirMassFlowRate = sizerHWAirFlowUA.size(state, DataSizing::AutoSize, ErrorsFound);
-                    WaterCoil(CoilNum).InletAirMassFlowRate = WaterCoil(CoilNum).DesAirMassFlowRate;
->>>>>>> e007dd93
+                    state.dataWaterCoils->WaterCoil(CoilNum).DesAirMassFlowRate = sizerHWAirFlowUA.size(state, DataSizing::AutoSize, ErrorsFound);
+                    state.dataWaterCoils->WaterCoil(CoilNum).InletAirMassFlowRate = state.dataWaterCoils->WaterCoil(CoilNum).DesAirMassFlowRate;
                 }
 
                 // zone and air loop coils use different design coil load calculations, air loop coils use air side capacity,
@@ -2944,22 +2636,8 @@
                 DataDesInletAirTemp = state.dataWaterCoils->WaterCoil(CoilNum).InletAirTemp;               // used in error mesages
                 DataDesInletAirHumRat = state.dataWaterCoils->WaterCoil(CoilNum).InletAirHumRat;           // used in error mesages
                 DataFlowUsedForSizing = DataAirFlowUsedForSizing * StdRhoAir;        // used in error mesages
-<<<<<<< HEAD
                 state.dataWaterCoils->WaterCoil(CoilNum).MaxWaterVolFlowRate = DataWaterFlowUsedForSizing; // why is this here?
                 if (!(state.dataWaterCoils->WaterCoil(CoilNum).CoilPerfInpMeth == state.dataWaterCoils->NomCap && NomCapUserInp)) {
-                    TempSize = AutoSize;
-                    RequestSizing(state, CompType, CompName, HeatingWaterDesCoilLoadUsedForUASizing, SizingString, TempSize, bPRINT, RoutineName);
-                    DataCapacityUsedForSizing = TempSize;
-                    TempSize = AutoSize; // get the water volume flow rate used to size UA
-                    RequestSizing(state, CompType, CompName, HeatingWaterDesCoilWaterVolFlowUsedForUASizing, SizingString, TempSize, bPRINT, RoutineName);
-                    DataWaterFlowUsedForSizing = TempSize;
-                    state.dataWaterCoils->WaterCoil(CoilNum).InletWaterTemp = PlantSizData(PltSizHeatNum).ExitTemp;
-                    state.dataWaterCoils->WaterCoil(CoilNum).InletWaterMassFlowRate = rho * DataWaterFlowUsedForSizing;
-                    state.dataWaterCoils->WaterCoil(CoilNum).MaxWaterMassFlowRate = rho * DataWaterFlowUsedForSizing;
-                    state.dataWaterCoils->WaterCoil(CoilNum).DesWaterHeatingCoilRate = DataCapacityUsedForSizing;
-=======
-                WaterCoil(CoilNum).MaxWaterVolFlowRate = DataWaterFlowUsedForSizing; // why is this here?
-                if (!(WaterCoil(CoilNum).CoilPerfInpMeth == NomCap && NomCapUserInp)) {
                     // get the design coil load used to size UA
                     HeatingWaterDesCoilLoadUsedForUASizer sizerHWDesCoilLoadForUA;
                     sizerHWDesCoilLoadForUA.initializeWithinEP(state, CompType, CompName, bPRINT, RoutineName);
@@ -2968,11 +2646,10 @@
                     HeatingWaterDesCoilWaterVolFlowUsedForUASizer sizerHWWaterVolFlowUA;
                     sizerHWWaterVolFlowUA.initializeWithinEP(state, CompType, CompName, bPRINT, RoutineName);
                     DataWaterFlowUsedForSizing = sizerHWWaterVolFlowUA.size(state, DataSizing::AutoSize, ErrorsFound);
-                    WaterCoil(CoilNum).InletWaterTemp = PlantSizData(PltSizHeatNum).ExitTemp;
-                    WaterCoil(CoilNum).InletWaterMassFlowRate = rho * DataWaterFlowUsedForSizing;
-                    WaterCoil(CoilNum).MaxWaterMassFlowRate = rho * DataWaterFlowUsedForSizing;
-                    WaterCoil(CoilNum).DesWaterHeatingCoilRate = DataCapacityUsedForSizing;
->>>>>>> e007dd93
+                    state.dataWaterCoils->WaterCoil(CoilNum).InletWaterTemp = PlantSizData(PltSizHeatNum).ExitTemp;
+                    state.dataWaterCoils->WaterCoil(CoilNum).InletWaterMassFlowRate = rho * DataWaterFlowUsedForSizing;
+                    state.dataWaterCoils->WaterCoil(CoilNum).MaxWaterMassFlowRate = rho * DataWaterFlowUsedForSizing;
+                    state.dataWaterCoils->WaterCoil(CoilNum).DesWaterHeatingCoilRate = DataCapacityUsedForSizing;
                 }
                 // calculate UA
                 if (CurSysNum > 0) state.dataWaterCoils->WaterCoil(CoilNum).DesTotWaterCoilLoad = DataCapacityUsedForSizing;
@@ -2999,7 +2676,7 @@
                 // in UA = 1.
                 WaterHeatingCoilUASizer sizerHWCoilUA;
                 sizerHWCoilUA.initializeWithinEP(state, CompType, CompName, bPRINT, RoutineName);
-                WaterCoil(CoilNum).UACoil = sizerHWCoilUA.size(state, TempSize, ErrorsFound);
+                state.dataWaterCoils->WaterCoil(CoilNum).UACoil = sizerHWCoilUA.size(state, TempSize, ErrorsFound);
                 if (DesCoilWaterInTempSaved < DesCoilHWInletTempMin) {
                     ShowWarningError("Autosizing of heating coil UA for Coil:Heating:Water \"" + CompName + "\"");
                     ShowContinueError(" Plant design loop exit temperature = " + TrimSigDigits(PlantSizData(DataPltSizHeatNum).ExitTemp, 2) + " C");
@@ -3008,28 +2685,15 @@
                         " Heating coil UA-value is sized using coil water inlet temperature = " + TrimSigDigits(DesCoilInletWaterTempUsed, 2) + " C");
                     state.dataWaterCoils->WaterCoil(DataCoilNum).InletWaterTemp = DesCoilWaterInTempSaved; // reset the Design Coil Inlet Water Temperature
                 }
-<<<<<<< HEAD
-                state.dataWaterCoils->WaterCoil(CoilNum).UACoil = TempSize;
                 // if coil UA did not size due to one of these variables being 0, must set UACoilVariable to avoid crash later on
                 if (DataCapacityUsedForSizing == 0.0 || DataWaterFlowUsedForSizing == 0.0 || DataFlowUsedForSizing == 0.0) {
                     if (state.dataWaterCoils->WaterCoil(CoilNum).UACoilVariable == AutoSize) {
-                        state.dataWaterCoils->WaterCoil(CoilNum).UACoilVariable = TempSize;
+                        state.dataWaterCoils->WaterCoil(CoilNum).UACoilVariable = state.dataWaterCoils->WaterCoil(CoilNum).UACoil;
                     }
                 }
-                state.dataWaterCoils->WaterCoil(CoilNum).UACoilVariable = TempSize;
+                // WaterCoil(CoilNum).UACoilVariable = WaterCoil(CoilNum).UACoil;
                 state.dataWaterCoils->WaterCoil(CoilNum).DesWaterHeatingCoilRate = DataCapacityUsedForSizing;
                 state.dataWaterCoils->WaterCoil(DataCoilNum).InletWaterTemp = DesCoilWaterInTempSaved; // reset the Design Coil Inlet Water Temperature
-=======
-                // if coil UA did not size due to one of these variables being 0, must set UACoilVariable to avoid crash later on
-                if (DataCapacityUsedForSizing == 0.0 || DataWaterFlowUsedForSizing == 0.0 || DataFlowUsedForSizing == 0.0) {
-                    if (WaterCoil(CoilNum).UACoilVariable == AutoSize) {
-                        WaterCoil(CoilNum).UACoilVariable = WaterCoil(CoilNum).UACoil;
-                    }
-                }
-                // WaterCoil(CoilNum).UACoilVariable = WaterCoil(CoilNum).UACoil;
-                WaterCoil(CoilNum).DesWaterHeatingCoilRate = DataCapacityUsedForSizing;
-                WaterCoil(DataCoilNum).InletWaterTemp = DesCoilWaterInTempSaved; // reset the Design Coil Inlet Water Temperature
->>>>>>> e007dd93
 
                 DataWaterLoopNum = 0; // reset all globals to 0 to ensure correct sizing for other child components
                 DataPltSizHeatNum = 0;
@@ -5622,7 +5286,8 @@
         }
     }
 
-    Real64 SimpleHeatingCoilUAResidual(EnergyPlusData &state, Real64 const UA,           // UA of coil
+    Real64 SimpleHeatingCoilUAResidual(EnergyPlusData &state,
+                                       Real64 const UA,           // UA of coil
                                        Array1D<Real64> const &Par // par(1) = design coil load [W]
     )
     {
@@ -6025,12 +5690,8 @@
         return MaxWaterFlowRate;
     }
 
-<<<<<<< HEAD
-    int GetCoilInletNode(EnergyPlusData &state, std::string const &CoilType, // must match coil types in this module
-=======
-    int GetCoilInletNode(EnergyPlusData &EP_UNUSED(state),
+    int GetCoilInletNode(EnergyPlusData &state,
                          std::string const &CoilType, // must match coil types in this module
->>>>>>> e007dd93
                          std::string const &CoilName, // must match coil names for the coil type
                          bool &ErrorsFound            // set to true if problem
     )
@@ -6081,12 +5742,8 @@
         return NodeNumber;
     }
 
-<<<<<<< HEAD
-    int GetCoilOutletNode(EnergyPlusData &state, std::string const &CoilType, // must match coil types in this module
-=======
-    int GetCoilOutletNode(EnergyPlusData &EP_UNUSED(state),
+    int GetCoilOutletNode(EnergyPlusData &state,
                           std::string const &CoilType, // must match coil types in this module
->>>>>>> e007dd93
                           std::string const &CoilName, // must match coil names for the coil type
                           bool &ErrorsFound            // set to true if problem
     )
