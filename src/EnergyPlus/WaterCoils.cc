--- conflicted
+++ resolved
@@ -1037,23 +1037,13 @@
 
         if (PlantLoopScanFlag(CoilNum) && allocated(PlantLoop)) {
             errFlag = false;
-<<<<<<< HEAD
-            ScanPlantLoopsForObject(state.dataBranchInputManager,
+            ScanPlantLoopsForObject(state,
                                     state.dataWaterCoils->WaterCoil(CoilNum).Name,
                                     state.dataWaterCoils->WaterCoil(CoilNum).WaterCoilType_Num,
                                     state.dataWaterCoils->WaterCoil(CoilNum).WaterLoopNum,
                                     state.dataWaterCoils->WaterCoil(CoilNum).WaterLoopSide,
                                     state.dataWaterCoils->WaterCoil(CoilNum).WaterLoopBranchNum,
                                     state.dataWaterCoils->WaterCoil(CoilNum).WaterLoopCompNum,
-=======
-            ScanPlantLoopsForObject(state,
-                                    WaterCoil(CoilNum).Name,
-                                    WaterCoil(CoilNum).WaterCoilType_Num,
-                                    WaterCoil(CoilNum).WaterLoopNum,
-                                    WaterCoil(CoilNum).WaterLoopSide,
-                                    WaterCoil(CoilNum).WaterLoopBranchNum,
-                                    WaterCoil(CoilNum).WaterLoopCompNum,
->>>>>>> 42d84720
                                     errFlag,
                                     _,
                                     _,
