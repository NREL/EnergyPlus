// EnergyPlus, Copyright (c) 1996-2021, The Board of Trustees of the University of Illinois,
// The Regents of the University of California, through Lawrence Berkeley National Laboratory
// (subject to receipt of any required approvals from the U.S. Dept. of Energy), Oak Ridge
// National Laboratory, managed by UT-Battelle, Alliance for Sustainable Energy, LLC, and other
// contributors. All rights reserved.
//
// NOTICE: This Software was developed under funding from the U.S. Department of Energy and the
// U.S. Government consequently retains certain rights. As such, the U.S. Government has been
// granted for itself and others acting on its behalf a paid-up, nonexclusive, irrevocable,
// worldwide license in the Software to reproduce, distribute copies to the public, prepare
// derivative works, and perform publicly and display publicly, and to permit others to do so.
//
// Redistribution and use in source and binary forms, with or without modification, are permitted
// provided that the following conditions are met:
//
// (1) Redistributions of source code must retain the above copyright notice, this list of
//     conditions and the following disclaimer.
//
// (2) Redistributions in binary form must reproduce the above copyright notice, this list of
//     conditions and the following disclaimer in the documentation and/or other materials
//     provided with the distribution.
//
// (3) Neither the name of the University of California, Lawrence Berkeley National Laboratory,
//     the University of Illinois, U.S. Dept. of Energy nor the names of its contributors may be
//     used to endorse or promote products derived from this software without specific prior
//     written permission.
//
// (4) Use of EnergyPlus(TM) Name. If Licensee (i) distributes the software in stand-alone form
//     without changes from the version obtained under this License, or (ii) Licensee makes a
//     reference solely to the software portion of its product, Licensee must refer to the
//     software as "EnergyPlus version X" software, where "X" is the version number Licensee
//     obtained under this License and may not use a different name for the software. Except as
//     specifically required in this Section (4), Licensee shall not use in a company name, a
//     product name, in advertising, publicity, or other promotional activities any name, trade
//     name, trademark, logo, or other designation of "EnergyPlus", "E+", "e+" or confusingly
//     similar designation, without the U.S. Department of Energy's prior written consent.
//
// THIS SOFTWARE IS PROVIDED BY THE COPYRIGHT HOLDERS AND CONTRIBUTORS "AS IS" AND ANY EXPRESS OR
// IMPLIED WARRANTIES, INCLUDING, BUT NOT LIMITED TO, THE IMPLIED WARRANTIES OF MERCHANTABILITY
// AND FITNESS FOR A PARTICULAR PURPOSE ARE DISCLAIMED. IN NO EVENT SHALL THE COPYRIGHT OWNER OR
// CONTRIBUTORS BE LIABLE FOR ANY DIRECT, INDIRECT, INCIDENTAL, SPECIAL, EXEMPLARY, OR
// CONSEQUENTIAL DAMAGES (INCLUDING, BUT NOT LIMITED TO, PROCUREMENT OF SUBSTITUTE GOODS OR
// SERVICES; LOSS OF USE, DATA, OR PROFITS; OR BUSINESS INTERRUPTION) HOWEVER CAUSED AND ON ANY
// THEORY OF LIABILITY, WHETHER IN CONTRACT, STRICT LIABILITY, OR TORT (INCLUDING NEGLIGENCE OR
// OTHERWISE) ARISING IN ANY WAY OUT OF THE USE OF THIS SOFTWARE, EVEN IF ADVISED OF THE
// POSSIBILITY OF SUCH DAMAGE.

// C++ Headers
#include <cstdlib>

// ObjexxFCL Headers
#include <ObjexxFCL/Fmath.hh>

// EnergyPlus Headers
#include <EnergyPlus/CommandLineInterface.hh>
#include <EnergyPlus/Data/EnergyPlusData.hh>
#include <EnergyPlus/DataEnvironment.hh>
#include <EnergyPlus/General.hh>
#include <EnergyPlus/Psychrometrics.hh>
#include <EnergyPlus/UtilityRoutines.hh>
#include <CoolProp-IF97/IF97.h>

namespace EnergyPlus {

#ifdef EP_nocache_Psychrometrics
#undef EP_cache_PsyTwbFnTdbWPb
#undef EP_cache_PsyPsatFnTemp
#undef EP_cache_PsyTsatFnPb
#undef EP_cache_PsyTsatFnHPb
#else
#define EP_cache_PsyTwbFnTdbWPb
#define EP_cache_PsyPsatFnTemp
#define EP_cache_PsyTsatFnPb
#define EP_cache_PsyTsatFnHPb
#endif

namespace Psychrometrics {
    // Module containing the Psychometric simulation routines

    // MODULE INFORMATION:
    //       AUTHOR         Linda Lawrie
    //       DATE WRITTEN   December 1998
    //       MODIFIED       February 2010
    //       RE-ENGINEERED  Jan 2004: Rahul Chillar

    // PURPOSE OF THIS MODULE:
    // This module provides a repository for the psychrometric routines.

    // METHODOLOGY EMPLOYED:
    // na

    // REFERENCES:
    // na

    // OTHER NOTES:
    // Todo after 2.2 release:
    // remove restriction on MAX(W, 1d-5)
    // more research on hfg calc

    // Using/Aliasing
#ifdef EP_psych_errors
    using namespace DataEnvironment;
#endif

    using namespace IF97;

    // Use Statements for other routines
#ifdef EP_psych_errors

#endif

#ifdef EP_psych_stats
    Array1D_string const PsyRoutineNames(NumPsychMonitors,
                                         {"PsyTdpFnTdbTwbPb",
                                          "PsyRhFnTdbWPb",
                                          "PsyTwbFnTdbWPb",
                                          "PsyVFnTdbWPb",
                                          "PsyWFnTdpPb",
                                          "PsyWFnTdbH",
                                          "PsyWFnTdbTwbPb",
                                          "PsyWFnTdbRhPb",
                                          "PsyPsatFnTemp",
                                          "PsyTsatFnHPb",
                                          "PsyTsatFnPb",
                                          "PsyRhFnTdbRhov",
                                          "PsyRhFnTdbRhovLBnd0C",
                                          "PsyTwbFnTdbWPb",
                                          "PsyTwbFnTdbWPb",
                                          "PsyWFnTdbTwbPb",
                                          "PsyTsatFnPb",
                                          "PsyTwbFnTdbWPb_cache",
                                          "PsyPsatFnTemp_cache"}); // 1 | 2 | 3 | 4 | 5 | 6 | 7 | 8 | 9 | 10 | 11 | 12 | 13 |
                                                                   // 14 - HR | 15 - max iter | 16 - HR | 17 - max iter | 18 -
                                                                   // PsyTwbFnTdbWPb_raw (raw calc) | 19 - PsyPsatFnTemp_raw
                                                                   // (raw calc)

    Array1D_bool const PsyReportIt(NumPsychMonitors,
                                   {true,
                                    true,
                                    true,
                                    true,
                                    true,
                                    true,
                                    true,
                                    true,
                                    true,
                                    true,
                                    true,
                                    true,
                                    true,
                                    false,
                                    false,
                                    false,
                                    false,
                                    true,
                                    true}); // PsyTdpFnTdbTwbPb     1 | PsyRhFnTdbWPb        2 | PsyTwbFnTdbWPb       3 | PsyVFnTdbWPb         4 |
                                            // PsyWFnTdpPb          5 | PsyWFnTdbH           6 | PsyWFnTdbTwbPb       7 | PsyWFnTdbRhPb        8 |
                                            // PsyPsatFnTemp        9 | PsyTsatFnHPb         10 | PsyTsatFnPb          11 | PsyRhFnTdbRhov       12 |
                                            // PsyRhFnTdbRhovLBnd0C 13 | PsyTwbFnTdbWPb       14 - HR | PsyTwbFnTdbWPb       15 - max iter |
                                            // PsyWFnTdbTwbPb       16 - HR | PsyTsatFnPb          17 - max iter | PsyTwbFnTdbWPb_cache 18 -
                                            // PsyTwbFnTdbWPb_raw (raw calc) | PsyPsatFnTemp_cache  19 - PsyPsatFnTemp_raw (raw calc)
#endif

    void InitializePsychRoutines([[maybe_unused]] EnergyPlusData &state)
    {

        // SUBROUTINE INFORMATION:
        //       AUTHOR         Linda Lawrie
        //       DATE WRITTEN   March 2013
        //       MODIFIED       na
        //       RE-ENGINEERED  na

        // PURPOSE OF THIS SUBROUTINE:
        // Initializes some variables for PsychRoutines

#ifdef EP_cache_PsyTwbFnTdbWPb
        state.dataPsychCache->cached_Twb.allocate({0, twbcache_size});
#endif
#ifdef EP_cache_PsyPsatFnTemp
        state.dataPsychCache->cached_Psat.allocate({0, psatcache_size});
#endif
#ifdef EP_cache_PsyTsatFnPb
        state.dataPsychCache->cached_Tsat.allocate({0, tsatcache_size});
#endif
#ifdef EP_cache_PsyTsatFnHPb
        state.dataPsychCache->cached_Tsat_HPb.allocate({0, tsat_hbp_cache_size});
#endif
    }

    void ShowPsychrometricSummary([[maybe_unused]] EnergyPlusData &state, [[maybe_unused]] InputOutputFile &auditFile)
    {

        // SUBROUTINE INFORMATION:
        //       AUTHOR         Linda Lawrie
        //       DATE WRITTEN   August 2011
        //       MODIFIED       na
        //       RE-ENGINEERED  na

        // PURPOSE OF THIS SUBROUTINE:
        // Provides a Psychrometric summary report to the audit file.
        // Maybe later to the .eio file.

        // METHODOLOGY EMPLOYED:
        // na

        // REFERENCES:
        // na

        // Using/Aliasing

        // Locals
        // SUBROUTINE ARGUMENT DEFINITIONS:
        // na

        // SUBROUTINE PARAMETER DEFINITIONS:

        // INTERFACE BLOCK SPECIFICATIONS:
        // na

        // DERIVED TYPE DEFINITIONS:
        // na

        // SUBROUTINE LOCAL VARIABLE DECLARATIONS:
#ifdef EP_psych_stats
        int Loop;
        Real64 AverageIterations;

        if (!auditFile.good()) return;
        if (any_gt(state.dataPsychCache->NumTimesCalled, 0)) {
            print(auditFile, "RoutineName,#times Called,Avg Iterations\n");
            for (Loop = 1; Loop <= NumPsychMonitors; ++Loop) {
                if (!PsyReportIt(Loop)) continue;
                const auto istring = fmt::to_string(state.dataPsychCache->NumTimesCalled(Loop));
                if (state.dataPsychCache->NumIterations(Loop) > 0) {
                    AverageIterations =
                        double(state.dataPsychCache->NumIterations(Loop)) / double(state.dataPsychCache->NumTimesCalled(Loop));
                    print(auditFile, "{},{},{:.2R}\n", PsyRoutineNames(Loop), istring, AverageIterations);
                } else {
                    print(auditFile, "{},{}\n", PsyRoutineNames(Loop), istring);
                }
            }
        }
#endif
    }

#ifdef EP_psych_errors
    void PsyRhoAirFnPbTdbW_error(EnergyPlusData &state,
                                 Real64 const pb,              // barometric pressure (Pascals)
                                 Real64 const tdb,             // dry bulb temperature (Celsius)
                                 Real64 const dw,              // humidity ratio (kgWater/kgDryAir)
                                 Real64 const rhoair,          // density of air
                                 std::string const &CalledFrom // routine this function was called from (error messages) !unused1208
    )
    {
        // Using/Aliasing

        if (rhoair < 0.0) {
            ShowSevereError(state, format("PsyRhoAirFnPbTdbW: RhoAir (Density of Air) is calculated <= 0 [{:.5R}].", rhoair));
            ShowContinueError(state, format("pb =[{:.2R}], tdb=[{:.2R}], w=[{:.7R}].", pb, tdb, dw));
            if (!CalledFrom.empty()) {
                ShowContinueErrorTimeStamp(state, " Routine=" + CalledFrom + ',');
            } else {
                ShowContinueErrorTimeStamp(state, " Routine=Unknown,");
            }
            ShowFatalError(state, "Program terminates due to preceding condition.");
        }
    }
#endif

#ifdef EP_psych_errors
    void PsyRhFnTdbRhovLBnd0C_error(EnergyPlusData &state,
                                    Real64 const Tdb,             // dry-bulb temperature {C}
                                    Real64 const Rhovapor,        // vapor density in air {kg/m3}
                                    Real64 const RHValue,         // relative humidity value (0.0-1.0)
                                    std::string const &CalledFrom // routine this function was called from (error messages)
    )
    {
        if (RHValue > 1.01) {
            if (!state.dataGlobal->WarmupFlag) {
                if (state.dataPsychrometrics->iPsyErrIndex(iPsyRhFnTdbRhovLBnd0C) == 0) {
                    state.dataPsychrometrics->String =
                        format(" Dry-Bulb= {:.2T} Rhovapor= {:.3T} Calculated Relative Humidity [%]= {:.2T}", Tdb, Rhovapor, RHValue * 100.0);
                    ShowWarningMessage(state, "Calculated Relative Humidity out of range (PsyRhFnTdbRhovLBnd0C) ");
                    if (!CalledFrom.empty()) {
                        ShowContinueErrorTimeStamp(state, " Routine=" + CalledFrom + ',');
                    } else {
                        ShowContinueErrorTimeStamp(state, " Routine=Unknown,");
                    }
                    ShowContinueError(state, state.dataPsychrometrics->String);
                    ShowContinueError(state, "Relative Humidity being reset to 100.0%");
                }
                ShowRecurringWarningErrorAtEnd(state,
                                               "Calculated Relative Humidity out of range (PsyRhFnTdbRhovLBnd0C)",
                                               state.dataPsychrometrics->iPsyErrIndex(iPsyRhFnTdbRhovLBnd0C),
                                               RHValue * 100.0,
                                               RHValue * 100.0,
                                               _,
                                               "%",
                                               "%");
            }
        } else if (RHValue < -0.05) {
            if (!state.dataGlobal->WarmupFlag) {
                if (state.dataPsychrometrics->iPsyErrIndex(iPsyRhFnTdbRhovLBnd0C) == 0) {
                    state.dataPsychrometrics->String =
                        format(" Dry-Bulb= {:.2T} Rhovapor= {:.3T} Calculated Relative Humidity [%]= {:.2T}", Tdb, Rhovapor, RHValue * 100.0);
                    ShowWarningMessage(state, "Calculated Relative Humidity out of range (PsyRhFnTdbRhovLBnd0C) ");
                    if (!CalledFrom.empty()) {
                        ShowContinueErrorTimeStamp(state, " Routine=" + CalledFrom + ',');
                    } else {
                        ShowContinueErrorTimeStamp(state, " Routine=Unknown,");
                    }
                    ShowContinueError(state, state.dataPsychrometrics->String);
                    ShowContinueError(state, "Relative Humidity being reset to 1%");
                }
                ShowRecurringWarningErrorAtEnd(state,
                                               "Calculated Relative Humidity out of range (PsyRhFnTdbRhovLBnd0C)",
                                               state.dataPsychrometrics->iPsyErrIndex(iPsyRhFnTdbRhovLBnd0C),
                                               RHValue * 100.0,
                                               RHValue * 100.0,
                                               _,
                                               "%",
                                               "%");
            }
        }
    }
#endif

#ifdef EP_cache_PsyTwbFnTdbWPb

    Real64 PsyTwbFnTdbWPb(EnergyPlusData &state,
                          Real64 const Tdb,             // dry-bulb temperature {C}
                          Real64 const W,               // humidity ratio
                          Real64 const Pb,              // barometric pressure {Pascals}
                          std::string const &CalledFrom // routine this function was called from (error messages)
    )
    {

        // FUNCTION INFORMATION:
        //       AUTHOR         Linda Lawrie/Amir Roth
        //       DATE WRITTEN   August 2011
        //       MODIFIED       na
        //       RE-ENGINEERED  na

        // PURPOSE OF THIS FUNCTION:
        // Provide a "cache" of results for the given arguments and wetbulb (twb) output result.

        // METHODOLOGY EMPLOYED:
        // Use grid shifting and masking to provide hash into the cache. Use Equivalence to
        // make Fortran ignore "types".

        // REFERENCES:
        // na

        // USE STATEMENTS:
        // na

        // Return value
        Real64 Twb_result; // result=> Temperature Wet-Bulb {C}

        // Locals
        // FUNCTION ARGUMENT DEFINITIONS:

        // FUNCTION PARAMETER DEFINITIONS:
        Int64 const Grid_Shift((64 - 12 - twbprecision_bits));

        // INTERFACE BLOCK SPECIFICATIONS:
        // na

        // DERIVED TYPE DEFINITIONS:
        // na

        // FUNCTION LOCAL VARIABLE DECLARATIONS:
        Int64 Tdb_tag;
        Int64 W_tag;
        Int64 Pb_tag;
        Int64 hash;
        Real64 Tdb_tag_r;
        Real64 W_tag_r;
        Real64 Pb_tag_r;

#ifdef EP_psych_stats
        ++state.dataPsychrometrics->NumTimesCalled(iPsyTwbFnTdbWPb_cache);
#endif

        Tdb_tag = bit_transfer(Tdb, Tdb_tag);
        W_tag = bit_transfer(W, W_tag);
        Pb_tag = bit_transfer(Pb, Pb_tag);

        Tdb_tag = bit_shift(Tdb_tag, -Grid_Shift);
        W_tag = bit_shift(W_tag, -Grid_Shift);
        Pb_tag = bit_shift(Pb_tag, -Grid_Shift);
        hash = bit_and(bit_xor(Tdb_tag, bit_xor(W_tag, Pb_tag)), Int64(twbcache_size - 1));

        auto &cached_Twb = state.dataPsychCache->cached_Twb;

        if (cached_Twb(hash).iTdb != Tdb_tag || cached_Twb(hash).iW != W_tag || cached_Twb(hash).iPb != Pb_tag) {
            cached_Twb(hash).iTdb = Tdb_tag;
            cached_Twb(hash).iW = W_tag;
            cached_Twb(hash).iPb = Pb_tag;

            Tdb_tag_r = bit_transfer(bit_shift(Tdb_tag, Grid_Shift), Tdb_tag_r);
            W_tag_r = bit_transfer(bit_shift(W_tag, Grid_Shift), W_tag_r);
            Pb_tag_r = bit_transfer(bit_shift(Pb_tag, Grid_Shift), Pb_tag_r);

            cached_Twb(hash).Twb = PsyTwbFnTdbWPb_raw(state, Tdb_tag_r, W_tag_r, Pb_tag_r, CalledFrom);
        }

        //  Twbresult_last = cached_Twb(hash)%Twb
        //  Twb_result = Twbresult_last
        Twb_result = cached_Twb(hash).Twb;

        return Twb_result;
    }

    Real64 PsyTwbFnTdbWPb_raw(EnergyPlusData &state,
                              Real64 const TDB,             // dry-bulb temperature {C}
                              Real64 const dW,              // humidity ratio
                              Real64 const Patm,            // barometric pressure {Pascals}
                              std::string const &CalledFrom // routine this function was called from (error messages)
    )

#else

    Real64 PsyTwbFnTdbWPb(EnergyPlusData &state,
                          Real64 const TDB,             // dry-bulb temperature {C}
                          Real64 const dW,              // humidity ratio
                          Real64 const Patm,            // barometric pressure {Pascals}
                          std::string const &CalledFrom // routine this function was called from (error messages)
    )
#endif
    {

        // FUNCTION INFORMATION:
        //       AUTHOR         George Shih
        //       DATE WRITTEN   May 1976
        //       MODIFIED       na
        //       RE-ENGINEERED  Dec 2003; Rahul Chillar
        //                      2011; as time saving measure, cache some values.

        // PURPOSE OF THIS FUNCTION:
        // This function provides the wet-bulb temperature from dry-bulb temperature,
        // humidity ratio and barometric pressure.

        // METHODOLOGY EMPLOYED:
        // Uses an Iterative procedure to calculate WetBulbTemperature

        // Using/Aliasing
        using General::Iterate;

        // Return value
        Real64 TWB; // result=> Temperature Wet-Bulb {C}

        // FUNCTION PARAMETER DEFINITIONS:
        int constexpr itmax(100); // Maximum No of Iterations
        static std::string const RoutineName("PsyTwbFnTdbWPb");

        // FUNCTION LOCAL VARIABLE DECLARATIONS:
        Real64 tBoil;    // Boiling temperature of water at given pressure
        Real64 newW;     // Humidity ratio calculated with wet bulb guess
        Real64 W;        // Humidity ratio entered and corrected as necessary
        Real64 ResultX;  // ResultX is the final Iteration result passed back to the calling routine
        Real64 WBT;      // Current Value of WetBulbTemperature
        Real64 error;    // Deviation of dependent variable in iteration
        Real64 X1;       // Independent variable in ITERATE
        Real64 Y1;       // Dependent variable in ITERATE
        Real64 Wstar;    // Humidity  ratio as a function of Sat Press of Wet Bulb
        Real64 PSatstar; // Saturation pressure at wet bulb temperature
        int iter;        // Iteration counter
        int icvg;        // Iteration convergence flag
        bool FlagError;  // set when errors should be flagged

#ifdef EP_psych_stats
        ++state.dataPsychCache->NumTimesCalled(iPsyTwbFnTdbWPb);
#endif

        // CHECK TDB IN RANGE.
        FlagError = false;
#ifdef EP_psych_errors
        if (TDB <= -100.0 || TDB >= 200.0) {
            if (!state.dataGlobal->WarmupFlag) {
                if (state.dataPsychrometrics->iPsyErrIndex(iPsyTwbFnTdbWPb) == 0) {
                    ShowWarningMessage(state, "Temperature out of range [-100. to 200.] (PsyTwbFnTdbWPb)");
                    if (!CalledFrom.empty()) {
                        ShowContinueErrorTimeStamp(state, " Routine=" + CalledFrom + ',');
                    } else {
                        ShowContinueErrorTimeStamp(state, " Routine=Unknown,");
                    }
                    ShowContinueError(state, format(" Input Temperature={:.2T}", TDB));
                    FlagError = true;
                }
                ShowRecurringWarningErrorAtEnd(state,
                                               "Temperature out of range [-100. to 200.] (PsyTwbFnTdbWPb)",
                                               state.dataPsychrometrics->iPsyErrIndex(iPsyTwbFnTdbWPb),
                                               TDB,
                                               TDB,
                                               _,
                                               "C",
                                               "C");
            }
        }
#endif

        W = dW;
        if (W < 0.0) {
#ifdef EP_psych_errors
            if (W <= -0.0001) {
                if (!state.dataGlobal->WarmupFlag) {
                    if (state.dataPsychrometrics->iPsyErrIndex(iPsyTwbFnTdbWPb2) == 0) {
                        state.dataPsychrometrics->String = format(" Dry-Bulb= {:.2T} Humidity Ratio= {:.3T} Pressure= {:.2T}", TDB, W, Patm);
                        ShowWarningMessage(state, "Entered Humidity Ratio invalid (PsyTwbFnTdbWPb)");
                        if (!CalledFrom.empty()) {
                            ShowContinueErrorTimeStamp(state, " Routine=" + CalledFrom + ',');
                        } else {
                            ShowContinueErrorTimeStamp(state, " Routine=Unknown,");
                        }
                        ShowContinueError(state, state.dataPsychrometrics->String);
                        state.dataPsychrometrics->String = format("Humidity Ratio= {:.4T}", W);
                        ShowContinueError(state, state.dataPsychrometrics->String + " ... Humidity Ratio set to .00001");
                    }
                    ShowRecurringWarningErrorAtEnd(state,
                                                   "Entered Humidity Ratio invalid (PsyTwbFnTdbWPb)",
                                                   state.dataPsychrometrics->iPsyErrIndex(iPsyTwbFnTdbWPb2),
                                                   W,
                                                   W,
                                                   _,
                                                   "[]",
                                                   "[]");
                }
            }
#endif
            W = 1.0e-5;
        }

        // Initial temperature guess at atmospheric pressure
        if (Patm != state.dataPsychrometrics->last_Patm) {
            tBoil = PsyTsatFnPb(state, Patm, (CalledFrom.empty() ? RoutineName : CalledFrom));
            state.dataPsychrometrics->last_Patm = Patm;
            state.dataPsychrometrics->last_tBoil = tBoil;
        } else {
            tBoil = state.dataPsychrometrics->last_tBoil;
        }

        // Set initial guess of WetBulbTemp=Entering Dry Bulb Temperature
        WBT = TDB;

        // Initializing  value for iter
        iter = 0;

        // Begin iteration loop
        for (iter = 1; iter <= itmax; ++iter) {

            // Assigning a value to WBT
            if (WBT >= (tBoil - 0.09)) WBT = tBoil - 0.1;

            // Determine the saturation pressure for wet bulb temperature
            PSatstar = PsyPsatFnTemp(state, WBT, (CalledFrom.empty() ? RoutineName : CalledFrom));

            // Determine humidity ratio for given saturation pressure
            Wstar = 0.62198 * PSatstar / (Patm - PSatstar);

            // Calculate new humidity ratio and determine difference from known
            // humidity ratio which is wStar calculated earlier
            if (WBT >= 0.0) {
                newW = ((2501.0 - 2.326 * WBT) * Wstar - 1.006 * (TDB - WBT)) / (2501.0 + 1.86 * TDB - 4.186 * WBT);
            } else {
                newW = ((2830.0 - 0.24 * WBT) * Wstar - 1.006 * (TDB - WBT)) / (2830.0 + 1.86 * TDB - 2.1 * WBT);
            }

            // Check error, if not satisfied, calculate new guess and iterate
            error = W - newW;

            // Using Iterative Procedure to Calculate WetBulb
            Iterate(ResultX, state.dataPsychrometrics->iconvTol, WBT, error, X1, Y1, iter, icvg);
            WBT = ResultX;

            // If converged, leave iteration loop.
            if (icvg == 1) break;

            // Error Trap for the Discontinuous nature of PsyPsatFnTemp function (Sat Press Curve) at ~0 Deg C.
            if ((PSatstar > 611.000) && (PSatstar < 611.25) && (std::abs(error) <= 0.0001) && (iter > 4)) break;

        } // End of Iteration Loop

#ifdef EP_psych_stats
        state.dataPsychCache->NumIterations(iPsyTwbFnTdbWPb) += iter;
#endif

        // Wet bulb temperature has not converged after maximum specified
        // iterations. Print error message, set return error flag, and RETURN
#ifdef EP_psych_errors
        if (iter > itmax) {
            if (!state.dataGlobal->WarmupFlag) {
                if (state.dataPsychrometrics->iPsyErrIndex(iPsyTwbFnTdbWPb3) == 0) {
                    ShowWarningMessage(state, format("WetBulb not converged after {} iterations(PsyTwbFnTdbWPb)", iter));
                    if (!CalledFrom.empty()) {
                        ShowContinueErrorTimeStamp(state, " Routine=" + CalledFrom + ',');
                    } else {
                        ShowContinueErrorTimeStamp(state, " Routine=Unknown,");
                    }
                    ShowContinueError(state, format(" Input Temperature = {:.2T}", TDB));
                    ShowContinueError(state, format(" Input Humidity Ratio= {:.6T}", W));
                    ShowContinueError(state, format(" Input Pressure = {:.2T}", Patm));
                    FlagError = true;
                }
                ShowRecurringWarningErrorAtEnd(
                    state, "WetBulb not converged after max iterations(PsyTwbFnTdbWPb)", state.dataPsychrometrics->iPsyErrIndex(iPsyTwbFnTdbWPb3));
            }
        }
#endif

        // Result is Temperature Wet Bulb
        TWB = WBT;

#ifdef EP_psych_errors
        if (FlagError) {
            ShowContinueError(state, format(" Resultant Temperature= {:.2T}", WBT));
        }
#endif

        // If (TempWetBulb)>(Dry Bulb Temp) , Setting (TempWetBulb)=(DryBulbTemp).
        if (TWB > TDB) {
            TWB = TDB;
        }

#ifdef generatetestdata
        print(IOFiles::getSingleton().debug, "{}{}{}{}", TDB, dW, Patm, Twb);
#endif

        return TWB;
    }

#ifdef EP_psych_errors
    void PsyVFnTdbWPb_error(EnergyPlusData &state,
                            Real64 const TDB,             // dry-bulb temperature {C}
                            Real64 const w,               // humidity ratio
                            Real64 const PB,              // barometric pressure {Pascals}
                            Real64 const V,               // specific volume {m3/kg}
                            std::string const &CalledFrom // routine this function was called from (error messages)
    )
    {
        if (V <= -0.01) {
            if (!state.dataGlobal->WarmupFlag) {
                if (state.dataPsychrometrics->iPsyErrIndex(iPsyVFnTdbWPb) == 0) {
                    state.dataPsychrometrics->String = format(" Dry-Bulb= {:.2T} Humidity Ratio= {:.3T} Pressure= {:.2T}", TDB, w, PB);
                    ShowWarningMessage(state, "Calculated Specific Volume out of range (PsyVFnTdbWPb)");
                    if (!CalledFrom.empty()) {
                        ShowContinueErrorTimeStamp(state, " Routine=" + CalledFrom + ',');
                    } else {
                        ShowContinueErrorTimeStamp(state, " Routine=Unknown,");
                    }
                    ShowContinueError(state, state.dataPsychrometrics->String);
                    state.dataPsychrometrics->String = format("Calculated Volume= {:.3T}", V);
                    ShowContinueError(state, state.dataPsychrometrics->String + " ... Since Calculated Volume < 0.0, it is set to .83");
                }
                ShowRecurringWarningErrorAtEnd(state,
                                               "Calculated Specific Volume out of range (PsyVFnTdbWPb)",
                                               state.dataPsychrometrics->iPsyErrIndex(iPsyVFnTdbWPb),
                                               V,
                                               V,
                                               _,
                                               "m3/kg",
                                               "m3/kg");
            }
        }
    }
#endif

#ifdef EP_psych_errors
    void PsyWFnTdbH_error(EnergyPlusData &state,
                          Real64 const TDB,             // dry-bulb temperature {C}
                          Real64 const H,               // enthalpy {J/kg}
                          Real64 const W,               // humidity ratio
                          std::string const &CalledFrom // routine this function was called from (error messages)
    )
    {
        if (W < -0.0001) {
            if (!state.dataGlobal->WarmupFlag) {
                if (state.dataPsychrometrics->iPsyErrIndex(iPsyWFnTdbH) == 0) {
                    state.dataPsychrometrics->String = format(" Dry-Bulb= {:.2T} Enthalpy= {:.3T}", TDB, H);
                    ShowWarningMessage(state, "Calculated Humidity Ratio invalid (PsyWFnTdbH)");
                    if (!CalledFrom.empty()) {
                        ShowContinueErrorTimeStamp(state, " Routine=" + CalledFrom + ',');
                    } else {
                        ShowContinueErrorTimeStamp(state, " Routine=Unknown,");
                    }
                    ShowContinueError(state, state.dataPsychrometrics->String);
                    state.dataPsychrometrics->String = format("Calculated Humidity Ratio= {:.4T}", W);
                    ShowContinueError(state, state.dataPsychrometrics->String + " ... Humidity Ratio set to .00001");
                }
                ShowRecurringWarningErrorAtEnd(state,
                                               "Calculated Humidity Ratio invalid (PsyWFnTdbH)",
                                               state.dataPsychrometrics->iPsyErrIndex(iPsyWFnTdbH),
                                               W,
                                               W,
                                               _,
                                               "[]",
                                               "[]");
            }
        }
    }
#endif

#ifdef EP_cache_PsyPsatFnTemp

    Real64 PsyPsatFnTemp_raw([[maybe_unused]] EnergyPlusData &state,
                             Real64 const T,                                // dry-bulb temperature {C}
                             [[maybe_unused]] std::string const &CalledFrom // routine this function was called from (error messages)
    )

#else

    Real64 PsyPsatFnTemp(EnergyPlusData &state,
                         Real64 const T,               // dry-bulb temperature {C}
                         [[maybe_unused]] std::string const &CalledFrom // routine this function was called from (error messages)
    )
#endif
    {
<<<<<<< HEAD
        // This function provides the saturation temperature from barometric pressure based on CoolProp implementation of IF 97 
        // https://github.com/CoolProp/IF97
        // http://www.iapws.org/relguide/IF97-Rev.html Section 8.1 The Saturation-Pressure Equation (Basic Equation)
=======
        // FUNCTION INFORMATION:
        //       AUTHOR         George Shih
        //       DATE WRITTEN   May 1976
        //       MODIFIED       NA
        //       RE-ENGINEERED  Nov 2003; Rahul Chillar

        // PURPOSE OF THIS FUNCTION:
        // This function provides the saturation pressure as a function of temperature.

        // METHODOLOGY EMPLOYED:
        // Hyland & Wexler Formulation, range -100C to 200C

        // REFERENCES:
        // ASHRAE HANDBOOK OF FUNDAMENTALS, 2005, Chap 6 (Psychrometrics), Eqn 5 & 6.
        // Compared to Table 3 values (August 2007) with average error of 0.00%, max .30%,
        // min -.39%.  (Spreadsheet available on request - Lawrie).

        // USE STATEMENTS:

        // Return value
        Real64 Pascal; // result=> saturation pressure {Pascals}

        // Locals
        // FUNCTION ARGUMENT DEFINITIONS:

        // FUNCTION PARAMETER DEFINITIONS:

        // INTERFACE BLOCK SPECIFICATIONS
        // na

        // DERIVED TYPE DEFINITIONS
        // na

        // FUNCTION LOCAL VARIABLE DECLARATIONS:

#ifdef EP_psych_stats
        ++state.dataPsychCache->NumTimesCalled(iPsyPsatFnTemp);
#endif

        // CHECK T IN RANGE.
#ifdef EP_psych_errors
        if (!state.dataGlobal->WarmupFlag) {
            if (T <= -100.0 || T >= 200.0) {
                if (state.dataPsychrometrics->iPsyErrIndex(iPsyPsatFnTemp) == 0) {
                    ShowWarningMessage(state, "Temperature out of range [-100. to 200.] (PsyPsatFnTemp)");
                    if (!CalledFrom.empty()) {
                        ShowContinueErrorTimeStamp(state, " Routine=" + CalledFrom + ',');
                    } else {
                        ShowContinueErrorTimeStamp(state, " Routine=Unknown,");
                    }
                    ShowContinueError(state, format(" Input Temperature={:.2T}", T));
                }
                ShowRecurringWarningErrorAtEnd(state,
                                               "Temperature out of range [-100. to 200.] (PsyPsatFnTemp)",
                                               state.dataPsychrometrics->iPsyErrIndex(iPsyPsatFnTemp),
                                               T,
                                               T,
                                               _,
                                               "C",
                                               "C");
            }
        }
#endif
>>>>>>> 29b5decc

        Real64 const Tkel(T + DataGlobalConstants::KelvinConv); // Dry-bulb in REAL(r64) for function passing
        Real64 Pascal;
        // If below -100C,set value of Pressure corresponding to Saturation Temperature of -100C.
        if (Tkel < 173.15) {
            Pascal = 0.0017;

            // If below freezing, calculate saturation pressure over ice.
        } else if (Tkel < DataGlobalConstants::KelvinConv) {      
            Real64 const C1(-5674.5359);     // Coefficient for TKel < KelvinConvK
            Real64 const C2(6.3925247);      // Coefficient for TKel < KelvinConvK
            Real64 const C3(-0.9677843e-2);  // Coefficient for TKel < KelvinConvK
            Real64 const C4(0.62215701e-6);  // Coefficient for TKel < KelvinConvK
            Real64 const C5(0.20747825e-8);  // Coefficient for TKel < KelvinConvK
            Real64 const C6(-0.9484024e-12); // Coefficient for TKel < KelvinConvK
            Real64 const C7(4.1635019);      // Coefficient for TKel < KelvinConvK
            Pascal = std::exp(C1 / Tkel + C2 + Tkel * (C3 + Tkel * (C4 + Tkel * (C5 + C6 * Tkel))) + C7 * std::log(Tkel));

            // If above freezing, calculate saturation pressure over liquid water.
        } else if (Tkel <= 473.15) {
            Pascal = psat97(double(Tkel));

            // If above 200C, set value of Pressure corresponding to Saturation Temperature of 200C.
        } else { // Tkel >= 173.15 // Tkel >= KelvinConv // Tkel > 473.15
            Pascal = 1555000.0;
        }
        return Pascal;
    }

#ifdef EP_psych_errors
    void PsyWFnTdbTwbPb_temperature_error(EnergyPlusData &state,
                                          Real64 const TDB,             // dry-bulb temperature {C}
                                          Real64 const TWB,             // wet-bulb temperature {C}
                                          Real64 const PB,              // barometric pressure {Pascals}
                                          std::string const &CalledFrom // routine this function was called from (error messages)
    )
    {
        if (TWB > (TDB + 0.01)) {
            if (state.dataPsychrometrics->ReportErrors && !state.dataGlobal->WarmupFlag) {
                if (state.dataPsychrometrics->iPsyErrIndex(iPsyWFnTdbTwbPb) == 0) {
                    state.dataPsychrometrics->String = format(" Dry-Bulb= {:.2T} Pressure= {:.2T}", TDB, PB);
                    ShowWarningMessage(state, "Given Wet Bulb Temperature invalid (PsyWFnTdbTwbPb)");
                    if (!CalledFrom.empty()) {
                        ShowContinueErrorTimeStamp(state, " Routine=" + CalledFrom + ',');
                    } else {
                        ShowContinueErrorTimeStamp(state, " Routine=Unknown,");
                    }
                    ShowContinueError(state, state.dataPsychrometrics->String);
                    state.dataPsychrometrics->String = format("Calculated Wet-Bulb= {:.2T}", TWB);
                    ShowContinueError(state, state.dataPsychrometrics->String + " ... Since Dry Bulb < Wet Bulb, Wet Bulb set = to Dry Bulb");
                }
                ShowRecurringWarningErrorAtEnd(state,
                                               "Given Wet Bulb Temperature invalid (PsyWFnTdbTwbPb)",
                                               state.dataPsychrometrics->iPsyErrIndex(iPsyWFnTdbTwbPb),
                                               TWB,
                                               TWB,
                                               _,
                                               "C",
                                               "C");
            }
        }
    }
#endif

#ifdef EP_psych_errors
    void PsyWFnTdbTwbPb_humidity_error(EnergyPlusData &state,
                                       Real64 const TDB,             // dry-bulb temperature {C}
                                       Real64 const TWB,             // wet-bulb temperature {C}
                                       Real64 const PB,              // barometric pressure {Pascals}
                                       Real64 const W,               // humidity ratio
                                       std::string const &CalledFrom // routine this function was called from (error messages)
    )
    {

        if (W < 0.0) {
            if (state.dataPsychrometrics->ReportErrors && !state.dataGlobal->WarmupFlag) {
                if (state.dataPsychrometrics->iPsyErrIndex(iPsyWFnTdbTwbPb2) == 0) {
                    state.dataPsychrometrics->String = format(" Dry-Bulb= {:.2T} Wet-Bulb= {:.2T} Pressure= {:.2T}", TDB, TWB, PB);
                    ShowWarningMessage(state, "Calculated Humidity Ratio Invalid (PsyWFnTdbTwbPb)");
                    if (!CalledFrom.empty()) {
                        ShowContinueErrorTimeStamp(state, " Routine=" + CalledFrom + ',');
                    } else {
                        ShowContinueErrorTimeStamp(state, " Routine=Unknown,");
                    }
                    ShowContinueError(state, state.dataPsychrometrics->String);
                    state.dataPsychrometrics->String = format("Calculated Humidity Ratio= {:.4T}, will recalculate Humidity Ratio", W);
                    ShowContinueError(state, state.dataPsychrometrics->String + " using Relative Humidity .01% (and Dry-Bulb and Pressure as shown)");
                }
                ShowRecurringWarningErrorAtEnd(state,
                                               "Calculated Humidity Ratio Invalid (PsyWFnTdbTwbPb)",
                                               state.dataPsychrometrics->iPsyErrIndex(iPsyWFnTdbTwbPb2),
                                               W,
                                               W,
                                               _,
                                               "[]",
                                               "[]");
            }
        }
    }
#endif

#ifdef EP_psych_errors
    void PsyTdpFnTdbTwbPb_error(EnergyPlusData &state,
                                Real64 const TDB,             // dry-bulb temperature {C}
                                Real64 const TWB,             // wet-bulb temperature {C}
                                Real64 const PB,              // barometric pressure (N/M**2) {Pascals}
                                Real64 const W,               // humidity ratio
                                Real64 const TDP,             // dew-point temperature {C}
                                std::string const &CalledFrom // routine this function was called from (error messages)
    )
    {
        if (TDP > TWB + 0.1) {
            if (!state.dataGlobal->WarmupFlag) { // Display error message
                if (state.dataPsychrometrics->iPsyErrIndex(iPsyTdpFnTdbTwbPb) == 0) {
                    ShowWarningMessage(state, "Calculated Dew Point Temperature being reset (PsyTdpFnTdbTwbPb)");
                    if (!CalledFrom.empty()) {
                        ShowContinueErrorTimeStamp(state, " Routine=" + CalledFrom + ',');
                    } else {
                        ShowContinueErrorTimeStamp(state, " Routine=Unknown,");
                    }
                    state.dataPsychrometrics->String =
                        format(" Dry-bulb={:.2T} Wet-Bulb (WB)= {:.2T} Pressure= {:.2T} Humidity Ratio={:.3T}", TDB, TWB, PB, W);
                    ShowContinueError(state, state.dataPsychrometrics->String);
                    state.dataPsychrometrics->String =
                        format(" Calculated Dew Point Temperature (DPT)= {:.2T}; Since DPT > WB, DPT will be set to WB", TDP);
                    ShowContinueError(state, state.dataPsychrometrics->String);
                }
                ShowRecurringWarningErrorAtEnd(state,
                                               "Calculated Dew Point Temperature being reset (PsyTdpFnTdbTwbPb)",
                                               state.dataPsychrometrics->iPsyErrIndex(iPsyTdpFnTdbTwbPb),
                                               TDP,
                                               TDP,
                                               _,
                                               "C",
                                               "C");
            }
        }
    }
#endif

#ifdef EP_cache_PsyTsatFnHPb
    Real64 PsyTsatFnHPb_raw(EnergyPlusData &state,
                            Real64 const H,                                // enthalpy {J/kg}
                            Real64 const PB,                               // barometric pressure {Pascals}
                            [[maybe_unused]] std::string const &CalledFrom // routine this function was called from (error messages)
    )
#else
    Real64 PsyTsatFnHPb(EnergyPlusData &state,
                        Real64 const H,               // enthalpy {J/kg}
                        Real64 const PB,              // barometric pressure {Pascals}
                        std::string const &CalledFrom // routine this function was called from (error messages)
    )
#endif
    {

        // FUNCTION INFORMATION:
        //       AUTHOR         George Shih
        //       DATE WRITTEN   May 1976
        //       MODIFIED       July 2003; LKL -- peg min/max values (outside range of functions)
        //       RE-ENGINEERED  na

        // PURPOSE OF THIS FUNCTION:
        // This function provides the saturation temperature from the enthalpy
        // and barometric pressure.

        // REFERENCES:
        // ASHRAE HANDBOOK OF FUNDAMENTALS, 1972, P99, EQN 22

        // Return value
        Real64 T; // result=> saturation temperature {C}

        // FUNCTION LOCAL VARIABLE DECLARATIONS:
        Real64 T1; // APPROXIMATE SATURATION TEMPERATURE (C)
        Real64 T2; // APPROXIMATE SATURATION TEMPERATURE (C)
        Real64 TN; // NEW ASSUMED SATURATION TEMPERATURE (C)
        Real64 H1; // APPROXIMATE ENTHALPY (J/KG)
        Real64 H2; // APPROXIMATE ENTHALPY (J/KG)
        Real64 Y1; // ERROR IN ENTHALPY
        Real64 Y2; // ERROR IN ENTHALPY
        int IterCount;
        Real64 HH;      // temporary enthalpy (calculation) value
        bool FlagError; // Set when errors should be flagged
        Real64 Hloc;    // local value of H

        HH = H + 1.78637e4;

        if (H >= 0.0) {
            Hloc = max(0.00001, H);
        } else if (H < 0.0) {
            Hloc = min(-0.00001, H);
        }

#ifdef EP_psych_stats
        ++state.dataPsychCache->NumTimesCalled(iPsyTsatFnHPb);
#endif

        FlagError = false;
#ifdef EP_psych_errors
        if (HH <= -4.24E4 || HH >= 4.5866E7) {
            if (!state.dataGlobal->WarmupFlag) {
                if (state.dataPsychrometrics->iPsyErrIndex(iPsyTsatFnHPb) == 0) {
                    ShowWarningMessage(state, "Enthalpy out of range (PsyTsatFnHPb)");
                    if (!CalledFrom.empty()) {
                        ShowContinueErrorTimeStamp(state, " Routine=" + CalledFrom + ',');
                    } else {
                        ShowContinueErrorTimeStamp(state, " Routine=Unknown,");
                    }
                    state.dataPsychrometrics->String = format(" Enthalpy={:.5T} Pressure= {:.2T}", HH, PB);
                    ShowContinueError(state, state.dataPsychrometrics->String);
                    FlagError = true;
                }
                ShowRecurringWarningErrorAtEnd(
                    state, "Enthalpy out of range (PsyTsatFnHPb)", state.dataPsychrometrics->iPsyErrIndex(iPsyTsatFnHPb), HH, HH, _, "J/kg", "J/kg");
            }
        }
#endif
        std::array<double, 10> CaseRange = {-4.24e4, -2.2138e4, -6.7012e2, 2.7297e4, 7.5222e4, 1.8379e5, 4.7577e5, 1.5445e6, 3.8353e6, 4.5866e7};
        int CaseIndex = 0;
        int beg(0), mid, end(9); // 1-based indexing

        while (beg + 1 < end) {
            mid = ((beg + end) >> 1);
            (HH > CaseRange[mid] ? beg : end) = mid;
        }

        CaseIndex = beg + 1;

        switch (CaseIndex) {
        case 1: // -2.2138e4 > HH > -4.24e4
            if (HH < -4.24e4) HH = -4.24e4;
            T = F6(HH, -19.44, 8.53675e-4, -5.12637e-9, -9.85546e-14, -1.00102e-18, -4.2705e-24);
            break;
        case 2: // -6.7012e2 > HH > -2.2138e4
            T = F6(HH, -1.94224e1, 8.5892e-4, -4.50709e-9, -6.19492e-14, 8.71734e-20, 8.73051e-24);
            break;
        case 3: // 2.7297e4 > HH > -6.7012e2
            T = F6(HH, -1.94224e1, 8.59061e-4, -4.4875e-9, -5.76696e-14, 7.72217e-19, 3.97894e-24);
            break;
        case 4: // 7.5222e4 > HH > 2.7297e4
            T = F6(HH, -2.01147e1, 9.04936e-4, -6.83305e-9, 2.3261e-14, 7.27237e-20, -6.31939e-25);
            break;
        case 5: // 7.5222e4 > HH > 2.7297e4
            T = F6(HH, -1.82124e1, 8.31683e-4, -6.16461e-9, 3.06411e-14, -8.60964e-20, 1.03003e-25);
            break;
        case 6:
            T = F6(HH, -1.29419, 3.88538e-4, -1.30237e-9, 2.78254e-15, -3.27225e-21, 1.60969e-27);
            break;
        case 7:
            T = F6(HH, 2.39214e1, 1.27519e-4, -1.52089e-10, 1.1043e-16, -4.33919e-23, 7.05296e-30);
            break;
        case 8:
            T = F6(HH, 4.88446e1, 3.85534e-5, -1.78805e-11, 4.87224e-18, -7.15283e-25, 4.36246e-32);
            break;
        case 9:
            if (HH > 4.5866e7) HH = 4.5866e7;
            T = F7(HH, 7.60565e11, 5.80534e4, -7.36433e-3, 5.11531e-10, -1.93619e-17, 3.70511e-25, -2.77313e-33);
            break;
        }

#ifdef EP_psych_errors
        if (FlagError) {
            ShowContinueError(state, format(" Initial Resultant Temperature= {:.2T}", T));
        }
#endif
        if (std::abs(PB - 1.0133e5) / 1.0133e5 > 0.01) {
            IterCount = 0;
            T1 = T;
            H1 = PsyHFnTdbW(T1, PsyWFnTdbTwbPb(state, T1, T1, PB, CalledFrom));
            Y1 = H1 - Hloc;
            if (std::abs(Y1 / Hloc) <= 0.1e-4) {
                T = T1;
            } else {
                T2 = T1 * 0.9;
                while (IterCount <= 30) {
                    ++IterCount;
                    H2 = PsyHFnTdbW(T2, PsyWFnTdbTwbPb(state, T2, T2, PB, CalledFrom));
                    Y2 = H2 - Hloc;
                    if (std::abs(Y2 / Hloc) <= 0.1e-4 || Y2 == Y1) {
                        T = T2;
                        break;
                    }

                    TN = T2 - Y2 / (Y2 - Y1) * (T2 - T1);
                    T1 = T2;
                    T2 = TN;
                    Y1 = Y2;
                }
#ifdef EP_psych_errors
                if (FlagError && IterCount > 30) {
                    ShowSevereError(state, "Temperature did not converge (PsyTsatFnHPb)");
                    if (!CalledFrom.empty()) {
                        ShowContinueErrorTimeStamp(state, " Routine=" + CalledFrom + ',');
                    } else {
                        ShowContinueErrorTimeStamp(state, " Routine=Unknown,");
                    }
                    state.dataPsychrometrics->String = format(" Enthalpy={:.5T} Pressure= {:.2T}", HH, PB);
                    ShowContinueError(state, format("{} Last T={:.2T}", state.dataPsychrometrics->String, T));
                }
#endif
            }
        }

        return T;
    }

#ifdef EP_psych_errors
    void PsyRhFnTdbRhov_error(EnergyPlusData &state,
                              Real64 const Tdb,             // dry-bulb temperature {C}
                              Real64 const Rhovapor,        // vapor density in air {kg/m3}
                              Real64 const RHValue,         // relative humidity value (0.0-1.0)
                              std::string const &CalledFrom // routine this function was called from (error messages)
    )
    {
        if (RHValue > 1.01) {
            if (!state.dataGlobal->WarmupFlag) {
                if (state.dataPsychrometrics->iPsyErrIndex(iPsyRhFnTdbRhov) == 0) {
                    state.dataPsychrometrics->String =
                        format(" Dry-Bulb= {:.2T} Rhovapor= {:.3T} Calculated Relative Humidity [%]= {:.2T}", Tdb, Rhovapor, RHValue * 100.0);
                    ShowWarningMessage(state, "Calculated Relative Humidity out of range (PsyRhFnTdbRhov) ");
                    if (!CalledFrom.empty()) {
                        ShowContinueErrorTimeStamp(state, " Routine=" + CalledFrom + ',');
                    } else {
                        ShowContinueErrorTimeStamp(state, " Routine=Unknown,");
                    }
                    ShowContinueError(state, state.dataPsychrometrics->String);
                    ShowContinueError(state, "Relative Humidity being reset to 100.0 %");
                }
                ShowRecurringWarningErrorAtEnd(state,
                                               "Calculated Relative Humidity out of range (PsyRhFnTdbRhov)",
                                               state.dataPsychrometrics->iPsyErrIndex(iPsyRhFnTdbRhov),
                                               RHValue * 100.0,
                                               RHValue * 100.0,
                                               _,
                                               "%",
                                               "%");
            }
        } else if (RHValue < -0.05) {
            if (!state.dataGlobal->WarmupFlag) {
                if (state.dataPsychrometrics->iPsyErrIndex(iPsyRhFnTdbRhov) == 0) {
                    state.dataPsychrometrics->String =
                        format(" Dry-Bulb= {:.2T} Rhovapor= {:.3T} Calculated Relative Humidity [%]= {:.2T}", Tdb, Rhovapor, RHValue * 100.0);
                    ShowWarningMessage(state, "Calculated Relative Humidity out of range (PsyRhFnTdbRhov) ");
                    if (!CalledFrom.empty()) {
                        ShowContinueErrorTimeStamp(state, " Routine=" + CalledFrom + ',');
                    } else {
                        ShowContinueErrorTimeStamp(state, " Routine=Unknown,");
                    }
                    ShowContinueError(state, state.dataPsychrometrics->String);
                    ShowContinueError(state, "Relative Humidity being reset to 1%");
                }
                ShowRecurringWarningErrorAtEnd(state,
                                               "Calculated Relative Humidity out of range (PsyRhFnTdbRhov)",
                                               state.dataPsychrometrics->iPsyErrIndex(iPsyRhFnTdbRhov),
                                               RHValue * 100.0,
                                               RHValue * 100.0,
                                               _,
                                               "%",
                                               "%");
            }
        }
    }
#endif

#ifdef EP_psych_errors
    void PsyRhFnTdbWPb_error(EnergyPlusData &state,
                             Real64 const TDB,             // dry-bulb temperature {C}
                             Real64 const W,               // humidity ratio
                             Real64 const RHValue,         // relative humidity (0.0-1.0)
                             std::string const &CalledFrom // routine this function was called from (error messages)
    )
    {
        if (RHValue > 1.01) {
            if (!state.dataGlobal->WarmupFlag) {
                if (state.dataPsychrometrics->iPsyErrIndex(iPsyRhFnTdbWPb) == 0) {
                    state.dataPsychrometrics->String =
                        format(" Dry-Bulb= {:.2T} Humidity Ratio= {:.3T} Calculated Relative Humidity [%]= {:.2T}", TDB, W, RHValue * 100.0);
                    ShowWarningMessage(state, "Calculated Relative Humidity out of range (PsyRhFnTdbWPb) ");
                    if (!CalledFrom.empty()) {
                        ShowContinueErrorTimeStamp(state, " Routine=" + CalledFrom + ',');
                    } else {
                        ShowContinueErrorTimeStamp(state, " Routine=Unknown,");
                    }
                    ShowContinueError(state, state.dataPsychrometrics->String);
                    ShowContinueError(state, "Relative Humidity being reset to 100.0%");
                }
                ShowRecurringWarningErrorAtEnd(state,
                                               "Calculated Relative Humidity out of range (PsyRhFnTdbWPb)",
                                               state.dataPsychrometrics->iPsyErrIndex(iPsyRhFnTdbWPb),
                                               RHValue * 100.0,
                                               RHValue * 100.0,
                                               _,
                                               "%",
                                               "%");
            }
        } else if (RHValue < -0.05) {
            if (!state.dataGlobal->WarmupFlag) {
                if (state.dataPsychrometrics->iPsyErrIndex(iPsyRhFnTdbWPb) == 0) {
                    state.dataPsychrometrics->String =
                        format(" Dry-Bulb= {:.2T} Humidity Ratio= {:.3T} Calculated Relative Humidity [%]= {:.2T}", TDB, W, RHValue * 100.0);
                    ShowWarningMessage(state, "Calculated Relative Humidity out of range (PsyRhFnTdbWPb) ");
                    if (!CalledFrom.empty()) {
                        ShowContinueErrorTimeStamp(state, " Routine=" + CalledFrom + ',');
                    } else {
                        ShowContinueErrorTimeStamp(state, " Routine=Unknown,");
                    }
                    ShowContinueError(state, state.dataPsychrometrics->String);
                    ShowContinueError(state, "Relative Humidity being reset to 1%");
                }
                ShowRecurringWarningErrorAtEnd(state,
                                               "Calculated Relative Humidity out of range (PsyRhFnTdbWPb)",
                                               state.dataPsychrometrics->iPsyErrIndex(iPsyRhFnTdbWPb),
                                               RHValue * 100.0,
                                               RHValue * 100.0,
                                               _,
                                               "%",
                                               "%");
            }
        }
    }
#endif

#ifdef EP_psych_errors
    void PsyWFnTdpPb_error(EnergyPlusData &state,
                           Real64 const TDP,             // dew-point temperature {C}
                           Real64 const PB,              // barometric pressure {Pascals}
                           Real64 const W,               // humidity ratio
                           Real64 const DeltaT,          // Reduced temperature difference of dew point
                           std::string const &CalledFrom // routine this function was called from (error messages)
    )
    {
        if (!state.dataGlobal->WarmupFlag) {
            if (state.dataPsychrometrics->iPsyErrIndex(iPsyWFnTdpPb) == 0) {
                state.dataPsychrometrics->String = format(" Dew-Point= {:.2T} Barometric Pressure= {:.2T}", TDP, PB);
                ShowWarningMessage(state,
                                   "Calculated partial vapor pressure is greater than the barometric pressure, so that calculated humidity ratio is "
                                   "invalid (PsyWFnTdpPb).");
                if (!CalledFrom.empty()) {
                    ShowContinueErrorTimeStamp(state, " Routine=" + CalledFrom + ',');
                } else {
                    ShowContinueErrorTimeStamp(state, " Routine=Unknown,");
                }
                ShowContinueError(state, state.dataPsychrometrics->String);
                state.dataPsychrometrics->String =
                    format("Instead, calculated Humidity Ratio at {:.1T} ({} degree less) = {:.4T}", TDP - DeltaT, static_cast<int>(DeltaT), W);
                ShowContinueError(state, state.dataPsychrometrics->String + " will be used. Simulation continues.");
            }
            ShowRecurringWarningErrorAtEnd(
                state, "Entered Humidity Ratio invalid (PsyWFnTdpPb)", state.dataPsychrometrics->iPsyErrIndex(iPsyWFnTdpPb), W, W, _, "[]", "[]");
        }
    }
#endif

#ifdef EP_psych_errors
    void PsyWFnTdbRhPb_error(EnergyPlusData &state,
                             Real64 const TDB,             // dry-bulb temperature {C}
                             Real64 const RH,              // relative humidity value (0.0-1.0)
                             Real64 const PB,              // barometric pressure {Pascals}
                             Real64 const W,               // humidity ratio
                             std::string const &CalledFrom // routine this function was called from (error messages)
    )
    {
        if (W <= -0.0001) {
            if (!state.dataGlobal->WarmupFlag) {
                if (state.dataPsychrometrics->iPsyErrIndex(iPsyWFnTdbRhPb) == 0) {
                    state.dataPsychrometrics->String =
                        format(" Dry-Bulb= {:.2T} Relative Humidity [%]= {:.2T} Pressure= {:.2T}", TDB, RH * 100.0, PB);
                    ShowWarningMessage(state, "Calculated Humidity Ratio is invalid (PsyWFnTdbRhPb)");
                    if (!CalledFrom.empty()) {
                        ShowContinueErrorTimeStamp(state, " Routine=" + CalledFrom + ',');
                    } else {
                        ShowContinueErrorTimeStamp(state, " Routine=Unknown,");
                    }
                    ShowContinueError(state, state.dataPsychrometrics->String);
                    state.dataPsychrometrics->String = format("Calculated Humidity Ratio= {:.4T}", W);
                    ShowContinueError(state, state.dataPsychrometrics->String + " ... Humidity Ratio set to .00001");
                }
                ShowRecurringWarningErrorAtEnd(state,
                                               "Calculated Humidity Ratio Invalid (PsyWFnTdbTwbPb)",
                                               state.dataPsychrometrics->iPsyErrIndex(iPsyWFnTdbRhPb),
                                               W,
                                               W,
                                               _,
                                               "[]",
                                               "[]");
            }
        }
    }
#endif

#ifdef EP_cache_PsyTsatFnPb

    Real64 PsyTsatFnPb_raw(EnergyPlusData &state,
                           Real64 const Press,           // barometric pressure {Pascals}
                           std::string const &CalledFrom // routine this function was called from (error messages)
    )

#else
    Real64 PsyTsatFnPb(EnergyPlusData &state,
                       Real64 const Press,           // barometric pressure {Pascals}
                       std::string const &CalledFrom // routine this function was called from (error messages)
    )
#endif
    {
<<<<<<< HEAD
        // This function provides the saturation temperature from barometric pressure based on CoolProp implementation of IF 97 
        // https://github.com/CoolProp/IF97
        // http://www.iapws.org/relguide/IF97-Rev.html Section 8.2 The Saturation-Temperature Equation (Backward Equation)
        double if97_temperature = -100.0;
        if (Press > 611.213) {
            if97_temperature = Tsat97(double(Press)) - 273.15;
        } else {
            ShowWarningMessage(state, "Pressure out of range (PsyTsatFnPb)");
                if (!CalledFrom.empty()) {
                    ShowContinueErrorTimeStamp(state, " Routine=" + CalledFrom + ',');
                } else {
                    ShowContinueErrorTimeStamp(state, " Routine=Unknown,");
=======

        // FUNCTION INFORMATION:
        //       AUTHOR         George Shih
        //       DATE WRITTEN   May 1976
        //       RE-ENGINEERED  Dec 2003; Rahul Chillar

        // PURPOSE OF THIS FUNCTION:
        // This function provides the saturation temperature from barometric pressure.

        // METHODOLOGY EMPLOYED:
        // na

        // REFERENCES:
        // 1989 ASHRAE Handbook - Fundamentals
        // Checked against 2005 HOF, Chap 6, Table 3 (using pressure in, temperature out) with
        // good correlation from -60C to 160C

        // Using/Aliasing
        using General::Iterate;

        // Return value

        // Locals
        // FUNCTION ARGUMENT DEFINITIONS:

        // FUNCTION PARAMETER DEFINITIONS:
        int constexpr itmax(50); // Maximum number of iterations
        Real64 const convTol(0.0001);
        const char *RoutineName("PsyTsatFnPb");

        // INTERFACE BLOCK SPECIFICATIONS
        // na

        // DERIVED TYPE DEFINITIONS
        // na

        // FUNCTION LOCAL VARIABLE DECLARATIONS:
        bool FlagError; // set when errors should be flagged
        Real64 tSat;    // Water temperature guess
        int iter;       // Iteration counter

#ifdef EP_psych_stats
        ++state.dataPsychCache->NumTimesCalled(iPsyTsatFnPb);
#endif

        // Check press in range.
        FlagError = false;
#ifdef EP_psych_errors
        if (!state.dataGlobal->WarmupFlag) {
            if (Press <= 0.0017 || Press >= 1555000.0) {
                if (state.dataPsychrometrics->iPsyErrIndex(iPsyTsatFnPb) == 0) {
                    ShowWarningMessage(state, "Pressure out of range (PsyTsatFnPb)");
                    if (!CalledFrom.empty()) {
                        ShowContinueErrorTimeStamp(state, " Routine=" + CalledFrom + ',');
                    } else {
                        ShowContinueErrorTimeStamp(state, " Routine=Unknown,");
                    }
                    ShowContinueError(state, format(" Input Pressure= {:.2T}", Press));
                    FlagError = true;
                }
                ShowRecurringWarningErrorAtEnd(
                    state, "Pressure out of range (PsyTsatFnPb)", state.dataPsychrometrics->iPsyErrIndex(iPsyTsatFnPb), Press, Press, _, "Pa", "Pa");
            }
        }
#endif
        if (Press == state.dataPsychrometrics->Press_Save) {
            return state.dataPsychrometrics->tSat_Save;
        }
        state.dataPsychrometrics->Press_Save = Press;

        // Uses an iterative process to determine the saturation temperature at a given
        // pressure by correlating saturated water vapor as a function of temperature.

        // Initial guess of boiling temperature
        tSat = 100.0;
        iter = 0;

        // If above 1555000,set value of Temp corresponding to Saturation Pressure of 1555000 Pascal.
        if (Press >= 1555000.0) {
            tSat = 200.0;
            // If below 0.0017,set value of Temp corresponding to Saturation Pressure of 0.0017 Pascal.
        } else if (Press <= 0.0017) {
            tSat = -100.0;

            // Setting Value of PsyTsatFnPb= 0C, due to non-continuous function for Saturation Pressure at 0C.
        } else if ((Press > 611.000) && (Press < 611.25)) {
            tSat = 0.0;

        } else {
            // Iterate to find the saturation temperature
            // of water given the total pressure

            // Set iteration loop parameters
            // make sure these are initialized
            Real64 pSat;    // Pressure corresponding to temp. guess
            Real64 error;   // Deviation of dependent variable in iteration
            Real64 X1;      // Previous value of independent variable in ITERATE
            Real64 Y1;      // Previous value of dependent variable in ITERATE
            Real64 ResultX; // ResultX is the final Iteration result passed back to the calling routine
            bool const CalledFrom_empty(CalledFrom.empty());
            int icvg; // Iteration convergence flag
            for (iter = 1; iter <= itmax; ++iter) {

                // Calculate saturation pressure for estimated boiling temperature
                pSat = PsyPsatFnTemp(state, tSat, (CalledFrom_empty ? RoutineName : CalledFrom));

                // Compare with specified pressure and update estimate of temperature
                error = Press - pSat;
                Iterate(ResultX, convTol, tSat, error, X1, Y1, iter, icvg);
                tSat = ResultX;
                // If converged leave loop iteration
                if (icvg == 1) break;

                // Water temperature not converged, repeat calculations with new
                // estimate of water temperature
            }

            // Saturation temperature has not converged after maximum specified
            // iterations. Print error message, set return error flag, and RETURN

        } // End If for the Pressure Range Checking

#ifdef EP_psych_stats
        state.dataPsychCache->NumIterations(iPsyTsatFnPb) += iter;
#endif

#ifdef EP_psych_errors
        if (iter > itmax) {
            if (!state.dataGlobal->WarmupFlag) {
                if (state.dataPsychrometrics->iPsyErrIndex(iPsyTsatFnPb2) == 0) {
                    ShowWarningMessage(state, format("Saturation Temperature not converged after {} iterations (PsyTsatFnPb)", iter));
                    if (!CalledFrom.empty()) {
                        ShowContinueErrorTimeStamp(state, " Routine=" + CalledFrom + ',');
                    } else {
                        ShowContinueErrorTimeStamp(state, " Routine=Unknown,");
                    }
                    ShowContinueError(state, format(" Input Pressure= {:.2T}", Press));
                    FlagError = true;
>>>>>>> 29b5decc
                }
        }
        return if97_temperature;
    }

} // namespace Psychrometrics

} // namespace EnergyPlus<|MERGE_RESOLUTION|>--- conflicted
+++ resolved
@@ -715,75 +715,12 @@
     )
 #endif
     {
-<<<<<<< HEAD
         // This function provides the saturation temperature from barometric pressure based on CoolProp implementation of IF 97 
         // https://github.com/CoolProp/IF97
         // http://www.iapws.org/relguide/IF97-Rev.html Section 8.1 The Saturation-Pressure Equation (Basic Equation)
-=======
-        // FUNCTION INFORMATION:
-        //       AUTHOR         George Shih
-        //       DATE WRITTEN   May 1976
-        //       MODIFIED       NA
-        //       RE-ENGINEERED  Nov 2003; Rahul Chillar
-
-        // PURPOSE OF THIS FUNCTION:
-        // This function provides the saturation pressure as a function of temperature.
-
-        // METHODOLOGY EMPLOYED:
-        // Hyland & Wexler Formulation, range -100C to 200C
-
-        // REFERENCES:
-        // ASHRAE HANDBOOK OF FUNDAMENTALS, 2005, Chap 6 (Psychrometrics), Eqn 5 & 6.
-        // Compared to Table 3 values (August 2007) with average error of 0.00%, max .30%,
-        // min -.39%.  (Spreadsheet available on request - Lawrie).
-
-        // USE STATEMENTS:
-
-        // Return value
-        Real64 Pascal; // result=> saturation pressure {Pascals}
-
-        // Locals
-        // FUNCTION ARGUMENT DEFINITIONS:
-
-        // FUNCTION PARAMETER DEFINITIONS:
-
-        // INTERFACE BLOCK SPECIFICATIONS
-        // na
-
-        // DERIVED TYPE DEFINITIONS
-        // na
-
-        // FUNCTION LOCAL VARIABLE DECLARATIONS:
-
 #ifdef EP_psych_stats
         ++state.dataPsychCache->NumTimesCalled(iPsyPsatFnTemp);
 #endif
-
-        // CHECK T IN RANGE.
-#ifdef EP_psych_errors
-        if (!state.dataGlobal->WarmupFlag) {
-            if (T <= -100.0 || T >= 200.0) {
-                if (state.dataPsychrometrics->iPsyErrIndex(iPsyPsatFnTemp) == 0) {
-                    ShowWarningMessage(state, "Temperature out of range [-100. to 200.] (PsyPsatFnTemp)");
-                    if (!CalledFrom.empty()) {
-                        ShowContinueErrorTimeStamp(state, " Routine=" + CalledFrom + ',');
-                    } else {
-                        ShowContinueErrorTimeStamp(state, " Routine=Unknown,");
-                    }
-                    ShowContinueError(state, format(" Input Temperature={:.2T}", T));
-                }
-                ShowRecurringWarningErrorAtEnd(state,
-                                               "Temperature out of range [-100. to 200.] (PsyPsatFnTemp)",
-                                               state.dataPsychrometrics->iPsyErrIndex(iPsyPsatFnTemp),
-                                               T,
-                                               T,
-                                               _,
-                                               "C",
-                                               "C");
-            }
-        }
-#endif
->>>>>>> 29b5decc
 
         Real64 const Tkel(T + DataGlobalConstants::KelvinConv); // Dry-bulb in REAL(r64) for function passing
         Real64 Pascal;
@@ -1287,159 +1224,21 @@
     )
 #endif
     {
-<<<<<<< HEAD
         // This function provides the saturation temperature from barometric pressure based on CoolProp implementation of IF 97 
         // https://github.com/CoolProp/IF97
         // http://www.iapws.org/relguide/IF97-Rev.html Section 8.2 The Saturation-Temperature Equation (Backward Equation)
         double if97_temperature = -100.0;
         if (Press > 611.213) {
             if97_temperature = Tsat97(double(Press)) - 273.15;
+#ifdef EP_psych_stats
+        ++state.dataPsychCache->NumTimesCalled(iPsyTsatFnPb);
+#endif
         } else {
             ShowWarningMessage(state, "Pressure out of range (PsyTsatFnPb)");
                 if (!CalledFrom.empty()) {
                     ShowContinueErrorTimeStamp(state, " Routine=" + CalledFrom + ',');
                 } else {
                     ShowContinueErrorTimeStamp(state, " Routine=Unknown,");
-=======
-
-        // FUNCTION INFORMATION:
-        //       AUTHOR         George Shih
-        //       DATE WRITTEN   May 1976
-        //       RE-ENGINEERED  Dec 2003; Rahul Chillar
-
-        // PURPOSE OF THIS FUNCTION:
-        // This function provides the saturation temperature from barometric pressure.
-
-        // METHODOLOGY EMPLOYED:
-        // na
-
-        // REFERENCES:
-        // 1989 ASHRAE Handbook - Fundamentals
-        // Checked against 2005 HOF, Chap 6, Table 3 (using pressure in, temperature out) with
-        // good correlation from -60C to 160C
-
-        // Using/Aliasing
-        using General::Iterate;
-
-        // Return value
-
-        // Locals
-        // FUNCTION ARGUMENT DEFINITIONS:
-
-        // FUNCTION PARAMETER DEFINITIONS:
-        int constexpr itmax(50); // Maximum number of iterations
-        Real64 const convTol(0.0001);
-        const char *RoutineName("PsyTsatFnPb");
-
-        // INTERFACE BLOCK SPECIFICATIONS
-        // na
-
-        // DERIVED TYPE DEFINITIONS
-        // na
-
-        // FUNCTION LOCAL VARIABLE DECLARATIONS:
-        bool FlagError; // set when errors should be flagged
-        Real64 tSat;    // Water temperature guess
-        int iter;       // Iteration counter
-
-#ifdef EP_psych_stats
-        ++state.dataPsychCache->NumTimesCalled(iPsyTsatFnPb);
-#endif
-
-        // Check press in range.
-        FlagError = false;
-#ifdef EP_psych_errors
-        if (!state.dataGlobal->WarmupFlag) {
-            if (Press <= 0.0017 || Press >= 1555000.0) {
-                if (state.dataPsychrometrics->iPsyErrIndex(iPsyTsatFnPb) == 0) {
-                    ShowWarningMessage(state, "Pressure out of range (PsyTsatFnPb)");
-                    if (!CalledFrom.empty()) {
-                        ShowContinueErrorTimeStamp(state, " Routine=" + CalledFrom + ',');
-                    } else {
-                        ShowContinueErrorTimeStamp(state, " Routine=Unknown,");
-                    }
-                    ShowContinueError(state, format(" Input Pressure= {:.2T}", Press));
-                    FlagError = true;
-                }
-                ShowRecurringWarningErrorAtEnd(
-                    state, "Pressure out of range (PsyTsatFnPb)", state.dataPsychrometrics->iPsyErrIndex(iPsyTsatFnPb), Press, Press, _, "Pa", "Pa");
-            }
-        }
-#endif
-        if (Press == state.dataPsychrometrics->Press_Save) {
-            return state.dataPsychrometrics->tSat_Save;
-        }
-        state.dataPsychrometrics->Press_Save = Press;
-
-        // Uses an iterative process to determine the saturation temperature at a given
-        // pressure by correlating saturated water vapor as a function of temperature.
-
-        // Initial guess of boiling temperature
-        tSat = 100.0;
-        iter = 0;
-
-        // If above 1555000,set value of Temp corresponding to Saturation Pressure of 1555000 Pascal.
-        if (Press >= 1555000.0) {
-            tSat = 200.0;
-            // If below 0.0017,set value of Temp corresponding to Saturation Pressure of 0.0017 Pascal.
-        } else if (Press <= 0.0017) {
-            tSat = -100.0;
-
-            // Setting Value of PsyTsatFnPb= 0C, due to non-continuous function for Saturation Pressure at 0C.
-        } else if ((Press > 611.000) && (Press < 611.25)) {
-            tSat = 0.0;
-
-        } else {
-            // Iterate to find the saturation temperature
-            // of water given the total pressure
-
-            // Set iteration loop parameters
-            // make sure these are initialized
-            Real64 pSat;    // Pressure corresponding to temp. guess
-            Real64 error;   // Deviation of dependent variable in iteration
-            Real64 X1;      // Previous value of independent variable in ITERATE
-            Real64 Y1;      // Previous value of dependent variable in ITERATE
-            Real64 ResultX; // ResultX is the final Iteration result passed back to the calling routine
-            bool const CalledFrom_empty(CalledFrom.empty());
-            int icvg; // Iteration convergence flag
-            for (iter = 1; iter <= itmax; ++iter) {
-
-                // Calculate saturation pressure for estimated boiling temperature
-                pSat = PsyPsatFnTemp(state, tSat, (CalledFrom_empty ? RoutineName : CalledFrom));
-
-                // Compare with specified pressure and update estimate of temperature
-                error = Press - pSat;
-                Iterate(ResultX, convTol, tSat, error, X1, Y1, iter, icvg);
-                tSat = ResultX;
-                // If converged leave loop iteration
-                if (icvg == 1) break;
-
-                // Water temperature not converged, repeat calculations with new
-                // estimate of water temperature
-            }
-
-            // Saturation temperature has not converged after maximum specified
-            // iterations. Print error message, set return error flag, and RETURN
-
-        } // End If for the Pressure Range Checking
-
-#ifdef EP_psych_stats
-        state.dataPsychCache->NumIterations(iPsyTsatFnPb) += iter;
-#endif
-
-#ifdef EP_psych_errors
-        if (iter > itmax) {
-            if (!state.dataGlobal->WarmupFlag) {
-                if (state.dataPsychrometrics->iPsyErrIndex(iPsyTsatFnPb2) == 0) {
-                    ShowWarningMessage(state, format("Saturation Temperature not converged after {} iterations (PsyTsatFnPb)", iter));
-                    if (!CalledFrom.empty()) {
-                        ShowContinueErrorTimeStamp(state, " Routine=" + CalledFrom + ',');
-                    } else {
-                        ShowContinueErrorTimeStamp(state, " Routine=Unknown,");
-                    }
-                    ShowContinueError(state, format(" Input Pressure= {:.2T}", Press));
-                    FlagError = true;
->>>>>>> 29b5decc
                 }
         }
         return if97_temperature;
