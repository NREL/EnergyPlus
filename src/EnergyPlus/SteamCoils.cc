// EnergyPlus, Copyright (c) 1996-2020, The Board of Trustees of the University of Illinois,
// The Regents of the University of California, through Lawrence Berkeley National Laboratory
// (subject to receipt of any required approvals from the U.S. Dept. of Energy), Oak Ridge
// National Laboratory, managed by UT-Battelle, Alliance for Sustainable Energy, LLC, and other
// contributors. All rights reserved.
//
// NOTICE: This Software was developed under funding from the U.S. Department of Energy and the
// U.S. Government consequently retains certain rights. As such, the U.S. Government has been
// granted for itself and others acting on its behalf a paid-up, nonexclusive, irrevocable,
// worldwide license in the Software to reproduce, distribute copies to the public, prepare
// derivative works, and perform publicly and display publicly, and to permit others to do so.
//
// Redistribution and use in source and binary forms, with or without modification, are permitted
// provided that the following conditions are met:
//
// (1) Redistributions of source code must retain the above copyright notice, this list of
//     conditions and the following disclaimer.
//
// (2) Redistributions in binary form must reproduce the above copyright notice, this list of
//     conditions and the following disclaimer in the documentation and/or other materials
//     provided with the distribution.
//
// (3) Neither the name of the University of California, Lawrence Berkeley National Laboratory,
//     the University of Illinois, U.S. Dept. of Energy nor the names of its contributors may be
//     used to endorse or promote products derived from this software without specific prior
//     written permission.
//
// (4) Use of EnergyPlus(TM) Name. If Licensee (i) distributes the software in stand-alone form
//     without changes from the version obtained under this License, or (ii) Licensee makes a
//     reference solely to the software portion of its product, Licensee must refer to the
//     software as "EnergyPlus version X" software, where "X" is the version number Licensee
//     obtained under this License and may not use a different name for the software. Except as
//     specifically required in this Section (4), Licensee shall not use in a company name, a
//     product name, in advertising, publicity, or other promotional activities any name, trade
//     name, trademark, logo, or other designation of "EnergyPlus", "E+", "e+" or confusingly
//     similar designation, without the U.S. Department of Energy's prior written consent.
//
// THIS SOFTWARE IS PROVIDED BY THE COPYRIGHT HOLDERS AND CONTRIBUTORS "AS IS" AND ANY EXPRESS OR
// IMPLIED WARRANTIES, INCLUDING, BUT NOT LIMITED TO, THE IMPLIED WARRANTIES OF MERCHANTABILITY
// AND FITNESS FOR A PARTICULAR PURPOSE ARE DISCLAIMED. IN NO EVENT SHALL THE COPYRIGHT OWNER OR
// CONTRIBUTORS BE LIABLE FOR ANY DIRECT, INDIRECT, INCIDENTAL, SPECIAL, EXEMPLARY, OR
// CONSEQUENTIAL DAMAGES (INCLUDING, BUT NOT LIMITED TO, PROCUREMENT OF SUBSTITUTE GOODS OR
// SERVICES; LOSS OF USE, DATA, OR PROFITS; OR BUSINESS INTERRUPTION) HOWEVER CAUSED AND ON ANY
// THEORY OF LIABILITY, WHETHER IN CONTRACT, STRICT LIABILITY, OR TORT (INCLUDING NEGLIGENCE OR
// OTHERWISE) ARISING IN ANY WAY OUT OF THE USE OF THIS SOFTWARE, EVEN IF ADVISED OF THE
// POSSIBILITY OF SUCH DAMAGE.

// C++ Headers
#include <cmath>

// ObjexxFCL Headers
#include <ObjexxFCL/Array.functions.hh>
#include <ObjexxFCL/Fmath.hh>

// EnergyPlus Headers
#include <EnergyPlus/Autosizing/All_Simple_Sizing.hh>
#include <EnergyPlus/Autosizing/HeatingAirFlowSizing.hh>
#include <EnergyPlus/BranchNodeConnections.hh>
#include <EnergyPlus/Data/EnergyPlusData.hh>
#include <EnergyPlus/DataContaminantBalance.hh>
#include <EnergyPlus/DataEnvironment.hh>
#include <EnergyPlus/DataHVACGlobals.hh>
#include <EnergyPlus/DataLoopNode.hh>
#include <EnergyPlus/DataSizing.hh>
#include <EnergyPlus/Fans.hh>
#include <EnergyPlus/FaultsManager.hh>
#include <EnergyPlus/FluidProperties.hh>
#include <EnergyPlus/General.hh>
#include <EnergyPlus/GeneralRoutines.hh>
#include <EnergyPlus/GlobalNames.hh>
#include <EnergyPlus/HVACFan.hh>
#include <EnergyPlus/InputProcessing/InputProcessor.hh>
#include <EnergyPlus/NodeInputManager.hh>
#include <EnergyPlus/OutputProcessor.hh>
#include <EnergyPlus/Plant/DataPlant.hh>
#include <EnergyPlus/PlantUtilities.hh>
#include <EnergyPlus/Psychrometrics.hh>
#include <EnergyPlus/ReportCoilSelection.hh>
#include <EnergyPlus/ScheduleManager.hh>
#include <EnergyPlus/SteamCoils.hh>
#include <EnergyPlus/UtilityRoutines.hh>

namespace EnergyPlus {

namespace SteamCoils {

    // Module containing the SteamCoil simulation routines

    // MODULE INFORMATION:
    //   AUTHOR         Rahul Chillar
    //   DATE WRITTEN   Jan 2005
    //   MODIFIED       na
    //   RE-ENGINEERED  na

    // PURPOSE OF THIS MODULE:
    // To encapsulate the data and algorithms required to
    // manage the SteamCoil System Component.

    using namespace DataLoopNode;
    using namespace DataGlobals;
    using namespace DataHVACGlobals;
    using namespace Psychrometrics;
    using namespace FluidProperties;
    using DataEnvironment::StdBaroPress;
    using DataPlant::PlantLoop;
    using DataPlant::TypeOf_CoilSteamAirHeating;
    using PlantUtilities::MyPlantSizingIndex;
    using PlantUtilities::ScanPlantLoopsForObject;
    using namespace ScheduleManager;

    static std::string const fluidNameSteam("STEAM");
    static std::string const BlankString;

    void SimulateSteamCoilComponents(EnergyPlusData &state,
                                     std::string const &CompName,
                                     bool const FirstHVACIteration,
                                     int &CompIndex,
                                     Optional<Real64 const> QCoilReq, // coil load to be met
                                     Optional<Real64> QCoilActual,    // coil load actually delivered returned to calling component
                                     Optional_int_const FanOpMode,
                                     Optional<Real64 const> PartLoadRatio)
    {

        // SUBROUTINE INFORMATION:
        //   AUTHOR         Rahul Chillar
        //   DATE WRITTEN   Jan 2005
        //   MODIFIED       na
        //   RE-ENGINEERED  na

        // PURPOSE OF THIS SUBROUTINE:
        // This subroutine manages SteamCoil component simulation.

        // Using/Aliasing
        using General::TrimSigDigits;

        // SUBROUTINE LOCAL VARIABLE DECLARATIONS:
        Real64 QCoilActualTemp; // coil load actually delivered returned to calling component
        int CoilNum;            // The SteamCoil that you are currently loading input into
        int OpMode;             // fan operating mode
        Real64 PartLoadFrac;    // part-load fraction of heating coil
        Real64 QCoilReqLocal;   // local required heating load optional

        // Obtains and Allocates SteamCoil related parameters from input file
        if (state.dataSteamCoils->GetSteamCoilsInputFlag) { // First time subroutine has been entered
            GetSteamCoilInput(state);
            state.dataSteamCoils->GetSteamCoilsInputFlag = false;
        }

        // Find the correct SteamCoilNumber with the Coil Name
        if (CompIndex == 0) {
            CoilNum = UtilityRoutines::FindItemInList(CompName, state.dataSteamCoils->SteamCoil);
            if (CoilNum == 0) {
                ShowFatalError("SimulateSteamCoilComponents: Coil not found=" + CompName);
            }
            CompIndex = CoilNum;
        } else {
            CoilNum = CompIndex;
            if (CoilNum > state.dataSteamCoils->NumSteamCoils || CoilNum < 1) {
                ShowFatalError("SimulateSteamCoilComponents: Invalid CompIndex passed=" + TrimSigDigits(CoilNum) +
                               ", Number of Steam Coils=" + TrimSigDigits(state.dataSteamCoils->NumSteamCoils) + ", Coil name=" + CompName);
            }
            if (state.dataSteamCoils->CheckEquipName(CoilNum)) {
                if (CompName != state.dataSteamCoils->SteamCoil(CoilNum).Name) {
                    ShowFatalError("SimulateSteamCoilComponents: Invalid CompIndex passed=" + TrimSigDigits(CoilNum) + ", Coil name=" + CompName +
                                   ", stored Coil Name for that index=" + state.dataSteamCoils->SteamCoil(CoilNum).Name);
                }
                state.dataSteamCoils->CheckEquipName(CoilNum) = false;
            }
        }

        // With the correct CoilNum Initialize
        InitSteamCoil(state, CoilNum, FirstHVACIteration); // Initialize all SteamCoil related parameters

        if (present(FanOpMode)) {
            OpMode = FanOpMode;
        } else {
            OpMode = ContFanCycCoil;
        }
        if (present(PartLoadRatio)) {
            PartLoadFrac = PartLoadRatio;
        } else {
            PartLoadFrac = 1.0;
        }
        if (present(QCoilReq)) {
            QCoilReqLocal = QCoilReq;
        } else {
            QCoilReqLocal = 0.0;
        }

        if (state.dataSteamCoils->SteamCoil(CoilNum).SteamCoilType_Num == state.dataSteamCoils->SteamCoil_AirHeating) {
            CalcSteamAirCoil(state, CoilNum, QCoilReqLocal, QCoilActualTemp, OpMode, PartLoadFrac); // Autodesk:OPTIONAL QCoilReq used without PRESENT check
            if (present(QCoilActual)) QCoilActual = QCoilActualTemp;
        }

        // Update the current SteamCoil to the outlet nodes
        UpdateSteamCoil(state, CoilNum);

        // Report the current SteamCoil
        ReportSteamCoil(state, CoilNum);
    }

    // Get Input Section of the Module

    void GetSteamCoilInput(EnergyPlusData &state)
    {
        // SUBROUTINE INFORMATION:
        //   AUTHOR         Rahul Chillar
        //   DATE WRITTEN   Jan 2005
        //   MODIFIED       na
        //   RE-ENGINEERED  na

        // PURPOSE OF THIS SUBROUTINE:
        // Obtains input data for coils and stores it in coil data structures

        // METHODOLOGY EMPLOYED:
        // Uses "Get" routines to read in data.

        // Using/Aliasing
        using BranchNodeConnections::TestCompSet;
        using FluidProperties::FindRefrigerant;
        using GlobalNames::VerifyUniqueCoilName;
        using NodeInputManager::GetOnlySingleNode;

        // SUBROUTINE PARAMETER DEFINITIONS:
        static std::string const RoutineName("GetSteamCoilInput: "); // include trailing blank space

        // SUBROUTINE LOCAL VARIABLE DECLARATIONS:
        int CoilNum; // The SteamCoil that you are currently loading input into
        int NumStmHeat;
        int StmHeatNum;
        int NumAlphas;
        int NumNums;
        int IOStat;
        bool ErrorsFound(false);         // If errors detected in input
        std::string CurrentModuleObject; // for ease in getting objects
        Array1D_string AlphArray;        // Alpha input items for object
        Array1D_string cAlphaFields;     // Alpha field names
        Array1D_string cNumericFields;   // Numeric field names
        Array1D<Real64> NumArray;        // Numeric input items for object
        Array1D_bool lAlphaBlanks;       // Logical array, alpha field input BLANK = .TRUE.
        Array1D_bool lNumericBlanks;     // Logical array, numeric field input BLANK = .TRUE.
        static int TotalArgs(0);         // Total number of alpha and numeric arguments (max) for a
                                         //  certain object in the input file

        CurrentModuleObject = "Coil:Heating:Steam";
        NumStmHeat = inputProcessor->getNumObjectsFound(CurrentModuleObject);
        state.dataSteamCoils->NumSteamCoils = NumStmHeat;
        if (state.dataSteamCoils->NumSteamCoils > 0) {
            state.dataSteamCoils->SteamCoil.allocate(state.dataSteamCoils->NumSteamCoils);
            state.dataSteamCoils->CheckEquipName.dimension(state.dataSteamCoils->NumSteamCoils, true);
        }

        inputProcessor->getObjectDefMaxArgs(CurrentModuleObject, TotalArgs, NumAlphas, NumNums);
        AlphArray.allocate(NumAlphas);
        cAlphaFields.allocate(NumAlphas);
        cNumericFields.allocate(NumNums);
        NumArray.dimension(NumNums, 0.0);
        lAlphaBlanks.dimension(NumAlphas, true);
        lNumericBlanks.dimension(NumNums, true);

        // Get the data for steam heating coils
        for (StmHeatNum = 1; StmHeatNum <= NumStmHeat; ++StmHeatNum) {

            CoilNum = StmHeatNum;

            inputProcessor->getObjectItem(state,
                                          CurrentModuleObject,
                                          StmHeatNum,
                                          AlphArray,
                                          NumAlphas,
                                          NumArray,
                                          NumNums,
                                          IOStat,
                                          lNumericBlanks,
                                          lAlphaBlanks,
                                          cAlphaFields,
                                          cNumericFields);
            UtilityRoutines::IsNameEmpty(AlphArray(1), CurrentModuleObject, ErrorsFound);

            // ErrorsFound will be set to True if problem was found, left untouched otherwise
            VerifyUniqueCoilName(CurrentModuleObject, AlphArray(1), ErrorsFound, CurrentModuleObject + " Name");

            state.dataSteamCoils->SteamCoil(CoilNum).Name = AlphArray(1);
            state.dataSteamCoils->SteamCoil(CoilNum).Schedule = AlphArray(2);
            if (lAlphaBlanks(2)) {
<<<<<<< HEAD
                SteamCoil(CoilNum).SchedPtr = DataGlobalConstants::ScheduleAlwaysOn();
=======
                state.dataSteamCoils->SteamCoil(CoilNum).SchedPtr = ScheduleAlwaysOn;
>>>>>>> ddc0f773
            } else {
                state.dataSteamCoils->SteamCoil(CoilNum).SchedPtr = GetScheduleIndex(state, AlphArray(2));
                if (state.dataSteamCoils->SteamCoil(CoilNum).SchedPtr == 0) {
                    ShowSevereError(RoutineName + CurrentModuleObject + "=\"" + AlphArray(1) + "\", invalid data.");
                    ShowContinueError(cAlphaFields(2) + " not found=" + AlphArray(2));
                    ErrorsFound = true;
                }
            }

            state.dataSteamCoils->SteamCoil(CoilNum).SteamCoilTypeA = "Heating";
            state.dataSteamCoils->SteamCoil(CoilNum).SteamCoilType_Num = state.dataSteamCoils->SteamCoil_AirHeating;
            state.dataSteamCoils->SteamCoil(CoilNum).Coil_PlantTypeNum = TypeOf_CoilSteamAirHeating;
            state.dataSteamCoils->SteamCoil(CoilNum).MaxSteamVolFlowRate = NumArray(1);
            state.dataSteamCoils->SteamCoil(CoilNum).DegOfSubcooling = NumArray(2);
            state.dataSteamCoils->SteamCoil(CoilNum).LoopSubcoolReturn = NumArray(3);

            state.dataSteamCoils->SteamCoil(CoilNum).SteamInletNodeNum = GetOnlySingleNode(state,
                AlphArray(3), ErrorsFound, CurrentModuleObject, AlphArray(1), NodeType_Steam, NodeConnectionType_Inlet, 2, ObjectIsNotParent);
            state.dataSteamCoils->SteamCoil(CoilNum).SteamOutletNodeNum = GetOnlySingleNode(state,
                AlphArray(4), ErrorsFound, CurrentModuleObject, AlphArray(1), NodeType_Steam, NodeConnectionType_Outlet, 2, ObjectIsNotParent);
            state.dataSteamCoils->SteamCoil(CoilNum).AirInletNodeNum = GetOnlySingleNode(state,
                AlphArray(5), ErrorsFound, CurrentModuleObject, AlphArray(1), NodeType_Air, NodeConnectionType_Inlet, 1, ObjectIsNotParent);
            state.dataSteamCoils->SteamCoil(CoilNum).AirOutletNodeNum = GetOnlySingleNode(state,
                AlphArray(6), ErrorsFound, CurrentModuleObject, AlphArray(1), NodeType_Air, NodeConnectionType_Outlet, 1, ObjectIsNotParent);

            {
                auto const SELECT_CASE_var(UtilityRoutines::MakeUPPERCase(AlphArray(7)));
                // TEMPERATURE SETPOINT CONTROL or ZONE LOAD CONTROLLED Coils
                if (SELECT_CASE_var == "TEMPERATURESETPOINTCONTROL") {
                    state.dataSteamCoils->SteamCoil(CoilNum).TypeOfCoil = state.dataSteamCoils->TemperatureSetPointControl;
                    state.dataSteamCoils->SteamCoil(CoilNum).TempSetPointNodeNum = GetOnlySingleNode(state,
                        AlphArray(8), ErrorsFound, CurrentModuleObject, AlphArray(1), NodeType_Air, NodeConnectionType_Sensor, 1, ObjectIsNotParent);
                    if (state.dataSteamCoils->SteamCoil(CoilNum).TempSetPointNodeNum == 0) {
                        ShowSevereError(RoutineName + cAlphaFields(8) + " not found for " + CurrentModuleObject + " = " + AlphArray(1));
                        ShowContinueError("..required for Temperature Setpoint Controlled Coils.");
                        ErrorsFound = true;
                    }

                } else if (SELECT_CASE_var == "ZONELOADCONTROL") {
                    state.dataSteamCoils->SteamCoil(CoilNum).TypeOfCoil = state.dataSteamCoils->ZoneLoadControl;

                    if (!lAlphaBlanks(8)) {
                        ShowWarningError(RoutineName + "ZoneLoad Controlled Coil, so " + cAlphaFields(8) + " not needed");
                        ShowContinueError("for " + CurrentModuleObject + " = " + AlphArray(1));
                        state.dataSteamCoils->SteamCoil(CoilNum).TempSetPointNodeNum = 0;
                    }

                } else {
                    ShowSevereError(RoutineName + "Invalid " + cAlphaFields(7) + " [" + AlphArray(7) + "] specified for " + CurrentModuleObject +
                                    " = " + AlphArray(1));
                    ErrorsFound = true;
                }
            }

            TestCompSet(CurrentModuleObject, AlphArray(1), AlphArray(3), AlphArray(4), "Steam Nodes");
            TestCompSet(CurrentModuleObject, AlphArray(1), AlphArray(5), AlphArray(6), "Air Nodes");

            if (state.dataSteamCoils->SteamIndex == 0 && CoilNum == 1) {
                state.dataSteamCoils->SteamIndex = FindRefrigerant(state, "Steam");
                if (state.dataSteamCoils->SteamIndex == 0) {
                    ShowSevereError(RoutineName + "Steam Properties for " + AlphArray(1) + " not found.");
                    ShowContinueError("Steam Fluid Properties should have been included in the input file.");
                    ErrorsFound = true;
                }
            }

            state.dataSteamCoils->SteamCoil(CoilNum).FluidIndex = state.dataSteamCoils->SteamIndex;
        }

        for (CoilNum = 1; CoilNum <= NumStmHeat; ++CoilNum) {

            // Setup the Simple Heating Coil reporting variables
            // CurrentModuleObject = "Coil:Heating:Steam"
            SetupOutputVariable(state, "Heating Coil Heating Energy",
                                OutputProcessor::Unit::J,
                                state.dataSteamCoils->SteamCoil(CoilNum).TotSteamHeatingCoilEnergy,
                                "System",
                                "Sum",
                                state.dataSteamCoils->SteamCoil(CoilNum).Name,
                                _,
                                "ENERGYTRANSFER",
                                "HEATINGCOILS",
                                _,
                                "System");
            SetupOutputVariable(state, "Heating Coil Heating Rate",
                                OutputProcessor::Unit::W,
                                state.dataSteamCoils->SteamCoil(CoilNum).TotSteamHeatingCoilRate,
                                "System",
                                "Average",
                                state.dataSteamCoils->SteamCoil(CoilNum).Name);
            SetupOutputVariable(state, "Heating Coil Steam Mass Flow Rate",
                                OutputProcessor::Unit::kg_s,
                                state.dataSteamCoils->SteamCoil(CoilNum).OutletSteamMassFlowRate,
                                "System",
                                "Average",
                                state.dataSteamCoils->SteamCoil(CoilNum).Name);
            SetupOutputVariable(state, "Heating Coil Steam Inlet Temperature",
                                OutputProcessor::Unit::C,
                                state.dataSteamCoils->SteamCoil(CoilNum).InletSteamTemp,
                                "System",
                                "Average",
                                state.dataSteamCoils->SteamCoil(CoilNum).Name);
            SetupOutputVariable(state, "Heating Coil Steam Outlet Temperature",
                                OutputProcessor::Unit::C,
                                state.dataSteamCoils->SteamCoil(CoilNum).OutletSteamTemp,
                                "System",
                                "Average",
                                state.dataSteamCoils->SteamCoil(CoilNum).Name);
            SetupOutputVariable(state, "Heating Coil Steam Trap Loss Rate",
                                OutputProcessor::Unit::W,
                                state.dataSteamCoils->SteamCoil(CoilNum).LoopLoss,
                                "System",
                                "Average",
                                state.dataSteamCoils->SteamCoil(CoilNum).Name);
        }

        if (ErrorsFound) {
            ShowFatalError(RoutineName + "Errors found in getting input.");
        }

        AlphArray.deallocate();
        cAlphaFields.deallocate();
        cNumericFields.deallocate();
        NumArray.deallocate();
        lAlphaBlanks.deallocate();
        lNumericBlanks.deallocate();
    }

    // End of Get Input subroutines for the HB Module

    // Beginning Initialization Section of the Module

    void InitSteamCoil(EnergyPlusData &state, int const CoilNum, bool const FirstHVACIteration)
    {
        // SUBROUTINE INFORMATION:
        //   AUTHOR         Rahul Chillar
        //   DATE WRITTEN   Jan 2005
        //   MODIFIED       na
        //   RE-ENGINEERED  na

        // PURPOSE OF THIS SUBROUTINE:
        // This subroutine is for initializations of the SteamCoil Components.

        // METHODOLOGY EMPLOYED:
        // Uses the status flags to trigger initializations.

        // REFERENCES:
        // na

        // Using/Aliasing
        using FluidProperties::GetSatDensityRefrig;
        using FluidProperties::GetSatEnthalpyRefrig;
        using PlantUtilities::InitComponentNodes;

        // Locals
        // SUBROUTINE ARGUMENT DEFINITIONS:

        // SUBROUTINE PARAMETER DEFINITIONS:
        static std::string const RoutineName("InitSteamCoil");

        // INTERFACE BLOCK SPECIFICATIONS
        // na

        // DERIVED TYPE DEFINITIONS
        // na

        // SUBROUTINE LOCAL VARIABLE DECLARATIONS:
        int AirInletNode;
        int SteamInletNode;
        int ControlNode;
        int AirOutletNode;
        Real64 SteamDensity;
        Real64 StartEnthSteam;
        static Array1D_bool MyEnvrnFlag;
        static Array1D_bool MyPlantScanFlag;
        bool errFlag;

        if (state.dataSteamCoils->MyOneTimeFlag) {
            // initialize the environment and sizing flags
            MyEnvrnFlag.allocate(state.dataSteamCoils->NumSteamCoils);
            state.dataSteamCoils->MySizeFlag.allocate(state.dataSteamCoils->NumSteamCoils);
            state.dataSteamCoils->CoilWarningOnceFlag.allocate(state.dataSteamCoils->NumSteamCoils);
            MyPlantScanFlag.allocate(state.dataSteamCoils->NumSteamCoils);
            MyEnvrnFlag = true;
            state.dataSteamCoils->MySizeFlag = true;
            state.dataSteamCoils->CoilWarningOnceFlag = true;
            MyPlantScanFlag = true;
            state.dataSteamCoils->MyOneTimeFlag = false;
        }

        if (MyPlantScanFlag(CoilNum) && allocated(PlantLoop)) {
            errFlag = false;
            ScanPlantLoopsForObject(state,
                                    state.dataSteamCoils->SteamCoil(CoilNum).Name,
                                    state.dataSteamCoils->SteamCoil(CoilNum).Coil_PlantTypeNum,
                                    state.dataSteamCoils->SteamCoil(CoilNum).LoopNum,
                                    state.dataSteamCoils->SteamCoil(CoilNum).LoopSide,
                                    state.dataSteamCoils->SteamCoil(CoilNum).BranchNum,
                                    state.dataSteamCoils->SteamCoil(CoilNum).CompNum,
                                    errFlag,
                                    _,
                                    _,
                                    _,
                                    _,
                                    _);
            if (errFlag) {
                ShowFatalError("InitSteamCoil: Program terminated for previous conditions.");
            }
            MyPlantScanFlag(CoilNum) = false;
        }

        if (!SysSizingCalc && state.dataSteamCoils->MySizeFlag(CoilNum)) {
            // for each coil, do the sizing once.
            SizeSteamCoil(state, CoilNum);
            state.dataSteamCoils->MySizeFlag(CoilNum) = false;
        }

        // Do the Begin Environment initializations
        if (state.dataGlobal->BeginEnvrnFlag && MyEnvrnFlag(CoilNum)) {
            // Initialize all report variables to a known state at beginning of simulation
            state.dataSteamCoils->SteamCoil(CoilNum).TotSteamHeatingCoilEnergy = 0.0;
            state.dataSteamCoils->SteamCoil(CoilNum).TotSteamCoolingCoilEnergy = 0.0;
            state.dataSteamCoils->SteamCoil(CoilNum).SenSteamCoolingCoilEnergy = 0.0;
            state.dataSteamCoils->SteamCoil(CoilNum).TotSteamHeatingCoilRate = 0.0;
            state.dataSteamCoils->SteamCoil(CoilNum).TotSteamCoolingCoilRate = 0.0;
            state.dataSteamCoils->SteamCoil(CoilNum).SenSteamCoolingCoilRate = 0.0;
            // Initialize other module level variables
            state.dataSteamCoils->SteamCoil(CoilNum).InletAirMassFlowRate = 0.0;
            state.dataSteamCoils->SteamCoil(CoilNum).OutletAirMassFlowRate = 0.0;
            state.dataSteamCoils->SteamCoil(CoilNum).InletAirTemp = 0.0;
            state.dataSteamCoils->SteamCoil(CoilNum).OutletAirTemp = 0.0;
            state.dataSteamCoils->SteamCoil(CoilNum).InletAirHumRat = 0.0;
            state.dataSteamCoils->SteamCoil(CoilNum).OutletAirHumRat = 0.0;
            state.dataSteamCoils->SteamCoil(CoilNum).InletAirEnthalpy = 0.0;
            state.dataSteamCoils->SteamCoil(CoilNum).OutletAirEnthalpy = 0.0;
            state.dataSteamCoils->SteamCoil(CoilNum).TotSteamCoilLoad = 0.0;
            state.dataSteamCoils->SteamCoil(CoilNum).SenSteamCoilLoad = 0.0;
            state.dataSteamCoils->SteamCoil(CoilNum).LoopLoss = 0.0;
            state.dataSteamCoils->SteamCoil(CoilNum).LeavingRelHum = 0.0;
            state.dataSteamCoils->SteamCoil(CoilNum).DesiredOutletTemp = 0.0;
            state.dataSteamCoils->SteamCoil(CoilNum).DesiredOutletHumRat = 0.0;
            state.dataSteamCoils->SteamCoil(CoilNum).InletSteamTemp = 0.0;
            state.dataSteamCoils->SteamCoil(CoilNum).OutletSteamTemp = 0.0;
            state.dataSteamCoils->SteamCoil(CoilNum).InletSteamMassFlowRate = 0.0;
            state.dataSteamCoils->SteamCoil(CoilNum).OutletSteamMassFlowRate = 0.0;
            state.dataSteamCoils->SteamCoil(CoilNum).InletSteamEnthalpy = 0.0;
            state.dataSteamCoils->SteamCoil(CoilNum).OutletWaterEnthalpy = 0.0;
            state.dataSteamCoils->SteamCoil(CoilNum).InletSteamPress = 0.0;
            state.dataSteamCoils->SteamCoil(CoilNum).InletSteamQuality = 0.0;
            state.dataSteamCoils->SteamCoil(CoilNum).OutletSteamQuality = 0.0;

            // More Environment initializations
            AirInletNode = state.dataSteamCoils->SteamCoil(CoilNum).AirInletNodeNum;
            SteamInletNode = state.dataSteamCoils->SteamCoil(CoilNum).SteamInletNodeNum;
            ControlNode = state.dataSteamCoils->SteamCoil(CoilNum).TempSetPointNodeNum;
            AirOutletNode = state.dataSteamCoils->SteamCoil(CoilNum).AirOutletNodeNum;

            Node(SteamInletNode).Temp = 100.0;
            Node(SteamInletNode).Press = 101325.0;
            SteamDensity = GetSatDensityRefrig(state, fluidNameSteam, Node(SteamInletNode).Temp, 1.0, Node(SteamInletNode).FluidIndex, RoutineName);
            StartEnthSteam = GetSatEnthalpyRefrig(state, fluidNameSteam, Node(SteamInletNode).Temp, 1.0, Node(SteamInletNode).FluidIndex, RoutineName);
            Node(SteamInletNode).Enthalpy = StartEnthSteam;
            Node(SteamInletNode).Quality = 1.0;
            Node(SteamInletNode).HumRat = 0.0;
            state.dataSteamCoils->SteamCoil(CoilNum).MaxSteamMassFlowRate = SteamDensity * state.dataSteamCoils->SteamCoil(CoilNum).MaxSteamVolFlowRate;
            //     Node(SteamInletNode)%MassFlowRate         = SteamCoil(CoilNum)%MaxSteamMassFlowRate
            //     Node(SteamInletNode)%MassFlowRateMinAvail = 0.0
            //     Node(SteamInletNode)%MassFlowRateMaxAvail = SteamCoil(CoilNum)%MaxSteamMassFlowRate
            InitComponentNodes(0.0,
                               state.dataSteamCoils->SteamCoil(CoilNum).MaxSteamMassFlowRate,
                               state.dataSteamCoils->SteamCoil(CoilNum).SteamInletNodeNum,
                               state.dataSteamCoils->SteamCoil(CoilNum).SteamOutletNodeNum,
                               state.dataSteamCoils->SteamCoil(CoilNum).LoopNum,
                               state.dataSteamCoils->SteamCoil(CoilNum).LoopSide,
                               state.dataSteamCoils->SteamCoil(CoilNum).BranchNum,
                               state.dataSteamCoils->SteamCoil(CoilNum).CompNum);
            MyEnvrnFlag(CoilNum) = false;
        } // End If for the Begin Environment initializations

        if (!state.dataGlobal->BeginEnvrnFlag) {
            MyEnvrnFlag(CoilNum) = true;
        }

        // Do the Begin Day initializations
        // NONE

        // Do the begin HVAC time step initializations
        // NONE

        // Do the following initializations (every time step): This should be the info from
        // the previous components outlets or the node data in this section.

        AirInletNode = state.dataSteamCoils->SteamCoil(CoilNum).AirInletNodeNum;
        SteamInletNode = state.dataSteamCoils->SteamCoil(CoilNum).SteamInletNodeNum;
        ControlNode = state.dataSteamCoils->SteamCoil(CoilNum).TempSetPointNodeNum;
        AirOutletNode = state.dataSteamCoils->SteamCoil(CoilNum).AirOutletNodeNum;

        // First set the conditions for the air into the coil model

        // If a temperature setpoint controlled coil must set the desired outlet temp everytime
        if (ControlNode == 0) {
            state.dataSteamCoils->SteamCoil(CoilNum).DesiredOutletTemp = 0.0;
        } else if (ControlNode == AirOutletNode) {
            state.dataSteamCoils->SteamCoil(CoilNum).DesiredOutletTemp = Node(ControlNode).TempSetPoint;
        } else {
            state.dataSteamCoils->SteamCoil(CoilNum).DesiredOutletTemp = Node(ControlNode).TempSetPoint - (Node(ControlNode).Temp - Node(AirOutletNode).Temp);
        }

        state.dataSteamCoils->SteamCoil(CoilNum).InletAirMassFlowRate = Node(AirInletNode).MassFlowRate;
        state.dataSteamCoils->SteamCoil(CoilNum).InletAirTemp = Node(AirInletNode).Temp;
        state.dataSteamCoils->SteamCoil(CoilNum).InletAirHumRat = Node(AirInletNode).HumRat;
        state.dataSteamCoils->SteamCoil(CoilNum).InletAirEnthalpy = Node(AirInletNode).Enthalpy;
        if (FirstHVACIteration) {
            state.dataSteamCoils->SteamCoil(CoilNum).InletSteamMassFlowRate = state.dataSteamCoils->SteamCoil(CoilNum).MaxSteamMassFlowRate;
        } else {
            state.dataSteamCoils->SteamCoil(CoilNum).InletSteamMassFlowRate = Node(SteamInletNode).MassFlowRate;
        }
        state.dataSteamCoils->SteamCoil(CoilNum).InletSteamTemp = Node(SteamInletNode).Temp;
        state.dataSteamCoils->SteamCoil(CoilNum).InletSteamEnthalpy = Node(SteamInletNode).Enthalpy;
        state.dataSteamCoils->SteamCoil(CoilNum).InletSteamPress = Node(SteamInletNode).Press;
        state.dataSteamCoils->SteamCoil(CoilNum).InletSteamQuality = Node(SteamInletNode).Quality;
        state.dataSteamCoils->SteamCoil(CoilNum).TotSteamHeatingCoilRate = 0.0;
        state.dataSteamCoils->SteamCoil(CoilNum).TotSteamCoolingCoilRate = 0.0;
        state.dataSteamCoils->SteamCoil(CoilNum).SenSteamCoolingCoilRate = 0.0;
        //   Node(SteamInletNode)%MassFlowRateMaxAvail = MIN(Node(SteamInletNode)%MassFlowRateMaxAvail,&
        //                                                   SteamCoil(CoilNum)%MaxSteamMassFlowRate)
    }

    void SizeSteamCoil(EnergyPlusData &state, int const CoilNum)
    {
        // SUBROUTINE INFORMATION:
        //       AUTHOR         Rahul Chillar
        //       DATE WRITTEN   Jan 2005
        //       MODIFIED       na
        //       RE-ENGINEERED  na

        // PURPOSE OF THIS SUBROUTINE:
        // This subroutine is for sizing Steam Coil Components for which flow rates have not been
        // specified in the input.

        // METHODOLOGY EMPLOYED:
        // Obtains flow rates from the zone or system sizing arrays and plant sizing data.

        // REFERENCES:
        // na

        // Using/Aliasing
        using namespace DataSizing;
        using FluidProperties::GetSatDensityRefrig;
        using FluidProperties::GetSatEnthalpyRefrig;
        using PlantUtilities::RegisterPlantCompDesignFlow;
        //  USE BranchInputManager, ONLY: MyPlantSizingIndex

        // Locals
        // SUBROUTINE ARGUMENT DEFINITIONS:

        // SUBROUTINE PARAMETER DEFINITIONS:
        static std::string const RoutineName("SizeSteamCoil");

        // INTERFACE BLOCK SPECIFICATIONS
        // na

        // DERIVED TYPE DEFINITIONS
        // na

        // SUBROUTINE LOCAL VARIABLE DECLARATIONS:
        int PltSizNum;      // do loop index for plant sizing
        int PltSizSteamNum; // index of plant sizing object for 1st steam loop
        bool ErrorsFound;   // If errors detected in input
        Real64 CoilInTemp;
        Real64 CoilOutTemp;
        Real64 CoilOutHumRat;
        Real64 CoilInHumRat;
        Real64 DesCoilLoad;
        Real64 DesMassFlow;
        Real64 DesVolFlow;
        Real64 MinFlowFrac;
        Real64 OutAirFrac;
        Real64 TempSteamIn(100.0);
        Real64 EnthSteamInDry;
        Real64 EnthSteamOutWet;
        Real64 LatentHeatSteam;
        Real64 SteamDensity;
        Real64 RhoAirStd; // density of air at standard conditions
        Real64 CpAirStd;  // specific heat of air at std conditions
        Real64 CpWater;   // specific heat of water (condensed steam)

        std::string CompName;     // component name
        std::string CompType;     // component type
        std::string SizingString; // input field sizing description (e.g., Nominal Capacity)
        bool bPRINT = false;      // TRUE if sizing is reported to output (eio)
        Real64 TempSize;          // autosized value

        ErrorsFound = false;
        PltSizSteamNum = 0;
        PltSizNum = 0;
        CoilInTemp = 0.0;
        CoilInHumRat = 0.0;
        CoilOutTemp = 0.0;
        DesCoilLoad = 0.0;
        MinFlowFrac = 0.0;
        DesMassFlow = 0.0;
        DesVolFlow = 0.0;
        CpWater = 0.0;
        RhoAirStd = PsyRhoAirFnPbTdbW(StdBaroPress, 20.0, 0.0);
        CpAirStd = PsyCpAirFnW(0.0);
        bool coilWasAutosized(false); // coil report

        // If this is a steam coil
        // Find the appropriate steam Plant Sizing object
        if (state.dataSteamCoils->SteamCoil(CoilNum).MaxSteamVolFlowRate == AutoSize) {
            coilWasAutosized = true; // coil report
            PltSizSteamNum = MyPlantSizingIndex("steam heating coil",
                                                state.dataSteamCoils->SteamCoil(CoilNum).Name,
                                                state.dataSteamCoils->SteamCoil(CoilNum).SteamInletNodeNum,
                                                state.dataSteamCoils->SteamCoil(CoilNum).SteamOutletNodeNum,
                                                ErrorsFound);
        }

        if (PltSizSteamNum > 0) {
            // If this is a central air system heating coil
            if (CurSysNum > 0) {
                // If the coil water volume flow rate needs autosizing, then do it
                if (state.dataSteamCoils->SteamCoil(CoilNum).MaxSteamVolFlowRate == AutoSize) {
                    CheckSysSizing("Coil:Heating:Steam", state.dataSteamCoils->SteamCoil(CoilNum).Name);

                    if (state.dataSteamCoils->SteamCoil(CoilNum).DesiccantRegenerationCoil) {

                        DataDesicRegCoil = true;
                        DataDesicDehumNum = state.dataSteamCoils->SteamCoil(CoilNum).DesiccantDehumNum;
                        CompType = state.dataSteamCoils->SteamCoil(CoilNum).SteamCoilType;
                        CompName = state.dataSteamCoils->SteamCoil(CoilNum).Name;
                        bPRINT = false;
                        HeatingCoilDesAirInletTempSizer sizerHeatingDesInletTemp;
                        bool ErrorsFound = false;
                        sizerHeatingDesInletTemp.initializeWithinEP(state, CompType, CompName, bPRINT, RoutineName);
                        DataDesInletAirTemp = sizerHeatingDesInletTemp.size(state, DataSizing::AutoSize, ErrorsFound);

                        HeatingCoilDesAirOutletTempSizer sizerHeatingDesOutletTemp;
                        ErrorsFound = false;
                        sizerHeatingDesOutletTemp.initializeWithinEP(state, CompType, CompName, bPRINT, RoutineName);
                        DataDesOutletAirTemp = sizerHeatingDesOutletTemp.size(state, DataSizing::AutoSize, ErrorsFound);

                        if (CurOASysNum > 0) {
                            OASysEqSizing(CurOASysNum).AirFlow = true;
                            OASysEqSizing(CurOASysNum).AirVolFlow = FinalSysSizing(CurSysNum).DesOutAirVolFlow;
                        }
                        TempSize = AutoSize; // reset back
                    }

                    // Set the duct flow rate
                    {
                        auto const SELECT_CASE_var(CurDuctType);
                        if (SELECT_CASE_var == Main) {
                            DesVolFlow = FinalSysSizing(CurSysNum).SysAirMinFlowRat * FinalSysSizing(CurSysNum).DesMainVolFlow;
                        } else if (SELECT_CASE_var == Cooling) {
                            DesVolFlow = FinalSysSizing(CurSysNum).SysAirMinFlowRat * FinalSysSizing(CurSysNum).DesCoolVolFlow;
                        } else if (SELECT_CASE_var == Heating) {
                            DesVolFlow = FinalSysSizing(CurSysNum).DesHeatVolFlow;
                        } else if (SELECT_CASE_var == Other) {
                            DesVolFlow = FinalSysSizing(CurSysNum).DesMainVolFlow;
                        } else {
                            DesVolFlow = FinalSysSizing(CurSysNum).DesMainVolFlow;
                        }
                    }
                    if (DataDesicRegCoil) {
                        bPRINT = false;
                        TempSize = AutoSize;
                        bool errorsFound = false;
                        HeatingAirFlowSizer sizingHeatingAirFlow;
                        sizingHeatingAirFlow.overrideSizingString(SizingString);
                        // sizingHeatingAirFlow.setHVACSizingIndexData(FanCoil(FanCoilNum).HVACSizingIndex);
                        sizingHeatingAirFlow.initializeWithinEP(state, CompType, CompName, bPRINT, RoutineName);
                        DesVolFlow = sizingHeatingAirFlow.size(state, TempSize, errorsFound);
                    }
                    DesMassFlow = RhoAirStd * DesVolFlow;
                    // get the outside air fraction
                    if (FinalSysSizing(CurSysNum).HeatOAOption == MinOA) {
                        if (DesVolFlow > 0.0) {
                            OutAirFrac = FinalSysSizing(CurSysNum).DesOutAirVolFlow / DesVolFlow;
                        } else {
                            OutAirFrac = 1.0;
                        }
                        OutAirFrac = min(1.0, max(0.0, OutAirFrac));
                    } else {
                        OutAirFrac = 1.0;
                    }

                    if (DataDesicRegCoil) {
                        DesCoilLoad = CpAirStd * DesMassFlow * (DataDesOutletAirTemp - DataDesInletAirTemp);
                    } else {
                        // mixed air temp
                        CoilInTemp = OutAirFrac * FinalSysSizing(CurSysNum).HeatOutTemp + (1.0 - OutAirFrac) * FinalSysSizing(CurSysNum).HeatRetTemp;
                        // coil load
                        DesCoilLoad = CpAirStd * DesMassFlow * (FinalSysSizing(CurSysNum).HeatSupTemp - CoilInTemp);
                    }
                    // AUTOSTEAMCOIL
                    if (DesCoilLoad >= SmallLoad) {
                        // TempSteamIn=SteamCoil(CoilNum)%InletSteamTemp
                        // TempSteamIn=PlantSizData(PltSizSteamNum)%ExitTemp
                        TempSteamIn = 100.0; // DSU? Should be from the PlantSizing object (ExitTemp) instead of hardwired to 100?
                        // RefrigIndex is set during GetInput for this module
                        EnthSteamInDry = GetSatEnthalpyRefrig(state, fluidNameSteam, TempSteamIn, 1.0, state.dataSteamCoils->SteamCoil(CoilNum).FluidIndex, RoutineName);
                        EnthSteamOutWet = GetSatEnthalpyRefrig(state, fluidNameSteam, TempSteamIn, 0.0, state.dataSteamCoils->SteamCoil(CoilNum).FluidIndex, RoutineName);
                        LatentHeatSteam = EnthSteamInDry - EnthSteamOutWet;
                        SteamDensity = GetSatDensityRefrig(state, fluidNameSteam, TempSteamIn, 1.0, state.dataSteamCoils->SteamCoil(CoilNum).FluidIndex, RoutineName);
                        // SteamCoil(CoilNum)%MaxSteamVolFlowRate = DesCoilLoad/(SteamDensity * LatentHeatSteam)
                        //            CpWater  =  GetSpecificHeatGlycol('WATER',  &
                        //                                              TempSteamIn, &
                        //                                              PlantLoop(SteamCoil(CoilNum)%LoopNum)%FluidIndex, &
                        //                                             'SizeSteamCoil')
                        CpWater = GetSatSpecificHeatRefrig(state, fluidNameSteam, TempSteamIn, 0.0, state.dataSteamCoils->SteamCoil(CoilNum).FluidIndex, RoutineName);

                        state.dataSteamCoils->SteamCoil(CoilNum).MaxSteamVolFlowRate =
                            DesCoilLoad / (SteamDensity * (LatentHeatSteam + state.dataSteamCoils->SteamCoil(CoilNum).DegOfSubcooling * CpWater));
                        //             PlantSizData(PltSizSteamNum)%DeltaT*CPHW(PlantSizData(PltSizSteamNum)%ExitTemp)))
                    } else {
                        state.dataSteamCoils->SteamCoil(CoilNum).MaxSteamVolFlowRate = 0.0;
                        ShowWarningError("The design coil load is zero for COIL:Heating:Steam " + state.dataSteamCoils->SteamCoil(CoilNum).Name);
                        // CALL ShowContinueError('The autosize value for max Steam flow rate is zero')
                        // CALL ShowContinueError('To change this, input a value for UA, change the heating design day, or lower')
                        // CALL ShowContinueError('  the system heating design supply air temperature')
                    }
                    BaseSizer::reportSizerOutput(
                        "Coil:Heating:Steam", state.dataSteamCoils->SteamCoil(CoilNum).Name, "Maximum Steam Flow Rate [m3/s]", state.dataSteamCoils->SteamCoil(CoilNum).MaxSteamVolFlowRate);
                }
                DataDesicRegCoil = false; // reset all globals to 0 to ensure correct sizing for other child components
                // Coil report, set fan info for airloopnum
                switch (DataAirSystems::PrimaryAirSystem(CurSysNum).supFanModelTypeEnum) {
                case DataAirSystems::structArrayLegacyFanModels: {
                    int SupFanNum = DataAirSystems::PrimaryAirSystem(CurSysNum).SupFanNum;
                    if (SupFanNum > 0) {
                        coilSelectionReportObj->setCoilSupplyFanInfo(state,
                                                                     state.dataSteamCoils->SteamCoil(CoilNum).Name,
                                                                     "Coil:Heating:Steam",
                                                                     Fans::Fan(DataAirSystems::PrimaryAirSystem(CurSysNum).SupFanNum).FanName,
                                                                     DataAirSystems::structArrayLegacyFanModels,
                                                                     DataAirSystems::PrimaryAirSystem(CurSysNum).SupFanNum);
                    }

                    break;
                }
                case DataAirSystems::objectVectorOOFanSystemModel: {
                    if (DataAirSystems::PrimaryAirSystem(CurSysNum).supFanVecIndex >= 0) {
                        coilSelectionReportObj->setCoilSupplyFanInfo(
                            state,
                            state.dataSteamCoils->SteamCoil(CoilNum).Name,
                            "Coil:Heating:Steam",
                            HVACFan::fanObjs[DataAirSystems::PrimaryAirSystem(CurSysNum).supFanVecIndex]->name,
                            DataAirSystems::objectVectorOOFanSystemModel,
                            DataAirSystems::PrimaryAirSystem(CurSysNum).supFanVecIndex);
                    }
                    break;
                }
                case DataAirSystems::fanModelTypeNotYetSet: {
                    // do nothing
                    break;
                }
                }

                // if this is a zone coil
            } else if (CurZoneEqNum > 0) {
                CheckZoneSizing("Coil:Heating:Steam", state.dataSteamCoils->SteamCoil(CoilNum).Name);
                // autosize the coil steam volume flow rate if needed
                if (state.dataSteamCoils->SteamCoil(CoilNum).MaxSteamVolFlowRate == AutoSize) {
                    // if coil is part of a terminal unit just use the terminal unit value
                    if (TermUnitSingDuct || TermUnitPIU || TermUnitIU) {
                        if (CurTermUnitSizingNum > 0) {
                            state.dataSteamCoils->SteamCoil(CoilNum).MaxSteamVolFlowRate = TermUnitSizing(CurTermUnitSizingNum).MaxSTVolFlow;
                        } else {
                            state.dataSteamCoils->SteamCoil(CoilNum).MaxSteamVolFlowRate = 0.0;
                        }
                        // if coil is part of a zonal unit, calc coil load to get hot Steam flow rate
                        DesCoilLoad = TermUnitSizing(CurTermUnitSizingNum).DesHeatingLoad; // coil report
                        DesVolFlow =
                            TermUnitSizing(CurTermUnitSizingNum).AirVolFlow * TermUnitSizing(CurTermUnitSizingNum).ReheatAirFlowMult; // coil report
                    } else {
                        CoilInTemp = FinalZoneSizing(CurZoneEqNum).DesHeatCoilInTemp;
                        CoilOutTemp = FinalZoneSizing(CurZoneEqNum).HeatDesTemp;
                        CoilOutHumRat = FinalZoneSizing(CurZoneEqNum).HeatDesHumRat;
                        DesMassFlow = FinalZoneSizing(CurZoneEqNum).DesHeatMassFlow;
                        DesVolFlow = DesMassFlow / RhoAirStd;
                        DesCoilLoad = PsyCpAirFnW(CoilOutHumRat) * DesMassFlow * (CoilOutTemp - CoilInTemp);
                        if (DesCoilLoad >= SmallLoad) {
                            TempSteamIn = 100.0;
                            // RefrigIndex is set during GetInput for this module
                            EnthSteamInDry = GetSatEnthalpyRefrig(state, fluidNameSteam, TempSteamIn, 1.0, state.dataSteamCoils->SteamCoil(CoilNum).FluidIndex, RoutineName);
                            EnthSteamOutWet = GetSatEnthalpyRefrig(state, fluidNameSteam, TempSteamIn, 0.0, state.dataSteamCoils->SteamCoil(CoilNum).FluidIndex, RoutineName);
                            LatentHeatSteam = EnthSteamInDry - EnthSteamOutWet;
                            SteamDensity = GetSatDensityRefrig(state, fluidNameSteam, TempSteamIn, 1.0, state.dataSteamCoils->SteamCoil(CoilNum).FluidIndex, RoutineName);
                            // SteamCoil(CoilNum)%MaxSteamVolFlowRate = DesCoilLoad/(SteamDensity * LatentHeatSteam)
                            //           CpWater  =  GetSpecificHeatGlycol('WATER',  &
                            //                                             TempSteamIn, &
                            //                                             PlantLoop(SteamCoil(CoilNum)%LoopNum)%FluidIndex, &
                            //                                            'SizeSteamCoil')
                            CpWater = GetSatSpecificHeatRefrig(state, fluidNameSteam, TempSteamIn, 0.0, state.dataSteamCoils->SteamCoil(CoilNum).FluidIndex, RoutineName);

                            state.dataSteamCoils->SteamCoil(CoilNum).MaxSteamVolFlowRate =
                                DesCoilLoad / (SteamDensity * (LatentHeatSteam + state.dataSteamCoils->SteamCoil(CoilNum).DegOfSubcooling * CpWater));
                            //             PlantSizData(PltSizSteamNum)%DeltaT*CPHW(PlantSizData(PltSizSteamNum)%ExitTemp)))
                        } else {
                            state.dataSteamCoils->SteamCoil(CoilNum).MaxSteamVolFlowRate = 0.0;
                        }
                    }
                    // issue warning if hw coil has zero flow
                    if (state.dataSteamCoils->SteamCoil(CoilNum).MaxSteamVolFlowRate == 0.0) {
                        ShowWarningError("The design coil load is zero for COIL:Heating:Steam " + state.dataSteamCoils->SteamCoil(CoilNum).Name);
                        ShowContinueError("The autosize value for max Steam flow rate is zero");
                        // CALL ShowContinueError('To change this, input a value for UA, change the heating design day, or lower')
                        // CALL ShowContinueError('  the system heating design supply air temperature')
                    }
                    BaseSizer::reportSizerOutput(
                        "Coil:Heating:Steam", state.dataSteamCoils->SteamCoil(CoilNum).Name, "Maximum Steam Flow Rate [m3/s]", state.dataSteamCoils->SteamCoil(CoilNum).MaxSteamVolFlowRate);
                }
            } // end zone coil ELSE - IF

        } else {
            // if there is no heating Plant Sizing object and autosizng was requested, issue an error message
            if (state.dataSteamCoils->SteamCoil(CoilNum).MaxSteamVolFlowRate == AutoSize) {
                ShowSevereError("Autosizing of Steam coil requires a heating loop Sizing:Plant object");
                ShowContinueError("Occurs in Steam coil object= " + state.dataSteamCoils->SteamCoil(CoilNum).Name);
                ErrorsFound = true;
            }
        } // end of heating Plant Sizing existence IF - ELSE

        // save the design Steam volumetric flow rate for use by the Steam loop sizing algorithms
        RegisterPlantCompDesignFlow(state.dataSteamCoils->SteamCoil(CoilNum).SteamInletNodeNum, state.dataSteamCoils->SteamCoil(CoilNum).MaxSteamVolFlowRate);

        coilSelectionReportObj->setCoilHeatingCapacity(state,
                                                       state.dataSteamCoils->SteamCoil(CoilNum).Name,
                                                       "Coil:Heating:Steam",
                                                       DesCoilLoad,
                                                       coilWasAutosized,
                                                       CurSysNum,
                                                       CurZoneEqNum,
                                                       CurOASysNum,
                                                       0.0,
                                                       1.0,
                                                       -999.0,
                                                       -999.0);
        coilSelectionReportObj->setCoilWaterFlowNodeNums(state, state.dataSteamCoils->SteamCoil(CoilNum).Name,
                                                         "Coil:Heating:Steam",
                                                         state.dataSteamCoils->SteamCoil(CoilNum).MaxSteamVolFlowRate,
                                                         coilWasAutosized,
                                                         state.dataSteamCoils->SteamCoil(CoilNum).SteamInletNodeNum,
                                                         state.dataSteamCoils->SteamCoil(CoilNum).SteamOutletNodeNum,
                                                         state.dataSteamCoils->SteamCoil(CoilNum).LoopNum);
        coilSelectionReportObj->setCoilWaterHeaterCapacityNodeNums(state.dataSteamCoils->SteamCoil(CoilNum).Name,
                                                                   "Coil:Heating:Steam",
                                                                   DesCoilLoad,
                                                                   coilWasAutosized,
                                                                   state.dataSteamCoils->SteamCoil(CoilNum).SteamInletNodeNum,
                                                                   state.dataSteamCoils->SteamCoil(CoilNum).SteamOutletNodeNum,
                                                                   state.dataSteamCoils->SteamCoil(CoilNum).LoopNum);
        coilSelectionReportObj->setCoilEntWaterTemp(state.dataSteamCoils->SteamCoil(CoilNum).Name, "Coil:Heating:Steam", TempSteamIn); // coil  report
        coilSelectionReportObj->setCoilLvgWaterTemp(state.dataSteamCoils->SteamCoil(CoilNum).Name,
                                                    "Coil:Heating:Steam",
                                                    TempSteamIn - state.dataSteamCoils->SteamCoil(CoilNum).DegOfSubcooling);                                 // coil report
        coilSelectionReportObj->setCoilWaterDeltaT(state.dataSteamCoils->SteamCoil(CoilNum).Name, "Coil:Heating:Steam", state.dataSteamCoils->SteamCoil(CoilNum).DegOfSubcooling); // coil report
        state.dataSteamCoils->SteamCoil(CoilNum).DesCoilCapacity = DesCoilLoad;
        state.dataSteamCoils->SteamCoil(CoilNum).DesAirVolFlow = DesVolFlow;
        if (ErrorsFound) {
            ShowFatalError("Preceding Steam coil sizing errors cause program termination");
        }

        // There is no standard rating for heating coils at this point, so fill with dummy flag values
        coilSelectionReportObj->setRatedCoilConditions(state.dataSteamCoils->SteamCoil(CoilNum).Name,
                                                       "Coil:Heating:Steam",
                                                       -999.0,
                                                       -999.0,
                                                       -999.0,
                                                       -999.0,
                                                       -999.0,
                                                       -999.0,
                                                       -999.0,
                                                       -999.0,
                                                       -999.0,
                                                       -999.0,
                                                       -999.0,
                                                       -999.0,
                                                       -999.0);
    }

    // End Initialization Section of the Module

    // Begin Algorithm Section of the Module

    void CalcSteamAirCoil(EnergyPlusData &state,
                          int const CoilNum,
                          Real64 const QCoilRequested, // requested coil load
                          Real64 &QCoilActual,         // coil load actually delivered
                          int const FanOpMode,         // fan operating mode
                          Real64 const PartLoadRatio   // part-load ratio of heating coil
    )
    {
        // SUBROUTINE INFORMATION:
        //   AUTHOR         Rahul Chillar
        //   DATE WRITTEN   Jan 2005
        //   MODIFIED       Sep. 2012, B. Griffith, add calls to SetComponentFlowRate for plant interactions
        //                  Jul. 2016, R. Zhang, Applied the coil supply air temperature sensor offset fault model
        //   RE-ENGINEERED  na

        // PURPOSE OF THIS SUBROUTINE:
        // Simple Steam to air heat exchanger which,
        // serves as an interface for distributing heat from boiler to zones.

        // METHODOLOGY EMPLOYED:
        // Steam coils are different, All of steam condenses in heat exchanger
        // Steam traps allow only water to leave the coil,the degree of subcooling
        // desired is input by the user, which is used to calculate water outlet temp.
        // Heat exchange is = Latent Heat + Sensible heat,coil effectivness is 1.0

        using DataGlobals::DoingSizing;
        using DataGlobals::KickOffSimulation;
        using DataGlobals::WarmupFlag;
        using DataHVACGlobals::TempControlTol;
        using FaultsManager::FaultsCoilSATSensor;
        using PlantUtilities::SetComponentFlowRate;

        static std::string const RoutineName("CalcSteamAirCoil");
        static std::string const RoutineNameSizeSteamCoil("SizeSteamCoil");

        static Real64 SteamMassFlowRate(0.0);
        static Real64 AirMassFlow(0.0); // [kg/sec]
        static Real64 TempAirIn(0.0);   // [C]
        static Real64 TempAirOut(0.0);  // [C]
        static Real64 Win(0.0);
        static Real64 TempSteamIn(0.0);
        static Real64 TempWaterOut(0.0);
        static Real64 CapacitanceAir(0.0);
        static Real64 HeatingCoilLoad(0.0);
        static Real64 CoilPress(0.0);
        static Real64 EnthSteamInDry(0.0);
        static Real64 EnthSteamOutWet(0.0);
        static Real64 LatentHeatSteam(0.0);
        static Real64 SubcoolDeltaTemp(0.0);
        static Real64 TempSetPoint(0.0);
        static Real64 QCoilReq(0.0);
        static Real64 QCoilCap(0.0);
        static Real64 QSteamCoilMaxHT(0.0);
        static Real64 TempWaterAtmPress(0.0);
        static Real64 TempLoopOutToPump(0.0);
        static Real64 EnergyLossToEnvironment(0.0);
        static Real64 EnthCoilOutlet(0.0);
        static Real64 EnthPumpInlet(0.0);
        static Real64 EnthAtAtmPress(0.0);
        static Real64 CpWater(0.0);

        QCoilReq = QCoilRequested;
        TempAirIn = state.dataSteamCoils->SteamCoil(CoilNum).InletAirTemp;
        Win = state.dataSteamCoils->SteamCoil(CoilNum).InletAirHumRat;
        TempSteamIn = state.dataSteamCoils->SteamCoil(CoilNum).InletSteamTemp;
        CoilPress = state.dataSteamCoils->SteamCoil(CoilNum).InletSteamPress;
        SubcoolDeltaTemp = state.dataSteamCoils->SteamCoil(CoilNum).DegOfSubcooling;
        TempSetPoint = state.dataSteamCoils->SteamCoil(CoilNum).DesiredOutletTemp;

        // If there is a fault of coil SAT Sensor (zrp_Jul2016)
        if (state.dataSteamCoils->SteamCoil(CoilNum).FaultyCoilSATFlag && (!WarmupFlag) && (!DoingSizing) && (!KickOffSimulation)) {
            // calculate the sensor offset using fault information
            int FaultIndex = state.dataSteamCoils->SteamCoil(CoilNum).FaultyCoilSATIndex;
            state.dataSteamCoils->SteamCoil(CoilNum).FaultyCoilSATOffset = FaultsCoilSATSensor(FaultIndex).CalFaultOffsetAct();
            // update the TempSetPoint
            TempSetPoint -= state.dataSteamCoils->SteamCoil(CoilNum).FaultyCoilSATOffset;
        }

        //  adjust mass flow rates for cycling fan cycling coil operation
        if (FanOpMode == CycFanCycCoil) {
            if (PartLoadRatio > 0.0) {
                AirMassFlow = state.dataSteamCoils->SteamCoil(CoilNum).InletAirMassFlowRate / PartLoadRatio;
                SteamMassFlowRate = min(state.dataSteamCoils->SteamCoil(CoilNum).InletSteamMassFlowRate / PartLoadRatio, state.dataSteamCoils->SteamCoil(CoilNum).MaxSteamMassFlowRate);
                QCoilReq /= PartLoadRatio;
            } else {
                AirMassFlow = 0.0;
                SteamMassFlowRate = 0.0;
            }
        } else {
            AirMassFlow = state.dataSteamCoils->SteamCoil(CoilNum).InletAirMassFlowRate;
            SteamMassFlowRate = state.dataSteamCoils->SteamCoil(CoilNum).InletSteamMassFlowRate;
        }

        if (AirMassFlow > 0.0) { // If the coil is operating
            CapacitanceAir = PsyCpAirFnW(Win) * AirMassFlow;
        } else {
            CapacitanceAir = 0.0;
        }

        // If the coil is operating there should be some heating capacitance
        //  across the coil, so do the simulation. If not set outlet to inlet and no load.
        //  Also the coil has to be scheduled to be available
        //  Control output to meet load QCoilReq. Load Controlled Coil.
        {
            auto const SELECT_CASE_var(state.dataSteamCoils->SteamCoil(CoilNum).TypeOfCoil);

            if (SELECT_CASE_var == state.dataSteamCoils->ZoneLoadControl) {
                if ((CapacitanceAir > 0.0) && ((state.dataSteamCoils->SteamCoil(CoilNum).InletSteamMassFlowRate) > 0.0) &&
                    (GetCurrentScheduleValue(state.dataSteamCoils->SteamCoil(CoilNum).SchedPtr) > 0.0 || state.dataSteamCoils->MySizeFlag(CoilNum)) && (QCoilReq > 0.0)) {

                    // Steam heat exchangers would not have effectivness, since all of the steam is
                    // converted to water and only then the steam trap allows it to leave the heat
                    // exchanger, subsequently heat exchange is latent heat + subcooling.
                    EnthSteamInDry = GetSatEnthalpyRefrig(state, fluidNameSteam, TempSteamIn, 1.0, state.dataSteamCoils->SteamCoil(CoilNum).FluidIndex, RoutineName);
                    EnthSteamOutWet = GetSatEnthalpyRefrig(state, fluidNameSteam, TempSteamIn, 0.0, state.dataSteamCoils->SteamCoil(CoilNum).FluidIndex, RoutineName);

                    LatentHeatSteam = EnthSteamInDry - EnthSteamOutWet;

                    //          CpWater = GetSpecificHeatGlycol('WATER',  &
                    //                                           TempSteamIn, &
                    //                                           PlantLoop(SteamCoil(CoilNum)%LoopNum)%FluidIndex, &
                    //                                           'CalcSteamAirCoil')

                    CpWater = GetSatSpecificHeatRefrig(state, fluidNameSteam, TempSteamIn, 0.0, state.dataSteamCoils->SteamCoil(CoilNum).FluidIndex, RoutineNameSizeSteamCoil);

                    // Max Heat Transfer
                    QSteamCoilMaxHT = state.dataSteamCoils->SteamCoil(CoilNum).MaxSteamMassFlowRate * (LatentHeatSteam + SubcoolDeltaTemp * CpWater);
                    state.dataSteamCoils->SteamCoil(CoilNum).OperatingCapacity = QSteamCoilMaxHT;

                    // Determine the Max coil capacity and check for the same.
                    if (QCoilReq > QSteamCoilMaxHT) {
                        QCoilCap = QSteamCoilMaxHT;
                    } else {
                        QCoilCap = QCoilReq;
                    }

                    // Steam Mass Flow Rate Required
                    SteamMassFlowRate = QCoilCap / (LatentHeatSteam + SubcoolDeltaTemp * CpWater);

                    SetComponentFlowRate(SteamMassFlowRate,
                                         state.dataSteamCoils->SteamCoil(CoilNum).SteamInletNodeNum,
                                         state.dataSteamCoils->SteamCoil(CoilNum).SteamOutletNodeNum,
                                         state.dataSteamCoils->SteamCoil(CoilNum).LoopNum,
                                         state.dataSteamCoils->SteamCoil(CoilNum).LoopSide,
                                         state.dataSteamCoils->SteamCoil(CoilNum).BranchNum,
                                         state.dataSteamCoils->SteamCoil(CoilNum).CompNum);

                    // recalculate if mass flow rate changed in previous call.
                    QCoilCap = SteamMassFlowRate * (LatentHeatSteam + SubcoolDeltaTemp * CpWater);

                    // In practice Sensible & Superheated heat transfer is negligible compared to latent part.
                    // This is required for outlet water temperature, otherwise it will be saturation temperature.
                    // Steam Trap drains off all the Water formed.
                    // Here Degree of Subcooling is used to calculate hot water return temperature.

                    // Calculating Water outlet temperature
                    TempWaterOut = TempSteamIn - SubcoolDeltaTemp;

                    // Total Heat Transfer to air
                    HeatingCoilLoad = QCoilCap;

                    // Temperature of air at outlet
                    TempAirOut = TempAirIn + QCoilCap / (AirMassFlow * PsyCpAirFnW(Win));

                    state.dataSteamCoils->SteamCoil(CoilNum).OutletSteamMassFlowRate = SteamMassFlowRate;
                    state.dataSteamCoils->SteamCoil(CoilNum).InletSteamMassFlowRate = SteamMassFlowRate;

                    //************************* Loop Losses *****************************
                    // Loop pressure return considerations included in steam coil since the pipes are
                    // perfect and do not account for losses.
                    // Return water is condensate at atmoshperic pressure
                    // Process is considered constant enthalpy expansion
                    // No quality function in EnergyPlus hence no option left apart from
                    // considering saturated state.
                    //              StdBaroPress=101325

                    TempWaterAtmPress = GetSatTemperatureRefrig(state, fluidNameSteam, StdBaroPress, state.dataSteamCoils->SteamCoil(CoilNum).FluidIndex, RoutineName);

                    // Point 4 at atm - loop delta subcool during return journery back to pump
                    TempLoopOutToPump = TempWaterAtmPress - state.dataSteamCoils->SteamCoil(CoilNum).LoopSubcoolReturn;

                    // Actual Steam Coil Outlet Enthalpy
                    EnthCoilOutlet = GetSatEnthalpyRefrig(state, fluidNameSteam, TempSteamIn, 0.0, state.dataSteamCoils->SteamCoil(CoilNum).FluidIndex, RoutineName) -
                                     CpWater * SubcoolDeltaTemp;

                    // Enthalpy at Point 4
                    EnthAtAtmPress = GetSatEnthalpyRefrig(state, fluidNameSteam, TempWaterAtmPress, 0.0, state.dataSteamCoils->SteamCoil(CoilNum).FluidIndex, RoutineName);

                    // Reported value of coil outlet enthalpy at the node to match the node outlet temperature
                    CpWater =
                        GetSatSpecificHeatRefrig(state, fluidNameSteam, TempLoopOutToPump, 0.0, state.dataSteamCoils->SteamCoil(CoilNum).FluidIndex, RoutineNameSizeSteamCoil);

                    EnthPumpInlet = EnthAtAtmPress - CpWater * state.dataSteamCoils->SteamCoil(CoilNum).LoopSubcoolReturn;

                    state.dataSteamCoils->SteamCoil(CoilNum).OutletWaterEnthalpy = EnthPumpInlet;

                    // Point 3-Point 5,
                    EnergyLossToEnvironment = SteamMassFlowRate * (EnthCoilOutlet - EnthPumpInlet);

                    // Loss to enviornment due to pressure drop
                    state.dataSteamCoils->SteamCoil(CoilNum).LoopLoss = EnergyLossToEnvironment;
                    //************************* Loop Losses *****************************
                } else { // Coil is not running.

                    TempAirOut = TempAirIn;
                    TempWaterOut = TempSteamIn;
                    HeatingCoilLoad = 0.0;
                    state.dataSteamCoils->SteamCoil(CoilNum).OutletWaterEnthalpy = state.dataSteamCoils->SteamCoil(CoilNum).InletSteamEnthalpy;
                    state.dataSteamCoils->SteamCoil(CoilNum).OutletSteamMassFlowRate = 0.0;
                    state.dataSteamCoils->SteamCoil(CoilNum).OutletSteamQuality = 0.0;
                    state.dataSteamCoils->SteamCoil(CoilNum).LoopLoss = 0.0;
                    TempLoopOutToPump = TempWaterOut;
                }

            } else if (SELECT_CASE_var == state.dataSteamCoils->TemperatureSetPointControl) {
                // Control coil output to meet a Setpoint Temperature.
                if ((CapacitanceAir > 0.0) && ((state.dataSteamCoils->SteamCoil(CoilNum).InletSteamMassFlowRate) > 0.0) &&
                    (GetCurrentScheduleValue(state.dataSteamCoils->SteamCoil(CoilNum).SchedPtr) > 0.0 || state.dataSteamCoils->MySizeFlag(CoilNum)) &&
                    (std::abs(TempSetPoint - TempAirIn) > TempControlTol)) {

                    // Steam heat exchangers would not have effectivness, since all of the steam is
                    // converted to water and only then the steam trap allows it to leave the heat
                    // exchanger, subsequently heat exchange is latent heat + subcooling.
                    EnthSteamInDry = GetSatEnthalpyRefrig(state, fluidNameSteam, TempSteamIn, 1.0, state.dataSteamCoils->SteamCoil(CoilNum).FluidIndex, RoutineName);
                    EnthSteamOutWet = GetSatEnthalpyRefrig(state, fluidNameSteam, TempSteamIn, 0.0, state.dataSteamCoils->SteamCoil(CoilNum).FluidIndex, RoutineName);
                    LatentHeatSteam = EnthSteamInDry - EnthSteamOutWet;

                    //          CpWater = GetSpecificHeatGlycol('WATER',  &
                    //                                           TempSteamIn, &
                    //                                           PlantLoop(SteamCoil(CoilNum)%LoopNum)%FluidIndex, &
                    //                                           'CalcSteamAirCoil')
                    CpWater = GetSatSpecificHeatRefrig(state, fluidNameSteam, TempSteamIn, 0.0, state.dataSteamCoils->SteamCoil(CoilNum).FluidIndex, RoutineNameSizeSteamCoil);

                    // Max Heat Transfer
                    QSteamCoilMaxHT = state.dataSteamCoils->SteamCoil(CoilNum).MaxSteamMassFlowRate * (LatentHeatSteam + SubcoolDeltaTemp * CpWater);

                    // Coil Load in case of temperature setpoint
                    QCoilCap = CapacitanceAir * (TempSetPoint - TempAirIn);

                    // Check to see if setpoint above enetering temperature. If not, set
                    // output to zero.
                    if (QCoilCap <= 0.0) {
                        QCoilCap = 0.0;
                        TempAirOut = TempAirIn;

                        // Steam Mass Flow Rate Required
                        SteamMassFlowRate = 0.0;
                        SetComponentFlowRate(SteamMassFlowRate,
                                             state.dataSteamCoils->SteamCoil(CoilNum).SteamInletNodeNum,
                                             state.dataSteamCoils->SteamCoil(CoilNum).SteamOutletNodeNum,
                                             state.dataSteamCoils->SteamCoil(CoilNum).LoopNum,
                                             state.dataSteamCoils->SteamCoil(CoilNum).LoopSide,
                                             state.dataSteamCoils->SteamCoil(CoilNum).BranchNum,
                                             state.dataSteamCoils->SteamCoil(CoilNum).CompNum);
                        // Inlet equal to outlet when not required to run.
                        TempWaterOut = TempSteamIn;

                        // Total Heat Transfer to air
                        HeatingCoilLoad = QCoilCap;

                        // The HeatingCoilLoad is the change in the enthalpy of the water
                        state.dataSteamCoils->SteamCoil(CoilNum).OutletWaterEnthalpy = state.dataSteamCoils->SteamCoil(CoilNum).InletSteamEnthalpy;

                        // Outlet flow rate set to inlet
                        state.dataSteamCoils->SteamCoil(CoilNum).OutletSteamMassFlowRate = SteamMassFlowRate;
                        state.dataSteamCoils->SteamCoil(CoilNum).InletSteamMassFlowRate = SteamMassFlowRate;

                    } else if (QCoilCap > QSteamCoilMaxHT) {
                        // Setting to Maximum Coil Capacity
                        QCoilCap = QSteamCoilMaxHT;

                        // Temperature of air at outlet
                        TempAirOut = TempAirIn + QCoilCap / (AirMassFlow * PsyCpAirFnW(Win));

                        // In practice Sensible & Superheated heat transfer is negligible compared to latent part.
                        // This is required for outlet water temperature, otherwise it will be saturation temperature.
                        // Steam Trap drains off all the Water formed.
                        // Here Degree of Subcooling is used to calculate hot water return temperature.

                        // Calculating Water outlet temperature
                        TempWaterOut = TempSteamIn - SubcoolDeltaTemp;

                        // Steam Mass Flow Rate Required
                        SteamMassFlowRate = QCoilCap / (LatentHeatSteam + SubcoolDeltaTemp * CpWater);
                        SetComponentFlowRate(SteamMassFlowRate,
                                             state.dataSteamCoils->SteamCoil(CoilNum).SteamInletNodeNum,
                                             state.dataSteamCoils->SteamCoil(CoilNum).SteamOutletNodeNum,
                                             state.dataSteamCoils->SteamCoil(CoilNum).LoopNum,
                                             state.dataSteamCoils->SteamCoil(CoilNum).LoopSide,
                                             state.dataSteamCoils->SteamCoil(CoilNum).BranchNum,
                                             state.dataSteamCoils->SteamCoil(CoilNum).CompNum);

                        // recalculate in case previous call changed mass flow rate
                        QCoilCap = SteamMassFlowRate * (LatentHeatSteam + SubcoolDeltaTemp * CpWater);
                        TempAirOut = TempAirIn + QCoilCap / (AirMassFlow * PsyCpAirFnW(Win));

                        // Total Heat Transfer to air
                        HeatingCoilLoad = QCoilCap;

                        // The HeatingCoilLoad is the change in the enthalpy of the water
                        state.dataSteamCoils->SteamCoil(CoilNum).OutletWaterEnthalpy = state.dataSteamCoils->SteamCoil(CoilNum).InletSteamEnthalpy - HeatingCoilLoad / SteamMassFlowRate;
                        state.dataSteamCoils->SteamCoil(CoilNum).OutletSteamMassFlowRate = SteamMassFlowRate;
                        state.dataSteamCoils->SteamCoil(CoilNum).InletSteamMassFlowRate = SteamMassFlowRate;

                    } else {
                        // Temp air out is temperature Setpoint
                        TempAirOut = TempSetPoint;

                        // In practice Sensible & Superheated heat transfer is negligible compared to latent part.
                        // This is required for outlet water temperature, otherwise it will be saturation temperature.
                        // Steam Trap drains off all the Water formed.
                        // Here Degree of Subcooling is used to calculate hot water return temperature.

                        // Calculating Water outlet temperature
                        TempWaterOut = TempSteamIn - SubcoolDeltaTemp;

                        // Steam Mass Flow Rate Required
                        SteamMassFlowRate = QCoilCap / (LatentHeatSteam + SubcoolDeltaTemp * CpWater);
                        SetComponentFlowRate(SteamMassFlowRate,
                                             state.dataSteamCoils->SteamCoil(CoilNum).SteamInletNodeNum,
                                             state.dataSteamCoils->SteamCoil(CoilNum).SteamOutletNodeNum,
                                             state.dataSteamCoils->SteamCoil(CoilNum).LoopNum,
                                             state.dataSteamCoils->SteamCoil(CoilNum).LoopSide,
                                             state.dataSteamCoils->SteamCoil(CoilNum).BranchNum,
                                             state.dataSteamCoils->SteamCoil(CoilNum).CompNum);

                        // recalculate in case previous call changed mass flow rate
                        QCoilCap = SteamMassFlowRate * (LatentHeatSteam + SubcoolDeltaTemp * CpWater);
                        TempAirOut = TempAirIn + QCoilCap / (AirMassFlow * PsyCpAirFnW(Win));

                        // Total Heat Transfer to air
                        HeatingCoilLoad = QCoilCap;

                        state.dataSteamCoils->SteamCoil(CoilNum).OutletSteamMassFlowRate = SteamMassFlowRate;
                        state.dataSteamCoils->SteamCoil(CoilNum).InletSteamMassFlowRate = SteamMassFlowRate;

                        //************************* Loop Losses *****************************
                        // Loop pressure return considerations included in steam coil since the pipes are
                        // perfect and do not account for losses.

                        // Return water is condensate at atmoshperic pressure
                        // Process is considered constant enthalpy expansion
                        // No quality function in EnergyPlus hence no option left apart from
                        // considering saturated state.
                        //              StdBaroPress=101325

                        TempWaterAtmPress = GetSatTemperatureRefrig(state, fluidNameSteam, StdBaroPress, state.dataSteamCoils->SteamCoil(CoilNum).FluidIndex, RoutineName);

                        // Point 4 at atm - loop delta subcool during return journery back to pump
                        TempLoopOutToPump = TempWaterAtmPress - state.dataSteamCoils->SteamCoil(CoilNum).LoopSubcoolReturn;

                        // Actual Steam Coil Outlet Enthalpy
                        EnthCoilOutlet = GetSatEnthalpyRefrig(state, fluidNameSteam, TempSteamIn, 0.0, state.dataSteamCoils->SteamCoil(CoilNum).FluidIndex, RoutineName) -
                                         CpWater * SubcoolDeltaTemp;

                        // Enthalpy at Point 4
                        EnthAtAtmPress = GetSatEnthalpyRefrig(state, fluidNameSteam, TempWaterAtmPress, 0.0, state.dataSteamCoils->SteamCoil(CoilNum).FluidIndex, RoutineName);

                        CpWater =
                            GetSatSpecificHeatRefrig(state, fluidNameSteam, TempLoopOutToPump, 0.0, state.dataSteamCoils->SteamCoil(CoilNum).FluidIndex, RoutineNameSizeSteamCoil);

                        // Reported value of coil outlet enthalpy at the node to match the node outlet temperature
                        EnthPumpInlet = EnthAtAtmPress - CpWater * state.dataSteamCoils->SteamCoil(CoilNum).LoopSubcoolReturn;

                        state.dataSteamCoils->SteamCoil(CoilNum).OutletWaterEnthalpy = EnthPumpInlet;

                        // Point 3-Point 5,
                        EnergyLossToEnvironment = SteamMassFlowRate * (EnthCoilOutlet - EnthPumpInlet);

                        // Loss to enviornment due to pressure drop
                        state.dataSteamCoils->SteamCoil(CoilNum).LoopLoss = EnergyLossToEnvironment;
                        //************************* Loop Losses *****************************
                    }

                } else { // If not running Conditions do not change across coil from inlet to outlet
                    SteamMassFlowRate = 0.0;
                    SetComponentFlowRate(SteamMassFlowRate,
                                         state.dataSteamCoils->SteamCoil(CoilNum).SteamInletNodeNum,
                                         state.dataSteamCoils->SteamCoil(CoilNum).SteamOutletNodeNum,
                                         state.dataSteamCoils->SteamCoil(CoilNum).LoopNum,
                                         state.dataSteamCoils->SteamCoil(CoilNum).LoopSide,
                                         state.dataSteamCoils->SteamCoil(CoilNum).BranchNum,
                                         state.dataSteamCoils->SteamCoil(CoilNum).CompNum);
                    TempAirOut = TempAirIn;
                    TempWaterOut = TempSteamIn;
                    HeatingCoilLoad = 0.0;
                    state.dataSteamCoils->SteamCoil(CoilNum).OutletWaterEnthalpy = state.dataSteamCoils->SteamCoil(CoilNum).InletSteamEnthalpy;
                    state.dataSteamCoils->SteamCoil(CoilNum).OutletSteamMassFlowRate = 0.0;
                    state.dataSteamCoils->SteamCoil(CoilNum).OutletSteamQuality = 0.0;
                    state.dataSteamCoils->SteamCoil(CoilNum).LoopLoss = 0.0;
                    TempLoopOutToPump = TempWaterOut;
                }
            }
        }

        if (FanOpMode == CycFanCycCoil) {
            HeatingCoilLoad *= PartLoadRatio;
        }

        // Set the outlet conditions
        state.dataSteamCoils->SteamCoil(CoilNum).TotSteamHeatingCoilRate = HeatingCoilLoad;
        state.dataSteamCoils->SteamCoil(CoilNum).OutletAirTemp = TempAirOut;
        state.dataSteamCoils->SteamCoil(CoilNum).OutletSteamTemp = TempLoopOutToPump;
        state.dataSteamCoils->SteamCoil(CoilNum).OutletSteamQuality = 0.0;
        QCoilActual = HeatingCoilLoad;

        // This SteamCoil does not change the moisture or Mass Flow across the component
        state.dataSteamCoils->SteamCoil(CoilNum).OutletAirHumRat = state.dataSteamCoils->SteamCoil(CoilNum).InletAirHumRat;
        state.dataSteamCoils->SteamCoil(CoilNum).OutletAirMassFlowRate = state.dataSteamCoils->SteamCoil(CoilNum).InletAirMassFlowRate;
        // Set the outlet enthalpys for air and water
        state.dataSteamCoils->SteamCoil(CoilNum).OutletAirEnthalpy = PsyHFnTdbW(state.dataSteamCoils->SteamCoil(CoilNum).OutletAirTemp, state.dataSteamCoils->SteamCoil(CoilNum).OutletAirHumRat);
    }

    // Beginning of Update subroutines for the SteamCoil Module

    void UpdateSteamCoil(EnergyPlusData &state, int const CoilNum)
    {
        // SUBROUTINE INFORMATION:
        //   AUTHOR         Rahul Chillar
        //   DATE WRITTEN   Jan 2005
        //   MODIFIED       na
        //   RE-ENGINEERED  na

        // PURPOSE OF THIS SUBROUTINE:
        // This subroutine updates the coil outlet nodes.

        // METHODOLOGY EMPLOYED:
        // Data is moved from the coil data structure to the coil outlet nodes.

        using DataContaminantBalance::Contaminant;
        using PlantUtilities::SafeCopyPlantNode;

        int AirInletNode;
        int SteamInletNode;
        int AirOutletNode;
        int SteamOutletNode;

        AirInletNode = state.dataSteamCoils->SteamCoil(CoilNum).AirInletNodeNum;
        SteamInletNode = state.dataSteamCoils->SteamCoil(CoilNum).SteamInletNodeNum;
        AirOutletNode = state.dataSteamCoils->SteamCoil(CoilNum).AirOutletNodeNum;
        SteamOutletNode = state.dataSteamCoils->SteamCoil(CoilNum).SteamOutletNodeNum;

        // Set the outlet air nodes of the SteamCoil
        Node(AirOutletNode).MassFlowRate = state.dataSteamCoils->SteamCoil(CoilNum).OutletAirMassFlowRate;
        Node(AirOutletNode).Temp = state.dataSteamCoils->SteamCoil(CoilNum).OutletAirTemp;
        Node(AirOutletNode).HumRat = state.dataSteamCoils->SteamCoil(CoilNum).OutletAirHumRat;
        Node(AirOutletNode).Enthalpy = state.dataSteamCoils->SteamCoil(CoilNum).OutletAirEnthalpy;

        SafeCopyPlantNode(SteamInletNode, SteamOutletNode);

        // Set the outlet Steam nodes for the Coil
        //   Node(SteamOutletNode)%MassFlowRate = SteamCoil(CoilNum)%OutletSteamMassFlowRate
        Node(SteamOutletNode).Temp = state.dataSteamCoils->SteamCoil(CoilNum).OutletSteamTemp;
        Node(SteamOutletNode).Enthalpy = state.dataSteamCoils->SteamCoil(CoilNum).OutletWaterEnthalpy;
        Node(SteamOutletNode).Quality = state.dataSteamCoils->SteamCoil(CoilNum).OutletSteamQuality;
        // Node(SteamInletNode)%MassFlowRate  = SteamCoil(CoilNum)%OutletSteamMassFlowRate

        // Set the outlet nodes for properties that just pass through & not used
        Node(AirOutletNode).Quality = Node(AirInletNode).Quality;
        Node(AirOutletNode).Press = Node(AirInletNode).Press;
        Node(AirOutletNode).MassFlowRateMin = Node(AirInletNode).MassFlowRateMin;
        Node(AirOutletNode).MassFlowRateMax = Node(AirInletNode).MassFlowRateMax;
        Node(AirOutletNode).MassFlowRateMinAvail = Node(AirInletNode).MassFlowRateMinAvail;
        Node(AirOutletNode).MassFlowRateMaxAvail = Node(AirInletNode).MassFlowRateMaxAvail;

        // Set the outlet nodes for properties that just pass through & not used

        // Node(SteamOutletNode)%Press              = Node(SteamInletNode)%Press
        //   Node(SteamOutletNode)%Press               = StdBaroPress  ! Water out at atm pressure
        //   Node(SteamOutletNode)%HumRat              = Node(SteamInletNode)%HumRat
        //   Node(SteamOutletNode)%MassFlowRateMin     = Node(SteamInletNode)%MassFlowRateMin
        //   Node(SteamOutletNode)%MassFlowRateMax     = Node(SteamInletNode)%MassFlowRateMax
        //   Node(SteamOutletNode)%MassFlowRateMinAvail= Node(SteamInletNode)%MassFlowRateMinAvail
        //   Node(SteamOutletNode)%MassFlowRateMaxAvail= Node(SteamInletNode)%MassFlowRateMaxAvail

        //   IF (SteamCoil(CoilNum)%InletSteamMassFlowRate.EQ.0.0) THEN
        //     Node(SteamInletNode)%MassFlowRate         = 0.0
        //     Node(SteamInletNode)%MassFlowRateMinAvail = 0.0
        //     Node(SteamOutletNode)%MassFlowRateMinAvail= 0.0
        //   END IF

        if (Contaminant.CO2Simulation) {
            Node(AirOutletNode).CO2 = Node(AirInletNode).CO2;
        }
        if (Contaminant.GenericContamSimulation) {
            Node(AirOutletNode).GenContam = Node(AirInletNode).GenContam;
        }
    }

    // End of Update subroutines for the SteamCoil Module

    // Beginning of Reporting subroutines for the SteamCoil Module

    void ReportSteamCoil(EnergyPlusData &state, int const CoilNum)
    {
        // SUBROUTINE INFORMATION:
        //   AUTHOR         Rahul Chillar
        //   DATE WRITTEN   Jan 2005
        //   MODIFIED       na
        //   RE-ENGINEERED  na

        // PURPOSE OF THIS SUBROUTINE:
        // This subroutine updates the report variable for the coils.

        // Report the SteamCoil energy from this component
        state.dataSteamCoils->SteamCoil(CoilNum).TotSteamHeatingCoilEnergy = state.dataSteamCoils->SteamCoil(CoilNum).TotSteamHeatingCoilRate * TimeStepSys * DataGlobalConstants::SecInHour();
    }

    // End of Reporting subroutines for the SteamCoil Module

    // Utility subroutines for the SteamCoil Module

    int GetSteamCoilIndex(EnergyPlusData &state,
                          std::string const &CoilType, // must match coil types in this module
                          std::string const &CoilName, // must match coil names for the coil type
                          bool &ErrorsFound            // set to true if problem
    )
    {

        // FUNCTION INFORMATION:
        //       AUTHOR         R. Raustad
        //       DATE WRITTEN   August 2007
        //       MODIFIED       na
        //       RE-ENGINEERED  na

        // PURPOSE OF THIS FUNCTION:
        // This function looks up the index for the given coil and returns it.  If
        // incorrect coil type or name is given, ErrorsFound is returned as true and node number is returned
        // as zero.

        // Return value
        int IndexNum; // returned air inlet node number of matched coil

        // Obtains and Allocates SteamCoil related parameters from input file
        if (state.dataSteamCoils->GetSteamCoilsInputFlag) { // First time subroutine has been entered
            GetSteamCoilInput(state);
            state.dataSteamCoils->GetSteamCoilsInputFlag = false;
        }

        if (CoilType == "COIL:HEATING:STEAM") {
            IndexNum = UtilityRoutines::FindItemInList(CoilName, state.dataSteamCoils->SteamCoil);
        } else {
            IndexNum = 0;
        }

        if (IndexNum == 0) {
            ShowSevereError("GetSteamCoilIndex: Could not find CoilType=\"" + CoilType + "\" with Name=\"" + CoilName + "\"");
            ErrorsFound = true;
        }

        return IndexNum;
    }

    void CheckSteamCoilSchedule(EnergyPlusData &state, std::string const &EP_UNUSED(CompType), std::string const &CompName, Real64 &Value, int &CompIndex)
    {

        // SUBROUTINE INFORMATION:
        //       AUTHOR         Linda Lawrie
        //       DATE WRITTEN   March 2006
        //       MODIFIED       na
        //       RE-ENGINEERED  na

        // PURPOSE OF THIS SUBROUTINE:
        // Gets the correct schedule value for this coil

        // Using/Aliasing
        using General::TrimSigDigits;

        // SUBROUTINE LOCAL VARIABLE DECLARATIONS:
        int CoilNum;

        // Obtains and Allocates SteamCoil related parameters from input file
        if (state.dataSteamCoils->GetSteamCoilsInputFlag) { // First time subroutine has been entered
            GetSteamCoilInput(state);
            state.dataSteamCoils->GetSteamCoilsInputFlag = false;
        }

        // Find the correct Coil number
        if (CompIndex == 0) {
            CoilNum = UtilityRoutines::FindItemInList(CompName, state.dataSteamCoils->SteamCoil);
            if (CoilNum == 0) {
                ShowFatalError("CheckSteamCoilSchedule: Coil not found=" + CompName);
            }
            CompIndex = CoilNum;
            Value = GetCurrentScheduleValue(state.dataSteamCoils->SteamCoil(CoilNum).SchedPtr); // not scheduled?
        } else {
            CoilNum = CompIndex;
            if (CoilNum > state.dataSteamCoils->NumSteamCoils || CoilNum < 1) {
                ShowFatalError("SimulateSteamCoilComponents: Invalid CompIndex passed=" + TrimSigDigits(CoilNum) +
                               ", Number of Steam Coils=" + TrimSigDigits(state.dataSteamCoils->NumSteamCoils) + ", Coil name=" + CompName);
            }
            if (CompName != state.dataSteamCoils->SteamCoil(CoilNum).Name) {
                ShowFatalError("SimulateSteamCoilComponents: Invalid CompIndex passed=" + TrimSigDigits(CoilNum) + ", Coil name=" + CompName +
                               ", stored Coil Name for that index=" + state.dataSteamCoils->SteamCoil(CoilNum).Name);
            }
            Value = GetCurrentScheduleValue(state.dataSteamCoils->SteamCoil(CoilNum).SchedPtr); // not scheduled?
        }
    }

    Real64 GetCoilMaxWaterFlowRate(EnergyPlusData &state,
                                   std::string const &CoilType, // must match coil types in this module
                                   std::string const &CoilName, // must match coil names for the coil type
                                   bool &ErrorsFound            // set to true if problem
    )
    {

        // FUNCTION INFORMATION:
        //       AUTHOR         Linda Lawrie
        //       DATE WRITTEN   November 2006
        //       MODIFIED       na
        //       RE-ENGINEERED  na

        // PURPOSE OF THIS FUNCTION:
        // This function looks up the max water flow rate for the given coil and returns it.  If
        // incorrect coil type or name is given, ErrorsFound is returned as true and capacity is returned
        // as negative.

        // Return value
        Real64 MaxWaterFlowRate; // returned max water flow rate of matched coil

        // FUNCTION LOCAL VARIABLE DECLARATIONS:
        int WhichCoil;
        static int ErrCount(0);

        // Obtains and Allocates SteamCoil related parameters from input file
        if (state.dataSteamCoils->GetSteamCoilsInputFlag) { // First time subroutine has been entered
            GetSteamCoilInput(state);
            state.dataSteamCoils->GetSteamCoilsInputFlag = false;
        }

        if (UtilityRoutines::SameString(CoilType, "Coil:Heating:Steam")) {
            WhichCoil = UtilityRoutines::FindItem(CoilName, state.dataSteamCoils->SteamCoil);
            if (WhichCoil != 0) {
                // coil does not specify MaxWaterFlowRate
                MaxWaterFlowRate = 0.0;
                ShowRecurringWarningErrorAtEnd("Requested Max Water Flow Rate from COIL:Heating:Steam N/A", ErrCount);
            }
        } else {
            WhichCoil = 0;
        }

        if (WhichCoil == 0) {
            ShowSevereError("GetCoilMaxWaterFlowRate: Could not find CoilType=\"" + CoilType + "\" with Name=\"" + CoilName + "\"");
            ErrorsFound = true;
            MaxWaterFlowRate = -1000.0;
        }

        return MaxWaterFlowRate;
    }

    Real64 GetCoilMaxSteamFlowRate(EnergyPlusData &state,
                                   int const CoilIndex, // must match coil types in this module
                                   bool &ErrorsFound    // set to true if problem
    )
    {

        // FUNCTION INFORMATION:
        //       AUTHOR         R. Raustad
        //       DATE WRITTEN   August 2007
        //       MODIFIED       na
        //       RE-ENGINEERED  na

        // PURPOSE OF THIS FUNCTION:
        // This function looks up the max steam flow rate for the given coil and returns it.  If
        // incorrect coil type or name is given, ErrorsFound is returned as true and flow rate is returned
        // as zero.

        // Return value
        Real64 MaxSteamFlowRate; // returned max steam flow rate of matched coil

        // Obtains and Allocates SteamCoil related parameters from input file
        if (state.dataSteamCoils->GetSteamCoilsInputFlag) { // First time subroutine has been entered
            GetSteamCoilInput(state);
            state.dataSteamCoils->GetSteamCoilsInputFlag = false;
        }

        if (CoilIndex == 0) {
            ShowSevereError("GetCoilMaxSteamFlowRate: Could not find CoilType = \"Coil:Heating:Steam\"");
            ErrorsFound = true;
            MaxSteamFlowRate = 0.0;
        } else {
            MaxSteamFlowRate = state.dataSteamCoils->SteamCoil(CoilIndex).MaxSteamVolFlowRate;
        }

        return MaxSteamFlowRate;
    }

    int GetCoilAirInletNode(EnergyPlusData &state,
                            int const CoilIndex,         // must match coil types in this module
                            std::string const &CoilName, // must match coil names for the coil type
                            bool &ErrorsFound            // set to true if problem
    )
    {

        // FUNCTION INFORMATION:
        //       AUTHOR         R. Raustad
        //       DATE WRITTEN   July 2007
        //       MODIFIED       na
        //       RE-ENGINEERED  na

        // PURPOSE OF THIS FUNCTION:
        // This function looks up the air inlet node number for the given coil and returns it.  If
        // incorrect coil type or name is given, ErrorsFound is returned as true and node number is returned
        // as zero.

        // Return value
        int NodeNumber; // returned air inlet node number of matched coil

        // Obtains and Allocates SteamCoil related parameters from input file
        if (state.dataSteamCoils->GetSteamCoilsInputFlag) { // First time subroutine has been entered
            GetSteamCoilInput(state);
            state.dataSteamCoils->GetSteamCoilsInputFlag = false;
        }

        if (CoilIndex == 0) {
            ShowSevereError("GetCoilAirInletNode: Could not find CoilType = \"Coil:Heating:Steam\" with Name = " + CoilName);
            ErrorsFound = true;
            NodeNumber = 0;
        } else {
            NodeNumber = state.dataSteamCoils->SteamCoil(CoilIndex).AirInletNodeNum;
        }

        return NodeNumber;
    }

    int GetCoilAirOutletNode(EnergyPlusData &state,
                             int const CoilIndex,         // must match coil types in this module
                             std::string const &CoilName, // must match coil names for the coil type
                             bool &ErrorsFound            // set to true if problem
    )
    {

        // FUNCTION INFORMATION:
        //       AUTHOR         R. Raustad
        //       DATE WRITTEN   July 2007
        //       MODIFIED       na
        //       RE-ENGINEERED  na

        // PURPOSE OF THIS FUNCTION:
        // This function looks up the air outlet node number for the given coil and returns it.  If
        // incorrect coil type or name is given, ErrorsFound is returned as true and node number is returned
        // as zero.

        // METHODOLOGY EMPLOYED:
        // na

        // REFERENCES:
        // na

        // USE STATEMENTS:
        // na

        // Return value
        int NodeNumber; // returned air inlet node number of matched coil

        // Obtains and Allocates SteamCoil related parameters from input file
        if (state.dataSteamCoils->GetSteamCoilsInputFlag) { // First time subroutine has been entered
            GetSteamCoilInput(state);
            state.dataSteamCoils->GetSteamCoilsInputFlag = false;
        }

        if (CoilIndex == 0) {
            ShowSevereError("GetCoilAirOutletNode: Could not find CoilType = \"Coil:Heating:Steam\" with Name = " + CoilName);
            ErrorsFound = true;
            NodeNumber = 0;
        } else {
            NodeNumber = state.dataSteamCoils->SteamCoil(CoilIndex).AirOutletNodeNum;
        }

        return NodeNumber;
    }

    int GetCoilAirOutletNode(EnergyPlusData &state,
                             std::string const &CoilType, // must match coil types in this module
                             std::string const &CoilName, // must match coil names for the coil type
                             bool &EP_UNUSED(ErrorsFound) // set to true if problem
    )
    {

        // FUNCTION INFORMATION:
        //       AUTHOR         R. Raustad
        //       DATE WRITTEN   July 2007
        //       MODIFIED       na
        //       RE-ENGINEERED  na

        // PURPOSE OF THIS FUNCTION:
        // This function looks up the air outlet node number for the given coil and returns it.  If
        // incorrect coil type or name is given, ErrorsFound is returned as true and node number is returned
        // as zero.

        // Return value
        int NodeNumber; // returned air inlet node number of matched coil

        // FUNCTION LOCAL VARIABLE DECLARATIONS:
        int IndexNum; // returned air inlet node number of matched coil

        // Obtains and Allocates SteamCoil related parameters from input file
        if (state.dataSteamCoils->GetSteamCoilsInputFlag) { // First time subroutine has been entered
            GetSteamCoilInput(state);
            state.dataSteamCoils->GetSteamCoilsInputFlag = false;
        }

        if (UtilityRoutines::SameString(CoilType, "Coil:Heating:Steam")) {
            IndexNum = UtilityRoutines::FindItem(CoilName, state.dataSteamCoils->SteamCoil);
        } else {
            IndexNum = 0;
        }

        if (IndexNum == 0) {
            NodeNumber = 0;
        } else {
            NodeNumber = state.dataSteamCoils->SteamCoil(IndexNum).AirOutletNodeNum;
        }

        return NodeNumber;
    }

    int GetCoilSteamInletNode(EnergyPlusData &state,
                              int const CoilIndex,         // must match coil types in this module
                              std::string const &CoilName, // must match coil names for the coil type
                              bool &ErrorsFound            // set to true if problem
    )
    {

        // FUNCTION INFORMATION:
        //       AUTHOR         R. Raustad
        //       DATE WRITTEN   July 2007
        //       MODIFIED       na
        //       RE-ENGINEERED  na

        // PURPOSE OF THIS FUNCTION:
        // This function looks up the steam inlet node number for the given coil and returns it.  If
        // incorrect coil type or name is given, ErrorsFound is returned as true and node number is returned
        // as zero.

        // Return value
        int NodeNumber; // returned air inlet node number of matched coil

        // Obtains and Allocates SteamCoil related parameters from input file
        if (state.dataSteamCoils->GetSteamCoilsInputFlag) { // First time subroutine has been entered
            GetSteamCoilInput(state);
            state.dataSteamCoils->GetSteamCoilsInputFlag = false;
        }

        if (CoilIndex == 0) {
            ShowSevereError("GetCoilSteamInletNode: Could not find CoilType = \"Coil:Heating:Steam\" with Name = " + CoilName);
            ErrorsFound = true;
            NodeNumber = 0;
        } else {
            NodeNumber = state.dataSteamCoils->SteamCoil(CoilIndex).SteamInletNodeNum;
        }

        return NodeNumber;
    }

    int GetCoilSteamInletNode(EnergyPlusData &state,
                              std::string const &CoilType, // must match coil types in this module
                              std::string const &CoilName, // must match coil names for the coil type
                              bool &ErrorsFound            // set to true if problem
    )
    {

        // FUNCTION INFORMATION:
        //       AUTHOR         L. Lawrie (based on R. Raustad)
        //       DATE WRITTEN   June 2008
        //       MODIFIED       na
        //       RE-ENGINEERED  na

        // PURPOSE OF THIS FUNCTION:
        // This function looks up the steam inlet node number for the given coil and returns it.  If
        // incorrect coil type or name is given, ErrorsFound is returned as true and node number is returned
        // as zero.

        // Return value
        int NodeNumber; // returned air inlet node number of matched coil

        // FUNCTION LOCAL VARIABLE DECLARATIONS:
        int IndexNum; // returned air inlet node number of matched coil

        // Obtains and Allocates SteamCoil related parameters from input file
        if (state.dataSteamCoils->GetSteamCoilsInputFlag) { // First time subroutine has been entered
            GetSteamCoilInput(state);
            state.dataSteamCoils->GetSteamCoilsInputFlag = false;
        }

        if (UtilityRoutines::SameString(CoilType, "Coil:Heating:Steam")) {
            IndexNum = UtilityRoutines::FindItem(CoilName, state.dataSteamCoils->SteamCoil);
        } else {
            IndexNum = 0;
        }

        if (IndexNum == 0) {
            ShowSevereError("GetCoilSteamInletNode: Could not find CoilType = \"Coil:Heating:Steam\" with Name = " + CoilName);
            ErrorsFound = true;
            NodeNumber = 0;
        } else {
            NodeNumber = state.dataSteamCoils->SteamCoil(IndexNum).SteamInletNodeNum;
        }

        return NodeNumber;
    }

    int GetCoilSteamOutletNode(EnergyPlusData &state,
                               int const CoilIndex,         // must match coil types in this module
                               std::string const &CoilName, // must match coil names for the coil type
                               bool &ErrorsFound            // set to true if problem
    )
    {

        // FUNCTION INFORMATION:
        //       AUTHOR         R. Raustad
        //       DATE WRITTEN   July 2007
        //       MODIFIED       na
        //       RE-ENGINEERED  na

        // PURPOSE OF THIS FUNCTION:
        // This function looks up the steam inlet node number for the given coil and returns it.  If
        // incorrect coil type or name is given, ErrorsFound is returned as true and node number is returned
        // as zero.

        // Return value
        int NodeNumber; // returned air inlet node number of matched coil

        // Obtains and Allocates SteamCoil related parameters from input file
        if (state.dataSteamCoils->GetSteamCoilsInputFlag) { // First time subroutine has been entered
            GetSteamCoilInput(state);
            state.dataSteamCoils->GetSteamCoilsInputFlag = false;
        }

        if (CoilIndex == 0) {
            ShowSevereError("GetCoilSteamInletNode: Could not find CoilType = \"Coil:Heating:Steam\" with Name = " + CoilName);
            ErrorsFound = true;
            NodeNumber = 0;
        } else {
            NodeNumber = state.dataSteamCoils->SteamCoil(CoilIndex).SteamOutletNodeNum;
        }

        return NodeNumber;
    }

    int GetCoilSteamOutletNode(EnergyPlusData &state,
                               std::string const &CoilType, // must match coil types in this module
                               std::string const &CoilName, // must match coil names for the coil type
                               bool &ErrorsFound            // set to true if problem
    )
    {

        // FUNCTION INFORMATION:
        //       AUTHOR         L. Lawrie (based on R. Raustad)
        //       DATE WRITTEN   June 2008
        //       MODIFIED       na
        //       RE-ENGINEERED  na

        // PURPOSE OF THIS FUNCTION:
        // This function looks up the steam inlet node number for the given coil and returns it.  If
        // incorrect coil type or name is given, ErrorsFound is returned as true and node number is returned
        // as zero.

        // Return value
        int NodeNumber; // returned air inlet node number of matched coil

        // FUNCTION LOCAL VARIABLE DECLARATIONS:
        int IndexNum; // returned air inlet node number of matched coil

        // Obtains and Allocates SteamCoil related parameters from input file
        if (state.dataSteamCoils->GetSteamCoilsInputFlag) { // First time subroutine has been entered
            GetSteamCoilInput(state);
            state.dataSteamCoils->GetSteamCoilsInputFlag = false;
        }

        if (UtilityRoutines::SameString(CoilType, "Coil:Heating:Steam")) {
            IndexNum = UtilityRoutines::FindItem(CoilName, state.dataSteamCoils->SteamCoil);
        } else {
            IndexNum = 0;
        }

        if (IndexNum == 0) {
            ShowSevereError("GetCoilSteamInletNode: Could not find CoilType = \"Coil:Heating:Steam\" with Name = " + CoilName);
            ErrorsFound = true;
            NodeNumber = 0;
        } else {
            NodeNumber = state.dataSteamCoils->SteamCoil(IndexNum).SteamOutletNodeNum;
        }

        return NodeNumber;
    }

    Real64 GetCoilCapacity(EnergyPlusData &state,
                           std::string const &CoilType, // must match coil types in this module
                           std::string const &CoilName, // must match coil names for the coil type
                           bool &ErrorsFound            // set to true if problem
    )
    {

        // FUNCTION INFORMATION:
        //       AUTHOR         R. Raustad
        //       DATE WRITTEN   July 2007
        //       MODIFIED       na
        //       RE-ENGINEERED  na

        // PURPOSE OF THIS FUNCTION:
        // This function looks up the steam coils operating capacity and returns it.  If
        // incorrect coil type or name is given, ErrorsFound is returned as true and node number is returned
        // as zero.

        // Return value
        Real64 Capacity; // returned operating capacity of matched coil (W)

        // FUNCTION LOCAL VARIABLE DECLARATIONS:
        int WhichCoil;

        // Obtains and Allocates SteamCoil related parameters from input file
        if (state.dataSteamCoils->GetSteamCoilsInputFlag) { // First time subroutine has been entered
            GetSteamCoilInput(state);
            state.dataSteamCoils->GetSteamCoilsInputFlag = false;
        }

        if (UtilityRoutines::SameString(CoilType, "Coil:Heating:Steam")) {
            WhichCoil = UtilityRoutines::FindItem(CoilName, state.dataSteamCoils->SteamCoil);
            if (WhichCoil != 0) {
                // coil does not specify MaxWaterFlowRate
                Capacity = state.dataSteamCoils->SteamCoil(WhichCoil).OperatingCapacity;
            }
        } else {
            WhichCoil = 0;
        }

        if (WhichCoil == 0) {
            ShowSevereError("GetCoilSteamInletNode: Could not find CoilType=\"" + CoilType + "\" with Name=\"" + CoilName + "\"");
            ErrorsFound = true;
            Capacity = 0.0;
        }

        return Capacity;
    }

    int GetTypeOfCoil(EnergyPlusData &state,
                      int const CoilIndex,         // must match coil types in this module
                      std::string const &CoilName, // must match coil names for the coil type
                      bool &ErrorsFound            // set to true if problem
    )
    {

        // FUNCTION INFORMATION:
        //       AUTHOR         R. Raustad
        //       DATE WRITTEN   July 2007
        //       MODIFIED       na
        //       RE-ENGINEERED  na

        // PURPOSE OF THIS FUNCTION:
        // This function looks up the steam coils operating capacity and returns it.  If
        // incorrect coil type or name is given, ErrorsFound is returned as true and node number is returned
        // as zero.

        // Return value
        int TypeOfCoil; // returned coil type of matched coil (W)

        // Locals
        // FUNCTION ARGUMENT DEFINITIONS:
        // 1 = TemperatureSetPointControl
        // 3 = ZoneLoadControl

        // Obtains and Allocates SteamCoil related parameters from input file
        if (state.dataSteamCoils->GetSteamCoilsInputFlag) { // First time subroutine has been entered
            GetSteamCoilInput(state);
            state.dataSteamCoils->GetSteamCoilsInputFlag = false;
        }

        if (CoilIndex == 0) {
            ShowSevereError("GetCoilSteamInletNode: Could not find CoilType = \"Coil:Heating:Steam\" with Name = " + CoilName);
            ErrorsFound = true;
            TypeOfCoil = 0;
        } else {
            TypeOfCoil = state.dataSteamCoils->SteamCoil(CoilIndex).TypeOfCoil;
        }

        return TypeOfCoil;
    }

    int GetSteamCoilControlNodeNum(EnergyPlusData &state,
                                   std::string const &CoilType, // must match coil types in this module
                                   std::string const &CoilName, // must match coil names for the coil type
                                   bool &ErrorFlag              // set to true if problem
    )
    {

        // FUNCTION INFORMATION:
        //       AUTHOR         B. Nigusse, FSEC
        //       DATE WRITTEN   January 2012
        //       MODIFIED       na
        //       RE-ENGINEERED  na

        // PURPOSE OF THIS FUNCTION:
        // This function looks up the steam coils and returns the steam control node number.  If
        // incorrect coil type or name is given, ErrorsFound is returned as true and node number is returned
        // as zero.

        // Return value
        int NodeNumber; // returned node number of matched coil

        // FUNCTION LOCAL VARIABLE DECLARATIONS:
        int WhichCoil;

        // Obtains and Allocates SteamCoil related parameters from input file
        if (state.dataSteamCoils->GetSteamCoilsInputFlag) { // First time subroutine has been entered
            GetSteamCoilInput(state);
            state.dataSteamCoils->GetSteamCoilsInputFlag = false;
        }

        WhichCoil = 0;
        NodeNumber = 0;
        if (UtilityRoutines::SameString(CoilType, "Coil:Heating:Steam")) {
            WhichCoil = UtilityRoutines::FindItem(CoilName, state.dataSteamCoils->SteamCoil);
            if (WhichCoil != 0) {
                NodeNumber = state.dataSteamCoils->SteamCoil(WhichCoil).TempSetPointNodeNum;
            }
        } else {
            WhichCoil = 0;
        }

        if (WhichCoil == 0) {
            ShowSevereError("GetSteamCoilControlNodeNum: Could not find Coil, Type=\"" + CoilType + "\" Name=\"" + CoilName + "\"");
            ErrorFlag = true;
            NodeNumber = 0;
        }

        return NodeNumber;
    }

    int GetSteamCoilAvailScheduleIndex(EnergyPlusData &state,
                                       std::string const &CoilType, // must match coil types in this module
                                       std::string const &CoilName, // must match coil names for the coil type
                                       bool &ErrorsFound            // set to true if problem
    )
    {

        // FUNCTION INFORMATION:
        //       AUTHOR         Chandan Sharma, FSEC
        //       DATE WRITTEN   February 2013
        //       MODIFIED       na
        //       RE-ENGINEERED  na

        // PURPOSE OF THIS FUNCTION:
        // This function looks up the given coil and returns the availability schedule index.  If
        // incorrect coil type or name is given, ErrorsFound is returned as true and index is returned
        // as zero.

        // Return value
        int AvailSchIndex; // returned availability schedule of matched coil

        // FUNCTION LOCAL VARIABLE DECLARATIONS:
        int WhichCoil;

        // Obtains and Allocates HeatingCoil related parameters from input file
        if (state.dataSteamCoils->GetSteamCoilsInputFlag) { // First time subroutine has been entered
            GetSteamCoilInput(state);
            state.dataSteamCoils->GetSteamCoilsInputFlag = false;
        }

        WhichCoil = 0;
        AvailSchIndex = 0;

        if (UtilityRoutines::SameString(CoilType, "Coil:Heating:Steam")) {
            WhichCoil = UtilityRoutines::FindItem(CoilName, state.dataSteamCoils->SteamCoil);
            if (WhichCoil != 0) {
                AvailSchIndex = state.dataSteamCoils->SteamCoil(WhichCoil).SchedPtr;
            }
        } else {
            WhichCoil = 0;
        }

        if (WhichCoil == 0) {
            ShowSevereError("GetCoilAvailScheduleIndex: Could not find Coil, Type=\"" + CoilType + "\" Name=\"" + CoilName + "\"");
            ErrorsFound = true;
            AvailSchIndex = 0;
        }

        return AvailSchIndex;
    }

    void SetSteamCoilData(EnergyPlusData &state,
                          int const CoilNum,                       // Number of hot water heating Coil
                          bool &ErrorsFound,                       // Set to true if certain errors found
                          Optional_bool DesiccantRegenerationCoil, // Flag that this coil is used as regeneration air heating coil
                          Optional_int DesiccantDehumIndex         // Index for the desiccant dehum system where this caoil is used
    )
    {

        // FUNCTION INFORMATION:
        //       AUTHOR         Bereket Nigusse
        //       DATE WRITTEN   February 2016
        //       MODIFIED       na
        //       RE-ENGINEERED  na

        // PURPOSE OF THIS FUNCTION:
        // This function sets data to water Heating Coil using the coil index and arguments passed

        // Using/Aliasing
        using General::TrimSigDigits;

        if (state.dataSteamCoils->GetSteamCoilsInputFlag) {
            GetSteamCoilInput(state);
            state.dataSteamCoils->GetSteamCoilsInputFlag = false;
        }

        if (CoilNum <= 0 || CoilNum > state.dataSteamCoils->NumSteamCoils) {
            ShowSevereError("SetHeatingCoilData: called with heating coil Number out of range=" + TrimSigDigits(CoilNum) + " should be >0 and <" +
                            TrimSigDigits(state.dataSteamCoils->NumSteamCoils));
            ErrorsFound = true;
            return;
        }

        if (present(DesiccantRegenerationCoil)) {
            state.dataSteamCoils->SteamCoil(CoilNum).DesiccantRegenerationCoil = DesiccantRegenerationCoil;
        }

        if (present(DesiccantDehumIndex)) {
            state.dataSteamCoils->SteamCoil(CoilNum).DesiccantDehumNum = DesiccantDehumIndex;
        }
    }
    // End of Utility subroutines for the SteamCoil Module

} // namespace SteamCoils

} // namespace EnergyPlus<|MERGE_RESOLUTION|>--- conflicted
+++ resolved
@@ -283,11 +283,7 @@
             state.dataSteamCoils->SteamCoil(CoilNum).Name = AlphArray(1);
             state.dataSteamCoils->SteamCoil(CoilNum).Schedule = AlphArray(2);
             if (lAlphaBlanks(2)) {
-<<<<<<< HEAD
-                SteamCoil(CoilNum).SchedPtr = DataGlobalConstants::ScheduleAlwaysOn();
-=======
-                state.dataSteamCoils->SteamCoil(CoilNum).SchedPtr = ScheduleAlwaysOn;
->>>>>>> ddc0f773
+                state.dataSteamCoils->SteamCoil(CoilNum).SchedPtr = DataGlobalConstants::ScheduleAlwaysOn();
             } else {
                 state.dataSteamCoils->SteamCoil(CoilNum).SchedPtr = GetScheduleIndex(state, AlphArray(2));
                 if (state.dataSteamCoils->SteamCoil(CoilNum).SchedPtr == 0) {
