// EnergyPlus, Copyright (c) 1996-2020, The Board of Trustees of the University of Illinois,
// The Regents of the University of California, through Lawrence Berkeley National Laboratory
// (subject to receipt of any required approvals from the U.S. Dept. of Energy), Oak Ridge
// National Laboratory, managed by UT-Battelle, Alliance for Sustainable Energy, LLC, and other
// contributors. All rights reserved.
//
// NOTICE: This Software was developed under funding from the U.S. Department of Energy and the
// U.S. Government consequently retains certain rights. As such, the U.S. Government has been
// granted for itself and others acting on its behalf a paid-up, nonexclusive, irrevocable,
// worldwide license in the Software to reproduce, distribute copies to the public, prepare
// derivative works, and perform publicly and display publicly, and to permit others to do so.
//
// Redistribution and use in source and binary forms, with or without modification, are permitted
// provided that the following conditions are met:
//
// (1) Redistributions of source code must retain the above copyright notice, this list of
//     conditions and the following disclaimer.
//
// (2) Redistributions in binary form must reproduce the above copyright notice, this list of
//     conditions and the following disclaimer in the documentation and/or other materials
//     provided with the distribution.
//
// (3) Neither the name of the University of California, Lawrence Berkeley National Laboratory,
//     the University of Illinois, U.S. Dept. of Energy nor the names of its contributors may be
//     used to endorse or promote products derived from this software without specific prior
//     written permission.
//
// (4) Use of EnergyPlus(TM) Name. If Licensee (i) distributes the software in stand-alone form
//     without changes from the version obtained under this License, or (ii) Licensee makes a
//     reference solely to the software portion of its product, Licensee must refer to the
//     software as "EnergyPlus version X" software, where "X" is the version number Licensee
//     obtained under this License and may not use a different name for the software. Except as
//     specifically required in this Section (4), Licensee shall not use in a company name, a
//     product name, in advertising, publicity, or other promotional activities any name, trade
//     name, trademark, logo, or other designation of "EnergyPlus", "E+", "e+" or confusingly
//     similar designation, without the U.S. Department of Energy's prior written consent.
//
// THIS SOFTWARE IS PROVIDED BY THE COPYRIGHT HOLDERS AND CONTRIBUTORS "AS IS" AND ANY EXPRESS OR
// IMPLIED WARRANTIES, INCLUDING, BUT NOT LIMITED TO, THE IMPLIED WARRANTIES OF MERCHANTABILITY
// AND FITNESS FOR A PARTICULAR PURPOSE ARE DISCLAIMED. IN NO EVENT SHALL THE COPYRIGHT OWNER OR
// CONTRIBUTORS BE LIABLE FOR ANY DIRECT, INDIRECT, INCIDENTAL, SPECIAL, EXEMPLARY, OR
// CONSEQUENTIAL DAMAGES (INCLUDING, BUT NOT LIMITED TO, PROCUREMENT OF SUBSTITUTE GOODS OR
// SERVICES; LOSS OF USE, DATA, OR PROFITS; OR BUSINESS INTERRUPTION) HOWEVER CAUSED AND ON ANY
// THEORY OF LIABILITY, WHETHER IN CONTRACT, STRICT LIABILITY, OR TORT (INCLUDING NEGLIGENCE OR
// OTHERWISE) ARISING IN ANY WAY OUT OF THE USE OF THIS SOFTWARE, EVEN IF ADVISED OF THE
// POSSIBILITY OF SUCH DAMAGE.

// C++ Headers
#include <cassert>
#include <cmath>

// ObjexxFCL Headers
#include <ObjexxFCL/Array.functions.hh>
#include <ObjexxFCL/Fmath.hh>

// EnergyPlus Headers
#include <EnergyPlus/BranchNodeConnections.hh>
#include <EnergyPlus/ChillerIndirectAbsorption.hh>
#include <EnergyPlus/CurveManager.hh>
#include <EnergyPlus/DataBranchAirLoopPlant.hh>
#include <EnergyPlus/DataEnvironment.hh>
#include <EnergyPlus/DataHVACGlobals.hh>
#include <EnergyPlus/DataIPShortCuts.hh>
#include <EnergyPlus/DataLoopNode.hh>
#include <EnergyPlus/Plant/DataPlant.hh>
#include <EnergyPlus/DataSizing.hh>
#include <EnergyPlus/EMSManager.hh>
#include <EnergyPlus/FaultsManager.hh>
#include <EnergyPlus/FluidProperties.hh>
#include <EnergyPlus/General.hh>
#include <EnergyPlus/GlobalNames.hh>
#include <EnergyPlus/Data/EnergyPlusData.hh>
#include <EnergyPlus/InputProcessing/InputProcessor.hh>
#include <EnergyPlus/NodeInputManager.hh>
#include <EnergyPlus/OutputProcessor.hh>
#include <EnergyPlus/OutputReportPredefined.hh>
#include <EnergyPlus/Plant/PlantLocation.hh>
#include <EnergyPlus/PlantUtilities.hh>
#include <EnergyPlus/ReportSizingManager.hh>
#include <EnergyPlus/UtilityRoutines.hh>

namespace EnergyPlus {

namespace ChillerIndirectAbsorption {

    // MODULE INFORMATION:
    //       AUTHOR         R. Raustad (FSEC)
    //       DATE WRITTEN   May 2008
    //       MODIFIED       na
    //       RE-ENGINEERED  na

    // PURPOSE OF THIS MODULE:
    // This module simulates the performance of the revised BLAST
    // absorbers. New curve objects are included.

    // METHODOLOGY EMPLOYED:
    // Once the PlantLoopManager determines that the revised BLAST absorber
    // is available to meet a loop cooling demand, it calls SimIndirectAbsorber
    // which in turn calls the appropriate Indirect Absorption Chiller model.
    // All Absorption Chiller models are based on a polynomial fit of Absorber
    // performance data.

    // REFERENCES:
    // 1. BLAST Users Manual

    // OTHER NOTES:
    // Manufacturers performance data can be used to generate the coefficients for the model.

    const char * calcChillerAbsorptionIndirect("CALC Chiller:Absorption:Indirect ");
    auto constexpr waterIndex(1);
    const char * fluidNameSteam = "STEAM";
    const char * fluidNameWater = "WATER";

    PlantComponent *IndirectAbsorberSpecs::factory(EnergyPlusData &state, std::string const &objectName)
    {
        // Process the input data
        if (state.dataChillerIndirectAbsorption.GetInput) {
<<<<<<< HEAD
            GetIndirectAbsorberInput(state);
=======
            GetIndirectAbsorberInput(state, state.dataChillerIndirectAbsorption);
>>>>>>> 258bfbd7
            state.dataChillerIndirectAbsorption.GetInput = false;
        }
        // Now look for this particular object
        for (auto &thisAbs : state.dataChillerIndirectAbsorption.IndirectAbsorber) {
            if (thisAbs.Name == objectName) {
                return &thisAbs;
            }
        }
        // If we didn't find it, fatal
        ShowFatalError("LocalIndirectAbsorptionChillerFactory: Error getting inputs for object named: " + objectName); // LCOV_EXCL_LINE
        // Shut up the compiler
        return nullptr; // LCOV_EXCL_LINE
    }

    void IndirectAbsorberSpecs::simulate(EnergyPlusData &state, const PlantLocation &calledFromLocation, bool FirstHVACIteration, Real64 &CurLoad, bool RunFlag)
    {
        if (calledFromLocation.loopNum == this->CWLoopNum) {

<<<<<<< HEAD
            this->initialize(state, RunFlag, CurLoad);
=======
            this->initialize(state.dataBranchInputManager, RunFlag, CurLoad);
>>>>>>> 258bfbd7
            this->calculate(state, CurLoad, RunFlag);
            this->updateRecords(CurLoad, RunFlag);

        } else if (calledFromLocation.loopNum == this->CDLoopNum) {
            // Called from non-dominant condenser water connection loop side
            PlantUtilities::UpdateChillerComponentCondenserSide(calledFromLocation.loopNum,
                                                                calledFromLocation.loopSideNum,
                                                                DataPlant::TypeOf_Chiller_Indirect_Absorption,
                                                                this->CondInletNodeNum,
                                                                this->CondOutletNodeNum,
                                                                this->Report.QCond,
                                                                this->Report.CondInletTemp,
                                                                this->Report.CondOutletTemp,
                                                                this->Report.Condmdot,
                                                                FirstHVACIteration);

        } else if (calledFromLocation.loopNum == this->GenLoopNum) {
            // Called from non-dominant generator hot water or steam connection loop side
            PlantUtilities::UpdateAbsorberChillerComponentGeneratorSide(calledFromLocation.loopNum,
                                                                        calledFromLocation.loopSideNum,
                                                                        DataPlant::TypeOf_Chiller_Indirect_Absorption,
                                                                        this->GeneratorInletNodeNum,
                                                                        this->GeneratorOutletNodeNum,
                                                                        this->GenHeatSourceType,
                                                                        this->Report.QGenerator,
                                                                        this->Report.SteamMdot,
                                                                        FirstHVACIteration);

        } else {
            ShowFatalError("SimIndirectAbsorber: Invalid LoopNum passed=" + General::TrimSigDigits(calledFromLocation.loopNum) +
                           ", Unit name=" + this->Name + ", stored chilled water loop=" + General::TrimSigDigits(this->CWLoopNum) +
                           ", stored condenser water loop=" + General::TrimSigDigits(this->CDLoopNum) +
                           ", stored generator loop=" + General::TrimSigDigits(this->GenLoopNum));
        }
    }

    void IndirectAbsorberSpecs::getDesignCapacities(const PlantLocation &calledFromLocation, Real64 &MaxLoad, Real64 &MinLoad, Real64 &OptLoad)
    {
        if (calledFromLocation.loopNum == this->CWLoopNum) {
            MinLoad = this->NomCap * this->MinPartLoadRat;
            MaxLoad = this->NomCap * this->MaxPartLoadRat;
            OptLoad = this->NomCap * this->OptPartLoadRat;
        } else {
            MinLoad = 0.0;
            MaxLoad = 0.0;
            OptLoad = 0.0;
        }
    }

    void IndirectAbsorberSpecs::getSizingFactor(Real64 &sizFac)
    {
        sizFac = this->SizFac;
    }

    void IndirectAbsorberSpecs::onInitLoopEquip(EnergyPlusData &state, const PlantLocation &calledFromLocation)
    {
        bool runFlag = true;
        Real64 myLoad = 0.0;

        this->initialize(state, runFlag, myLoad);

        if (calledFromLocation.loopNum == this->CWLoopNum) {
            this->sizeChiller(state); // only size when called from chilled water loop
        }
    }

<<<<<<< HEAD
    void GetIndirectAbsorberInput(EnergyPlusData &state)
=======
    void GetIndirectAbsorberInput(EnergyPlusData &state, ChillerIndirectAbsoprtionData &chillers)
>>>>>>> 258bfbd7
    {
        // SUBROUTINE INFORMATION:
        //       AUTHOR:          R. Raustad (FSEC)
        //       DATE WRITTEN:    May 2008

        // PURPOSE OF THIS SUBROUTINE:
        // This routine will get the input
        // required by the Indirect Absorption chiller models as shown below:

        // METHODOLOGY EMPLOYED:
        // EnergyPlus input processor

        static std::string const RoutineName("GetIndirectAbsorberInput: "); // include trailing blank space

        int AbsorberNum; // Absorber counter
        int NumAlphas;   // Number of elements in the alpha array
        int NumNums;     // Number of elements in the numeric array
        int IOStat;      // IO Status when calling get input subroutine
        bool ErrorsFound(false);

        DataIPShortCuts::cCurrentModuleObject = "Chiller:Absorption:Indirect";
        state.dataChillerIndirectAbsorption.NumIndirectAbsorbers = inputProcessor->getNumObjectsFound(DataIPShortCuts::cCurrentModuleObject);

        if (state.dataChillerIndirectAbsorption.NumIndirectAbsorbers <= 0) {
            ShowSevereError("No " + DataIPShortCuts::cCurrentModuleObject + " equipment specified in input file");
            // See if load distribution manager has already gotten the input
            ErrorsFound = true;
        }

        if (allocated(state.dataChillerIndirectAbsorption.IndirectAbsorber)) return;

        state.dataChillerIndirectAbsorption.IndirectAbsorber.allocate(state.dataChillerIndirectAbsorption.NumIndirectAbsorbers);

        // LOAD ARRAYS WITH BLAST CURVE FIT Absorber DATA
        for (AbsorberNum = 1; AbsorberNum <= state.dataChillerIndirectAbsorption.NumIndirectAbsorbers; ++AbsorberNum) {
            inputProcessor->getObjectItem(DataIPShortCuts::cCurrentModuleObject,
                                          AbsorberNum,
                                          DataIPShortCuts::cAlphaArgs,
                                          NumAlphas,
                                          DataIPShortCuts::rNumericArgs,
                                          NumNums,
                                          IOStat,
                                          DataIPShortCuts::lNumericFieldBlanks,
                                          DataIPShortCuts::lAlphaFieldBlanks,
                                          DataIPShortCuts::cAlphaFieldNames,
                                          DataIPShortCuts::cNumericFieldNames);
            UtilityRoutines::IsNameEmpty(DataIPShortCuts::cAlphaArgs(1), DataIPShortCuts::cCurrentModuleObject, ErrorsFound);

            // ErrorsFound will be set to True if problem was found, left untouched otherwise
            GlobalNames::VerifyUniqueChillerName(
                DataIPShortCuts::cCurrentModuleObject, DataIPShortCuts::cAlphaArgs(1), ErrorsFound, DataIPShortCuts::cCurrentModuleObject + " Name");

            auto &thisChiller = state.dataChillerIndirectAbsorption.IndirectAbsorber(AbsorberNum);
            thisChiller.Name = DataIPShortCuts::cAlphaArgs(1);
            thisChiller.NomCap = DataIPShortCuts::rNumericArgs(1);
            if (thisChiller.NomCap == DataSizing::AutoSize) {
                thisChiller.NomCapWasAutoSized = true;
            }
            thisChiller.NomPumpPower = DataIPShortCuts::rNumericArgs(2);
            if (thisChiller.NomPumpPower == DataSizing::AutoSize) {
                thisChiller.NomPumpPowerWasAutoSized = true;
            }
            if (DataIPShortCuts::rNumericArgs(1) == 0.0) {
                ShowSevereError("Invalid " + DataIPShortCuts::cNumericFieldNames(1) + '=' +
                                General::RoundSigDigits(DataIPShortCuts::rNumericArgs(1), 2));
                ShowContinueError("Entered in " + DataIPShortCuts::cCurrentModuleObject + '=' + DataIPShortCuts::cAlphaArgs(1));
                ErrorsFound = true;
            }
            // Assign Node Numbers to specified nodes
            thisChiller.EvapInletNodeNum = NodeInputManager::GetOnlySingleNode(DataIPShortCuts::cAlphaArgs(2),
                                                                                                 ErrorsFound,
                                                                                                 DataIPShortCuts::cCurrentModuleObject,
                                                                                                 DataIPShortCuts::cAlphaArgs(1),
                                                                                                 DataLoopNode::NodeType_Water,
                                                                                                 DataLoopNode::NodeConnectionType_Inlet,
                                                                                                 1,
                                                                                                 DataLoopNode::ObjectIsNotParent);
            thisChiller.EvapOutletNodeNum = NodeInputManager::GetOnlySingleNode(DataIPShortCuts::cAlphaArgs(3),
                                                                                                  ErrorsFound,
                                                                                                  DataIPShortCuts::cCurrentModuleObject,
                                                                                                  DataIPShortCuts::cAlphaArgs(1),
                                                                                                  DataLoopNode::NodeType_Water,
                                                                                                  DataLoopNode::NodeConnectionType_Outlet,
                                                                                                  1,
                                                                                                  DataLoopNode::ObjectIsNotParent);
            BranchNodeConnections::TestCompSet(DataIPShortCuts::cCurrentModuleObject,
                                               DataIPShortCuts::cAlphaArgs(1),
                                               DataIPShortCuts::cAlphaArgs(2),
                                               DataIPShortCuts::cAlphaArgs(3),
                                               "Chilled Water Nodes");

            thisChiller.CondInletNodeNum = NodeInputManager::GetOnlySingleNode(DataIPShortCuts::cAlphaArgs(4),
                                                                                                 ErrorsFound,
                                                                                                 DataIPShortCuts::cCurrentModuleObject,
                                                                                                 DataIPShortCuts::cAlphaArgs(1),
                                                                                                 DataLoopNode::NodeType_Water,
                                                                                                 DataLoopNode::NodeConnectionType_Inlet,
                                                                                                 2,
                                                                                                 DataLoopNode::ObjectIsNotParent);
            thisChiller.CondOutletNodeNum = NodeInputManager::GetOnlySingleNode(DataIPShortCuts::cAlphaArgs(5),
                                                                                                  ErrorsFound,
                                                                                                  DataIPShortCuts::cCurrentModuleObject,
                                                                                                  DataIPShortCuts::cAlphaArgs(1),
                                                                                                  DataLoopNode::NodeType_Water,
                                                                                                  DataLoopNode::NodeConnectionType_Outlet,
                                                                                                  2,
                                                                                                  DataLoopNode::ObjectIsNotParent);
            BranchNodeConnections::TestCompSet(DataIPShortCuts::cCurrentModuleObject,
                                               DataIPShortCuts::cAlphaArgs(1),
                                               DataIPShortCuts::cAlphaArgs(4),
                                               DataIPShortCuts::cAlphaArgs(5),
                                               "Condenser (not tested) Nodes");

            thisChiller.GeneratorInputCurvePtr = CurveManager::GetCurveIndex(state, DataIPShortCuts::cAlphaArgs(7));
            if (thisChiller.GeneratorInputCurvePtr > 0) {
                // Verify Curve Object, only legal types are Quadratic or Cubic
                ErrorsFound |= CurveManager::CheckCurveDims(state,
                                                            thisChiller.GeneratorInputCurvePtr, // Curve index
                                                            {1},                                                  // Valid dimensions
                                                            RoutineName,                                          // Routine name
                                                            DataIPShortCuts::cCurrentModuleObject,                // Object Type
                                                            thisChiller.Name,                   // Object Name
                                                            DataIPShortCuts::cAlphaFieldNames(7));                // Field Name
            }

            thisChiller.PumpPowerCurvePtr = CurveManager::GetCurveIndex(state, DataIPShortCuts::cAlphaArgs(8));
            if (thisChiller.PumpPowerCurvePtr > 0) {
                // Verify Curve Object, only legal types are Quadratic or Cubic
                ErrorsFound |= CurveManager::CheckCurveDims(state, thisChiller.PumpPowerCurvePtr, // Curve index
                                                            {1},                                             // Valid dimensions
                                                            RoutineName,                                     // Routine name
                                                            DataIPShortCuts::cCurrentModuleObject,           // Object Type
                                                            thisChiller.Name,              // Object Name
                                                            DataIPShortCuts::cAlphaFieldNames(8));           // Field Name
            }

            if (NumAlphas > 15) {
                if (UtilityRoutines::SameString(DataIPShortCuts::cAlphaArgs(16), "HotWater") ||
                    UtilityRoutines::SameString(DataIPShortCuts::cAlphaArgs(16), "HotWater")) {
                    thisChiller.GenHeatSourceType = DataLoopNode::NodeType_Water;
                    //       Default to Steam if left blank
                } else if (UtilityRoutines::SameString(DataIPShortCuts::cAlphaArgs(16), fluidNameSteam) || DataIPShortCuts::cAlphaArgs(16).empty()) {
                    thisChiller.GenHeatSourceType = DataLoopNode::NodeType_Steam;
                } else {
                    ShowWarningError(DataIPShortCuts::cCurrentModuleObject + ", Name=" + DataIPShortCuts::cAlphaArgs(1));
                    ShowContinueError("...Generator heat source type must be Steam or Hot Water.");
                    ShowContinueError("...Entered generator heat source type = " + DataIPShortCuts::cAlphaArgs(16));
                    ErrorsFound = true;
                }
            } else {
                //     Default to Steam if not entered as input
                thisChiller.GenHeatSourceType = DataLoopNode::NodeType_Steam;
            }

            if ((!DataIPShortCuts::cAlphaArgs(9).empty()) && (!DataIPShortCuts::cAlphaArgs(10).empty())) {
                thisChiller.GenInputOutputNodesUsed = true;
                if (thisChiller.GenHeatSourceType == DataLoopNode::NodeType_Water) {
                    thisChiller.GeneratorInletNodeNum = NodeInputManager::GetOnlySingleNode(DataIPShortCuts::cAlphaArgs(9),
                                                                                                              ErrorsFound,
                                                                                                              DataIPShortCuts::cCurrentModuleObject,
                                                                                                              DataIPShortCuts::cAlphaArgs(1),
                                                                                                              DataLoopNode::NodeType_Water,
                                                                                                              DataLoopNode::NodeConnectionType_Inlet,
                                                                                                              3,
                                                                                                              DataLoopNode::ObjectIsNotParent);
                    thisChiller.GeneratorOutletNodeNum =
                        NodeInputManager::GetOnlySingleNode(DataIPShortCuts::cAlphaArgs(10),
                                                            ErrorsFound,
                                                            DataIPShortCuts::cCurrentModuleObject,
                                                            DataIPShortCuts::cAlphaArgs(1),
                                                            DataLoopNode::NodeType_Water,
                                                            DataLoopNode::NodeConnectionType_Outlet,
                                                            3,
                                                            DataLoopNode::ObjectIsNotParent);
                    BranchNodeConnections::TestCompSet(DataIPShortCuts::cCurrentModuleObject,
                                                       DataIPShortCuts::cAlphaArgs(1),
                                                       DataIPShortCuts::cAlphaArgs(9),
                                                       DataIPShortCuts::cAlphaArgs(10),
                                                       "Hot Water Nodes");
                } else {
                    thisChiller.SteamFluidIndex = FluidProperties::FindRefrigerant(fluidNameSteam);
                    thisChiller.GeneratorInletNodeNum = NodeInputManager::GetOnlySingleNode(DataIPShortCuts::cAlphaArgs(9),
                                                                                                              ErrorsFound,
                                                                                                              DataIPShortCuts::cCurrentModuleObject,
                                                                                                              DataIPShortCuts::cAlphaArgs(1),
                                                                                                              DataLoopNode::NodeType_Steam,
                                                                                                              DataLoopNode::NodeConnectionType_Inlet,
                                                                                                              3,
                                                                                                              DataLoopNode::ObjectIsNotParent);
                    thisChiller.GeneratorOutletNodeNum =
                        NodeInputManager::GetOnlySingleNode(DataIPShortCuts::cAlphaArgs(10),
                                                            ErrorsFound,
                                                            DataIPShortCuts::cCurrentModuleObject,
                                                            DataIPShortCuts::cAlphaArgs(1),
                                                            DataLoopNode::NodeType_Steam,
                                                            DataLoopNode::NodeConnectionType_Outlet,
                                                            3,
                                                            DataLoopNode::ObjectIsNotParent);
                    BranchNodeConnections::TestCompSet(DataIPShortCuts::cCurrentModuleObject,
                                                       DataIPShortCuts::cAlphaArgs(1),
                                                       DataIPShortCuts::cAlphaArgs(9),
                                                       DataIPShortCuts::cAlphaArgs(10),
                                                       "Steam Nodes");
                }
            } else if (DataIPShortCuts::cAlphaArgs(9).empty() != DataIPShortCuts::cAlphaArgs(10).empty()) {
                ShowWarningError(DataIPShortCuts::cCurrentModuleObject + ", Name=" + DataIPShortCuts::cAlphaArgs(1));
                ShowContinueError("...Generator fluid nodes must both be entered (or both left blank).");
                ShowContinueError("...Generator fluid inlet node  = " + DataIPShortCuts::cAlphaArgs(9));
                ShowContinueError("...Generator fluid outlet node = " + DataIPShortCuts::cAlphaArgs(10));
                ErrorsFound = true;
            } else {
                //     Generator fluid type must be steam if generator inlet/outlet nodes are not used
                if (thisChiller.GenHeatSourceType == DataLoopNode::NodeType_Water) {
                    ShowWarningError(DataIPShortCuts::cCurrentModuleObject + ", Name=" + DataIPShortCuts::cAlphaArgs(1));
                    ShowContinueError("...Generator fluid type must be Steam if generator inlet/outlet nodes are blank.");
                    ShowContinueError("...Generator fluid type is set to Steam and the simulation continues.");
                    thisChiller.GenHeatSourceType = DataLoopNode::NodeType_Steam;
                }
            }

            {
                auto const SELECT_CASE_var(DataIPShortCuts::cAlphaArgs(6));
                if (SELECT_CASE_var == "CONSTANTFLOW") {
                    thisChiller.FlowMode = DataPlant::FlowMode::CONSTANT;
                } else if (SELECT_CASE_var == "LEAVINGSETPOINTMODULATED") {
                    thisChiller.FlowMode = DataPlant::FlowMode::LEAVINGSETPOINTMODULATED;
                } else if (SELECT_CASE_var == "NOTMODULATED") {
                    thisChiller.FlowMode = DataPlant::FlowMode::NOTMODULATED;
                } else {
                    ShowSevereError(RoutineName + DataIPShortCuts::cCurrentModuleObject + "=\"" + DataIPShortCuts::cAlphaArgs(1) + "\",");
                    ShowContinueError("Invalid " + DataIPShortCuts::cAlphaFieldNames(6) + '=' + DataIPShortCuts::cAlphaArgs(6));
                    ShowContinueError("Available choices are ConstantFlow, NotModulated, or LeavingSetpointModulated");
                    ShowContinueError("Flow mode NotModulated is assumed and the simulation continues.");
                    thisChiller.FlowMode = DataPlant::FlowMode::NOTMODULATED;
                }
            }

            thisChiller.CapFCondenserTempPtr = CurveManager::GetCurveIndex(state, DataIPShortCuts::cAlphaArgs(11));
            if (thisChiller.CapFCondenserTempPtr > 0) {
                // Verify Curve Object, only legal types are Quadratic or Cubic
                ErrorsFound |= CurveManager::CheckCurveDims(state, thisChiller.CapFCondenserTempPtr, // Curve index
                                                            {1},                                                // Valid dimensions
                                                            RoutineName,                                        // Routine name
                                                            DataIPShortCuts::cCurrentModuleObject,              // Object Type
                                                            thisChiller.Name,                 // Object Name
                                                            DataIPShortCuts::cAlphaFieldNames(11));             // Field Name
            }

            thisChiller.CapFEvaporatorTempPtr = CurveManager::GetCurveIndex(state, DataIPShortCuts::cAlphaArgs(12));
            if (thisChiller.CapFEvaporatorTempPtr > 0) {
                // Verify Curve Object, only legal types are Quadratic or Cubic
                ErrorsFound |= CurveManager::CheckCurveDims(state, thisChiller.CapFEvaporatorTempPtr, // Curve index
                                                            {1},                                                 // Valid dimensions
                                                            RoutineName,                                         // Routine name
                                                            DataIPShortCuts::cCurrentModuleObject,               // Object Type
                                                            thisChiller.Name,                  // Object Name
                                                            DataIPShortCuts::cAlphaFieldNames(12));              // Field Name
            }

            thisChiller.CapFGeneratorTempPtr = CurveManager::GetCurveIndex(state, DataIPShortCuts::cAlphaArgs(13));
            if (thisChiller.CapFGeneratorTempPtr > 0) {
                // Verify Curve Object, only legal types are Quadratic or Cubic
                ErrorsFound |= CurveManager::CheckCurveDims(state, thisChiller.CapFGeneratorTempPtr, // Curve index
                                                            {1},                                                // Valid dimensions
                                                            RoutineName,                                        // Routine name
                                                            DataIPShortCuts::cCurrentModuleObject,              // Object Type
                                                            thisChiller.Name,                 // Object Name
                                                            DataIPShortCuts::cAlphaFieldNames(13));             // Field Name
            }

            thisChiller.HeatInputFCondTempPtr = CurveManager::GetCurveIndex(state, DataIPShortCuts::cAlphaArgs(14));
            if (thisChiller.HeatInputFCondTempPtr > 0) {
                // Verify Curve Object, only legal types are Quadratic or Cubic
                ErrorsFound |= CurveManager::CheckCurveDims(state, thisChiller.HeatInputFCondTempPtr, // Curve index
                                                            {1},                                                 // Valid dimensions
                                                            RoutineName,                                         // Routine name
                                                            DataIPShortCuts::cCurrentModuleObject,               // Object Type
                                                            thisChiller.Name,                  // Object Name
                                                            DataIPShortCuts::cAlphaFieldNames(14));              // Field Name
            }

            thisChiller.HeatInputFEvapTempPtr = CurveManager::GetCurveIndex(state, DataIPShortCuts::cAlphaArgs(15));
            if (thisChiller.HeatInputFEvapTempPtr > 0) {
                // Verify Curve Object, only legal types are Quadratic or Cubic
                ErrorsFound |= CurveManager::CheckCurveDims(state, thisChiller.HeatInputFEvapTempPtr, // Curve index
                                                            {1},                                                 // Valid dimensions
                                                            RoutineName,                                         // Routine name
                                                            DataIPShortCuts::cCurrentModuleObject,               // Object Type
                                                            thisChiller.Name,                  // Object Name
                                                            DataIPShortCuts::cAlphaFieldNames(15));              // Field Name
            }

            // Get remaining data
            thisChiller.MinPartLoadRat = DataIPShortCuts::rNumericArgs(3);
            thisChiller.MaxPartLoadRat = DataIPShortCuts::rNumericArgs(4);
            thisChiller.OptPartLoadRat = DataIPShortCuts::rNumericArgs(5);
            thisChiller.TempDesCondIn = DataIPShortCuts::rNumericArgs(6);
            thisChiller.MinCondInletTemp = DataIPShortCuts::rNumericArgs(7);
            thisChiller.TempLowLimitEvapOut = DataIPShortCuts::rNumericArgs(8);
            thisChiller.EvapVolFlowRate = DataIPShortCuts::rNumericArgs(9);
            if (thisChiller.EvapVolFlowRate == DataSizing::AutoSize) {
                thisChiller.EvapVolFlowRateWasAutoSized = true;
            }
            thisChiller.CondVolFlowRate = DataIPShortCuts::rNumericArgs(10);
            if (thisChiller.CondVolFlowRate == DataSizing::AutoSize) {
                thisChiller.CondVolFlowRateWasAutoSized = true;
            }
            if (NumNums > 10) {
                thisChiller.GeneratorVolFlowRate = DataIPShortCuts::rNumericArgs(11);
                if (thisChiller.GeneratorVolFlowRate == DataSizing::AutoSize) {
                    thisChiller.GeneratorVolFlowRateWasAutoSized = true;
                }
            }

            if (thisChiller.GeneratorVolFlowRate == 0.0 &&
                thisChiller.GenHeatSourceType == DataLoopNode::NodeType_Water) {
                ShowWarningError(DataIPShortCuts::cCurrentModuleObject + ", Name=" + DataIPShortCuts::cAlphaArgs(1));
                ShowContinueError("...Generator water flow rate must be greater than 0 when absorber generator fluid type is hot water.");
                ErrorsFound = true;
            }

            if (NumNums > 11) {
                thisChiller.MinGeneratorInletTemp = DataIPShortCuts::rNumericArgs(12);
            } else {
                thisChiller.MinGeneratorInletTemp = 0.0;
            }

            if (NumNums > 12) {
                thisChiller.GeneratorSubcool = DataIPShortCuts::rNumericArgs(13);
            } else {
                thisChiller.GeneratorSubcool = 0.0;
            }

            if (NumNums > 13) {
                thisChiller.LoopSubcool = DataIPShortCuts::rNumericArgs(14);
            } else {
                thisChiller.LoopSubcool = 0.0;
            }

            if (NumNums > 14) {
                thisChiller.SizFac = DataIPShortCuts::rNumericArgs(15);
            } else {
                thisChiller.SizFac = 1.0;
            }
        }

        if (ErrorsFound) {
            ShowFatalError("Errors found in getting Chiller:Absorption:Indirect");
        }
    }

    void IndirectAbsorberSpecs::setupOutputVars()
    {
        SetupOutputVariable("Chiller Electricity Rate", OutputProcessor::Unit::W, this->Report.PumpingPower, "System", "Average", this->Name);

        SetupOutputVariable("Chiller Electricity Energy",
                            OutputProcessor::Unit::J,
                            this->Report.PumpingEnergy,
                            "System",
                            "Sum",
                            this->Name,
                            _,
                            "ELECTRICITY",
                            "Cooling",
                            _,
                            "Plant");

        SetupOutputVariable("Chiller Evaporator Cooling Rate", OutputProcessor::Unit::W, this->Report.QEvap, "System", "Average", this->Name);

        SetupOutputVariable("Chiller Evaporator Cooling Energy",
                            OutputProcessor::Unit::J,
                            this->Report.EvapEnergy,
                            "System",
                            "Sum",
                            this->Name,
                            _,
                            "ENERGYTRANSFER",
                            "CHILLERS",
                            _,
                            "Plant");

        SetupOutputVariable(
            "Chiller Evaporator Inlet Temperature", OutputProcessor::Unit::C, this->Report.EvapInletTemp, "System", "Average", this->Name);

        SetupOutputVariable(
            "Chiller Evaporator Outlet Temperature", OutputProcessor::Unit::C, this->Report.EvapOutletTemp, "System", "Average", this->Name);

        SetupOutputVariable("Chiller Evaporator Mass Flow Rate", OutputProcessor::Unit::kg_s, this->Report.Evapmdot, "System", "Average", this->Name);

        SetupOutputVariable("Chiller Condenser Heat Transfer Rate", OutputProcessor::Unit::W, this->Report.QCond, "System", "Average", this->Name);

        SetupOutputVariable("Chiller Condenser Heat Transfer Energy",
                            OutputProcessor::Unit::J,
                            this->Report.CondEnergy,
                            "System",
                            "Sum",
                            this->Name,
                            _,
                            "ENERGYTRANSFER",
                            "HEATREJECTION",
                            _,
                            "Plant");

        SetupOutputVariable(
            "Chiller Condenser Inlet Temperature", OutputProcessor::Unit::C, this->Report.CondInletTemp, "System", "Average", this->Name);

        SetupOutputVariable(
            "Chiller Condenser Outlet Temperature", OutputProcessor::Unit::C, this->Report.CondOutletTemp, "System", "Average", this->Name);

        SetupOutputVariable("Chiller Condenser Mass Flow Rate", OutputProcessor::Unit::kg_s, this->Report.Condmdot, "System", "Average", this->Name);

        if (this->GenHeatSourceType == DataLoopNode::NodeType_Water) {
            SetupOutputVariable(
                "Chiller Hot Water Consumption Rate", OutputProcessor::Unit::W, this->Report.QGenerator, "System", "Average", this->Name);

            SetupOutputVariable("Chiller Source Hot Water Energy",
                                OutputProcessor::Unit::J,
                                this->Report.GeneratorEnergy,
                                "System",
                                "Sum",
                                this->Name,
                                _,
                                "EnergyTransfer",
                                "Cooling",
                                _,
                                "Plant");
        } else {
            if (this->GenInputOutputNodesUsed) {
                SetupOutputVariable("Chiller Source Steam Rate", OutputProcessor::Unit::W, this->Report.QGenerator, "System", "Average", this->Name);

                SetupOutputVariable("Chiller Source Steam Energy",
                                    OutputProcessor::Unit::J,
                                    this->Report.GeneratorEnergy,
                                    "System",
                                    "Sum",
                                    this->Name,
                                    _,
                                    "PLANTLOOPHEATINGDEMAND",
                                    "CHILLERS",
                                    _,
                                    "Plant");
            } else {
                SetupOutputVariable("Chiller Source Steam Rate", OutputProcessor::Unit::W, this->Report.QGenerator, "System", "Average", this->Name);

                SetupOutputVariable("Chiller Source Steam Energy",
                                    OutputProcessor::Unit::J,
                                    this->Report.GeneratorEnergy,
                                    "System",
                                    "Sum",
                                    this->Name,
                                    _,
                                    fluidNameSteam,
                                    "Cooling",
                                    _,
                                    "Plant");
            }
        }

        SetupOutputVariable("Chiller COP", OutputProcessor::Unit::W_W, this->Report.ActualCOP, "System", "Average", this->Name);

        SetupOutputVariable(
            "Chiller Part Load Ratio", OutputProcessor::Unit::None, this->Report.ChillerPartLoadRatio, "System", "Average", this->Name);

        SetupOutputVariable("Chiller Cycling Ratio", OutputProcessor::Unit::None, this->Report.ChillerCyclingFrac, "System", "Average", this->Name);

        SetupOutputVariable("Chiller Steam Heat Loss Rate", OutputProcessor::Unit::W, this->Report.LoopLoss, "System", "Average", this->Name);

        if (DataGlobals::AnyEnergyManagementSystemInModel) {
            SetupEMSInternalVariable("Chiller Nominal Capacity", this->Name, "[W]", this->NomCap);
        }
    }

    void IndirectAbsorberSpecs::initialize(EnergyPlusData &state, bool RunFlag, Real64 MyLoad)
    {

        // SUBROUTINE INFORMATION:
        //       AUTHOR         Richard Raustad
        //       DATE WRITTEN   September 2009
        //       MODIFIED       na
        //       RE-ENGINEERED  na

        // PURPOSE OF THIS SUBROUTINE:
        // This subroutine is for initializations of the Indirect Absorption Chiller components

        // METHODOLOGY EMPLOYED:
        // Uses the status flags to trigger initializations.

        static std::string const RoutineName("InitIndirectAbsorpChiller");

        // Init more variables
        if (this->MyOneTimeFlag) {

            this->setupOutputVars();

            // Locate the chillers on the plant loops for later usage
            bool errFlag = false;
            PlantUtilities::ScanPlantLoopsForObject(state,
                                                    this->Name,
                                                    DataPlant::TypeOf_Chiller_Indirect_Absorption,
                                                    this->CWLoopNum,
                                                    this->CWLoopSideNum,
                                                    this->CWBranchNum,
                                                    this->CWCompNum,
                                                    errFlag,
                                                    this->TempLowLimitEvapOut,
                                                    _,
                                                    _,
                                                    this->EvapInletNodeNum,
                                                    _);

            PlantUtilities::ScanPlantLoopsForObject(state,
                                                    this->Name,
                                                    DataPlant::TypeOf_Chiller_Indirect_Absorption,
                                                    this->CDLoopNum,
                                                    this->CDLoopSideNum,
                                                    this->CDBranchNum,
                                                    this->CDCompNum,
                                                    errFlag,
                                                    _,
                                                    _,
                                                    _,
                                                    this->CondInletNodeNum,
                                                    _);
            PlantUtilities::InterConnectTwoPlantLoopSides(
                this->CWLoopNum, this->CWLoopSideNum, this->CDLoopNum, this->CDLoopSideNum, DataPlant::TypeOf_Chiller_Indirect_Absorption, true);

            if (this->GeneratorInletNodeNum > 0) {
                PlantUtilities::ScanPlantLoopsForObject(state,
                                                        this->Name,
                                                        DataPlant::TypeOf_Chiller_Indirect_Absorption,
                                                        this->GenLoopNum,
                                                        this->GenLoopSideNum,
                                                        this->GenBranchNum,
                                                        this->GenCompNum,
                                                        errFlag,
                                                        _,
                                                        _,
                                                        _,
                                                        this->GeneratorInletNodeNum,
                                                        _);
                PlantUtilities::InterConnectTwoPlantLoopSides(
                    this->CWLoopNum, this->CWLoopSideNum, this->GenLoopNum, this->GenCompNum, DataPlant::TypeOf_Chiller_Indirect_Absorption, true);
            }

            if ((this->CondInletNodeNum > 0) && (this->GeneratorInletNodeNum > 0)) {
                PlantUtilities::InterConnectTwoPlantLoopSides(
                    this->CDLoopNum, this->CDLoopSideNum, this->GenLoopNum, this->GenCompNum, DataPlant::TypeOf_Chiller_Indirect_Absorption, false);
            }
            if (errFlag) {
                ShowFatalError("InitIndirectAbsorpChiller: Program terminated due to previous condition(s).");
            }

            if (this->FlowMode == DataPlant::FlowMode::CONSTANT) {
                // reset flow priority
                DataPlant::PlantLoop(this->CWLoopNum).LoopSide(this->CWLoopSideNum).Branch(this->CWBranchNum).Comp(this->CWCompNum).FlowPriority =
                    DataPlant::LoopFlowStatus_NeedyIfLoopOn;
            }

            if (this->FlowMode == DataPlant::FlowMode::LEAVINGSETPOINTMODULATED) {
                // reset flow priority
                DataPlant::PlantLoop(this->CWLoopNum).LoopSide(this->CWLoopSideNum).Branch(this->CWBranchNum).Comp(this->CWCompNum).FlowPriority =
                    DataPlant::LoopFlowStatus_NeedyIfLoopOn;

                if ((DataLoopNode::Node(this->EvapOutletNodeNum).TempSetPoint == DataLoopNode::SensedNodeFlagValue) &&
                    (DataLoopNode::Node(this->EvapOutletNodeNum).TempSetPointHi == DataLoopNode::SensedNodeFlagValue)) {
                    if (!DataGlobals::AnyEnergyManagementSystemInModel) {
                        if (!this->ModulatedFlowErrDone) {
                            ShowWarningError("Missing temperature setpoint for LeavingSetpointModulated mode chiller named " + this->Name);
                            ShowContinueError(
                                "  A temperature setpoint is needed at the outlet node of a chiller in variable flow mode, use a SetpointManager");
                            ShowContinueError("  The overall loop setpoint will be assumed for chiller. The simulation continues ... ");
                            this->ModulatedFlowErrDone = true;
                        }
                    } else {
                        // need call to EMS to check node
                        bool FatalError = false; // but not really fatal yet, but should be.
                        EMSManager::CheckIfNodeSetPointManagedByEMS(this->EvapOutletNodeNum, EMSManager::iTemperatureSetPoint, FatalError);
                        DataLoopNode::NodeSetpointCheck(this->EvapOutletNodeNum).needsSetpointChecking = false;
                        if (FatalError) {
                            if (!this->ModulatedFlowErrDone) {
                                ShowWarningError("Missing temperature setpoint for LeavingSetpointModulated mode chiller named " + this->Name);
                                ShowContinueError(
                                    "  A temperature setpoint is needed at the outlet node of a chiller evaporator in variable flow mode");
                                ShowContinueError("  use a Setpoint Manager to establish a setpoint at the chiller evaporator outlet node ");
                                ShowContinueError("  or use an EMS actuator to establish a setpoint at the outlet node ");
                                ShowContinueError("  The overall loop setpoint will be assumed for chiller. The simulation continues ... ");
                                this->ModulatedFlowErrDone = true;
                            }
                        }
                    }

                    this->ModulatedFlowSetToLoop = true;
                    DataLoopNode::Node(this->EvapOutletNodeNum).TempSetPoint =
                        DataLoopNode::Node(DataPlant::PlantLoop(this->CWLoopNum).TempSetPointNodeNum).TempSetPoint;
                    DataLoopNode::Node(this->EvapOutletNodeNum).TempSetPointHi =
                        DataLoopNode::Node(DataPlant::PlantLoop(this->CWLoopNum).TempSetPointNodeNum).TempSetPointHi;
                }
            }

            this->MyOneTimeFlag = false;
        }

        this->EquipFlowCtrl = DataPlant::PlantLoop(this->CWLoopNum).LoopSide(this->CWLoopSideNum).Branch(this->CWBranchNum).Comp(this->CWCompNum).FlowCtrl;

        // Initialize Supply Side Variables
        if (this->MyEnvrnFlag && DataGlobals::BeginEnvrnFlag && (DataPlant::PlantFirstSizesOkayToFinalize)) {

            Real64 rho = FluidProperties::GetDensityGlycol(DataPlant::PlantLoop(this->CWLoopNum).FluidName,
                                                           DataGlobals::CWInitConvTemp,
                                                           DataPlant::PlantLoop(this->CWLoopNum).FluidIndex,
                                                           RoutineName);

            this->EvapMassFlowRateMax = this->EvapVolFlowRate * rho;

            PlantUtilities::InitComponentNodes(0.0,
                                               this->EvapMassFlowRateMax,
                                               this->EvapInletNodeNum,
                                               this->EvapOutletNodeNum,
                                               this->CWLoopNum,
                                               this->CWLoopSideNum,
                                               this->CWBranchNum,
                                               this->CWCompNum);

            rho = FluidProperties::GetDensityGlycol(DataPlant::PlantLoop(this->CDLoopNum).FluidName,
                                                    DataGlobals::CWInitConvTemp,
                                                    DataPlant::PlantLoop(this->CDLoopNum).FluidIndex,
                                                    RoutineName);

            this->CondMassFlowRateMax = rho * this->CondVolFlowRate;

            PlantUtilities::InitComponentNodes(0.0,
                                               this->CondMassFlowRateMax,
                                               this->CondInletNodeNum,
                                               this->CondOutletNodeNum,
                                               this->CDLoopNum,
                                               this->CDLoopSideNum,
                                               this->CDBranchNum,
                                               this->CDCompNum);

            DataLoopNode::Node(this->CondInletNodeNum).Temp = this->TempDesCondIn;

            if (this->GeneratorInletNodeNum > 0) {

                if (this->GenHeatSourceType == DataLoopNode::NodeType_Water) {

                    rho = FluidProperties::GetDensityGlycol(DataPlant::PlantLoop(this->GenLoopNum).FluidName,
                                                            DataGlobals::HWInitConvTemp,
                                                            DataPlant::PlantLoop(this->GenLoopNum).FluidIndex,
                                                            RoutineName);
                    this->GenMassFlowRateMax = rho * this->GeneratorVolFlowRate;

                } else {
                    Real64 SteamDensity = FluidProperties::GetSatDensityRefrig(fluidNameSteam,
                                                                               DataLoopNode::Node(this->GeneratorInletNodeNum).Temp,
                                                                               1.0,
                                                                               this->SteamFluidIndex,
                                                                               calcChillerAbsorptionIndirect + this->Name);
                    this->GenMassFlowRateMax = SteamDensity * this->GeneratorVolFlowRate;
                }

                PlantUtilities::InitComponentNodes(0.0,
                                                   this->GenMassFlowRateMax,
                                                   this->GeneratorInletNodeNum,
                                                   this->GeneratorOutletNodeNum,
                                                   this->GenLoopNum,
                                                   this->GenLoopSideNum,
                                                   this->GenBranchNum,
                                                   this->GenCompNum);
            }
            this->MyEnvrnFlag = false;
        }
        if (!DataGlobals::BeginEnvrnFlag) {
            this->MyEnvrnFlag = true;
        }

        if ((this->FlowMode == DataPlant::FlowMode::LEAVINGSETPOINTMODULATED) && this->ModulatedFlowSetToLoop) {
            // fix for clumsy old input that worked because loop setpoint was spread.
            //  could be removed with transition, testing , model change, period of being obsolete.
            DataLoopNode::Node(this->EvapOutletNodeNum).TempSetPoint =
                DataLoopNode::Node(DataPlant::PlantLoop(this->CWLoopNum).TempSetPointNodeNum).TempSetPoint;
            DataLoopNode::Node(this->EvapOutletNodeNum).TempSetPointHi =
                DataLoopNode::Node(DataPlant::PlantLoop(this->CWLoopNum).TempSetPointNodeNum).TempSetPointHi;
        }

        Real64 mdotEvap; // local fluid mass flow rate thru evaporator
        Real64 mdotCond; // local fluid mass flow rate thru condenser
        Real64 mdotGen;  // local fluid mass flow rate thru generator

        if ((MyLoad < 0.0) && RunFlag) {
            mdotEvap = this->EvapMassFlowRateMax;
            mdotCond = this->CondMassFlowRateMax;
            mdotGen = this->GenMassFlowRateMax;
        } else {
            mdotEvap = 0.0;
            mdotCond = 0.0;
            mdotGen = 0.0;
        }

        PlantUtilities::SetComponentFlowRate(
            mdotEvap, this->EvapInletNodeNum, this->EvapOutletNodeNum, this->CWLoopNum, this->CWLoopSideNum, this->CWBranchNum, this->CWCompNum);

        PlantUtilities::SetComponentFlowRate(
            mdotCond, this->CondInletNodeNum, this->CondOutletNodeNum, this->CDLoopNum, this->CDLoopSideNum, this->CDBranchNum, this->CDCompNum);

        if (this->GeneratorInletNodeNum > 0) {

            PlantUtilities::SetComponentFlowRate(mdotGen,
                                                 this->GeneratorInletNodeNum,
                                                 this->GeneratorOutletNodeNum,
                                                 this->GenLoopNum,
                                                 this->GenLoopSideNum,
                                                 this->GenBranchNum,
                                                 this->GenCompNum);
        }
    }

    void IndirectAbsorberSpecs::sizeChiller(EnergyPlusData &state)
    {

        // SUBROUTINE INFORMATION:
        //       AUTHOR         R. Raustad (FSEC)
        //       DATE WRITTEN   May 2008
        //       MODIFIED       November 2013 Daeho Kang, add component sizing table entries
        //       RE-ENGINEERED  na

        // PURPOSE OF THIS SUBROUTINE:
        // This subroutine is for sizing Indirect Absorption Chiller Components for which capacities and flow rates
        // have not been specified in the input.

        // METHODOLOGY EMPLOYED:
        // Obtains evaporator flow rate from the plant sizing array. Calculates nominal capacity from
        // the evaporator flow rate and the chilled water loop design delta T. The condenser flow rate
        // is calculated from the nominal capacity, the COP, and the condenser loop design delta T.

        static std::string const RoutineName("SizeIndirectAbsorpChiller");
        static std::string const SizeChillerAbsorptionIndirect("SIZE Chiller:Absorption:Indirect");

        bool LoopErrorsFound;

        Real64 PltSizCondNum = 0;
        Real64 PltSizHeatingNum = 0;
        Real64 PltSizSteamNum = 0;
        bool ErrorsFound = false;
        // init local temporary version in case of partial/mixed autosizing

        // local nominal capacity cooling power
        Real64 tmpNomCap = this->NomCap;

        // local evaporator design volume flow rate
        Real64 tmpEvapVolFlowRate = this->EvapVolFlowRate;

        // local condenser design volume flow rate
        Real64 tmpCondVolFlowRate = this->CondVolFlowRate;

        // local generator design volume flow rate
        Real64 tmpGeneratorVolFlowRate = this->GeneratorVolFlowRate;

        Real64 SteamInputRatNom; // nominal energy input ratio (steam or hot water)
        if (this->GeneratorInputCurvePtr > 0) {
            SteamInputRatNom = CurveManager::CurveValue(state, this->GeneratorInputCurvePtr, 1.0);
        } else {
            SteamInputRatNom = 1.0;
        }

        // find the appropriate Plant Sizing object
        int PltSizNum = DataPlant::PlantLoop(this->CWLoopNum).PlantSizNum;

        // IF (IndirectAbsorber(ChillNum)%CondVolFlowRate == AutoSize) THEN
        if (PltSizNum > 0) {
            PltSizCondNum = PlantUtilities::MyPlantSizingIndex(
                "Chiller:Absorption:Indirect", this->Name, this->CondInletNodeNum, this->CondOutletNodeNum, LoopErrorsFound);
        }

        if (this->GenHeatSourceType == DataLoopNode::NodeType_Steam) {
            if (this->GeneratorInletNodeNum > 0 && this->GeneratorOutletNodeNum > 0) {
                PltSizSteamNum = PlantUtilities::MyPlantSizingIndex(
                    "Chiller:Absorption:Indirect", this->Name, this->GeneratorInletNodeNum, this->GeneratorOutletNodeNum, LoopErrorsFound);
            } else {
                for (int PltSizIndex = 1; PltSizIndex <= DataSizing::NumPltSizInput; ++PltSizIndex) {
                    if (DataSizing::PlantSizData(PltSizIndex).LoopType == DataSizing::SteamLoop) {
                        PltSizSteamNum = PltSizIndex;
                    }
                }
            }
        } else {
            if (this->GeneratorInletNodeNum > 0 && this->GeneratorOutletNodeNum > 0) {
                PltSizHeatingNum = PlantUtilities::MyPlantSizingIndex(
                    "Chiller:Absorption:Indirect", this->Name, this->GeneratorInletNodeNum, this->GeneratorOutletNodeNum, LoopErrorsFound);
            } else {
                for (int PltSizIndex = 1; PltSizIndex <= DataSizing::NumPltSizInput; ++PltSizIndex) {
                    if (DataSizing::PlantSizData(PltSizIndex).LoopType == DataSizing::HeatingLoop) {
                        PltSizHeatingNum = PltSizIndex;
                    }
                }
            }
        }

        if (PltSizNum > 0) {
            if (DataSizing::PlantSizData(PltSizNum).DesVolFlowRate >= DataHVACGlobals::SmallWaterVolFlow) {

                Real64 Cp = FluidProperties::GetSpecificHeatGlycol(DataPlant::PlantLoop(this->CWLoopNum).FluidName,
                                                                   DataGlobals::CWInitConvTemp,
                                                                   DataPlant::PlantLoop(this->CWLoopNum).FluidIndex,
                                                                   RoutineName);

                Real64 rho = FluidProperties::GetDensityGlycol(DataPlant::PlantLoop(this->CWLoopNum).FluidName,
                                                               DataGlobals::CWInitConvTemp,
                                                               DataPlant::PlantLoop(this->CWLoopNum).FluidIndex,
                                                               RoutineName);
                tmpNomCap = Cp * rho * DataSizing::PlantSizData(PltSizNum).DeltaT * DataSizing::PlantSizData(PltSizNum).DesVolFlowRate * this->SizFac;
                if (!this->NomCapWasAutoSized) tmpNomCap = this->NomCap;
            } else {
                if (this->NomCapWasAutoSized) tmpNomCap = 0.0;
            }
            if (DataPlant::PlantFirstSizesOkayToFinalize) {
                if (this->NomCapWasAutoSized) {
                    this->NomCap = tmpNomCap;
                    if (DataPlant::PlantFinalSizesOkayToReport) {
                        ReportSizingManager::ReportSizingOutput(
                            "Chiller:Absorption:Indirect", this->Name, "Design Size Nominal Capacity [W]", tmpNomCap);
                    }
                    if (DataPlant::PlantFirstSizesOkayToReport) {
                        ReportSizingManager::ReportSizingOutput(
                            "Chiller:Absorption:Indirect", this->Name, "Initial Design Size Nominal Capacity [W]", tmpNomCap);
                    }
                } else {
                    if (this->NomCap > 0.0 && tmpNomCap > 0.0) {
                        Real64 NomCapUser = this->NomCap;
                        if (DataPlant::PlantFinalSizesOkayToReport) {
                            ReportSizingManager::ReportSizingOutput("Chiller:Absorption:Indirect",
                                                                    this->Name,
                                                                    "Design Size Nominal Capacity [W]",
                                                                    tmpNomCap,
                                                                    "User-Specified Nominal Capacity [W]",
                                                                    NomCapUser);
                            if (DataGlobals::DisplayExtraWarnings) {
                                if ((std::abs(tmpNomCap - NomCapUser) / NomCapUser) > DataSizing::AutoVsHardSizingThreshold) {
                                    ShowMessage("SizeChillerAbsorptionIndirect: Potential issue with equipment sizing for " + this->Name);
                                    ShowContinueError("User-Specified Nominal Capacity of " + General::RoundSigDigits(NomCapUser, 2) + " [W]");
                                    ShowContinueError("differs from Design Size Nominal Capacity of " + General::RoundSigDigits(tmpNomCap, 2) +
                                                      " [W]");
                                    ShowContinueError("This may, or may not, indicate mismatched component sizes.");
                                    ShowContinueError("Verify that the value entered is intended and is consistent with other components.");
                                }
                            }
                        }
                        tmpNomCap = NomCapUser;
                    }
                }
            }
        } else {
            if (this->NomCapWasAutoSized) {
                if (DataPlant::PlantFirstSizesOkayToFinalize) {
                    ShowSevereError("Autosizing of Absorption Chiller nominal capacity requires a loop Sizing:Plant object");
                    ShowContinueError("Occurs in Chiller:Absorption:Indirect object=" + this->Name);
                    ErrorsFound = true;
                }
            } else {
                if (DataPlant::PlantFinalSizesOkayToReport) {
                    if (this->NomCap > 0.0) {
                        ReportSizingManager::ReportSizingOutput(
                            "Chiller:Absorption:Indirect", this->Name, "User-Specified Nominal Capacity [W]", this->NomCap);
                    }
                }
            }
        }

        // local nominal pump power
        Real64 tmpNomPumpPower = 0.0045 * tmpNomCap;
        if (DataPlant::PlantFirstSizesOkayToFinalize) {
            // the DOE-2 EIR for single stage absorption chiller
            if (this->NomPumpPowerWasAutoSized) {
                this->NomPumpPower = tmpNomPumpPower; // 0.0045d0 * IndirectAbsorber(ChillNum)%NomCap
                if (DataPlant::PlantFinalSizesOkayToReport) {
                    ReportSizingManager::ReportSizingOutput(
                        "Chiller:Absorption:Indirect", this->Name, "Design Size Nominal Pumping Power [W]", tmpNomPumpPower);
                }
                if (DataPlant::PlantFirstSizesOkayToReport) {
                    ReportSizingManager::ReportSizingOutput(
                        "Chiller:Absorption:Indirect", this->Name, "Initial Design Size Nominal Pumping Power [W]", tmpNomPumpPower);
                }
            } else {
                if (this->NomPumpPower > 0.0 && tmpNomPumpPower > 0.0) {
                    Real64 NomPumpPowerUser = this->NomPumpPower;
                    if (DataPlant::PlantFinalSizesOkayToReport) {
                        ReportSizingManager::ReportSizingOutput("Chiller:Absorption:Indirect",
                                                                this->Name,
                                                                "Design Size Nominal Pumping Power [W]",
                                                                tmpNomPumpPower,
                                                                "User-Specified Nominal Pumping Power [W]",
                                                                NomPumpPowerUser);
                        if (DataGlobals::DisplayExtraWarnings) {
                            if ((std::abs(tmpNomPumpPower - NomPumpPowerUser) / NomPumpPowerUser) > DataSizing::AutoVsHardSizingThreshold) {
                                ShowMessage("SizeChillerAbsorptionIndirect: Potential issue with equipment sizing for " + this->Name);
                                ShowContinueError("User-Specified Nominal Pumping Power of " + General::RoundSigDigits(NomPumpPowerUser, 2) + " [W]");
                                ShowContinueError("differs from Design Size Nominal Pumping Power of " + General::RoundSigDigits(tmpNomPumpPower, 2) +
                                                  " [W]");
                                ShowContinueError("This may, or may not, indicate mismatched component sizes.");
                                ShowContinueError("Verify that the value entered is intended and is consistent with other components.");
                            }
                        }
                    }
                    tmpNomPumpPower = NomPumpPowerUser;
                }
            }
        }

        if (PltSizNum > 0) {
            if (DataSizing::PlantSizData(PltSizNum).DesVolFlowRate >= DataHVACGlobals::SmallWaterVolFlow) {
                tmpEvapVolFlowRate = DataSizing::PlantSizData(PltSizNum).DesVolFlowRate * this->SizFac;
                if (!this->EvapVolFlowRateWasAutoSized) tmpEvapVolFlowRate = this->EvapVolFlowRate;
            } else {
                if (this->EvapVolFlowRateWasAutoSized) tmpEvapVolFlowRate = 0.0;
            }
            if (DataPlant::PlantFirstSizesOkayToFinalize) {
                if (this->EvapVolFlowRateWasAutoSized) {
                    this->EvapVolFlowRate = tmpEvapVolFlowRate;
                    if (DataPlant::PlantFinalSizesOkayToReport) {
                        ReportSizingManager::ReportSizingOutput(
                            "Chiller:Absorption:Indirect", this->Name, "Design Size Design Chilled Water Flow Rate [m3/s]", tmpEvapVolFlowRate);
                    }
                    if (DataPlant::PlantFirstSizesOkayToReport) {
                        ReportSizingManager::ReportSizingOutput("Chiller:Absorption:Indirect",
                                                                this->Name,
                                                                "Initial Design Size Design Chilled Water Flow Rate [m3/s]",
                                                                tmpEvapVolFlowRate);
                    }
                } else {
                    if (this->EvapVolFlowRate > 0.0 && tmpEvapVolFlowRate > 0.0) {
                        Real64 EvapVolFlowRateUser = this->EvapVolFlowRate;
                        if (DataPlant::PlantFinalSizesOkayToReport) {
                            ReportSizingManager::ReportSizingOutput("Chiller:Absorption:Indirect",
                                                                    this->Name,
                                                                    "Design Size Design Chilled Water Flow Rate [m3/s]",
                                                                    tmpEvapVolFlowRate,
                                                                    "User-Specified Design Chilled Water Flow Rate [m3/s]",
                                                                    EvapVolFlowRateUser);
                            if (DataGlobals::DisplayExtraWarnings) {
                                if ((std::abs(tmpEvapVolFlowRate - EvapVolFlowRateUser) / EvapVolFlowRateUser) >
                                    DataSizing::AutoVsHardSizingThreshold) {
                                    ShowMessage("SizeChillerElectricIndirect: Potential issue with equipment sizing for " + this->Name);
                                    ShowContinueError("User-Specified Design Chilled Water Flow Rate of " +
                                                      General::RoundSigDigits(EvapVolFlowRateUser, 5) + " [m3/s]");
                                    ShowContinueError("differs from Design Size Design Chilled Water Flow Rate of " +
                                                      General::RoundSigDigits(tmpEvapVolFlowRate, 5) + " [m3/s]");
                                    ShowContinueError("This may, or may not, indicate mismatched component sizes.");
                                    ShowContinueError("Verify that the value entered is intended and is consistent with other components.");
                                }
                            }
                        }
                        tmpEvapVolFlowRate = EvapVolFlowRateUser;
                    }
                }
            }
        } else {
            if (this->EvapVolFlowRateWasAutoSized) {
                if (DataPlant::PlantFirstSizesOkayToFinalize) {
                    ShowSevereError("Autosizing of Absorption Chiller evap flow rate requires a loop Sizing:Plant object");
                    ShowContinueError("Occurs in Chiller:Absorption:Indirect object=" + this->Name);
                    ErrorsFound = true;
                }
            } else {
                if (DataPlant::PlantFinalSizesOkayToReport) {
                    if (this->EvapVolFlowRate > 0.0) {
                        ReportSizingManager::ReportSizingOutput(
                            "Chiller:Absorption:Indirect", this->Name, "User-Specified Design Chilled Water Flow Rate [m3/s]", this->EvapVolFlowRate);
                    }
                }
            }
        }

        if (DataPlant::PlantFirstSizesOkayToFinalize) {
            PlantUtilities::RegisterPlantCompDesignFlow(this->EvapInletNodeNum, this->EvapVolFlowRate);
        } else {
            PlantUtilities::RegisterPlantCompDesignFlow(this->EvapInletNodeNum, tmpEvapVolFlowRate);
        }

        if (PltSizCondNum > 0 && PltSizNum > 0) {
            if (this->EvapVolFlowRate >= DataHVACGlobals::SmallWaterVolFlow && tmpNomCap > 0.0) {
                //       QCondenser = QEvaporator + QGenerator + PumpingPower

                Real64 Cp = FluidProperties::GetSpecificHeatGlycol(DataPlant::PlantLoop(this->CDLoopNum).FluidName,
                                                                   DataGlobals::CWInitConvTemp,
                                                                   DataPlant::PlantLoop(this->CDLoopNum).FluidIndex,
                                                                   RoutineName);

                Real64 rho = FluidProperties::GetDensityGlycol(DataPlant::PlantLoop(this->CDLoopNum).FluidName,
                                                               DataGlobals::CWInitConvTemp,
                                                               DataPlant::PlantLoop(this->CDLoopNum).FluidIndex,
                                                               RoutineName);
                tmpCondVolFlowRate =
                    tmpNomCap * (1.0 + SteamInputRatNom + tmpNomPumpPower / tmpNomCap) / (DataSizing::PlantSizData(PltSizCondNum).DeltaT * Cp * rho);
                if (!this->CondVolFlowRateWasAutoSized) tmpCondVolFlowRate = this->CondVolFlowRate;
            } else {
                if (this->CondVolFlowRateWasAutoSized) tmpCondVolFlowRate = 0.0;
            }
            if (DataPlant::PlantFirstSizesOkayToFinalize) {
                if (this->CondVolFlowRateWasAutoSized) {
                    this->CondVolFlowRate = tmpCondVolFlowRate;
                    if (DataPlant::PlantFinalSizesOkayToReport) {
                        ReportSizingManager::ReportSizingOutput(
                            "Chiller:Absorption:Indirect", this->Name, "Design Size Design Condenser Water Flow Rate [m3/s]", tmpCondVolFlowRate);
                    }
                    if (DataPlant::PlantFirstSizesOkayToReport) {
                        ReportSizingManager::ReportSizingOutput("Chiller:Absorption:Indirect",
                                                                this->Name,
                                                                "Initial Design Size Design Condenser Water Flow Rate [m3/s]",
                                                                tmpCondVolFlowRate);
                    }
                } else {
                    if (this->CondVolFlowRate > 0.0 && tmpCondVolFlowRate > 0.0) {
                        Real64 CondVolFlowRateUser = this->CondVolFlowRate;
                        if (DataPlant::PlantFinalSizesOkayToReport) {
                            ReportSizingManager::ReportSizingOutput("Chiller:Absorption:Indirect",
                                                                    this->Name,
                                                                    "Design Size Design Condenser Water Flow Rate [m3/s]",
                                                                    tmpCondVolFlowRate,
                                                                    "User-Specified Design Condenser Water Flow Rate [m3/s]",
                                                                    CondVolFlowRateUser);
                            if (DataGlobals::DisplayExtraWarnings) {
                                if ((std::abs(tmpCondVolFlowRate - CondVolFlowRateUser) / CondVolFlowRateUser) >
                                    DataSizing::AutoVsHardSizingThreshold) {
                                    ShowMessage("SizeChillerAbsorptionIndirect: Potential issue with equipment sizing for " + this->Name);
                                    ShowContinueError("User-Specified Design Condenser Water Flow Rate of " +
                                                      General::RoundSigDigits(CondVolFlowRateUser, 5) + " [m3/s]");
                                    ShowContinueError("differs from Design Size Design Condenser Water Flow Rate of " +
                                                      General::RoundSigDigits(tmpCondVolFlowRate, 5) + " [m3/s]");
                                    ShowContinueError("This may, or may not, indicate mismatched component sizes.");
                                    ShowContinueError("Verify that the value entered is intended and is consistent with other components.");
                                }
                            }
                        }
                        tmpCondVolFlowRate = CondVolFlowRateUser;
                    }
                }
            }
        } else {
            if (this->CondVolFlowRateWasAutoSized) {
                if (DataPlant::PlantFirstSizesOkayToFinalize) {
                    ShowSevereError("Autosizing of Absorption Chiller condenser flow rate requires a condenser");
                    ShowContinueError("loop Sizing:Plant object");
                    ShowContinueError("Occurs in Chiller:Absorption:Indirect object=" + this->Name);
                    ErrorsFound = true;
                }
            } else {
                if (DataPlant::PlantFinalSizesOkayToReport) {
                    if (this->CondVolFlowRate > 0.0) {
                        ReportSizingManager::ReportSizingOutput("Chiller:Absorption:Indirect",
                                                                this->Name,
                                                                "User-Specified Design Condenser Water Flow Rate [m3/s]",
                                                                this->CondVolFlowRate);
                    }
                }
            }
        }

        // save the design condenser water volumetric flow rate for use by the condenser water loop sizing algorithms
        if (DataPlant::PlantFirstSizesOkayToFinalize) {
            PlantUtilities::RegisterPlantCompDesignFlow(this->CondInletNodeNum, this->CondVolFlowRate);
        } else {
            PlantUtilities::RegisterPlantCompDesignFlow(this->CondInletNodeNum, tmpCondVolFlowRate);
        }

        if ((PltSizSteamNum > 0 && this->GenHeatSourceType == DataLoopNode::NodeType_Steam) ||
            (PltSizHeatingNum > 0 && this->GenHeatSourceType == DataLoopNode::NodeType_Water)) {
            if (this->EvapVolFlowRate >= DataHVACGlobals::SmallWaterVolFlow && tmpNomCap > 0.0) {
                if (this->GenHeatSourceType == DataLoopNode::NodeType_Water) {
                    Real64 CpWater = FluidProperties::GetSpecificHeatGlycol(DataPlant::PlantLoop(this->GenLoopNum).FluidName,
                                                                            DataSizing::PlantSizData(PltSizHeatingNum).ExitTemp,
                                                                            DataPlant::PlantLoop(this->GenLoopNum).FluidIndex,
                                                                            RoutineName);
                    Real64 SteamDeltaT = max(0.5, DataSizing::PlantSizData(PltSizHeatingNum).DeltaT);

                    Real64 RhoWater = FluidProperties::GetDensityGlycol(DataPlant::PlantLoop(this->GenLoopNum).FluidName,
                                                                        (DataSizing::PlantSizData(PltSizHeatingNum).ExitTemp - SteamDeltaT),
                                                                        DataPlant::PlantLoop(this->GenLoopNum).FluidIndex,
                                                                        RoutineName);
                    tmpGeneratorVolFlowRate = (tmpNomCap * SteamInputRatNom) / (CpWater * SteamDeltaT * RhoWater);
                    if (!this->GeneratorVolFlowRateWasAutoSized) tmpGeneratorVolFlowRate = this->GeneratorVolFlowRate;
                    if (DataPlant::PlantFirstSizesOkayToFinalize) {
                        if (this->GeneratorVolFlowRateWasAutoSized) {
                            this->GeneratorVolFlowRate = tmpGeneratorVolFlowRate;
                            if (DataPlant::PlantFinalSizesOkayToReport) {
                                ReportSizingManager::ReportSizingOutput("Chiller:Absorption:Indirect",
                                                                        this->Name,
                                                                        "Design Size Design Generator Fluid Flow Rate [m3/s]",
                                                                        tmpGeneratorVolFlowRate);
                            }
                            if (DataPlant::PlantFirstSizesOkayToReport) {
                                ReportSizingManager::ReportSizingOutput("Chiller:Absorption:Indirect",
                                                                        this->Name,
                                                                        "Initial Design Size Design Generator Fluid Flow Rate [m3/s]",
                                                                        tmpGeneratorVolFlowRate);
                            }
                        } else {
                            if (this->GeneratorVolFlowRate > 0.0 && tmpGeneratorVolFlowRate > 0.0) {
                                Real64 GeneratorVolFlowRateUser = this->GeneratorVolFlowRate;
                                if (DataPlant::PlantFinalSizesOkayToReport) {
                                    ReportSizingManager::ReportSizingOutput("Chiller:Absorption:Indirect",
                                                                            this->Name,
                                                                            "Design Size Design Generator Fluid Flow Rate [m3/s]",
                                                                            tmpGeneratorVolFlowRate,
                                                                            "User-Specified Design Generator Fluid Flow Rate [m3/s]",
                                                                            GeneratorVolFlowRateUser);
                                    if (DataGlobals::DisplayExtraWarnings) {
                                        if ((std::abs(tmpGeneratorVolFlowRate - GeneratorVolFlowRateUser) / GeneratorVolFlowRateUser) >
                                            DataSizing::AutoVsHardSizingThreshold) {
                                            ShowMessage("SizeChillerAbsorptionIndirect: Potential issue with equipment sizing for " + this->Name);
                                            ShowContinueError("User-Specified Design Generator Fluid Flow Rate of " +
                                                              General::RoundSigDigits(GeneratorVolFlowRateUser, 5) + " [m3/s]");
                                            ShowContinueError("differs from Design Size Design Generator Fluid Flow Rate of " +
                                                              General::RoundSigDigits(tmpGeneratorVolFlowRate, 5) + " [m3/s]");
                                            ShowContinueError("This may, or may not, indicate mismatched component sizes.");
                                            ShowContinueError("Verify that the value entered is intended and is consistent with other components.");
                                        }
                                    }
                                }
                                tmpGeneratorVolFlowRate = GeneratorVolFlowRateUser;
                            }
                        }
                    }
                } else {
                    Real64 SteamDensity = FluidProperties::GetSatDensityRefrig(fluidNameSteam,
                                                                               DataSizing::PlantSizData(PltSizSteamNum).ExitTemp,
                                                                               1.0,
                                                                               this->SteamFluidIndex,
                                                                               SizeChillerAbsorptionIndirect + this->Name);
                    Real64 SteamDeltaT = DataSizing::PlantSizData(PltSizSteamNum).DeltaT;
                    Real64 GeneratorOutletTemp = DataSizing::PlantSizData(PltSizSteamNum).ExitTemp - SteamDeltaT;

                    // dry enthalpy of steam (quality = 1)
                    Real64 EnthSteamOutDry = FluidProperties::GetSatEnthalpyRefrig(fluidNameSteam,
                                                                                   DataSizing::PlantSizData(PltSizSteamNum).ExitTemp,
                                                                                   1.0,
                                                                                   this->SteamFluidIndex,
                                                                                   SizeChillerAbsorptionIndirect + this->Name);

                    // wet enthalpy of steam (quality = 0)
                    Real64 EnthSteamOutWet = FluidProperties::GetSatEnthalpyRefrig(fluidNameSteam,
                                                                                   DataSizing::PlantSizData(PltSizSteamNum).ExitTemp,
                                                                                   0.0,
                                                                                   this->SteamFluidIndex,
                                                                                   SizeChillerAbsorptionIndirect + this->Name);
                    Real64 CpWater =
                        FluidProperties::GetSpecificHeatGlycol(fluidNameWater, GeneratorOutletTemp, const_cast<int &>(waterIndex), RoutineName);
                    Real64 HfgSteam = EnthSteamOutDry - EnthSteamOutWet;
                    //         calculate the mass flow rate through the generator
                    Real64 SteamMassFlowRate = (tmpNomCap * SteamInputRatNom) / ((HfgSteam) + (SteamDeltaT * CpWater));
                    //         calculate the steam volumetric flow rate
                    tmpGeneratorVolFlowRate = SteamMassFlowRate / SteamDensity;
                    if (!this->GeneratorVolFlowRateWasAutoSized) tmpGeneratorVolFlowRate = this->GeneratorVolFlowRate;
                    if (DataPlant::PlantFirstSizesOkayToFinalize) {
                        if (this->GeneratorVolFlowRateWasAutoSized) {
                            this->GeneratorVolFlowRate = tmpGeneratorVolFlowRate;
                            if (DataPlant::PlantFinalSizesOkayToReport) {
                                ReportSizingManager::ReportSizingOutput("Chiller:Absorption:Indirect",
                                                                        this->Name,
                                                                        "Design Size Design Generator Fluid Flow Rate [m3/s]",
                                                                        tmpGeneratorVolFlowRate);
                            }
                            if (DataPlant::PlantFirstSizesOkayToReport) {
                                ReportSizingManager::ReportSizingOutput("Chiller:Absorption:Indirect",
                                                                        this->Name,
                                                                        "Initial Design Size Design Generator Fluid Flow Rate [m3/s]",
                                                                        tmpGeneratorVolFlowRate);
                            }
                        } else {
                            if (this->GeneratorVolFlowRate > 0.0 && tmpGeneratorVolFlowRate > 0.0) {
                                Real64 GeneratorVolFlowRateUser = this->GeneratorVolFlowRate;
                                if (DataPlant::PlantFinalSizesOkayToReport) {
                                    ReportSizingManager::ReportSizingOutput("Chiller:Absorption:Indirect",
                                                                            this->Name,
                                                                            "Design Size Design Generator Fluid Flow Rate [m3/s]",
                                                                            tmpGeneratorVolFlowRate,
                                                                            "User-Specified Design Generator Fluid Flow Rate [m3/s]",
                                                                            GeneratorVolFlowRateUser);
                                    if (DataGlobals::DisplayExtraWarnings) {
                                        if ((std::abs(tmpGeneratorVolFlowRate - GeneratorVolFlowRateUser) / GeneratorVolFlowRateUser) >
                                            DataSizing::AutoVsHardSizingThreshold) {
                                            ShowMessage("SizeChillerAbsorptionIndirect: Potential issue with equipment sizing for " + this->Name);
                                            ShowContinueError("User-Specified Design Generator Fluid Flow Rate of " +
                                                              General::RoundSigDigits(GeneratorVolFlowRateUser, 5) + " [m3/s]");
                                            ShowContinueError("differs from Design Size Design Generator Fluid Flow Rate of " +
                                                              General::RoundSigDigits(tmpGeneratorVolFlowRate, 5) + " [m3/s]");
                                            ShowContinueError("This may, or may not, indicate mismatched component sizes.");
                                            ShowContinueError("Verify that the value entered is intended and is consistent with other components.");
                                        }
                                    }
                                }
                                tmpGeneratorVolFlowRate = GeneratorVolFlowRateUser;
                            }
                        }
                    }
                }
            } else {
                if (this->GeneratorVolFlowRateWasAutoSized) {
                    if (DataPlant::PlantFirstSizesOkayToFinalize) {
                        this->GeneratorVolFlowRate = 0.0;
                    } else {
                        tmpGeneratorVolFlowRate = 0.0;
                    }
                }
            }
        } else {
            if (this->GeneratorVolFlowRateWasAutoSized) {
                if (DataPlant::PlantFirstSizesOkayToFinalize) {
                    ShowSevereError("Autosizing of Absorption Chiller generator flow rate requires a loop Sizing:Plant object.");
                    ShowContinueError(" For steam loops, use a steam Sizing:Plant object.");
                    ShowContinueError(" For hot water loops, use a heating Sizing:Plant object.");
                    ShowContinueError("Occurs in Chiller:Absorption:Indirect object=" + this->Name);
                    ErrorsFound = true;
                }
            } else {
                if (DataPlant::PlantFinalSizesOkayToReport) {
                    if (this->GeneratorVolFlowRate > 0.0) {
                        ReportSizingManager::ReportSizingOutput("Chiller:Absorption:Indirect",
                                                                this->Name,
                                                                "User-Specified Design Generator Fluid Flow Rate [m3/s]",
                                                                this->GeneratorVolFlowRate);
                    }
                }
            }
        }

        // save the design steam or hot water volumetric flow rate for use by the steam or hot water loop sizing algorithms
        if (DataPlant::PlantFirstSizesOkayToFinalize) {
            PlantUtilities::RegisterPlantCompDesignFlow(this->GeneratorInletNodeNum, this->GeneratorVolFlowRate);
        } else {
            PlantUtilities::RegisterPlantCompDesignFlow(this->GeneratorInletNodeNum, tmpGeneratorVolFlowRate);
        }

        if (this->GeneratorDeltaTempWasAutoSized) {
            if (PltSizHeatingNum > 0 && this->GenHeatSourceType == DataLoopNode::NodeType_Water) {
                this->GeneratorDeltaTemp = max(0.5, DataSizing::PlantSizData(PltSizHeatingNum).DeltaT);
            } else if (this->GenHeatSourceType == DataLoopNode::NodeType_Water) {
                Real64 rho = FluidProperties::GetDensityGlycol(DataPlant::PlantLoop(this->GenLoopNum).FluidName,
                                                               DataGlobals::HWInitConvTemp,
                                                               DataPlant::PlantLoop(this->GenLoopNum).FluidIndex,
                                                               RoutineName);
                Real64 CpWater = FluidProperties::GetSpecificHeatGlycol(DataPlant::PlantLoop(this->GenLoopNum).FluidName,
                                                                        DataSizing::PlantSizData(PltSizHeatingNum).ExitTemp,
                                                                        DataPlant::PlantLoop(this->GenLoopNum).FluidIndex,
                                                                        RoutineName);
                if (DataPlant::PlantFirstSizesOkayToFinalize) {
                    this->GeneratorDeltaTemp = (SteamInputRatNom * this->NomCap) / (CpWater * rho * this->GeneratorVolFlowRate);
                }
            }
        }

        if (ErrorsFound) {
            ShowFatalError("Preceding sizing errors cause program termination");
        }

        if (DataPlant::PlantFinalSizesOkayToReport) {
            // create predefined report
            std::string equipName = this->Name;
            OutputReportPredefined::PreDefTableEntry(OutputReportPredefined::pdchMechType, equipName, "Chiller:Absorption:Indirect");
            OutputReportPredefined::PreDefTableEntry(OutputReportPredefined::pdchMechNomEff, equipName, "n/a");
            OutputReportPredefined::PreDefTableEntry(OutputReportPredefined::pdchMechNomCap, equipName, this->NomCap);
        }
    }

    void IndirectAbsorberSpecs::calculate(EnergyPlusData &state, Real64 const MyLoad, bool const RunFlag)
    {
        // SUBROUTINE INFORMATION:
        //       AUTHOR         R. Raustad (FSEC)
        //       DATE WRITTEN   May 2008
        //       MODIFIED       Jun. 2016, Rongpeng Zhang, Applied the chiller supply water temperature sensor fault model
        //       RE-ENGINEERED  na

        // PURPOSE OF THIS SUBROUTINE:
        // simulate a vapor compression Absorber using a revised BLAST model

        // METHODOLOGY EMPLOYED:
        // curve fit of performance data:

        // REFERENCES:
        // 1.  BLAST User Manual
        // 2.  Absorber User Manual

        static std::string const RoutineName("CalcIndirectAbsorberModel");
        static std::string const LoopLossesChillerAbsorptionIndirect("Loop Losses: Chiller:Absorption:Indirect");
        static std::string const LoopLossesChillerAbsorptionIndirectSpace("Loop Losses: Chiller:Absorption:Indirect ");

        Real64 TempEvapOutSetPoint(0.0); // C - evaporator outlet temperature setpoint
        Real64 EvapDeltaTemp(0.0);       // C - evaporator temperature difference, water side

        // set module level inlet and outlet nodes
        this->EvapMassFlowRate = 0.0;
        this->CondMassFlowRate = 0.0;
        this->GenMassFlowRate = 0.0;
        this->QCondenser = 0.0;
        this->QEvaporator = 0.0;
        this->QGenerator = 0.0;
        this->PumpingEnergy = 0.0;
        this->CondenserEnergy = 0.0;
        this->EvaporatorEnergy = 0.0;
        this->GeneratorEnergy = 0.0;
        this->PumpingPower = 0.0;
        this->ChillerONOFFCyclingFrac = 0.0;
        this->EnergyLossToEnvironment = 0.0;

        //  If no loop demand or Absorber OFF, return
        if (MyLoad >= 0.0 || !RunFlag) {
            if (this->EquipFlowCtrl == DataBranchAirLoopPlant::ControlType_SeriesActive)
                this->EvapMassFlowRate = DataLoopNode::Node(this->EvapInletNodeNum).MassFlowRate;
            return;
        }

        // Warn if entering condenser water temperature is below minimum
        if (DataLoopNode::Node(this->CondInletNodeNum).Temp < this->MinCondInletTemp) {
            if (!DataGlobals::WarmupFlag) {
                if (this->MinCondInletTempCtr < 1) {
                    ++this->MinCondInletTempCtr;
                    ShowWarningError("Chiller:Absorption:Indirect \"" + this->Name + "\"");
                    ShowContinueError("...Entering condenser water temperature below specified minimum (" +
                                      General::RoundSigDigits(this->MinCondInletTemp, 3) + " C).");
                    ShowContinueError("...Entering condenser water temperature = " +
                                      General::RoundSigDigits(DataLoopNode::Node(this->CondInletNodeNum).Temp, 3) + " C.");
                    ShowContinueErrorTimeStamp("...simulation continues.");
                } else {
                    ShowRecurringWarningErrorAtEnd("Entering condenser water temperature below specified minimum error continues.",
                                                   this->MinCondInletTempIndex,
                                                   DataLoopNode::Node(this->CondInletNodeNum).Temp,
                                                   DataLoopNode::Node(this->CondInletNodeNum).Temp);
                }
            }
        }

        // Warn if entering generator fluid temperature is below minimum
        if (this->GeneratorInletNodeNum > 0) {
            if (DataLoopNode::Node(this->GeneratorInletNodeNum).Temp < this->MinGeneratorInletTemp) {
                if (!DataGlobals::WarmupFlag) {
                    if (this->MinGenInletTempCtr < 1) {
                        ++this->MinGenInletTempCtr;
                        ShowWarningError("Chiller:Absorption:Indirect \"" + this->Name + "\"");
                        ShowContinueError("...Entering generator fluid temperature below specified minimum (" +
                                          General::RoundSigDigits(this->MinGeneratorInletTemp, 3) + " C).");
                        ShowContinueError("...Entering generator fluid temperature = " +
                                          General::RoundSigDigits(DataLoopNode::Node(this->GeneratorInletNodeNum).Temp, 3) + " C.");
                        ShowContinueErrorTimeStamp("...simulation continues.");
                    } else {
                        ShowRecurringWarningErrorAtEnd("Entering generator fluid temperature below specified minimum error continues.",
                                                       this->MinGenInletTempIndex,
                                                       DataLoopNode::Node(this->GeneratorInletNodeNum).Temp,
                                                       DataLoopNode::Node(this->GeneratorInletNodeNum).Temp);
                    }
                }
            }
        }

        // Set module level Absorber inlet and temperature variables
        // C - evaporator inlet temperature, water side
        Real64 EvapInletTemp = DataLoopNode::Node(this->EvapInletNodeNum).Temp;

        // C - condenser inlet temperature, water side
        Real64 CondInletTemp = DataLoopNode::Node(this->CondInletNodeNum).Temp;

        // Set the condenser mass flow rates
        this->CondMassFlowRate = DataLoopNode::Node(this->CondInletNodeNum).MassFlowRate;

        // Absorber nominal capacity
        Real64 AbsorberNomCap = this->NomCap;

        // C - (BLAST ADJTC(1)The design secondary loop fluid
        Real64 TempCondIn = DataLoopNode::Node(this->CondInletNodeNum).Temp;

        // C - evaporator outlet temperature, water side
        Real64 TempEvapOut = DataLoopNode::Node(this->EvapOutletNodeNum).Temp;

        // C - Evaporator low temp. limit cut off
        Real64 TempLowLimitEout = this->TempLowLimitEvapOut;

        Real64 CpFluid = FluidProperties::GetSpecificHeatGlycol(
            DataPlant::PlantLoop(this->CWLoopNum).FluidName, EvapInletTemp, DataPlant::PlantLoop(this->CWLoopNum).FluidIndex, RoutineName);

        // If there is a fault of Chiller SWT Sensor (zrp_Jun2016)
        if (this->FaultyChillerSWTFlag && (!DataGlobals::WarmupFlag) && (!DataGlobals::DoingSizing) && (!DataGlobals::KickOffSimulation)) {
            int FaultIndex = this->FaultyChillerSWTIndex;
            Real64 EvapOutletTemp_ff = TempEvapOut;

            // calculate the sensor offset using fault information
            this->FaultyChillerSWTOffset = FaultsManager::FaultsChillerSWTSensor(FaultIndex).CalFaultOffsetAct();
            // update the TempEvapOut
            TempEvapOut = max(this->TempLowLimitEvapOut,
                              min(DataLoopNode::Node(this->EvapInletNodeNum).Temp, EvapOutletTemp_ff - this->FaultyChillerSWTOffset));
            this->FaultyChillerSWTOffset = EvapOutletTemp_ff - TempEvapOut;
        }

        Real64 CapacityfAbsorberTemp; // performance curve output

        if (this->CapFCondenserTempPtr > 0) {
            CapacityfAbsorberTemp = CurveManager::CurveValue(state, this->CapFCondenserTempPtr, TempCondIn);
        } else {
            CapacityfAbsorberTemp = 1.0;
        }

        Real64 CapacityfEvaporatorTemp; // performance curve output

        if (this->CapFEvaporatorTempPtr > 0) {
            CapacityfEvaporatorTemp = CurveManager::CurveValue(state, this->CapFEvaporatorTempPtr, TempEvapOut);
        } else {
            CapacityfEvaporatorTemp = 1.0;
        }

        Real64 CapacityfGeneratorTemp; // performance curve output

        if (this->CapFGeneratorTempPtr > 0) {
            if (this->GeneratorInletNodeNum > 0) {
                if (this->GenHeatSourceType == DataLoopNode::NodeType_Water) {
                    CapacityfGeneratorTemp =
                        CurveManager::CurveValue(state, this->CapFGeneratorTempPtr, DataLoopNode::Node(this->GeneratorInletNodeNum).Temp);
                } else {
                    CapacityfGeneratorTemp = 1.0;
                }
            } else {
                CapacityfGeneratorTemp = 1.0;
            }
        } else {
            CapacityfGeneratorTemp = 1.0;
        }

        AbsorberNomCap *= CapacityfAbsorberTemp * CapacityfEvaporatorTemp * CapacityfGeneratorTemp;

        // If FlowLock is True, the new resolved mdot is used to update Power, QEvap, Qcond, and
        // condenser side outlet temperature.
        if (DataPlant::PlantLoop(this->CWLoopNum).LoopSide(this->CWLoopSideNum).FlowLock == 0) {
            this->PossibleSubcooling = false;
            this->QEvaporator = std::abs(MyLoad);

            // Either set the flow to the Constant value or caluclate the flow for the variable volume
            if ((this->FlowMode == DataPlant::FlowMode::CONSTANT) || (this->FlowMode == DataPlant::FlowMode::NOTMODULATED)) {
                this->EvapMassFlowRate = DataLoopNode::Node(this->EvapInletNodeNum).MassFlowRate;

                if (this->EvapMassFlowRate != 0.0) {
                    EvapDeltaTemp = this->QEvaporator / this->EvapMassFlowRate / CpFluid;
                } else {
                    EvapDeltaTemp = 0.0;
                }
                this->EvapOutletTemp = DataLoopNode::Node(this->EvapInletNodeNum).Temp - EvapDeltaTemp;

            } else if (this->FlowMode == DataPlant::FlowMode::LEAVINGSETPOINTMODULATED) {
                // Calculate the Delta Temp from the inlet temp to the chiller outlet setpoint
                {
                    auto const SELECT_CASE_var(DataPlant::PlantLoop(this->CWLoopNum).LoopDemandCalcScheme);
                    if (SELECT_CASE_var == DataPlant::SingleSetPoint) {
                        EvapDeltaTemp = DataLoopNode::Node(this->EvapInletNodeNum).Temp - DataLoopNode::Node(this->EvapOutletNodeNum).TempSetPoint;
                    } else if (SELECT_CASE_var == DataPlant::DualSetPointDeadBand) {
                        EvapDeltaTemp = DataLoopNode::Node(this->EvapInletNodeNum).Temp - DataLoopNode::Node(this->EvapOutletNodeNum).TempSetPointHi;
                    } else {
                        assert(false);
                    }
                }

                if (EvapDeltaTemp != 0) {
                    this->EvapMassFlowRate = std::abs(this->QEvaporator / CpFluid / EvapDeltaTemp);
                    if ((this->EvapMassFlowRate - this->EvapMassFlowRateMax) > DataBranchAirLoopPlant::MassFlowTolerance)
                        this->PossibleSubcooling = true;
                    // Check to see if the Maximum is exceeded, if so set to maximum
                    this->EvapMassFlowRate = min(this->EvapMassFlowRateMax, this->EvapMassFlowRate);
                    PlantUtilities::SetComponentFlowRate(this->EvapMassFlowRate,
                                                         this->EvapInletNodeNum,
                                                         this->EvapOutletNodeNum,
                                                         this->CWLoopNum,
                                                         this->CWLoopSideNum,
                                                         this->CWBranchNum,
                                                         this->CWCompNum);
                    {
                        auto const SELECT_CASE_var(DataPlant::PlantLoop(this->CWLoopNum).LoopDemandCalcScheme);
                        if (SELECT_CASE_var == DataPlant::SingleSetPoint) {
                            this->EvapOutletTemp = DataLoopNode::Node(this->EvapOutletNodeNum).TempSetPoint;
                        } else if (SELECT_CASE_var == DataPlant::DualSetPointDeadBand) {
                            this->EvapOutletTemp = DataLoopNode::Node(this->EvapOutletNodeNum).TempSetPointHi;
                        }
                    }
                } else {
                    this->EvapMassFlowRate = 0.0;
                    this->EvapOutletTemp = DataLoopNode::Node(this->EvapInletNodeNum).Temp;

                    ShowRecurringWarningErrorAtEnd("CalcIndirectAbsorberModel: Name=\"" + this->Name +
                                                       "\" Evaporative Condenser Delta Temperature = 0 in mass flow calculation.",
                                                   this->ErrCount2);
                }
            } // End of Constant Variable Flow If Block

            // If there is a fault of Chiller SWT Sensor (zrp_Jun2016)
            if (this->FaultyChillerSWTFlag && (!DataGlobals::WarmupFlag) && (!DataGlobals::DoingSizing) && (!DataGlobals::KickOffSimulation) &&
                (this->EvapMassFlowRate > 0)) {
                // calculate directly affected variables at faulty case: EvapOutletTemp, EvapMassFlowRate, QEvaporator
                int FaultIndex = this->FaultyChillerSWTIndex;
                bool VarFlowFlag = (this->FlowMode == DataPlant::FlowMode::LEAVINGSETPOINTMODULATED);
                FaultsManager::FaultsChillerSWTSensor(FaultIndex)
                    .CalFaultChillerSWT(VarFlowFlag,
                                        this->FaultyChillerSWTOffset,
                                        CpFluid,
                                        DataLoopNode::Node(this->EvapInletNodeNum).Temp,
                                        this->EvapOutletTemp,
                                        this->EvapMassFlowRate,
                                        this->QEvaporator);
                // update corresponding variables at faulty case
                // PartLoadRat = ( AvailChillerCap > 0.0 ) ? ( QEvaporator / AvailChillerCap ) : 0.0;
                // PartLoadRat = max( 0.0, min( PartLoadRat, MaxPartLoadRat ));
                // ChillerPartLoadRatio = PartLoadRat;
            }

        } else { // If FlowLock is True

            this->EvapMassFlowRate = DataLoopNode::Node(this->EvapInletNodeNum).MassFlowRate;
            if (this->PossibleSubcooling) {
                this->QEvaporator = std::abs(MyLoad);
                EvapDeltaTemp = this->QEvaporator / this->EvapMassFlowRate / CpFluid;
                this->EvapOutletTemp = DataLoopNode::Node(this->EvapInletNodeNum).Temp - EvapDeltaTemp;
            } else {
                {
                    auto const SELECT_CASE_var(DataPlant::PlantLoop(this->CWLoopNum).LoopDemandCalcScheme);
                    if (SELECT_CASE_var == DataPlant::SingleSetPoint) {
                        if ((this->FlowMode == DataPlant::FlowMode::LEAVINGSETPOINTMODULATED) ||
                            (DataPlant::PlantLoop(this->CWLoopNum)
                                 .LoopSide(this->CWLoopSideNum)
                                 .Branch(this->CWBranchNum)
                                 .Comp(this->CWCompNum)
                                 .CurOpSchemeType == DataPlant::CompSetPtBasedSchemeType) ||
                            (DataLoopNode::Node(this->EvapOutletNodeNum).TempSetPoint != DataLoopNode::SensedNodeFlagValue)) {
                            TempEvapOutSetPoint = DataLoopNode::Node(this->EvapOutletNodeNum).TempSetPoint;
                        } else {
                            TempEvapOutSetPoint = DataLoopNode::Node(DataPlant::PlantLoop(this->CWLoopNum).TempSetPointNodeNum).TempSetPoint;
                        }
                    } else if (SELECT_CASE_var == DataPlant::DualSetPointDeadBand) {
                        if ((this->FlowMode == DataPlant::FlowMode::LEAVINGSETPOINTMODULATED) ||
                            (DataPlant::PlantLoop(this->CWLoopNum)
                                 .LoopSide(this->CWLoopSideNum)
                                 .Branch(this->CWBranchNum)
                                 .Comp(this->CWCompNum)
                                 .CurOpSchemeType == DataPlant::CompSetPtBasedSchemeType) ||
                            (DataLoopNode::Node(this->EvapOutletNodeNum).TempSetPointHi != DataLoopNode::SensedNodeFlagValue)) {
                            TempEvapOutSetPoint = DataLoopNode::Node(this->EvapOutletNodeNum).TempSetPointHi;
                        } else {
                            TempEvapOutSetPoint = DataLoopNode::Node(DataPlant::PlantLoop(this->CWLoopNum).TempSetPointNodeNum).TempSetPointHi;
                        }
                    } else {
                        assert(false);
                    }
                }
                EvapDeltaTemp = DataLoopNode::Node(this->EvapInletNodeNum).Temp - TempEvapOutSetPoint;
                this->QEvaporator = std::abs(this->EvapMassFlowRate * CpFluid * EvapDeltaTemp);
                this->EvapOutletTemp = TempEvapOutSetPoint;
            }
            // Check that the Evap outlet temp honors both plant loop temp low limit and also the chiller low limit
            if (this->EvapOutletTemp < TempLowLimitEout) {
                if ((DataLoopNode::Node(this->EvapInletNodeNum).Temp - TempLowLimitEout) > DataPlant::DeltaTempTol) {
                    this->EvapOutletTemp = TempLowLimitEout;
                    EvapDeltaTemp = DataLoopNode::Node(this->EvapInletNodeNum).Temp - this->EvapOutletTemp;
                    this->QEvaporator = this->EvapMassFlowRate * CpFluid * EvapDeltaTemp;
                } else {
                    this->EvapOutletTemp = DataLoopNode::Node(this->EvapInletNodeNum).Temp;
                    EvapDeltaTemp = DataLoopNode::Node(this->EvapInletNodeNum).Temp - this->EvapOutletTemp;
                    this->QEvaporator = this->EvapMassFlowRate * CpFluid * EvapDeltaTemp;
                }
            }
            if (this->EvapOutletTemp < DataLoopNode::Node(this->EvapOutletNodeNum).TempMin) {
                if ((DataLoopNode::Node(this->EvapInletNodeNum).Temp - DataLoopNode::Node(this->EvapOutletNodeNum).TempMin) >
                    DataPlant::DeltaTempTol) {
                    this->EvapOutletTemp = DataLoopNode::Node(this->EvapOutletNodeNum).TempMin;
                    EvapDeltaTemp = DataLoopNode::Node(this->EvapInletNodeNum).Temp - this->EvapOutletTemp;
                    this->QEvaporator = this->EvapMassFlowRate * CpFluid * EvapDeltaTemp;
                } else {
                    this->EvapOutletTemp = DataLoopNode::Node(this->EvapInletNodeNum).Temp;
                    EvapDeltaTemp = DataLoopNode::Node(this->EvapInletNodeNum).Temp - this->EvapOutletTemp;
                    this->QEvaporator = this->EvapMassFlowRate * CpFluid * EvapDeltaTemp;
                }
            }

            // Checks QEvaporator on the basis of the machine limits.
            if (this->QEvaporator > std::abs(MyLoad)) {
                if (this->EvapMassFlowRate > DataBranchAirLoopPlant::MassFlowTolerance) {
                    this->QEvaporator = std::abs(MyLoad);
                    EvapDeltaTemp = this->QEvaporator / this->EvapMassFlowRate / CpFluid;
                    this->EvapOutletTemp = DataLoopNode::Node(this->EvapInletNodeNum).Temp - EvapDeltaTemp;
                } else {
                    this->QEvaporator = 0.0;
                    this->EvapOutletTemp = DataLoopNode::Node(this->EvapInletNodeNum).Temp;
                }
            }

            // If there is a fault of Chiller SWT Sensor
            if (this->FaultyChillerSWTFlag && (!DataGlobals::WarmupFlag) && (!DataGlobals::DoingSizing) && (!DataGlobals::KickOffSimulation) &&
                (this->EvapMassFlowRate > 0)) {
                // calculate directly affected variables at faulty case: EvapOutletTemp, EvapMassFlowRate, QEvaporator
                int FaultIndex = this->FaultyChillerSWTIndex;
                bool VarFlowFlag = false;
                FaultsManager::FaultsChillerSWTSensor(FaultIndex)
                    .CalFaultChillerSWT(VarFlowFlag,
                                        this->FaultyChillerSWTOffset,
                                        CpFluid,
                                        DataLoopNode::Node(this->EvapInletNodeNum).Temp,
                                        this->EvapOutletTemp,
                                        this->EvapMassFlowRate,
                                        this->QEvaporator);
                // update corresponding variables at faulty case
            }

        } // This is the end of the FlowLock Block

        // Operating part load ratio
        Real64 OperPartLoadRat = this->QEvaporator / AbsorberNomCap;

        // part load ratio for efficiency calc
        Real64 PartLoadRat = max(this->MinPartLoadRat, OperPartLoadRat);
        this->Report.ChillerPartLoadRatio = OperPartLoadRat;

        Real64 FRAC; // fraction of time step chiller cycles
        if (OperPartLoadRat < PartLoadRat) {
            FRAC = min(1.0, OperPartLoadRat / this->MinPartLoadRat);
        } else {
            FRAC = 1.0;
        }

        this->ChillerONOFFCyclingFrac = FRAC;

        Real64 HeatInputfCondTemp; // performance curve output

        if (this->GeneratorInletNodeNum > 0) {
            if (this->HeatInputFCondTempPtr > 0) {
                HeatInputfCondTemp = CurveManager::CurveValue(state, this->HeatInputFCondTempPtr, DataLoopNode::Node(this->GeneratorInletNodeNum).Temp);
            } else {
                HeatInputfCondTemp = 1.0;
            }
        } else {
            HeatInputfCondTemp = 1.0;
        }

        Real64 HeatInputfEvapTemp; // performance curve output

        if (this->HeatInputFEvapTempPtr > 0) {
            HeatInputfEvapTemp = CurveManager::CurveValue(state, this->HeatInputFEvapTempPtr, DataLoopNode::Node(this->EvapOutletNodeNum).Temp);
        } else {
            HeatInputfEvapTemp = 1.0;
        }

        Real64 HeatInputRat; // generator heat input ratio

        // Calculate steam input ratio. Include impact of generator and evaporator temperatures
        if (this->GeneratorInputCurvePtr > 0) {
            HeatInputRat = CurveManager::CurveValue(state, this->GeneratorInputCurvePtr, PartLoadRat) * HeatInputfCondTemp * HeatInputfEvapTemp;
        } else {
            HeatInputRat = HeatInputfCondTemp * HeatInputfEvapTemp;
        }

        Real64 ElectricInputRat; // energy input ratio

        // Calculate electric input ratio
        if (this->PumpPowerCurvePtr > 0) {
            ElectricInputRat = CurveManager::CurveValue(state, this->PumpPowerCurvePtr, PartLoadRat);
        } else {
            ElectricInputRat = 1.0;
        }

        this->QGenerator = HeatInputRat * AbsorberNomCap * FRAC;
        this->PumpingPower = ElectricInputRat * this->NomPumpPower * FRAC;

        if (this->EvapMassFlowRate == 0.0) {
            this->QGenerator = 0.0;
            this->EvapOutletTemp = DataLoopNode::Node(this->EvapInletNodeNum).Temp;
            this->PumpingPower = 0.0;
        }

        this->QCondenser = this->QEvaporator + this->QGenerator + this->PumpingPower;

        CpFluid = FluidProperties::GetSpecificHeatGlycol(
            DataPlant::PlantLoop(this->CDLoopNum).FluidName, CondInletTemp, DataPlant::PlantLoop(this->CDLoopNum).FluidIndex, RoutineName);

        if (this->CondMassFlowRate > DataBranchAirLoopPlant::MassFlowTolerance) {
            this->CondOutletTemp = this->QCondenser / this->CondMassFlowRate / CpFluid + CondInletTemp;
        } else {
            this->CondOutletTemp = CondInletTemp;
            this->CondMassFlowRate = 0.0;
            this->QCondenser = 0.0;
            return;
            // V7 plant upgrade, no longer fatal here anymore... set some things and return
        }

        if (this->GeneratorInletNodeNum > 0) {
            //   Hot water plant is used for the generator
            if (this->GenHeatSourceType == DataLoopNode::NodeType_Water) {

                CpFluid = FluidProperties::GetSpecificHeatGlycol(DataPlant::PlantLoop(this->GenLoopNum).FluidName,
                                                                 DataLoopNode::Node(this->GeneratorInletNodeNum).Temp,
                                                                 DataPlant::PlantLoop(this->GenLoopNum).FluidIndex,
                                                                 RoutineName);
                if ((this->FlowMode == DataPlant::FlowMode::CONSTANT) || (this->FlowMode == DataPlant::FlowMode::NOTMODULATED)) {
                    this->GenMassFlowRate = this->GenMassFlowRateMax;
                } else {
                    this->GenMassFlowRate = this->QGenerator / CpFluid / this->GeneratorDeltaTemp;
                }

                PlantUtilities::SetComponentFlowRate(this->GenMassFlowRate,
                                                     this->GeneratorInletNodeNum,
                                                     this->GeneratorOutletNodeNum,
                                                     this->GenLoopNum,
                                                     this->GenLoopSideNum,
                                                     this->GenBranchNum,
                                                     this->GenCompNum);

                if (this->GenMassFlowRate <= 0.0) {
                    this->GenOutletTemp = DataLoopNode::Node(this->GeneratorInletNodeNum).Temp;
                    this->SteamOutletEnthalpy = DataLoopNode::Node(this->GeneratorInletNodeNum).Enthalpy;
                } else {
                    this->GenOutletTemp = DataLoopNode::Node(this->GeneratorInletNodeNum).Temp - this->QGenerator / (CpFluid * this->GenMassFlowRate);
                    this->SteamOutletEnthalpy = DataLoopNode::Node(this->GeneratorInletNodeNum).Enthalpy - this->QGenerator / this->GenMassFlowRate;
                }

            } else { // using a steam plant for the generator

                // enthalpy of dry steam at generator inlet
                Real64 EnthSteamOutDry = FluidProperties::GetSatEnthalpyRefrig(fluidNameSteam,
                                                                               DataLoopNode::Node(this->GeneratorInletNodeNum).Temp,
                                                                               1.0,
                                                                               this->SteamFluidIndex,
                                                                               calcChillerAbsorptionIndirect + this->Name);

                // enthalpy of wet steam at generator inlet
                Real64 EnthSteamOutWet = FluidProperties::GetSatEnthalpyRefrig(fluidNameSteam,
                                                                               DataLoopNode::Node(this->GeneratorInletNodeNum).Temp,
                                                                               0.0,
                                                                               this->SteamFluidIndex,
                                                                               calcChillerAbsorptionIndirect + this->Name);

                // temperature difference of fluid through generator
                Real64 SteamDeltaT = this->GeneratorSubcool;

                // generator outlet temperature
                Real64 SteamOutletTemp = DataLoopNode::Node(this->GeneratorInletNodeNum).Temp - SteamDeltaT;

                // heat of vaporization of steam
                Real64 HfgSteam = EnthSteamOutDry - EnthSteamOutWet;
                CpFluid = FluidProperties::GetSpecificHeatGlycol(
                    fluidNameWater, SteamOutletTemp, const_cast<int &>(waterIndex), calcChillerAbsorptionIndirect + this->Name);
                this->GenMassFlowRate = this->QGenerator / (HfgSteam + CpFluid * SteamDeltaT);
                PlantUtilities::SetComponentFlowRate(this->GenMassFlowRate,
                                                     this->GeneratorInletNodeNum,
                                                     this->GeneratorOutletNodeNum,
                                                     this->GenLoopNum,
                                                     this->GenLoopSideNum,
                                                     this->GenBranchNum,
                                                     this->GenCompNum);

                if (this->GenMassFlowRate <= 0.0) {
                    this->GenOutletTemp = DataLoopNode::Node(this->GeneratorInletNodeNum).Temp;
                    this->SteamOutletEnthalpy = DataLoopNode::Node(this->GeneratorInletNodeNum).Enthalpy;
                } else {
                    this->GenOutletTemp = DataLoopNode::Node(this->GeneratorInletNodeNum).Temp - SteamDeltaT;
                    this->SteamOutletEnthalpy = FluidProperties::GetSatEnthalpyRefrig(fluidNameSteam,
                                                                                      DataLoopNode::Node(this->GeneratorInletNodeNum).Temp,
                                                                                      0.0,
                                                                                      this->SteamFluidIndex,
                                                                                      LoopLossesChillerAbsorptionIndirect + this->Name);
                    CpFluid = FluidProperties::GetSpecificHeatGlycol(fluidNameWater,
                                                                     DataLoopNode::Node(this->GeneratorInletNodeNum).Temp,
                                                                     const_cast<int &>(waterIndex),
                                                                     calcChillerAbsorptionIndirect + this->Name);

                    this->SteamOutletEnthalpy -= CpFluid * SteamDeltaT;

                    //************************* Loop Losses *****************************

                    // temperature of condensed steam leaving generator (after condensate trap)
                    Real64 TempWaterAtmPress = FluidProperties::GetSatTemperatureRefrig(
                        fluidNameSteam, DataEnvironment::OutBaroPress, this->SteamFluidIndex, LoopLossesChillerAbsorptionIndirect + this->Name);

                    // enthalpy  of condensed steam leaving generator (after condensate trap)
                    Real64 EnthAtAtmPress = FluidProperties::GetSatEnthalpyRefrig(
                        fluidNameSteam, TempWaterAtmPress, 0.0, this->SteamFluidIndex, LoopLossesChillerAbsorptionIndirectSpace + this->Name);

                    // Point 4 at atm - loop delta subcool during return journey back to pump

                    // temperature of condensed steam entering pump (includes loop losses)
                    Real64 TempLoopOutToPump = TempWaterAtmPress - this->LoopSubcool;

                    // Reported value of coil outlet enthalpy at the node to match the node outlet temperature

                    // enthalpy of condensed steam entering pump (includes loop losses)
                    Real64 EnthPumpInlet = EnthAtAtmPress - CpFluid * this->LoopSubcool;

                    // Point 3-Point 5,
                    this->EnergyLossToEnvironment = this->GenMassFlowRate * (this->SteamOutletEnthalpy - EnthPumpInlet);

                    //************************* Loop Losses *****************************

                    this->GenOutletTemp = TempLoopOutToPump;
                    this->SteamOutletEnthalpy = EnthPumpInlet;

                } // IF(GenMassFlowRate .LE. 0.0d0)THEN

            } // IF(IndirectAbsorber(ChillNum)%GenHeatSourceType == NodeType_Water)THEN

        } // IF(GeneratorInletNode .GT. 0)THEN

        // convert power to energy
        this->GeneratorEnergy = this->QGenerator * DataHVACGlobals::TimeStepSys * DataGlobals::SecInHour;
        this->EvaporatorEnergy = this->QEvaporator * DataHVACGlobals::TimeStepSys * DataGlobals::SecInHour;
        this->CondenserEnergy = this->QCondenser * DataHVACGlobals::TimeStepSys * DataGlobals::SecInHour;
        this->PumpingEnergy = this->PumpingPower * DataHVACGlobals::TimeStepSys * DataGlobals::SecInHour;

        //                              ------
        //                            /        \.
        //                          /           |
        //                       6/-------------1 - Boiler Outlet Temp/Enthalpy/Pressure
        //                    /  /             /.
        //                 /    /             / . \_
        //               /    /              /  .  _pressure drop (PD) across steam pressure regulator
        // P           /     /              /   . /
        // r         5      /              /    .
        // e        /    3-2'-------------2------ - Generator Inlet Temp/Enthalpy/Pressure
        // s       /     |/              /
        // s      /      |  PD across   /      2-2' latent heat of vaporization (neglecting amount of superheat due to PD)
        // u     /      /| condensate  /       1-3  delta H in generator
        // r    /      / |   trap     /        2'-3 subcooling of hot water in generator
        // e   4------/--3'          /         3-3' pressure drop at generator hot-water condensate trap
        //           /              /          3-4  loop subcooling back to loop pump
        //          /              /           4-5  pressure/temp/enthalpy increase due to loop condensate pump
        //         /              /            5-6  heat addition in boiler to return condensate
        //        /              /             6-1  heat of vaporization in boiler of return condensate to steam
        //____________________________________
        //         Enthalpy (H)
    }

    void IndirectAbsorberSpecs::updateRecords(Real64 MyLoad, bool RunFlag)
    {
        // SUBROUTINE INFORMATION:
        //       AUTHOR:          R. Raustad (FSEC)
        //       DATE WRITTEN:    May 2008

        // PURPOSE OF THIS SUBROUTINE:
        // reporting

        int CondOutletNode = this->CondOutletNodeNum;

        if (MyLoad >= 0 || !RunFlag) {
            // set node temperature
            PlantUtilities::SafeCopyPlantNode(this->EvapInletNodeNum, this->EvapOutletNodeNum);
            PlantUtilities::SafeCopyPlantNode(this->CondInletNodeNum, CondOutletNode);

            this->Report.PumpingPower = 0.0;
            this->Report.QEvap = 0.0;
            this->Report.QCond = 0.0;
            this->Report.QGenerator = 0.0;
            this->Report.PumpingEnergy = 0.0;
            this->Report.EvapEnergy = 0.0;
            this->Report.CondEnergy = 0.0;
            this->Report.GeneratorEnergy = 0.0;
            this->Report.EvapInletTemp = DataLoopNode::Node(this->EvapInletNodeNum).Temp;
            this->Report.CondInletTemp = DataLoopNode::Node(this->CondInletNodeNum).Temp;
            this->Report.CondOutletTemp = DataLoopNode::Node(CondOutletNode).Temp;
            this->Report.EvapOutletTemp = DataLoopNode::Node(this->EvapOutletNodeNum).Temp;
            this->Report.Evapmdot = 0.0;
            this->Report.Condmdot = 0.0;
            this->Report.Genmdot = 0.0;
            this->Report.ActualCOP = 0.0;
            this->Report.ChillerPartLoadRatio = 0.0;
            this->Report.LoopLoss = 0.0;
            this->Report.ChillerCyclingFrac = 0.0;

            if (this->GeneratorInletNodeNum > 0) {
                PlantUtilities::SafeCopyPlantNode(this->GeneratorInletNodeNum, this->GeneratorOutletNodeNum);
            }

        } else {
            // set node temperatures
            PlantUtilities::SafeCopyPlantNode(this->EvapInletNodeNum, this->EvapOutletNodeNum);
            PlantUtilities::SafeCopyPlantNode(this->CondInletNodeNum, CondOutletNode);
            DataLoopNode::Node(this->EvapOutletNodeNum).Temp = this->EvapOutletTemp;
            DataLoopNode::Node(CondOutletNode).Temp = this->CondOutletTemp;

            this->Report.PumpingPower = this->PumpingPower;
            this->Report.QEvap = this->QEvaporator;
            this->Report.QCond = this->QCondenser;
            this->Report.QGenerator = this->QGenerator;
            this->Report.PumpingEnergy = this->PumpingEnergy;
            this->Report.EvapEnergy = this->EvaporatorEnergy;
            this->Report.CondEnergy = this->CondenserEnergy;
            this->Report.GeneratorEnergy = this->GeneratorEnergy;
            this->Report.EvapInletTemp = DataLoopNode::Node(this->EvapInletNodeNum).Temp;
            this->Report.CondInletTemp = DataLoopNode::Node(this->CondInletNodeNum).Temp;
            this->Report.CondOutletTemp = DataLoopNode::Node(CondOutletNode).Temp;
            this->Report.EvapOutletTemp = DataLoopNode::Node(this->EvapOutletNodeNum).Temp;
            this->Report.Evapmdot = this->EvapMassFlowRate;
            this->Report.Condmdot = this->CondMassFlowRate;
            this->Report.Genmdot = this->GenMassFlowRate;
            this->Report.LoopLoss = this->EnergyLossToEnvironment;
            this->Report.ChillerCyclingFrac = this->ChillerONOFFCyclingFrac;

            if (this->QGenerator != 0.0) {
                this->Report.ActualCOP = this->QEvaporator / this->QGenerator;
            } else {
                this->Report.ActualCOP = 0.0;
            }

            if (this->GeneratorInletNodeNum > 0) {
                PlantUtilities::SafeCopyPlantNode(this->GeneratorInletNodeNum, this->GeneratorOutletNodeNum);
                DataLoopNode::Node(this->GeneratorOutletNodeNum).Temp = this->GenOutletTemp;
            }
        }
    }

} // namespace ChillerIndirectAbsorption

} // namespace EnergyPlus<|MERGE_RESOLUTION|>--- conflicted
+++ resolved
@@ -115,11 +115,7 @@
     {
         // Process the input data
         if (state.dataChillerIndirectAbsorption.GetInput) {
-<<<<<<< HEAD
             GetIndirectAbsorberInput(state);
-=======
-            GetIndirectAbsorberInput(state, state.dataChillerIndirectAbsorption);
->>>>>>> 258bfbd7
             state.dataChillerIndirectAbsorption.GetInput = false;
         }
         // Now look for this particular object
@@ -138,11 +134,7 @@
     {
         if (calledFromLocation.loopNum == this->CWLoopNum) {
 
-<<<<<<< HEAD
             this->initialize(state, RunFlag, CurLoad);
-=======
-            this->initialize(state.dataBranchInputManager, RunFlag, CurLoad);
->>>>>>> 258bfbd7
             this->calculate(state, CurLoad, RunFlag);
             this->updateRecords(CurLoad, RunFlag);
 
@@ -209,11 +201,7 @@
         }
     }
 
-<<<<<<< HEAD
     void GetIndirectAbsorberInput(EnergyPlusData &state)
-=======
-    void GetIndirectAbsorberInput(EnergyPlusData &state, ChillerIndirectAbsoprtionData &chillers)
->>>>>>> 258bfbd7
     {
         // SUBROUTINE INFORMATION:
         //       AUTHOR:          R. Raustad (FSEC)
