// EnergyPlus, Copyright (c) 1996-2020, The Board of Trustees of the University of Illinois,
// The Regents of the University of California, through Lawrence Berkeley National Laboratory
// (subject to receipt of any required approvals from the U.S. Dept. of Energy), Oak Ridge
// National Laboratory, managed by UT-Battelle, Alliance for Sustainable Energy, LLC, and other
// contributors. All rights reserved.
//
// NOTICE: This Software was developed under funding from the U.S. Department of Energy and the
// U.S. Government consequently retains certain rights. As such, the U.S. Government has been
// granted for itself and others acting on its behalf a paid-up, nonexclusive, irrevocable,
// worldwide license in the Software to reproduce, distribute copies to the public, prepare
// derivative works, and perform publicly and display publicly, and to permit others to do so.
//
// Redistribution and use in source and binary forms, with or without modification, are permitted
// provided that the following conditions are met:
//
// (1) Redistributions of source code must retain the above copyright notice, this list of
//     conditions and the following disclaimer.
//
// (2) Redistributions in binary form must reproduce the above copyright notice, this list of
//     conditions and the following disclaimer in the documentation and/or other materials
//     provided with the distribution.
//
// (3) Neither the name of the University of California, Lawrence Berkeley National Laboratory,
//     the University of Illinois, U.S. Dept. of Energy nor the names of its contributors may be
//     used to endorse or promote products derived from this software without specific prior
//     written permission.
//
// (4) Use of EnergyPlus(TM) Name. If Licensee (i) distributes the software in stand-alone form
//     without changes from the version obtained under this License, or (ii) Licensee makes a
//     reference solely to the software portion of its product, Licensee must refer to the
//     software as "EnergyPlus version X" software, where "X" is the version number Licensee
//     obtained under this License and may not use a different name for the software. Except as
//     specifically required in this Section (4), Licensee shall not use in a company name, a
//     product name, in advertising, publicity, or other promotional activities any name, trade
//     name, trademark, logo, or other designation of "EnergyPlus", "E+", "e+" or confusingly
//     similar designation, without the U.S. Department of Energy's prior written consent.
//
// THIS SOFTWARE IS PROVIDED BY THE COPYRIGHT HOLDERS AND CONTRIBUTORS "AS IS" AND ANY EXPRESS OR
// IMPLIED WARRANTIES, INCLUDING, BUT NOT LIMITED TO, THE IMPLIED WARRANTIES OF MERCHANTABILITY
// AND FITNESS FOR A PARTICULAR PURPOSE ARE DISCLAIMED. IN NO EVENT SHALL THE COPYRIGHT OWNER OR
// CONTRIBUTORS BE LIABLE FOR ANY DIRECT, INDIRECT, INCIDENTAL, SPECIAL, EXEMPLARY, OR
// CONSEQUENTIAL DAMAGES (INCLUDING, BUT NOT LIMITED TO, PROCUREMENT OF SUBSTITUTE GOODS OR
// SERVICES; LOSS OF USE, DATA, OR PROFITS; OR BUSINESS INTERRUPTION) HOWEVER CAUSED AND ON ANY
// THEORY OF LIABILITY, WHETHER IN CONTRACT, STRICT LIABILITY, OR TORT (INCLUDING NEGLIGENCE OR
// OTHERWISE) ARISING IN ANY WAY OUT OF THE USE OF THIS SOFTWARE, EVEN IF ADVISED OF THE
// POSSIBILITY OF SUCH DAMAGE.

// C++ Headers
#include <string>

// ObjexxFCL Headers
#include <ObjexxFCL/Array.functions.hh>
#include <ObjexxFCL/Array1D.hh>
#include <ObjexxFCL/Array2D.hh>
#include <ObjexxFCL/Fmath.hh>

// EnergyPlus Headers
#include <EnergyPlus/Data/EnergyPlusData.hh>
#include <EnergyPlus/DataEnvironment.hh>
#include <EnergyPlus/DataGlobals.hh>
#include <EnergyPlus/DataHeatBalFanSys.hh>
#include <EnergyPlus/DataHeatBalance.hh>
#include <EnergyPlus/DataIPShortCuts.hh>
#include <EnergyPlus/DataRoomAirModel.hh>
#include <EnergyPlus/DataZoneControls.hh>
#include <EnergyPlus/EMSManager.hh>
#include <EnergyPlus/General.hh>
#include <EnergyPlus/GeneralRoutines.hh>
#include <EnergyPlus/GlobalNames.hh>
#include <EnergyPlus/HVACManager.hh>
#include <EnergyPlus/HeatBalanceAirManager.hh>
#include <EnergyPlus/IOFiles.hh>
#include <EnergyPlus/InputProcessing/InputProcessor.hh>
#include <EnergyPlus/OutputProcessor.hh>
#include <EnergyPlus/Psychrometrics.hh>
#include <EnergyPlus/ScheduleManager.hh>
#include <EnergyPlus/SystemAvailabilityManager.hh>
#include <EnergyPlus/UtilityRoutines.hh>

namespace EnergyPlus {

namespace HeatBalanceAirManager {
    // Module containing the air heat balance simulation routines
    // calculation (initialization) routines

    // MODULE INFORMATION:
    //       AUTHOR         Richard J. Liesen
    //       DATE WRITTEN   February 1998
    //       MODIFIED       May-July 2000 Joe Huang for Comis Link
    //       RE-ENGINEERED  na

    // PURPOSE OF THIS MODULE:
    // To encapsulate the data and algorithms required to
    // manage the air simluation heat balance on the building.

    // METHODOLOGY EMPLOYED:

    // REFERENCES:
    // The heat balance method is outlined in the "Tarp Alogorithms Manual"
    // The methods are also summarized in many BSO Theses and papers.

    // OTHER NOTES:
    // This module was created from IBLAST subroutines

    // USE STATEMENTS:
    // Use statements for data only modules
    // Using/Aliasing
    using namespace DataGlobals;
    using namespace DataEnvironment;
    using namespace DataHeatBalFanSys;
    using namespace DataHeatBalance;
    using namespace DataSurfaces;

    // Use statements for access to subroutines in other modules
    using Psychrometrics::PsyCpAirFnW;
    using Psychrometrics::PsyHFnTdbW;
    using Psychrometrics::PsyRhoAirFnPbTdbW;
    using Psychrometrics::PsyTdbFnHW;

    // Data
    std::unordered_set<std::string> UniqueZoneNames;
    std::unordered_map<std::string, std::string> UniqueInfiltrationNames;
    // MODULE PARAMETER DEFINITIONS:
    static std::string const BlankString;

    namespace {
        // These were static variables within different functions. They were pulled out into the namespace
        // to facilitate easier unit testing of those functions.
        // These are purposefully not in the header file as an extern variable. No one outside of this should
        // use these. They are cleared by clear_state() for use by unit tests, but normal simulations should be unaffected.
        // This is purposefully in an anonymous namespace so nothing outside this implementation file can use it.
        bool ManageAirHeatBalanceGetInputFlag(true);
    } // namespace
    //         Subroutine Specifications for the Heat Balance Module
    // Driver Routines

    // Get Input routines for module

    // Initialization routines for module

    // Algorithms for the module
    // Reporting routines for module

    // MODULE SUBROUTINES:
    //*************************************************************************

    // Functions
    void clear_state()
    {
        ManageAirHeatBalanceGetInputFlag = true;
        UniqueZoneNames.clear();
        UniqueInfiltrationNames.clear();
    }

    void ManageAirHeatBalance(EnergyPlusData &state)
    {

        // SUBROUTINE INFORMATION:
        //       AUTHOR         Richard Liesen
        //       DATE WRITTEN   February 1998
        //       MODIFIED       na
        //       RE-ENGINEERED  na

        // PURPOSE OF THIS SUBROUTINE:
        // This subroutine manages the heat air balance method of calculating
        // building thermal loads.  It is called from the HeatBalanceManager
        // at the time step level.  This driver manages the calls to all of
        // the other drivers and simulation algorithms.

        // METHODOLOGY EMPLOYED:
        // na

        // REFERENCES:
        // na

        // USE STATEMENTS:
        // na

        // Locals
        // SUBROUTINE ARGUMENT DEFINITIONS:
        // na

        // SUBROUTINE PARAMETER DEFINITIONS:
        // na

        // INTERFACE BLOCK SPECIFICATIONS:
        // na

        // DERIVED TYPE DEFINITIONS:
        // na

        // SUBROUTINE LOCAL VARIABLE DECLARATIONS:

        // Obtains and Allocates heat balance related parameters from input file
        if (ManageAirHeatBalanceGetInputFlag) {
            GetAirHeatBalanceInput(state);
            ManageAirHeatBalanceGetInputFlag = false;
        }

        InitAirHeatBalance(); // Initialize all heat balance related parameters

        // Solve the zone heat balance 'Detailed' solution
        // Call the air surface heat balances
        CalcHeatBalanceAir(state);

        ReportZoneMeanAirTemp();
    }

    // Get Input Section of the Module
    //******************************************************************************

    void GetAirHeatBalanceInput(EnergyPlusData &state)
    {

        // SUBROUTINE INFORMATION:
        //       AUTHOR         Richard Liesen
        //       DATE WRITTEN   February 1998
        //       MODIFIED       na
        //       RE-ENGINEERED  na

        // PURPOSE OF THIS SUBROUTINE:
        // This subroutine is the main routine to call other input routines

        // METHODOLOGY EMPLOYED:
        // Uses the status flags to trigger events.

        // REFERENCES:
        // na

        // USE STATEMENTS:
        // na

        // Locals
        // SUBROUTINE ARGUMENT DEFINITIONS:
        // na

        // SUBROUTINE PARAMETER DEFINITIONS:
        // na

        // INTERFACE BLOCK SPECIFICATIONS:
        // na

        // DERIVED TYPE DEFINITIONS:
        // na

        // SUBROUTINE LOCAL VARIABLE DECLARATIONS:
        bool ErrorsFound(false);

        // FLOW:

        GetAirFlowFlag(state, ErrorsFound);

        SetZoneMassConservationFlag();

        // get input parameters for modeling of room air flow
        GetRoomAirModelParameters(state.files, ErrorsFound);

        if (ErrorsFound) {
            ShowFatalError("GetAirHeatBalanceInput: Errors found in getting Air inputs");
        }
    }

    void GetAirFlowFlag(EnergyPlusData &state, bool &ErrorsFound) // Set to true if errors found
    {

        // SUBROUTINE INFORMATION:
        //       AUTHOR         Garrett Westmacott
        //       DATE WRITTEN   February 2000
        //       MODIFIED       Oct 2003, FCW: Change "Infiltration-Air Change Rate" from Sum to State
        //       RE-ENGINEERED  na

        // PURPOSE OF THIS SUBROUTINE:
        // This subroutine calls the routine to get simple air flow input data.

        // METHODOLOGY EMPLOYED:
        // Modelled after 'Modual Example' in Guide for Module Developers

        // Using/Aliasing
        using ScheduleManager::GetScheduleIndex;

        // Formats


        // SUBROUTINE LOCAL VARIABLE DECLARATIONS:

        AirFlowFlag = UseSimpleAirFlow;

        GetSimpleAirModelInputs(state, ErrorsFound);
        if (TotInfiltration + TotVentilation + TotMixing + TotCrossMixing + TotRefDoorMixing > 0) {
            static constexpr auto Format_720("! <AirFlow Model>, Simple\n AirFlow Model, {}\n");
            print(state.files.eio, Format_720, "Simple");
        }
    }

    void SetZoneMassConservationFlag()
    {

        // SUBROUTINE INFORMATION :
        // AUTHOR         Bereket Nigusse, FSEC
        // DATE WRITTEN   February 2014
        // MODIFIED

        // RE - ENGINEERED  na

        // PURPOSE OF THIS SUBROUTINE :
        // This subroutine sets the zone mass conservation flag to true.

        // Using/Aliasing
        using DataHeatBalance::Mixing;
        using DataHeatBalance::TotMixing;
        using DataHeatBalance::ZoneAirMassFlow;
        using DataHeatBalFanSys::MixingMassFlowZone;
        using DataHeatBalFanSys::ZoneMassBalanceFlag;

        // SUBROUTINE LOCAL VARIABLE DECLARATIONS :
        int Loop;

        // flow

        if (ZoneAirMassFlow.EnforceZoneMassBalance && ZoneAirMassFlow.BalanceMixing) {
            for (Loop = 1; Loop <= TotMixing; ++Loop) {
                ZoneMassBalanceFlag(Mixing(Loop).ZonePtr) = true;
                ZoneMassBalanceFlag(Mixing(Loop).FromZone) = true;
            }
        }
    }

    void GetSimpleAirModelInputs(EnergyPlusData &state, bool &ErrorsFound) // IF errors found in input
    {

        // SUBROUTINE INFORMATION:
        //       AUTHOR         Linda Lawrie
        //       DATE WRITTEN   July 2000
        //       MODIFIED       Oct 2003,FCW: change "Infiltration-Air Change Rate" from Sum to State
        //       MODIFIED       Jan 2008,LG: Allow multiple infiltration and ventilation objects per zone
        //                      May 2009, BG: added calls to setup for possible EMS override
        //                      August 2011, TKS: added refrigeration door mixing
        //       RE-ENGINEERED  na

        // PURPOSE OF THIS SUBROUTINE:
        // This subroutine gets the input for the "simple" air flow model.

        // REFERENCES:
        // IDD Statements
        // INFILTRATION,A1 [Zone Name],A2 [SCHEDULE Name],N1 [Design level KW],
        //     N2 [Constant Term Coefficient], N3 [Temperature Term Coefficient],
        //     N4 [Velocity Term Coefficient], N5 [Velocity Squared Term Coefficient];
        // MIXING,A1 [Zone Name],A2 [SCHEDULE Name],N1 [Design Level], A3 [Source Zone Name],
        //     N2 [Delta Temperature delta C];
        // CROSS MIXING,A1 [Zone Name],A2 [SCHEDULE Name],N1 [Design Level],
        //     A3 [Source Zone Name], N2 [Delta Temperature delta C];
        // REFRIGERATION DOOR MIXING,A1 [Zone Name],A2 [Mate Zone Name],N1 [Design Level],
        //     A3 [Source Zone Name], N2 [Delta Temperature delta C];

        // Using/Aliasing
        using DataGlobals::NumOfZones;
        using General::CheckCreatedZoneItemName;
        using General::RoundSigDigits;
        using ScheduleManager::CheckScheduleValueMinMax;
        using ScheduleManager::GetScheduleIndex;
        using ScheduleManager::GetScheduleMinValue;
        using ScheduleManager::GetScheduleName;
        using ScheduleManager::GetScheduleValuesForDay;
        using SystemAvailabilityManager::GetHybridVentilationControlStatus;

        // SUBROUTINE PARAMETER DEFINITIONS:
        Real64 const VentilTempLimit(100.0);                               // degrees Celsius
        Real64 const MixingTempLimit(100.0);                               // degrees Celsius
        Real64 const VentilWSLimit(40.0);                                  // m/s
        static std::string const RoutineName("GetSimpleAirModelInputs: "); // include trailing blank space
        // Refrigeration Door Mixing Protection types, factors used to moderate mixing flow.
        Real64 const RefDoorNone(0.0);
        Real64 const RefDoorAirCurtain(0.5);
        Real64 const RefDoorStripCurtain(0.9);

        // SUBROUTINE LOCAL VARIABLE DECLARATIONS:
        Array2D<Real64> SVals1;
        Array2D<Real64> SVals2;
        int NumAlpha;  // Number of Alphas for each GetobjectItem call
        int NumNumber; // Number of Numbers for each GetobjectItem call
        int maxAlpha;  // max of Alphas for allocation
        int maxNumber; // max of Numbers for allocation
        int NumArgs;
        int IOStat;
        Array1D_string cAlphaFieldNames;
        Array1D_string cNumericFieldNames;
        Array1D_bool lNumericFieldBlanks;
        Array1D_bool lAlphaFieldBlanks;
        Array1D_string cAlphaArgs;
        Array1D<Real64> rNumericArgs;
        std::string cCurrentModuleObject;

        int i;
        int Loop;
        int Loop1;
        Array1D_bool RepVarSet;
        bool IsNotOK;

        int ZoneNum;
        std::string StringOut;
        std::string NameThisObject;
        int InfiltCount;
        int VentiCount;
        bool ControlFlag;
        int Item;
        int Item1;
        bool errFlag;
        int ZLItem;
        Array1D<Real64> TotInfilVentFlow;
        Array1D<Real64> TotMixingFlow;
        Array1D<Real64> ZoneMixingNum;
        int ConnectTest;
        int ConnectionNumber;
        int NumbNum;
        int AlphaNum;
        int Zone1Num;
        int Zone2Num;
        int ZoneNumA;
        int ZoneNumB;
        int SourceCount;
        int ReceivingCount;
        int IsSourceZone;

        // Formats
        static constexpr auto Format_720(" {} Airflow Stats Nominal, {},{},{},{:.2R},{:.1R},");
        static constexpr auto Format_721("! <{} Airflow Stats Nominal>,Name,Schedule Name,Zone Name, Zone Floor Area {{m2}}, # Zone Occupants,{}\n");
        static constexpr auto Format_722(" {}, {}\n");



        RepVarSet.dimension(NumOfZones, true);

        // Following used for reporting
        ZnAirRpt.allocate(NumOfZones);

        for (Loop = 1; Loop <= NumOfZones; ++Loop) {
            // CurrentModuleObject='Zone'
            SetupOutputVariable(
                "Zone Mean Air Temperature", OutputProcessor::Unit::C, ZnAirRpt(Loop).MeanAirTemp, "Zone", "Average", Zone(Loop).Name);
            SetupOutputVariable(
                "Zone Operative Temperature", OutputProcessor::Unit::C, ZnAirRpt(Loop).OperativeTemp, "Zone", "Average", Zone(Loop).Name);
            SetupOutputVariable("Zone Mean Air Dewpoint Temperature",
                                OutputProcessor::Unit::C,
                                ZnAirRpt(Loop).MeanAirDewPointTemp,
                                "Zone",
                                "Average",
                                Zone(Loop).Name);
            SetupOutputVariable("Zone Mean Air Humidity Ratio",
                                OutputProcessor::Unit::kgWater_kgDryAir,
                                ZnAirRpt(Loop).MeanAirHumRat,
                                "Zone",
                                "Average",
                                Zone(Loop).Name);
            SetupOutputVariable("Zone Air Heat Balance Internal Convective Heat Gain Rate",
                                OutputProcessor::Unit::W,
                                ZnAirRpt(Loop).SumIntGains,
                                "System",
                                "Average",
                                Zone(Loop).Name);
            SetupOutputVariable("Zone Air Heat Balance Surface Convection Rate",
                                OutputProcessor::Unit::W,
                                ZnAirRpt(Loop).SumHADTsurfs,
                                "System",
                                "Average",
                                Zone(Loop).Name);
            SetupOutputVariable("Zone Air Heat Balance Interzone Air Transfer Rate",
                                OutputProcessor::Unit::W,
                                ZnAirRpt(Loop).SumMCpDTzones,
                                "System",
                                "Average",
                                Zone(Loop).Name);
            SetupOutputVariable("Zone Air Heat Balance Outdoor Air Transfer Rate",
                                OutputProcessor::Unit::W,
                                ZnAirRpt(Loop).SumMCpDtInfil,
                                "System",
                                "Average",
                                Zone(Loop).Name);
            SetupOutputVariable("Zone Air Heat Balance System Air Transfer Rate",
                                OutputProcessor::Unit::W,
                                ZnAirRpt(Loop).SumMCpDTsystem,
                                "System",
                                "Average",
                                Zone(Loop).Name);
            SetupOutputVariable("Zone Air Heat Balance System Convective Heat Gain Rate",
                                OutputProcessor::Unit::W,
                                ZnAirRpt(Loop).SumNonAirSystem,
                                "System",
                                "Average",
                                Zone(Loop).Name);
            SetupOutputVariable("Zone Air Heat Balance Air Energy Storage Rate",
                                OutputProcessor::Unit::W,
                                ZnAirRpt(Loop).CzdTdt,
                                "System",
                                "Average",
                                Zone(Loop).Name);
            if (DisplayAdvancedReportVariables) {
                SetupOutputVariable("Zone Phase Change Material Melting Enthalpy",
                                    OutputProcessor::Unit::J_kg,
                                    ZnAirRpt(Loop).SumEnthalpyM,
                                    "Zone",
                                    "Average",
                                    Zone(Loop).Name);
                SetupOutputVariable("Zone Phase Change Material Freezing Enthalpy",
                                    OutputProcessor::Unit::J_kg,
                                    ZnAirRpt(Loop).SumEnthalpyH,
                                    "Zone",
                                    "Average",
                                    Zone(Loop).Name);
                SetupOutputVariable(
                    "Zone Air Heat Balance Deviation Rate", OutputProcessor::Unit::W, ZnAirRpt(Loop).imBalance, "System", "Average", Zone(Loop).Name);
            }


            SetupOutputVariable("Zone Exfiltration Heat Transfer Rate",
                                OutputProcessor::Unit::W,
                                ZnAirRpt(Loop).ExfilTotalLoss,
                                "System",
                                "Average",
                                Zone(Loop).Name);
            SetupOutputVariable("Zone Exfiltration Sensible Heat Transfer Rate",
                                OutputProcessor::Unit::W,
                                ZnAirRpt(Loop).ExfilSensiLoss,
                                "System",
                                "Average",
                                Zone(Loop).Name);
            SetupOutputVariable("Zone Exfiltration Latent Heat Transfer Rate",
                                OutputProcessor::Unit::W,
                                ZnAirRpt(Loop).ExfilLatentLoss,
                                "System",
                                "Average",
                                Zone(Loop).Name);
            SetupOutputVariable("Zone Exhaust Air Heat Transfer Rate",
                                OutputProcessor::Unit::W,
                                ZnAirRpt(Loop).ExhTotalLoss,
                                "System",
                                "Average",
                                Zone(Loop).Name);
            SetupOutputVariable("Zone Exhaust Air Sensible Heat Transfer Rate",
                                OutputProcessor::Unit::W,
                                ZnAirRpt(Loop).ExhSensiLoss,
                                "System",
                                "Average",
                                Zone(Loop).Name);
            SetupOutputVariable("Zone Exhaust Air Latent Heat Transfer Rate",
                                OutputProcessor::Unit::W,
                                ZnAirRpt(Loop).ExhLatentLoss,
                                "System",
                                "Average",
                                Zone(Loop).Name);
        }

        SetupOutputVariable(
            "Site Total Zone Exfiltration Heat Loss", OutputProcessor::Unit::J, ZoneTotalExfiltrationHeatLoss, "System", "Sum", "Environment");
        SetupOutputVariable(
            "Site Total Zone Exhaust Air Heat Loss", OutputProcessor::Unit::J, ZoneTotalExhaustHeatLoss, "System", "Sum", "Environment");

        cCurrentModuleObject = "ZoneAirBalance:OutdoorAir";
        inputProcessor->getObjectDefMaxArgs(cCurrentModuleObject, NumArgs, NumAlpha, NumNumber);
        maxAlpha = NumAlpha;
        maxNumber = NumNumber;
        cCurrentModuleObject = "ZoneInfiltration:EffectiveLeakageArea";
        inputProcessor->getObjectDefMaxArgs(cCurrentModuleObject, NumArgs, NumAlpha, NumNumber);
        maxAlpha = max(NumAlpha, maxAlpha);
        maxNumber = max(NumNumber, maxNumber);
        cCurrentModuleObject = "ZoneInfiltration:FlowCoefficient";
        inputProcessor->getObjectDefMaxArgs(cCurrentModuleObject, NumArgs, NumAlpha, NumNumber);
        maxAlpha = max(NumAlpha, maxAlpha);
        maxNumber = max(NumNumber, maxNumber);
        cCurrentModuleObject = "ZoneInfiltration:DesignFlowRate";
        inputProcessor->getObjectDefMaxArgs(cCurrentModuleObject, NumArgs, NumAlpha, NumNumber);
        maxAlpha = max(NumAlpha, maxAlpha);
        maxNumber = max(NumNumber, maxNumber);
        cCurrentModuleObject = "ZoneVentilation:DesignFlowRate";
        inputProcessor->getObjectDefMaxArgs(cCurrentModuleObject, NumArgs, NumAlpha, NumNumber);
        maxAlpha = max(NumAlpha, maxAlpha);
        maxNumber = max(NumNumber, maxNumber);
        cCurrentModuleObject = "ZoneVentilation:WindandStackOpenArea";
        inputProcessor->getObjectDefMaxArgs(cCurrentModuleObject, NumArgs, NumAlpha, NumNumber);
        maxAlpha = max(NumAlpha, maxAlpha);
        maxNumber = max(NumNumber, maxNumber);
        cCurrentModuleObject = "ZoneMixing";
        inputProcessor->getObjectDefMaxArgs(cCurrentModuleObject, NumArgs, NumAlpha, NumNumber);
        maxAlpha = max(NumAlpha, maxAlpha);
        maxNumber = max(NumNumber, maxNumber);
        cCurrentModuleObject = "ZoneCrossMixing";
        inputProcessor->getObjectDefMaxArgs(cCurrentModuleObject, NumArgs, NumAlpha, NumNumber);
        maxAlpha = max(NumAlpha, maxAlpha);
        maxNumber = max(NumNumber, maxNumber);
        cCurrentModuleObject = "ZoneRefrigerationDoorMixing";
        inputProcessor->getObjectDefMaxArgs(cCurrentModuleObject, NumArgs, NumAlpha, NumNumber);
        maxAlpha = max(NumAlpha, maxAlpha);
        maxNumber = max(NumNumber, maxNumber);

        cAlphaArgs.allocate(maxAlpha);
        cAlphaFieldNames.allocate(maxAlpha);
        cNumericFieldNames.allocate(maxNumber);
        rNumericArgs.dimension(maxNumber, 0.0);
        lAlphaFieldBlanks.dimension(maxAlpha, true);
        lNumericFieldBlanks.dimension(maxNumber, true);

        cCurrentModuleObject = "ZoneAirBalance:OutdoorAir";
        TotZoneAirBalance = inputProcessor->getNumObjectsFound(cCurrentModuleObject);

        ZoneAirBalance.allocate(TotZoneAirBalance);

        for (Loop = 1; Loop <= TotZoneAirBalance; ++Loop) {
            inputProcessor->getObjectItem(cCurrentModuleObject,
                                          Loop,
                                          cAlphaArgs,
                                          NumAlpha,
                                          rNumericArgs,
                                          NumNumber,
                                          IOStat,
                                          lNumericFieldBlanks,
                                          lAlphaFieldBlanks,
                                          cAlphaFieldNames,
                                          cNumericFieldNames);
            IsNotOK = false;
            UtilityRoutines::IsNameEmpty(cAlphaArgs(1), cCurrentModuleObject, ErrorsFound);
            ZoneAirBalance(Loop).Name = cAlphaArgs(1);
            ZoneAirBalance(Loop).ZoneName = cAlphaArgs(2);
            ZoneAirBalance(Loop).ZonePtr = UtilityRoutines::FindItemInList(cAlphaArgs(2), Zone);
            if (ZoneAirBalance(Loop).ZonePtr == 0) {
                ShowSevereError(RoutineName + cCurrentModuleObject + "=\"" + cAlphaArgs(1) + "\", invalid (not found) " + cAlphaFieldNames(2) +
                                "=\"" + cAlphaArgs(2) + "\".");
                ErrorsFound = true;
            }
            GlobalNames::IntraObjUniquenessCheck(cAlphaArgs(2), cCurrentModuleObject, cAlphaFieldNames(2), UniqueZoneNames, IsNotOK);
            if (IsNotOK) {
                ShowSevereError(RoutineName + cCurrentModuleObject + "=\"" + cAlphaArgs(1) + "\", a duplicated object " + cAlphaFieldNames(2) +
                                "=\"" + cAlphaArgs(2) + "\" is found.");
                ShowContinueError("A zone can only have one " + cCurrentModuleObject + " object.");
                ErrorsFound = true;
            }

            {
                auto const SELECT_CASE_var(cAlphaArgs(3)); // Aie balance method type character input-->convert to integer
                if (SELECT_CASE_var == "QUADRATURE") {
                    ZoneAirBalance(Loop).BalanceMethod = AirBalanceQuadrature;
                } else if (SELECT_CASE_var == "NONE") {
                    ZoneAirBalance(Loop).BalanceMethod = AirBalanceNone;
                } else {
                    ZoneAirBalance(Loop).BalanceMethod = AirBalanceNone;
                    ShowWarningError(RoutineName + cAlphaFieldNames(3) + " = " + cAlphaArgs(3) + " not valid choice for " + cCurrentModuleObject +
                                     '=' + cAlphaArgs(1));
                    ShowContinueError("The default choice \"NONE\" is assigned");
                }
            }

            ZoneAirBalance(Loop).InducedAirRate = rNumericArgs(1);
            if (rNumericArgs(1) < 0.0) {
                ShowSevereError(
                    RoutineName + cCurrentModuleObject + "=\"" + cAlphaArgs(1) +
                    "\", invalid Induced Outdoor Air Due to Duct Leakage Unbalance specification [<0.0]=" + RoundSigDigits(rNumericArgs(1), 3));
                ErrorsFound = true;
            }

            ZoneAirBalance(Loop).InducedAirSchedPtr = GetScheduleIndex(cAlphaArgs(4));
            if (ZoneAirBalance(Loop).InducedAirSchedPtr == 0) {
                if (lAlphaFieldBlanks(4)) {
                    ShowSevereError(RoutineName + cCurrentModuleObject + "=\"" + cAlphaArgs(1) + "\"," + cAlphaFieldNames(4) +
                                    " is required but field is blank.");
                } else {
                    ShowSevereError(RoutineName + cCurrentModuleObject + "=\"" + cAlphaArgs(1) + "\", invalid (not found) " + cAlphaFieldNames(4) +
                                    "=\"" + cAlphaArgs(4) + "\".");
                }
                ErrorsFound = true;
            }
            if (!CheckScheduleValueMinMax(ZoneAirBalance(Loop).InducedAirSchedPtr, ">=", 0.0, "<=", 1.0)) {
                ShowSevereError(cCurrentModuleObject + " = " + ZoneAirBalance(Loop).Name + ":  Error found in " + cAlphaFieldNames(4) + " = " +
                                cAlphaArgs(4));
                ShowContinueError("Schedule values must be (>=0., <=1.)");
                ErrorsFound = true;
            }

            // Check whether this zone is also controleld by hybrid ventilation object with ventilation control option or not
            ControlFlag = GetHybridVentilationControlStatus(state, ZoneAirBalance(Loop).ZonePtr);
            if (ControlFlag && ZoneAirBalance(Loop).BalanceMethod == AirBalanceQuadrature) {
                ZoneAirBalance(Loop).BalanceMethod = AirBalanceNone;
                ShowWarningError(cCurrentModuleObject + " = " + ZoneAirBalance(Loop).Name + ": This Zone (" + cAlphaArgs(2) +
                                 ") is controlled by AvailabilityManager:HybridVentilation with Simple Airflow Control Type option.");
                ShowContinueError("Air balance method type QUADRATURE and Simple Airflow Control Type cannot co-exist. The NONE method is assigned");
            }

            if (ZoneAirBalance(Loop).BalanceMethod == AirBalanceQuadrature) {
                SetupOutputVariable("Zone Combined Outdoor Air Sensible Heat Loss Energy",
                                    OutputProcessor::Unit::J,
                                    ZnAirRpt(ZoneAirBalance(Loop).ZonePtr).OABalanceHeatLoss,
                                    "System",
                                    "Sum",
                                    Zone(ZoneAirBalance(Loop).ZonePtr).Name);
                SetupOutputVariable("Zone Combined Outdoor Air Sensible Heat Gain Energy",
                                    OutputProcessor::Unit::J,
                                    ZnAirRpt(ZoneAirBalance(Loop).ZonePtr).OABalanceHeatGain,
                                    "System",
                                    "Sum",
                                    Zone(ZoneAirBalance(Loop).ZonePtr).Name);
                SetupOutputVariable("Zone Combined Outdoor Air Latent Heat Loss Energy",
                                    OutputProcessor::Unit::J,
                                    ZnAirRpt(ZoneAirBalance(Loop).ZonePtr).OABalanceLatentLoss,
                                    "System",
                                    "Sum",
                                    Zone(ZoneAirBalance(Loop).ZonePtr).Name);
                SetupOutputVariable("Zone Combined Outdoor Air Latent Heat Gain Energy",
                                    OutputProcessor::Unit::J,
                                    ZnAirRpt(ZoneAirBalance(Loop).ZonePtr).OABalanceLatentGain,
                                    "System",
                                    "Sum",
                                    Zone(ZoneAirBalance(Loop).ZonePtr).Name);
                SetupOutputVariable("Zone Combined Outdoor Air Total Heat Loss Energy",
                                    OutputProcessor::Unit::J,
                                    ZnAirRpt(ZoneAirBalance(Loop).ZonePtr).OABalanceTotalLoss,
                                    "System",
                                    "Sum",
                                    Zone(ZoneAirBalance(Loop).ZonePtr).Name);
                SetupOutputVariable("Zone Combined Outdoor Air Total Heat Gain Energy",
                                    OutputProcessor::Unit::J,
                                    ZnAirRpt(ZoneAirBalance(Loop).ZonePtr).OABalanceTotalGain,
                                    "System",
                                    "Sum",
                                    Zone(ZoneAirBalance(Loop).ZonePtr).Name);
                SetupOutputVariable("Zone Combined Outdoor Air Current Density Volume Flow Rate",
                                    OutputProcessor::Unit::m3_s,
                                    ZnAirRpt(ZoneAirBalance(Loop).ZonePtr).OABalanceVdotCurDensity,
                                    "System",
                                    "Sum",
                                    Zone(ZoneAirBalance(Loop).ZonePtr).Name);
                SetupOutputVariable("Zone Combined Outdoor Air Standard Density Volume Flow Rate",
                                    OutputProcessor::Unit::m3_s,
                                    ZnAirRpt(ZoneAirBalance(Loop).ZonePtr).OABalanceVdotStdDensity,
                                    "System",
                                    "Sum",
                                    Zone(ZoneAirBalance(Loop).ZonePtr).Name);
                SetupOutputVariable("Zone Combined Outdoor Air Current Density Volume",
                                    OutputProcessor::Unit::m3,
                                    ZnAirRpt(ZoneAirBalance(Loop).ZonePtr).OABalanceVolumeCurDensity,
                                    "System",
                                    "Sum",
                                    Zone(ZoneAirBalance(Loop).ZonePtr).Name);
                SetupOutputVariable("Zone Combined Outdoor Air Standard Density Volume",
                                    OutputProcessor::Unit::m3,
                                    ZnAirRpt(ZoneAirBalance(Loop).ZonePtr).OABalanceVolumeStdDensity,
                                    "System",
                                    "Sum",
                                    Zone(ZoneAirBalance(Loop).ZonePtr).Name);
                SetupOutputVariable("Zone Combined Outdoor Air Mass",
                                    OutputProcessor::Unit::kg,
                                    ZnAirRpt(ZoneAirBalance(Loop).ZonePtr).OABalanceMass,
                                    "System",
                                    "Sum",
                                    Zone(ZoneAirBalance(Loop).ZonePtr).Name);
                SetupOutputVariable("Zone Combined Outdoor Air Mass Flow Rate",
                                    OutputProcessor::Unit::kg_s,
                                    ZnAirRpt(ZoneAirBalance(Loop).ZonePtr).OABalanceMdot,
                                    "System",
                                    "Average",
                                    Zone(ZoneAirBalance(Loop).ZonePtr).Name);
                SetupOutputVariable("Zone Combined Outdoor Air Changes per Hour",
                                    OutputProcessor::Unit::ach,
                                    ZnAirRpt(ZoneAirBalance(Loop).ZonePtr).OABalanceAirChangeRate,
                                    "System",
                                    "Average",
                                    Zone(ZoneAirBalance(Loop).ZonePtr).Name);
                SetupOutputVariable("Zone Combined Outdoor Air Fan Electric Energy",
                                    OutputProcessor::Unit::J,
                                    ZnAirRpt(ZoneAirBalance(Loop).ZonePtr).OABalanceFanElec,
                                    "System",
                                    "Sum",
                                    Zone(ZoneAirBalance(Loop).ZonePtr).Name,
                                    _,
                                    "Electricity",
                                    "Fans",
                                    "Ventilation (simple)",
                                    "Building",
                                    Zone(ZoneAirBalance(Loop).ZonePtr).Name);
            }
        }

        cCurrentModuleObject = "ZoneInfiltration:EffectiveLeakageArea";
        TotShermGrimsInfiltration = inputProcessor->getNumObjectsFound(cCurrentModuleObject);

        cCurrentModuleObject = "ZoneInfiltration:FlowCoefficient";
        TotAIM2Infiltration = inputProcessor->getNumObjectsFound(cCurrentModuleObject);

        cCurrentModuleObject = "ZoneInfiltration:DesignFlowRate";
        NumInfiltrationStatements = inputProcessor->getNumObjectsFound(cCurrentModuleObject);

        InfiltrationObjects.allocate(NumInfiltrationStatements);

        TotDesignFlowInfiltration = 0;
        errFlag = false;
        for (Item = 1; Item <= NumInfiltrationStatements; ++Item) {
            inputProcessor->getObjectItem(cCurrentModuleObject,
                                          Item,
                                          cAlphaArgs,
                                          NumAlpha,
                                          rNumericArgs,
                                          NumNumber,
                                          IOStat,
                                          lNumericFieldBlanks,
                                          lAlphaFieldBlanks,
                                          cAlphaFieldNames,
                                          cNumericFieldNames);
            UtilityRoutines::IsNameEmpty(cAlphaArgs(1), cCurrentModuleObject, ErrorsFound);

            InfiltrationObjects(Item).Name = cAlphaArgs(1);
            Item1 = UtilityRoutines::FindItemInList(cAlphaArgs(2), Zone);
            ZLItem = 0;
            if (Item1 == 0 && NumOfZoneLists > 0) ZLItem = UtilityRoutines::FindItemInList(cAlphaArgs(2), ZoneList);
            if (Item1 > 0) {
                InfiltrationObjects(Item).StartPtr = TotDesignFlowInfiltration + 1;
                ++TotDesignFlowInfiltration;
                InfiltrationObjects(Item).NumOfZones = 1;
                InfiltrationObjects(Item).ZoneListActive = false;
                InfiltrationObjects(Item).ZoneOrZoneListPtr = Item1;
            } else if (ZLItem > 0) {
                InfiltrationObjects(Item).StartPtr = TotDesignFlowInfiltration + 1;
                TotDesignFlowInfiltration += ZoneList(ZLItem).NumOfZones;
                InfiltrationObjects(Item).NumOfZones = ZoneList(ZLItem).NumOfZones;
                InfiltrationObjects(Item).ZoneListActive = true;
                InfiltrationObjects(Item).ZoneOrZoneListPtr = ZLItem;
            } else {
                ShowSevereError(cCurrentModuleObject + "=\"" + cAlphaArgs(1) + "\" invalid " + cAlphaFieldNames(2) + "=\"" + cAlphaArgs(2) +
                                "\" not found.");
                ErrorsFound = true;
                errFlag = true;
            }
        }

        if (errFlag) {
            ShowSevereError(RoutineName + "Errors with invalid names in " + cCurrentModuleObject + " objects.");
            ShowContinueError("...These will not be read in.  Other errors may occur.");
            TotDesignFlowInfiltration = 0;
        }

        TotInfiltration = TotDesignFlowInfiltration + TotShermGrimsInfiltration + TotAIM2Infiltration;

        Infiltration.allocate(TotInfiltration);
        UniqueInfiltrationNames.reserve(static_cast<unsigned>(TotInfiltration));

        if (TotDesignFlowInfiltration > 0) {
            Loop = 0;
            cCurrentModuleObject = "ZoneInfiltration:DesignFlowRate";
            for (Item = 1; Item <= NumInfiltrationStatements; ++Item) {

                inputProcessor->getObjectItem(cCurrentModuleObject,
                                              Item,
                                              cAlphaArgs,
                                              NumAlpha,
                                              rNumericArgs,
                                              NumNumber,
                                              IOStat,
                                              lNumericFieldBlanks,
                                              lAlphaFieldBlanks,
                                              cAlphaFieldNames,
                                              cNumericFieldNames);

                for (Item1 = 1; Item1 <= InfiltrationObjects(Item).NumOfZones; ++Item1) {
                    ++Loop;
                    if (!InfiltrationObjects(Item).ZoneListActive) {
                        Infiltration(Loop).Name = cAlphaArgs(1);
                        Infiltration(Loop).ZonePtr = InfiltrationObjects(Item).ZoneOrZoneListPtr;
                    } else {
                        CheckCreatedZoneItemName(RoutineName,
                                                 cCurrentModuleObject,
                                                 Zone(ZoneList(InfiltrationObjects(Item).ZoneOrZoneListPtr).Zone(Item1)).Name,
                                                 ZoneList(InfiltrationObjects(Item).ZoneOrZoneListPtr).MaxZoneNameLength,
                                                 InfiltrationObjects(Item).Name,
                                                 Infiltration,
                                                 Loop - 1,
                                                 Infiltration(Loop).Name,
                                                 errFlag);
                        Infiltration(Loop).ZonePtr = ZoneList(InfiltrationObjects(Item).ZoneOrZoneListPtr).Zone(Item1);
                        if (errFlag) ErrorsFound = true;
                    }

                    Infiltration(Loop).ModelType = InfiltrationDesignFlowRate;
                    Infiltration(Loop).SchedPtr = GetScheduleIndex(cAlphaArgs(3));
                    if (Infiltration(Loop).SchedPtr == 0) {
                        if (Item1 == 1) {
                            if (lAlphaFieldBlanks(3)) {
                                ShowSevereError(RoutineName + cCurrentModuleObject + "=\"" + cAlphaArgs(1) + "\"," + cAlphaFieldNames(3) +
                                                " is required but field is blank.");
                            } else {
                                ShowSevereError(RoutineName + cCurrentModuleObject + "=\"" + cAlphaArgs(1) + "\", invalid (not found) " +
                                                cAlphaFieldNames(3) + "=\"" + cAlphaArgs(3) + "\".");
                            }
                            ErrorsFound = true;
                        }
                    }

                    // setup a flag if the outdoor air balance method is applied
                    if (Infiltration(Loop).ZonePtr > 0 && TotZoneAirBalance > 0) {
                        for (i = 1; i <= TotZoneAirBalance; ++i) {
                            if (Infiltration(Loop).ZonePtr == ZoneAirBalance(i).ZonePtr) {
                                if (ZoneAirBalance(i).BalanceMethod == AirBalanceQuadrature) {
                                    Infiltration(Loop).QuadratureSum = true;
                                    Infiltration(Loop).OABalancePtr = i;
                                    break;
                                }
                            }
                        }
                    }

                    // Infiltration equipment design level calculation method.
                    {
                        auto const SELECT_CASE_var(cAlphaArgs(4));
                        if ((SELECT_CASE_var == "FLOW") || (SELECT_CASE_var == "FLOW/ZONE")) {
                            Infiltration(Loop).DesignLevel = rNumericArgs(1);
                            if (lNumericFieldBlanks(1)) {
                                ShowWarningError(RoutineName + cCurrentModuleObject + "=\"" + Infiltration(Loop).Name + "\", " + cAlphaFieldNames(4) +
                                                 " specifies " + cNumericFieldNames(1) + ", but that field is blank.  0 Infiltration will result.");
                            }

                        } else if (SELECT_CASE_var == "FLOW/AREA") {
                            if (Infiltration(Loop).ZonePtr != 0) {
                                if (rNumericArgs(2) >= 0.0) {
                                    Infiltration(Loop).DesignLevel = rNumericArgs(2) * Zone(Infiltration(Loop).ZonePtr).FloorArea;
                                    if (Infiltration(Loop).ZonePtr > 0) {
                                        if (Zone(Infiltration(Loop).ZonePtr).FloorArea <= 0.0) {
                                            ShowWarningError(RoutineName + cCurrentModuleObject + "=\"" + Infiltration(Loop).Name + "\", " +
                                                             cAlphaFieldNames(4) + " specifies " + cNumericFieldNames(2) +
                                                             ", but Zone Floor Area = 0.  0 Infiltration will result.");
                                        }
                                    }
                                } else {
                                    ShowSevereError(RoutineName + cCurrentModuleObject + "=\"" + Infiltration(Loop).Name +
                                                    "\", invalid flow/area specification [<0.0]=" + RoundSigDigits(rNumericArgs(2), 3));
                                    ErrorsFound = true;
                                }
                            }
                            if (lNumericFieldBlanks(2)) {
                                ShowWarningError(RoutineName + cCurrentModuleObject + "=\"" + Infiltration(Loop).Name + "\", " + cAlphaFieldNames(4) +
                                                 " specifies " + cNumericFieldNames(2) + ", but that field is blank.  0 Infiltration will result.");
                            }

                        } else if (SELECT_CASE_var == "FLOW/EXTERIORAREA") {
                            if (Infiltration(Loop).ZonePtr != 0) {
                                if (rNumericArgs(3) >= 0.0) {
                                    Infiltration(Loop).DesignLevel = rNumericArgs(3) * Zone(Infiltration(Loop).ZonePtr).ExteriorTotalSurfArea;
                                    if (Zone(Infiltration(Loop).ZonePtr).ExteriorTotalSurfArea <= 0.0) {
                                        ShowWarningError(RoutineName + cCurrentModuleObject + "=\"" + Infiltration(Loop).Name + "\", " +
                                                         cAlphaFieldNames(4) + " specifies " + cNumericFieldNames(3) +
                                                         ", but Exterior Surface Area = 0.  0 Infiltration will result.");
                                    }
                                } else {
                                    ShowSevereError(RoutineName + cCurrentModuleObject + " = \"" + Infiltration(Loop).Name +
                                                    "\", invalid flow/exteriorarea specification [<0.0]=" + RoundSigDigits(rNumericArgs(3), 3));
                                    ErrorsFound = true;
                                }
                            }
                            if (lNumericFieldBlanks(3)) {
                                ShowWarningError(RoutineName + cCurrentModuleObject + "=\"" + Infiltration(Loop).Name + "\", " + cAlphaFieldNames(4) +
                                                 " specifies " + cNumericFieldNames(3) + ", but that field is blank.  0 Infiltration will result.");
                            }
                        } else if (SELECT_CASE_var == "FLOW/EXTERIORWALLAREA") {
                            if (Infiltration(Loop).ZonePtr != 0) {
                                if (rNumericArgs(3) >= 0.0) {
                                    Infiltration(Loop).DesignLevel = rNumericArgs(3) * Zone(Infiltration(Loop).ZonePtr).ExtGrossWallArea;
                                    if (Zone(Infiltration(Loop).ZonePtr).ExtGrossWallArea <= 0.0) {
                                        ShowWarningError(RoutineName + cCurrentModuleObject + "=\"" + Infiltration(Loop).Name + "\", " +
                                                         cAlphaFieldNames(4) + " specifies " + cNumericFieldNames(3) +
                                                         ", but Exterior Wall Area = 0.  0 Infiltration will result.");
                                    }
                                } else {
                                    ShowSevereError(RoutineName + cCurrentModuleObject + " = \"" + Infiltration(Loop).Name +
                                                    "\", invalid flow/exteriorwallarea specification [<0.0]=" + RoundSigDigits(rNumericArgs(3), 3));
                                    ErrorsFound = true;
                                }
                            }
                            if (lNumericFieldBlanks(3)) {
                                ShowWarningError(RoutineName + cCurrentModuleObject + "=\"" + Infiltration(Loop).Name + "\", " + cAlphaFieldNames(4) +
                                                 " specifies " + cNumericFieldNames(3) + ", but that field is blank.  0 Infiltration will result.");
                            }
                        } else if (SELECT_CASE_var == "AIRCHANGES/HOUR") {
                            if (Infiltration(Loop).ZonePtr != 0) {
                                if (rNumericArgs(4) >= 0.0) {
                                    Infiltration(Loop).DesignLevel = rNumericArgs(4) * Zone(Infiltration(Loop).ZonePtr).Volume / SecInHour;
                                    if (Zone(Infiltration(Loop).ZonePtr).Volume <= 0.0) {
                                        ShowWarningError(RoutineName + cCurrentModuleObject + "=\"" + Infiltration(Loop).Name + "\", " +
                                                         cAlphaFieldNames(4) + " specifies " + cNumericFieldNames(4) +
                                                         ", but Zone Volume = 0.  0 Infiltration will result.");
                                    }
                                } else {
                                    ShowSevereError(
                                        RoutineName + "In " + cCurrentModuleObject + " = \"" + Infiltration(Loop).Name +
                                        "\", invalid ACH (air changes per hour) specification [<0.0]=" + RoundSigDigits(rNumericArgs(4), 3));
                                    ErrorsFound = true;
                                }
                            }
                            if (lNumericFieldBlanks(4)) {
                                ShowWarningError(RoutineName + cCurrentModuleObject + "=\"" + Infiltration(Loop).Name + "\", " + cAlphaFieldNames(4) +
                                                 " specifies " + cNumericFieldNames(4) + ", but that field is blank.  0 Infiltration will result.");
                            }

                        } else {
                            if (Item1 == 1) {
                                ShowSevereError(RoutineName + cCurrentModuleObject + "=\"" + cAlphaArgs(1) +
                                                "\", invalid calculation method=" + cAlphaArgs(4));
                                ErrorsFound = true;
                            }
                        }
                    }

                    if (!lNumericFieldBlanks(5)) {
                        Infiltration(Loop).ConstantTermCoef = rNumericArgs(5);
                    } else {
                        Infiltration(Loop).ConstantTermCoef = 1.0;
                    }
                    if (!lNumericFieldBlanks(6)) {
                        Infiltration(Loop).TemperatureTermCoef = rNumericArgs(6);
                    } else {
                        Infiltration(Loop).TemperatureTermCoef = 0.0;
                    }
                    if (!lNumericFieldBlanks(7)) {
                        Infiltration(Loop).VelocityTermCoef = rNumericArgs(7);
                    } else {
                        Infiltration(Loop).VelocityTermCoef = 0.0;
                    }
                    if (!lNumericFieldBlanks(8)) {
                        Infiltration(Loop).VelocitySQTermCoef = rNumericArgs(8);
                    } else {
                        Infiltration(Loop).VelocitySQTermCoef = 0.0;
                    }

                    if (Infiltration(Loop).ConstantTermCoef == 0.0 && Infiltration(Loop).TemperatureTermCoef == 0.0 &&
                        Infiltration(Loop).VelocityTermCoef == 0.0 && Infiltration(Loop).VelocitySQTermCoef == 0.0) {
                        if (Item1 == 1) {
                            ShowWarningError(RoutineName + cCurrentModuleObject + "=\"" + cAlphaArgs(1) + "\", in " + cAlphaFieldNames(2) + "=\"" +
                                             cAlphaArgs(2) + "\".");
                            ShowContinueError("Infiltration Coefficients are all zero.  No Infiltration will be reported.");
                        }
                    }
                }
            }
        }

        cCurrentModuleObject = "ZoneInfiltration:EffectiveLeakageArea";
        InfiltCount = TotDesignFlowInfiltration;
        for (Loop = 1; Loop <= TotShermGrimsInfiltration; ++Loop) {
            inputProcessor->getObjectItem(cCurrentModuleObject,
                                          Loop,
                                          cAlphaArgs,
                                          NumAlpha,
                                          rNumericArgs,
                                          NumNumber,
                                          IOStat,
                                          lNumericFieldBlanks,
                                          lAlphaFieldBlanks,
                                          cAlphaFieldNames,
                                          cNumericFieldNames);
            ++InfiltCount;
            GlobalNames::VerifyUniqueInterObjectName(UniqueInfiltrationNames, cAlphaArgs(1), cCurrentModuleObject, cAlphaFieldNames(1), ErrorsFound);
            Infiltration(InfiltCount).Name = cAlphaArgs(1);
            Infiltration(InfiltCount).ModelType = InfiltrationShermanGrimsrud;
            Infiltration(InfiltCount).ZonePtr = UtilityRoutines::FindItemInList(cAlphaArgs(2), Zone);
            if (Infiltration(InfiltCount).ZonePtr == 0) {
                ShowSevereError(RoutineName + cCurrentModuleObject + "=\"" + cAlphaArgs(1) + "\", invalid (not found) " + cAlphaFieldNames(2) +
                                "=\"" + cAlphaArgs(2) + "\".");
                ErrorsFound = true;
            }

            // setup a flag if the outdoor air balance method is applied
            if (Infiltration(Loop).ZonePtr > 0 && TotZoneAirBalance > 0) {
                for (i = 1; i <= TotZoneAirBalance; ++i) {
                    if (Infiltration(Loop).ZonePtr == ZoneAirBalance(i).ZonePtr) {
                        if (ZoneAirBalance(i).BalanceMethod == AirBalanceQuadrature) {
                            Infiltration(Loop).QuadratureSum = true;
                            Infiltration(Loop).OABalancePtr = i;
                            break;
                        }
                    }
                }
            }

            Infiltration(InfiltCount).SchedPtr = GetScheduleIndex(cAlphaArgs(3));
            if (Infiltration(InfiltCount).SchedPtr == 0) {
                if (lAlphaFieldBlanks(3)) {
                    ShowSevereError(RoutineName + cCurrentModuleObject + "=\"" + cAlphaArgs(1) + "\"," + cAlphaFieldNames(3) +
                                    " is required but field is blank.");
                } else {
                    ShowSevereError(RoutineName + cCurrentModuleObject + "=\"" + cAlphaArgs(1) + "\", invalid (not found) " + cAlphaFieldNames(3) +
                                    "=\"" + cAlphaArgs(3) + "\".");
                }
                ErrorsFound = true;
            }
            Infiltration(InfiltCount).LeakageArea = rNumericArgs(1);
            Infiltration(InfiltCount).BasicStackCoefficient = rNumericArgs(2);
            Infiltration(InfiltCount).BasicWindCoefficient = rNumericArgs(3);

            // check if zone has exterior surfaces
            if (Infiltration(InfiltCount).ZonePtr > 0) {
                if (Zone(Infiltration(InfiltCount).ZonePtr).ExteriorTotalSurfArea <= 0.0) {
                    ShowWarningError(RoutineName + cCurrentModuleObject + "=\"" + cAlphaArgs(1) + "\", " + cAlphaFieldNames(2) + "=\"" +
                                     cAlphaArgs(2) + "\" does not have surfaces exposed to outdoors.");
                    ShowContinueError("Infiltration model is appropriate for exterior zones not interior zones, simulation continues.");
                }
            }
        }

        cCurrentModuleObject = "ZoneInfiltration:FlowCoefficient";
        for (Loop = 1; Loop <= TotAIM2Infiltration; ++Loop) {
            inputProcessor->getObjectItem(cCurrentModuleObject,
                                          Loop,
                                          cAlphaArgs,
                                          NumAlpha,
                                          rNumericArgs,
                                          NumNumber,
                                          IOStat,
                                          lNumericFieldBlanks,
                                          lAlphaFieldBlanks,
                                          cAlphaFieldNames,
                                          cNumericFieldNames);
            ++InfiltCount;
            GlobalNames::VerifyUniqueInterObjectName(UniqueInfiltrationNames, cAlphaArgs(1), cCurrentModuleObject, cAlphaFieldNames(1), ErrorsFound);
            Infiltration(InfiltCount).Name = cAlphaArgs(1);
            Infiltration(InfiltCount).ModelType = InfiltrationAIM2;
            Infiltration(InfiltCount).ZonePtr = UtilityRoutines::FindItemInList(cAlphaArgs(2), Zone);
            if (Infiltration(InfiltCount).ZonePtr == 0) {
                ShowSevereError(RoutineName + cCurrentModuleObject + "=\"" + cAlphaArgs(1) + "\", invalid (not found) " + cAlphaFieldNames(2) +
                                "=\"" + cAlphaArgs(2) + "\".");
                ErrorsFound = true;
            }

            // setup a flag if the outdoor air balance method is applied
            if (Infiltration(Loop).ZonePtr > 0 && TotZoneAirBalance > 0) {
                for (i = 1; i <= TotZoneAirBalance; ++i) {
                    if (Infiltration(Loop).ZonePtr == ZoneAirBalance(i).ZonePtr) {
                        if (ZoneAirBalance(i).BalanceMethod == AirBalanceQuadrature) {
                            Infiltration(Loop).QuadratureSum = true;
                            Infiltration(Loop).OABalancePtr = i;
                            break;
                        }
                    }
                }
            }

            Infiltration(InfiltCount).SchedPtr = GetScheduleIndex(cAlphaArgs(3));
            if (Infiltration(InfiltCount).SchedPtr == 0) {
                if (lAlphaFieldBlanks(3)) {
                    ShowSevereError(RoutineName + cCurrentModuleObject + "=\"" + cAlphaArgs(1) + "\"," + cAlphaFieldNames(3) +
                                    " is required but field is blank.");
                } else {
                    ShowSevereError(RoutineName + cCurrentModuleObject + "=\"" + cAlphaArgs(1) + "\", invalid (not found) " + cAlphaFieldNames(3) +
                                    "=\"" + cAlphaArgs(3) + "\".");
                }
                ErrorsFound = true;
            }
            Infiltration(InfiltCount).FlowCoefficient = rNumericArgs(1);
            Infiltration(InfiltCount).AIM2StackCoefficient = rNumericArgs(2);
            Infiltration(InfiltCount).PressureExponent = rNumericArgs(3);
            Infiltration(InfiltCount).AIM2WindCoefficient = rNumericArgs(4);
            Infiltration(InfiltCount).ShelterFactor = rNumericArgs(5);

            // check if zone has exterior surfaces
            if (Infiltration(InfiltCount).ZonePtr > 0) {
                if (Zone(Infiltration(InfiltCount).ZonePtr).ExteriorTotalSurfArea <= 0.0) {
                    ShowWarningError(RoutineName + cCurrentModuleObject + "=\"" + cAlphaArgs(1) + "\", " + cAlphaFieldNames(2) + "=\"" +
                                     cAlphaArgs(2) + "\" does not have surfaces exposed to outdoors.");
                    ShowContinueError("Infiltration model is appropriate for exterior zones not interior zones, simulation continues.");
                }
            }
        }

        // setup zone-level infiltration reports
        for (Loop = 1; Loop <= TotInfiltration; ++Loop) {
            if (Infiltration(Loop).ZonePtr > 0 && !Infiltration(Loop).QuadratureSum) {
                if (RepVarSet(Infiltration(Loop).ZonePtr)) {
                    RepVarSet(Infiltration(Loop).ZonePtr) = false;
                    SetupOutputVariable("Zone Infiltration Sensible Heat Loss Energy",
                                        OutputProcessor::Unit::J,
                                        ZnAirRpt(Infiltration(Loop).ZonePtr).InfilHeatLoss,
                                        "System",
                                        "Sum",
                                        Zone(Infiltration(Loop).ZonePtr).Name);
                    SetupOutputVariable("Zone Infiltration Sensible Heat Gain Energy",
                                        OutputProcessor::Unit::J,
                                        ZnAirRpt(Infiltration(Loop).ZonePtr).InfilHeatGain,
                                        "System",
                                        "Sum",
                                        Zone(Infiltration(Loop).ZonePtr).Name);
                    SetupOutputVariable("Zone Infiltration Latent Heat Loss Energy",
                                        OutputProcessor::Unit::J,
                                        ZnAirRpt(Infiltration(Loop).ZonePtr).InfilLatentLoss,
                                        "System",
                                        "Sum",
                                        Zone(Infiltration(Loop).ZonePtr).Name);
                    SetupOutputVariable("Zone Infiltration Latent Heat Gain Energy",
                                        OutputProcessor::Unit::J,
                                        ZnAirRpt(Infiltration(Loop).ZonePtr).InfilLatentGain,
                                        "System",
                                        "Sum",
                                        Zone(Infiltration(Loop).ZonePtr).Name);
                    SetupOutputVariable("Zone Infiltration Total Heat Loss Energy",
                                        OutputProcessor::Unit::J,
                                        ZnAirRpt(Infiltration(Loop).ZonePtr).InfilTotalLoss,
                                        "System",
                                        "Sum",
                                        Zone(Infiltration(Loop).ZonePtr).Name);
                    SetupOutputVariable("Zone Infiltration Total Heat Gain Energy",
                                        OutputProcessor::Unit::J,
                                        ZnAirRpt(Infiltration(Loop).ZonePtr).InfilTotalGain,
                                        "System",
                                        "Sum",
                                        Zone(Infiltration(Loop).ZonePtr).Name);
                    SetupOutputVariable("Zone Infiltration Current Density Volume Flow Rate",
                                        OutputProcessor::Unit::m3_s,
                                        ZnAirRpt(Infiltration(Loop).ZonePtr).InfilVdotCurDensity,
                                        "System",
                                        "Average",
                                        Zone(Infiltration(Loop).ZonePtr).Name);
                    SetupOutputVariable("Zone Infiltration Standard Density Volume Flow Rate",
                                        OutputProcessor::Unit::m3_s,
                                        ZnAirRpt(Infiltration(Loop).ZonePtr).InfilVdotStdDensity,
                                        "System",
                                        "Average",
                                        Zone(Infiltration(Loop).ZonePtr).Name);
                    SetupOutputVariable("Zone Infiltration Current Density Volume",
                                        OutputProcessor::Unit::m3,
                                        ZnAirRpt(Infiltration(Loop).ZonePtr).InfilVolumeCurDensity,
                                        "System",
                                        "Sum",
                                        Zone(Infiltration(Loop).ZonePtr).Name);
                    SetupOutputVariable("Zone Infiltration Standard Density Volume",
                                        OutputProcessor::Unit::m3,
                                        ZnAirRpt(Infiltration(Loop).ZonePtr).InfilVolumeStdDensity,
                                        "System",
                                        "Sum",
                                        Zone(Infiltration(Loop).ZonePtr).Name);
                    SetupOutputVariable("Zone Infiltration Mass",
                                        OutputProcessor::Unit::kg,
                                        ZnAirRpt(Infiltration(Loop).ZonePtr).InfilMass,
                                        "System",
                                        "Sum",
                                        Zone(Infiltration(Loop).ZonePtr).Name);
                    SetupOutputVariable("Zone Infiltration Mass Flow Rate",
                                        OutputProcessor::Unit::kg_s,
                                        ZnAirRpt(Infiltration(Loop).ZonePtr).InfilMdot,
                                        "System",
                                        "Average",
                                        Zone(Infiltration(Loop).ZonePtr).Name);
                    SetupOutputVariable("Zone Infiltration Air Change Rate",
                                        OutputProcessor::Unit::ach,
                                        ZnAirRpt(Infiltration(Loop).ZonePtr).InfilAirChangeRate,
                                        "System",
                                        "Average",
                                        Zone(Infiltration(Loop).ZonePtr).Name);
                }
            }

            if (AnyEnergyManagementSystemInModel) {
                SetupEMSActuator("Zone Infiltration",
                                 Infiltration(Loop).Name,
                                 "Air Exchange Flow Rate",
                                 "[m3/s]",
                                 Infiltration(Loop).EMSOverrideOn,
                                 Infiltration(Loop).EMSAirFlowRateValue);
            }
        }
        // VENTILATION Section: The following section is responsible for obtaining the simple ventilation
        // from the user's input file.
        RepVarSet = true;

        cCurrentModuleObject = "ZoneVentilation:DesignFlowRate";
        NumVentilationStatements = inputProcessor->getNumObjectsFound(cCurrentModuleObject);

        cCurrentModuleObject = "ZoneVentilation:WindandStackOpenArea";
        TotWindAndStackVentilation = inputProcessor->getNumObjectsFound(cCurrentModuleObject);

        VentilationObjects.allocate(NumVentilationStatements);

        TotDesignFlowVentilation = 0;
        errFlag = false;
        cCurrentModuleObject = "ZoneVentilation:DesignFlowRate";
        for (Item = 1; Item <= NumVentilationStatements; ++Item) {
            inputProcessor->getObjectItem(cCurrentModuleObject,
                                          Item,
                                          cAlphaArgs,
                                          NumAlpha,
                                          rNumericArgs,
                                          NumNumber,
                                          IOStat,
                                          lNumericFieldBlanks,
                                          lAlphaFieldBlanks,
                                          cAlphaFieldNames,
                                          cNumericFieldNames);
            UtilityRoutines::IsNameEmpty(cAlphaArgs(1), cCurrentModuleObject, ErrorsFound);
            errFlag = ErrorsFound;

            VentilationObjects(Item).Name = cAlphaArgs(1);

            Item1 = UtilityRoutines::FindItemInList(cAlphaArgs(2), Zone);
            ZLItem = 0;
            if (Item1 == 0 && NumOfZoneLists > 0) ZLItem = UtilityRoutines::FindItemInList(cAlphaArgs(2), ZoneList);
            if (Item1 > 0) {
                VentilationObjects(Item).StartPtr = TotDesignFlowVentilation + 1;
                ++TotDesignFlowVentilation;
                VentilationObjects(Item).NumOfZones = 1;
                VentilationObjects(Item).ZoneListActive = false;
                VentilationObjects(Item).ZoneOrZoneListPtr = Item1;
            } else if (ZLItem > 0) {
                VentilationObjects(Item).StartPtr = TotDesignFlowVentilation + 1;
                TotDesignFlowVentilation += ZoneList(ZLItem).NumOfZones;
                VentilationObjects(Item).NumOfZones = ZoneList(ZLItem).NumOfZones;
                VentilationObjects(Item).ZoneListActive = true;
                VentilationObjects(Item).ZoneOrZoneListPtr = ZLItem;
            } else {
                ShowSevereError(cCurrentModuleObject + "=\"" + cAlphaArgs(1) + "\" invalid " + cAlphaFieldNames(2) + "=\"" + cAlphaArgs(2) +
                                "\" not found.");
                ErrorsFound = true;
                errFlag = true;
            }
        }

        if (errFlag) {
            ShowSevereError(RoutineName + "Errors with invalid names in " + cCurrentModuleObject + " objects.");
            ShowContinueError("...These will not be read in.  Other errors may occur.");
            TotDesignFlowVentilation = 0;
        }

        TotVentilation = TotDesignFlowVentilation + TotWindAndStackVentilation;
        Ventilation.allocate(TotVentilation);

        if (TotDesignFlowVentilation > 0) {
            Loop = 0;
            cCurrentModuleObject = "ZoneVentilation:DesignFlowRate";
            for (Item = 1; Item <= NumVentilationStatements; ++Item) {

                inputProcessor->getObjectItem(cCurrentModuleObject,
                                              Item,
                                              cAlphaArgs,
                                              NumAlpha,
                                              rNumericArgs,
                                              NumNumber,
                                              IOStat,
                                              lNumericFieldBlanks,
                                              lAlphaFieldBlanks,
                                              cAlphaFieldNames,
                                              cNumericFieldNames);

                for (Item1 = 1; Item1 <= VentilationObjects(Item).NumOfZones; ++Item1) {
                    ++Loop;
                    if (!VentilationObjects(Item).ZoneListActive) {
                        Ventilation(Loop).Name = cAlphaArgs(1);
                        Ventilation(Loop).ZonePtr = VentilationObjects(Item).ZoneOrZoneListPtr;
                    } else {
                        CheckCreatedZoneItemName(RoutineName,
                                                 cCurrentModuleObject,
                                                 Zone(ZoneList(VentilationObjects(Item).ZoneOrZoneListPtr).Zone(Item1)).Name,
                                                 ZoneList(VentilationObjects(Item).ZoneOrZoneListPtr).MaxZoneNameLength,
                                                 VentilationObjects(Item).Name,
                                                 Ventilation,
                                                 Loop - 1,
                                                 Ventilation(Loop).Name,
                                                 errFlag);
                        Ventilation(Loop).ZonePtr = ZoneList(VentilationObjects(Item).ZoneOrZoneListPtr).Zone(Item1);
                        if (errFlag) ErrorsFound = true;
                    }

                    // setup a flag if the outdoor air balance method is applied
                    if (Ventilation(Loop).ZonePtr > 0 && TotZoneAirBalance > 0) {
                        for (i = 1; i <= TotZoneAirBalance; ++i) {
                            if (Ventilation(Loop).ZonePtr == ZoneAirBalance(i).ZonePtr) {
                                if (ZoneAirBalance(i).BalanceMethod == AirBalanceQuadrature) {
                                    Ventilation(Loop).QuadratureSum = true;
                                    Ventilation(Loop).OABalancePtr = i;
                                    break;
                                }
                            }
                        }
                    }

                    Ventilation(Loop).ModelType = VentilationDesignFlowRate;
                    Ventilation(Loop).SchedPtr = GetScheduleIndex(cAlphaArgs(3));
                    if (Ventilation(Loop).SchedPtr == 0) {
                        if (Item1 == 1) {
                            if (lAlphaFieldBlanks(3)) {
                                ShowSevereError(RoutineName + cCurrentModuleObject + "=\"" + cAlphaArgs(1) + "\"," + cAlphaFieldNames(3) +
                                                " is required but field is blank.");
                            } else {
                                ShowSevereError(RoutineName + cCurrentModuleObject + "=\"" + cAlphaArgs(1) + "\", invalid (not found) " +
                                                cAlphaFieldNames(3) + "=\"" + cAlphaArgs(3) + "\".");
                            }
                        }
                        ErrorsFound = true;
                    }

                    // Ventilation equipment design level calculation method
                    {
                        auto const SELECT_CASE_var(cAlphaArgs(4));
                        if ((SELECT_CASE_var == "FLOW") || (SELECT_CASE_var == "FLOW/ZONE")) {
                            Ventilation(Loop).DesignLevel = rNumericArgs(1);
                            if (lNumericFieldBlanks(1)) {
                                ShowWarningError(RoutineName + cCurrentModuleObject + "=\"" + Ventilation(Loop).Name + "\", " + cAlphaFieldNames(4) +
                                                 " specifies " + cNumericFieldNames(1) + ", but that field is blank.  0 Ventilation will result.");
                            }

                        } else if (SELECT_CASE_var == "FLOW/AREA") {
                            if (Ventilation(Loop).ZonePtr != 0) {
                                if (rNumericArgs(2) >= 0.0) {
                                    Ventilation(Loop).DesignLevel = rNumericArgs(2) * Zone(Ventilation(Loop).ZonePtr).FloorArea;
                                    if (Zone(Ventilation(Loop).ZonePtr).FloorArea <= 0.0) {
                                        ShowWarningError(RoutineName + cCurrentModuleObject + "=\"" + Ventilation(Loop).Name + "\", " +
                                                         cAlphaFieldNames(4) + " specifies " + cNumericFieldNames(2) +
                                                         ", but Zone Floor Area = 0.  0 Ventilation will result.");
                                    }
                                } else {
                                    ShowSevereError(RoutineName + cCurrentModuleObject + "=\"" + Ventilation(Loop).Name +
                                                    "\", invalid flow/area specification [<0.0]=" + RoundSigDigits(rNumericArgs(2), 3));
                                    ErrorsFound = true;
                                }
                            }
                            if (lNumericFieldBlanks(2)) {
                                ShowWarningError(RoutineName + cCurrentModuleObject + "=\"" + Ventilation(Loop).Name + "\", " + cAlphaFieldNames(4) +
                                                 " specifies " + cNumericFieldNames(2) + ", but that field is blank.  0 Ventilation will result.");
                            }

                        } else if (SELECT_CASE_var == "FLOW/PERSON") {
                            if (Ventilation(Loop).ZonePtr != 0) {
                                if (rNumericArgs(3) >= 0.0) {
                                    Ventilation(Loop).DesignLevel = rNumericArgs(3) * Zone(Ventilation(Loop).ZonePtr).TotOccupants;
                                    if (Zone(Ventilation(Loop).ZonePtr).TotOccupants <= 0.0) {
                                        ShowWarningError(RoutineName + cCurrentModuleObject + "=\"" + Ventilation(Loop).Name + "\", " +
                                                         cAlphaFieldNames(4) + " specifies " + cNumericFieldNames(3) +
                                                         ", but Zone Total Occupants = 0.  0 Ventilation will result.");
                                    }
                                } else {
                                    ShowSevereError(RoutineName + cCurrentModuleObject + "=\"" + Ventilation(Loop).Name +
                                                    "\", invalid flow/person specification [<0.0]=" + RoundSigDigits(rNumericArgs(3), 3));
                                    ErrorsFound = true;
                                }
                            }
                            if (lNumericFieldBlanks(3)) {
                                ShowWarningError(RoutineName + cCurrentModuleObject + "=\"" + Ventilation(Loop).Name + "\", " + cAlphaFieldNames(4) +
                                                 "specifies " + cNumericFieldNames(3) + ", but that field is blank.  0 Ventilation will result.");
                            }

                        } else if (SELECT_CASE_var == "AIRCHANGES/HOUR") {
                            if (Ventilation(Loop).ZonePtr != 0) {
                                if (rNumericArgs(4) >= 0.0) {
                                    Ventilation(Loop).DesignLevel = rNumericArgs(4) * Zone(Ventilation(Loop).ZonePtr).Volume / SecInHour;
                                    if (Zone(Ventilation(Loop).ZonePtr).Volume <= 0.0) {
                                        ShowWarningError(RoutineName + cCurrentModuleObject + "=\"" + Ventilation(Loop).Name + "\", " +
                                                         cAlphaFieldNames(4) + " specifies " + cNumericFieldNames(4) +
                                                         ", but Zone Volume = 0.  0 Ventilation will result.");
                                    }
                                } else {
                                    ShowSevereError(
                                        RoutineName + cCurrentModuleObject + "=\"" + Ventilation(Loop).Name +
                                        "\", invalid ACH (air changes per hour) specification [<0.0]=" + RoundSigDigits(rNumericArgs(5), 3));
                                    ErrorsFound = true;
                                }
                            }
                            if (lNumericFieldBlanks(4)) {
                                ShowWarningError(RoutineName + cCurrentModuleObject + "=\"" + Ventilation(Loop).Name + "\", " + cAlphaFieldNames(4) +
                                                 " specifies " + cNumericFieldNames(4) + ", but that field is blank.  0 Ventilation will result.");
                            }

                        } else {
                            if (Item1 == 1) {
                                ShowSevereError(RoutineName + cCurrentModuleObject + "=\"" + cAlphaArgs(1) +
                                                "\", invalid calculation method=" + cAlphaArgs(4));
                                ErrorsFound = true;
                            }
                        }
                    }

                    {
                        auto const SELECT_CASE_var(cAlphaArgs(5)); // Fan type character input-->convert to integer
                        if (SELECT_CASE_var == "EXHAUST") {
                            Ventilation(Loop).FanType = ExhaustVentilation;
                        } else if (SELECT_CASE_var == "INTAKE") {
                            Ventilation(Loop).FanType = IntakeVentilation;
                        } else if ((SELECT_CASE_var == "NATURAL") || (SELECT_CASE_var == "NONE") || (SELECT_CASE_var == BlankString)) {
                            Ventilation(Loop).FanType = NaturalVentilation;
                        } else if (SELECT_CASE_var == "BALANCED") {
                            Ventilation(Loop).FanType = BalancedVentilation;
                        } else {
                            if (Item1 == 1) {
                                ShowSevereError(RoutineName + cCurrentModuleObject + "=\"" + Ventilation(Loop).Name + "\". invalid " +
                                                cAlphaFieldNames(5) + "=\"" + cAlphaArgs(5) + "\".");
                                ErrorsFound = true;
                            }
                        }
                    }

                    Ventilation(Loop).FanPressure = rNumericArgs(5);
                    if (Ventilation(Loop).FanPressure < 0.0) {
                        if (Item1 == 1) {
                            ShowSevereError(RoutineName + cCurrentModuleObject + "=\"" + Ventilation(Loop).Name + "\", " + cNumericFieldNames(5) +
                                            " must be >=0");
                            ErrorsFound = true;
                        }
                    }

                    Ventilation(Loop).FanEfficiency = rNumericArgs(6);
                    if ((Ventilation(Loop).FanEfficiency <= 0.0) || (Ventilation(Loop).FanEfficiency > 1.0)) {
                        if (Item1 == 1) {
                            ShowSevereError(RoutineName + cCurrentModuleObject + "=\"" + Ventilation(Loop).Name + "\"," + cNumericFieldNames(6) +
                                            " must be in range >0 and <= 1");
                            ErrorsFound = true;
                        }
                    }

                    // Override any user input for cases where natural ventilation is being used
                    if (Ventilation(Loop).FanType == NaturalVentilation) {
                        Ventilation(Loop).FanPressure = 0.0;
                        Ventilation(Loop).FanEfficiency = 1.0;
                    }

                    if (!lNumericFieldBlanks(7)) {
                        Ventilation(Loop).ConstantTermCoef = rNumericArgs(7);
                    } else {
                        Ventilation(Loop).ConstantTermCoef = 1.0;
                    }
                    if (!lNumericFieldBlanks(8)) {
                        Ventilation(Loop).TemperatureTermCoef = rNumericArgs(8);
                    } else {
                        Ventilation(Loop).TemperatureTermCoef = 0.0;
                    }
                    if (!lNumericFieldBlanks(9)) {
                        Ventilation(Loop).VelocityTermCoef = rNumericArgs(9);
                    } else {
                        Ventilation(Loop).VelocityTermCoef = 0.0;
                    }
                    if (!lNumericFieldBlanks(10)) {
                        Ventilation(Loop).VelocitySQTermCoef = rNumericArgs(10);
                    } else {
                        Ventilation(Loop).VelocitySQTermCoef = 0.0;
                    }

                    if (Ventilation(Loop).ConstantTermCoef == 0.0 && Ventilation(Loop).TemperatureTermCoef == 0.0 &&
                        Ventilation(Loop).VelocityTermCoef == 0.0 && Ventilation(Loop).VelocitySQTermCoef == 0.0) {
                        if (Item1 == 1) {
                            ShowWarningError(RoutineName + cCurrentModuleObject + "=\"" + cAlphaArgs(1) + "\", in " + cAlphaFieldNames(2) + "=\"" +
                                             cAlphaArgs(2) + "\".");
                            ShowContinueError("Ventilation Coefficients are all zero.  No Ventilation will be reported.");
                        }
                    }

                    if (!lNumericFieldBlanks(11)) {
                        Ventilation(Loop).MinIndoorTemperature = rNumericArgs(11);
                    } else {
                        Ventilation(Loop).MinIndoorTemperature = -VentilTempLimit;
                    }
                    //    Ventilation(Loop)%MinIndoorTemperature = rNumericArgs(11)
                    if ((Ventilation(Loop).MinIndoorTemperature < -VentilTempLimit) || (Ventilation(Loop).MinIndoorTemperature > VentilTempLimit)) {
                        if (Item1 == 1) {
                            ShowSevereError(RoutineName + cCurrentModuleObject + "=\"" + cAlphaArgs(1) + "\" must have " + cNumericFieldNames(11) +
                                            " between -100C and 100C.");
                            ShowContinueError("...value entered=[" + RoundSigDigits(rNumericArgs(11), 2) + "].");
                            ErrorsFound = true;
                        }
                    }

                    Ventilation(Loop).MinIndoorTempSchedPtr = GetScheduleIndex(cAlphaArgs(6));
                    if (Ventilation(Loop).MinIndoorTempSchedPtr > 0) {
                        if (Item1 == 1) {
                            if (!lNumericFieldBlanks(11))
                                ShowWarningError(
                                    RoutineName +
                                    "The Minimum Indoor Temperature value and schedule are provided. The scheduled temperature will be used in the " +
                                    cCurrentModuleObject + " object = " + cAlphaArgs(1));
                            // Check min and max values in the schedule to ensure both values are within the range
                            if (!CheckScheduleValueMinMax(Ventilation(Loop).MinIndoorTempSchedPtr, ">=", -VentilTempLimit, "<=", VentilTempLimit)) {
                                ShowSevereError(
                                    RoutineName + cCurrentModuleObject + " statement = " + cAlphaArgs(1) +
                                    " must have a minimum indoor temperature between -100C and 100C defined in the schedule = " + cAlphaArgs(6));
                                ErrorsFound = true;
                            }
                        }
                    }
                    if (Ventilation(Loop).MinIndoorTempSchedPtr == 0 && lNumericFieldBlanks(11) && (!lAlphaFieldBlanks(6))) {
                        if (Item1 == 1) {
                            ShowWarningError(RoutineName + cNumericFieldNames(11) +
                                             ": the value field is blank and schedule field is invalid. The default value will be used (" +
                                             RoundSigDigits(-VentilTempLimit, 1) + ") ");
                            ShowContinueError("in the " + cCurrentModuleObject + " object = " + cAlphaArgs(1) + " and the simulation continues...");
                        }
                    }
                    // Check Minimum indoor temperature value and schedule fields
                    if (!lNumericFieldBlanks(11) && (!cAlphaArgs(6).empty() && Ventilation(Loop).MinIndoorTempSchedPtr == 0)) {
                        if (Item1 == 1) {
                            ShowWarningError(RoutineName + cAlphaFieldNames(6) + " = " + cAlphaArgs(6) +
                                             " is invalid. The constant value will be used at " + RoundSigDigits(rNumericArgs(11), 1) +
                                             " degrees C ");
                            ShowContinueError("in the " + cCurrentModuleObject + " object = " + cAlphaArgs(1) + " and the simulation continues...");
                        }
                    }

                    if (!lNumericFieldBlanks(12)) {
                        Ventilation(Loop).MaxIndoorTemperature = rNumericArgs(12);
                    } else {
                        Ventilation(Loop).MaxIndoorTemperature = VentilTempLimit;
                    }
                    if ((Ventilation(Loop).MaxIndoorTemperature < -VentilTempLimit) || (Ventilation(Loop).MaxIndoorTemperature > VentilTempLimit)) {
                        if (Item1 == 1) {
                            ShowSevereError(RoutineName + cCurrentModuleObject + " = " + cAlphaArgs(1) +
                                            " must have a maximum indoor temperature between -100C and 100C");
                            ErrorsFound = true;
                        }
                    }

                    Ventilation(Loop).MaxIndoorTempSchedPtr = GetScheduleIndex(cAlphaArgs(7));
                    if (Ventilation(Loop).MaxIndoorTempSchedPtr > 0) {
                        if (Item1 == 1) {
                            if (!lNumericFieldBlanks(12))
                                ShowWarningError(
                                    RoutineName +
                                    "The Maximum Indoor Temperature value and schedule are provided. The scheduled temperature will be used in the " +
                                    cCurrentModuleObject + " object = " + cAlphaArgs(1));
                            // Check min and max values in the schedule to ensure both values are within the range
                            if (!CheckScheduleValueMinMax(Ventilation(Loop).MaxIndoorTempSchedPtr, ">=", -VentilTempLimit, "<=", VentilTempLimit)) {
                                ShowSevereError(
                                    cCurrentModuleObject + " = " + cAlphaArgs(1) +
                                    " must have a maximum indoor temperature between -100C and 100C defined in the schedule = " + cAlphaArgs(7));
                                ErrorsFound = true;
                            }
                        }
                    }
                    if (Ventilation(Loop).MaxIndoorTempSchedPtr == 0 && lNumericFieldBlanks(12) && (!lAlphaFieldBlanks(7))) {
                        if (Item1 == 1) {
                            ShowWarningError(RoutineName + cNumericFieldNames(12) +
                                             ": the value field is blank and schedule field is invalid. The default value will be used (" +
                                             RoundSigDigits(VentilTempLimit, 1) + ") ");
                            ShowContinueError("in the " + cCurrentModuleObject + " object = " + cAlphaArgs(1) + " and the simulation continues...");
                        }
                    }
                    // Check Maximum indoor temperature value and schedule fields
                    if (!lNumericFieldBlanks(12) && ((!lAlphaFieldBlanks(7)) && Ventilation(Loop).MaxIndoorTempSchedPtr == 0)) {
                        if (Item1 == 1) {
                            ShowWarningError(RoutineName + cAlphaFieldNames(7) + " = " + cAlphaArgs(7) +
                                             " is invalid. The constant value will be used at " + RoundSigDigits(rNumericArgs(12), 1) +
                                             " degrees C ");
                            ShowContinueError("in the " + cCurrentModuleObject + " object = " + cAlphaArgs(1) + " and the simulation continues...");
                        }
                    }

                    if (!lNumericFieldBlanks(13)) {
                        Ventilation(Loop).DelTemperature = rNumericArgs(13);
                    } else {
                        Ventilation(Loop).DelTemperature = -VentilTempLimit;
                    }
                    //    Ventilation(Loop)%DelTemperature = rNumericArgs(13)  !  3/12/03  Negative del temp now allowed COP

                    Ventilation(Loop).DeltaTempSchedPtr = GetScheduleIndex(cAlphaArgs(8));
                    if (Ventilation(Loop).DeltaTempSchedPtr > 0) {
                        if (Item1 == 1) {
                            if (!lNumericFieldBlanks(13))
                                ShowWarningError(
                                    RoutineName +
                                    "The Delta Temperature value and schedule are provided. The scheduled temperature will be used in the " +
                                    cCurrentModuleObject + " object = " + cAlphaArgs(1));
                            // Check min value in the schedule to ensure both values are within the range
                            if (GetScheduleMinValue(Ventilation(Loop).DeltaTempSchedPtr) < -VentilTempLimit) {
                                ShowSevereError(RoutineName + cCurrentModuleObject + " statement = " + cAlphaArgs(1) +
                                                " must have a delta temperature equal to or above -100C defined in the schedule = " + cAlphaArgs(8));
                                ErrorsFound = true;
                            }
                        }
                    }
                    if (Ventilation(Loop).DeltaTempSchedPtr == 0 && lNumericFieldBlanks(13) && (!lAlphaFieldBlanks(8))) {
                        if (Item1 == 1) {
                            ShowWarningError(RoutineName + cNumericFieldNames(13) +
                                             ": the value field is blank and schedule field is invalid. The default value will be used (" +
                                             RoundSigDigits(VentilTempLimit, 1) + ") ");
                            ShowContinueError("in the " + cCurrentModuleObject + " object = " + cAlphaArgs(1) + " and the simulation continues...");
                        }
                    }

                    // Check delta temperature value and schedule fields
                    //    IF (lNumericFieldBlanks(13) .AND. cAlphaArgs(8) .EQ. BlankString) THEN
                    //      CALL ShowWarningError(RoutineName//'Both the delta temperature value and delta schedule are blank. ')
                    //      CALL ShowContinueError('Will set the temperature to a constant value of '//TRIM(RoundSigDigits(-VentilTempLimit,1)) &
                    //           //' degrees C ')
                    //      CALL ShowContinueError('in the Ventilation object = '//TRIM(cAlphaArgs(1))//' and the simulation continues...')
                    //    END IF
                    if (!lNumericFieldBlanks(13) && ((!lAlphaFieldBlanks(8)) && Ventilation(Loop).DeltaTempSchedPtr == 0)) {
                        if (Item1 == 1) {
                            ShowWarningError(RoutineName + cAlphaFieldNames(8) + " = " + cAlphaArgs(8) +
                                             " is invalid. The constant value will be used at " + RoundSigDigits(rNumericArgs(13), 1) +
                                             " degrees C ");
                            ShowContinueError("in the " + cCurrentModuleObject + " object = " + cAlphaArgs(1) + " and the simulation continues...");
                        }
                    }

                    if (!lNumericFieldBlanks(14)) {
                        Ventilation(Loop).MinOutdoorTemperature = rNumericArgs(14);
                    } else {
                        Ventilation(Loop).MinOutdoorTemperature = -VentilTempLimit;
                    }
                    if ((Ventilation(Loop).MinOutdoorTemperature < -VentilTempLimit) || (Ventilation(Loop).MinOutdoorTemperature > VentilTempLimit)) {
                        if (Item1 == 1) {
                            ShowSevereError(RoutineName + cCurrentModuleObject + " statement = " + cAlphaArgs(1) + " must have " +
                                            cNumericFieldNames(14) + " between -100C and 100C");
                            ErrorsFound = true;
                        }
                    }

                    Ventilation(Loop).MinOutdoorTempSchedPtr = GetScheduleIndex(cAlphaArgs(9));
                    if (Item1 == 1) {
                        if (Ventilation(Loop).MinOutdoorTempSchedPtr > 0) {
                            if (!lNumericFieldBlanks(14))
                                ShowWarningError(RoutineName +
                                                 "The Minimum Outdoor Temperature value and schedule are provided. The scheduled temperature will be "
                                                 "used in the " +
                                                 cCurrentModuleObject + " object = " + cAlphaArgs(1));
                            // Check min and max values in the schedule to ensure both values are within the range
                            if (!CheckScheduleValueMinMax(Ventilation(Loop).MinOutdoorTempSchedPtr, ">=", -VentilTempLimit, "<=", VentilTempLimit)) {
                                ShowSevereError(
                                    RoutineName + cCurrentModuleObject + " statement = " + cAlphaArgs(1) +
                                    " must have a minimum outdoor temperature between -100C and 100C defined in the schedule = " + cAlphaArgs(9));
                                ErrorsFound = true;
                            }
                        }
                        if (Ventilation(Loop).MinOutdoorTempSchedPtr == 0 && lNumericFieldBlanks(14) && (!lAlphaFieldBlanks(9))) {
                            ShowWarningError(RoutineName +
                                             "Minimum Outdoor Temperature: the value field is blank and schedule field is invalid. The default value "
                                             "will be used (" +
                                             RoundSigDigits(-VentilTempLimit, 1) + ") ");
                            ShowContinueError("in the " + cCurrentModuleObject + " object = " + cAlphaArgs(1) + " and the simulation continues...");
                        }
                        // Check Minimum outdoor temperature value and schedule fields
                        if (!lNumericFieldBlanks(14) && ((!lAlphaFieldBlanks(9)) && Ventilation(Loop).MinOutdoorTempSchedPtr == 0)) {
                            ShowWarningError(RoutineName + cAlphaFieldNames(9) + " = " + cAlphaArgs(9) +
                                             " is invalid. The constant value will be used at " + RoundSigDigits(rNumericArgs(14), 1) +
                                             " degrees C ");
                            ShowContinueError("in the " + cCurrentModuleObject + " object = " + cAlphaArgs(1) + " and the simulation continues...");
                        }
                    }

                    if (!lNumericFieldBlanks(15)) {
                        Ventilation(Loop).MaxOutdoorTemperature = rNumericArgs(15);
                    } else {
                        Ventilation(Loop).MaxOutdoorTemperature = VentilTempLimit;
                    }
                    if (Item1 == 1) {
                        if ((Ventilation(Loop).MaxOutdoorTemperature < -VentilTempLimit) ||
                            (Ventilation(Loop).MaxOutdoorTemperature > VentilTempLimit)) {
                            ShowSevereError(RoutineName + cCurrentModuleObject + " statement = " + cAlphaArgs(1) + " must have a " +
                                            cNumericFieldNames(15) + " between -100C and 100C");
                            ErrorsFound = true;
                        }
                    }

                    Ventilation(Loop).MaxOutdoorTempSchedPtr = GetScheduleIndex(cAlphaArgs(10));
                    if (Item1 == 1) {
                        if (Ventilation(Loop).MaxOutdoorTempSchedPtr > 0) {
                            if (!lNumericFieldBlanks(15))
                                ShowWarningError(RoutineName +
                                                 "The Maximum Outdoor Temperature value and schedule are provided. The scheduled temperature will be "
                                                 "used in the " +
                                                 cCurrentModuleObject + " object = " + cAlphaArgs(1));
                            if (!CheckScheduleValueMinMax(Ventilation(Loop).MaxOutdoorTempSchedPtr, ">=", -VentilTempLimit, "<=", VentilTempLimit)) {
                                ShowSevereError(
                                    RoutineName + cCurrentModuleObject + " statement = " + cAlphaArgs(1) +
                                    " must have a maximum outdoor temperature between -100C and 100C defined in the schedule = " + cAlphaArgs(10));
                                ErrorsFound = true;
                            }
                        }
                        if (Ventilation(Loop).MaxOutdoorTempSchedPtr == 0 && lNumericFieldBlanks(15) && (!lAlphaFieldBlanks(10))) {
                            ShowWarningError(RoutineName + cNumericFieldNames(15) +
                                             ": the value field is blank and schedule field is invalid. The default value will be used (" +
                                             RoundSigDigits(VentilTempLimit, 1) + ") ");
                            ShowContinueError("in the " + cCurrentModuleObject + " object = " + cAlphaArgs(1) + " and the simulation continues...");
                        }
                        // Check Maximum outdoor temperature value and schedule fields
                        if (!lNumericFieldBlanks(15) && ((!lAlphaFieldBlanks(10)) && Ventilation(Loop).MaxOutdoorTempSchedPtr == 0)) {
                            ShowWarningError(RoutineName + cAlphaFieldNames(10) + " = " + cAlphaArgs(10) +
                                             "is invalid. The constant value will be used at " + RoundSigDigits(rNumericArgs(15), 1) + " degrees C ");
                            ShowContinueError("in the " + cCurrentModuleObject + " object = " + cAlphaArgs(1) + " and the simulation continues...");
                        }
                    }

                    if (!lNumericFieldBlanks(16)) {
                        Ventilation(Loop).MaxWindSpeed = rNumericArgs(16);
                    } else {
                        Ventilation(Loop).MaxWindSpeed = VentilWSLimit;
                    }
                    if (Item1 == 1) {
                        if ((Ventilation(Loop).MaxWindSpeed < -VentilWSLimit) || (Ventilation(Loop).MaxWindSpeed > VentilWSLimit)) {
                            ShowSevereError(RoutineName + cCurrentModuleObject + " statement = " + cAlphaArgs(1) +
                                            " must have a maximum wind speed between -40 m/s and 40 m/s");
                            ErrorsFound = true;
                        }
                    }

                    // Report variables should be added for individual VENTILATION objects, in addition to zone totals below

                    if (Ventilation(Loop).ZonePtr > 0) {
                        if (RepVarSet(Ventilation(Loop).ZonePtr) && !Ventilation(Loop).QuadratureSum) {
                            RepVarSet(Ventilation(Loop).ZonePtr) = false;
                            SetupOutputVariable("Zone Ventilation Sensible Heat Loss Energy",
                                                OutputProcessor::Unit::J,
                                                ZnAirRpt(Ventilation(Loop).ZonePtr).VentilHeatLoss,
                                                "System",
                                                "Sum",
                                                Zone(Ventilation(Loop).ZonePtr).Name);
                            SetupOutputVariable("Zone Ventilation Sensible Heat Gain Energy",
                                                OutputProcessor::Unit::J,
                                                ZnAirRpt(Ventilation(Loop).ZonePtr).VentilHeatGain,
                                                "System",
                                                "Sum",
                                                Zone(Ventilation(Loop).ZonePtr).Name);
                            SetupOutputVariable("Zone Ventilation Latent Heat Loss Energy",
                                                OutputProcessor::Unit::J,
                                                ZnAirRpt(Ventilation(Loop).ZonePtr).VentilLatentLoss,
                                                "System",
                                                "Sum",
                                                Zone(Ventilation(Loop).ZonePtr).Name);
                            SetupOutputVariable("Zone Ventilation Latent Heat Gain Energy",
                                                OutputProcessor::Unit::J,
                                                ZnAirRpt(Ventilation(Loop).ZonePtr).VentilLatentGain,
                                                "System",
                                                "Sum",
                                                Zone(Ventilation(Loop).ZonePtr).Name);
                            SetupOutputVariable("Zone Ventilation Total Heat Loss Energy",
                                                OutputProcessor::Unit::J,
                                                ZnAirRpt(Ventilation(Loop).ZonePtr).VentilTotalLoss,
                                                "System",
                                                "Sum",
                                                Zone(Ventilation(Loop).ZonePtr).Name);
                            SetupOutputVariable("Zone Ventilation Total Heat Gain Energy",
                                                OutputProcessor::Unit::J,
                                                ZnAirRpt(Ventilation(Loop).ZonePtr).VentilTotalGain,
                                                "System",
                                                "Sum",
                                                Zone(Ventilation(Loop).ZonePtr).Name);
                            SetupOutputVariable("Zone Ventilation Current Density Volume Flow Rate",
                                                OutputProcessor::Unit::m3_s,
                                                ZnAirRpt(Ventilation(Loop).ZonePtr).VentilVdotCurDensity,
                                                "System",
                                                "Average",
                                                Zone(Ventilation(Loop).ZonePtr).Name);
                            SetupOutputVariable("Zone Ventilation Standard Density Volume Flow Rate",
                                                OutputProcessor::Unit::m3_s,
                                                ZnAirRpt(Ventilation(Loop).ZonePtr).VentilVdotStdDensity,
                                                "System",
                                                "Average",
                                                Zone(Ventilation(Loop).ZonePtr).Name);
                            SetupOutputVariable("Zone Ventilation Current Density Volume",
                                                OutputProcessor::Unit::m3,
                                                ZnAirRpt(Ventilation(Loop).ZonePtr).VentilVolumeCurDensity,
                                                "System",
                                                "Sum",
                                                Zone(Ventilation(Loop).ZonePtr).Name);
                            SetupOutputVariable("Zone Ventilation Standard Density Volume",
                                                OutputProcessor::Unit::m3,
                                                ZnAirRpt(Ventilation(Loop).ZonePtr).VentilVolumeStdDensity,
                                                "System",
                                                "Sum",
                                                Zone(Ventilation(Loop).ZonePtr).Name);
                            SetupOutputVariable("Zone Ventilation Mass",
                                                OutputProcessor::Unit::kg,
                                                ZnAirRpt(Ventilation(Loop).ZonePtr).VentilMass,
                                                "System",
                                                "Sum",
                                                Zone(Ventilation(Loop).ZonePtr).Name);
                            SetupOutputVariable("Zone Ventilation Mass Flow Rate",
                                                OutputProcessor::Unit::kg_s,
                                                ZnAirRpt(Ventilation(Loop).ZonePtr).VentilMdot,
                                                "System",
                                                "Average",
                                                Zone(Ventilation(Loop).ZonePtr).Name);
                            SetupOutputVariable("Zone Ventilation Air Change Rate",
                                                OutputProcessor::Unit::ach,
                                                ZnAirRpt(Ventilation(Loop).ZonePtr).VentilAirChangeRate,
                                                "System",
                                                "Average",
                                                Zone(Ventilation(Loop).ZonePtr).Name);
                            SetupOutputVariable("Zone Ventilation Fan Electric Energy",
                                                OutputProcessor::Unit::J,
                                                ZnAirRpt(Ventilation(Loop).ZonePtr).VentilFanElec,
                                                "System",
                                                "Sum",
                                                Zone(Ventilation(Loop).ZonePtr).Name,
                                                _,
                                                "Electricity",
                                                "Fans",
                                                "Ventilation (simple)",
                                                "Building",
                                                Zone(Ventilation(Loop).ZonePtr).Name);
                            SetupOutputVariable("Zone Ventilation Air Inlet Temperature",
                                                OutputProcessor::Unit::C,
                                                ZnAirRpt(Ventilation(Loop).ZonePtr).VentilAirTemp,
                                                "System",
                                                "Average",
                                                Zone(Ventilation(Loop).ZonePtr).Name);
                        }
                    }

                    if (AnyEnergyManagementSystemInModel) {
                        SetupEMSActuator("Zone Ventilation",
                                         Ventilation(Loop).Name,
                                         "Air Exchange Flow Rate",
                                         "[m3/s]",
                                         Ventilation(Loop).EMSSimpleVentOn,
                                         Ventilation(Loop).EMSimpleVentFlowRate);
                    }
                }
            }
        }

        cCurrentModuleObject = "ZoneVentilation:WindandStackOpenArea";
        VentiCount = TotDesignFlowVentilation;
        for (Loop = 1; Loop <= TotWindAndStackVentilation; ++Loop) {

            inputProcessor->getObjectItem(cCurrentModuleObject,
                                          Loop,
                                          cAlphaArgs,
                                          NumAlpha,
                                          rNumericArgs,
                                          NumNumber,
                                          IOStat,
                                          lNumericFieldBlanks,
                                          lAlphaFieldBlanks,
                                          cAlphaFieldNames,
                                          cNumericFieldNames);

            VentiCount = TotDesignFlowVentilation + Loop;
            UtilityRoutines::IsNameEmpty(cAlphaArgs(1), cCurrentModuleObject, ErrorsFound);

            Ventilation(VentiCount).Name = cAlphaArgs(1);
            Ventilation(VentiCount).ModelType = VentilationWindAndStack;

            Ventilation(VentiCount).ZonePtr = UtilityRoutines::FindItemInList(cAlphaArgs(2), Zone);
            if (Ventilation(VentiCount).ZonePtr == 0) {
                ShowSevereError(RoutineName + cCurrentModuleObject + "=\"" + cAlphaArgs(1) + "\", invalid (not found) " + cAlphaFieldNames(2) +
                                "=\"" + cAlphaArgs(2) + "\".");
                ErrorsFound = true;
            }

            // setup a flag if the outdoor air balance method is applied
            if (Ventilation(VentiCount).ZonePtr > 0 && TotZoneAirBalance > 0) {
                for (i = 1; i <= TotZoneAirBalance; ++i) {
                    if (Ventilation(VentiCount).ZonePtr == ZoneAirBalance(i).ZonePtr) {
                        if (ZoneAirBalance(i).BalanceMethod == AirBalanceQuadrature) {
                            Ventilation(VentiCount).QuadratureSum = true;
                            Ventilation(VentiCount).OABalancePtr = i;
                            break;
                        }
                    }
                }
            }

            Ventilation(VentiCount).OpenArea = rNumericArgs(1);
            if (Ventilation(VentiCount).OpenArea < 0.0) {
                ShowSevereError(RoutineName + cCurrentModuleObject + "=\"" + cAlphaArgs(1) + "\", " + cNumericFieldNames(1) + " must be positive.");
                ErrorsFound = true;
            }

            Ventilation(VentiCount).OpenAreaSchedPtr = GetScheduleIndex(cAlphaArgs(3));
            if (Ventilation(VentiCount).OpenAreaSchedPtr == 0) {
                if (lAlphaFieldBlanks(3)) {
                    ShowSevereError(RoutineName + cCurrentModuleObject + "=\"" + cAlphaArgs(1) + "\", " + cAlphaFieldNames(3) +
                                    " is required but field is blank.");
                } else {
                    ShowSevereError(RoutineName + cCurrentModuleObject + "=\"" + cAlphaArgs(1) + "\", invalid (not found) " + cAlphaFieldNames(3) +
                                    "=\"" + cAlphaArgs(3) + "\".");
                }
                ErrorsFound = true;
            }

            Ventilation(VentiCount).OpenEff = rNumericArgs(2);
            if (Ventilation(VentiCount).OpenEff != AutoCalculate &&
                (Ventilation(VentiCount).OpenEff < 0.0 || Ventilation(VentiCount).OpenEff > 1.0)) {
                ShowSevereError(RoutineName + cCurrentModuleObject + "=\"" + cAlphaArgs(1) + "\", " + cNumericFieldNames(2) +
                                " must be between 0 and 1.");
                ErrorsFound = true;
            }

            Ventilation(VentiCount).EffAngle = rNumericArgs(3);
            if (Ventilation(VentiCount).EffAngle < 0.0 || Ventilation(VentiCount).EffAngle >= 360.0) {
                ShowSevereError(RoutineName + cCurrentModuleObject + "=\"" + cAlphaArgs(1) + "\", " + cNumericFieldNames(3) +
                                " must be between 0 and 360.");
                ErrorsFound = true;
            }

            Ventilation(VentiCount).DH = rNumericArgs(4);
            if (Ventilation(VentiCount).DH < 0.0) {
                ShowSevereError(RoutineName + cCurrentModuleObject + "=\"" + cAlphaArgs(1) + "\", " + cNumericFieldNames(4) + " must be positive.");
                ErrorsFound = true;
            }

            Ventilation(VentiCount).DiscCoef = rNumericArgs(5);
            if (Ventilation(VentiCount).DiscCoef != AutoCalculate &&
                (Ventilation(VentiCount).DiscCoef < 0.0 || Ventilation(VentiCount).DiscCoef > 1.0)) {
                ShowSevereError(RoutineName + cCurrentModuleObject + "=\"" + cAlphaArgs(1) + "\", " + cNumericFieldNames(5) +
                                " must be between 0 and 1.");
                ErrorsFound = true;
            }

            if (!lNumericFieldBlanks(6)) {
                Ventilation(VentiCount).MinIndoorTemperature = rNumericArgs(6);
            } else {
                Ventilation(VentiCount).MinIndoorTemperature = -VentilTempLimit;
            }
            if ((Ventilation(VentiCount).MinIndoorTemperature < -VentilTempLimit) ||
                (Ventilation(VentiCount).MinIndoorTemperature > VentilTempLimit)) {
                ShowSevereError(RoutineName + cCurrentModuleObject + " statement = " + cAlphaArgs(1) + " must have " + cNumericFieldNames(6) +
                                " between -100C and 100C");
                ErrorsFound = true;
            }

            Ventilation(VentiCount).MinIndoorTempSchedPtr = GetScheduleIndex(cAlphaArgs(4));
            if (Ventilation(VentiCount).MinIndoorTempSchedPtr > 0) {
                if (!lNumericFieldBlanks(6))
                    ShowWarningError(
                        RoutineName +
                        "The Minimum Indoor Temperature value and schedule are provided. The scheduled temperature will be used in the " +
                        cCurrentModuleObject + " object = " + cAlphaArgs(1));
                // Check min and max values in the schedule to ensure both values are within the range
                if (!CheckScheduleValueMinMax(Ventilation(VentiCount).MinIndoorTempSchedPtr, ">=", -VentilTempLimit, "<=", VentilTempLimit)) {
                    ShowSevereError(RoutineName + cCurrentModuleObject + " statement = " + cAlphaArgs(1) +
                                    " must have a minimum indoor temperature between -100C and 100C defined in the schedule = " + cAlphaArgs(4));
                    ErrorsFound = true;
                }
            }
            if (Ventilation(VentiCount).MinIndoorTempSchedPtr == 0 && lNumericFieldBlanks(6) && (!lAlphaFieldBlanks(4))) {
                ShowWarningError(RoutineName + cNumericFieldNames(6) +
                                 ": the value field is blank and schedule field is invalid. The default value will be used (" +
                                 RoundSigDigits(-VentilTempLimit, 1) + ") ");
                ShowContinueError("in the " + cCurrentModuleObject + " object = " + cAlphaArgs(1) + " and the simulation continues...");
            }
            // Check Minimum indoor temperature value and schedule fields
            if (!lNumericFieldBlanks(6) && (!cAlphaArgs(4).empty() && Ventilation(VentiCount).MinIndoorTempSchedPtr == 0)) {
                ShowWarningError(RoutineName + cAlphaFieldNames(4) + " = " + cAlphaArgs(4) + " is invalid. The constant value will be used at " +
                                 RoundSigDigits(rNumericArgs(11), 1) + " degrees C ");
                ShowContinueError("in the " + cCurrentModuleObject + " object = " + cAlphaArgs(1) + " and the simulation continues...");
            }

            if (!lNumericFieldBlanks(7)) {
                Ventilation(VentiCount).MaxIndoorTemperature = rNumericArgs(7);
            } else {
                Ventilation(VentiCount).MaxIndoorTemperature = VentilTempLimit;
            }
            if ((Ventilation(VentiCount).MaxIndoorTemperature < -VentilTempLimit) ||
                (Ventilation(VentiCount).MaxIndoorTemperature > VentilTempLimit)) {
                ShowSevereError(RoutineName + cCurrentModuleObject + "=\"" + cAlphaArgs(1) +
                                "\" must have a maximum indoor temperature between -100C and 100C");
                ErrorsFound = true;
            }

            Ventilation(VentiCount).MaxIndoorTempSchedPtr = GetScheduleIndex(cAlphaArgs(5));
            if (Ventilation(VentiCount).MaxIndoorTempSchedPtr > 0) {
                if (!lNumericFieldBlanks(7))
                    ShowWarningError(
                        RoutineName +
                        "The Maximum Indoor Temperature value and schedule are provided. The scheduled temperature will be used in the " +
                        cCurrentModuleObject + " object = " + cAlphaArgs(1));
                // Check min and max values in the schedule to ensure both values are within the range
                if (!CheckScheduleValueMinMax(Ventilation(VentiCount).MaxIndoorTempSchedPtr, ">=", -VentilTempLimit, "<=", VentilTempLimit)) {
                    ShowSevereError(cCurrentModuleObject + " = " + cAlphaArgs(1) +
                                    " must have a maximum indoor temperature between -100C and 100C defined in the schedule = " + cAlphaArgs(5));
                    ErrorsFound = true;
                }
            }
            if (Ventilation(VentiCount).MaxIndoorTempSchedPtr == 0 && lNumericFieldBlanks(7) && (!lAlphaFieldBlanks(5))) {
                ShowWarningError(RoutineName + cNumericFieldNames(7) +
                                 ": the value field is blank and schedule field is invalid. The default value will be used (" +
                                 RoundSigDigits(VentilTempLimit, 1) + ") ");
                ShowContinueError("in the " + cCurrentModuleObject + " object = " + cAlphaArgs(1) + " and the simulation continues...");
            }
            // Check Maximum indoor temperature value and schedule fields
            if (!lNumericFieldBlanks(7) && ((!lAlphaFieldBlanks(5)) && Ventilation(VentiCount).MaxIndoorTempSchedPtr == 0)) {
                ShowWarningError(RoutineName + cAlphaFieldNames(7) + " = " + cAlphaArgs(5) + " is invalid. The constant value will be used at " +
                                 RoundSigDigits(rNumericArgs(7), 1) + " degrees C ");
                ShowContinueError("in the " + cCurrentModuleObject + " object = " + cAlphaArgs(1) + " and the simulation continues...");
            }

            if (!lNumericFieldBlanks(8)) {
                Ventilation(VentiCount).DelTemperature = rNumericArgs(8);
            } else {
                Ventilation(VentiCount).DelTemperature = -VentilTempLimit;
            }

            Ventilation(VentiCount).DeltaTempSchedPtr = GetScheduleIndex(cAlphaArgs(6));
            if (Ventilation(VentiCount).DeltaTempSchedPtr > 0) {
                if (!lNumericFieldBlanks(8))
                    ShowWarningError(RoutineName +
                                     "The Delta Temperature value and schedule are provided. The scheduled temperature will be used in the " +
                                     cCurrentModuleObject + " object = " + cAlphaArgs(1));
                // Check min value in the schedule to ensure both values are within the range
                if (GetScheduleMinValue(Ventilation(VentiCount).DeltaTempSchedPtr) < -VentilTempLimit) {
                    ShowSevereError(RoutineName + cCurrentModuleObject + " statement = " + cAlphaArgs(1) +
                                    " must have a delta temperature equal to or above -100C defined in the schedule = " + cAlphaArgs(8));
                    ErrorsFound = true;
                }
            }
            if (Ventilation(VentiCount).DeltaTempSchedPtr == 0 && lNumericFieldBlanks(8) && (!lAlphaFieldBlanks(6))) {
                ShowWarningError(RoutineName + cNumericFieldNames(8) +
                                 ": the value field is blank and schedule field is invalid. The default value will be used (" +
                                 RoundSigDigits(VentilTempLimit, 1) + ") ");
                ShowContinueError("in the " + cCurrentModuleObject + " object = " + cAlphaArgs(1) + " and the simulation continues...");
            }
            if (!lNumericFieldBlanks(8) && ((!lAlphaFieldBlanks(6)) && Ventilation(VentiCount).DeltaTempSchedPtr == 0)) {
                ShowWarningError(RoutineName + cAlphaFieldNames(6) + " = " + cAlphaArgs(6) + " is invalid. The constant value will be used at " +
                                 RoundSigDigits(rNumericArgs(8), 1) + " degrees C ");
                ShowContinueError("in the " + cCurrentModuleObject + " object = " + cAlphaArgs(1) + " and the simulation continues...");
            }

            if (!lNumericFieldBlanks(9)) {
                Ventilation(VentiCount).MinOutdoorTemperature = rNumericArgs(9);
            } else {
                Ventilation(VentiCount).MinOutdoorTemperature = -VentilTempLimit;
            }
            if ((Ventilation(VentiCount).MinOutdoorTemperature < -VentilTempLimit) ||
                (Ventilation(VentiCount).MinOutdoorTemperature > VentilTempLimit)) {
                ShowSevereError(RoutineName + cCurrentModuleObject + " statement = " + cAlphaArgs(1) + " must have " + cNumericFieldNames(9) +
                                " between -100C and 100C");
                ErrorsFound = true;
            }

            Ventilation(VentiCount).MinOutdoorTempSchedPtr = GetScheduleIndex(cAlphaArgs(7));
            if (Ventilation(VentiCount).MinOutdoorTempSchedPtr > 0) {
                if (!lNumericFieldBlanks(9))
                    ShowWarningError(
                        RoutineName +
                        "The Minimum Outdoor Temperature value and schedule are provided. The scheduled temperature will be used in the " +
                        cCurrentModuleObject + " object = " + cAlphaArgs(1));
                // Check min and max values in the schedule to ensure both values are within the range
                if (!CheckScheduleValueMinMax(Ventilation(VentiCount).MinOutdoorTempSchedPtr, ">=", -VentilTempLimit, "<=", VentilTempLimit)) {
                    ShowSevereError(RoutineName + cCurrentModuleObject + " statement = " + cAlphaArgs(1) +
                                    " must have a minimum outdoor temperature between -100C and 100C defined in the schedule = " + cAlphaArgs(7));
                    ErrorsFound = true;
                }
            }
            if (Ventilation(VentiCount).MinOutdoorTempSchedPtr == 0 && lNumericFieldBlanks(9) && (!lAlphaFieldBlanks(7))) {
                ShowWarningError(
                    RoutineName +
                    "Minimum Outdoor Temperature: the value field is blank and schedule field is invalid. The default value will be used (" +
                    RoundSigDigits(-VentilTempLimit, 1) + ") ");
                ShowContinueError("in the " + cCurrentModuleObject + " object = " + cAlphaArgs(1) + " and the simulation continues...");
            }
            // Check Minimum outdoor temperature value and schedule fields
            if (!lNumericFieldBlanks(9) && ((!lAlphaFieldBlanks(7)) && Ventilation(VentiCount).MinOutdoorTempSchedPtr == 0)) {
                ShowWarningError(RoutineName + cAlphaFieldNames(7) + " = " + cAlphaArgs(7) + " is invalid. The constant value will be used at " +
                                 RoundSigDigits(rNumericArgs(14), 1) + " degrees C ");
                ShowContinueError("in the " + cCurrentModuleObject + " object = " + cAlphaArgs(1) + " and the simulation continues...");
            }

            if (!lNumericFieldBlanks(10)) {
                Ventilation(VentiCount).MaxOutdoorTemperature = rNumericArgs(10);
            } else {
                Ventilation(VentiCount).MaxOutdoorTemperature = VentilTempLimit;
            }
            if ((Ventilation(VentiCount).MaxOutdoorTemperature < -VentilTempLimit) ||
                (Ventilation(VentiCount).MaxOutdoorTemperature > VentilTempLimit)) {
                ShowSevereError(RoutineName + cCurrentModuleObject + " statement = " + cAlphaArgs(1) + " must have a " + cNumericFieldNames(10) +
                                " between -100C and 100C");
                ErrorsFound = true;
            }

            Ventilation(VentiCount).MaxOutdoorTempSchedPtr = GetScheduleIndex(cAlphaArgs(8));
            if (Ventilation(VentiCount).MaxOutdoorTempSchedPtr > 0) {
                if (!lNumericFieldBlanks(10))
                    ShowWarningError(
                        RoutineName +
                        "The Maximum Outdoor Temperature value and schedule are provided. The scheduled temperature will be used in the " +
                        cCurrentModuleObject + " object = " + cAlphaArgs(1));
                if (!CheckScheduleValueMinMax(Ventilation(VentiCount).MaxOutdoorTempSchedPtr, ">=", -VentilTempLimit, "<=", VentilTempLimit)) {
                    ShowSevereError(RoutineName + cCurrentModuleObject + " statement = " + cAlphaArgs(1) +
                                    " must have a maximum outdoor temperature between -100C and 100C defined in the schedule = " + cAlphaArgs(8));
                    ErrorsFound = true;
                }
            }
            if (Ventilation(VentiCount).MaxOutdoorTempSchedPtr == 0 && lNumericFieldBlanks(10) && (!lAlphaFieldBlanks(8))) {
                ShowWarningError(RoutineName + cNumericFieldNames(10) +
                                 ": the value field is blank and schedule field is invalid. The default value will be used (" +
                                 RoundSigDigits(VentilTempLimit, 1) + ") ");
                ShowContinueError("in the " + cCurrentModuleObject + " object = " + cAlphaArgs(1) + " and the simulation continues...");
            }
            // Check Maximum outdoor temperature value and schedule fields
            if (!lNumericFieldBlanks(10) && ((!lAlphaFieldBlanks(8)) && Ventilation(VentiCount).MaxOutdoorTempSchedPtr == 0)) {
                ShowWarningError(RoutineName + cAlphaFieldNames(8) + " = " + cAlphaArgs(8) + "is invalid. The constant value will be used at " +
                                 RoundSigDigits(rNumericArgs(10), 1) + " degrees C ");
                ShowContinueError("in the " + cCurrentModuleObject + " object = " + cAlphaArgs(1) + " and the simulation continues...");
            }

            if (!lNumericFieldBlanks(11)) {
                Ventilation(VentiCount).MaxWindSpeed = rNumericArgs(11);
            } else {
                Ventilation(VentiCount).MaxWindSpeed = VentilWSLimit;
            }
            if ((Ventilation(VentiCount).MaxWindSpeed < -VentilWSLimit) || (Ventilation(VentiCount).MaxWindSpeed > VentilWSLimit)) {
                ShowSevereError(RoutineName + cCurrentModuleObject + " statement = " + cAlphaArgs(1) +
                                " must have a maximum wind speed between 0 m/s and 40 m/s");
                ErrorsFound = true;
            }

            // Report variables should be added for individual VENTILATION objects, in addition to zone totals below

            if (Ventilation(VentiCount).ZonePtr > 0) {
                if (RepVarSet(Ventilation(VentiCount).ZonePtr) && !Ventilation(Loop).QuadratureSum) {
                    RepVarSet(Ventilation(VentiCount).ZonePtr) = false;
                    SetupOutputVariable("Zone Ventilation Sensible Heat Loss Energy",
                                        OutputProcessor::Unit::J,
                                        ZnAirRpt(Ventilation(VentiCount).ZonePtr).VentilHeatLoss,
                                        "System",
                                        "Sum",
                                        Zone(Ventilation(VentiCount).ZonePtr).Name);
                    SetupOutputVariable("Zone Ventilation Sensible Heat Gain Energy",
                                        OutputProcessor::Unit::J,
                                        ZnAirRpt(Ventilation(VentiCount).ZonePtr).VentilHeatGain,
                                        "System",
                                        "Sum",
                                        Zone(Ventilation(VentiCount).ZonePtr).Name);
                    SetupOutputVariable("Zone Ventilation Latent Heat Loss Energy",
                                        OutputProcessor::Unit::J,
                                        ZnAirRpt(Ventilation(VentiCount).ZonePtr).VentilLatentLoss,
                                        "System",
                                        "Sum",
                                        Zone(Ventilation(VentiCount).ZonePtr).Name);
                    SetupOutputVariable("Zone Ventilation Latent Heat Gain Energy",
                                        OutputProcessor::Unit::J,
                                        ZnAirRpt(Ventilation(VentiCount).ZonePtr).VentilLatentGain,
                                        "System",
                                        "Sum",
                                        Zone(Ventilation(VentiCount).ZonePtr).Name);
                    SetupOutputVariable("Zone Ventilation Total Heat Loss Energy",
                                        OutputProcessor::Unit::J,
                                        ZnAirRpt(Ventilation(VentiCount).ZonePtr).VentilTotalLoss,
                                        "System",
                                        "Sum",
                                        Zone(Ventilation(VentiCount).ZonePtr).Name);
                    SetupOutputVariable("Zone Ventilation Total Heat Gain Energy",
                                        OutputProcessor::Unit::J,
                                        ZnAirRpt(Ventilation(VentiCount).ZonePtr).VentilTotalGain,
                                        "System",
                                        "Sum",
                                        Zone(Ventilation(VentiCount).ZonePtr).Name);
                    SetupOutputVariable("Zone Ventilation Current Density Volume Flow Rate",
                                        OutputProcessor::Unit::m3_s,
                                        ZnAirRpt(Ventilation(VentiCount).ZonePtr).VentilVdotCurDensity,
                                        "System",
                                        "Average",
                                        Zone(Ventilation(VentiCount).ZonePtr).Name);
                    SetupOutputVariable("Zone Ventilation Standard Density Volume Flow Rate",
                                        OutputProcessor::Unit::m3_s,
                                        ZnAirRpt(Ventilation(VentiCount).ZonePtr).VentilVdotStdDensity,
                                        "System",
                                        "Average",
                                        Zone(Ventilation(VentiCount).ZonePtr).Name);
                    SetupOutputVariable("Zone Ventilation Current Density Volume",
                                        OutputProcessor::Unit::m3,
                                        ZnAirRpt(Ventilation(VentiCount).ZonePtr).VentilVolumeCurDensity,
                                        "System",
                                        "Sum",
                                        Zone(Ventilation(VentiCount).ZonePtr).Name);
                    SetupOutputVariable("Zone Ventilation Standard Density Volume",
                                        OutputProcessor::Unit::m3,
                                        ZnAirRpt(Ventilation(VentiCount).ZonePtr).VentilVolumeStdDensity,
                                        "System",
                                        "Sum",
                                        Zone(Ventilation(VentiCount).ZonePtr).Name);
                    SetupOutputVariable("Zone Ventilation Mass",
                                        OutputProcessor::Unit::kg,
                                        ZnAirRpt(Ventilation(VentiCount).ZonePtr).VentilMass,
                                        "System",
                                        "Sum",
                                        Zone(Ventilation(VentiCount).ZonePtr).Name);
                    SetupOutputVariable("Zone Ventilation Mass Flow Rate",
                                        OutputProcessor::Unit::kg_s,
                                        ZnAirRpt(Ventilation(VentiCount).ZonePtr).VentilMdot,
                                        "System",
                                        "Average",
                                        Zone(Ventilation(VentiCount).ZonePtr).Name);
                    SetupOutputVariable("Zone Ventilation Air Change Rate",
                                        OutputProcessor::Unit::ach,
                                        ZnAirRpt(Ventilation(VentiCount).ZonePtr).VentilAirChangeRate,
                                        "System",
                                        "Average",
                                        Zone(Ventilation(VentiCount).ZonePtr).Name);
                    SetupOutputVariable("Zone Ventilation Fan Electric Energy",
                                        OutputProcessor::Unit::J,
                                        ZnAirRpt(Ventilation(VentiCount).ZonePtr).VentilFanElec,
                                        "System",
                                        "Sum",
                                        Zone(Ventilation(VentiCount).ZonePtr).Name,
                                        _,
                                        "Electricity",
                                        "Fans",
                                        "Ventilation (simple)",
                                        "Building",
                                        Zone(Ventilation(VentiCount).ZonePtr).Name);
                    SetupOutputVariable("Zone Ventilation Air Inlet Temperature",
                                        OutputProcessor::Unit::C,
                                        ZnAirRpt(Ventilation(VentiCount).ZonePtr).VentilAirTemp,
                                        "System",
                                        "Average",
                                        Zone(Ventilation(VentiCount).ZonePtr).Name);
                }
            }

            if (AnyEnergyManagementSystemInModel) {
                SetupEMSActuator("Zone Ventilation",
                                 Ventilation(VentiCount).Name,
                                 "Air Exchange Flow Rate",
                                 "[m3/s]",
                                 Ventilation(VentiCount).EMSSimpleVentOn,
                                 Ventilation(VentiCount).EMSimpleVentFlowRate);
            }
        }

        RepVarSet = true;

        cCurrentModuleObject = "ZoneMixing";
        TotMixing = inputProcessor->getNumObjectsFound(cCurrentModuleObject);
        Mixing.allocate(TotMixing);

        for (Loop = 1; Loop <= TotMixing; ++Loop) {

            inputProcessor->getObjectItem(cCurrentModuleObject,
                                          Loop,
                                          cAlphaArgs,
                                          NumAlpha,
                                          rNumericArgs,
                                          NumNumber,
                                          IOStat,
                                          lNumericFieldBlanks,
                                          lAlphaFieldBlanks,
                                          cAlphaFieldNames,
                                          cNumericFieldNames);
            UtilityRoutines::IsNameEmpty(cAlphaArgs(1), cCurrentModuleObject, ErrorsFound);

            Mixing(Loop).Name = cAlphaArgs(1);

            Mixing(Loop).ZonePtr = UtilityRoutines::FindItemInList(cAlphaArgs(2), Zone);
            if (Mixing(Loop).ZonePtr == 0) {
                ShowSevereError(RoutineName + cCurrentModuleObject + "=\"" + cAlphaArgs(1) + "\", invalid (not found) " + cAlphaFieldNames(2) +
                                "=\"" + cAlphaArgs(2) + "\".");
                ErrorsFound = true;
            }

            Mixing(Loop).SchedPtr = GetScheduleIndex(cAlphaArgs(3));

            if (Mixing(Loop).SchedPtr == 0) {
                if (lAlphaFieldBlanks(3)) {
                    ShowSevereError(RoutineName + cCurrentModuleObject + "=\"" + cAlphaArgs(1) + "\"," + cAlphaFieldNames(3) +
                                    " is required but field is blank.");
                } else {
                    ShowSevereError(RoutineName + cCurrentModuleObject + "=\"" + cAlphaArgs(1) + "\", invalid (not found) " + cAlphaFieldNames(3) +
                                    "=\"" + cAlphaArgs(3) + "\".");
                }
                ErrorsFound = true;
            }

            // Mixing equipment design level calculation method
            {
                auto const SELECT_CASE_var(cAlphaArgs(4));
                if ((SELECT_CASE_var == "FLOW/ZONE") || (SELECT_CASE_var == "FLOW")) {
                    Mixing(Loop).DesignLevel = rNumericArgs(1);
                    if (lNumericFieldBlanks(1)) {
                        ShowWarningError(RoutineName + cCurrentModuleObject + "=\"" + cAlphaArgs(1) + "\", " + cAlphaFieldNames(4) + " specifies " +
                                         cNumericFieldNames(1) + ", but that field is blank.  0 Mixing will result.");
                    }

                } else if (SELECT_CASE_var == "FLOW/AREA") {
                    if (Mixing(Loop).ZonePtr != 0) {
                        if (rNumericArgs(2) >= 0.0) {
                            Mixing(Loop).DesignLevel = rNumericArgs(2) * Zone(Mixing(Loop).ZonePtr).FloorArea;
                            if (Zone(Mixing(Loop).ZonePtr).FloorArea <= 0.0) {
                                ShowWarningError(RoutineName + cCurrentModuleObject + "=\"" + cAlphaArgs(1) + "\", " + cAlphaFieldNames(4) +
                                                 " specifies " + cNumericFieldNames(2) + ", but Zone Floor Area = 0.  0 Mixing will result.");
                            }
                        } else {
                            ShowSevereError(RoutineName + cCurrentModuleObject + "=\"" + cAlphaArgs(1) +
                                            "\", invalid flow/person specification [<0.0]=" + RoundSigDigits(rNumericArgs(2), 3));
                            ErrorsFound = true;
                        }
                    }
                    if (lNumericFieldBlanks(2)) {
                        ShowWarningError(RoutineName + cCurrentModuleObject + "=\"" + cAlphaArgs(1) + "\", " + cAlphaFieldNames(4) + " specifies " +
                                         cNumericFieldNames(2) + ", but that field is blank.  0 Mixing will result.");
                    }

                } else if (SELECT_CASE_var == "FLOW/PERSON") {
                    if (Mixing(Loop).ZonePtr != 0) {
                        if (rNumericArgs(3) >= 0.0) {
                            Mixing(Loop).DesignLevel = rNumericArgs(3) * Zone(Mixing(Loop).ZonePtr).TotOccupants;
                            if (Zone(Mixing(Loop).ZonePtr).TotOccupants <= 0.0) {
                                ShowWarningError(RoutineName + cCurrentModuleObject + "=\"" + cAlphaArgs(1) + "\", " + cAlphaFieldNames(4) +
                                                 " specifies " + cNumericFieldNames(3) + ", but Zone Total Occupants = 0.  0 Mixing will result.");
                            }
                        } else {
                            ShowSevereError(RoutineName + cCurrentModuleObject + "=\"" + cAlphaArgs(1) +
                                            "\", invalid flow/person specification [<0.0]=" + RoundSigDigits(rNumericArgs(3), 3));
                            ErrorsFound = true;
                        }
                    }
                    if (lNumericFieldBlanks(3)) {
                        ShowWarningError(RoutineName + cCurrentModuleObject + "=\"" + cAlphaArgs(1) + "\", " + cAlphaFieldNames(4) + " specifies " +
                                         cNumericFieldNames(3) + ", but that field is blank.  0 Mixing will result.");
                    }

                } else if (SELECT_CASE_var == "AIRCHANGES/HOUR") {
                    if (Mixing(Loop).ZonePtr != 0) {
                        if (rNumericArgs(4) >= 0.0) {
                            Mixing(Loop).DesignLevel = rNumericArgs(4) * Zone(Mixing(Loop).ZonePtr).Volume / SecInHour;
                            if (Zone(Mixing(Loop).ZonePtr).Volume <= 0.0) {
                                ShowWarningError(RoutineName + cCurrentModuleObject + "=\"" + cAlphaArgs(1) + "\", " + cAlphaFieldNames(4) +
                                                 " specifies " + cNumericFieldNames(4) + ", but Zone Volume = 0.  0 Mixing will result.");
                            }
                        } else {
                            ShowSevereError(RoutineName + cCurrentModuleObject + "=\"" + cAlphaArgs(1) +
                                            "\", invalid flow/person specification [<0.0]=" + RoundSigDigits(rNumericArgs(4), 3));
                            ErrorsFound = true;
                        }
                    }
                    if (lNumericFieldBlanks(4)) {
                        ShowWarningError(RoutineName + cCurrentModuleObject + "=\"" + cAlphaArgs(1) + "\", " + cAlphaFieldNames(4) + " specifies " +
                                         cNumericFieldNames(4) + ", but that field is blank.  0 Mixing will result.");
                    }

                } else {
                    ShowSevereError(RoutineName + cCurrentModuleObject + "=\"" + cAlphaArgs(1) + "\", invalid calculation method=" + cAlphaArgs(4));
                    ErrorsFound = true;
                }
            }

            Mixing(Loop).FromZone = UtilityRoutines::FindItemInList(cAlphaArgs(5), Zone);
            if (Mixing(Loop).FromZone == 0) {
                ShowSevereError(RoutineName + cAlphaFieldNames(5) + " not found=" + cAlphaArgs(5) + " for " + cCurrentModuleObject + '=' +
                                cAlphaArgs(1));
                ErrorsFound = true;
            }
            Mixing(Loop).DeltaTemperature = rNumericArgs(5);

            if (NumAlpha > 5) {
                Mixing(Loop).DeltaTempSchedPtr = GetScheduleIndex(cAlphaArgs(6));
                if (Mixing(Loop).DeltaTempSchedPtr > 0) {
                    if (!lNumericFieldBlanks(5))
                        ShowWarningError(RoutineName +
                                         "The Delta Temperature value and schedule are provided. The scheduled temperature will be used in the " +
                                         cCurrentModuleObject + " object = " + cAlphaArgs(1));
                    if (GetScheduleMinValue(Mixing(Loop).DeltaTempSchedPtr) < -MixingTempLimit) {
                        ShowSevereError(RoutineName + cCurrentModuleObject + " statement = " + cAlphaArgs(1) +
                                        " must have a delta temperature equal to or above -100C defined in the schedule = " + cAlphaArgs(6));
                        ErrorsFound = true;
                    }
                }
            }
            if (Mixing(Loop).DeltaTempSchedPtr == 0 && lNumericFieldBlanks(5) && (!lAlphaFieldBlanks(6))) {
                ShowWarningError(RoutineName + cNumericFieldNames(5) +
                                 ": the value field is blank and schedule field is invalid. The default value will be used (" +
                                 RoundSigDigits(rNumericArgs(5), 1) + ") ");
                ShowContinueError("in the " + cCurrentModuleObject + " object = " + cAlphaArgs(1) + " and the simulation continues...");
            }
            if (!lNumericFieldBlanks(5) && ((!lAlphaFieldBlanks(6)) && Mixing(Loop).DeltaTempSchedPtr == 0)) {
                ShowWarningError(RoutineName + cAlphaFieldNames(6) + " = " + cAlphaArgs(6) + " is invalid. The constant value will be used at " +
                                 RoundSigDigits(rNumericArgs(5), 1) + " degrees C ");
                ShowContinueError("in the " + cCurrentModuleObject + " object = " + cAlphaArgs(1) + " and the simulation continues...");
            }

            if (NumAlpha > 6) {
                Mixing(Loop).MinIndoorTempSchedPtr = GetScheduleIndex(cAlphaArgs(7));
                if (Mixing(Loop).MinIndoorTempSchedPtr == 0) {
                    if ((!lAlphaFieldBlanks(7))) {
                        ShowSevereError(RoutineName + cAlphaFieldNames(7) + " not found=" + cAlphaArgs(7) + " for " + cCurrentModuleObject + '=' +
                                        cAlphaArgs(1));
                        ErrorsFound = true;
                    }
                }
                if (Mixing(Loop).MinIndoorTempSchedPtr > 0) {
                    // Check min and max values in the schedule to ensure both values are within the range
                    if (!CheckScheduleValueMinMax(Mixing(Loop).MinIndoorTempSchedPtr, ">=", -MixingTempLimit, "<=", MixingTempLimit)) {
                        ShowSevereError(RoutineName + cCurrentModuleObject + " statement = " + cAlphaArgs(1) +
                                        " must have a minimum zone temperature between -100C and 100C defined in the schedule = " + cAlphaArgs(7));
                        ErrorsFound = true;
                    }
                }
            }

            if (NumAlpha > 7) {
                Mixing(Loop).MaxIndoorTempSchedPtr = GetScheduleIndex(cAlphaArgs(8));
                if (Mixing(Loop).MaxIndoorTempSchedPtr == 0) {
                    if ((!lAlphaFieldBlanks(8))) {
                        ShowSevereError(RoutineName + cCurrentModuleObject + "=\"" + cAlphaArgs(1) + "\", " + cAlphaFieldNames(8) + " not found=\"" +
                                        cAlphaArgs(8) + "\".");
                        ErrorsFound = true;
                    }
                }
                if (Mixing(Loop).MaxIndoorTempSchedPtr > 0) {
                    // Check min and max values in the schedule to ensure both values are within the range
                    if (!CheckScheduleValueMinMax(Mixing(Loop).MaxIndoorTempSchedPtr, ">=", -MixingTempLimit, "<=", MixingTempLimit)) {
                        ShowSevereError(RoutineName + cCurrentModuleObject + "=\"" + cAlphaArgs(1) +
                                        "\" must have a maximum zone temperature between -100C and 100C defined in the schedule = " + cAlphaArgs(8));
                        ErrorsFound = true;
                    }
                }
            }

            if (NumAlpha > 8) {
                Mixing(Loop).MinSourceTempSchedPtr = GetScheduleIndex(cAlphaArgs(9));
                if (Mixing(Loop).MinSourceTempSchedPtr == 0) {
                    if ((!lAlphaFieldBlanks(9))) {
                        ShowSevereError(RoutineName + cCurrentModuleObject + "=\"" + cAlphaArgs(1) + "\", " + cAlphaFieldNames(9) + " not found=\"" +
                                        cAlphaArgs(9) + "\".");
                        ErrorsFound = true;
                    }
                }
                if (Mixing(Loop).MinSourceTempSchedPtr > 0) {
                    // Check min and max values in the schedule to ensure both values are within the range
                    if (!CheckScheduleValueMinMax(Mixing(Loop).MinSourceTempSchedPtr, ">=", -MixingTempLimit, "<=", MixingTempLimit)) {
                        ShowSevereError(
                            RoutineName + cCurrentModuleObject + "=\"" + cAlphaArgs(1) +
                            "\" must have a minimum source temperature between -100C and 100C defined in the schedule = " + cAlphaArgs(9));
                        ErrorsFound = true;
                    }
                }
            }

            if (NumAlpha > 9) {
                Mixing(Loop).MaxSourceTempSchedPtr = GetScheduleIndex(cAlphaArgs(10));
                if (Mixing(Loop).MaxSourceTempSchedPtr == 0) {
                    if ((!lAlphaFieldBlanks(10))) {
                        ShowSevereError(RoutineName + cCurrentModuleObject + "=\"" + cAlphaArgs(1) + "\", " + cAlphaFieldNames(10) + " not found=\"" +
                                        cAlphaArgs(10) + "\".");
                        ErrorsFound = true;
                    }
                }
                if (Mixing(Loop).MaxSourceTempSchedPtr > 0) {
                    // Check min and max values in the schedule to ensure both values are within the range
                    if (!CheckScheduleValueMinMax(Mixing(Loop).MaxSourceTempSchedPtr, ">=", -MixingTempLimit, "<=", MixingTempLimit)) {
                        ShowSevereError(
                            RoutineName + cCurrentModuleObject + " statement =\"" + cAlphaArgs(1) +
                            "\" must have a maximum source temperature between -100C and 100C defined in the schedule = " + cAlphaArgs(10));
                        ErrorsFound = true;
                    }
                }
            }

            if (NumAlpha > 10) {
                Mixing(Loop).MinOutdoorTempSchedPtr = GetScheduleIndex(cAlphaArgs(11));
                if (Mixing(Loop).MinOutdoorTempSchedPtr == 0) {
                    if ((!lAlphaFieldBlanks(11))) {
                        ShowSevereError(RoutineName + cCurrentModuleObject + "=\"" + cAlphaArgs(1) + "\", " + cAlphaFieldNames(11) + " not found=\"" +
                                        cAlphaArgs(11) + "\".");
                        ErrorsFound = true;
                    }
                }
                if (Mixing(Loop).MinOutdoorTempSchedPtr > 0) {
                    // Check min and max values in the schedule to ensure both values are within the range
                    if (!CheckScheduleValueMinMax(Mixing(Loop).MinOutdoorTempSchedPtr, ">=", -MixingTempLimit, "<=", MixingTempLimit)) {
                        ShowSevereError(
                            RoutineName + cCurrentModuleObject + " =\"" + cAlphaArgs(1) +
                            "\" must have a minimum outdoor temperature between -100C and 100C defined in the schedule = " + cAlphaArgs(11));
                        ErrorsFound = true;
                    }
                }
            }

            if (NumAlpha > 11) {
                Mixing(Loop).MaxOutdoorTempSchedPtr = GetScheduleIndex(cAlphaArgs(12));
                if (Mixing(Loop).MaxOutdoorTempSchedPtr == 0) {
                    if ((!lAlphaFieldBlanks(12))) {
                        ShowSevereError(RoutineName + cCurrentModuleObject + "=\"" + cAlphaArgs(1) + "\", " + cAlphaFieldNames(12) + " not found=\"" +
                                        cAlphaArgs(12) + "\".");
                        ErrorsFound = true;
                    }
                }
                if (Mixing(Loop).MaxOutdoorTempSchedPtr > 0) {
                    // Check min and max values in the schedule to ensure both values are within the range
                    if (!CheckScheduleValueMinMax(Mixing(Loop).MaxOutdoorTempSchedPtr, ">=", -MixingTempLimit, "<=", MixingTempLimit)) {
                        ShowSevereError(
                            RoutineName + cCurrentModuleObject + " =\"" + cAlphaArgs(1) +
                            "\" must have a maximum outdoor temperature between -100C and 100C defined in the schedule = " + cAlphaArgs(12));
                        ErrorsFound = true;
                    }
                }
            }

            if (Mixing(Loop).ZonePtr > 0) {
                if (RepVarSet(Mixing(Loop).ZonePtr)) {
                    RepVarSet(Mixing(Loop).ZonePtr) = false;
                    SetupOutputVariable("Zone Mixing Volume",
                                        OutputProcessor::Unit::m3,
                                        ZnAirRpt(Mixing(Loop).ZonePtr).MixVolume,
                                        "System",
                                        "Sum",
                                        Zone(Mixing(Loop).ZonePtr).Name);
                    SetupOutputVariable("Zone Mixing Current Density Volume Flow Rate",
                                        OutputProcessor::Unit::m3_s,
                                        ZnAirRpt(Mixing(Loop).ZonePtr).MixVdotCurDensity,
                                        "System",
                                        "Average",
                                        Zone(Mixing(Loop).ZonePtr).Name);
                    SetupOutputVariable("Zone Mixing Standard Density Volume Flow Rate",
                                        OutputProcessor::Unit::m3_s,
                                        ZnAirRpt(Mixing(Loop).ZonePtr).MixVdotStdDensity,
                                        "System",
                                        "Average",
                                        Zone(Mixing(Loop).ZonePtr).Name);
                    SetupOutputVariable("Zone Mixing Mass",
                                        OutputProcessor::Unit::kg,
                                        ZnAirRpt(Mixing(Loop).ZonePtr).MixMass,
                                        "System",
                                        "Sum",
                                        Zone(Mixing(Loop).ZonePtr).Name);
                    SetupOutputVariable("Zone Mixing Mass Flow Rate",
                                        OutputProcessor::Unit::kg_s,
                                        ZnAirRpt(Mixing(Loop).ZonePtr).MixMdot,
                                        "System",
                                        "Average",
                                        Zone(Mixing(Loop).ZonePtr).Name);
                    SetupOutputVariable("Zone Mixing Sensible Heat Loss Energy",
                                        OutputProcessor::Unit::J,
                                        ZnAirRpt(Mixing(Loop).ZonePtr).MixHeatLoss,
                                        "System",
                                        "Sum",
                                        Zone(Mixing(Loop).ZonePtr).Name);
                    SetupOutputVariable("Zone Mixing Sensible Heat Gain Energy",
                                        OutputProcessor::Unit::J,
                                        ZnAirRpt(Mixing(Loop).ZonePtr).MixHeatGain,
                                        "System",
                                        "Sum",
                                        Zone(Mixing(Loop).ZonePtr).Name);
                    SetupOutputVariable("Zone Mixing Latent Heat Loss Energy",
                                        OutputProcessor::Unit::J,
                                        ZnAirRpt(Mixing(Loop).ZonePtr).MixLatentLoss,
                                        "System",
                                        "Sum",
                                        Zone(Mixing(Loop).ZonePtr).Name);
                    SetupOutputVariable("Zone Mixing Latent Heat Gain Energy",
                                        OutputProcessor::Unit::J,
                                        ZnAirRpt(Mixing(Loop).ZonePtr).MixLatentGain,
                                        "System",
                                        "Sum",
                                        Zone(Mixing(Loop).ZonePtr).Name);
                    SetupOutputVariable("Zone Mixing Total Heat Loss Energy",
                                        OutputProcessor::Unit::J,
                                        ZnAirRpt(Mixing(Loop).ZonePtr).MixTotalLoss,
                                        "System",
                                        "Sum",
                                        Zone(Mixing(Loop).ZonePtr).Name);
                    SetupOutputVariable("Zone Mixing Total Heat Gain Energy",
                                        OutputProcessor::Unit::J,
                                        ZnAirRpt(Mixing(Loop).ZonePtr).MixTotalGain,
                                        "System",
                                        "Sum",
                                        Zone(Mixing(Loop).ZonePtr).Name);
                }
            }
            if (AnyEnergyManagementSystemInModel) {
                SetupEMSActuator("ZoneMixing",
                                 Mixing(Loop).Name,
                                 "Air Exchange Flow Rate",
                                 "[m3/s]",
                                 Mixing(Loop).EMSSimpleMixingOn,
                                 Mixing(Loop).EMSimpleMixingFlowRate);
            }
        }

        // allocate MassConservation
        MassConservation.allocate(NumOfZones);

        // added by BAN, 02/14
        if (TotMixing > 0) {
            ZoneMixingNum.allocate(TotMixing);
            // get source zones mixing objects index
            for (ZoneNum = 1; ZoneNum <= NumOfZones; ++ZoneNum) {
                SourceCount = 0;
                for (Loop = 1; Loop <= TotMixing; ++Loop) {
                    if (ZoneNum == Mixing(Loop).FromZone) {
                        SourceCount += 1;
                        ZoneMixingNum(SourceCount) = Loop;
                    }
                }
                // save mixing objects index for zones which serve as a source zone
                MassConservation(ZoneNum).NumSourceZonesMixingObject = SourceCount;
                if (SourceCount > 0) {
                    MassConservation(ZoneNum).ZoneMixingSourcesPtr.allocate(SourceCount);
                    for (Loop = 1; Loop <= SourceCount; ++Loop) {
                        MassConservation(ZoneNum).ZoneMixingSourcesPtr(Loop) = ZoneMixingNum(Loop);
                    }
                }
            }

            // check zones which are used only as a source zones
            for (ZoneNum = 1; ZoneNum <= NumOfZones; ++ZoneNum) {
                IsSourceZone = false;
                for (Loop = 1; Loop <= TotMixing; ++Loop) {
                    if (ZoneNum != Mixing(Loop).FromZone) continue;
                    MassConservation(ZoneNum).IsOnlySourceZone = true;
                    for (Loop1 = 1; Loop1 <= TotMixing; ++Loop1) {
                        if (ZoneNum == Mixing(Loop1).ZonePtr) {
                            MassConservation(ZoneNum).IsOnlySourceZone = false;
                            break;
                        }
                    }
                }
            }
            // get receiving zones mixing objects index
            ZoneMixingNum = 0;
            for (ZoneNum = 1; ZoneNum <= NumOfZones; ++ZoneNum) {
                ReceivingCount = 0;
                for (Loop = 1; Loop <= TotMixing; ++Loop) {
                    if (ZoneNum == Mixing(Loop).ZonePtr) {
                        ReceivingCount += 1;
                        ZoneMixingNum(ReceivingCount) = Loop;
                    }
                }
                // save mixing objects index for zones which serve as a receiving zone
                MassConservation(ZoneNum).NumReceivingZonesMixingObject = ReceivingCount;
                if (ReceivingCount > 0) {
                    MassConservation(ZoneNum).ZoneMixingReceivingPtr.allocate(ReceivingCount);
                    MassConservation(ZoneNum).ZoneMixingReceivingFr.allocate(ReceivingCount);
                    for (Loop = 1; Loop <= ReceivingCount; ++Loop) {
                        MassConservation(ZoneNum).ZoneMixingReceivingPtr(Loop) = ZoneMixingNum(Loop);
                    }
                }
            }
            if (allocated(ZoneMixingNum)) ZoneMixingNum.deallocate();
        }

        // zone mass conservation calculation order starts with receiving zones
        // and then proceeds to source zones
        Loop = 0;
        for (ZoneNum = 1; ZoneNum <= NumOfZones; ++ZoneNum) {
            if (!MassConservation(ZoneNum).IsOnlySourceZone) {
                Loop += 1;
                ZoneReOrder(Loop) = ZoneNum;
            }
        }
        for (ZoneNum = 1; ZoneNum <= NumOfZones; ++ZoneNum) {
            if (MassConservation(ZoneNum).IsOnlySourceZone) {
                Loop += 1;
                ZoneReOrder(Loop) = ZoneNum;
            }
        }

        cCurrentModuleObject = "ZoneCrossMixing";
        int inputCrossMixing = inputProcessor->getNumObjectsFound(cCurrentModuleObject);
        TotCrossMixing = inputCrossMixing + DataHeatBalance::NumAirBoundaryMixing;
        CrossMixing.allocate(TotCrossMixing);

        for (Loop = 1; Loop <= TotCrossMixing; ++Loop) {

            if (Loop > inputCrossMixing) {
                // Create CrossMixing object from air boundary info
                int airBoundaryIndex = Loop - inputCrossMixing - 1; //zero-based
                int zone1 = DataHeatBalance::AirBoundaryMixingZone1[airBoundaryIndex];
                int zone2 = DataHeatBalance::AirBoundaryMixingZone2[airBoundaryIndex];
                CrossMixing(Loop).Name = "Air Boundary Mixing Zones " + General::RoundSigDigits(zone1) + " and " + General::RoundSigDigits(zone2);
                CrossMixing(Loop).ZonePtr = zone1;
                CrossMixing(Loop).SchedPtr = DataHeatBalance::AirBoundaryMixingSched[airBoundaryIndex];
                CrossMixing(Loop).DesignLevel = DataHeatBalance::AirBoundaryMixingVol[airBoundaryIndex];
                CrossMixing(Loop).FromZone = zone2;
            }
            else {
                inputProcessor->getObjectItem(cCurrentModuleObject,
                    Loop,
                    cAlphaArgs,
                    NumAlpha,
                    rNumericArgs,
                    NumNumber,
                    IOStat,
                    lNumericFieldBlanks,
                    lAlphaFieldBlanks,
                    cAlphaFieldNames,
                    cNumericFieldNames);
                UtilityRoutines::IsNameEmpty(cAlphaArgs(1), cCurrentModuleObject, ErrorsFound);

                CrossMixing(Loop).Name = cAlphaArgs(1);

                CrossMixing(Loop).ZonePtr = UtilityRoutines::FindItemInList(cAlphaArgs(2), Zone);
                if (CrossMixing(Loop).ZonePtr == 0) {
                    ShowSevereError(RoutineName + cCurrentModuleObject + "=\"" + cAlphaArgs(1) + "\", invalid (not found) " + cAlphaFieldNames(2) +
                        "=\"" + cAlphaArgs(2) + "\".");
                    ErrorsFound = true;
                }

                CrossMixing(Loop).SchedPtr = GetScheduleIndex(cAlphaArgs(3));
                if (CrossMixing(Loop).SchedPtr == 0) {
                    if (lAlphaFieldBlanks(3)) {
                        ShowSevereError(RoutineName + cCurrentModuleObject + "=\"" + cAlphaArgs(1) + "\"," + cAlphaFieldNames(3) +
                            " is required but field is blank.");
                    }
                    else {
                        ShowSevereError(RoutineName + cCurrentModuleObject + "=\"" + cAlphaArgs(1) + "\", invalid (not found) " + cAlphaFieldNames(3) +
                            "=\"" + cAlphaArgs(3) + "\".");
                    }
                    ErrorsFound = true;
                }

                // Mixing equipment design level calculation method.
                {
                    auto const SELECT_CASE_var(cAlphaArgs(4));
                    if ((SELECT_CASE_var == "FLOW/ZONE") || (SELECT_CASE_var == "FLOW")) {
                        CrossMixing(Loop).DesignLevel = rNumericArgs(1);
                        if (lNumericFieldBlanks(1)) {
                            ShowWarningError(RoutineName + cCurrentModuleObject + "=\"" + cAlphaArgs(1) + "\", " + cAlphaFieldNames(4) + " specifies " +
                                cNumericFieldNames(1) + ", but that field is blank.  0 Cross Mixing will result.");
                        }

                    }
                    else if (SELECT_CASE_var == "FLOW/AREA") {
                        if (CrossMixing(Loop).ZonePtr != 0) {
                            if (rNumericArgs(2) >= 0.0) {
                                CrossMixing(Loop).DesignLevel = rNumericArgs(2) * Zone(CrossMixing(Loop).ZonePtr).FloorArea;
                                if (Zone(CrossMixing(Loop).ZonePtr).FloorArea <= 0.0) {
                                    ShowWarningError(RoutineName + cCurrentModuleObject + "=\"" + cAlphaArgs(1) + "\", " + cAlphaFieldNames(4) +
                                        " specifies " + cNumericFieldNames(2) + ", but Zone Floor Area = 0.  0 Cross Mixing will result.");
                                }
                            }
                            else {
                                ShowSevereError(RoutineName + cCurrentModuleObject + "=\"" + cAlphaArgs(1) +
                                    "\", invalid flow/person specification [<0.0]=" + RoundSigDigits(rNumericArgs(2), 3));
                                ErrorsFound = true;
                            }
                        }
                        if (lNumericFieldBlanks(2)) {
                            ShowWarningError(RoutineName + cCurrentModuleObject + "=\"" + cAlphaArgs(1) + "\", " + cAlphaFieldNames(4) + " specifies " +
                                cNumericFieldNames(2) + ", but that field is blank.  0 Cross Mixing will result.");
                        }

                    }
                    else if (SELECT_CASE_var == "FLOW/PERSON") {
                        if (CrossMixing(Loop).ZonePtr != 0) {
                            if (rNumericArgs(3) >= 0.0) {
                                CrossMixing(Loop).DesignLevel = rNumericArgs(3) * Zone(CrossMixing(Loop).ZonePtr).TotOccupants;
                                if (Zone(CrossMixing(Loop).ZonePtr).TotOccupants <= 0.0) {
                                    ShowWarningError(RoutineName + cCurrentModuleObject + "=\"" + cAlphaArgs(1) + "\", " + cAlphaFieldNames(4) +
                                        " specifies " + cNumericFieldNames(3) +
                                        ", but Zone Total Occupants = 0.  0 Cross Mixing will result.");
                                }
                            }
                            else {
                                ShowSevereError(RoutineName + cCurrentModuleObject + "=\"" + cAlphaArgs(1) +
                                    "\", invalid flow/person specification [<0.0]=" + RoundSigDigits(rNumericArgs(3), 3));
                                ErrorsFound = true;
                            }
                        }
                        if (lNumericFieldBlanks(3)) {
                            ShowWarningError(RoutineName + cCurrentModuleObject + "=\"" + cAlphaArgs(1) + "\", " + cAlphaFieldNames(4) + " specifies " +
                                cNumericFieldNames(3) + ", but that field is blank.  0 Cross Mixing will result.");
                        }

                    }
                    else if (SELECT_CASE_var == "AIRCHANGES/HOUR") {
                        if (CrossMixing(Loop).ZonePtr != 0) {
                            if (rNumericArgs(4) >= 0.0) {
                                CrossMixing(Loop).DesignLevel = rNumericArgs(4) * Zone(CrossMixing(Loop).ZonePtr).Volume / SecInHour;
                                if (Zone(CrossMixing(Loop).ZonePtr).Volume <= 0.0) {
                                    ShowWarningError(RoutineName + cCurrentModuleObject + "=\"" + cAlphaArgs(1) + "\", " + cAlphaFieldNames(4) +
                                        " specifies " + cNumericFieldNames(4) + ", but Zone Volume = 0.  0 Cross Mixing will result.");
                                }
                            }
                            else {
                                ShowSevereError(RoutineName + cCurrentModuleObject + "=\"" + cAlphaArgs(1) +
                                    "\", invalid flow/person specification [<0.0]=" + RoundSigDigits(rNumericArgs(4), 3));
                                ErrorsFound = true;
                            }
                        }
                        if (lNumericFieldBlanks(4)) {
                            ShowWarningError(RoutineName + cCurrentModuleObject + "=\"" + cAlphaArgs(1) + "\", " + cAlphaFieldNames(4) + " specifies " +
                                cNumericFieldNames(4) + ", but that field is blank.  0 Cross Mixing will result.");
                        }

                    }
                    else {
                        ShowSevereError(RoutineName + cCurrentModuleObject + "=\"" + cAlphaArgs(1) + "\", invalid calculation method=" + cAlphaArgs(4));
                        ErrorsFound = true;
                    }
                }

                CrossMixing(Loop).FromZone = UtilityRoutines::FindItemInList(cAlphaArgs(5), Zone);
                if (CrossMixing(Loop).FromZone == 0) {
                    ShowSevereError(RoutineName + cCurrentModuleObject + "=\"" + cAlphaArgs(1) + "\", invalid (not found) " + cAlphaFieldNames(5) +
                        "=\"" + cAlphaArgs(5) + "\".");
                    ErrorsFound = true;
                }
                CrossMixing(Loop).DeltaTemperature = rNumericArgs(5);

                if (NumAlpha > 5) {
                    CrossMixing(Loop).DeltaTempSchedPtr = GetScheduleIndex(cAlphaArgs(6));
                    if (CrossMixing(Loop).DeltaTempSchedPtr > 0) {
                        if (!lNumericFieldBlanks(5))
                            ShowWarningError(RoutineName +
                                "The Delta Temperature value and schedule are provided. The scheduled temperature will be used in the " +
                                cCurrentModuleObject + " object = " + cAlphaArgs(1));
                        if (GetScheduleMinValue(CrossMixing(Loop).DeltaTempSchedPtr) < 0.0) {
                            ShowSevereError(RoutineName + cCurrentModuleObject + " = " + cAlphaArgs(1) +
                                " must have a delta temperature equal to or above 0 C defined in the schedule = " + cAlphaArgs(6));
                            ErrorsFound = true;
                        }
                    }
                }
                if (CrossMixing(Loop).DeltaTempSchedPtr == 0 && lNumericFieldBlanks(5) && (!lAlphaFieldBlanks(6))) {
                    ShowWarningError(RoutineName + cNumericFieldNames(5) +
                        ": the value field is blank and schedule field is invalid. The default value will be used (" +
                        RoundSigDigits(rNumericArgs(5), 1) + ") ");
                    ShowContinueError("in " + cCurrentModuleObject + " = " + cAlphaArgs(1) + " and the simulation continues...");
                }
                if (!lNumericFieldBlanks(5) && ((!lAlphaFieldBlanks(6)) && CrossMixing(Loop).DeltaTempSchedPtr == 0)) {
                    ShowWarningError(RoutineName + cAlphaFieldNames(6) + " = " + cAlphaArgs(6) + " is invalid. The constant value will be used at " +
                        RoundSigDigits(rNumericArgs(5), 1) + " degrees C ");
                    ShowContinueError("in the " + cCurrentModuleObject + " object = " + cAlphaArgs(1) + " and the simulation continues...");
                }

                if (NumAlpha > 6) {
                    CrossMixing(Loop).MinIndoorTempSchedPtr = GetScheduleIndex(cAlphaArgs(7));
                    if (CrossMixing(Loop).MinIndoorTempSchedPtr == 0) {
                        if ((!lAlphaFieldBlanks(7))) {
                            ShowSevereError(RoutineName + cCurrentModuleObject + "=\"" + cAlphaArgs(1) + "\"," + cAlphaFieldNames(7) +
                                " not found=" + cAlphaArgs(7) + "\".");
                            ErrorsFound = true;
                        }
                    }
                    if (CrossMixing(Loop).MinIndoorTempSchedPtr > 0) {
                        // Check min and max values in the schedule to ensure both values are within the range
                        if (!CheckScheduleValueMinMax(CrossMixing(Loop).MinIndoorTempSchedPtr, ">=", -MixingTempLimit, "<=", MixingTempLimit)) {
                            ShowSevereError(RoutineName + cCurrentModuleObject + " = " + cAlphaArgs(1) +
                                " must have a minimum zone temperature between -100C and 100C defined in the schedule = " + cAlphaArgs(7));
                            ErrorsFound = true;
                        }
                    }
                }

                if (NumAlpha > 7) {
                    CrossMixing(Loop).MaxIndoorTempSchedPtr = GetScheduleIndex(cAlphaArgs(8));
                    if (CrossMixing(Loop).MaxIndoorTempSchedPtr == 0) {
                        if ((!lAlphaFieldBlanks(8))) {
                            ShowSevereError(RoutineName + cCurrentModuleObject + "=\"" + cAlphaArgs(1) + "\"," + cAlphaFieldNames(8) + " not found=\"" +
                                cAlphaArgs(8) + "\".");
                            ErrorsFound = true;
                        }
                    }
                    if (CrossMixing(Loop).MaxIndoorTempSchedPtr > 0) {
                        // Check min and max values in the schedule to ensure both values are within the range
                        if (!CheckScheduleValueMinMax(CrossMixing(Loop).MaxIndoorTempSchedPtr, ">=", -MixingTempLimit, "<=", MixingTempLimit)) {
                            ShowSevereError(RoutineName + cCurrentModuleObject + " = " + cAlphaArgs(1) +
                                " must have a maximum zone temperature between -100C and 100C defined in the schedule = " + cAlphaArgs(8));
                            ErrorsFound = true;
                        }
                    }
                }

                if (NumAlpha > 8) {
                    CrossMixing(Loop).MinSourceTempSchedPtr = GetScheduleIndex(cAlphaArgs(9));
                    if (CrossMixing(Loop).MinSourceTempSchedPtr == 0) {
                        if ((!lAlphaFieldBlanks(9))) {
                            ShowSevereError(RoutineName + cCurrentModuleObject + "=\"" + cAlphaArgs(1) + "\"," + cAlphaFieldNames(9) + " not found=\"" +
                                cAlphaArgs(9) + "\".");
                            ErrorsFound = true;
                        }
                    }
                    if (CrossMixing(Loop).MinSourceTempSchedPtr > 0) {
                        // Check min and max values in the schedule to ensure both values are within the range
                        if (!CheckScheduleValueMinMax(CrossMixing(Loop).MinSourceTempSchedPtr, ">=", -MixingTempLimit, "<=", MixingTempLimit)) {
                            ShowSevereError(RoutineName + cCurrentModuleObject + " = " + cAlphaArgs(1) +
                                " must have a minimum source temperature between -100C and 100C defined in the schedule = " + cAlphaArgs(9));
                            ErrorsFound = true;
                        }
                    }
                }

                if (NumAlpha > 9) {
                    CrossMixing(Loop).MaxSourceTempSchedPtr = GetScheduleIndex(cAlphaArgs(10));
                    if (CrossMixing(Loop).MaxSourceTempSchedPtr == 0) {
                        if ((!lAlphaFieldBlanks(10))) {
                            ShowSevereError(RoutineName + cCurrentModuleObject + "=\"" + cAlphaArgs(1) + "\"," + cAlphaFieldNames(10) + " not found=\"" +
                                cAlphaArgs(9) + "\".");
                            ErrorsFound = true;
                        }
                    }
                    if (CrossMixing(Loop).MaxSourceTempSchedPtr > 0) {
                        // Check min and max values in the schedule to ensure both values are within the range
                        if (!CheckScheduleValueMinMax(CrossMixing(Loop).MaxSourceTempSchedPtr, ">=", -MixingTempLimit, "<=", MixingTempLimit)) {
                            ShowSevereError(RoutineName + cCurrentModuleObject + " = " + cAlphaArgs(1) +
                                " must have a maximum source temperature between -100C and 100C defined in the schedule = " + cAlphaArgs(10));
                            ErrorsFound = true;
                        }
                    }
                }

                if (NumAlpha > 10) {
                    CrossMixing(Loop).MinOutdoorTempSchedPtr = GetScheduleIndex(cAlphaArgs(11));
                    if (CrossMixing(Loop).MinOutdoorTempSchedPtr == 0) {
                        if ((!lAlphaFieldBlanks(11))) {
                            ShowSevereError(RoutineName + cCurrentModuleObject + "=\"" + cAlphaArgs(1) + "\"," + cAlphaFieldNames(11) + " not found=\"" +
                                cAlphaArgs(9) + "\".");
                            ErrorsFound = true;
                        }
                    }
                    if (CrossMixing(Loop).MinOutdoorTempSchedPtr > 0) {
                        // Check min and max values in the schedule to ensure both values are within the range
                        if (!CheckScheduleValueMinMax(CrossMixing(Loop).MinOutdoorTempSchedPtr, ">=", -MixingTempLimit, "<=", MixingTempLimit)) {
                            ShowSevereError(
                                RoutineName + cCurrentModuleObject + " = " + cAlphaArgs(1) +
                                " must have a minimum outdoor temperature between -100C and 100C defined in the schedule = " + cAlphaArgs(11));
                            ErrorsFound = true;
                        }
                    }
                }

                if (NumAlpha > 11) {
                    CrossMixing(Loop).MaxOutdoorTempSchedPtr = GetScheduleIndex(cAlphaArgs(12));
                    if (CrossMixing(Loop).MaxOutdoorTempSchedPtr == 0) {
                        if ((!lAlphaFieldBlanks(12))) {
                            ShowSevereError(RoutineName + cCurrentModuleObject + "=\"" + cAlphaArgs(1) + "\"," + cAlphaFieldNames(12) + " not found=\"" +
                                cAlphaArgs(9) + "\".");
                            ErrorsFound = true;
                        }
                    }
                    if (CrossMixing(Loop).MaxOutdoorTempSchedPtr > 0) {
                        // Check min and max values in the schedule to ensure both values are within the range
                        if (!CheckScheduleValueMinMax(CrossMixing(Loop).MaxOutdoorTempSchedPtr, ">=", -MixingTempLimit, "<=", MixingTempLimit)) {
                            ShowSevereError(
                                RoutineName + cCurrentModuleObject + " = " + cAlphaArgs(1) +
                                " must have a maximum outdoor temperature between -100C and 100C defined in the schedule = " + cAlphaArgs(12));
                            ErrorsFound = true;
                        }
                    }
                }
            }

            if (CrossMixing(Loop).ZonePtr > 0) {
                if (RepVarSet(CrossMixing(Loop).ZonePtr)) {
                    RepVarSet(CrossMixing(Loop).ZonePtr) = false;
                    SetupOutputVariable("Zone Mixing Volume",
                                        OutputProcessor::Unit::m3,
                                        ZnAirRpt(CrossMixing(Loop).ZonePtr).MixVolume,
                                        "System",
                                        "Sum",
                                        Zone(CrossMixing(Loop).ZonePtr).Name);
                    SetupOutputVariable("Zone Mixing Current Density Volume Flow Rate",
                                        OutputProcessor::Unit::m3_s,
                                        ZnAirRpt(CrossMixing(Loop).ZonePtr).MixVdotCurDensity,
                                        "System",
                                        "Average",
                                        Zone(CrossMixing(Loop).ZonePtr).Name);
                    SetupOutputVariable("Zone Mixing Standard Density Volume Flow Rate",
                                        OutputProcessor::Unit::m3_s,
                                        ZnAirRpt(CrossMixing(Loop).ZonePtr).MixVdotStdDensity,
                                        "System",
                                        "Average",
                                        Zone(CrossMixing(Loop).ZonePtr).Name);
                    SetupOutputVariable("Zone Mixing Mass",
                                        OutputProcessor::Unit::kg,
                                        ZnAirRpt(CrossMixing(Loop).ZonePtr).MixMass,
                                        "System",
                                        "Sum",
                                        Zone(CrossMixing(Loop).ZonePtr).Name);
                    SetupOutputVariable("Zone Mixing Mass Flow Rate",
                                        OutputProcessor::Unit::kg_s,
                                        ZnAirRpt(CrossMixing(Loop).ZonePtr).MixMdot,
                                        "System",
                                        "Average",
                                        Zone(CrossMixing(Loop).ZonePtr).Name);
                    SetupOutputVariable("Zone Mixing Sensible Heat Loss Energy",
                                        OutputProcessor::Unit::J,
                                        ZnAirRpt(CrossMixing(Loop).ZonePtr).MixHeatLoss,
                                        "System",
                                        "Sum",
                                        Zone(CrossMixing(Loop).ZonePtr).Name);
                    SetupOutputVariable("Zone Mixing Sensible Heat Gain Energy",
                                        OutputProcessor::Unit::J,
                                        ZnAirRpt(CrossMixing(Loop).ZonePtr).MixHeatGain,
                                        "System",
                                        "Sum",
                                        Zone(CrossMixing(Loop).ZonePtr).Name);
                    SetupOutputVariable("Zone Mixing Latent Heat Loss Energy",
                                        OutputProcessor::Unit::J,
                                        ZnAirRpt(CrossMixing(Loop).ZonePtr).MixLatentLoss,
                                        "System",
                                        "Sum",
                                        Zone(CrossMixing(Loop).ZonePtr).Name);
                    SetupOutputVariable("Zone Mixing Latent Heat Gain Energy",
                                        OutputProcessor::Unit::J,
                                        ZnAirRpt(CrossMixing(Loop).ZonePtr).MixLatentGain,
                                        "System",
                                        "Sum",
                                        Zone(CrossMixing(Loop).ZonePtr).Name);
                    SetupOutputVariable("Zone Mixing Total Heat Loss Energy",
                                        OutputProcessor::Unit::J,
                                        ZnAirRpt(CrossMixing(Loop).ZonePtr).MixTotalLoss,
                                        "System",
                                        "Sum",
                                        Zone(CrossMixing(Loop).ZonePtr).Name);
                    SetupOutputVariable("Zone Mixing Total Heat Gain Energy",
                                        OutputProcessor::Unit::J,
                                        ZnAirRpt(CrossMixing(Loop).ZonePtr).MixTotalGain,
                                        "System",
                                        "Sum",
                                        Zone(CrossMixing(Loop).ZonePtr).Name);
                }
            }
            if (CrossMixing(Loop).FromZone > 0) {
                if (RepVarSet(CrossMixing(Loop).FromZone)) {
                    RepVarSet(CrossMixing(Loop).FromZone) = false;
                    SetupOutputVariable("Zone Mixing Volume",
                                        OutputProcessor::Unit::m3,
                                        ZnAirRpt(CrossMixing(Loop).FromZone).MixVolume,
                                        "System",
                                        "Sum",
                                        Zone(CrossMixing(Loop).FromZone).Name);
                    SetupOutputVariable("Zone Mixing Current Density Volume Flow Rate",
                                        OutputProcessor::Unit::m3_s,
                                        ZnAirRpt(CrossMixing(Loop).FromZone).MixVdotCurDensity,
                                        "System",
                                        "Average",
                                        Zone(CrossMixing(Loop).FromZone).Name);
                    SetupOutputVariable("Zone Mixing Standard Density Volume Flow Rate",
                                        OutputProcessor::Unit::m3_s,
                                        ZnAirRpt(CrossMixing(Loop).FromZone).MixVdotStdDensity,
                                        "System",
                                        "Average",
                                        Zone(CrossMixing(Loop).FromZone).Name);
                    SetupOutputVariable("Zone Mixing Mass",
                                        OutputProcessor::Unit::kg,
                                        ZnAirRpt(CrossMixing(Loop).FromZone).MixMass,
                                        "System",
                                        "Sum",
                                        Zone(CrossMixing(Loop).FromZone).Name);
                    SetupOutputVariable("Zone Mixing Mass Flow Rate",
                                        OutputProcessor::Unit::kg_s,
                                        ZnAirRpt(CrossMixing(Loop).FromZone).MixMdot,
                                        "System",
                                        "Average",
                                        Zone(CrossMixing(Loop).FromZone).Name);
                    SetupOutputVariable("Zone Mixing Sensible Heat Loss Energy",
                                        OutputProcessor::Unit::J,
                                        ZnAirRpt(CrossMixing(Loop).FromZone).MixHeatLoss,
                                        "System",
                                        "Sum",
                                        Zone(CrossMixing(Loop).FromZone).Name);
                    SetupOutputVariable("Zone Mixing Sensible Heat Gain Energy",
                                        OutputProcessor::Unit::J,
                                        ZnAirRpt(CrossMixing(Loop).FromZone).MixHeatGain,
                                        "System",
                                        "Sum",
                                        Zone(CrossMixing(Loop).FromZone).Name);
                    SetupOutputVariable("Zone Mixing Latent Heat Loss Energy",
                                        OutputProcessor::Unit::J,
                                        ZnAirRpt(CrossMixing(Loop).FromZone).MixLatentLoss,
                                        "System",
                                        "Sum",
                                        Zone(CrossMixing(Loop).FromZone).Name);
                    SetupOutputVariable("Zone Mixing Latent Heat Gain Energy",
                                        OutputProcessor::Unit::J,
                                        ZnAirRpt(CrossMixing(Loop).FromZone).MixLatentGain,
                                        "System",
                                        "Sum",
                                        Zone(CrossMixing(Loop).FromZone).Name);
                    SetupOutputVariable("Zone Mixing Total Heat Loss Energy",
                                        OutputProcessor::Unit::J,
                                        ZnAirRpt(CrossMixing(Loop).FromZone).MixTotalLoss,
                                        "System",
                                        "Sum",
                                        Zone(CrossMixing(Loop).FromZone).Name);
                    SetupOutputVariable("Zone Mixing Total Heat Gain Energy",
                                        OutputProcessor::Unit::J,
                                        ZnAirRpt(CrossMixing(Loop).FromZone).MixTotalGain,
                                        "System",
                                        "Sum",
                                        Zone(CrossMixing(Loop).FromZone).Name);
                }
            }

            if (AnyEnergyManagementSystemInModel) {
                SetupEMSActuator("ZoneCrossMixing",
                                 CrossMixing(Loop).Name,
                                 "Air Exchange Flow Rate",
                                 "[m3/s]",
                                 CrossMixing(Loop).EMSSimpleMixingOn,
                                 CrossMixing(Loop).EMSimpleMixingFlowRate);
            }
        }

        cCurrentModuleObject = "ZoneRefrigerationDoorMixing";
        TotRefDoorMixing = inputProcessor->getNumObjectsFound(cCurrentModuleObject);
        if (TotRefDoorMixing > 0) {
            RefDoorMixing.allocate(NumOfZones);
            for (auto &e : RefDoorMixing)
                e.NumRefDoorConnections = 0;

            for (Loop = 1; Loop <= TotRefDoorMixing; ++Loop) {

                inputProcessor->getObjectItem(cCurrentModuleObject,
                                              Loop,
                                              cAlphaArgs,
                                              NumAlpha,
                                              rNumericArgs,
                                              NumNumber,
                                              IOStat,
                                              lNumericFieldBlanks,
                                              lAlphaFieldBlanks,
                                              cAlphaFieldNames,
                                              cNumericFieldNames);
                UtilityRoutines::IsNameEmpty(cAlphaArgs(1), cCurrentModuleObject, ErrorsFound);

                NameThisObject = cAlphaArgs(1);

                AlphaNum = 2;
                Zone1Num = UtilityRoutines::FindItemInList(cAlphaArgs(AlphaNum), Zone);
                if (Zone1Num == 0) {
                    ShowSevereError(RoutineName + cCurrentModuleObject + "=\"" + cAlphaArgs(1) + "\", invalid (not found) " +
                                    cAlphaFieldNames(AlphaNum) + "=\"" + cAlphaArgs(AlphaNum) + "\".");
                    ErrorsFound = true;
                }

                ++AlphaNum; // 3
                Zone2Num = UtilityRoutines::FindItemInList(cAlphaArgs(AlphaNum), Zone);
                if (Zone2Num == 0) {
                    ShowSevereError(RoutineName + cCurrentModuleObject + "=\"" + cAlphaArgs(1) + "\", invalid (not found) " +
                                    cAlphaFieldNames(AlphaNum) + "=\"" + cAlphaArgs(AlphaNum) + "\".");
                    ErrorsFound = true;
                }
                if (Zone1Num == Zone2Num) {
                    ShowSevereError(RoutineName + cCurrentModuleObject + "=\"" + cAlphaArgs(1) +
                                    "\", The same zone name has been entered for both sides of a refrigerated door " + cAlphaFieldNames(AlphaNum) +
                                    "=\"" + cAlphaArgs(AlphaNum) + "\".");
                    ErrorsFound = true;
                } else if (Zone1Num < Zone2Num) { // zone 1 will come first in soln loop, id zone 2 as mate zone
                    ZoneNumA = Zone1Num;
                    ZoneNumB = Zone2Num;
                } else if (Zone2Num < Zone1Num) { // zone 2 will come first in soln loop, id zone 1 as mate zone
                    ZoneNumA = Zone2Num;
                    ZoneNumB = Zone1Num;
                }

                if (!allocated(RefDoorMixing(ZoneNumA).OpenSchedPtr)) {
                    RefDoorMixing(ZoneNumA).DoorMixingObjectName.allocate(NumOfZones);
                    RefDoorMixing(ZoneNumA).OpenSchedPtr.allocate(NumOfZones);
                    RefDoorMixing(ZoneNumA).DoorHeight.allocate(NumOfZones);
                    RefDoorMixing(ZoneNumA).DoorArea.allocate(NumOfZones);
                    RefDoorMixing(ZoneNumA).Protection.allocate(NumOfZones);
                    RefDoorMixing(ZoneNumA).MateZonePtr.allocate(NumOfZones);
                    RefDoorMixing(ZoneNumA).EMSRefDoorMixingOn.allocate(NumOfZones);
                    RefDoorMixing(ZoneNumA).EMSRefDoorFlowRate.allocate(NumOfZones);
                    RefDoorMixing(ZoneNumA).VolRefDoorFlowRate.allocate(NumOfZones);
                    RefDoorMixing(ZoneNumA).DoorProtTypeName.allocate(NumOfZones);
                    RefDoorMixing(ZoneNumA).DoorMixingObjectName = "";
                    RefDoorMixing(ZoneNumA).OpenSchedPtr = 0;
                    RefDoorMixing(ZoneNumA).DoorHeight = 0.0;
                    RefDoorMixing(ZoneNumA).DoorArea = 0.0;
                    RefDoorMixing(ZoneNumA).Protection = RefDoorNone;
                    RefDoorMixing(ZoneNumA).MateZonePtr = 0;
                    RefDoorMixing(ZoneNumA).EMSRefDoorMixingOn = false;
                    RefDoorMixing(ZoneNumA).EMSRefDoorFlowRate = 0.0;
                    RefDoorMixing(ZoneNumA).VolRefDoorFlowRate = 0.0;
                    RefDoorMixing(ZoneNumA).DoorProtTypeName = "";
                } // First refrigeration mixing in this zone

                if (!allocated(RefDoorMixing(ZoneNumB).OpenSchedPtr)) {
                    RefDoorMixing(ZoneNumB).DoorMixingObjectName.allocate(NumOfZones);
                    RefDoorMixing(ZoneNumB).OpenSchedPtr.allocate(NumOfZones);
                    RefDoorMixing(ZoneNumB).DoorHeight.allocate(NumOfZones);
                    RefDoorMixing(ZoneNumB).DoorArea.allocate(NumOfZones);
                    RefDoorMixing(ZoneNumB).Protection.allocate(NumOfZones);
                    RefDoorMixing(ZoneNumB).MateZonePtr.allocate(NumOfZones);
                    RefDoorMixing(ZoneNumB).EMSRefDoorMixingOn.allocate(NumOfZones);
                    RefDoorMixing(ZoneNumB).EMSRefDoorFlowRate.allocate(NumOfZones);
                    RefDoorMixing(ZoneNumB).VolRefDoorFlowRate.allocate(NumOfZones);
                    RefDoorMixing(ZoneNumB).DoorProtTypeName.allocate(NumOfZones);
                    RefDoorMixing(ZoneNumB).DoorMixingObjectName = "";
                    RefDoorMixing(ZoneNumB).OpenSchedPtr = 0;
                    RefDoorMixing(ZoneNumB).DoorHeight = 0.0;
                    RefDoorMixing(ZoneNumB).DoorArea = 0.0;
                    RefDoorMixing(ZoneNumB).Protection = RefDoorNone;
                    RefDoorMixing(ZoneNumB).MateZonePtr = 0;
                    RefDoorMixing(ZoneNumB).EMSRefDoorMixingOn = false;
                    RefDoorMixing(ZoneNumB).EMSRefDoorFlowRate = 0.0;
                    RefDoorMixing(ZoneNumB).VolRefDoorFlowRate = 0.0;
                    RefDoorMixing(ZoneNumB).DoorProtTypeName = "";
                } // First refrigeration mixing in this zone

                ConnectionNumber = RefDoorMixing(ZoneNumA).NumRefDoorConnections + 1;
                RefDoorMixing(ZoneNumA).NumRefDoorConnections = ConnectionNumber;
                RefDoorMixing(ZoneNumA).ZonePtr = ZoneNumA;
                RefDoorMixing(ZoneNumA).MateZonePtr(ConnectionNumber) = ZoneNumB;
                RefDoorMixing(ZoneNumA).DoorMixingObjectName(ConnectionNumber) = NameThisObject;
                // need to make sure same pair of zones is only entered once.
                if (RefDoorMixing(ZoneNumA).RefDoorMixFlag && RefDoorMixing(ZoneNumB).RefDoorMixFlag) {
                    if (RefDoorMixing(ZoneNumA).NumRefDoorConnections > 1) {
                        for (ConnectTest = 1; ConnectTest <= (ConnectionNumber - 1); ++ConnectTest) {
                            if (RefDoorMixing(ZoneNumA).MateZonePtr(ConnectTest) != RefDoorMixing(ZoneNumA).MateZonePtr(ConnectionNumber)) continue;
                            ShowSevereError(RoutineName + cCurrentModuleObject + "=\"" + cAlphaArgs(1) + "\", and " +
                                            RefDoorMixing(ZoneNumA).DoorMixingObjectName(ConnectTest));
                            ShowContinueError(" Share same pair of zones: \"" + Zone(ZoneNumA).Name + "\" and \"" + Zone(ZoneNumB).Name +
                                              "\". Only one RefrigerationDoorMixing object is allowed for any unique pair of zones.");
                            ErrorsFound = true;
                        } // ConnectTest
                    }     // NumRefDoorconnections > 1
                } else {  // Both zones need to be flagged with ref doors
                    RefDoorMixing(ZoneNumA).RefDoorMixFlag = true;
                    RefDoorMixing(ZoneNumB).RefDoorMixFlag = true;
                } // Both zones already flagged with ref doors

                ++AlphaNum; // 4
                if (lAlphaFieldBlanks(AlphaNum)) {
                    ShowSevereError(RoutineName + cCurrentModuleObject + "=\"" + cAlphaArgs(1) + "\"," + cAlphaFieldNames(AlphaNum) +
                                    " is required but field is blank.");
                    ErrorsFound = true;
                } else { //(lAlphaFieldBlanks(AlphaNum)) THEN
                    RefDoorMixing(ZoneNumA).OpenSchedPtr(ConnectionNumber) = GetScheduleIndex(cAlphaArgs(AlphaNum));
                    if (RefDoorMixing(ZoneNumA).OpenSchedPtr(ConnectionNumber) == 0) {
                        ShowSevereError(RoutineName + cCurrentModuleObject + "=\"" + cAlphaArgs(1) + "\", invalid (not found) " +
                                        cAlphaFieldNames(AlphaNum) + "=\"" + cAlphaArgs(AlphaNum) + "\".");
                        ErrorsFound = true;
                    } else { // OpenSchedPtr(ConnectionNumber) ne 0)
                        if (!CheckScheduleValueMinMax(RefDoorMixing(ZoneNumA).OpenSchedPtr(ConnectionNumber), ">=", 0.0, "<=", 1.0)) {
                            ShowSevereError(RoutineName + cCurrentModuleObject + "=\"" + cAlphaArgs(1) + "\"," + cAlphaFieldNames(AlphaNum) + "=\"" +
                                            cAlphaArgs(AlphaNum) + "\" has schedule values < 0 or > 1.");
                            ErrorsFound = true;
                        } // check door opening schedule values between 0 and 1
                    }     // OpenSchedPtr(ConnectionNumber) == 0)
                }         //(lAlphaFieldBlanks(AlphaNum)) THEN

                NumbNum = 1;
                if (lNumericFieldBlanks(NumbNum)) {
                    RefDoorMixing(ZoneNumA).DoorHeight(ConnectionNumber) = 3.0; // default height of 3 meters
                    ShowWarningError(RoutineName + cCurrentModuleObject + "=\"" + cAlphaArgs(1) + cNumericFieldNames(NumbNum) +
                                     " is blank and the default value of 3.0 will be used.");
                } else {
                    RefDoorMixing(ZoneNumA).DoorHeight(ConnectionNumber) = rNumericArgs(NumbNum);
                    if ((RefDoorMixing(ZoneNumA).DoorHeight(ConnectionNumber) < 0) || (RefDoorMixing(ZoneNumA).DoorHeight(ConnectionNumber) > 50.0)) {
                        ShowSevereError(RoutineName + cCurrentModuleObject + " = " + cAlphaArgs(1) +
                                        " must have a door height between 0 and 50 meters. ");
                        ErrorsFound = true;
                    }
                }

                ++NumbNum; // 2
                if (lNumericFieldBlanks(NumbNum)) {
                    RefDoorMixing(ZoneNumA).DoorArea(ConnectionNumber) = 9.0; // default area of 9 m2
                    ShowWarningError(RoutineName + cCurrentModuleObject + "=\"" + cAlphaArgs(1) + cNumericFieldNames(NumbNum) +
                                     " is blank and the default value of 9 m2 will be used.");
                } else {
                    RefDoorMixing(ZoneNumA).DoorArea(ConnectionNumber) = rNumericArgs(NumbNum);
                    if ((RefDoorMixing(ZoneNumA).DoorArea(ConnectionNumber) < 0) || (RefDoorMixing(ZoneNumA).DoorArea(ConnectionNumber) > 400.0)) {
                        ShowSevereError(RoutineName + cCurrentModuleObject + " = " + cAlphaArgs(1) +
                                        " must have a door height between 0 and 400 square meters. ");
                        ErrorsFound = true;
                    }
                }

                ++AlphaNum; // 5
                // Door protection type.
                if (lAlphaFieldBlanks(AlphaNum)) {
                    RefDoorMixing(ZoneNumA).Protection(ConnectionNumber) = RefDoorNone;  // Default
                    RefDoorMixing(ZoneNumA).DoorProtTypeName(ConnectionNumber) = "None"; // Default
                    ShowWarningError(RoutineName + cCurrentModuleObject + "=\"" + cAlphaArgs(1) + "\"  " + cAlphaFieldNames(AlphaNum) +
                                     " is blank. Default of no door protection will be used");
                } else {
                    if (cAlphaArgs(AlphaNum) == "NONE") {
                        RefDoorMixing(ZoneNumA).Protection(ConnectionNumber) = RefDoorNone;
                        RefDoorMixing(ZoneNumA).DoorProtTypeName(ConnectionNumber) = "None";
                    } else if (cAlphaArgs(AlphaNum) == "AIRCURTAIN") {
                        RefDoorMixing(ZoneNumA).Protection(ConnectionNumber) = RefDoorAirCurtain;
                        RefDoorMixing(ZoneNumA).DoorProtTypeName(ConnectionNumber) = "AirCurtain";
                    } else if (cAlphaArgs(AlphaNum) == "STRIPCURTAIN") {
                        RefDoorMixing(ZoneNumA).Protection(ConnectionNumber) = RefDoorStripCurtain;
                        RefDoorMixing(ZoneNumA).DoorProtTypeName(ConnectionNumber) = "StripCurtain";
                    } else {
                        ShowSevereError(RoutineName + cCurrentModuleObject + "=\"" + cAlphaArgs(1) +
                                        "\", invalid calculation method=" + cAlphaArgs(AlphaNum) + " with alphanum of 5: " + cAlphaArgs(5));
                        ErrorsFound = true;
                    } // =none, etc.
                }     // Blank

                if (ZoneNumA > 0) {
                    if (RepVarSet(ZoneNumA)) {
                        RepVarSet(ZoneNumA) = false;
                        SetupOutputVariable(
                            "Zone Mixing Volume", OutputProcessor::Unit::m3, ZnAirRpt(ZoneNumA).MixVolume, "System", "Sum", Zone(ZoneNumA).Name);
                        SetupOutputVariable("Zone Mixing Current Density Volume Flow Rate",
                                            OutputProcessor::Unit::m3_s,
                                            ZnAirRpt(ZoneNumA).MixVdotCurDensity,
                                            "System",
                                            "Average",
                                            Zone(ZoneNumA).Name);
                        SetupOutputVariable("Zone Mixing Standard Density Volume Flow Rate",
                                            OutputProcessor::Unit::m3_s,
                                            ZnAirRpt(ZoneNumA).MixVdotStdDensity,
                                            "System",
                                            "Average",
                                            Zone(ZoneNumA).Name);
                        SetupOutputVariable(
                            "Zone Mixing Mass", OutputProcessor::Unit::kg, ZnAirRpt(ZoneNumA).MixMass, "System", "Sum", Zone(ZoneNumA).Name);
                        SetupOutputVariable("Zone Mixing Mass Flow Rate",
                                            OutputProcessor::Unit::kg_s,
                                            ZnAirRpt(ZoneNumA).MixMdot,
                                            "System",
                                            "Average",
                                            Zone(ZoneNumA).Name);
                        SetupOutputVariable("Zone Mixing Sensible Heat Loss Energy",
                                            OutputProcessor::Unit::J,
                                            ZnAirRpt(ZoneNumA).MixHeatLoss,
                                            "System",
                                            "Sum",
                                            Zone(ZoneNumA).Name);
                        SetupOutputVariable("Zone Mixing Sensible Heat Gain Energy",
                                            OutputProcessor::Unit::J,
                                            ZnAirRpt(ZoneNumA).MixHeatGain,
                                            "System",
                                            "Sum",
                                            Zone(ZoneNumA).Name);
                        SetupOutputVariable("Zone Mixing Latent Heat Loss Energy",
                                            OutputProcessor::Unit::J,
                                            ZnAirRpt(ZoneNumA).MixLatentLoss,
                                            "System",
                                            "Sum",
                                            Zone(ZoneNumA).Name);
                        SetupOutputVariable("Zone Mixing Latent Heat Gain Energy",
                                            OutputProcessor::Unit::J,
                                            ZnAirRpt(ZoneNumA).MixLatentGain,
                                            "System",
                                            "Sum",
                                            Zone(ZoneNumA).Name);
                        SetupOutputVariable("Zone Mixing Total Heat Loss Energy",
                                            OutputProcessor::Unit::J,
                                            ZnAirRpt(ZoneNumA).MixTotalLoss,
                                            "System",
                                            "Sum",
                                            Zone(ZoneNumA).Name);
                        SetupOutputVariable("Zone Mixing Total Heat Gain Energy",
                                            OutputProcessor::Unit::J,
                                            ZnAirRpt(ZoneNumA).MixTotalGain,
                                            "System",
                                            "Sum",
                                            Zone(ZoneNumA).Name);
                    }
                }
                if (AnyEnergyManagementSystemInModel) {
                    SetupEMSActuator("ZoneRefDoorMixing",
                                     RefDoorMixing(ZoneNumA).Name,
                                     "Air Exchange Flow Rate",
                                     "[m3/s]",
                                     RefDoorMixing(ZoneNumA).EMSRefDoorMixingOn(ConnectionNumber),
                                     RefDoorMixing(ZoneNumA).EMSRefDoorFlowRate(ConnectionNumber));
                }

                if (ZoneNumB > 0) {
                    if (RepVarSet(ZoneNumB)) {
                        RepVarSet(ZoneNumB) = false;
                        SetupOutputVariable(
                            "Zone Mixing Volume", OutputProcessor::Unit::m3, ZnAirRpt(ZoneNumB).MixVolume, "System", "Sum", Zone(ZoneNumB).Name);
                        SetupOutputVariable("Zone Mixing Current Density Volume Flow Rate",
                                            OutputProcessor::Unit::m3_s,
                                            ZnAirRpt(ZoneNumB).MixVdotCurDensity,
                                            "System",
                                            "Average",
                                            Zone(ZoneNumB).Name);
                        SetupOutputVariable("Zone Mixing Standard Density Volume Flow Rate",
                                            OutputProcessor::Unit::m3_s,
                                            ZnAirRpt(ZoneNumB).MixVdotStdDensity,
                                            "System",
                                            "Average",
                                            Zone(ZoneNumB).Name);
                        SetupOutputVariable(
                            "Zone Mixing Mass", OutputProcessor::Unit::kg, ZnAirRpt(ZoneNumB).MixMass, "System", "Sum", Zone(ZoneNumB).Name);
                        SetupOutputVariable("Zone Mixing Mass Flow Rate",
                                            OutputProcessor::Unit::kg_s,
                                            ZnAirRpt(ZoneNumB).MixMdot,
                                            "System",
                                            "Average",
                                            Zone(ZoneNumB).Name);
                        SetupOutputVariable("Zone Mixing Sensible Heat Loss Energy",
                                            OutputProcessor::Unit::J,
                                            ZnAirRpt(ZoneNumB).MixHeatLoss,
                                            "System",
                                            "Sum",
                                            Zone(ZoneNumB).Name);
                        SetupOutputVariable("Zone Mixing Sensible Heat Gain Energy",
                                            OutputProcessor::Unit::J,
                                            ZnAirRpt(ZoneNumB).MixHeatGain,
                                            "System",
                                            "Sum",
                                            Zone(ZoneNumB).Name);
                        SetupOutputVariable("Zone Mixing Latent Heat Loss Energy",
                                            OutputProcessor::Unit::J,
                                            ZnAirRpt(ZoneNumB).MixLatentLoss,
                                            "System",
                                            "Sum",
                                            Zone(ZoneNumB).Name);
                        SetupOutputVariable("Zone Mixing Latent Heat Gain Energy",
                                            OutputProcessor::Unit::J,
                                            ZnAirRpt(ZoneNumB).MixLatentGain,
                                            "System",
                                            "Sum",
                                            Zone(ZoneNumB).Name);
                        SetupOutputVariable("Zone Mixing Total Heat Loss Energy",
                                            OutputProcessor::Unit::J,
                                            ZnAirRpt(ZoneNumB).MixTotalLoss,
                                            "System",
                                            "Sum",
                                            Zone(ZoneNumB).Name);
                        SetupOutputVariable("Zone Mixing Total Heat Gain Energy",
                                            OutputProcessor::Unit::J,
                                            ZnAirRpt(ZoneNumB).MixTotalGain,
                                            "System",
                                            "Sum",
                                            Zone(ZoneNumB).Name);
                    }
                }
                if (AnyEnergyManagementSystemInModel) {
                    SetupEMSActuator("ZoneRefDoorMixing",
                                     RefDoorMixing(ZoneNumB).Name,
                                     "Air Exchange Flow Rate",
                                     "[m3/s]",
                                     RefDoorMixing(ZoneNumA).EMSRefDoorMixingOn(ConnectionNumber),
                                     RefDoorMixing(ZoneNumA).EMSRefDoorFlowRate(ConnectionNumber));
                }

            } // DO Loop=1,TotRefDoorMixing
        }     // TotRefDoorMixing > 0)

        RepVarSet.deallocate();
        cAlphaArgs.deallocate();
        cAlphaFieldNames.deallocate();
        cNumericFieldNames.deallocate();
        rNumericArgs.deallocate();
        lAlphaFieldBlanks.deallocate();
        lNumericFieldBlanks.deallocate();

        TotInfilVentFlow.dimension(NumOfZones, 0.0);


        auto divide_and_print_if_greater_than_zero = [&](const Real64 denominator, const Real64 numerator){
            if (denominator > 0.0) {
                print(state.files.eio, "{:.3R},", numerator / denominator);
            } else {
                print(state.files.eio, "N/A,");
            }
        };

        for (Loop = 1; Loop <= TotInfiltration; ++Loop) {
            if (Loop == 1)
                print(state.files.eio, Format_721,
                    "ZoneInfiltration",
                     "Design Volume Flow Rate {m3/s},Volume Flow Rate/Floor Area {m3/s-m2},Volume Flow Rate/Exterior Surface Area {m3/s-m2},ACH - "
                       "Air Changes per Hour,Equation A - Constant Term Coefficient {},Equation B - Temperature Term Coefficient {1/C},Equation C - "
                       "Velocity Term Coefficient {s/m}, Equation D - Velocity Squared Term Coefficient {s2/m2}");

            ZoneNum = Infiltration(Loop).ZonePtr;
            if (ZoneNum == 0) {
                print(state.files.eio, Format_722, "Infiltration-Illegal Zone specified", Infiltration(Loop).Name);
                continue;
            }
            TotInfilVentFlow(ZoneNum) += Infiltration(Loop).DesignLevel;
            print(state.files.eio, Format_720, "ZoneInfiltration", Infiltration(Loop).Name, GetScheduleName(Infiltration(Loop).SchedPtr),
                Zone(ZoneNum).Name, Zone(ZoneNum).FloorArea, Zone(ZoneNum).TotOccupants);
            print(state.files.eio, "{:.3R},", Infiltration(Loop).DesignLevel);

            divide_and_print_if_greater_than_zero(Zone(ZoneNum).FloorArea, Infiltration(Loop).DesignLevel);
            divide_and_print_if_greater_than_zero(Zone(ZoneNum).ExteriorTotalSurfArea, Infiltration(Loop).DesignLevel);
            divide_and_print_if_greater_than_zero(Zone(ZoneNum).Volume, Infiltration(Loop).DesignLevel * SecInHour);

            print(state.files.eio, "{:.3R},", Infiltration(Loop).ConstantTermCoef);
            print(state.files.eio, "{:.3R},", Infiltration(Loop).TemperatureTermCoef);
            print(state.files.eio, "{:.3R},", Infiltration(Loop).VelocityTermCoef);
            print(state.files.eio, "{:.3R}\n", Infiltration(Loop).VelocitySQTermCoef);
        }

        if (ZoneAirMassFlow.EnforceZoneMassBalance) {
            for (Loop = 1; Loop <= TotInfiltration; ++Loop) {
                ZoneNum = Infiltration(Loop).ZonePtr;
                MassConservation(ZoneNum).InfiltrationPtr = Loop;
            }
        }

        for (Loop = 1; Loop <= TotVentilation; ++Loop) {
            if (Loop == 1) {
                print(state.files.eio, Format_721,
                    "ZoneVentilation",
                    "Design Volume Flow Rate {m3/s},Volume Flow Rate/Floor Area {m3/s-m2},Volume Flow Rate/person Area {m3/s-person},ACH - Air "
                       "Changes per Hour,Fan Type {Exhaust;Intake;Natural},Fan Pressure Rise {Pa},Fan Efficiency {},Equation A - Constant Term "
                       "Coefficient {},Equation B - Temperature Term Coefficient {1/C},Equation C - Velocity Term Coefficient {s/m}, Equation D - "
                       "Velocity Squared Term Coefficient {s2/m2},Minimum Indoor Temperature{C}/Schedule,Maximum Indoor "
                       "Temperature{C}/Schedule,Delta Temperature{C}/Schedule,Minimum Outdoor Temperature{C}/Schedule,Maximum Outdoor "
                       "Temperature{C}/Schedule,Maximum WindSpeed{m/s}");
            }

            ZoneNum = Ventilation(Loop).ZonePtr;
            if (ZoneNum == 0) {
                print(state.files.eio, Format_722, "Ventilation-Illegal Zone specified", Ventilation(Loop).Name);
                continue;
            }
            TotInfilVentFlow(ZoneNum) += Ventilation(Loop).DesignLevel;
            print(state.files.eio, Format_720,
                   "ZoneVentilation", Ventilation(Loop).Name, GetScheduleName(Ventilation(Loop).SchedPtr), Zone(ZoneNum).Name
                    , Zone(ZoneNum).FloorArea, Zone(ZoneNum).TotOccupants);

            print(state.files.eio, "{:.3R},", Ventilation(Loop).DesignLevel);

            divide_and_print_if_greater_than_zero(Zone(ZoneNum).FloorArea, Ventilation(Loop).DesignLevel);
            divide_and_print_if_greater_than_zero(Zone(ZoneNum).TotOccupants, Ventilation(Loop).DesignLevel);
            divide_and_print_if_greater_than_zero(Zone(ZoneNum).Volume, Ventilation(Loop).DesignLevel * SecInHour);

            if (Ventilation(Loop).FanType == ExhaustVentilation) {
                print(state.files.eio, "Exhaust,");
            } else if (Ventilation(Loop).FanType == IntakeVentilation) {
                print(state.files.eio, "Intake,");
            } else if (Ventilation(Loop).FanType == NaturalVentilation) {
                print(state.files.eio, "Natural,");
            } else if (Ventilation(Loop).FanType == BalancedVentilation) {
                print(state.files.eio, "Balanced,");
            } else {
                print(state.files.eio, "UNKNOWN,");
            }
            print(state.files.eio, "{:.3R},", Ventilation(Loop).FanPressure);
            print(state.files.eio, "{:.1R},", Ventilation(Loop).FanEfficiency);
            print(state.files.eio, "{:.3R},", Ventilation(Loop).ConstantTermCoef);
            print(state.files.eio, "{:.3R},", Ventilation(Loop).TemperatureTermCoef);
            print(state.files.eio, "{:.3R},", Ventilation(Loop).VelocityTermCoef);
            print(state.files.eio, "{:.3R},", Ventilation(Loop).VelocitySQTermCoef);

            // TODO Should this also be prefixed with "Schedule: " like the following ones are?
            if (Ventilation(Loop).MinIndoorTempSchedPtr > 0) {
                print(state.files.eio, "{},", GetScheduleName(Ventilation(Loop).MinIndoorTempSchedPtr));
            } else {
                print(state.files.eio, "{:.2R},", Ventilation(Loop).MinIndoorTemperature);
            }

            const auto print_temperature = [&](const int ptr, const Real64 value) {
                if (ptr > 0) {
                    print(state.files.eio, "Schedule: {},", GetScheduleName(ptr));
                } else {
                    print(state.files.eio, "{:.2R},", value);
                }
            };

            print_temperature(Ventilation(Loop).MaxIndoorTempSchedPtr, Ventilation(Loop).MaxIndoorTemperature);
            print_temperature(Ventilation(Loop).DeltaTempSchedPtr, Ventilation(Loop).DelTemperature);
            print_temperature(Ventilation(Loop).MinOutdoorTempSchedPtr, Ventilation(Loop).MinOutdoorTemperature);
            print_temperature(Ventilation(Loop).MaxOutdoorTempSchedPtr, Ventilation(Loop).MaxOutdoorTemperature);

            print(state.files.eio, "{:.2R}\n", Ventilation(Loop).MaxWindSpeed);
        }

        TotMixingFlow.dimension(NumOfZones, 0.0);
        for (Loop = 1; Loop <= TotMixing; ++Loop) {
            if (Loop == 1)
                print(state.files.eio, Format_721, "Mixing",
                    "Design Volume Flow Rate {m3/s},Volume Flow Rate/Floor Area {m3/s-m2},Volume Flow Rate/person Area {m3/s-person},ACH - Air "
                       "Changes per Hour,From/Source Zone,Delta Temperature {C}");

            ZoneNum = Mixing(Loop).ZonePtr;
            if (ZoneNum == 0) {
                print(state.files.eio, Format_722, "Mixing-Illegal Zone specified", Mixing(Loop).Name);
                continue;
            }
            TotMixingFlow(ZoneNum) += Mixing(Loop).DesignLevel;
            print(state.files.eio,
                  Format_720,
                  "Mixing",
                  Mixing(Loop).Name,
                  GetScheduleName(Mixing(Loop).SchedPtr),
                  Zone(ZoneNum).Name,
                  Zone(ZoneNum).FloorArea,
                  Zone(ZoneNum).TotOccupants);
            print(state.files.eio, "{:.3R},", Mixing(Loop).DesignLevel);
            divide_and_print_if_greater_than_zero(Zone(ZoneNum).FloorArea, Mixing(Loop).DesignLevel);
            divide_and_print_if_greater_than_zero(Zone(ZoneNum).TotOccupants, Mixing(Loop).DesignLevel);
            divide_and_print_if_greater_than_zero(Zone(ZoneNum).Volume, Mixing(Loop).DesignLevel * SecInHour);

            print(state.files.eio, "{},", Zone(Mixing(Loop).FromZone).Name);
            print(state.files.eio, "{:.2R}\n", Mixing(Loop).DeltaTemperature);
        }

        for (Loop = 1; Loop <= TotCrossMixing; ++Loop) {
            if (Loop == 1) {
                print(state.files.eio,
                      Format_721,
                      "CrossMixing",
                      "Design Volume Flow Rate {m3/s},Volume Flow Rate/Floor Area {m3/s-m2},Volume Flow Rate/person Area {m3/s-person},ACH - Air "
                      "Changes per Hour,From/Source Zone,Delta Temperature {C}");
            }

            ZoneNum = CrossMixing(Loop).ZonePtr;
            if (ZoneNum == 0) {
                print(state.files.eio, Format_722, "CrossMixing-Illegal Zone specified", CrossMixing(Loop).Name);
                continue;
            }
            TotMixingFlow(ZoneNum) += CrossMixing(Loop).DesignLevel;
            print(state.files.eio,
                  Format_720,
                  "CrossMixing",
                  CrossMixing(Loop).Name,
                  GetScheduleName(CrossMixing(Loop).SchedPtr),
                  Zone(ZoneNum).Name,
                  Zone(ZoneNum).FloorArea,
                  Zone(ZoneNum).TotOccupants);

            print(state.files.eio,"{:.3R},",CrossMixing(Loop).DesignLevel);

            divide_and_print_if_greater_than_zero(Zone(ZoneNum).FloorArea, CrossMixing(Loop).DesignLevel);
            divide_and_print_if_greater_than_zero(Zone(ZoneNum).TotOccupants, CrossMixing(Loop).DesignLevel);
            divide_and_print_if_greater_than_zero(Zone(ZoneNum).Volume, CrossMixing(Loop).DesignLevel * SecInHour);

            print(state.files.eio, "{},", Zone(CrossMixing(Loop).FromZone).Name);
            print(state.files.eio, "{:.2R}\n", CrossMixing(Loop).DeltaTemperature);
        }

        if (TotRefDoorMixing > 0) {
            static constexpr auto Format_724("! <{} Airflow Stats Nominal>, {}\n");
            print(state.files.eio, Format_724,
                "RefrigerationDoorMixing ",
                "Name, Zone 1 Name,Zone 2 Name,Door Opening Schedule Name,Door Height {m},Door Area {m2},Door Protection Type");
            for (ZoneNumA = 1; ZoneNumA <= (NumOfZones - 1); ++ZoneNumA) {
                if (!RefDoorMixing(ZoneNumA).RefDoorMixFlag) continue;
                for (ConnectionNumber = 1; ConnectionNumber <= RefDoorMixing(ZoneNumA).NumRefDoorConnections; ++ConnectionNumber) {
                    ZoneNumB = RefDoorMixing(ZoneNumA).MateZonePtr(ConnectionNumber);
                    // TotMixingFlow(ZoneNum)=TotMixingFlow(ZoneNum)+RefDoorMixing(Loop)%!DesignLevel
                    static constexpr auto Format_723(" {} Airflow Stats Nominal, {},{},{},{},{:.3R},{:.3R},{}\n");
                    print(state.files.eio,
                          Format_723,
                          "RefrigerationDoorMixing",
                          RefDoorMixing(ZoneNumA).DoorMixingObjectName(ConnectionNumber),
                          Zone(ZoneNumA).Name,
                          Zone(ZoneNumB).Name,
                          GetScheduleName(RefDoorMixing(ZoneNumA).OpenSchedPtr(ConnectionNumber)),
                          RefDoorMixing(ZoneNumA).DoorHeight(ConnectionNumber),
                          RefDoorMixing(ZoneNumA).DoorArea(ConnectionNumber),
                          RefDoorMixing(ZoneNumA).DoorProtTypeName(ConnectionNumber));
                } // ConnectionNumber
            }     // ZoneNumA
        }         //(TotRefDoorMixing .GT. 0)

        for (ZoneNum = 1; ZoneNum <= NumOfZones; ++ZoneNum) {
            Zone(ZoneNum).NominalInfilVent = TotInfilVentFlow(ZoneNum);
            Zone(ZoneNum).NominalMixing = TotMixingFlow(ZoneNum);
        }

        if (ZoneAirMassFlow.EnforceZoneMassBalance) {
            // Check for infiltration in zone which are only a mixing source zone
            for (ZoneNum = 1; ZoneNum <= NumOfZones; ++ZoneNum) {
                if ((ZoneAirMassFlow.BalanceMixing && MassConservation(ZoneNum).IsOnlySourceZone) &&
                    (ZoneAirMassFlow.InfiltrationTreatment != NoInfiltrationFlow)) {
                    if (MassConservation(ZoneNum).InfiltrationPtr == 0) {
                        ShowSevereError(RoutineName + ": Infiltration object is not defined for zone = " + Zone(ZoneNum).Name);
                        ShowContinueError("Zone air mass flow balance requires infiltration object for source zones of mixing objects");
                    }
                }
            }
            // Set up zone air mass balance output variables
            for (ZoneNum = 1; ZoneNum <= NumOfZones; ++ZoneNum) {
                SetupOutputVariable("Zone Air Mass Balance Supply Mass Flow Rate",
                                    OutputProcessor::Unit::kg_s,
                                    MassConservation(ZoneNum).InMassFlowRate,
                                    "System",
                                    "Average",
                                    Zone(ZoneNum).Name);
                SetupOutputVariable("Zone Air Mass Balance Exhaust Mass Flow Rate",
                                    OutputProcessor::Unit::kg_s,
                                    MassConservation(ZoneNum).ExhMassFlowRate,
                                    "System",
                                    "Average",
                                    Zone(ZoneNum).Name);
                SetupOutputVariable("Zone Air Mass Balance Return Mass Flow Rate",
                                    OutputProcessor::Unit::kg_s,
                                    MassConservation(ZoneNum).RetMassFlowRate,
                                    "System",
                                    "Average",
                                    Zone(ZoneNum).Name);
                if (ZoneAirMassFlow.BalanceMixing &&
                    ((MassConservation(ZoneNum).NumSourceZonesMixingObject + MassConservation(ZoneNum).NumReceivingZonesMixingObject) > 0)) {
                    SetupOutputVariable("Zone Air Mass Balance Mixing Receiving Mass Flow Rate",
                                        OutputProcessor::Unit::kg_s,
                                        MassConservation(ZoneNum).MixingMassFlowRate,
                                        "System",
                                        "Average",
                                        Zone(ZoneNum).Name);
                    SetupOutputVariable("Zone Air Mass Balance Mixing Source Mass Flow Rate",
                                        OutputProcessor::Unit::kg_s,
                                        MassConservation(ZoneNum).MixingSourceMassFlowRate,
                                        "System",
                                        "Average",
                                        Zone(ZoneNum).Name);
                }
                if (ZoneAirMassFlow.InfiltrationTreatment != NoInfiltrationFlow) {
                    if (ZoneAirMassFlow.InfiltrationZoneType == AllZones || (MassConservation(ZoneNum).NumSourceZonesMixingObject > 0)) {
                        if (MassConservation(ZoneNum).InfiltrationPtr > 0) {
                            SetupOutputVariable("Zone Air Mass Balance Infiltration Mass Flow Rate",
                                                OutputProcessor::Unit::kg_s,
                                                MassConservation(ZoneNum).InfiltrationMassFlowRate,
                                                "System",
                                                "Average",
                                                Zone(ZoneNum).Name);
                            SetupOutputVariable("Zone Air Mass Balance Infiltration Status",
                                                OutputProcessor::Unit::None,
                                                MassConservation(ZoneNum).IncludeInfilToZoneMassBal,
                                                "System",
                                                "Average",
                                                Zone(ZoneNum).Name);
                        }
                    }
                }
            }
        }

        TotInfilVentFlow.deallocate();
        TotMixingFlow.deallocate();
        //           ' Area per Occupant {m2/person}, Occupant per Area {person/m2}, Interior Lighting {W/m2}, ',  &
        //           'Electric Load {W/m2}, Gas Load {W/m2}, Other Load {W/m2}, Hot Water Eq {W/m2}, Outdoor Controlled Baseboard Heat')
    }

    //*****************************************************************************************
    // This subroutine was moved from 'RoomAirManager' Module

    void GetRoomAirModelParameters(IOFiles &ioFiles, bool &errFlag) // True if errors found during this input routine
    {

        // SUBROUTINE INFORMATION:
        //       AUTHOR         Brent Griffith
        //       DATE WRITTEN   August 2001
        //       MODIFIED       na
        //       RE-ENGINEERED  April 2003, Weixiu Kong
        //                      December 2003, CC

        // PURPOSE OF THIS SUBROUTINE:
        //     Get room air model parameters for all zones at once

        // METHODOLOGY EMPLOYED:
        //     Use input processer to get input from idf file

        // Using/Aliasing
        using namespace DataIPShortCuts;
        using DataGlobals::NumOfZones;
        using DataHeatBalance::Zone;
        using DataRoomAirModel::AirModel;
        using DataRoomAirModel::ChAirModel;
        using DataRoomAirModel::DirectCoupling;
        using DataRoomAirModel::IndirectCoupling;
        using DataRoomAirModel::MundtModelUsed;
        using DataRoomAirModel::RoomAirModel_AirflowNetwork;
        using DataRoomAirModel::RoomAirModel_Mixing;
        using DataRoomAirModel::RoomAirModel_Mundt;
        using DataRoomAirModel::RoomAirModel_UCSDCV;
        using DataRoomAirModel::RoomAirModel_UCSDDV;
        using DataRoomAirModel::RoomAirModel_UCSDUFE;
        using DataRoomAirModel::RoomAirModel_UCSDUFI;
        using DataRoomAirModel::RoomAirModel_UserDefined;
        using DataRoomAirModel::UCSDModelUsed;
        using DataRoomAirModel::UserDefinedUsed;


        // SUBROUTINE LOCAL VARIABLE DECLARATIONS:
        int NumAlphas; // States which alpha value to read from a
        // "Number" line
        int NumNumbers; // Number of numbers encountered
        int Status;     // Notes if there was an error in processing the input
        int AirModelNum;
        int NumOfAirModels;
        int ZoneNum;
        bool ErrorsFound;
        bool IsNotOK;

        // FLOW:

        // Initialize default values for air model parameters
        AirModel.allocate(NumOfZones);

        ErrorsFound = false;

        cCurrentModuleObject = "RoomAirModelType";
        NumOfAirModels = inputProcessor->getNumObjectsFound(cCurrentModuleObject);
        if (NumOfAirModels > NumOfZones) {
            ShowSevereError("Too many " + cCurrentModuleObject + ".  Cannot exceed the number of Zones.");
            ErrorsFound = true;
        }

        for (AirModelNum = 1; AirModelNum <= NumOfAirModels; ++AirModelNum) {
            inputProcessor->getObjectItem(cCurrentModuleObject,
                                          AirModelNum,
                                          cAlphaArgs,
                                          NumAlphas,
                                          rNumericArgs,
                                          NumNumbers,
                                          Status,
                                          _,
                                          _,
                                          cAlphaFieldNames,
                                          cNumericFieldNames);
            ZoneNum = UtilityRoutines::FindItemInList(cAlphaArgs(2), Zone);
            if (ZoneNum != 0) {
                if (!AirModel(ZoneNum).AirModelName.empty()) {
                    ShowSevereError("Invalid " + cAlphaFieldNames(2) + " = " + cAlphaArgs(2));
                    ShowContinueError("Entered in " + cCurrentModuleObject + " = " + cAlphaArgs(1));
                    ShowContinueError("Duplicate zone name, only one type of roomair model is allowed per zone");
                    ShowContinueError("Zone " + cAlphaArgs(2) + " was already assigned a roomair model by " + cCurrentModuleObject + " = " +
                                      AirModel(ZoneNum).AirModelName);
                    ShowContinueError("Air Model Type for zone already set to " + ChAirModel(AirModel(ZoneNum).AirModelType));
                    ShowContinueError("Trying to overwrite with model type = " + cAlphaArgs(3));
                    ErrorsFound = true;
                }
                AirModel(ZoneNum).AirModelName = cAlphaArgs(1);
                AirModel(ZoneNum).ZoneName = cAlphaArgs(2);

                {
                    auto const SELECT_CASE_var(cAlphaArgs(3));
                    if (SELECT_CASE_var == "MIXING") {
                        AirModel(ZoneNum).AirModelType = RoomAirModel_Mixing;
                    } else if (SELECT_CASE_var == "ONENODEDISPLACEMENTVENTILATION") {
                        AirModel(ZoneNum).AirModelType = RoomAirModel_Mundt;
                        AirModel(ZoneNum).SimAirModel = true;
                        MundtModelUsed = true;
                        IsNotOK = false;
                        ValidateComponent(
                            "RoomAirSettings:OneNodeDisplacementVentilation", "zone_name", cAlphaArgs(2), IsNotOK, "GetRoomAirModelParameters");
                        if (IsNotOK) {
                            ShowContinueError("In " + cCurrentModuleObject + '=' + cAlphaArgs(1) + '.');
                            ErrorsFound = true;
                        }
                    } else if (SELECT_CASE_var == "THREENODEDISPLACEMENTVENTILATION") {
                        AirModel(ZoneNum).AirModelType = RoomAirModel_UCSDDV;
                        AirModel(ZoneNum).SimAirModel = true;
                        UCSDModelUsed = true;
                        IsNotOK = false;
                        ValidateComponent(
                            "RoomAirSettings:ThreeNodeDisplacementVentilation", "zone_name", cAlphaArgs(2), IsNotOK, "GetRoomAirModelParameters");
                        if (IsNotOK) {
                            ShowContinueError("In " + cCurrentModuleObject + '=' + cAlphaArgs(1) + '.');
                            ErrorsFound = true;
                        }
                    } else if (SELECT_CASE_var == "CROSSVENTILATION") {
                        AirModel(ZoneNum).AirModelType = RoomAirModel_UCSDCV;
                        AirModel(ZoneNum).SimAirModel = true;
                        UCSDModelUsed = true;
                        IsNotOK = false;
                        ValidateComponent("RoomAirSettings:CrossVentilation", "zone_name", cAlphaArgs(2), IsNotOK, "GetRoomAirModelParameters");
                        if (IsNotOK) {
                            ShowContinueError("In " + cCurrentModuleObject + '=' + cAlphaArgs(1) + '.');
                            ErrorsFound = true;
                        }
                    } else if (SELECT_CASE_var == "UNDERFLOORAIRDISTRIBUTIONINTERIOR") {
                        AirModel(ZoneNum).AirModelType = RoomAirModel_UCSDUFI;
                        AirModel(ZoneNum).SimAirModel = true;
                        UCSDModelUsed = true;
                        ValidateComponent(
                            "RoomAirSettings:UnderFloorAirDistributionInterior", "zone_name", cAlphaArgs(2), IsNotOK, "GetRoomAirModelParameters");
                        if (IsNotOK) {
                            ShowContinueError("In " + cCurrentModuleObject + '=' + cAlphaArgs(1) + '.');
                            ErrorsFound = true;
                        }
                    } else if (SELECT_CASE_var == "UNDERFLOORAIRDISTRIBUTIONEXTERIOR") {
                        AirModel(ZoneNum).AirModelType = RoomAirModel_UCSDUFE;
                        AirModel(ZoneNum).SimAirModel = true;
                        UCSDModelUsed = true;
                        ValidateComponent(
                            "RoomAirSettings:UnderFloorAirDistributionExterior", "zone_name", cAlphaArgs(2), IsNotOK, "GetRoomAirModelParameters");
                        if (IsNotOK) {
                            ShowContinueError("In " + cCurrentModuleObject + '=' + cAlphaArgs(1) + '.');
                            ErrorsFound = true;
                        }
                    } else if (SELECT_CASE_var == "USERDEFINED") {
                        AirModel(ZoneNum).AirModelType = RoomAirModel_UserDefined;
                        AirModel(ZoneNum).SimAirModel = true;
                        UserDefinedUsed = true;
                    } else if (SELECT_CASE_var == "AIRFLOWNETWORK") {
                        AirModel(ZoneNum).AirModelType = RoomAirModel_AirflowNetwork;
                        AirModel(ZoneNum).SimAirModel = true;
                        if (inputProcessor->getNumObjectsFound("AirflowNetwork:SimulationControl") == 0) {
                            ShowSevereError("In " + cCurrentModuleObject + " = " + cAlphaArgs(1) + ": " + cAlphaFieldNames(3) + " = AIRFLOWNETWORK.");
                            ShowContinueError("This model requires AirflowNetwork:* objects to form a complete network, including "
                                              "AirflowNetwork:Intrazone:Node and AirflowNetwork:Intrazone:Linkage.");
                            ShowContinueError("AirflowNetwork:SimulationControl not found.");
                            ErrorsFound = true;
                        }
                    } else {
                        ShowWarningError("Invalid " + cAlphaFieldNames(3) + " = " + cAlphaArgs(3));
                        ShowContinueError("Entered in " + cCurrentModuleObject + " = " + cAlphaArgs(1));
                        ShowContinueError("The mixing air model will be used for Zone =" + cAlphaArgs(2));
                        AirModel(ZoneNum).AirModelType = RoomAirModel_Mixing;
                    }
                }

                {
                    auto const SELECT_CASE_var(cAlphaArgs(4));
                    if (SELECT_CASE_var == "DIRECT") {
                        AirModel(ZoneNum).TempCoupleScheme = DirectCoupling;
                    } else if (SELECT_CASE_var == "INDIRECT") {
                        AirModel(ZoneNum).TempCoupleScheme = IndirectCoupling;
                    } else {
                        ShowWarningError("Invalid " + cAlphaFieldNames(4) + " = " + cAlphaArgs(4));
                        ShowContinueError("Entered in " + cCurrentModuleObject + " = " + cAlphaArgs(1));
                        ShowContinueError("The direct coupling scheme will be used for Zone =" + cAlphaArgs(2));
                        AirModel(ZoneNum).TempCoupleScheme = DirectCoupling;
                    }
                }
            } else { // Zone Not Found
                ShowSevereError(cCurrentModuleObject + ", Zone not found=" + cAlphaArgs(2));
                ShowContinueError("occurs in " + cCurrentModuleObject + '=' + cAlphaArgs(1));
                ErrorsFound = true;
            }
        } // AirModel_Param_Loop

        for (ZoneNum = 1; ZoneNum <= NumOfZones; ++ZoneNum) {
            if (NumOfAirModels == 0) {
                AirModel(ZoneNum).AirModelName = "MIXING AIR MODEL FOR " + Zone(ZoneNum).Name;
                AirModel(ZoneNum).ZoneName = Zone(ZoneNum).Name;
            } else if (AirModel(ZoneNum).ZoneName == BlankString) {
                // no 'select air model' object for this zone so the mixing model is used for this zone
                AirModel(ZoneNum).AirModelName = "MIXING AIR MODEL FOR " + Zone(ZoneNum).Name;
                AirModel(ZoneNum).ZoneName = Zone(ZoneNum).Name;
            }
        }

        // Write RoomAir Model details onto EIO file
        static constexpr auto RoomAirHeader("! <RoomAir Model>, Zone Name, Mixing/Mundt/UCSDDV/UCSDCV/UCSDUFI/UCSDUFE/User Defined\n");
        print(ioFiles.eio, RoomAirHeader);
        for (ZoneNum = 1; ZoneNum <= NumOfZones; ++ZoneNum) {
            {
                static constexpr auto RoomAirZoneFmt("RoomAir Model,{},{}\n");

                auto const SELECT_CASE_var(AirModel(ZoneNum).AirModelType);
                if (SELECT_CASE_var == RoomAirModel_Mixing) {
                    print(ioFiles.eio, RoomAirZoneFmt, Zone(ZoneNum).Name, "Mixing/Well-Stirred");
                } else if (SELECT_CASE_var == RoomAirModel_Mundt) {
                    print(ioFiles.eio, RoomAirZoneFmt, Zone(ZoneNum).Name, "OneNodeDisplacementVentilation");
                } else if (SELECT_CASE_var == RoomAirModel_UCSDDV) {
                    print(ioFiles.eio, RoomAirZoneFmt, Zone(ZoneNum).Name, "ThreeNodeDisplacementVentilation");
                } else if (SELECT_CASE_var == RoomAirModel_UCSDCV) {
                    print(ioFiles.eio, RoomAirZoneFmt, Zone(ZoneNum).Name, "CrossVentilation");
                } else if (SELECT_CASE_var == RoomAirModel_UCSDUFI) {
                    print(ioFiles.eio, RoomAirZoneFmt, Zone(ZoneNum).Name, "UnderFloorAirDistributionInterior");
                } else if (SELECT_CASE_var == RoomAirModel_UCSDUFE) {
                    print(ioFiles.eio, RoomAirZoneFmt, Zone(ZoneNum).Name, "UnderFloorAirDistributionExterior");
                } else if (SELECT_CASE_var == RoomAirModel_UserDefined) {
                    print(ioFiles.eio, RoomAirZoneFmt, Zone(ZoneNum).Name, "UserDefined");
                } else if (SELECT_CASE_var == RoomAirModel_AirflowNetwork) {
                    print(ioFiles.eio, RoomAirZoneFmt, Zone(ZoneNum).Name, "AirflowNetwork");
                }
            }
        }

        if (ErrorsFound) {
            ShowSevereError("Errors found in processing input for " + cCurrentModuleObject);
            errFlag = true;
        }
    }

    // END of Get Input subroutines for the HBAir Module
    //******************************************************************************

    // Beginning Initialization Section of the Module
    //******************************************************************************

    void InitAirHeatBalance()
    {

        // SUBROUTINE INFORMATION:
        //       AUTHOR         Richard J. Liesen
        //       DATE WRITTEN   February 1998

        // PURPOSE OF THIS SUBROUTINE:
        // This subroutine is for  initializations within the
        // air heat balance.

        // METHODOLOGY EMPLOYED:
        // Uses the status flags to trigger events.

        // Do the Begin Day initializations
        if (BeginDayFlag) {
        }

        // Do the following initializations (every time step):
        InitSimpleMixingConvectiveHeatGains();
    }

    void InitSimpleMixingConvectiveHeatGains()
    {
        // SUBROUTINE INFORMATION:
        //       AUTHOR         Richard Liesen
        //       DATE WRITTEN   February 1998
        //       MODIFIED       March 2003, FCW: allow individual window/door venting control
        //       DATE MODIFIED  April 2000
        //                      May 2009, Brent Griffith added EMS override to mixing and cross mixing flows
        //                      renamed routine and did some cleanup
        //                      August 2011, Therese Stovall added refrigeration door mixing flows
        //       RE-ENGINEERED  na

        // PURPOSE OF THIS SUBROUTINE:
        // This subroutine sets up the mixing and cross mixing flows

        // METHODOLOGY EMPLOYED:
        // na

        // REFERENCES:
        // na

        // Using/Aliasing
        using General::RoundSigDigits;
        using ScheduleManager::GetCurrentScheduleValue;
        using ScheduleManager::GetScheduleIndex;

        // Locals
        // SUBROUTINE ARGUMENT DEFINITIONS:
        // na

        // SUBROUTINE PARAMETER DEFINITIONS:

        // INTERFACE BLOCK SPECIFICATIONS:
        // na

        // DERIVED TYPE DEFINITIONS:
        // na

        // SUBROUTINE LOCAL VARIABLE DECLARATIONS:
        int Loop; // local loop index
        int NZ;   // local index for zone number
        int J;    // local index for second zone in refrig door pair

        int ZoneNum;              // zone counter
        Real64 ZoneMixingFlowSum; // sum of zone mixing flows for a zone
        int NumOfMixingObjects;   // number of mixing objects for a receiving zone

        // Select type of airflow calculation

        {
            auto const SELECT_CASE_var(AirFlowFlag);

            if (SELECT_CASE_var == UseSimpleAirFlow) { // Simplified airflow calculation
                // Process the scheduled Mixing for air heat balance
                for (Loop = 1; Loop <= TotMixing; ++Loop) {
                    NZ = Mixing(Loop).ZonePtr;
                    Mixing(Loop).DesiredAirFlowRate = Mixing(Loop).DesignLevel * GetCurrentScheduleValue(Mixing(Loop).SchedPtr);
                    if (Mixing(Loop).EMSSimpleMixingOn) Mixing(Loop).DesiredAirFlowRate = Mixing(Loop).EMSimpleMixingFlowRate;
                    Mixing(Loop).DesiredAirFlowRateSaved = Mixing(Loop).DesiredAirFlowRate;
                }

                // if zone air mass flow balance enforced calculate the fraction of
                // contribution of each mixing object to a zone mixed flow rate, BAN Feb 2014
                if (ZoneAirMassFlow.EnforceZoneMassBalance) {
                    for (ZoneNum = 1; ZoneNum <= NumOfZones; ++ZoneNum) {
                        ZoneMixingFlowSum = 0.0;
                        NumOfMixingObjects = MassConservation(ZoneNum).NumReceivingZonesMixingObject;
                        for (Loop = 1; Loop <= NumOfMixingObjects; ++Loop) {
                            ZoneMixingFlowSum = ZoneMixingFlowSum + Mixing(Loop).DesignLevel;
                        }
                        if (ZoneMixingFlowSum > 0.0) {
                            for (Loop = 1; Loop <= NumOfMixingObjects; ++Loop) {
                                MassConservation(ZoneNum).ZoneMixingReceivingFr(Loop) = Mixing(Loop).DesignLevel / ZoneMixingFlowSum;
                            }
                        }
                    }
                }

                // Process the scheduled CrossMixing for air heat balance
                for (Loop = 1; Loop <= TotCrossMixing; ++Loop) {
                    NZ = CrossMixing(Loop).ZonePtr;
                    CrossMixing(Loop).DesiredAirFlowRate = CrossMixing(Loop).DesignLevel * GetCurrentScheduleValue(CrossMixing(Loop).SchedPtr);
                    if (CrossMixing(Loop).EMSSimpleMixingOn) CrossMixing(Loop).DesiredAirFlowRate = CrossMixing(Loop).EMSimpleMixingFlowRate;
                }

                // Note - do each Pair a Single time, so must do increment reports for both zones
                //       Can't have a pair that has ZoneA zone number = NumOfZones because organized
                //       in input with lowest zone # first no matter how input in idf

                // Process the scheduled Refrigeration Door mixing for air heat balance
                if (TotRefDoorMixing > 0) {
                    for (NZ = 1; NZ <= (NumOfZones - 1);
                         ++NZ) { // Can't have %ZonePtr==NumOfZones because lesser zone # of pair placed in ZonePtr in input
                        if (!RefDoorMixing(NZ).RefDoorMixFlag) continue;
                        if (RefDoorMixing(NZ).ZonePtr == NZ) {
                            for (J = 1; J <= RefDoorMixing(NZ).NumRefDoorConnections; ++J) {
                                RefDoorMixing(NZ).VolRefDoorFlowRate(J) = 0.0;
                                if (RefDoorMixing(NZ).EMSRefDoorMixingOn(J))
                                    RefDoorMixing(NZ).VolRefDoorFlowRate(J) = RefDoorMixing(NZ).EMSRefDoorFlowRate(J);
                            }
                        }
                    }
                } // TotRefDoorMixing

                // Infiltration and ventilation calculations have been moved to a subroutine of CalcAirFlowSimple in HVAC Manager

            } else {
            }
        }
    }

    // END Initialization Section of the Module
    //******************************************************************************

    // Begin Algorithm Section of the Module
    //******************************************************************************

    void CalcHeatBalanceAir(EnergyPlusData &state)
    {

        // SUBROUTINE INFORMATION:
        //       AUTHOR         Legacy Code
        //       DATE WRITTEN   na
        //       MODIFIED       na
        //       RE-ENGINEERED  na

        // PURPOSE OF THIS SUBROUTINE:
        // This subroutine calculates the air component of the heat balance.

        // METHODOLOGY EMPLOYED:
        // na

        // REFERENCES:
        // na

        // Using/Aliasing
        using HVACManager::ManageHVAC;

        // SUBROUTINE ARGUMENT DEFINITIONS:
        // na

        // SUBROUTINE PARAMETER DEFINITIONS:
        // na

        // INTERFACE BLOCK SPECIFICATIONS:
        // na

        // DERIVED TYPE DEFINITIONS:
        // na

        // SUBROUTINE LOCAL VARIABLE DECLARATIONS:
        // na

<<<<<<< HEAD
        if(DataGlobals::externalHVACManager) {
          DataGlobals::externalHVACManager();
        } else {
          ManageHVAC(state, OutputFiles::getSingleton());
        }
=======
        ManageHVAC(state);
>>>>>>> 922f888a

        // Do Final Temperature Calculations for Heat Balance before next Time step
        SumHmAW = 0.0;
        SumHmARa = 0.0;
        SumHmARaW = 0.0;
    }

    // END Algorithm Section of the Module

    void ReportZoneMeanAirTemp()
    {
        // SUBROUTINE INFORMATION:
        //       AUTHOR         Linda Lawrie
        //       DATE WRITTEN   July 2000
        //       MODIFIED       na
        //       RE-ENGINEERED  na

        // PURPOSE OF THIS SUBROUTINE:
        // This subroutine updates the report variables for the AirHeatBalance.

        // METHODOLOGY EMPLOYED:
        // na

        // REFERENCES:
        // na

        // Using/Aliasing
        using DataEnvironment::OutBaroPress;
        using DataHeatBalance::MRT;
        using DataZoneControls::AnyOpTempControl;
        using DataZoneControls::TempControlledZone;
        using Psychrometrics::PsyTdpFnWPb;
        using ScheduleManager::GetCurrentScheduleValue;

        // Locals
        // SUBROUTINE ARGUMENT DEFINITIONS:
        // na

        // SUBROUTINE PARAMETER DEFINITIONS:
        // na

        // INTERFACE BLOCK SPECIFICATIONS:
        // na

        // DERIVED TYPE DEFINITIONS:
        // na

        // SUBROUTINE LOCAL VARIABLE DECLARATIONS:
        int ZoneLoop;             // Counter for the # of zones (nz)
        int TempControlledZoneID; // index for zone in TempConrolled Zone structure
        Real64 thisMRTFraction;   // temp working value for radiative fraction/weight

        for (ZoneLoop = 1; ZoneLoop <= NumOfZones; ++ZoneLoop) {
            // The mean air temperature is actually ZTAV which is the average
            // temperature of the air temperatures at the system time step for the
            // entire zone time step.
            ZnAirRpt(ZoneLoop).MeanAirTemp = ZTAV(ZoneLoop);
            ZnAirRpt(ZoneLoop).MeanAirHumRat = ZoneAirHumRatAvg(ZoneLoop);
            ZnAirRpt(ZoneLoop).OperativeTemp = 0.5 * (ZTAV(ZoneLoop) + MRT(ZoneLoop));
            ZnAirRpt(ZoneLoop).MeanAirDewPointTemp = PsyTdpFnWPb(ZnAirRpt(ZoneLoop).MeanAirHumRat, OutBaroPress);

            // if operative temperature control is being used, then radiative fraction/weighting
            //  might be defined by user to be something different than 0.5, even scheduled over simulation period
            if (AnyOpTempControl) { // dig further...
                // find TempControlledZoneID from ZoneLoop index
                TempControlledZoneID = Zone(ZoneLoop).TempControlledZoneIndex;
                if (Zone(ZoneLoop).IsControlled) {
                    if ((TempControlledZone(TempControlledZoneID).OperativeTempControl)) {
                        // is operative temp radiative fraction scheduled or fixed?
                        if (TempControlledZone(TempControlledZoneID).OpTempCntrlModeScheduled) {
                            thisMRTFraction = GetCurrentScheduleValue(TempControlledZone(TempControlledZoneID).OpTempRadiativeFractionSched);
                        } else {
                            thisMRTFraction = TempControlledZone(TempControlledZoneID).FixedRadiativeFraction;
                        }
                        ZnAirRpt(ZoneLoop).ThermOperativeTemp = (1.0 - thisMRTFraction) * ZTAV(ZoneLoop) + thisMRTFraction * MRT(ZoneLoop);
                    }
                }
            }
        }
    }

} // namespace HeatBalanceAirManager

} // namespace EnergyPlus<|MERGE_RESOLUTION|>--- conflicted
+++ resolved
@@ -4213,15 +4213,11 @@
         // SUBROUTINE LOCAL VARIABLE DECLARATIONS:
         // na
 
-<<<<<<< HEAD
         if(DataGlobals::externalHVACManager) {
-          DataGlobals::externalHVACManager();
+          DataGlobals::externalHVACManager(&state);
         } else {
-          ManageHVAC(state, OutputFiles::getSingleton());
+          ManageHVAC(state);
         }
-=======
-        ManageHVAC(state);
->>>>>>> 922f888a
 
         // Do Final Temperature Calculations for Heat Balance before next Time step
         SumHmAW = 0.0;
