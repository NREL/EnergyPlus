--- conflicted
+++ resolved
@@ -349,12 +349,7 @@
         // If we are already within a Python interpreter context, and we try to start up a new Python interpreter environment, it segfaults
         // Note that some setup is deferred until later such as setting up output variables
         if (!eplusRunningViaAPI) {
-<<<<<<< HEAD
-            EnergyPlus::PluginManagement::pluginManager =
-                std::unique_ptr<EnergyPlus::PluginManagement::PluginManager>(new EnergyPlus::PluginManagement::PluginManager(state));
-=======
-            EnergyPlus::PluginManagement::pluginManager = std::make_unique<EnergyPlus::PluginManagement::PluginManager>();
->>>>>>> 20a2fc09
+            EnergyPlus::PluginManagement::pluginManager = std::make_unique<EnergyPlus::PluginManagement::PluginManager>(state);
         } else {
             // if we ARE running via API, we should warn if any plugin objects are found and fail rather than running silently without them
             bool invalidPluginObjects = EnergyPlus::PluginManagement::PluginManager::anyUnexpectedPluginObjects(state);
