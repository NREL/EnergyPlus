--- conflicted
+++ resolved
@@ -2333,19 +2333,6 @@
             print(state.files.bnd,
                   " Component Set,{},{},{},{},{},{},{},{}\n",
                   Count,
-<<<<<<< HEAD
-                  CompSets(Count).ParentCType,
-                  CompSets(Count).ParentCName,
-                  CompSets(Count).CType,
-                  CompSets(Count).CName,
-                  CompSets(Count).InletNodeName,
-                  CompSets(Count).OutletNodeName,
-                  CompSets(Count).Description);
-
-            if (CompSets(Count).ParentCType == "UNDEFINED" || CompSets(Count).InletNodeName == "UNDEFINED" ||
-                CompSets(Count).OutletNodeName == "UNDEFINED") {
-                if (AbortProcessing && state.dataSimulationManager->WarningOut) {
-=======
                   state.dataBranchNodeConnections->CompSets(Count).ParentCType,
                   state.dataBranchNodeConnections->CompSets(Count).ParentCName,
                   state.dataBranchNodeConnections->CompSets(Count).CType,
@@ -2356,8 +2343,7 @@
 
             if (state.dataBranchNodeConnections->CompSets(Count).ParentCType == "UNDEFINED" || state.dataBranchNodeConnections->CompSets(Count).InletNodeName == "UNDEFINED" ||
                 state.dataBranchNodeConnections->CompSets(Count).OutletNodeName == "UNDEFINED") {
-                if (AbortProcessing && WarningOut) {
->>>>>>> a0472180
+                if (AbortProcessing && state.dataSimulationManager->WarningOut) {
                     ShowWarningError(state, "Node Connection errors shown during \"fatal error\" processing may be false because not all inputs may have "
                                      "been retrieved.");
                     state.dataSimulationManager->WarningOut = false;
@@ -2371,13 +2357,8 @@
                     ShowContinueError(state, "This report does not necessarily indicate a problem for a MultiSystem Transpired Collector");
                 }
             }
-<<<<<<< HEAD
-            if (CompSets(Count).Description == "UNDEFINED") {
+            if (state.dataBranchNodeConnections->CompSets(Count).Description == "UNDEFINED") {
                 if (AbortProcessing && state.dataSimulationManager->WarningOut) {
-=======
-            if (state.dataBranchNodeConnections->CompSets(Count).Description == "UNDEFINED") {
-                if (AbortProcessing && WarningOut) {
->>>>>>> a0472180
                     ShowWarningError(state, "Node Connection errors shown during \"fatal error\" processing may be false because not all inputs may have "
                                      "been retrieved.");
                     state.dataSimulationManager->WarningOut = false;
@@ -2390,23 +2371,13 @@
             }
         }
 
-<<<<<<< HEAD
-        for (int Count = 1; Count <= NumCompSets; ++Count) {
-            for (int Count1 = Count + 1; Count1 <= NumCompSets; ++Count1) {
-                if (CompSets(Count).CType != CompSets(Count1).CType) continue;
-                if (CompSets(Count).CName != CompSets(Count1).CName) continue;
-                if (CompSets(Count).InletNodeName != CompSets(Count1).InletNodeName) continue;
-                if (CompSets(Count).OutletNodeName != CompSets(Count1).OutletNodeName) continue;
-                if (AbortProcessing && state.dataSimulationManager->WarningOut) {
-=======
         for (int Count = 1; Count <= state.dataBranchNodeConnections->NumCompSets; ++Count) {
             for (int Count1 = Count + 1; Count1 <= state.dataBranchNodeConnections->NumCompSets; ++Count1) {
                 if (state.dataBranchNodeConnections->CompSets(Count).CType != state.dataBranchNodeConnections->CompSets(Count1).CType) continue;
                 if (state.dataBranchNodeConnections->CompSets(Count).CName != state.dataBranchNodeConnections->CompSets(Count1).CName) continue;
                 if (state.dataBranchNodeConnections->CompSets(Count).InletNodeName != state.dataBranchNodeConnections->CompSets(Count1).InletNodeName) continue;
                 if (state.dataBranchNodeConnections->CompSets(Count).OutletNodeName != state.dataBranchNodeConnections->CompSets(Count1).OutletNodeName) continue;
-                if (AbortProcessing && WarningOut) {
->>>>>>> a0472180
+                if (AbortProcessing && state.dataSimulationManager->WarningOut) {
                     ShowWarningError(state, "Node Connection errors shown during \"fatal error\" processing may be false because not all inputs may have "
                                      "been retrieved.");
                     state.dataSimulationManager->WarningOut = false;
