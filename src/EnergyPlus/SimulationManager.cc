--- conflicted
+++ resolved
@@ -3118,11 +3118,7 @@
         // Surface simulation
         InitSurfaceHeatBalance(state);
         HeatBalanceSurfaceManager::CalcHeatBalanceOutsideSurf();
-<<<<<<< HEAD
-        HeatBalanceSurfaceManager::CalcHeatBalanceInsideSurf(state.dataWindowManager);
-=======
-        HeatBalanceSurfaceManager::CalcHeatBalanceInsideSurf(state.dataZoneTempPredictorCorrector);
->>>>>>> 4b7fa19a
+        HeatBalanceSurfaceManager::CalcHeatBalanceInsideSurf(state);
 
         // Air simulation
         InitAirHeatBalance();
