// EnergyPlus, Copyright (c) 1996-2020, The Board of Trustees of the University of Illinois,
// The Regents of the University of California, through Lawrence Berkeley National Laboratory
// (subject to receipt of any required approvals from the U.S. Dept. of Energy), Oak Ridge
// National Laboratory, managed by UT-Battelle, Alliance for Sustainable Energy, LLC, and other
// contributors. All rights reserved.
//
// NOTICE: This Software was developed under funding from the U.S. Department of Energy and the
// U.S. Government consequently retains certain rights. As such, the U.S. Government has been
// granted for itself and others acting on its behalf a paid-up, nonexclusive, irrevocable,
// worldwide license in the Software to reproduce, distribute copies to the public, prepare
// derivative works, and perform publicly and display publicly, and to permit others to do so.
//
// Redistribution and use in source and binary forms, with or without modification, are permitted
// provided that the following conditions are met:
//
// (1) Redistributions of source code must retain the above copyright notice, this list of
//     conditions and the following disclaimer.
//
// (2) Redistributions in binary form must reproduce the above copyright notice, this list of
//     conditions and the following disclaimer in the documentation and/or other materials
//     provided with the distribution.
//
// (3) Neither the name of the University of California, Lawrence Berkeley National Laboratory,
//     the University of Illinois, U.S. Dept. of Energy nor the names of its contributors may be
//     used to endorse or promote products derived from this software without specific prior
//     written permission.
//
// (4) Use of EnergyPlus(TM) Name. If Licensee (i) distributes the software in stand-alone form
//     without changes from the version obtained under this License, or (ii) Licensee makes a
//     reference solely to the software portion of its product, Licensee must refer to the
//     software as "EnergyPlus version X" software, where "X" is the version number Licensee
//     obtained under this License and may not use a different name for the software. Except as
//     specifically required in this Section (4), Licensee shall not use in a company name, a
//     product name, in advertising, publicity, or other promotional activities any name, trade
//     name, trademark, logo, or other designation of "EnergyPlus", "E+", "e+" or confusingly
//     similar designation, without the U.S. Department of Energy's prior written consent.
//
// THIS SOFTWARE IS PROVIDED BY THE COPYRIGHT HOLDERS AND CONTRIBUTORS "AS IS" AND ANY EXPRESS OR
// IMPLIED WARRANTIES, INCLUDING, BUT NOT LIMITED TO, THE IMPLIED WARRANTIES OF MERCHANTABILITY
// AND FITNESS FOR A PARTICULAR PURPOSE ARE DISCLAIMED. IN NO EVENT SHALL THE COPYRIGHT OWNER OR
// CONTRIBUTORS BE LIABLE FOR ANY DIRECT, INDIRECT, INCIDENTAL, SPECIAL, EXEMPLARY, OR
// CONSEQUENTIAL DAMAGES (INCLUDING, BUT NOT LIMITED TO, PROCUREMENT OF SUBSTITUTE GOODS OR
// SERVICES; LOSS OF USE, DATA, OR PROFITS; OR BUSINESS INTERRUPTION) HOWEVER CAUSED AND ON ANY
// THEORY OF LIABILITY, WHETHER IN CONTRACT, STRICT LIABILITY, OR TORT (INCLUDING NEGLIGENCE OR
// OTHERWISE) ARISING IN ANY WAY OUT OF THE USE OF THIS SOFTWARE, EVEN IF ADVISED OF THE
// POSSIBILITY OF SUCH DAMAGE.

// FMI-Related Headers
extern "C" {
#include <FMI/main.h>
}

// C++ Headers
#include <cmath>
#include <memory>
#include <string>

// ObjexxFCL Headers
#include <ObjexxFCL/Array.functions.hh>
#include <ObjexxFCL/Array1D.hh>
#include <ObjexxFCL/Fmath.hh>
#include <ObjexxFCL/environment.hh>
#include <ObjexxFCL/gio.hh>
#include <ObjexxFCL/string.functions.hh>

// EnergyPlus Headers
#include <EnergyPlus/api/datatransfer.h>
#include <EnergyPlus/BranchInputManager.hh>
#include <EnergyPlus/BranchNodeConnections.hh>
#include <EnergyPlus/CommandLineInterface.hh>
#include <EnergyPlus/CostEstimateManager.hh>
#include <EnergyPlus/CurveManager.hh>
#include <EnergyPlus/DataAirLoop.hh>
#include <EnergyPlus/DataBranchNodeConnections.hh>
#include <EnergyPlus/DataContaminantBalance.hh>
#include <EnergyPlus/DataConvergParams.hh>
#include <EnergyPlus/DataEnvironment.hh>
#include <EnergyPlus/DataErrorTracking.hh>
#include <EnergyPlus/DataGlobalConstants.hh>
#include <EnergyPlus/DataGlobals.hh>
#include <EnergyPlus/DataHVACGlobals.hh>
#include <EnergyPlus/DataHeatBalFanSys.hh>
#include <EnergyPlus/DataHeatBalance.hh>
#include <EnergyPlus/DataIPShortCuts.hh>
#include <EnergyPlus/DataLoopNode.hh>
#include <EnergyPlus/DataOutputs.hh>
#include <EnergyPlus/Plant/DataPlant.hh>
#include <EnergyPlus/DataPrecisionGlobals.hh>
#include <EnergyPlus/DataReportingFlags.hh>
#include <EnergyPlus/DataRuntimeLanguage.hh>
#include <EnergyPlus/DataSizing.hh>
#include <EnergyPlus/DataStringGlobals.hh>
#include <EnergyPlus/DataSurfaces.hh>
#include <EnergyPlus/DataSystemVariables.hh>
#include <EnergyPlus/DataTimings.hh>
#include <EnergyPlus/DataZoneEquipment.hh>
#include <EnergyPlus/DemandManager.hh>
#include <EnergyPlus/DisplayRoutines.hh>
#include <EnergyPlus/DualDuct.hh>
#include <EnergyPlus/EMSManager.hh>
#include <EnergyPlus/EconomicLifeCycleCost.hh>
#include <EnergyPlus/EconomicTariff.hh>
#include <EnergyPlus/ElectricPowerServiceManager.hh>
#include <EnergyPlus/ExteriorEnergyUse.hh>
#include <EnergyPlus/ExternalInterface.hh>
#include <EnergyPlus/FaultsManager.hh>
#include <EnergyPlus/FluidProperties.hh>
#include <EnergyPlus/General.hh>
#include <EnergyPlus/GeneralRoutines.hh>
#include <EnergyPlus/HVACControllers.hh>
#include <EnergyPlus/HVACManager.hh>
#include <EnergyPlus/HVACSizingSimulationManager.hh>
#include <EnergyPlus/HeatBalanceAirManager.hh>
#include <EnergyPlus/HeatBalanceIntRadExchange.hh>
#include <EnergyPlus/HeatBalanceManager.hh>
#include <EnergyPlus/HeatBalanceSurfaceManager.hh>
#include <EnergyPlus/InputProcessing/InputProcessor.hh>
#include <EnergyPlus/MixedAir.hh>
#include <EnergyPlus/NodeInputManager.hh>
#include <EnergyPlus/OutAirNodeManager.hh>
#include <EnergyPlus/OutputFiles.hh>
#include <EnergyPlus/OutputProcessor.hh>
#include <EnergyPlus/OutputReportPredefined.hh>
#include <EnergyPlus/OutputReportTabular.hh>
#include <EnergyPlus/OutputReports.hh>
#include <EnergyPlus/Plant/PlantManager.hh>
#include <EnergyPlus/PlantPipingSystemsManager.hh>
#include <EnergyPlus/PluginManager.hh>
#include <EnergyPlus/PollutionModule.hh>
#include <EnergyPlus/Psychrometrics.hh>
#include <EnergyPlus/RefrigeratedCase.hh>
#include <EnergyPlus/ResultsSchema.hh>
#include <EnergyPlus/ReportCoilSelection.hh>
#include <EnergyPlus/ScheduleManager.hh>
#include <EnergyPlus/SetPointManager.hh>
#include <EnergyPlus/SimulationManager.hh>
#include <EnergyPlus/SizingManager.hh>
#include <EnergyPlus/SolarShading.hh>
#include <EnergyPlus/SurfaceGeometry.hh>
#include <EnergyPlus/SystemReports.hh>
#include <EnergyPlus/Timer.h>
#include <EnergyPlus/UtilityRoutines.hh>
#include <EnergyPlus/Vectors.hh>
#include <EnergyPlus/WeatherManager.hh>
#include <EnergyPlus/ZoneContaminantPredictorCorrector.hh>
#include <EnergyPlus/ZoneEquipmentManager.hh>
#include <EnergyPlus/ZoneTempPredictorCorrector.hh>

namespace EnergyPlus {
namespace SimulationManager {

    // MODULE INFORMATION:
    //       AUTHOR         Rick Strand
    //       DATE WRITTEN   January 1997
    //       MODIFIED       na
    //       RE-ENGINEERED  na

    // PURPOSE OF THIS MODULE:
    // This module contains the main driver routine which manages the major
    // control loops of the EnergyPlus simulation.  This module is also
    // responsible for setting the global environment flags for these
    // loops.

    // METHODOLOGY EMPLOYED:
    // This module was constructed from the remnants of (I)BLAST routines
    // SIMBLD (Simulate Building), SIMZG (Simulate Zone Group), and SIMZGD
    // (Simulate Zone Group for a Day).

    // REFERENCES:
    // (I)BLAST legacy code, internal Reverse Engineering documentation,
    // and internal Evolutionary Engineering documentation.

    // Using/Aliasing
    using namespace DataPrecisionGlobals;
    using namespace DataGlobals;
    using namespace DataSizing;
    using namespace DataReportingFlags;
    using namespace DataSystemVariables;
    using namespace HeatBalanceManager;
    using namespace WeatherManager;
    using namespace ExternalInterface;

    // Data
    // MODULE PARAMETER DEFINITIONS:
    static std::string const BlankString;
    static ObjexxFCL::gio::Fmt fmtLD("*");
    static ObjexxFCL::gio::Fmt fmtA("(A)");

    // DERIVED TYPE DEFINITIONS:
    // na

    // INTERFACE BLOCK SPECIFICATIONS:
    // na

    // MODULE VARIABLE DECLARATIONS:
    bool RunPeriodsInInput(false);
    bool RunControlInInput(false);

    namespace {
        // These were static variables within different functions. They were pulled out into the namespace
        // to facilitate easier unit testing of those functions.
        // These are purposefully not in the header file as an extern variable. No one outside of SimulationManager should
        // use these. They are cleared by clear_state() for use by unit tests, but normal simulations should be unaffected.
        // This is purposefully in an anonymous namespace so nothing outside this implementation file can use it.
        bool PreP_Fatal(false);
    } // namespace

    // SUBROUTINE SPECIFICATIONS FOR MODULE SimulationManager

    // MODULE SUBROUTINES:

    // Functions
    void clear_state()
    {
        RunPeriodsInInput = false;
        RunControlInInput = false;
        PreP_Fatal = false;
    }

    void ManageSimulation(OutputFiles &outputFiles)
    {

        // SUBROUTINE INFORMATION:
        //       AUTHOR         Rick Strand
        //       DATE WRITTEN   January 1997
        //       MODIFIED       na
        //       RE-ENGINEERED  na

        // PURPOSE OF THIS SUBROUTINE:
        // This subroutine is the main driver of the simulation manager module.
        // It contains the main environment-time loops for the building
        // simulation.  This includes the environment loop, a day loop, an
        // hour loop, and a time step loop.

        // METHODOLOGY EMPLOYED:
        // na

        // REFERENCES:
        // na

        // Using/Aliasing
        using DataEnvironment::CurMnDy;
        using DataEnvironment::CurrentOverallSimDay;
        using DataEnvironment::CurrentYearIsLeapYear;
        using DataEnvironment::EndMonthFlag;
        using DataEnvironment::EnvironmentName;
        using DataEnvironment::TotalOverallSimDays;
        using DataEnvironment::TotDesDays;
        using DataEnvironment::TotRunDesPersDays;
        using DataHVACGlobals::TimeStepSys;

        using BranchInputManager::InvalidBranchDefinitions;
        using BranchInputManager::ManageBranchInput;
        using BranchInputManager::TestBranchIntegrity;
        using BranchNodeConnections::CheckNodeConnections;
        using BranchNodeConnections::TestCompSetInletOutletNodes;
        using CostEstimateManager::SimCostEstimate;
        using CurveManager::InitCurveReporting;
        using DataErrorTracking::AskForConnectionsReport;
        using DataErrorTracking::ExitDuringSimulations;
        using DemandManager::InitDemandManagers;
        using EconomicLifeCycleCost::ComputeLifeCycleCostAndReport;
        using EconomicLifeCycleCost::GetInputForLifeCycleCost;
        using EconomicTariff::ComputeTariff; // added for computing annual utility costs
        using EconomicTariff::WriteTabularTariffReports;
        using EMSManager::CheckIfAnyEMS;
        using EMSManager::ManageEMS;
        using ExteriorEnergyUse::ManageExteriorEnergyUse;
        using General::TrimSigDigits;
        using HVACControllers::DumpAirLoopStatistics;
        using MixedAir::CheckControllerLists;
        using NodeInputManager::CheckMarkedNodes;
        using NodeInputManager::SetupNodeVarsForReporting;
        using OutputProcessor::ReportForTabularReports;
        using OutputProcessor::SetupTimePointers;
        using OutputReportPredefined::SetPredefinedTables;
        using OutputReportTabular::CloseOutputTabularFile;
        using OutputReportTabular::OpenOutputTabularFile;
        using OutputReportTabular::ResetTabularReports;
        using OutputReportTabular::WriteTabularReports;
        using PlantManager::CheckIfAnyPlant;
        using PollutionModule::CheckPollutionMeterReporting;
        using PollutionModule::SetupPollutionCalculations;
        using PollutionModule::SetupPollutionMeterReporting;
        using SizingManager::ManageSizing;
        using SystemReports::CreateEnergyReportStructure;
        using SystemReports::ReportAirLoopConnections;
        using namespace DataTimings;
        using DataSystemVariables::FullAnnualRun;
        using FaultsManager::CheckAndReadFaults;
        using OutputProcessor::isFinalYear;
        using OutputProcessor::ResetAccumulationWhenWarmupComplete;
        using PlantPipingSystemsManager::CheckIfAnyBasements;
        using PlantPipingSystemsManager::CheckIfAnySlabs;
        using PlantPipingSystemsManager::SimulateGroundDomains;
        using Psychrometrics::InitializePsychRoutines;
        using SetPointManager::CheckIfAnyIdealCondEntSetPoint;
        using WeatherManager::CheckIfAnyUnderwaterBoundaries;

        // Locals
        // SUBROUTINE PARAMETER DEFINITIONS:
        // na

        // INTERFACE BLOCK SPECIFICATIONS:
        // na

        // DERIVED TYPE DEFINITIONS:
        // na

        // SUBROUTINE LOCAL VARIABLE DECLARATIONS:
        static bool Available; // an environment is available to process
        static bool ErrorsFound(false);
        static bool TerminalError(false);
        bool SimsDone;
        bool ErrFound;
        bool oneTimeUnderwaterBoundaryCheck = true;
        bool AnyUnderwaterBoundaries = false;
        int EnvCount;


        // CreateSQLiteDatabase();
        sqlite = EnergyPlus::CreateSQLiteDatabase();

        if (sqlite) {
            sqlite->sqliteBegin();
            sqlite->createSQLiteSimulationsRecord(1, DataStringGlobals::VerString, DataStringGlobals::CurrentDateTime);
            sqlite->sqliteCommit();
        }

        // FLOW:
        PostIPProcessing();

        InitializePsychRoutines();

        BeginSimFlag = true;
        BeginFullSimFlag = false;
        DoOutputReporting = false;
        DisplayPerfSimulationFlag = false;
        DoWeatherInitReporting = false;
        RunPeriodsInInput =
            (inputProcessor->getNumObjectsFound("RunPeriod") > 0 || inputProcessor->getNumObjectsFound("RunPeriod:CustomRange") > 0 || FullAnnualRun);
        AskForConnectionsReport = false; // set to false until sizing is finished

        OpenOutputFiles();
        GetProjectData(outputFiles);
        CheckForMisMatchedEnvironmentSpecifications();
        CheckForRequestedReporting();
        SetPredefinedTables();
        SetPreConstructionInputParameters(); // establish array bounds for constructions early

        SetupTimePointers("Zone", TimeStepZone); // Set up Time pointer for HB/Zone Simulation
        SetupTimePointers("HVAC", TimeStepSys);

        CheckIfAnyEMS();
        CheckIfAnyPlant();
        CheckIfAnySlabs();
        CheckIfAnyBasements();
        CheckIfAnyIdealCondEntSetPoint();
        createFacilityElectricPowerServiceObject();
        createCoilSelectionReportObj();

        ManageBranchInput(); // just gets input and returns.

        // Create a new plugin manager which starts up the Python interpreter
        // Note this cannot be done if we are running within the library environment, nor would you really to do so
        // If we are already within a Python interpreter context, and we try to start up a new Python interpreter environment, it segfaults
        // Note that some setup is deferred until later such as setting up output variables
        if (!eplusRunningViaAPI) {
            EnergyPlus::PluginManagement::pluginManager =
                std::unique_ptr<EnergyPlus::PluginManagement::PluginManager>(new EnergyPlus::PluginManagement::PluginManager);
        }

        DoingSizing = true;
        ManageSizing(OutputFiles::getSingleton());

        BeginFullSimFlag = true;
        SimsDone = false;
        if (DoDesDaySim || DoWeathSim || DoHVACSizingSimulation) {
            DoOutputReporting = true;
        }
        DoingSizing = false;

        if ((DoZoneSizing || DoSystemSizing || DoPlantSizing) && !(DoDesDaySim || (DoWeathSim && RunPeriodsInInput))) {
            ShowWarningError("ManageSimulation: Input file has requested Sizing Calculations but no Simulations are requested (in SimulationControl "
                             "object). Succeeding warnings/errors may be confusing.");
        }
        Available = true;

        if (InvalidBranchDefinitions) {
            ShowFatalError("Preceding error(s) in Branch Input cause termination.");
        }

        DisplayString("Adjusting Air System Sizing");
        SizingManager::ManageSystemSizingAdjustments();

        DisplayString("Adjusting Standard 62.1 Ventilation Sizing");
        SizingManager::ManageSystemVentilationAdjustments();

        DisplayString("Initializing Simulation");
        KickOffSimulation = true;

        ResetEnvironmentCounter();
        SetupSimulation(outputFiles, ErrorsFound);

        CheckAndReadFaults();

        InitCurveReporting();

        AskForConnectionsReport = true; // set to true now that input processing and sizing is done.
        KickOffSimulation = false;
        WarmupFlag = false;
        DoWeatherInitReporting = true;

        //  Note:  All the inputs have been 'gotten' by the time we get here.
        ErrFound = false;
        if (DoOutputReporting) {
            DisplayString("Reporting Surfaces");

            ReportSurfaces();

            SetupNodeVarsForReporting();
            MetersHaveBeenInitialized = true;
            SetupPollutionMeterReporting();
            SystemReports::AllocateAndSetUpVentReports();
<<<<<<< HEAD
            UpdateMeterReporting(outputFiles);
=======
            if (EnergyPlus::PluginManagement::pluginManager) {
                EnergyPlus::PluginManagement::pluginManager->setupOutputVariables();
            }
            UpdateMeterReporting();
>>>>>>> cc126b86
            CheckPollutionMeterReporting();
            facilityElectricServiceObj->verifyCustomMetersElecPowerMgr();
            SetupPollutionCalculations();
            InitDemandManagers();
            TestBranchIntegrity(ErrFound);
            if (ErrFound) TerminalError = true;
            TestAirPathIntegrity(ErrFound);
            if (ErrFound) TerminalError = true;
            CheckMarkedNodes(ErrFound);
            if (ErrFound) TerminalError = true;
            CheckNodeConnections(ErrFound);
            if (ErrFound) TerminalError = true;
            TestCompSetInletOutletNodes(ErrFound);
            if (ErrFound) TerminalError = true;
            CheckControllerLists(ErrFound);
            if (ErrFound) TerminalError = true;

            if (DoDesDaySim || DoWeathSim) {
                ReportLoopConnections();
                ReportAirLoopConnections();
                ReportNodeConnections();
                // Debug reports
                //      CALL ReportCompSetMeterVariables
                //      CALL ReportParentChildren
            }
            CreateEnergyReportStructure();
            bool anyEMSRan;
            ManageEMS(emsCallFromSetupSimulation, anyEMSRan); // point to finish setup processing EMS, sensor ready now

            ProduceRDDMDD();

            if (TerminalError) {
                ShowFatalError("Previous Conditions cause program termination.");
            }
        }

        // up until this point, output vars, meters, actuators, etc., may not have been registered; they are now
        PluginManagement::fullyReady = true;

        if (sqlite) {
            sqlite->sqliteBegin();
            sqlite->updateSQLiteSimulationRecord(1, DataGlobals::NumOfTimeStepInHour);
            sqlite->sqliteCommit();
        }

        GetInputForLifeCycleCost(); // must be prior to WriteTabularReports -- do here before big simulation stuff.

        // check for variable latitude/location/etc
        WeatherManager::ReadVariableLocationOrientation();

        // if user requested HVAC Sizing Simulation, call HVAC sizing simulation manager
        if (DoHVACSizingSimulation) {
            ManageHVACSizingSimulation(OutputFiles::getSingleton(), ErrorsFound);
        }

        ShowMessage("Beginning Simulation");
        DisplayString("Beginning Primary Simulation");

        ResetEnvironmentCounter();

        EnvCount = 0;
        WarmupFlag = true;

        while (Available) {

            GetNextEnvironment(outputFiles, Available, ErrorsFound);

            if (!Available) break;
            if (ErrorsFound) break;
            if ((!DoDesDaySim) && (KindOfSim != ksRunPeriodWeather)) continue;
            if ((!DoWeathSim) && (KindOfSim == ksRunPeriodWeather)) continue;
            if (KindOfSim == ksHVACSizeDesignDay) continue; // don't run these here, only for sizing simulations

            if (KindOfSim == ksHVACSizeRunPeriodDesign) continue; // don't run these here, only for sizing simulations

            ++EnvCount;

            if (sqlite) {
                sqlite->sqliteBegin();
                sqlite->createSQLiteEnvironmentPeriodRecord(DataEnvironment::CurEnvirNum, DataEnvironment::EnvironmentName, DataGlobals::KindOfSim);
                sqlite->sqliteCommit();
            }

            ExitDuringSimulations = true;
            SimsDone = true;
            DisplayString("Initializing New Environment Parameters");

            BeginEnvrnFlag = true;
            if ((KindOfSim == ksDesignDay) && (WeatherManager::DesDayInput(Environment(Envrn).DesignDayNum).suppressBegEnvReset)) {
                // user has input in SizingPeriod:DesignDay directing to skip begin environment rests, for accuracy-with-speed as zones can more
                // easily converge fewer warmup days are allowed
                DisplayString("Design Day Fast Warmup Mode: Suppressing Initialization of New Environment Parameters");
                DataGlobals::beginEnvrnWarmStartFlag = true;
            } else {
                DataGlobals::beginEnvrnWarmStartFlag = false;
            }
            EndEnvrnFlag = false;
            EndMonthFlag = false;
            WarmupFlag = true;
            DayOfSim = 0;
            DayOfSimChr = "0";
            NumOfWarmupDays = 0;
            if (CurrentYearIsLeapYear) {
                if (NumOfDayInEnvrn <= 366) {
                    isFinalYear = true;
                }
            } else {
                if (NumOfDayInEnvrn <= 365) {
                    isFinalYear = true;
                }
            }

            HVACManager::ResetNodeData(); // Reset here, because some zone calcs rely on node data (e.g. ZoneITEquip)

            bool anyEMSRan;
            ManageEMS(emsCallFromBeginNewEvironment, anyEMSRan); // calling point

            while ((DayOfSim < NumOfDayInEnvrn) || (WarmupFlag)) { // Begin day loop ...

                if (sqlite) sqlite->sqliteBegin(); // setup for one transaction per day

                ++DayOfSim;
                ObjexxFCL::gio::write(DayOfSimChr, fmtLD) << DayOfSim;
                strip(DayOfSimChr);
                if (!WarmupFlag) {
                    ++CurrentOverallSimDay;
                    DisplaySimDaysProgress(CurrentOverallSimDay, TotalOverallSimDays);
                } else {
                    DayOfSimChr = "0";
                }
                BeginDayFlag = true;
                EndDayFlag = false;

                if (WarmupFlag) {
                    ++NumOfWarmupDays;
                    cWarmupDay = TrimSigDigits(NumOfWarmupDays);
                    DisplayString("Warming up {" + cWarmupDay + '}');
                } else if (DayOfSim == 1) {
                    if (KindOfSim == ksRunPeriodWeather) {
                        DisplayString("Starting Simulation at " + DataEnvironment::CurMnDyYr + " for " + EnvironmentName);
                    } else {
                        DisplayString("Starting Simulation at " + DataEnvironment::CurMnDy + " for " + EnvironmentName);
                    }
                    static constexpr auto Format_700("Environment:WarmupDays,{:3}\n");
                    print(outputFiles.eio, Format_700, NumOfWarmupDays);
                    ResetAccumulationWhenWarmupComplete();
                } else if (DisplayPerfSimulationFlag) {
                    if (KindOfSim == ksRunPeriodWeather) {
                        DisplayString("Continuing Simulation at " + DataEnvironment::CurMnDyYr + " for " + EnvironmentName);
                    } else {
                        DisplayString("Continuing Simulation at " + DataEnvironment::CurMnDy + " for " + EnvironmentName);
                    }
                    DisplayPerfSimulationFlag = false;
                }
                // for simulations that last longer than a week, identify when the last year of the simulation is started
                if ((DayOfSim > 365) && ((NumOfDayInEnvrn - DayOfSim) == 364) && !WarmupFlag) {
                    DisplayString("Starting last  year of environment at:  " + DayOfSimChr);
                    ResetTabularReports();
                }

                for (HourOfDay = 1; HourOfDay <= 24; ++HourOfDay) { // Begin hour loop ...

                    BeginHourFlag = true;
                    EndHourFlag = false;

                    for (TimeStep = 1; TimeStep <= NumOfTimeStepInHour; ++TimeStep) {
                        if (AnySlabsInModel || AnyBasementsInModel) {
                            SimulateGroundDomains(OutputFiles::getSingleton(), false);
                        }

                        if (AnyUnderwaterBoundaries) {
                            WeatherManager::UpdateUnderwaterBoundaries();
                        }

                        if (DataEnvironment::varyingLocationSchedIndexLat > 0 || DataEnvironment::varyingLocationSchedIndexLong > 0 ||
                            DataEnvironment::varyingOrientationSchedIndex > 0) {
                            WeatherManager::UpdateLocationAndOrientation();
                        }

                        BeginTimeStepFlag = true;
                        ExternalInterfaceExchangeVariables();

                        // Set the End__Flag variables to true if necessary.  Note that
                        // each flag builds on the previous level.  EndDayFlag cannot be
                        // .TRUE. unless EndHourFlag is also .TRUE., etc.  Note that the
                        // EndEnvrnFlag and the EndSimFlag cannot be set during warmup.
                        // Note also that BeginTimeStepFlag, EndTimeStepFlag, and the
                        // SubTimeStepFlags can/will be set/reset in the HVAC Manager.

                        if (TimeStep == NumOfTimeStepInHour) {
                            EndHourFlag = true;
                            if (HourOfDay == 24) {
                                EndDayFlag = true;
                                if ((!WarmupFlag) && (DayOfSim == NumOfDayInEnvrn)) {
                                    EndEnvrnFlag = true;
                                }
                            }
                        }

                        ManageWeather();

                        ManageExteriorEnergyUse();

                        ManageHeatBalance(outputFiles);

                        if (oneTimeUnderwaterBoundaryCheck) {
                            AnyUnderwaterBoundaries = WeatherManager::CheckIfAnyUnderwaterBoundaries();
                            oneTimeUnderwaterBoundaryCheck = false;
                        }

                        BeginHourFlag = false;
                        BeginDayFlag = false;
                        BeginEnvrnFlag = false;
                        BeginSimFlag = false;
                        BeginFullSimFlag = false;
                    } // TimeStep loop

                    PreviousHour = HourOfDay;

                } // ... End hour loop.

                if (sqlite) sqlite->sqliteCommit(); // one transaction per day

            } // ... End day loop.

            // Need one last call to send latest states to middleware
            ExternalInterfaceExchangeVariables();

        } // ... End environment loop.

        WarmupFlag = false;
        if (!SimsDone && DoDesDaySim) {
            if ((TotDesDays + TotRunDesPersDays) == 0) { // if sum is 0, then there was no sizing done.
                ShowWarningError("ManageSimulation: SizingPeriod:* were requested in SimulationControl but no SizingPeriod:* objects in input.");
            }
        }

        if (!SimsDone && DoWeathSim) {
            if (!RunPeriodsInInput) { // if no run period requested, and sims not done
                ShowWarningError("ManageSimulation: Weather Simulation was requested in SimulationControl but no RunPeriods in input.");
            }
        }

        PlantManager::CheckOngoingPlantWarnings();

        if (sqlite) sqlite->sqliteBegin(); // for final data to write

#ifdef EP_Detailed_Timings
        epStartTime("Closeout Reporting=");
#endif
        SimCostEstimate();

        ComputeTariff(); //     Compute the utility bills

        EMSManager::checkForUnusedActuatorsAtEnd();

        ReportForTabularReports(); // For Energy Meters (could have other things that need to be pushed to after simulation)

        OpenOutputTabularFile();

        WriteTabularReports(); //     Create the tabular reports at completion of each

        WriteTabularTariffReports();

        ComputeLifeCycleCostAndReport(); // must be after WriteTabularReports and WriteTabularTariffReports

        CloseOutputTabularFile();

        DumpAirLoopStatistics(); // Dump runtime statistics for air loop controller simulation to csv file

#ifdef EP_Detailed_Timings
        epStopTime("Closeout Reporting=");
#endif
        CloseOutputFiles(outputFiles);

        // sqlite->createZoneExtendedOutput();
        CreateSQLiteZoneExtendedOutput();

        if (sqlite) {
            DisplayString("Writing final SQL reports");
            sqlite->sqliteCommit();      // final transactions
            sqlite->initializeIndexes(); // do not create indexes (SQL) until all is done.
        }

        if (ErrorsFound) {
            ShowFatalError("Error condition occurred.  Previous Severe Errors cause termination.");
        }
    }

    void GetProjectData(OutputFiles &outputFiles)
    {

        // SUBROUTINE INFORMATION:
        //       AUTHOR         Linda K. Lawrie
        //       DATE WRITTEN   November 1997
        //       MODIFIED       na
        //       RE-ENGINEERED  na

        // PURPOSE OF THIS SUBROUTINE:
        // This subroutine gets global project data from the input file.

        // METHODOLOGY EMPLOYED:
        // Use GetObjectItem from the Input Processor

        // Using/Aliasing
        using DataStringGlobals::MatchVersion;
        using namespace DataConvergParams;
        using namespace DataSystemVariables;
        using DataEnvironment::DisplayWeatherMissingDataWarnings;
        using DataEnvironment::IgnoreBeamRadiation;
        using DataEnvironment::IgnoreDiffuseRadiation;
        using DataEnvironment::IgnoreSolarRadiation;
        using DataHVACGlobals::deviationFromSetPtThresholdClg;
        using DataHVACGlobals::deviationFromSetPtThresholdHtg;
        using DataHVACGlobals::LimitNumSysSteps;
        using General::RoundSigDigits;
        using namespace DataIPShortCuts;

        // SUBROUTINE PARAMETER DEFINITIONS:
        static Array1D_int const Div60(12, {1, 2, 3, 4, 5, 6, 10, 12, 15, 20, 30, 60});

        // SUBROUTINE LOCAL VARIABLE DECLARATIONS:
        Array1D_string Alphas(8);
        Array1D<Real64> Number(4);
        int NumAlpha;
        int NumNumber;
        int IOStat;
        int NumDebugOut;
        int MinInt;
        int Num;
        int Which;
        bool ErrorsFound;
        int Num1;
        int NumA;
        int NumRunControl;
        static std::string VersionID;
        std::string CurrentModuleObject;
        bool CondFDAlgo;
        int Item;


        ErrorsFound = false;

        CurrentModuleObject = "Version";
        Num = inputProcessor->getNumObjectsFound(CurrentModuleObject);
        if (Num == 1) {
            inputProcessor->getObjectItem(CurrentModuleObject,
                                          1,
                                          Alphas,
                                          NumAlpha,
                                          Number,
                                          NumNumber,
                                          IOStat,
                                          lNumericFieldBlanks,
                                          lAlphaFieldBlanks,
                                          cAlphaFieldNames,
                                          cNumericFieldNames);
            std::string::size_type const lenVer(len(MatchVersion));
            if ((lenVer > 0) && (MatchVersion[lenVer - 1] == '0')) {
                Which = static_cast<int>(index(Alphas(1).substr(0, lenVer - 2), MatchVersion.substr(0, lenVer - 2)));
            } else {
                Which = static_cast<int>(index(Alphas(1), MatchVersion));
            }
            if (Which != 0) {
                ShowWarningError(CurrentModuleObject + ": in IDF=\"" + Alphas(1) + "\" not the same as expected=\"" + MatchVersion + "\"");
            }
            VersionID = Alphas(1);
        } else if (Num == 0) {
            ShowWarningError(CurrentModuleObject + ": missing in IDF, processing for EnergyPlus version=\"" + MatchVersion + "\"");
        } else {
            ShowSevereError("Too many " + CurrentModuleObject + " Objects found.");
            ErrorsFound = true;
        }

        // Do Mini Gets on HB Algorithm and by-surface overrides
        CurrentModuleObject = "HeatBalanceAlgorithm";
        Num = inputProcessor->getNumObjectsFound(CurrentModuleObject);
        CondFDAlgo = false;
        if (Num > 0) {
            inputProcessor->getObjectItem(CurrentModuleObject,
                                          1,
                                          Alphas,
                                          NumAlpha,
                                          Number,
                                          NumNumber,
                                          IOStat,
                                          lNumericFieldBlanks,
                                          lAlphaFieldBlanks,
                                          cAlphaFieldNames,
                                          cNumericFieldNames);
            {
                auto const SELECT_CASE_var(Alphas(1));
                if ((SELECT_CASE_var == "CONDUCTIONFINITEDIFFERENCE") || (SELECT_CASE_var == "CONDFD") ||
                    (SELECT_CASE_var == "CONDUCTIONFINITEDIFFERENCEDETAILED") || (SELECT_CASE_var == "CONDUCTIONFINITEDIFFERENCESIMPLIFIED")) {
                    CondFDAlgo = true;
                } else {
                }
            }
        }
        CurrentModuleObject = "SurfaceProperty:HeatTransferAlgorithm";
        Num = inputProcessor->getNumObjectsFound(CurrentModuleObject);
        if (Num > 0) {
            for (Item = 1; Item <= Num; ++Item) {
                inputProcessor->getObjectItem(CurrentModuleObject,
                                              Item,
                                              Alphas,
                                              NumAlpha,
                                              Number,
                                              NumNumber,
                                              IOStat,
                                              lNumericFieldBlanks,
                                              lAlphaFieldBlanks,
                                              cAlphaFieldNames,
                                              cNumericFieldNames);
                {
                    auto const SELECT_CASE_var(Alphas(2));
                    if (SELECT_CASE_var == "CONDUCTIONFINITEDIFFERENCE") {
                        CondFDAlgo = true;

                    } else {
                    }
                }
            }
        }
        CurrentModuleObject = "SurfaceProperty:HeatTransferAlgorithm:MultipleSurface";
        Num = inputProcessor->getNumObjectsFound(CurrentModuleObject);
        if (Num > 0) {
            for (Item = 1; Item <= Num; ++Item) {
                inputProcessor->getObjectItem(CurrentModuleObject,
                                              1,
                                              Alphas,
                                              NumAlpha,
                                              Number,
                                              NumNumber,
                                              IOStat,
                                              lNumericFieldBlanks,
                                              lAlphaFieldBlanks,
                                              cAlphaFieldNames,
                                              cNumericFieldNames);
                {
                    auto const SELECT_CASE_var(Alphas(3));
                    if (SELECT_CASE_var == "CONDUCTIONFINITEDIFFERENCE") {
                        CondFDAlgo = true;
                    } else {
                    }
                }
            }
        }
        CurrentModuleObject = "SurfaceProperty:HeatTransferAlgorithm:SurfaceList";
        Num = inputProcessor->getNumObjectsFound(CurrentModuleObject);
        if (Num > 0) {
            for (Item = 1; Item <= Num; ++Item) {
                inputProcessor->getObjectItem(CurrentModuleObject,
                                              1,
                                              cAlphaArgs,
                                              NumAlpha,
                                              Number,
                                              NumNumber,
                                              IOStat,
                                              lNumericFieldBlanks,
                                              lAlphaFieldBlanks,
                                              cAlphaFieldNames,
                                              cNumericFieldNames);
                {
                    auto const SELECT_CASE_var(cAlphaArgs(2));
                    if (SELECT_CASE_var == "CONDUCTIONFINITEDIFFERENCE") {
                        CondFDAlgo = true;
                    } else {
                    }
                }
            }
        }
        CurrentModuleObject = "SurfaceProperty:HeatTransferAlgorithm:Construction";
        Num = inputProcessor->getNumObjectsFound(CurrentModuleObject);
        if (Num > 0) {
            for (Item = 1; Item <= Num; ++Item) {
                inputProcessor->getObjectItem(CurrentModuleObject,
                                              1,
                                              cAlphaArgs,
                                              NumAlpha,
                                              Number,
                                              NumNumber,
                                              IOStat,
                                              lNumericFieldBlanks,
                                              lAlphaFieldBlanks,
                                              cAlphaFieldNames,
                                              cNumericFieldNames);
                {
                    auto const SELECT_CASE_var(cAlphaArgs(2));
                    if (SELECT_CASE_var == "CONDUCTIONFINITEDIFFERENCE") {
                        CondFDAlgo = true;
                    } else {
                    }
                }
            }
        }

        CurrentModuleObject = "Timestep";
        Num = inputProcessor->getNumObjectsFound(CurrentModuleObject);
        if (Num == 1) {
            inputProcessor->getObjectItem(CurrentModuleObject,
                                          1,
                                          Alphas,
                                          NumAlpha,
                                          Number,
                                          NumNumber,
                                          IOStat,
                                          lNumericFieldBlanks,
                                          lAlphaFieldBlanks,
                                          cAlphaFieldNames,
                                          cNumericFieldNames);
            NumOfTimeStepInHour = Number(1);
            if (NumOfTimeStepInHour <= 0 || NumOfTimeStepInHour > 60) {
                Alphas(1) = RoundSigDigits(NumOfTimeStepInHour);
                ShowWarningError(CurrentModuleObject + ": Requested number (" + Alphas(1) + ") invalid, Defaulted to 4");
                NumOfTimeStepInHour = 4;
            } else if (mod(60, NumOfTimeStepInHour) != 0) {
                MinInt = 9999;
                for (Num = 1; Num <= 12; ++Num) {
                    if (std::abs(NumOfTimeStepInHour - Div60(Num)) > MinInt) continue;
                    MinInt = NumOfTimeStepInHour - Div60(Num);
                    Which = Num;
                }
                ShowWarningError(CurrentModuleObject + ": Requested number (" + RoundSigDigits(NumOfTimeStepInHour) +
                                 ") not evenly divisible into 60, defaulted to nearest (" + RoundSigDigits(Div60(Which)) + ").");
                NumOfTimeStepInHour = Div60(Which);
            }
            if (CondFDAlgo && NumOfTimeStepInHour < 20) {
                ShowWarningError(CurrentModuleObject + ": Requested number (" + RoundSigDigits(NumOfTimeStepInHour) +
                                 ") cannot be used when Conduction Finite Difference algorithm is selected.");
                ShowContinueError("..." + CurrentModuleObject + " is set to 20.");
                NumOfTimeStepInHour = 20;
            }
            if (NumOfTimeStepInHour < 4 && inputProcessor->getNumObjectsFound("Zone") > 0) {
                ShowWarningError(CurrentModuleObject + ": Requested number (" + RoundSigDigits(NumOfTimeStepInHour) +
                                 ") is less than the suggested minimum of 4.");
                ShowContinueError("Please see entry for " + CurrentModuleObject + " in Input/Output Reference for discussion of considerations.");
            }
        } else if (Num == 0 && inputProcessor->getNumObjectsFound("Zone") > 0 && !CondFDAlgo) {
            ShowWarningError("No " + CurrentModuleObject + " object found.  Number of TimeSteps in Hour defaulted to 4.");
            NumOfTimeStepInHour = 4;
        } else if (Num == 0 && !CondFDAlgo) {
            NumOfTimeStepInHour = 4;
        } else if (Num == 0 && inputProcessor->getNumObjectsFound("Zone") > 0 && CondFDAlgo) {
            ShowWarningError("No " + CurrentModuleObject + " object found.  Number of TimeSteps in Hour defaulted to 20.");
            ShowContinueError("...Due to presence of Conduction Finite Difference Algorithm selection.");
            NumOfTimeStepInHour = 20;
        } else if (Num == 0 && CondFDAlgo) {
            NumOfTimeStepInHour = 20;
        } else {
            ShowSevereError("Too many " + CurrentModuleObject + " Objects found.");
            ErrorsFound = true;
        }

        TimeStepZone = 1.0 / double(NumOfTimeStepInHour);
        MinutesPerTimeStep = TimeStepZone * 60;
        TimeStepZoneSec = TimeStepZone * SecInHour;

        CurrentModuleObject = "ConvergenceLimits";
        Num = inputProcessor->getNumObjectsFound(CurrentModuleObject);
        if (Num == 1) {
            inputProcessor->getObjectItem(CurrentModuleObject,
                                          1,
                                          Alphas,
                                          NumAlpha,
                                          Number,
                                          NumNumber,
                                          IOStat,
                                          lNumericFieldBlanks,
                                          lAlphaFieldBlanks,
                                          cAlphaFieldNames,
                                          cNumericFieldNames);
            MinInt = int(Number(1));
            if (MinInt > MinutesPerTimeStep) {
                MinInt = MinutesPerTimeStep;
            }
            if (MinInt < 0 || MinInt > 60) {
                ShowWarningError(CurrentModuleObject + ": Requested " + cNumericFieldNames(1) + " (" + RoundSigDigits(MinInt) +
                                 ") invalid. Set to 1 minute.");
                MinTimeStepSys = 1.0 / 60.0;
            } else if (MinInt == 0) { // Set to TimeStepZone
                MinTimeStepSys = TimeStepZone;
            } else {
                MinTimeStepSys = double(MinInt) / 60.0;
            }
            MaxIter = int(Number(2));
            if (MaxIter <= 0) {
                MaxIter = 20;
            }
            if (!lNumericFieldBlanks(3)) MinPlantSubIterations = int(Number(3));
            if (!lNumericFieldBlanks(4)) MaxPlantSubIterations = int(Number(4));
            // trap bad values
            if (MinPlantSubIterations < 1) MinPlantSubIterations = 1;
            if (MaxPlantSubIterations < 3) MaxPlantSubIterations = 3;
            if (MinPlantSubIterations > MaxPlantSubIterations) MaxPlantSubIterations = MinPlantSubIterations + 1;

        } else if (Num == 0) {
            MinTimeStepSys = 1.0 / 60.0;
            MaxIter = 20;
            MinPlantSubIterations = 2;
            MaxPlantSubIterations = 8;
        } else {
            ShowSevereError("Too many " + CurrentModuleObject + " Objects found.");
            ErrorsFound = true;
        }

        LimitNumSysSteps = int(TimeStepZone / MinTimeStepSys);

        DebugOutput = false;
        EvenDuringWarmup = false;
        CurrentModuleObject = "Output:DebuggingData";
        NumDebugOut = inputProcessor->getNumObjectsFound(CurrentModuleObject);
        if (NumDebugOut > 0) {
            inputProcessor->getObjectItem(CurrentModuleObject, 1, Alphas, NumAlpha, Number, NumNumber, IOStat);
            if (int(Number(1)) == 1) {
                DebugOutput = true;
            }
            if (int(Number(2)) == 1) {
                EvenDuringWarmup = true;
            }
        }

        CurrentModuleObject = "Output:Diagnostics";
        Num = inputProcessor->getNumObjectsFound(CurrentModuleObject);
        for (Num1 = 1; Num1 <= Num; ++Num1) {
            inputProcessor->getObjectItem(CurrentModuleObject, Num1, Alphas, NumAlpha, Number, NumNumber, IOStat);
            for (NumA = 1; NumA <= NumAlpha; ++NumA) {
                if (UtilityRoutines::SameString(Alphas(NumA), "DisplayExtraWarnings")) {
                    DisplayExtraWarnings = true;
                } else if (UtilityRoutines::SameString(Alphas(NumA), "DisplayAdvancedReportVariables")) {
                    DisplayAdvancedReportVariables = true;
                } else if (UtilityRoutines::SameString(Alphas(NumA), "DisplayAllWarnings")) {
                    DisplayAllWarnings = true;
                    DisplayExtraWarnings = true;
                    DisplayUnusedObjects = true;
                    DisplayUnusedSchedules = true;
                } else if (UtilityRoutines::SameString(Alphas(NumA), "DisplayUnusedObjects")) {
                    DisplayUnusedObjects = true;
                } else if (UtilityRoutines::SameString(Alphas(NumA), "DisplayUnusedSchedules")) {
                    DisplayUnusedSchedules = true;
                } else if (UtilityRoutines::SameString(Alphas(NumA), "DisplayZoneAirHeatBalanceOffBalance")) {
                    DisplayZoneAirHeatBalanceOffBalance = true;
                } else if (UtilityRoutines::SameString(Alphas(NumA), "DoNotMirrorDetachedShading")) {
                    MakeMirroredDetachedShading = false;
                } else if (UtilityRoutines::SameString(Alphas(NumA), "DoNotMirrorAttachedShading")) {
                    MakeMirroredAttachedShading = false;
                } else if (UtilityRoutines::SameString(Alphas(NumA), "IgnoreInteriorWindowTransmission")) {
                    IgnoreInteriorWindowTransmission = true;
                } else if (UtilityRoutines::SameString(Alphas(NumA), "ReportDuringWarmup")) {
                    ReportDuringWarmup = true;
                } else if (UtilityRoutines::SameString(Alphas(NumA), "DisplayWeatherMissingDataWarnings")) {
                    DisplayWeatherMissingDataWarnings = true;
                } else if (UtilityRoutines::SameString(Alphas(NumA), "IgnoreSolarRadiation")) {
                    IgnoreSolarRadiation = true;
                } else if (UtilityRoutines::SameString(Alphas(NumA), "IgnoreBeamRadiation")) {
                    IgnoreBeamRadiation = true;
                } else if (UtilityRoutines::SameString(Alphas(NumA), "IgnoreDiffuseRadiation")) {
                    IgnoreDiffuseRadiation = true;
                } else if (UtilityRoutines::SameString(Alphas(NumA), "DeveloperFlag")) {
                    DeveloperFlag = true;
                } else if (UtilityRoutines::SameString(Alphas(NumA), "TimingFlag")) {
                    TimingFlag = true;
                } else if (UtilityRoutines::SameString(Alphas(NumA), "ReportDetailedWarmupConvergence")) {
                    ReportDetailedWarmupConvergence = true;
                } else if (UtilityRoutines::SameString(Alphas(NumA), "ReportDuringHVACSizingSimulation")) {
                    ReportDuringHVACSizingSimulation = true;
                } else if (UtilityRoutines::SameString(Alphas(NumA), "CreateMinimalSurfaceVariables")) {
                    continue;
                    //        CreateMinimalSurfaceVariables=.TRUE.
                } else if (UtilityRoutines::SameString(Alphas(NumA), "CreateNormalSurfaceVariables")) {
                    continue;
                    //        IF (CreateMinimalSurfaceVariables) THEN
                    //          CALL ShowWarningError('GetProjectData: '//TRIM(CurrentModuleObject)//'=''//  &
                    //             TRIM(Alphas(NumA))//'', prior set=true for this condition reverts to false.')
                    //        ENDIF
                    //        CreateMinimalSurfaceVariables=.FALSE.
                } else if (!Alphas(NumA).empty()) {
                    ShowWarningError("GetProjectData: " + CurrentModuleObject + "=\"" + Alphas(NumA) +
                                     "\", Invalid value for field, entered value ignored.");
                }
            }
        }

        CurrentModuleObject = "OutputControl:ReportingTolerances";
        Num = inputProcessor->getNumObjectsFound(CurrentModuleObject);
        if (Num > 0) {
            inputProcessor->getObjectItem(CurrentModuleObject,
                                          1,
                                          Alphas,
                                          NumAlpha,
                                          Number,
                                          NumNumber,
                                          IOStat,
                                          lNumericFieldBlanks,
                                          lAlphaFieldBlanks,
                                          cAlphaFieldNames,
                                          cNumericFieldNames);
            if (!lNumericFieldBlanks(1)) {
                deviationFromSetPtThresholdHtg = -Number(1);
            } else {
                deviationFromSetPtThresholdHtg = -0.2;
            }
            if (!lNumericFieldBlanks(2)) {
                deviationFromSetPtThresholdClg = Number(2);
            } else {
                deviationFromSetPtThresholdClg = 0.2;
            }
        }

        DoZoneSizing = false;
        DoSystemSizing = false;
        DoPlantSizing = false;
        DoDesDaySim = true;
        DoWeathSim = true;
        DoHVACSizingSimulation = false;
        HVACSizingSimMaxIterations = 0;
        CurrentModuleObject = "SimulationControl";
        NumRunControl = inputProcessor->getNumObjectsFound(CurrentModuleObject);
        if (NumRunControl > 0) {
            RunControlInInput = true;
            inputProcessor->getObjectItem(CurrentModuleObject,
                                          1,
                                          Alphas,
                                          NumAlpha,
                                          Number,
                                          NumNumber,
                                          IOStat,
                                          lNumericFieldBlanks,
                                          lAlphaFieldBlanks,
                                          cAlphaFieldNames,
                                          cNumericFieldNames);
            if (Alphas(1) == "YES") DoZoneSizing = true;
            if (Alphas(2) == "YES") DoSystemSizing = true;
            if (Alphas(3) == "YES") DoPlantSizing = true;
            if (Alphas(4) == "NO") DoDesDaySim = false;
            if (Alphas(5) == "NO") DoWeathSim = false;
            if (NumAlpha > 5) {
                if (Alphas(6) == "YES") DoHVACSizingSimulation = true;
            }
        }
        if (DDOnly) {
            DoDesDaySim = true;
            DoWeathSim = false;
        }
        if (FullAnnualRun) {
            DoDesDaySim = false;
            DoWeathSim = true;
        }

        CurrentModuleObject = "PerformancePrecisionTradeoffs";
        auto const instances = inputProcessor->epJSON.find(CurrentModuleObject);
        Num = inputProcessor->getNumObjectsFound(CurrentModuleObject);
        if (Num > 1) {
            ErrorsFound = true;
            ShowFatalError("GetProjectData: Only one (\"1\") " + CurrentModuleObject + " object per simulation is allowed.");
        }
        DataGlobals::createProfLog = Num > 0;
        std::string overrideModeValue = "Normal";
        if (instances != inputProcessor->epJSON.end()) {
            auto &instancesValue = instances.value();
            for (auto instance = instancesValue.begin(); instance != instancesValue.end(); ++instance) {
                auto const &fields = instance.value();
                auto const &thisObjectName = instance.key();
                inputProcessor->markObjectAsUsed(CurrentModuleObject, thisObjectName);
                if (fields.find("use_coil_direct_solutions") != fields.end()) {
                    DataGlobals::DoCoilDirectSolutions =
                        UtilityRoutines::MakeUPPERCase(fields.at("use_coil_direct_solutions")) == "YES";
                }
                if (fields.find("zone_radiant_exchange_algorithm") != fields.end()) {
                    HeatBalanceIntRadExchange::CarrollMethod =
                        UtilityRoutines::MakeUPPERCase(fields.at("zone_radiant_exchange_algorithm")) == "CARROLLMRT";
                }
                bool overrideTimestep(false);
                bool overrideZoneAirHeatBalAlg(false);
                bool overrideMinNumWarmupDays(false);
                bool overrideBeginEnvResetSuppress(false);
                bool overrideMaxZoneTempDiff(false);
                if (fields.find("override_mode") != fields.end()) {
                    overrideModeValue = UtilityRoutines::MakeUPPERCase(fields.at("override_mode"));
                    if (overrideModeValue == "NORMAL") {
                        // no overrides
                    }
                    else if (overrideModeValue == "MODE01") {
                        // Zone Time step (TimeStep object) will be set to one timestep per hour
                        overrideTimestep = true;
                    }
                    else if (overrideModeValue == "MODE02") {
                        // Mode01 plus ZoneAirHeatBalanceAlgorithm will be set to Euler
                        overrideTimestep = true;
                        overrideZoneAirHeatBalAlg = true;
                    }
                    else if (overrideModeValue == "MODE03") {
                        // Mode02 plus Minimum Number of Warmup Days will be set to 1
                        overrideTimestep = true;
                        overrideZoneAirHeatBalAlg = true;
                        overrideMinNumWarmupDays = true;
                    }
                    else if (overrideModeValue == "MODE04") {
                        // Mode03 plus Begin Environment Reset Mode will be set to SuppressAllBeginEnvironmentResets
                        overrideTimestep = true;
                        overrideZoneAirHeatBalAlg = true;
                        overrideMinNumWarmupDays = true;
                        overrideBeginEnvResetSuppress = true;
                    }
                    else if (overrideModeValue == "MODE05") {
                        // Mode04 plus internal variable MaxZoneTempDiff will be set to 1.00
                        overrideTimestep = true;
                        overrideZoneAirHeatBalAlg = true;
                        overrideMinNumWarmupDays = true;
                        overrideBeginEnvResetSuppress = true;
                        overrideMaxZoneTempDiff = true;
                    }
                    else if (overrideModeValue == "ADVANCED") {
                        bool advancedModeUsed = false;
                        if (fields.find("maxzonetempdiff") != fields.end()) { // not required field, has default value
                            DataConvergParams::MaxZoneTempDiff = fields.at("maxzonetempdiff");
                            ShowWarningError("PerformancePrecisionTradeoffs using the Advanced Override Mode, MaxZoneTempDiff set to: " + RoundSigDigits(DataConvergParams::MaxZoneTempDiff, 4));
                            advancedModeUsed = true;
                        }
                        if (advancedModeUsed) {
                            ShowContinueError("...Care should be used when using the Advanced Overrude Mode. Results may be signficantly different than a simulation not using this mode.");
                        } else {
                            ShowWarningError("PerformancePrecisionTradeoffs using the Advanced Override Mode but no specific parameters have been set.");
                        }
                    }
                    else {
                        ShowSevereError("Invalid over ride mode specified in PerformancePrecisionTradeoffs object: " + overrideModeValue);
                    }

                    if (overrideTimestep) {
                        ShowWarningError("Due to PerformancePrecisionTradeoffs Override Mode, the Number of TimeSteps has been changed to 1.");
                        DataGlobals::NumOfTimeStepInHour = 1;
                    }
                    if (overrideZoneAirHeatBalAlg) {
                        ShowWarningError("Due to PerformancePrecisionTradeoffs Override Mode, the ZoneAirHeatBalanceAlgorithm has been changed to EulerMethod.");
                        DataHeatBalance::OverrideZoneAirSolutionAlgo = true;
                    }
                    if (overrideMinNumWarmupDays) {
                        ShowWarningError("Due to PerformancePrecisionTradeoffs Override Mode, the Minimum Number of Warmup Days has been changed to 1.");
                        DataHeatBalance::MinNumberOfWarmupDays = 1;
                    }
                    if (overrideBeginEnvResetSuppress) {
                        ShowWarningError("Due to PerformancePrecisionTradeoffs Override Mode, the Begin Environment Reset Mode has been changed to SuppressAllBeginEnvironmentResets.");
                        DataEnvironment::forceBeginEnvResetSuppress = true;
                    }
                    if (overrideMaxZoneTempDiff) {
                        ShowWarningError("Due to PerformancePrecisionTradeoffs Override Mode, internal variable MaxZoneTempDiff will be set to 1.0 .");
                        DataConvergParams::MaxZoneTempDiff = 1.0;
                    }
                }
            }
        }

        if (ErrorsFound) {
            ShowFatalError("Errors found getting Project Input");
        }

        print(outputFiles.eio, "{}\n", "! <Version>, Version ID");
        static constexpr auto Format_721(" Version, {}\n");
        print(outputFiles.eio, Format_721, VersionID);

        print(outputFiles.eio, "{}\n", "! <Timesteps per Hour>, #TimeSteps, Minutes per TimeStep {minutes}");
        static constexpr auto Format_731(" Timesteps per Hour, {:2}, {:2}\n");
        print(outputFiles.eio, Format_731, NumOfTimeStepInHour, MinutesPerTimeStep);

        print(outputFiles.eio,
              "{}\n",
              "! <System Convergence Limits>, Minimum System TimeStep {minutes}, Max HVAC Iterations, Minimum Plant "
              "Iterations, Maximum Plant Iterations");
        MinInt = MinTimeStepSys * 60.0;
        static constexpr auto Format_733(" System Convergence Limits, {}, {}, {}, {}\n");
        print(outputFiles.eio,
              Format_733,
              RoundSigDigits(MinInt),
              RoundSigDigits(MaxIter),
              RoundSigDigits(MinPlantSubIterations),
              RoundSigDigits(MaxPlantSubIterations));

        if (DoZoneSizing) {
            Alphas(1) = "Yes";
        } else {
            Alphas(1) = "No";
        }
        if (DoSystemSizing) {
            Alphas(2) = "Yes";
        } else {
            Alphas(2) = "No";
        }
        if (DoPlantSizing) {
            Alphas(3) = "Yes";
        } else {
            Alphas(3) = "No";
        }
        if (DoDesDaySim) {
            Alphas(4) = "Yes";
        } else {
            Alphas(4) = "No";
        }
        if (DoWeathSim) {
            Alphas(5) = "Yes";
        } else {
            Alphas(5) = "No";
        }
        if (DoHVACSizingSimulation) {
            Alphas(6) = "Yes";
            if (NumNumber >= 1) {
                HVACSizingSimMaxIterations = Number(1);
            }
        } else {
            Alphas(6) = "No";
        }

        print(outputFiles.eio,
              "{}\n",
              "! <Simulation Control>, Do Zone Sizing, Do System Sizing, Do Plant Sizing, Do Design Days, Do Weather "
              "Simulation, Do HVAC Sizing Simulation");
        print(outputFiles.eio, " Simulation Control");
        for (Num = 1; Num <= 6; ++Num) {
            print(outputFiles.eio, ", {}", Alphas(Num));
        }
        print(outputFiles.eio, "\n");

        // Performance Precision Tradeoffs
        if (DataGlobals::DoCoilDirectSolutions) {
            Alphas(1) = "Yes";
            ShowWarningError("PerformancePrecisionTradeoffs: Coil Direct Solution simulation is selected.");
        } else {
            Alphas(1) = "No";
        }
        if (HeatBalanceIntRadExchange::CarrollMethod) {
            Alphas(2) = "CarrollMRT";
            ShowWarningError("PerformancePrecisionTradeoffs: Carroll MRT radiant exchange method is selected.");
        } else {
            Alphas(2) = "ScriptF";
        }
        Alphas(3) = overrideModeValue;
        Alphas(4) = General::RoundSigDigits(DataGlobals::NumOfTimeStepInHour);
        if (DataHeatBalance::OverrideZoneAirSolutionAlgo) {
            Alphas(5) = "Yes";
        } else {
            Alphas(5) = "No";
        }
        Alphas(6) = General::RoundSigDigits(DataHeatBalance::MinNumberOfWarmupDays);
        if (DataEnvironment::forceBeginEnvResetSuppress) {
            Alphas(7) = "Yes";
        } else {
            Alphas(7) = "No";
        }
        Alphas(8) = General::RoundSigDigits(DataConvergParams::MaxZoneTempDiff,3);
        std::string pptHeader = "! <Performance Precision Tradeoffs>, Use Coil Direct Simulation, "
            "Zone Radiant Exchange Algorithm, Override Mode, Number of Timestep In Hour, "
            "Force Euler Method, Minimum Number of Warmup Days, Force Suppress All Begin Environment Resets, "
            "MaxZoneTempDiff";
        print(outputFiles.eio, "{}\n", pptHeader);
        print(outputFiles.eio, " Performance Precision Tradeoffs");
        for (Num = 1; Num <= 8; ++Num) {
            print(outputFiles.eio, ", {}", Alphas(Num));
        }
        print(outputFiles.eio, "\n");

        print(outputFiles.eio,
              "{}\n",
              "! <Output Reporting Tolerances>, Tolerance for Time Heating Setpoint Not Met, Tolerance for Zone Cooling Setpoint Not Met Time");
        // Formats
        static constexpr auto Format_751(" Output Reporting Tolerances, {:.3R}, {:.3R}, \n");

        print(outputFiles.eio, Format_751, std::abs(deviationFromSetPtThresholdHtg), deviationFromSetPtThresholdClg);

        //  IF (DisplayExtraWarnings) THEN
        //    Write(OutputFileInits,740)
        //    Write(OutputFileInits,741) (TRIM(Alphas(Num)),Num=1,5)
        // 742 Format('! <Display Extra Warnings>, Display Advanced Report Variables, Do Not Mirror Detached Shading')
        //    IF (DisplayAdvancedReportVariables) THEN
        //      NumOut1='Yes'
        //    ELSE
        //      NumOut2='No'
        //    ENDIF
        //    IF (.not. MakeMirroredDetachedShading) THEN
        //      NumOut1='Yes'
        //    ELSE
        //      NumOut2='No'
        //    ENDIF
        // unused0909743 Format(' Display Extra Warnings',2(', ',A))
        //  ENDIF
        if (DataGlobals::createProfLog) {
            writeIntialPerfLogValues(overrideModeValue);
        }
    }

    void writeIntialPerfLogValues(std::string const &currentOverrideModeValue)
    // write the input related portions of the .perflog
    // J.Glazer February 2020
    {
        UtilityRoutines::appendPerfLog("Program, Version, TimeStamp", DataStringGlobals::VerString); // this string already includes three portions and has commas
        UtilityRoutines::appendPerfLog("Use Coil Direct Solution", bool_to_string(DoCoilDirectSolutions));
        if (HeatBalanceIntRadExchange::CarrollMethod) {
            UtilityRoutines::appendPerfLog("Zone Radiant Exchange Algorithm", "CarrollMRT");
        } else {
            UtilityRoutines::appendPerfLog("Zone Radiant Exchange Algorithm", "ScriptF");
        }
        UtilityRoutines::appendPerfLog("Override Mode", currentOverrideModeValue);
        UtilityRoutines::appendPerfLog("Number of Timesteps per Hour", General::RoundSigDigits(DataGlobals::NumOfTimeStepInHour));
        UtilityRoutines::appendPerfLog("Minimum Number of Warmup Days", General::RoundSigDigits(DataHeatBalance::MinNumberOfWarmupDays));
        UtilityRoutines::appendPerfLog("SuppressAllBeginEnvironmentResets", bool_to_string(DataEnvironment::forceBeginEnvResetSuppress));
        UtilityRoutines::appendPerfLog("MaxZoneTempDiff", General::RoundSigDigits(DataConvergParams::MaxZoneTempDiff));
     }

    std::string bool_to_string(bool logical)
    {
        if (logical) {
            return("True");
        } else {
            return("False");
        }
    }

    void CheckForMisMatchedEnvironmentSpecifications()
    {

        // SUBROUTINE INFORMATION:
        //       AUTHOR         Linda Lawrie
        //       DATE WRITTEN   August 2008
        //       MODIFIED       na
        //       RE-ENGINEERED  na

        // PURPOSE OF THIS SUBROUTINE:
        // In response to CR 7518, this routine will check to see if a proper combination of SimulationControl, RunPeriod,
        // SizingPeriod:*, etc are entered to proceed with a simulation.

        // METHODOLOGY EMPLOYED:
        // For now (8/2008), the routine will query several objects in the input.  And try to produce warnings or
        // fatals as a result.

        // SUBROUTINE LOCAL VARIABLE DECLARATIONS:
        int NumZoneSizing;
        int NumSystemSizing;
        int NumPlantSizing;
        int NumDesignDays;
        int NumRunPeriodDesign;
        int NumSizingDays;
        bool WeatherFileAttached;
        bool ErrorsFound;

        ErrorsFound = false;
        NumZoneSizing = inputProcessor->getNumObjectsFound("Sizing:Zone");
        NumSystemSizing = inputProcessor->getNumObjectsFound("Sizing:System");
        NumPlantSizing = inputProcessor->getNumObjectsFound("Sizing:Plant");
        NumDesignDays = inputProcessor->getNumObjectsFound("SizingPeriod:DesignDay");
        NumRunPeriodDesign = inputProcessor->getNumObjectsFound("SizingPeriod:WeatherFileDays") +
                             inputProcessor->getNumObjectsFound("SizingPeriod:WeatherFileConditionType");
        NumSizingDays = NumDesignDays + NumRunPeriodDesign;
        {
            IOFlags flags;
            ObjexxFCL::gio::inquire(DataStringGlobals::inputWeatherFileName, flags);
            WeatherFileAttached = flags.exists();
        }

        if (RunControlInInput) {
            if (DoZoneSizing) {
                if (NumZoneSizing > 0 && NumSizingDays == 0) {
                    ErrorsFound = true;
                    ShowSevereError(
                        "CheckEnvironmentSpecifications: Sizing for Zones has been requested but there are no design environments specified.");
                    ShowContinueError("...Add appropriate SizingPeriod:* objects for your simulation.");
                }
                if (NumZoneSizing > 0 && NumRunPeriodDesign > 0 && !WeatherFileAttached) {
                    ErrorsFound = true;
                    ShowSevereError("CheckEnvironmentSpecifications: Sizing for Zones has been requested; Design period from the weather file "
                                    "requested; but no weather file specified.");
                }
            }
            if (DoSystemSizing) {
                if (NumSystemSizing > 0 && NumSizingDays == 0) {
                    ErrorsFound = true;
                    ShowSevereError(
                        "CheckEnvironmentSpecifications: Sizing for Systems has been requested but there are no design environments specified.");
                    ShowContinueError("...Add appropriate SizingPeriod:* objects for your simulation.");
                }
                if (NumSystemSizing > 0 && NumRunPeriodDesign > 0 && !WeatherFileAttached) {
                    ErrorsFound = true;
                    ShowSevereError("CheckEnvironmentSpecifications: Sizing for Systems has been requested; Design period from the weather file "
                                    "requested; but no weather file specified.");
                }
            }
            if (DoPlantSizing) {
                if (NumPlantSizing > 0 && NumSizingDays == 0) {
                    ErrorsFound = true;
                    ShowSevereError("CheckEnvironmentSpecifications: Sizing for Equipment/Plants has been requested but there are no design "
                                    "environments specified.");
                    ShowContinueError("...Add appropriate SizingPeriod:* objects for your simulation.");
                }
                if (NumPlantSizing > 0 && NumRunPeriodDesign > 0 && !WeatherFileAttached) {
                    ErrorsFound = true;
                    ShowSevereError("CheckEnvironmentSpecifications: Sizing for Equipment/Plants has been requested; Design period from the weather "
                                    "file requested; but no weather file specified.");
                }
            }
            if (DoDesDaySim && NumSizingDays == 0) {
                ShowWarningError("CheckEnvironmentSpecifications: SimulationControl specified doing design day simulations, but no design "
                                 "environments specified.");
                ShowContinueError(
                    "...No design environment results produced. For these results, add appropriate SizingPeriod:* objects for your simulation.");
            }
            if (DoDesDaySim && NumRunPeriodDesign > 0 && !WeatherFileAttached) {
                ErrorsFound = true;
                ShowSevereError("CheckEnvironmentSpecifications: SimulationControl specified doing design day simulations; weather file design "
                                "environments specified; but no weather file specified.");
            }
            if (DoWeathSim && !RunPeriodsInInput) {
                ShowWarningError("CheckEnvironmentSpecifications: SimulationControl specified doing weather simulations, but no run periods for "
                                 "weather file specified.  No annual results produced.");
            }
            if (DoWeathSim && RunPeriodsInInput && !WeatherFileAttached) {
                ShowWarningError("CheckEnvironmentSpecifications: SimulationControl specified doing weather simulations; run periods for weather "
                                 "file specified; but no weather file specified.");
            }
        }
        if (!DoDesDaySim && !DoWeathSim) {
            ShowWarningError("\"Do the design day simulations\" and \"Do the weather file simulation\" are both set to \"No\".  No simulations will "
                             "be performed, and most input will not be read.");
        }
        if (!DoZoneSizing && !DoSystemSizing && !DoPlantSizing && !DoDesDaySim && !DoWeathSim) {
            ShowSevereError("All elements of SimulationControl are set to \"No\". No simulations can be done.  Program terminates.");
            ErrorsFound = true;
        }

        if (ErrorsFound) {
            ShowFatalError("Program terminates due to preceding conditions.");
        }
    }

    void CheckForRequestedReporting()
    {

        // SUBROUTINE INFORMATION:
        //       AUTHOR         Linda Lawrie
        //       DATE WRITTEN   January 2009
        //       MODIFIED       na
        //       RE-ENGINEERED  na

        // PURPOSE OF THIS SUBROUTINE:
        // EnergyPlus does not automatically produce any results files.  Because of this, users may not request
        // reports and may get confused when nothing is produced.  This routine will provide a warning when
        // results should be produced (either sizing periods or weather files are run) but no reports are
        // requested.

        // SUBROUTINE LOCAL VARIABLE DECLARATIONS:
        bool SimPeriods;
        bool ReportingRequested;

        ReportingRequested = false;
        SimPeriods =
            (inputProcessor->getNumObjectsFound("SizingPeriod:DesignDay") > 0 ||
             inputProcessor->getNumObjectsFound("SizingPeriod:WeatherFileDays") > 0 ||
             inputProcessor->getNumObjectsFound("SizingPeriod:WeatherFileConditionType") > 0 || inputProcessor->getNumObjectsFound("RunPeriod") > 0);

        if ((DoDesDaySim || DoWeathSim) && SimPeriods) {
            ReportingRequested =
                (inputProcessor->getNumObjectsFound("Output:Table:SummaryReports") > 0 ||
                 inputProcessor->getNumObjectsFound("Output:Table:TimeBins") > 0 || inputProcessor->getNumObjectsFound("Output:Table:Monthly") > 0 ||
                 inputProcessor->getNumObjectsFound("Output:Variable") > 0 || inputProcessor->getNumObjectsFound("Output:Meter") > 0 ||
                 inputProcessor->getNumObjectsFound("Output:Meter:MeterFileOnly") > 0 ||
                 inputProcessor->getNumObjectsFound("Output:Meter:Cumulative") > 0 ||
                 inputProcessor->getNumObjectsFound("Output:Meter:Cumulative:MeterFileOnly") > 0);
            // Not testing for : Output:SQLite or Output:EnvironmentalImpactFactors
            if (!ReportingRequested) {
                ShowWarningError("No reporting elements have been requested. No simulation results produced.");
                ShowContinueError("...Review requirements such as \"Output:Table:SummaryReports\", \"Output:Table:Monthly\", \"Output:Variable\", "
                                  "\"Output:Meter\" and others.");
            }
        }
    }

    void OpenStreamFile(const std::string &fileName, int &unitNumber, std::ostream *&out_stream)
    {
        int write_stat;
        unitNumber = GetNewUnitNumber();
        {
            IOFlags flags;
            flags.ACTION("write");
            flags.STATUS("UNKNOWN");
            ObjexxFCL::gio::open(unitNumber, fileName, flags);
            write_stat = flags.ios();
        }
        if (write_stat != 0) {
            ShowFatalError("OpenOutputFiles: Could not open file " + fileName + " for output (write).");
        }
        out_stream = ObjexxFCL::gio::out_stream(unitNumber);
    }

    void OpenOutputJsonFiles()
    {

        //// timeSeriesAndTabularEnabled() will return true if only timeSeriesAndTabular is set, that's the only time we write to that file
        if (ResultsFramework::OutputSchema->timeSeriesAndTabularEnabled()) {
            if (ResultsFramework::OutputSchema->JSONEnabled()) {
                OpenStreamFile(DataStringGlobals::outputJsonFileName, jsonOutputStreams.OutputFileJson, jsonOutputStreams.json_stream);
            }
            if (ResultsFramework::OutputSchema->CBOREnabled()) {
                OpenStreamFile(DataStringGlobals::outputCborFileName, jsonOutputStreams.OutputFileCBOR, jsonOutputStreams.cbor_stream);
            }
            if (ResultsFramework::OutputSchema->MsgPackEnabled()) {
                OpenStreamFile(DataStringGlobals::outputMsgPackFileName, jsonOutputStreams.OutputFileMsgPack, jsonOutputStreams.msgpack_stream);
            }
        }
        //// timeSeriesEnabled() will return true if timeSeries is set, so we can write meter reports
        if (ResultsFramework::OutputSchema->timeSeriesEnabled()) {
            // Output detailed Zone time series file
            if (ResultsFramework::OutputSchema->RIDetailedZoneTSData.rDataFrameEnabled() ||
                ResultsFramework::OutputSchema->RIDetailedZoneTSData.iDataFrameEnabled()) {
                if (ResultsFramework::OutputSchema->JSONEnabled()) {
                    OpenStreamFile(DataStringGlobals::outputTSZoneJsonFileName, jsonOutputStreams.OutputFileTSZoneJson,
                                   jsonOutputStreams.json_TSstream_Zone);
                }
                if (ResultsFramework::OutputSchema->CBOREnabled()) {
                    OpenStreamFile(DataStringGlobals::outputTSZoneCborFileName, jsonOutputStreams.OutputFileTSZoneCBOR,
                                   jsonOutputStreams.cbor_TSstream_Zone);
                }
                if (ResultsFramework::OutputSchema->MsgPackEnabled()) {
                    OpenStreamFile(DataStringGlobals::outputTSZoneMsgPackFileName, jsonOutputStreams.OutputFileTSZoneMsgPack,
                                   jsonOutputStreams.msgpack_TSstream_Zone);
                }
            }

            // Output detailed HVAC time series file
            if (ResultsFramework::OutputSchema->RIDetailedHVACTSData.iDataFrameEnabled() ||
                ResultsFramework::OutputSchema->RIDetailedHVACTSData.rDataFrameEnabled()) {
                if (ResultsFramework::OutputSchema->JSONEnabled()) {
                    OpenStreamFile(DataStringGlobals::outputTSHvacJsonFileName, jsonOutputStreams.OutputFileTSHVACJson,
                                   jsonOutputStreams.json_TSstream_HVAC);
                }
                if (ResultsFramework::OutputSchema->CBOREnabled()) {
                    OpenStreamFile(DataStringGlobals::outputTSHvacCborFileName, jsonOutputStreams.OutputFileTSHVACCBOR,
                                   jsonOutputStreams.cbor_TSstream_HVAC);
                }
                if (ResultsFramework::OutputSchema->MsgPackEnabled()) {
                    OpenStreamFile(DataStringGlobals::outputTSHvacMsgPackFileName, jsonOutputStreams.OutputFileTSHVACMsgPack,
                                   jsonOutputStreams.msgpack_TSstream_HVAC);
                }
            }

            // Output timestep time series file
            if (ResultsFramework::OutputSchema->RITimestepTSData.iDataFrameEnabled() ||
                ResultsFramework::OutputSchema->RITimestepTSData.rDataFrameEnabled()) {
                if (ResultsFramework::OutputSchema->JSONEnabled()) {
                    OpenStreamFile(DataStringGlobals::outputTSJsonFileName, jsonOutputStreams.OutputFileTSJson, jsonOutputStreams.json_TSstream);
                }
                if (ResultsFramework::OutputSchema->CBOREnabled()) {
                    OpenStreamFile(DataStringGlobals::outputTSCborFileName, jsonOutputStreams.OutputFileTSCBOR, jsonOutputStreams.cbor_TSstream);
                }
                if (ResultsFramework::OutputSchema->MsgPackEnabled()) {
                    OpenStreamFile(DataStringGlobals::outputTSMsgPackFileName, jsonOutputStreams.OutputFileTSMsgPack,
                                   jsonOutputStreams.msgpack_TSstream);
                }
            }

            // Output hourly time series file
            if (ResultsFramework::OutputSchema->RIHourlyTSData.iDataFrameEnabled() ||
                ResultsFramework::OutputSchema->RIHourlyTSData.rDataFrameEnabled()) {
                if (ResultsFramework::OutputSchema->JSONEnabled()) {
                    OpenStreamFile(DataStringGlobals::outputHRJsonFileName, jsonOutputStreams.OutputFileHRJson, jsonOutputStreams.json_HRstream);
                }
                if (ResultsFramework::OutputSchema->CBOREnabled()) {
                    OpenStreamFile(DataStringGlobals::outputHRCborFileName, jsonOutputStreams.OutputFileHRCBOR, jsonOutputStreams.cbor_HRstream);
                }
                if (ResultsFramework::OutputSchema->MsgPackEnabled()) {
                    OpenStreamFile(DataStringGlobals::outputHRMsgPackFileName, jsonOutputStreams.OutputFileHRMsgPack,
                                   jsonOutputStreams.msgpack_HRstream);
                }
            }

            // Output daily time series file
            if (ResultsFramework::OutputSchema->RIDailyTSData.iDataFrameEnabled() ||
                ResultsFramework::OutputSchema->RIDailyTSData.rDataFrameEnabled()) {
                if (ResultsFramework::OutputSchema->JSONEnabled()) {
                    OpenStreamFile(DataStringGlobals::outputDYJsonFileName, jsonOutputStreams.OutputFileDYJson, jsonOutputStreams.json_DYstream);
                }
                if (ResultsFramework::OutputSchema->CBOREnabled()) {
                    OpenStreamFile(DataStringGlobals::outputDYCborFileName, jsonOutputStreams.OutputFileDYCBOR, jsonOutputStreams.cbor_DYstream);
                }
                if (ResultsFramework::OutputSchema->MsgPackEnabled()) {
                    OpenStreamFile(DataStringGlobals::outputDYMsgPackFileName, jsonOutputStreams.OutputFileDYMsgPack,
                                   jsonOutputStreams.msgpack_DYstream);
                }
            }

            // Output monthly time series file
            if (ResultsFramework::OutputSchema->RIMonthlyTSData.iDataFrameEnabled() ||
                ResultsFramework::OutputSchema->RIMonthlyTSData.rDataFrameEnabled()) {
                if (ResultsFramework::OutputSchema->JSONEnabled()) {
                    OpenStreamFile(DataStringGlobals::outputMNJsonFileName, jsonOutputStreams.OutputFileMNJson, jsonOutputStreams.json_MNstream);
                }
                if (ResultsFramework::OutputSchema->CBOREnabled()) {
                    OpenStreamFile(DataStringGlobals::outputMNCborFileName, jsonOutputStreams.OutputFileMNCBOR, jsonOutputStreams.cbor_MNstream);
                }
                if (ResultsFramework::OutputSchema->MsgPackEnabled()) {
                    OpenStreamFile(DataStringGlobals::outputMNMsgPackFileName, jsonOutputStreams.OutputFileMNMsgPack,
                                   jsonOutputStreams.msgpack_MNstream);
                }
            }

            // Output run period time series file
            if (ResultsFramework::OutputSchema->RIRunPeriodTSData.iDataFrameEnabled() ||
                ResultsFramework::OutputSchema->RIRunPeriodTSData.rDataFrameEnabled()) {
                if (ResultsFramework::OutputSchema->JSONEnabled()) {
                    OpenStreamFile(DataStringGlobals::outputSMJsonFileName, jsonOutputStreams.OutputFileSMJson, jsonOutputStreams.json_SMstream);
                }
                if (ResultsFramework::OutputSchema->CBOREnabled()) {
                    OpenStreamFile(DataStringGlobals::outputSMCborFileName, jsonOutputStreams.OutputFileSMCBOR, jsonOutputStreams.cbor_SMstream);
                }
                if (ResultsFramework::OutputSchema->MsgPackEnabled()) {
                    OpenStreamFile(DataStringGlobals::outputSMMsgPackFileName, jsonOutputStreams.OutputFileSMMsgPack,
                                   jsonOutputStreams.msgpack_SMstream);
                }
            }
        }
    }

    void OpenOutputFiles()
    {

        // SUBROUTINE INFORMATION:
        //       AUTHOR         Rick Strand
        //       DATE WRITTEN   June 1997
        //       MODIFIED       na
        //       RE-ENGINEERED  na

        // PURPOSE OF THIS SUBROUTINE:
        // This subroutine opens all of the input and output files needed for
        // an EnergyPlus run.

        // METHODOLOGY EMPLOYED:
        // na

        // REFERENCES:
        // na

        // Using/Aliasing
        using DataStringGlobals::VerString;

        // Locals
        // SUBROUTINE ARGUMENT DEFINITIONS:
        // na

        // SUBROUTINE PARAMETER DEFINITIONS:
        // na

        // INTERFACE BLOCK SPECIFICATIONS:
        // na

        // DERIVED TYPE DEFINITIONS:
        // na

        // SUBROUTINE LOCAL VARIABLE DECLARATIONS:
        int write_stat;

        // FLOW:
        OutputFileStandard = GetNewUnitNumber();
        StdOutputRecordCount = 0;
        {
            IOFlags flags;
            flags.ACTION("write");
            flags.STATUS("UNKNOWN");
            ObjexxFCL::gio::open(OutputFileStandard, DataStringGlobals::outputEsoFileName, flags);
            write_stat = flags.ios();
        }
        if (write_stat != 0) {
           ShowFatalError("OpenOutputFiles: Could not open file " + DataStringGlobals::outputEsoFileName + " for output (write).");
        }
        eso_stream = ObjexxFCL::gio::out_stream(OutputFileStandard);
        ObjexxFCL::gio::write(OutputFileStandard, fmtA) << "Program Version," + VerString;

        // Open the Initialization Output File
        OutputFiles::getSingleton().eio.open();
        if (!OutputFiles::getSingleton().eio.good()) {
            ShowFatalError("OpenOutputFiles: Could not open file " + OutputFiles::getSingleton().eio.fileName + " for output (write).");
        }

        print(OutputFiles::getSingleton().eio, "Program Version,{}\n", VerString);

        // Open the Meters Output File
        OutputFiles::getSingleton().mtr.open();
        StdMeterRecordCount = 0;
        if (!OutputFiles::getSingleton().mtr.good()) {
            ShowFatalError("OpenOutputFiles: Could not open file " + OutputFiles::getSingleton().mtr.fileName + " for output (write).");
        }
        print(OutputFiles::getSingleton().mtr, "Program Version,{}\n", VerString);

        // Open the Branch-Node Details Output File
        OutputFileBNDetails = GetNewUnitNumber();
        {
            IOFlags flags;
            flags.ACTION("write");
            flags.STATUS("UNKNOWN");
            ObjexxFCL::gio::open(OutputFileBNDetails, DataStringGlobals::outputBndFileName, flags);
            write_stat = flags.ios();
        }
        if (write_stat != 0) {
            ShowFatalError("OpenOutputFiles: Could not open file " + DataStringGlobals::outputBndFileName + " for output (write).");
        }
        ObjexxFCL::gio::write(OutputFileBNDetails, fmtA) << "Program Version," + VerString;
    }

    void CloseOutputFiles(OutputFiles &outputFiles)
    {

        // SUBROUTINE INFORMATION:
        //       AUTHOR         Rick Strand
        //       DATE WRITTEN   June 1997
        //       MODIFIED       na
        //       RE-ENGINEERED  na

        // PURPOSE OF THIS SUBROUTINE:
        // This subroutine closes all of the input and output files needed for
        // an EnergyPlus run.  It also prints the end of data marker for each
        // output file.

        // METHODOLOGY EMPLOYED:
        // na

        // REFERENCES:
        // na

        // Using/Aliasing
        using namespace DataOutputs;
        using OutputProcessor::InstMeterCacheSize;
        using OutputProcessor::MaxIVariable;
        using OutputProcessor::MaxRVariable;
        using OutputProcessor::NumEnergyMeters;
        using OutputProcessor::NumOfIVariable;
        using OutputProcessor::NumOfIVariable_Setup;
        using OutputProcessor::NumOfIVariable_Sum;
        using OutputProcessor::NumOfRVariable;
        using OutputProcessor::NumOfRVariable_Meter;
        using OutputProcessor::NumOfRVariable_Setup;
        using OutputProcessor::NumOfRVariable_Sum;
        using OutputProcessor::NumReportList;
        using OutputProcessor::NumTotalIVariable;
        using OutputProcessor::NumTotalRVariable;
        using OutputProcessor::NumVarMeterArrays;
        using OutputReportTabular::maxUniqueKeyCount;
        using OutputReportTabular::MonthlyFieldSetInputCount;
        using SolarShading::MAXHCArrayBounds;
        using SolarShading::maxNumberOfFigures;
        using namespace DataRuntimeLanguage;
        using DataBranchNodeConnections::MaxNumOfNodeConnections;
        using DataBranchNodeConnections::NumOfNodeConnections;
        using DataHeatBalance::CondFDRelaxFactor;
        using DataHeatBalance::CondFDRelaxFactorInput;
        using General::RoundSigDigits;
        using namespace DataSystemVariables; // , ONLY: MaxNumberOfThreads,NumberIntRadThreads,iEnvSetThreads
        using DataSurfaces::MaxVerticesPerSurface;
        using namespace DataTimings;

        // Locals
        // SUBROUTINE ARGUMENT DEFINITIONS:
        // na

        // SUBROUTINE PARAMETER DEFINITIONS:
        static constexpr auto EndOfDataString("End of Data"); // Signifies the end of the data block in the output file
        static ObjexxFCL::gio::Fmt EndOfDataFormat("(\"End of Data\")");

        // INTERFACE BLOCK SPECIFICATIONS:
        // na

        // DERIVED TYPE DEFINITIONS:
        // na

        // SUBROUTINE LOCAL VARIABLE DECLARATIONS:
        int EchoInputFile; // found unit number for 'eplusout.audit'
        std::string cEnvSetThreads;
        std::string cepEnvSetThreads;
        std::string cIDFSetThreads;

        EchoInputFile = FindUnitNumber(DataStringGlobals::outputAuditFileName);
        // Record some items on the audit file
        ObjexxFCL::gio::write(EchoInputFile, fmtLD) << "NumOfRVariable=" << NumOfRVariable_Setup;
        ObjexxFCL::gio::write(EchoInputFile, fmtLD) << "NumOfRVariable(Total)=" << NumTotalRVariable;
        ObjexxFCL::gio::write(EchoInputFile, fmtLD) << "NumOfRVariable(Actual)=" << NumOfRVariable;
        ObjexxFCL::gio::write(EchoInputFile, fmtLD) << "NumOfRVariable(Summed)=" << NumOfRVariable_Sum;
        ObjexxFCL::gio::write(EchoInputFile, fmtLD) << "NumOfRVariable(Meter)=" << NumOfRVariable_Meter;
        ObjexxFCL::gio::write(EchoInputFile, fmtLD) << "NumOfIVariable=" << NumOfIVariable_Setup;
        ObjexxFCL::gio::write(EchoInputFile, fmtLD) << "NumOfIVariable(Total)=" << NumTotalIVariable;
        ObjexxFCL::gio::write(EchoInputFile, fmtLD) << "NumOfIVariable(Actual)=" << NumOfIVariable;
        ObjexxFCL::gio::write(EchoInputFile, fmtLD) << "NumOfIVariable(Summed)=" << NumOfIVariable_Sum;
        ObjexxFCL::gio::write(EchoInputFile, fmtLD) << "MaxRVariable=" << MaxRVariable;
        ObjexxFCL::gio::write(EchoInputFile, fmtLD) << "MaxIVariable=" << MaxIVariable;
        ObjexxFCL::gio::write(EchoInputFile, fmtLD) << "NumEnergyMeters=" << NumEnergyMeters;
        ObjexxFCL::gio::write(EchoInputFile, fmtLD) << "NumVarMeterArrays=" << NumVarMeterArrays;
        ObjexxFCL::gio::write(EchoInputFile, fmtLD) << "maxUniqueKeyCount=" << maxUniqueKeyCount;
        ObjexxFCL::gio::write(EchoInputFile, fmtLD) << "maxNumberOfFigures=" << maxNumberOfFigures;
        ObjexxFCL::gio::write(EchoInputFile, fmtLD) << "MAXHCArrayBounds=" << MAXHCArrayBounds;
        ObjexxFCL::gio::write(EchoInputFile, fmtLD) << "MaxVerticesPerSurface=" << MaxVerticesPerSurface;
        ObjexxFCL::gio::write(EchoInputFile, fmtLD) << "NumReportList=" << NumReportList;
        ObjexxFCL::gio::write(EchoInputFile, fmtLD) << "InstMeterCacheSize=" << InstMeterCacheSize;
        if (SutherlandHodgman) {
            if (SlaterBarsky) {
                ObjexxFCL::gio::write(EchoInputFile, fmtLD) << "ClippingAlgorithm=SlaterBarskyandSutherlandHodgman";
            } else {
                ObjexxFCL::gio::write(EchoInputFile, fmtLD) << "ClippingAlgorithm=SutherlandHodgman";
            }
        } else {
            ObjexxFCL::gio::write(EchoInputFile, fmtLD) << "ClippingAlgorithm=ConvexWeilerAtherton";
        }
        ObjexxFCL::gio::write(EchoInputFile, fmtLD) << "MonthlyFieldSetInputCount=" << MonthlyFieldSetInputCount;
        ObjexxFCL::gio::write(EchoInputFile, fmtLD) << "NumConsideredOutputVariables=" << NumConsideredOutputVariables;
        ObjexxFCL::gio::write(EchoInputFile, fmtLD) << "MaxConsideredOutputVariables=" << MaxConsideredOutputVariables;

        ObjexxFCL::gio::write(EchoInputFile, fmtLD) << "numActuatorsUsed=" << numActuatorsUsed;
        ObjexxFCL::gio::write(EchoInputFile, fmtLD) << "numEMSActuatorsAvailable=" << numEMSActuatorsAvailable;
        ObjexxFCL::gio::write(EchoInputFile, fmtLD) << "maxEMSActuatorsAvailable=" << maxEMSActuatorsAvailable;
        ObjexxFCL::gio::write(EchoInputFile, fmtLD) << "numInternalVariablesUsed=" << NumInternalVariablesUsed;
        ObjexxFCL::gio::write(EchoInputFile, fmtLD) << "numEMSInternalVarsAvailable=" << numEMSInternalVarsAvailable;
        ObjexxFCL::gio::write(EchoInputFile, fmtLD) << "maxEMSInternalVarsAvailable=" << maxEMSInternalVarsAvailable;

        ObjexxFCL::gio::write(EchoInputFile, fmtLD) << "NumOfNodeConnections=" << NumOfNodeConnections;
        ObjexxFCL::gio::write(EchoInputFile, fmtLD) << "MaxNumOfNodeConnections=" << MaxNumOfNodeConnections;
#ifdef EP_Count_Calls
        ObjexxFCL::gio::write(EchoInputFile, fmtLD) << "NumShadow_Calls=" << NumShadow_Calls;
        ObjexxFCL::gio::write(EchoInputFile, fmtLD) << "NumShadowAtTS_Calls=" << NumShadowAtTS_Calls;
        ObjexxFCL::gio::write(EchoInputFile, fmtLD) << "NumClipPoly_Calls=" << NumClipPoly_Calls;
        ObjexxFCL::gio::write(EchoInputFile, fmtLD) << "NumInitSolar_Calls=" << NumInitSolar_Calls;
        ObjexxFCL::gio::write(EchoInputFile, fmtLD) << "NumAnisoSky_Calls=" << NumAnisoSky_Calls;
        ObjexxFCL::gio::write(EchoInputFile, fmtLD) << "NumDetPolyOverlap_Calls=" << NumDetPolyOverlap_Calls;
        ObjexxFCL::gio::write(EchoInputFile, fmtLD) << "NumCalcPerSolBeam_Calls=" << NumCalcPerSolBeam_Calls;
        ObjexxFCL::gio::write(EchoInputFile, fmtLD) << "NumDetShadowCombs_Calls=" << NumDetShadowCombs_Calls;
        ObjexxFCL::gio::write(EchoInputFile, fmtLD) << "NumIntSolarDist_Calls=" << NumIntSolarDist_Calls;
        ObjexxFCL::gio::write(EchoInputFile, fmtLD) << "NumIntRadExchange_Calls=" << NumIntRadExchange_Calls;
        ObjexxFCL::gio::write(EchoInputFile, fmtLD) << "NumIntRadExchangeZ_Calls=" << NumIntRadExchangeZ_Calls;
        ObjexxFCL::gio::write(EchoInputFile, fmtLD) << "NumIntRadExchangeMain_Calls=" << NumIntRadExchangeMain_Calls;
        ObjexxFCL::gio::write(EchoInputFile, fmtLD) << "NumIntRadExchangeOSurf_Calls=" << NumIntRadExchangeOSurf_Calls;
        ObjexxFCL::gio::write(EchoInputFile, fmtLD) << "NumIntRadExchangeISurf_Calls=" << NumIntRadExchangeISurf_Calls;
        ObjexxFCL::gio::write(EchoInputFile, fmtLD) << "NumMaxInsideSurfIterations=" << NumMaxInsideSurfIterations;
        ObjexxFCL::gio::write(EchoInputFile, fmtLD) << "NumCalcScriptF_Calls=" << NumCalcScriptF_Calls;
#endif

        ObjexxFCL::gio::write(OutputFileStandard, EndOfDataFormat);
        ObjexxFCL::gio::write(OutputFileStandard, fmtLD) << "Number of Records Written=" << StdOutputRecordCount;
        if (StdOutputRecordCount > 0) {
            ObjexxFCL::gio::close(OutputFileStandard);
        } else {
            {
                IOFlags flags;
                flags.DISPOSE("DELETE");
                ObjexxFCL::gio::close(OutputFileStandard, flags);
            }
        }
        eso_stream = nullptr;

        if (DataHeatBalance::AnyCondFD) { // echo out relaxation factor, it may have been changed by the program
            print(
                outputFiles.eio, "{}\n", "! <ConductionFiniteDifference Numerical Parameters>, Starting Relaxation Factor, Final Relaxation Factor");
            print(outputFiles.eio, "ConductionFiniteDifference Numerical Parameters, {:.3R}, {:.3R}\n", CondFDRelaxFactorInput, CondFDRelaxFactor);
        }
        // Report number of threads to eio file
        static constexpr auto ThreadingHeader("! <Program Control Information:Threads/Parallel Sims>, Threading Supported,Maximum Number of "
                                              "Threads, Env Set Threads (OMP_NUM_THREADS), EP Env Set Threads (EP_OMP_NUM_THREADS), IDF Set "
                                              "Threads, Number of Threads Used (Interior Radiant Exchange), Number Nominal Surfaces, Number "
                                              "Parallel Sims");
        print(outputFiles.eio, "{}\n", ThreadingHeader);
        static constexpr auto ThreadReport("Program Control:Threads/Parallel Sims, {},{}, {}, {}, {}, {}, {}, {}\n");
        if (Threading) {
            if (iEnvSetThreads == 0) {
                cEnvSetThreads = "Not Set";
            } else {
                cEnvSetThreads = RoundSigDigits(iEnvSetThreads);
            }
            if (iepEnvSetThreads == 0) {
                cepEnvSetThreads = "Not Set";
            } else {
                cepEnvSetThreads = RoundSigDigits(iepEnvSetThreads);
            }
            if (iIDFSetThreads == 0) {
                cIDFSetThreads = "Not Set";
            } else {
                cIDFSetThreads = RoundSigDigits(iIDFSetThreads);
            }
            if (lnumActiveSims) {
                print(outputFiles.eio,
                      ThreadReport,
                      "Yes",
                      MaxNumberOfThreads,
                      cEnvSetThreads,
                      cepEnvSetThreads,
                      cIDFSetThreads,
                      NumberIntRadThreads,
                      iNominalTotSurfaces,
                      inumActiveSims);
            } else {
                print(outputFiles.eio,
                      ThreadReport,
                      "Yes",
                      MaxNumberOfThreads,
                      cEnvSetThreads,
                      cepEnvSetThreads,
                      cIDFSetThreads,
                      NumberIntRadThreads,
                      iNominalTotSurfaces,
                      "N/A");
            }
        } else { // no threading
            if (lnumActiveSims) {
                print(outputFiles.eio, ThreadReport, "No", MaxNumberOfThreads, "N/A", "N/A", "N/A", "N/A", "N/A", inumActiveSims);
            } else {
                print(outputFiles.eio, ThreadReport, "No", MaxNumberOfThreads, "N/A", "N/A", "N/A", "N/A", "N/A", "N/A");
            }
        }

        // Close the Initialization Output File
        print(outputFiles.eio, "{}\n", EndOfDataString);
        outputFiles.eio.close();

        // Close the Meters Output File
        print(outputFiles.mtr, "{}\n", EndOfDataString);
        print(outputFiles.mtr, " Number of Records Written={:12}\n", StdMeterRecordCount);
        if (StdMeterRecordCount > 0) {
            outputFiles.mtr.close();
        } else {
            outputFiles.mtr.del();
        }

        // Close the External Shading Output File

        if (OutputFileShadingFrac > 0) {
            ObjexxFCL::gio::close(OutputFileShadingFrac);
        }
    }

    void SetupSimulation(OutputFiles &outputFiles, bool &ErrorsFound)
    {

        // SUBROUTINE INFORMATION:
        //       AUTHOR         B. Griffith/L. Lawrie
        //       DATE WRITTEN   May 2008
        //       MODIFIED       na
        //       RE-ENGINEERED  na

        // PURPOSE OF THIS SUBROUTINE:
        //  execute a few time steps of a simulation to facilitate setting up model
        //  developed to resolve reverse DD problems caused be the differences
        //  that stem from setup and information gathering that occurs during the first pass.

        // METHODOLOGY EMPLOYED:
        // Using global flag (kickoff simulation), only a few time steps are executed.
        // global flag is used in other parts of simulation to terminate quickly.

        // Using/Aliasing
        using CostEstimateManager::SimCostEstimate;
        using DataEnvironment::EndMonthFlag;
        using DataEnvironment::EnvironmentName;
        using ExteriorEnergyUse::ManageExteriorEnergyUse;
        using General::TrimSigDigits;
        using namespace DataTimings;
        using PlantPipingSystemsManager::CheckIfAnyBasements;
        using PlantPipingSystemsManager::CheckIfAnySlabs;
        using PlantPipingSystemsManager::SimulateGroundDomains;

        // SUBROUTINE LOCAL VARIABLE DECLARATIONS:
        static bool Available(false); // an environment is available to process
        //  integer :: env_iteration=0
        //  CHARACTER(len=32) :: cEnvChar

        //  return  ! remove comment to do 'old way'

        Available = true;

        while (Available) { // do for each environment

            GetNextEnvironment(outputFiles, Available, ErrorsFound);

            if (!Available) break;
            if (ErrorsFound) break;

            BeginEnvrnFlag = true;
            EndEnvrnFlag = false;
            EndMonthFlag = false;
            WarmupFlag = true;
            DayOfSim = 0;

            ++DayOfSim;
            BeginDayFlag = true;
            EndDayFlag = false;

            HourOfDay = 1;

            BeginHourFlag = true;
            EndHourFlag = false;

            TimeStep = 1;

            if (DeveloperFlag) DisplayString("Initializing Simulation - timestep 1:" + EnvironmentName);

            BeginTimeStepFlag = true;

            ManageWeather();

            ManageExteriorEnergyUse();

            ManageHeatBalance(outputFiles);

            BeginHourFlag = false;
            BeginDayFlag = false;
            BeginEnvrnFlag = false;
            BeginSimFlag = false;
            BeginFullSimFlag = false;

            //          ! do another timestep=1
            if (DeveloperFlag) DisplayString("Initializing Simulation - 2nd timestep 1:" + EnvironmentName);

            ManageWeather();

            ManageExteriorEnergyUse();

            ManageHeatBalance(outputFiles);

            //         do an end of day, end of environment time step

            HourOfDay = 24;
            TimeStep = NumOfTimeStepInHour;
            EndEnvrnFlag = true;

            if (DeveloperFlag) DisplayString("Initializing Simulation - hour 24 timestep 1:" + EnvironmentName);
            ManageWeather();

            ManageExteriorEnergyUse();

            ManageHeatBalance(outputFiles);

        } // ... End environment loop.

        if (AnySlabsInModel || AnyBasementsInModel) {
            SimulateGroundDomains(outputFiles, true);
        }

        if (!ErrorsFound) SimCostEstimate(); // basically will get and check input
        if (ErrorsFound) ShowFatalError("Previous conditions cause program termination.");
    }

    void ReportNodeConnections()
    {

        // SUBROUTINE INFORMATION:
        //       AUTHOR         Linda Lawrie
        //       DATE WRITTEN   February 2004
        //       MODIFIED       na
        //       RE-ENGINEERED  na

        // PURPOSE OF THIS SUBROUTINE:
        // This subroutine 'reports' the NodeConnection data structure.  It groups the
        // report/dump by parent, non-parent objects.

        // Using/Aliasing
        using namespace DataBranchNodeConnections;
        using DataGlobals::OutputFileBNDetails;
        using DataLoopNode::NodeID;
        using DataLoopNode::NumOfNodes;

        // SUBROUTINE LOCAL VARIABLE DECLARATIONS:
        int Loop;
        int Loop1;
        int NumParents;
        int NumNonParents;
        int NumNonConnected;
        std::string ChrOut;
        bool ParentComponentFound;

        // Formats
        static ObjexxFCL::gio::Fmt Format_701("(A)");
        static ObjexxFCL::gio::Fmt Format_702("('! <#',A,' Node Connections>,<Number of ',A,' Node Connections>')");
        static ObjexxFCL::gio::Fmt Format_703(
            "('! <',A,' Node Connection>,<Node Name>,<Node ObjectType>,<Node ObjectName>,','<Node ConnectionType>,<Node FluidStream>')");
        static ObjexxFCL::gio::Fmt Format_705("('! <#NonConnected Nodes>,<Number of NonConnected Nodes>',/,' #NonConnected Nodes,',A)");
        static ObjexxFCL::gio::Fmt Format_706("('! <NonConnected Node>,<NonConnected Node Number>,<NonConnected Node Name>')");

        NonConnectedNodes.dimension(NumOfNodes, true);

        NumParents = 0;
        NumNonParents = 0;
        for (Loop = 1; Loop <= NumOfNodeConnections; ++Loop) {
            if (NodeConnections(Loop).ObjectIsParent) continue;
            ++NumNonParents;
        }
        NumParents = NumOfNodeConnections - NumNonParents;
        ParentNodeList.allocate(NumParents);

        //  Do Parent Objects
        ObjexxFCL::gio::write(OutputFileBNDetails, Format_701) << "! ===============================================================";
        ObjexxFCL::gio::write(OutputFileBNDetails, Format_702) << "Parent"
                                                    << "Parent";
        ObjexxFCL::gio::write(ChrOut, fmtLD) << NumParents;
        ObjexxFCL::gio::write(OutputFileBNDetails, Format_701) << " #Parent Node Connections," + stripped(ChrOut);
        ObjexxFCL::gio::write(OutputFileBNDetails, Format_703) << "Parent";

        for (Loop = 1; Loop <= NumOfNodeConnections; ++Loop) {
            if (!NodeConnections(Loop).ObjectIsParent) continue;
            NonConnectedNodes(NodeConnections(Loop).NodeNumber) = false;
            ObjexxFCL::gio::write(ChrOut, fmtLD) << NodeConnections(Loop).FluidStream;
            strip(ChrOut);
            ObjexxFCL::gio::write(OutputFileBNDetails, Format_701) << " Parent Node Connection," + NodeConnections(Loop).NodeName + ',' +
                                                               NodeConnections(Loop).ObjectType + ',' + NodeConnections(Loop).ObjectName + ',' +
                                                               NodeConnections(Loop).ConnectionType + ',' + ChrOut;
            // Build ParentNodeLists
            if (UtilityRoutines::SameString(NodeConnections(Loop).ConnectionType, "Inlet") ||
                UtilityRoutines::SameString(NodeConnections(Loop).ConnectionType, "Outlet")) {
                ParentComponentFound = false;
                for (Loop1 = 1; Loop1 <= NumOfActualParents; ++Loop1) {
                    if (ParentNodeList(Loop1).CType != NodeConnections(Loop).ObjectType ||
                        ParentNodeList(Loop1).CName != NodeConnections(Loop).ObjectName)
                        continue;
                    ParentComponentFound = true;
                    {
                        auto const SELECT_CASE_var(UtilityRoutines::MakeUPPERCase(NodeConnections(Loop).ConnectionType));
                        if (SELECT_CASE_var == "INLET") {
                            ParentNodeList(Loop1).InletNodeName = NodeConnections(Loop).NodeName;
                        } else if (SELECT_CASE_var == "OUTLET") {
                            ParentNodeList(Loop1).OutletNodeName = NodeConnections(Loop).NodeName;
                        }
                    }
                }
                if (!ParentComponentFound) {
                    ++NumOfActualParents;
                    ParentNodeList(NumOfActualParents).CType = NodeConnections(Loop).ObjectType;
                    ParentNodeList(NumOfActualParents).CName = NodeConnections(Loop).ObjectName;
                    {
                        auto const SELECT_CASE_var(UtilityRoutines::MakeUPPERCase(NodeConnections(Loop).ConnectionType));
                        if (SELECT_CASE_var == "INLET") {
                            ParentNodeList(NumOfActualParents).InletNodeName = NodeConnections(Loop).NodeName;
                        } else if (SELECT_CASE_var == "OUTLET") {
                            ParentNodeList(NumOfActualParents).OutletNodeName = NodeConnections(Loop).NodeName;
                        }
                    }
                }
            }
        }

        //  Do non-Parent Objects
        ObjexxFCL::gio::write(OutputFileBNDetails, Format_701) << "! ===============================================================";
        ObjexxFCL::gio::write(OutputFileBNDetails, Format_702) << "Non-Parent"
                                                    << "Non-Parent";
        ObjexxFCL::gio::write(ChrOut, fmtLD) << NumNonParents;
        ObjexxFCL::gio::write(OutputFileBNDetails, Format_701) << " #Non-Parent Node Connections," + stripped(ChrOut);
        ObjexxFCL::gio::write(OutputFileBNDetails, Format_703) << "Non-Parent";

        for (Loop = 1; Loop <= NumOfNodeConnections; ++Loop) {
            if (NodeConnections(Loop).ObjectIsParent) continue;
            NonConnectedNodes(NodeConnections(Loop).NodeNumber) = false;
            ObjexxFCL::gio::write(ChrOut, fmtLD) << NodeConnections(Loop).FluidStream;
            strip(ChrOut);
            ObjexxFCL::gio::write(OutputFileBNDetails, Format_701) << " Non-Parent Node Connection," + NodeConnections(Loop).NodeName + ',' +
                                                               NodeConnections(Loop).ObjectType + ',' + NodeConnections(Loop).ObjectName + ',' +
                                                               NodeConnections(Loop).ConnectionType + ',' + ChrOut;
        }

        NumNonConnected = 0;
        for (Loop = 1; Loop <= NumOfNodes; ++Loop) {
            if (NonConnectedNodes(Loop)) ++NumNonConnected;
        }

        if (NumNonConnected > 0) {
            ObjexxFCL::gio::write(OutputFileBNDetails, Format_701) << "! ===============================================================";
            ObjexxFCL::gio::write(ChrOut, fmtLD) << NumNonConnected;
            ObjexxFCL::gio::write(OutputFileBNDetails, Format_705) << stripped(ChrOut);
            ObjexxFCL::gio::write(OutputFileBNDetails, Format_706);
            for (Loop = 1; Loop <= NumOfNodes; ++Loop) {
                if (!NonConnectedNodes(Loop)) continue;
                ObjexxFCL::gio::write(ChrOut, fmtLD) << Loop;
                strip(ChrOut);
                ObjexxFCL::gio::write(OutputFileBNDetails, Format_701) << " NonConnected Node," + ChrOut + ',' + NodeID(Loop);
            }
        }

        NonConnectedNodes.deallocate();
    }

    void ReportLoopConnections()
    {

        // SUBROUTINE INFORMATION:
        //       AUTHOR         Linda Lawrie
        //       DATE WRITTEN   December 2001
        //       MODIFIED       March 2003; added other reporting
        //       RE-ENGINEERED  na

        // PURPOSE OF THIS SUBROUTINE:
        // This subroutine reports on the node connections in various parts of the
        // HVAC syste: Component Sets, Air Loop, Plant and Condenser Loop, Supply and
        // return air paths, controlled zones.
        // This information should be useful in diagnosing node connection input errors.

        // Using/Aliasing
        using namespace DataAirLoop;
        using namespace DataBranchNodeConnections;
        using DataLoopNode::NodeID;
        using DataLoopNode::NumOfNodes;
        using namespace DataHVACGlobals;
        using namespace DataPlant;
        using namespace DataZoneEquipment;
        using DataErrorTracking::AbortProcessing; // used here to turn off Node Connection Error reporting
        using DataErrorTracking::AskForConnectionsReport;
        using DataGlobals::OutputFileBNDetails;
        using DualDuct::ReportDualDuctConnections;
        using OutAirNodeManager::NumOutsideAirNodes;
        using OutAirNodeManager::OutsideAirNodeList;

        // SUBROUTINE PARAMETER DEFINITIONS:
        static std::string const errstring("**error**");

        // SUBROUTINE LOCAL VARIABLE DECLARATIONS:
        std::string ChrOut;
        std::string ChrOut2;
        std::string ChrOut3;
        std::string LoopString;
        std::string ChrName;
        int Count;
        int Count1;
        int LoopSideNum;
        static bool WarningOut(true);
        int NumOfControlledZones;

        // Formats
        static ObjexxFCL::gio::Fmt Format_700("('! <#Component Sets>,<Number of Component Sets>')");
        static ObjexxFCL::gio::Fmt Format_701("(A)");
        static ObjexxFCL::gio::Fmt Format_702("('! <Component Set>,<Component Set Count>,<Parent Object Type>,<Parent Object Name>,','<Component "
                                   "Type>,<Component Name>,<Inlet Node ID>,<Outlet Node ID>,<Description>')");
        static ObjexxFCL::gio::Fmt Format_707("(1X,A)");
        static ObjexxFCL::gio::Fmt Format_713("(A)");
        static ObjexxFCL::gio::Fmt Format_720("('! <#Zone Equipment Lists>,<Number of Zone Equipment Lists>')");
        static ObjexxFCL::gio::Fmt Format_721("(A)");
        static ObjexxFCL::gio::Fmt Format_722(
            "('! <Zone Equipment List>,<Zone Equipment List Count>,<Zone Equipment List Name>,<Zone Name>,<Number of Components>')");
        static ObjexxFCL::gio::Fmt Format_723("('! <Zone Equipment Component>,<Component Count>,<Component Type>,<Component Name>,','<Zone Name>,<Heating "
                                   "Priority>,<Cooling Priority>')");

        // Report outside air node names on the Branch-Node Details file
        ObjexxFCL::gio::write(OutputFileBNDetails, Format_701) << "! ===============================================================";
        ObjexxFCL::gio::write(OutputFileBNDetails, Format_701) << "! #Outdoor Air Nodes,<Number of Outdoor Air Nodes>";
        ObjexxFCL::gio::write(ChrOut, fmtLD) << NumOutsideAirNodes;
        ObjexxFCL::gio::write(OutputFileBNDetails, Format_701) << " #Outdoor Air Nodes," + stripped(ChrOut);
        if (NumOutsideAirNodes > 0) {
            ObjexxFCL::gio::write(OutputFileBNDetails, Format_701) << "! <Outdoor Air Node>,<NodeNumber>,<Node Name>";
        }
        for (Count = 1; Count <= NumOutsideAirNodes; ++Count) {
            ObjexxFCL::gio::write(ChrOut, fmtLD) << OutsideAirNodeList(Count);
            strip(ChrOut);
            ObjexxFCL::gio::write(OutputFileBNDetails, Format_701) << " Outdoor Air Node," + ChrOut + ',' + NodeID(OutsideAirNodeList(Count));
        }
        // Component Sets
        ObjexxFCL::gio::write(OutputFileBNDetails, Format_701) << "! ===============================================================";
        ObjexxFCL::gio::write(OutputFileBNDetails, Format_700);
        ObjexxFCL::gio::write(ChrOut, fmtLD) << NumCompSets;
        ObjexxFCL::gio::write(OutputFileBNDetails, Format_701) << " #Component Sets," + stripped(ChrOut);
        ObjexxFCL::gio::write(OutputFileBNDetails, Format_702);

        for (Count = 1; Count <= NumCompSets; ++Count) {
            ObjexxFCL::gio::write(ChrOut, fmtLD) << Count;
            strip(ChrOut);
            ObjexxFCL::gio::write(OutputFileBNDetails, Format_701) << " Component Set," + ChrOut + ',' + CompSets(Count).ParentCType + ',' +
                                                               CompSets(Count).ParentCName + ',' + CompSets(Count).CType + ',' +
                                                               CompSets(Count).CName + ',' + CompSets(Count).InletNodeName + ',' +
                                                               CompSets(Count).OutletNodeName + ',' + CompSets(Count).Description;

            if (CompSets(Count).ParentCType == "UNDEFINED" || CompSets(Count).InletNodeName == "UNDEFINED" ||
                CompSets(Count).OutletNodeName == "UNDEFINED") {
                if (AbortProcessing && WarningOut) {
                    ShowWarningError("Node Connection errors shown during \"fatal error\" processing may be false because not all inputs may have "
                                     "been retrieved.");
                    WarningOut = false;
                }
                ShowWarningError("Node Connection Error for object " + CompSets(Count).CType + ", name=" + CompSets(Count).CName);
                ShowContinueError("  " + CompSets(Count).Description + " not on any Branch or Parent Object");
                ShowContinueError("  Inlet Node : " + CompSets(Count).InletNodeName);
                ShowContinueError("  Outlet Node: " + CompSets(Count).OutletNodeName);
                ++NumNodeConnectionErrors;
                if (UtilityRoutines::SameString(CompSets(Count).CType, "SolarCollector:UnglazedTranspired")) {
                    ShowContinueError("This report does not necessarily indicate a problem for a MultiSystem Transpired Collector");
                }
            }
            if (CompSets(Count).Description == "UNDEFINED") {
                if (AbortProcessing && WarningOut) {
                    ShowWarningError("Node Connection errors shown during \"fatal error\" processing may be false because not all inputs may have "
                                     "been retrieved.");
                    WarningOut = false;
                }
                ShowWarningError("Potential Node Connection Error for object " + CompSets(Count).CType + ", name=" + CompSets(Count).CName);
                ShowContinueError("  Node Types are still UNDEFINED -- See Branch/Node Details file for further information");
                ShowContinueError("  Inlet Node : " + CompSets(Count).InletNodeName);
                ShowContinueError("  Outlet Node: " + CompSets(Count).OutletNodeName);
                ++NumNodeConnectionErrors;
            }
        }

        for (Count = 1; Count <= NumCompSets; ++Count) {
            for (Count1 = Count + 1; Count1 <= NumCompSets; ++Count1) {
                if (CompSets(Count).CType != CompSets(Count1).CType) continue;
                if (CompSets(Count).CName != CompSets(Count1).CName) continue;
                if (CompSets(Count).InletNodeName != CompSets(Count1).InletNodeName) continue;
                if (CompSets(Count).OutletNodeName != CompSets(Count1).OutletNodeName) continue;
                if (AbortProcessing && WarningOut) {
                    ShowWarningError("Node Connection errors shown during \"fatal error\" processing may be false because not all inputs may have "
                                     "been retrieved.");
                    WarningOut = false;
                }
                ShowWarningError("Component plus inlet/outlet node pair used more than once:");
                ShowContinueError("  Component  : " + CompSets(Count).CType + ", name=" + CompSets(Count).CName);
                ShowContinueError("  Inlet Node : " + CompSets(Count).InletNodeName);
                ShowContinueError("  Outlet Node: " + CompSets(Count).OutletNodeName);
                ShowContinueError("  Used by    : " + CompSets(Count).ParentCType + ' ' + CompSets(Count).ParentCName);
                ShowContinueError("  and  by    : " + CompSets(Count1).ParentCType + ' ' + CompSets(Count1).ParentCName);
                ++NumNodeConnectionErrors;
            }
        }
        //  Plant Loops
        ObjexxFCL::gio::write(OutputFileBNDetails, Format_701) << "! ===============================================================";
        ObjexxFCL::gio::write(ChrOut, fmtLD) << NumPlantLoops;
        strip(ChrOut);
        ObjexxFCL::gio::write(OutputFileBNDetails, Format_713) << "! <# Plant Loops>,<Number of Plant Loops>";
        ObjexxFCL::gio::write(OutputFileBNDetails, Format_707) << "#Plant Loops," + ChrOut;
        ObjexxFCL::gio::write(OutputFileBNDetails, Format_713)
            << "! <Plant Loop>,<Plant Loop Name>,<Loop Type>,<Inlet Node Name>,<Outlet Node Name>,<Branch List>,<Connector List>";
        ObjexxFCL::gio::write(OutputFileBNDetails, Format_713)
            << "! <Plant Loop Connector>,<Connector Type>,<Connector Name>,<Loop Name>,<Loop Type>,<Number of Inlets/Outlets>";
        ObjexxFCL::gio::write(OutputFileBNDetails, Format_713) << "! <Plant Loop Connector Branches>,<Connector Node Count>,<Connector Type>,<Connector "
                                                       "Name>,<Inlet Branch>,<Outlet Branch>,<Loop Name>,<Loop Type>";
        ObjexxFCL::gio::write(OutputFileBNDetails, Format_713) << "! <Plant Loop Connector Nodes>,<Connector Node Count>,<Connector Type>,<Connector "
                                                       "Name>,<Inlet Node>,<Outlet Node>,<Loop Name>,<Loop Type>";
        ObjexxFCL::gio::write(OutputFileBNDetails, Format_713)
            << "! <Plant Loop Supply Connection>,<Plant Loop Name>,<Supply Side Outlet Node Name>,<Demand Side Inlet Node Name>";
        ObjexxFCL::gio::write(OutputFileBNDetails, Format_713)
            << "! <Plant Loop Return Connection>,<Plant Loop Name>,<Demand Side Outlet Node Name>,<Supply Side Inlet Node Name>";
        for (Count = 1; Count <= NumPlantLoops; ++Count) {
            for (LoopSideNum = DemandSide; LoopSideNum <= SupplySide; ++LoopSideNum) {
                //  Plant Supply Side Loop
                // Demandside and supplyside is parametrized in DataPlant
                if (LoopSideNum == DemandSide) {
                    LoopString = "Demand";
                } else if (LoopSideNum == SupplySide) {
                    LoopString = "Supply";
                }

                ObjexxFCL::gio::write(OutputFileBNDetails, Format_713)
                    << " Plant Loop," + PlantLoop(Count).Name + ',' + LoopString + ',' + PlantLoop(Count).LoopSide(LoopSideNum).NodeNameIn + ',' +
                           PlantLoop(Count).LoopSide(LoopSideNum).NodeNameOut + ',' + PlantLoop(Count).LoopSide(LoopSideNum).BranchList + ',' +
                           PlantLoop(Count).LoopSide(LoopSideNum).ConnectList;
                //  Plant Supply Side Splitter
                if (PlantLoop(Count).LoopSide(LoopSideNum).Splitter.Exists) {
                    ObjexxFCL::gio::write(ChrOut, fmtLD) << PlantLoop(Count).LoopSide(LoopSideNum).Splitter.TotalOutletNodes;
                    ObjexxFCL::gio::write(OutputFileBNDetails, Format_713) << "   Plant Loop Connector,Splitter," +
                                                                       PlantLoop(Count).LoopSide(LoopSideNum).Splitter.Name + ',' +
                                                                       PlantLoop(Count).Name + ',' + LoopString + ',' + stripped(ChrOut);
                    for (Count1 = 1; Count1 <= PlantLoop(Count).LoopSide(LoopSideNum).Splitter.TotalOutletNodes; ++Count1) {
                        ObjexxFCL::gio::write(ChrOut, fmtLD) << Count1;
                        ChrOut2 = BlankString;
                        ChrOut3 = BlankString;
                        if (PlantLoop(Count).LoopSide(LoopSideNum).Splitter.BranchNumIn <= 0) {
                            ChrOut2 = errstring;
                        }
                        if (PlantLoop(Count).LoopSide(LoopSideNum).Splitter.BranchNumOut(Count1) <= 0) {
                            ChrOut3 = errstring;
                        }
                        {
                            IOFlags flags;
                            flags.ADVANCE("No");
                            ObjexxFCL::gio::write(OutputFileBNDetails, Format_713, flags)
                                << "     Plant Loop Connector Branches," + stripped(ChrOut) + ",Splitter," +
                                       PlantLoop(Count).LoopSide(LoopSideNum).Splitter.Name + ',';
                        }
                        if (ChrOut2 != errstring) {
                            {
                                IOFlags flags;
                                flags.ADVANCE("No");
                                ObjexxFCL::gio::write(OutputFileBNDetails, Format_713, flags)
                                    << PlantLoop(Count)
                                               .LoopSide(LoopSideNum)
                                               .Branch(PlantLoop(Count).LoopSide(LoopSideNum).Splitter.BranchNumIn)
                                               .Name +
                                           ',';
                            }
                        } else {
                            {
                                IOFlags flags;
                                flags.ADVANCE("No");
                                ObjexxFCL::gio::write(OutputFileBNDetails, Format_713, flags) << ChrOut2 + ',';
                            }
                        }
                        if (ChrOut3 != errstring) {
                            ObjexxFCL::gio::write(OutputFileBNDetails, Format_713)
                                << PlantLoop(Count)
                                           .LoopSide(LoopSideNum)
                                           .Branch(PlantLoop(Count).LoopSide(LoopSideNum).Splitter.BranchNumOut(Count1))
                                           .Name +
                                       ',' + PlantLoop(Count).Name + ',' + LoopString;
                        } else {
                            ObjexxFCL::gio::write(OutputFileBNDetails, Format_713) << ChrOut3 + ',' + PlantLoop(Count).Name + ',' + LoopString;
                        }
                        ObjexxFCL::gio::write(OutputFileBNDetails, Format_713)
                            << "     Plant Loop Connector Nodes,   " + stripped(ChrOut) + ",Splitter," +
                                   PlantLoop(Count).LoopSide(LoopSideNum).Splitter.Name + ',' +
                                   PlantLoop(Count).LoopSide(LoopSideNum).Splitter.NodeNameIn + ',' +
                                   PlantLoop(Count).LoopSide(LoopSideNum).Splitter.NodeNameOut(Count1) + ',' + PlantLoop(Count).Name + ',' +
                                   LoopString;
                    }
                }

                //  Plant Supply Side Mixer
                if (PlantLoop(Count).LoopSide(LoopSideNum).Mixer.Exists) {
                    ObjexxFCL::gio::write(ChrOut, fmtLD) << PlantLoop(Count).LoopSide(LoopSideNum).Mixer.TotalInletNodes;
                    ObjexxFCL::gio::write(OutputFileBNDetails, Format_713)
                        << "   Plant Loop Connector,Mixer," + PlantLoop(Count).LoopSide(LoopSideNum).Mixer.Name + ',' +
                               PlantLoop(Count).Name + ',' + LoopString + ',' + stripped(ChrOut); //',Supply,'//  &
                    for (Count1 = 1; Count1 <= PlantLoop(Count).LoopSide(LoopSideNum).Mixer.TotalInletNodes; ++Count1) {
                        ObjexxFCL::gio::write(ChrOut, fmtLD) << Count1;
                        ChrOut2 = BlankString;
                        ChrOut3 = BlankString;
                        if (PlantLoop(Count).LoopSide(LoopSideNum).Mixer.BranchNumIn(Count1) <= 0) {
                            ChrOut2 = errstring;
                        }
                        if (PlantLoop(Count).LoopSide(LoopSideNum).Mixer.BranchNumOut <= 0) {
                            ChrOut3 = errstring;
                        }
                        {
                            IOFlags flags;
                            flags.ADVANCE("No");
                            ObjexxFCL::gio::write(OutputFileBNDetails, Format_713, flags)
                                << "     Plant Loop Connector Branches," + stripped(ChrOut) + ",Mixer," +
                                       PlantLoop(Count).LoopSide(LoopSideNum).Mixer.Name + ',';
                        }
                        if (ChrOut2 != errstring) {
                            {
                                IOFlags flags;
                                flags.ADVANCE("No");
                                ObjexxFCL::gio::write(OutputFileBNDetails, Format_713, flags)
                                    << PlantLoop(Count)
                                               .LoopSide(LoopSideNum)
                                               .Branch(PlantLoop(Count).LoopSide(LoopSideNum).Mixer.BranchNumIn(Count1))
                                               .Name +
                                           ',';
                            }
                        } else {
                            {
                                IOFlags flags;
                                flags.ADVANCE("No");
                                ObjexxFCL::gio::write(OutputFileBNDetails, Format_713, flags) << ChrOut2 + ',';
                            }
                        }
                        if (ChrOut3 != errstring) {
                            ObjexxFCL::gio::write(OutputFileBNDetails, Format_713)
                                << PlantLoop(Count)
                                           .LoopSide(LoopSideNum)
                                           .Branch(PlantLoop(Count).LoopSide(LoopSideNum).Mixer.BranchNumOut)
                                           .Name +
                                       ',' + PlantLoop(Count).Name + ',' + LoopString;
                        } else {
                            ObjexxFCL::gio::write(OutputFileBNDetails, Format_713) << ChrOut3 + ',' + PlantLoop(Count).Name + ",Supply";
                        }
                        ObjexxFCL::gio::write(OutputFileBNDetails, Format_713) << "     Plant Loop Connector Nodes,   " + stripped(ChrOut) + ",Mixer," +
                                                                           PlantLoop(Count).LoopSide(LoopSideNum).Mixer.Name + ',' +
                                                                           PlantLoop(Count).LoopSide(LoopSideNum).Mixer.NodeNameIn(Count1) +
                                                                           ',' + PlantLoop(Count).LoopSide(LoopSideNum).Mixer.NodeNameOut +
                                                                           ',' + PlantLoop(Count).Name + ',' + LoopString;
                    }
                }
            }
            ObjexxFCL::gio::write(OutputFileBNDetails, Format_713) << " Plant Loop Supply Connection," + PlantLoop(Count).Name + ',' +
                                                               PlantLoop(Count).LoopSide(SupplySide).NodeNameOut + ',' +
                                                               PlantLoop(Count).LoopSide(DemandSide).NodeNameIn;
            ObjexxFCL::gio::write(OutputFileBNDetails, Format_713) << " Plant Loop Return Connection," + PlantLoop(Count).Name + ',' +
                                                               PlantLoop(Count).LoopSide(DemandSide).NodeNameOut + ',' +
                                                               PlantLoop(Count).LoopSide(SupplySide).NodeNameIn;

        } //  Plant Demand Side Loop

        //  Condenser Loops
        ObjexxFCL::gio::write(OutputFileBNDetails, Format_701) << "! ===============================================================";
        ObjexxFCL::gio::write(ChrOut, fmtLD) << NumCondLoops;
        strip(ChrOut);
        ObjexxFCL::gio::write(OutputFileBNDetails, Format_713) << "! <# Condenser Loops>,<Number of Condenser Loops>";
        ObjexxFCL::gio::write(OutputFileBNDetails, Format_707) << "#Condenser Loops," + ChrOut;
        ObjexxFCL::gio::write(OutputFileBNDetails, Format_713)
            << "! <Condenser Loop>,<Condenser Loop Name>,<Loop Type>,<Inlet Node Name>,<Outlet Node Name>,<Branch List>,<Connector List>";
        ObjexxFCL::gio::write(OutputFileBNDetails, Format_713)
            << "! <Condenser Loop Connector>,<Connector Type>,<Connector Name>,<Loop Name>,<Loop Type>,<Number of Inlets/Outlets>";
        ObjexxFCL::gio::write(OutputFileBNDetails, Format_713) << "! <Condenser Loop Connector Branches>,<Connector Node Count>,<Connector Type>,<Connector "
                                                       "Name>,<Inlet Branch>,<Outlet Branch>,<Loop Name>,<Loop Type>";
        ObjexxFCL::gio::write(OutputFileBNDetails, Format_713) << "! <Condenser Loop Connector Nodes>,<Connector Node Count>,<Connector Type>,<Connector "
                                                       "Name>,<Inlet Node>,<Outlet Node>,<Loop Name>,<Loop Type>";
        ObjexxFCL::gio::write(OutputFileBNDetails, Format_713)
            << "! <Condenser Loop Supply Connection>,<Condenser Loop Name>,<Supply Side Outlet Node Name>,<Demand Side Inlet Node Name>";
        ObjexxFCL::gio::write(OutputFileBNDetails, Format_713)
            << "! <Condenser Loop Return Connection>,<Condenser Loop Name>,<Demand Side Outlet Node Name>,<Supply Side Inlet Node Name>";

        for (Count = NumPlantLoops + 1; Count <= TotNumLoops; ++Count) {
            for (LoopSideNum = DemandSide; LoopSideNum <= SupplySide; ++LoopSideNum) {
                //  Plant Supply Side Loop
                // Demandside and supplyside is parametrized in DataPlant
                if (LoopSideNum == DemandSide) {
                    LoopString = "Demand";
                } else if (LoopSideNum == SupplySide) {
                    LoopString = "Supply";
                }

                ObjexxFCL::gio::write(OutputFileBNDetails, Format_713)
                    << " Plant Loop," + PlantLoop(Count).Name + ',' + LoopString + ',' + PlantLoop(Count).LoopSide(LoopSideNum).NodeNameIn + ',' +
                           PlantLoop(Count).LoopSide(LoopSideNum).NodeNameOut + ',' + PlantLoop(Count).LoopSide(LoopSideNum).BranchList + ',' +
                           PlantLoop(Count).LoopSide(LoopSideNum).ConnectList;
                //  Plant Supply Side Splitter
                if (PlantLoop(Count).LoopSide(LoopSideNum).Splitter.Exists) {
                    ObjexxFCL::gio::write(ChrOut, fmtLD) << PlantLoop(Count).LoopSide(LoopSideNum).Splitter.TotalOutletNodes;
                    ObjexxFCL::gio::write(OutputFileBNDetails, Format_713) << "   Plant Loop Connector,Splitter," +
                                                                       PlantLoop(Count).LoopSide(LoopSideNum).Splitter.Name + ',' +
                                                                       PlantLoop(Count).Name + ',' + LoopString + ',' + stripped(ChrOut);
                    for (Count1 = 1; Count1 <= PlantLoop(Count).LoopSide(LoopSideNum).Splitter.TotalOutletNodes; ++Count1) {
                        ObjexxFCL::gio::write(ChrOut, fmtLD) << Count1;
                        ChrOut2 = BlankString;
                        ChrOut3 = BlankString;
                        if (PlantLoop(Count).LoopSide(LoopSideNum).Splitter.BranchNumIn <= 0) {
                            ChrOut2 = errstring;
                        }
                        if (PlantLoop(Count).LoopSide(LoopSideNum).Splitter.BranchNumOut(Count1) <= 0) {
                            ChrOut3 = errstring;
                        }
                        {
                            IOFlags flags;
                            flags.ADVANCE("No");
                            ObjexxFCL::gio::write(OutputFileBNDetails, Format_713, flags)
                                << "     Plant Loop Connector Branches," + stripped(ChrOut) + ",Splitter," +
                                       PlantLoop(Count).LoopSide(LoopSideNum).Splitter.Name + ',';
                        }
                        if (ChrOut2 != errstring) {
                            {
                                IOFlags flags;
                                flags.ADVANCE("No");
                                ObjexxFCL::gio::write(OutputFileBNDetails, Format_713, flags)
                                    << PlantLoop(Count)
                                               .LoopSide(LoopSideNum)
                                               .Branch(PlantLoop(Count).LoopSide(LoopSideNum).Splitter.BranchNumIn)
                                               .Name +
                                           ',';
                            }
                        } else {
                            {
                                IOFlags flags;
                                flags.ADVANCE("No");
                                ObjexxFCL::gio::write(OutputFileBNDetails, Format_713, flags) << ChrOut2 + ',';
                            }
                        }
                        if (ChrOut3 != errstring) {
                            ObjexxFCL::gio::write(OutputFileBNDetails, Format_713)
                                << PlantLoop(Count)
                                           .LoopSide(LoopSideNum)
                                           .Branch(PlantLoop(Count).LoopSide(LoopSideNum).Splitter.BranchNumOut(Count1))
                                           .Name +
                                       ',' + PlantLoop(Count).Name + ',' + LoopString;
                        } else {
                            ObjexxFCL::gio::write(OutputFileBNDetails, Format_713) << ChrOut3 + ',' + PlantLoop(Count).Name + ',' + LoopString;
                        }
                        ObjexxFCL::gio::write(OutputFileBNDetails, Format_713)
                            << "     Plant Loop Connector Nodes,   " + stripped(ChrOut) + ",Splitter," +
                                   PlantLoop(Count).LoopSide(LoopSideNum).Splitter.Name + ',' +
                                   PlantLoop(Count).LoopSide(LoopSideNum).Splitter.NodeNameIn + ',' +
                                   PlantLoop(Count).LoopSide(LoopSideNum).Splitter.NodeNameOut(Count1) + ',' + PlantLoop(Count).Name + ',' +
                                   LoopString;
                    }
                }

                //  Plant Supply Side Mixer
                if (PlantLoop(Count).LoopSide(LoopSideNum).Mixer.Exists) {
                    ObjexxFCL::gio::write(ChrOut, fmtLD) << PlantLoop(Count).LoopSide(LoopSideNum).Mixer.TotalInletNodes;
                    ObjexxFCL::gio::write(OutputFileBNDetails, Format_713)
                        << "   Plant Loop Connector,Mixer," + PlantLoop(Count).LoopSide(LoopSideNum).Mixer.Name + ',' +
                               PlantLoop(Count).Name + ',' + LoopString + ',' + stripped(ChrOut); //',Supply,'//  &
                    for (Count1 = 1; Count1 <= PlantLoop(Count).LoopSide(LoopSideNum).Mixer.TotalInletNodes; ++Count1) {
                        ObjexxFCL::gio::write(ChrOut, fmtLD) << Count1;
                        ChrOut2 = BlankString;
                        ChrOut3 = BlankString;
                        if (PlantLoop(Count).LoopSide(LoopSideNum).Mixer.BranchNumIn(Count1) <= 0) {
                            ChrOut2 = errstring;
                        }
                        if (PlantLoop(Count).LoopSide(LoopSideNum).Mixer.BranchNumOut <= 0) {
                            ChrOut3 = errstring;
                        }
                        {
                            IOFlags flags;
                            flags.ADVANCE("No");
                            ObjexxFCL::gio::write(OutputFileBNDetails, Format_713, flags)
                                << "     Plant Loop Connector Branches," + stripped(ChrOut) + ",Mixer," +
                                       PlantLoop(Count).LoopSide(LoopSideNum).Mixer.Name + ',';
                        }
                        if (ChrOut2 != errstring) {
                            {
                                IOFlags flags;
                                flags.ADVANCE("No");
                                ObjexxFCL::gio::write(OutputFileBNDetails, Format_713, flags)
                                    << PlantLoop(Count)
                                               .LoopSide(LoopSideNum)
                                               .Branch(PlantLoop(Count).LoopSide(LoopSideNum).Mixer.BranchNumIn(Count1))
                                               .Name +
                                           ',';
                            }
                        } else {
                            {
                                IOFlags flags;
                                flags.ADVANCE("No");
                                ObjexxFCL::gio::write(OutputFileBNDetails, Format_713, flags) << ChrOut2 + ',';
                            }
                        }
                        if (ChrOut3 != errstring) {
                            ObjexxFCL::gio::write(OutputFileBNDetails, Format_713)
                                << PlantLoop(Count)
                                           .LoopSide(LoopSideNum)
                                           .Branch(PlantLoop(Count).LoopSide(LoopSideNum).Mixer.BranchNumOut)
                                           .Name +
                                       ',' + PlantLoop(Count).Name + ',' + LoopString;
                        } else {
                            ObjexxFCL::gio::write(OutputFileBNDetails, Format_713) << ChrOut3 + ',' + PlantLoop(Count).Name + ",Supply";
                        }
                        ObjexxFCL::gio::write(OutputFileBNDetails, Format_713) << "     Plant Loop Connector Nodes,   " + stripped(ChrOut) + ",Mixer," +
                                                                           PlantLoop(Count).LoopSide(LoopSideNum).Mixer.Name + ',' +
                                                                           PlantLoop(Count).LoopSide(LoopSideNum).Mixer.NodeNameIn(Count1) +
                                                                           ',' + PlantLoop(Count).LoopSide(LoopSideNum).Mixer.NodeNameOut +
                                                                           ',' + PlantLoop(Count).Name + ',' + LoopString;
                    }
                }
            }
            ObjexxFCL::gio::write(OutputFileBNDetails, Format_713) << " Plant Loop Supply Connection," + PlantLoop(Count).Name + ',' +
                                                               PlantLoop(Count).LoopSide(SupplySide).NodeNameOut + ',' +
                                                               PlantLoop(Count).LoopSide(DemandSide).NodeNameIn;
            ObjexxFCL::gio::write(OutputFileBNDetails, Format_713) << " Plant Loop Return Connection," + PlantLoop(Count).Name + ',' +
                                                               PlantLoop(Count).LoopSide(DemandSide).NodeNameOut + ',' +
                                                               PlantLoop(Count).LoopSide(SupplySide).NodeNameIn;

        } //  Plant Demand Side Loop

        ObjexxFCL::gio::write(OutputFileBNDetails, Format_701) << "! ===============================================================";
        NumOfControlledZones = 0;
        for (Count = 1; Count <= NumOfZones; ++Count) {
            if (!allocated(ZoneEquipConfig)) continue;
            if (ZoneEquipConfig(Count).IsControlled) ++NumOfControlledZones;
        }
        ObjexxFCL::gio::write(ChrOut, fmtLD) << NumOfControlledZones;
        strip(ChrOut);
        if (NumOfControlledZones > 0) {
            ObjexxFCL::gio::write(OutputFileBNDetails, Format_713) << "! <# Controlled Zones>,<Number of Controlled Zones>";
            ObjexxFCL::gio::write(OutputFileBNDetails, Format_707) << "#Controlled Zones," + ChrOut;
            ObjexxFCL::gio::write(OutputFileBNDetails, Format_713) << "! <Controlled Zone>,<Controlled Zone Name>,<Equip List Name>,<Control List Name>,<Zone "
                                                           "Node Name>,<# Inlet Nodes>,<# Exhaust Nodes>,<# Return Nodes>";
            ObjexxFCL::gio::write(OutputFileBNDetails, Format_713) << "! <Controlled Zone Inlet>,<Inlet Node Count>,<Controlled Zone Name>,<Supply Air Inlet "
                                                           "Node Name>,<SD Sys:Cooling/Heating [DD:Cooling] Inlet Node Name>,<DD Sys:Heating Inlet "
                                                           "Node Name>";
            ObjexxFCL::gio::write(OutputFileBNDetails, Format_713)
                << "! <Controlled Zone Exhaust>,<Exhaust Node Count>,<Controlled Zone Name>,<Exhaust Air Node Name>";
            for (Count = 1; Count <= NumOfZones; ++Count) {
                if (!ZoneEquipConfig(Count).IsControlled) continue;
                ObjexxFCL::gio::write(ChrOut, fmtLD) << ZoneEquipConfig(Count).NumInletNodes;
                ObjexxFCL::gio::write(ChrOut2, fmtLD) << ZoneEquipConfig(Count).NumExhaustNodes;
                ObjexxFCL::gio::write(ChrOut3, fmtLD) << ZoneEquipConfig(Count).NumReturnNodes;
                strip(ChrOut);
                strip(ChrOut2);
                strip(ChrOut3);
                ObjexxFCL::gio::write(OutputFileBNDetails, Format_713)
                    << " Controlled Zone," + ZoneEquipConfig(Count).ZoneName + ',' + ZoneEquipConfig(Count).EquipListName + ',' +
                           ZoneEquipConfig(Count).ControlListName + ',' + NodeID(ZoneEquipConfig(Count).ZoneNode) + ',' + ChrOut + ',' + ChrOut2 +
                           ',' + ChrOut3;
                for (Count1 = 1; Count1 <= ZoneEquipConfig(Count).NumInletNodes; ++Count1) {
                    ObjexxFCL::gio::write(ChrOut, fmtLD) << Count1;
                    strip(ChrOut);
                    ChrName = NodeID(ZoneEquipConfig(Count).AirDistUnitHeat(Count1).InNode);
                    if (ChrName == "Undefined") ChrName = "N/A";
                    ObjexxFCL::gio::write(OutputFileBNDetails, Format_713) << "   Controlled Zone Inlet," + ChrOut + ',' + ZoneEquipConfig(Count).ZoneName +
                                                                       ',' + NodeID(ZoneEquipConfig(Count).InletNode(Count1)) + ',' +
                                                                       NodeID(ZoneEquipConfig(Count).AirDistUnitCool(Count1).InNode) + ',' + ChrName;
                }
                for (Count1 = 1; Count1 <= ZoneEquipConfig(Count).NumExhaustNodes; ++Count1) {
                    ObjexxFCL::gio::write(ChrOut, fmtLD) << Count1;
                    strip(ChrOut);
                    ObjexxFCL::gio::write(OutputFileBNDetails, Format_713) << "   Controlled Zone Exhaust," + ChrOut + ',' + ZoneEquipConfig(Count).ZoneName +
                                                                       ',' + NodeID(ZoneEquipConfig(Count).ExhaustNode(Count1));
                }
                for (Count1 = 1; Count1 <= ZoneEquipConfig(Count).NumReturnNodes; ++Count1) {
                    ObjexxFCL::gio::write(ChrOut, fmtLD) << Count1;
                    strip(ChrOut);
                    ObjexxFCL::gio::write(OutputFileBNDetails, Format_713) << "   Controlled Zone Return," + ChrOut + ',' + ZoneEquipConfig(Count).ZoneName +
                                                                       ',' + NodeID(ZoneEquipConfig(Count).ReturnNode(Count1));
                }
            }

            // Report Zone Equipment Lists to BND File
            ObjexxFCL::gio::write(OutputFileBNDetails, Format_721) << "! ===============================================================";
            ObjexxFCL::gio::write(OutputFileBNDetails, Format_720);
            ObjexxFCL::gio::write(ChrOut, fmtLD) << NumOfControlledZones;
            ObjexxFCL::gio::write(OutputFileBNDetails, Format_721) << " #Zone Equipment Lists," + stripped(ChrOut);
            ObjexxFCL::gio::write(OutputFileBNDetails, Format_722);
            ObjexxFCL::gio::write(OutputFileBNDetails, Format_723);

            for (Count = 1; Count <= NumOfZones; ++Count) {
                // Zone equipment list array parallels controlled zone equipment array, so
                // same index finds corresponding data from both arrays
                if (!ZoneEquipConfig(Count).IsControlled) continue;
                ObjexxFCL::gio::write(ChrOut, fmtLD) << Count;
                ObjexxFCL::gio::write(ChrOut2, fmtLD) << ZoneEquipList(Count).NumOfEquipTypes;
                ObjexxFCL::gio::write(OutputFileBNDetails, Format_721) << " Zone Equipment List," + stripped(ChrOut) + ',' + ZoneEquipList(Count).Name + ',' +
                                                                   ZoneEquipConfig(Count).ZoneName + ',' + stripped(ChrOut2);

                for (Count1 = 1; Count1 <= ZoneEquipList(Count).NumOfEquipTypes; ++Count1) {
                    ObjexxFCL::gio::write(ChrOut, fmtLD) << Count1;
                    ObjexxFCL::gio::write(ChrOut2, fmtLD) << ZoneEquipList(Count).CoolingPriority(Count1);
                    ObjexxFCL::gio::write(ChrOut3, fmtLD) << ZoneEquipList(Count).HeatingPriority(Count1);
                    ObjexxFCL::gio::write(OutputFileBNDetails, Format_721)
                        << "   Zone Equipment Component," + stripped(ChrOut) + ',' + ZoneEquipList(Count).EquipType(Count1) + ',' +
                               ZoneEquipList(Count).EquipName(Count1) + ',' + ZoneEquipConfig(Count).ZoneName + ',' + stripped(ChrOut2) + ',' +
                               stripped(ChrOut3);
                }
            }
        }

        // Report Dual Duct Dampers to BND File
        ReportDualDuctConnections();

        if (NumNodeConnectionErrors == 0) {
            ShowMessage("No node connection errors were found.");
        } else {
            ObjexxFCL::gio::write(ChrOut, fmtLD) << NumNodeConnectionErrors;
            strip(ChrOut);
            if (NumNodeConnectionErrors > 1) {
                ShowMessage("There were " + ChrOut + " node connection errors noted.");
            } else {
                ShowMessage("There was " + ChrOut + " node connection error noted.");
            }
        }

        AskForConnectionsReport = false;
    }

    void ReportParentChildren()
    {

        // SUBROUTINE INFORMATION:
        //       AUTHOR         Linda Lawrie
        //       DATE WRITTEN   May 2005
        //       MODIFIED       na
        //       RE-ENGINEERED  na

        // PURPOSE OF THIS SUBROUTINE:
        // Reports parent compsets with ensuing children data.

        // METHODOLOGY EMPLOYED:
        // Uses IsParentObject,GetNumChildren,GetChildrenData

        // REFERENCES:
        // na

        // USE STATEMENTS:
        // na
        // Using/Aliasing
        using DataGlobals::OutputFileDebug;
        using General::TrimSigDigits;
        using namespace DataBranchNodeConnections;
        using namespace BranchNodeConnections;

        // Locals
        // SUBROUTINE ARGUMENT DEFINITIONS:
        // na

        // SUBROUTINE PARAMETER DEFINITIONS:
        // na

        // INTERFACE BLOCK SPECIFICATIONS:
        // na

        // DERIVED TYPE DEFINITIONS:
        // na

        // SUBROUTINE LOCAL VARIABLE DECLARATIONS:
        int Loop;
        int Loop1;
        Array1D_string ChildCType;
        Array1D_string ChildCName;
        Array1D_string ChildInNodeName;
        Array1D_string ChildOutNodeName;
        Array1D_int ChildInNodeNum;
        Array1D_int ChildOutNodeNum;
        int NumChildren;
        bool ErrorsFound;

        ErrorsFound = false;
        ObjexxFCL::gio::write(OutputFileDebug, fmtA) << "Node Type,CompSet Name,Inlet Node,OutletNode";
        for (Loop = 1; Loop <= NumOfActualParents; ++Loop) {
            NumChildren = GetNumChildren(ParentNodeList(Loop).CType, ParentNodeList(Loop).CName);
            if (NumChildren > 0) {
                ChildCType.allocate(NumChildren);
                ChildCName.allocate(NumChildren);
                ChildInNodeName.allocate(NumChildren);
                ChildOutNodeName.allocate(NumChildren);
                ChildInNodeNum.allocate(NumChildren);
                ChildOutNodeNum.allocate(NumChildren);
                ChildCType = BlankString;
                ChildCName = BlankString;
                ChildInNodeName = BlankString;
                ChildOutNodeName = BlankString;
                ChildInNodeNum = 0;
                ChildOutNodeNum = 0;
                GetChildrenData(ParentNodeList(Loop).CType,
                                ParentNodeList(Loop).CName,
                                NumChildren,
                                ChildCType,
                                ChildCName,
                                ChildInNodeName,
                                ChildInNodeNum,
                                ChildOutNodeName,
                                ChildOutNodeNum,
                                ErrorsFound);
                if (Loop > 1) ObjexxFCL::gio::write(OutputFileDebug, "(1X,60('='))");
                ObjexxFCL::gio::write(OutputFileDebug, fmtA) << " Parent Node," + ParentNodeList(Loop).CType + ':' + ParentNodeList(Loop).CName + ',' +
                                                         ParentNodeList(Loop).InletNodeName + ',' + ParentNodeList(Loop).OutletNodeName;
                for (Loop1 = 1; Loop1 <= NumChildren; ++Loop1) {
                    ObjexxFCL::gio::write(OutputFileDebug, fmtA) << "..ChildNode," + ChildCType(Loop1) + ':' + ChildCName(Loop1) + ',' + ChildInNodeName(Loop1) +
                                                             ',' + ChildOutNodeName(Loop1);
                }
                ChildCType.deallocate();
                ChildCName.deallocate();
                ChildInNodeName.deallocate();
                ChildOutNodeName.deallocate();
                ChildInNodeNum.deallocate();
                ChildOutNodeNum.deallocate();
            } else {
                if (Loop > 1) ObjexxFCL::gio::write(OutputFileDebug, "(1X,60('='))");
                ObjexxFCL::gio::write(OutputFileDebug, fmtA) << " Parent Node (no children)," + ParentNodeList(Loop).CType + ':' + ParentNodeList(Loop).CName +
                                                         ',' + ParentNodeList(Loop).InletNodeName + ',' + ParentNodeList(Loop).OutletNodeName;
            }
        }
    }

    void ReportCompSetMeterVariables()
    {

        // SUBROUTINE INFORMATION:
        //       AUTHOR         Linda Lawrie
        //       DATE WRITTEN   May 2005
        //       MODIFIED       na
        //       RE-ENGINEERED  na

        // PURPOSE OF THIS SUBROUTINE:
        // Reports comp set meter variables.

        // METHODOLOGY EMPLOYED:
        // na

        // REFERENCES:
        // na

        // Using/Aliasing
        using DataGlobals::OutputFileDebug;
        using namespace DataBranchNodeConnections;
        using namespace BranchNodeConnections;
        using namespace DataGlobalConstants;

        // Locals
        // SUBROUTINE ARGUMENT DEFINITIONS:
        // na

        // SUBROUTINE PARAMETER DEFINITIONS:
        // na

        // INTERFACE BLOCK SPECIFICATIONS:

        // DERIVED TYPE DEFINITIONS:
        // na

        // SUBROUTINE LOCAL VARIABLE DECLARATIONS:
        int Loop;
        int Loop1;
        int NumVariables;
        Array1D_int VarIndexes;
        Array1D_int VarIDs;
        Array1D<OutputProcessor::TimeStepType> IndexTypes;
        Array1D_int VarTypes;
        Array1D<OutputProcessor::Unit> unitsForVar; // units from enum for each variable
        Array1D_string VarNames;
        Array1D_int ResourceTypes;
        Array1D_string EndUses;
        Array1D_string Groups;

        ObjexxFCL::gio::write(OutputFileDebug, fmtA) << " CompSet,ComponentType,ComponentName,NumMeteredVariables";
        ObjexxFCL::gio::write(OutputFileDebug, fmtA) << " RepVar,ReportIndex,ReportID,ReportName,Units,ResourceType,EndUse,Group,IndexType";

        for (Loop = 1; Loop <= NumCompSets; ++Loop) {
            NumVariables = GetNumMeteredVariables(CompSets(Loop).CType, CompSets(Loop).CName);
            ObjexxFCL::gio::write(OutputFileDebug, "(1X,'CompSet,',A,',',A,',',I5)") << CompSets(Loop).CType << CompSets(Loop).CName << NumVariables;
            if (NumVariables <= 0) continue;
            VarIndexes.dimension(NumVariables, 0);
            VarIDs.dimension(NumVariables, 0);
            IndexTypes.dimension(NumVariables, 0);
            VarTypes.dimension(NumVariables, 0);
            VarNames.allocate(NumVariables);
            unitsForVar.allocate(NumVariables);
            ResourceTypes.dimension(NumVariables, 0);
            EndUses.allocate(NumVariables);
            Groups.allocate(NumVariables);
            GetMeteredVariables(CompSets(Loop).CType,
                                CompSets(Loop).CName,
                                VarIndexes,
                                VarTypes,
                                IndexTypes,
                                unitsForVar,
                                ResourceTypes,
                                EndUses,
                                Groups,
                                VarNames,
                                _,
                                VarIDs);
            for (Loop1 = 1; Loop1 <= NumVariables; ++Loop1) {
                ObjexxFCL::gio::write(OutputFileDebug, "(1X,'RepVar,',I5,',',I5,',',A,',[',A,'],',A,',',A,',',A,',',I5)")
                    << VarIndexes(Loop1) << VarIDs(Loop1) << VarNames(Loop1) << unitEnumToString(unitsForVar(Loop1))
                    << GetResourceTypeChar(ResourceTypes(Loop1)) << EndUses(Loop1) << Groups(Loop1)
                    // TODO: Should call OutputProcessor::StandardTimeStepTypeKey(IndexTypes(Loop1)) to return "Zone" or "HVAC"
                    << static_cast<int>(IndexTypes(Loop1));
            }
            VarIndexes.deallocate();
            IndexTypes.deallocate();
            VarTypes.deallocate();
            VarIDs.deallocate();
            VarNames.deallocate();
            unitsForVar.deallocate();
            ResourceTypes.deallocate();
            EndUses.deallocate();
            Groups.deallocate();
        }
    }

    void PostIPProcessing()
    {
        // SUBROUTINE INFORMATION:
        //       AUTHOR         Linda Lawrie
        //       DATE WRITTEN   August 2010

        // PURPOSE OF THIS SUBROUTINE:
        // This provides post processing (for errors, etc) directly after the InputProcessor
        // finishes.  Code originally in the Input Processor.

        // Using/Aliasing
        // using SQLiteProcedures::CreateSQLiteDatabase;
        using FluidProperties::FindGlycol;
        using FluidProperties::FluidIndex_EthyleneGlycol;
        using FluidProperties::FluidIndex_PropoleneGlycol;
        using FluidProperties::FluidIndex_Water;

        // SUBROUTINE LOCAL VARIABLE DECLARATIONS:
        //////////// hoisted into namespace ////////////////////////////////////////////////
        // static bool PreP_Fatal( false ); // True if a preprocessor flags a fatal error
        ////////////////////////////////////////////////////////////////////////////////////

        DoingInputProcessing = false;

        inputProcessor->preProcessorCheck(PreP_Fatal); // Check Preprocessor objects for warning, severe, etc errors.

        if (PreP_Fatal) {
            ShowFatalError("Preprocessor condition(s) cause termination.");
        }

        // Set up more globals - process fluid input.
        FluidIndex_Water = FindGlycol("Water");
        FluidIndex_EthyleneGlycol = FindGlycol("EthyleneGlycol");
        FluidIndex_PropoleneGlycol = FindGlycol("PropoleneGlycol");

        inputProcessor->preScanReportingVariables();
    }

} // namespace SimulationManager

// EXTERNAL SUBROUTINES:

void Resimulate(bool &ResimExt, // Flag to resimulate the exterior energy use simulation
                bool &ResimHB,  // Flag to resimulate the heat balance simulation (including HVAC)
                bool &ResimHVAC // Flag to resimulate the HVAC simulation
)
{

    // SUBROUTINE INFORMATION:
    //       AUTHOR         Peter Graham Ellis
    //       DATE WRITTEN   August 2005
    //       MODIFIED       Sep 2011 LKL/BG - resimulate only zones needing it for Radiant systems
    //       RE-ENGINEERED  na

    // PURPOSE OF THIS SUBROUTINE:
    // This subroutine is called as necessary by the Demand Manager to resimulate some of the modules that have
    // already been simulated for the current timestep.  For example, if LIGHTS are demand limited, the lighting
    // power is reduced which also impacts the zone internal heat gains and therefore requires that the entire
    // zone heat balance must be resimulated.

    // METHODOLOGY EMPLOYED:
    // If the zone heat balance must be resimulated, all the major subroutines are called sequentially in order
    // to recalculate the impacts of demand limiting.  This routine is called from ManageHVAC _before_ any variables
    // are reported or histories are updated.  This routine can be called multiple times without the overall
    // simulation moving forward in time.
    // If only HVAC components are demand limited, then the HVAC system is resimulated, not the entire heat balance.
    // Similarly, if ony exterior lights and equipment are demand limited, it is only necessary to resimulate the
    // exterior energy use, not the entire heat balance, nor the HVAC system.
    // Below is the hierarchy of subroutine calls.  The calls marked with an asterisk are resimulated here.
    // ManageSimulation
    //     ManageWeather
    //     ManageDemand
    //   * ManageExteriorEnergyUse
    //     ManageHeatBalance
    //       * InitHeatBalance
    //             PerformSolarCalculations
    //         ManageSurfaceHeatBalance
    //           * InitSurfaceHeatBalance
    //                 ManageInternalHeatGains
    //           * CalcHeatBalanceOutsideSurf
    //           * CalcHeatBalanceInsideSurf
    //             ManageAirHeatBalance
    //                *InitAirHeatBalance
    //                 CalcHeatBalanceAir
    //                   * CalcAirFlow
    //                   * ManageRefrigeratedCaseRacks
    //                     ManageHVAC
    //                       * ManageZoneAirUpdates 'GET ZONE SETPOINTS'
    //                       * ManageZoneAirUpdates 'PREDICT'
    //                       * SimHVAC
    //                         UpdateDataandReport
    //                 ReportAirHeatBalance
    //             UpdateFinalSurfaceHeatBalance
    //             UpdateThermalHistories
    //             UpdateMoistureHistories
    //             ManageThermalComfort
    //             ReportSurfaceHeatBalance
    //         RecKeepHeatBalance
    //         ReportHeatBalance

    // Using/Aliasing
    using namespace DataPrecisionGlobals;
    using DataHeatBalFanSys::iGetZoneSetPoints;
    using DataHeatBalFanSys::iPredictStep;
    using DemandManager::DemandManagerExtIterations;
    using DemandManager::DemandManagerHBIterations;
    using DemandManager::DemandManagerHVACIterations;
    using ExteriorEnergyUse::ManageExteriorEnergyUse;
    using HeatBalanceAirManager::InitAirHeatBalance;
    using HeatBalanceSurfaceManager::InitSurfaceHeatBalance;
    using HVACManager::SimHVAC;
    using RefrigeratedCase::ManageRefrigeratedCaseRacks;
    using ZoneTempPredictorCorrector::ManageZoneAirUpdates;
    // using HVACManager::CalcAirFlowSimple;
    using DataContaminantBalance::Contaminant;
    using DataHeatBalance::ZoneAirMassFlow;
    using DataHVACGlobals::UseZoneTimeStepHistory; // , InitDSwithZoneHistory
    using ZoneContaminantPredictorCorrector::ManageZoneContaminanUpdates;
    using namespace ZoneEquipmentManager;
    // using ZoneEquipmentManager::CalcAirFlowSimple;

    // SUBROUTINE LOCAL VARIABLE DECLARATIONS:
    Real64 ZoneTempChange(0.0); // Dummy variable needed for calling ManageZoneAirUpdates

    // FLOW:
    if (ResimExt) {
        ManageExteriorEnergyUse();

        ++DemandManagerExtIterations;
    }

    if (ResimHB) {
        // Surface simulation
        InitSurfaceHeatBalance();
        HeatBalanceSurfaceManager::CalcHeatBalanceOutsideSurf();
        HeatBalanceSurfaceManager::CalcHeatBalanceInsideSurf();

        // Air simulation
        InitAirHeatBalance();
        ManageRefrigeratedCaseRacks();

        ++DemandManagerHBIterations;
        ResimHVAC = true; // Make sure HVAC is resimulated too
    }

    if (ResimHVAC) {
        // HVAC simulation
        ManageZoneAirUpdates(iGetZoneSetPoints, ZoneTempChange, false, UseZoneTimeStepHistory, 0.0);
        if (Contaminant.SimulateContaminants) ManageZoneContaminanUpdates(iGetZoneSetPoints, false, UseZoneTimeStepHistory, 0.0);
        CalcAirFlowSimple(0, ZoneAirMassFlow.EnforceZoneMassBalance);
        ManageZoneAirUpdates(iPredictStep, ZoneTempChange, false, UseZoneTimeStepHistory, 0.0);
        if (Contaminant.SimulateContaminants) ManageZoneContaminanUpdates(iPredictStep, false, UseZoneTimeStepHistory, 0.0);
        SimHVAC();

        ++DemandManagerHVACIterations;
    }
}

} // namespace EnergyPlus<|MERGE_RESOLUTION|>--- conflicted
+++ resolved
@@ -422,14 +422,10 @@
             MetersHaveBeenInitialized = true;
             SetupPollutionMeterReporting();
             SystemReports::AllocateAndSetUpVentReports();
-<<<<<<< HEAD
-            UpdateMeterReporting(outputFiles);
-=======
             if (EnergyPlus::PluginManagement::pluginManager) {
                 EnergyPlus::PluginManagement::pluginManager->setupOutputVariables();
             }
             UpdateMeterReporting();
->>>>>>> cc126b86
             CheckPollutionMeterReporting();
             facilityElectricServiceObj->verifyCustomMetersElecPowerMgr();
             SetupPollutionCalculations();
