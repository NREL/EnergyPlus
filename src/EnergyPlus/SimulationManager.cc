// EnergyPlus, Copyright (c) 1996-2020, The Board of Trustees of the University of Illinois,
// The Regents of the University of California, through Lawrence Berkeley National Laboratory
// (subject to receipt of any required approvals from the U.S. Dept. of Energy), Oak Ridge
// National Laboratory, managed by UT-Battelle, Alliance for Sustainable Energy, LLC, and other
// contributors. All rights reserved.
//
// NOTICE: This Software was developed under funding from the U.S. Department of Energy and the
// U.S. Government consequently retains certain rights. As such, the U.S. Government has been
// granted for itself and others acting on its behalf a paid-up, nonexclusive, irrevocable,
// worldwide license in the Software to reproduce, distribute copies to the public, prepare
// derivative works, and perform publicly and display publicly, and to permit others to do so.
//
// Redistribution and use in source and binary forms, with or without modification, are permitted
// provided that the following conditions are met:
//
// (1) Redistributions of source code must retain the above copyright notice, this list of
//     conditions and the following disclaimer.
//
// (2) Redistributions in binary form must reproduce the above copyright notice, this list of
//     conditions and the following disclaimer in the documentation and/or other materials
//     provided with the distribution.
//
// (3) Neither the name of the University of California, Lawrence Berkeley National Laboratory,
//     the University of Illinois, U.S. Dept. of Energy nor the names of its contributors may be
//     used to endorse or promote products derived from this software without specific prior
//     written permission.
//
// (4) Use of EnergyPlus(TM) Name. If Licensee (i) distributes the software in stand-alone form
//     without changes from the version obtained under this License, or (ii) Licensee makes a
//     reference solely to the software portion of its product, Licensee must refer to the
//     software as "EnergyPlus version X" software, where "X" is the version number Licensee
//     obtained under this License and may not use a different name for the software. Except as
//     specifically required in this Section (4), Licensee shall not use in a company name, a
//     product name, in advertising, publicity, or other promotional activities any name, trade
//     name, trademark, logo, or other designation of "EnergyPlus", "E+", "e+" or confusingly
//     similar designation, without the U.S. Department of Energy's prior written consent.
//
// THIS SOFTWARE IS PROVIDED BY THE COPYRIGHT HOLDERS AND CONTRIBUTORS "AS IS" AND ANY EXPRESS OR
// IMPLIED WARRANTIES, INCLUDING, BUT NOT LIMITED TO, THE IMPLIED WARRANTIES OF MERCHANTABILITY
// AND FITNESS FOR A PARTICULAR PURPOSE ARE DISCLAIMED. IN NO EVENT SHALL THE COPYRIGHT OWNER OR
// CONTRIBUTORS BE LIABLE FOR ANY DIRECT, INDIRECT, INCIDENTAL, SPECIAL, EXEMPLARY, OR
// CONSEQUENTIAL DAMAGES (INCLUDING, BUT NOT LIMITED TO, PROCUREMENT OF SUBSTITUTE GOODS OR
// SERVICES; LOSS OF USE, DATA, OR PROFITS; OR BUSINESS INTERRUPTION) HOWEVER CAUSED AND ON ANY
// THEORY OF LIABILITY, WHETHER IN CONTRACT, STRICT LIABILITY, OR TORT (INCLUDING NEGLIGENCE OR
// OTHERWISE) ARISING IN ANY WAY OUT OF THE USE OF THIS SOFTWARE, EVEN IF ADVISED OF THE
// POSSIBILITY OF SUCH DAMAGE.

// FMI-Related Headers
extern "C" {
#include <FMI/main.h>
}

// C++ Headers
#include <cmath>
#include <memory>
#include <string>

// ObjexxFCL Headers
#include <ObjexxFCL/Array.functions.hh>
#include <ObjexxFCL/Array1D.hh>
#include <ObjexxFCL/Fmath.hh>
#include <ObjexxFCL/environment.hh>
#include <ObjexxFCL/gio.hh>
#include <ObjexxFCL/string.functions.hh>

// EnergyPlus Headers
#include <EnergyPlus/api/datatransfer.h>
#include <EnergyPlus/BranchInputManager.hh>
#include <EnergyPlus/BranchNodeConnections.hh>
#include <EnergyPlus/CommandLineInterface.hh>
#include <EnergyPlus/CostEstimateManager.hh>
#include <EnergyPlus/CurveManager.hh>
#include <EnergyPlus/DataAirLoop.hh>
#include <EnergyPlus/DataBranchNodeConnections.hh>
#include <EnergyPlus/DataContaminantBalance.hh>
#include <EnergyPlus/DataConvergParams.hh>
#include <EnergyPlus/DataEnvironment.hh>
#include <EnergyPlus/DataErrorTracking.hh>
#include <EnergyPlus/DataGlobalConstants.hh>
#include <EnergyPlus/DataGlobals.hh>
#include <EnergyPlus/DataHVACGlobals.hh>
#include <EnergyPlus/DataHeatBalFanSys.hh>
#include <EnergyPlus/DataHeatBalance.hh>
#include <EnergyPlus/DataIPShortCuts.hh>
#include <EnergyPlus/DataLoopNode.hh>
#include <EnergyPlus/DataOutputs.hh>
#include <EnergyPlus/Plant/DataPlant.hh>
#include <EnergyPlus/DataPrecisionGlobals.hh>
#include <EnergyPlus/DataReportingFlags.hh>
#include <EnergyPlus/DataRuntimeLanguage.hh>
#include <EnergyPlus/DataSizing.hh>
#include <EnergyPlus/DataStringGlobals.hh>
#include <EnergyPlus/DataSurfaces.hh>
#include <EnergyPlus/DataSystemVariables.hh>
#include <EnergyPlus/DataTimings.hh>
#include <EnergyPlus/DataZoneEquipment.hh>
#include <EnergyPlus/DemandManager.hh>
#include <EnergyPlus/DisplayRoutines.hh>
#include <EnergyPlus/DualDuct.hh>
#include <EnergyPlus/EMSManager.hh>
#include <EnergyPlus/EconomicLifeCycleCost.hh>
#include <EnergyPlus/EconomicTariff.hh>
#include <EnergyPlus/ElectricPowerServiceManager.hh>
#include <EnergyPlus/ExteriorEnergyUse.hh>
#include <EnergyPlus/ExternalInterface.hh>
#include <EnergyPlus/FaultsManager.hh>
#include <EnergyPlus/FluidProperties.hh>
#include <EnergyPlus/General.hh>
#include <EnergyPlus/GeneralRoutines.hh>
#include <EnergyPlus/HVACControllers.hh>
#include <EnergyPlus/HVACManager.hh>
#include <EnergyPlus/HVACSizingSimulationManager.hh>
#include <EnergyPlus/HeatBalanceAirManager.hh>
#include <EnergyPlus/HeatBalanceIntRadExchange.hh>
#include <EnergyPlus/HeatBalanceManager.hh>
#include <EnergyPlus/HeatBalanceSurfaceManager.hh>
#include <EnergyPlus/InputProcessing/InputProcessor.hh>
#include <EnergyPlus/MixedAir.hh>
#include <EnergyPlus/NodeInputManager.hh>
#include <EnergyPlus/OutAirNodeManager.hh>
#include <EnergyPlus/OutputFiles.hh>
#include <EnergyPlus/OutputProcessor.hh>
#include <EnergyPlus/OutputReportPredefined.hh>
#include <EnergyPlus/OutputReportTabular.hh>
#include <EnergyPlus/OutputReports.hh>
#include <EnergyPlus/Plant/PlantManager.hh>
#include <EnergyPlus/PlantPipingSystemsManager.hh>
#include <EnergyPlus/PluginManager.hh>
#include <EnergyPlus/PollutionModule.hh>
#include <EnergyPlus/Psychrometrics.hh>
#include <EnergyPlus/RefrigeratedCase.hh>
#include <EnergyPlus/ResultsSchema.hh>
#include <EnergyPlus/ReportCoilSelection.hh>
#include <EnergyPlus/ScheduleManager.hh>
#include <EnergyPlus/SetPointManager.hh>
#include <EnergyPlus/SimulationManager.hh>
#include <EnergyPlus/SizingManager.hh>
#include <EnergyPlus/SolarShading.hh>
#include <EnergyPlus/SurfaceGeometry.hh>
#include <EnergyPlus/SystemReports.hh>
#include <EnergyPlus/Timer.h>
#include <EnergyPlus/UtilityRoutines.hh>
#include <EnergyPlus/Vectors.hh>
#include <EnergyPlus/WeatherManager.hh>
#include <EnergyPlus/ZoneContaminantPredictorCorrector.hh>
#include <EnergyPlus/ZoneEquipmentManager.hh>
#include <EnergyPlus/ZoneTempPredictorCorrector.hh>

namespace EnergyPlus {
namespace SimulationManager {

    // MODULE INFORMATION:
    //       AUTHOR         Rick Strand
    //       DATE WRITTEN   January 1997
    //       MODIFIED       na
    //       RE-ENGINEERED  na

    // PURPOSE OF THIS MODULE:
    // This module contains the main driver routine which manages the major
    // control loops of the EnergyPlus simulation.  This module is also
    // responsible for setting the global environment flags for these
    // loops.

    // METHODOLOGY EMPLOYED:
    // This module was constructed from the remnants of (I)BLAST routines
    // SIMBLD (Simulate Building), SIMZG (Simulate Zone Group), and SIMZGD
    // (Simulate Zone Group for a Day).

    // REFERENCES:
    // (I)BLAST legacy code, internal Reverse Engineering documentation,
    // and internal Evolutionary Engineering documentation.

    // Using/Aliasing
    using namespace DataPrecisionGlobals;
    using namespace DataGlobals;
    using namespace DataSizing;
    using namespace DataReportingFlags;
    using namespace DataSystemVariables;
    using namespace HeatBalanceManager;
    using namespace WeatherManager;
    using namespace ExternalInterface;

    // Data
    // MODULE PARAMETER DEFINITIONS:
    static std::string const BlankString;
    static ObjexxFCL::gio::Fmt fmtLD("*");
    static ObjexxFCL::gio::Fmt fmtA("(A)");

    // DERIVED TYPE DEFINITIONS:
    // na

    // INTERFACE BLOCK SPECIFICATIONS:
    // na

    // MODULE VARIABLE DECLARATIONS:
    bool RunPeriodsInInput(false);
    bool RunControlInInput(false);

    namespace {
        // These were static variables within different functions. They were pulled out into the namespace
        // to facilitate easier unit testing of those functions.
        // These are purposefully not in the header file as an extern variable. No one outside of SimulationManager should
        // use these. They are cleared by clear_state() for use by unit tests, but normal simulations should be unaffected.
        // This is purposefully in an anonymous namespace so nothing outside this implementation file can use it.
        bool PreP_Fatal(false);
    } // namespace

    // SUBROUTINE SPECIFICATIONS FOR MODULE SimulationManager

    // MODULE SUBROUTINES:

    // Functions
    void clear_state()
    {
        RunPeriodsInInput = false;
        RunControlInInput = false;
        PreP_Fatal = false;
    }

    void ManageSimulation(OutputFiles &outputFiles)
    {

        // SUBROUTINE INFORMATION:
        //       AUTHOR         Rick Strand
        //       DATE WRITTEN   January 1997
        //       MODIFIED       na
        //       RE-ENGINEERED  na

        // PURPOSE OF THIS SUBROUTINE:
        // This subroutine is the main driver of the simulation manager module.
        // It contains the main environment-time loops for the building
        // simulation.  This includes the environment loop, a day loop, an
        // hour loop, and a time step loop.

        // METHODOLOGY EMPLOYED:
        // na

        // REFERENCES:
        // na

        // Using/Aliasing
        using DataEnvironment::CurMnDy;
        using DataEnvironment::CurrentOverallSimDay;
        using DataEnvironment::CurrentYearIsLeapYear;
        using DataEnvironment::EndMonthFlag;
        using DataEnvironment::EnvironmentName;
        using DataEnvironment::TotalOverallSimDays;
        using DataEnvironment::TotDesDays;
        using DataEnvironment::TotRunDesPersDays;
        using DataHVACGlobals::TimeStepSys;

        using BranchInputManager::InvalidBranchDefinitions;
        using BranchInputManager::ManageBranchInput;
        using BranchInputManager::TestBranchIntegrity;
        using BranchNodeConnections::CheckNodeConnections;
        using BranchNodeConnections::TestCompSetInletOutletNodes;
        using CostEstimateManager::SimCostEstimate;
        using CurveManager::InitCurveReporting;
        using DataErrorTracking::AskForConnectionsReport;
        using DataErrorTracking::ExitDuringSimulations;
        using DemandManager::InitDemandManagers;
        using EconomicLifeCycleCost::ComputeLifeCycleCostAndReport;
        using EconomicLifeCycleCost::GetInputForLifeCycleCost;
        using EconomicTariff::ComputeTariff; // added for computing annual utility costs
        using EconomicTariff::WriteTabularTariffReports;
        using EMSManager::CheckIfAnyEMS;
        using EMSManager::ManageEMS;
        using ExteriorEnergyUse::ManageExteriorEnergyUse;
        using General::TrimSigDigits;
        using HVACControllers::DumpAirLoopStatistics;
        using MixedAir::CheckControllerLists;
        using NodeInputManager::CheckMarkedNodes;
        using NodeInputManager::SetupNodeVarsForReporting;
        using OutputProcessor::ReportForTabularReports;
        using OutputProcessor::SetupTimePointers;
        using OutputReportPredefined::SetPredefinedTables;
        using OutputReportTabular::CloseOutputTabularFile;
        using OutputReportTabular::OpenOutputTabularFile;
        using OutputReportTabular::ResetTabularReports;
        using OutputReportTabular::WriteTabularReports;
        using PlantManager::CheckIfAnyPlant;
        using PollutionModule::CheckPollutionMeterReporting;
        using PollutionModule::SetupPollutionCalculations;
        using PollutionModule::SetupPollutionMeterReporting;
        using SizingManager::ManageSizing;
        using SystemReports::CreateEnergyReportStructure;
        using SystemReports::ReportAirLoopConnections;
        using namespace DataTimings;
        using DataSystemVariables::FullAnnualRun;
        using FaultsManager::CheckAndReadFaults;
        using OutputProcessor::isFinalYear;
        using OutputProcessor::ResetAccumulationWhenWarmupComplete;
        using PlantPipingSystemsManager::CheckIfAnyBasements;
        using PlantPipingSystemsManager::CheckIfAnySlabs;
        using PlantPipingSystemsManager::SimulateGroundDomains;
        using Psychrometrics::InitializePsychRoutines;
        using SetPointManager::CheckIfAnyIdealCondEntSetPoint;
        using WeatherManager::CheckIfAnyUnderwaterBoundaries;

        // Locals
        // SUBROUTINE PARAMETER DEFINITIONS:
        // na

        // INTERFACE BLOCK SPECIFICATIONS:
        // na

        // DERIVED TYPE DEFINITIONS:
        // na

        // SUBROUTINE LOCAL VARIABLE DECLARATIONS:
        static bool Available; // an environment is available to process
        static bool ErrorsFound(false);
        static bool TerminalError(false);
        bool SimsDone;
        bool ErrFound;
        bool oneTimeUnderwaterBoundaryCheck = true;
        bool AnyUnderwaterBoundaries = false;
        int EnvCount;


        // CreateSQLiteDatabase();
        sqlite = EnergyPlus::CreateSQLiteDatabase();

        if (sqlite) {
            sqlite->sqliteBegin();
            sqlite->createSQLiteSimulationsRecord(1, DataStringGlobals::VerString, DataStringGlobals::CurrentDateTime);
            sqlite->sqliteCommit();
        }

        // FLOW:
        PostIPProcessing();

        InitializePsychRoutines();

        BeginSimFlag = true;
        BeginFullSimFlag = false;
        DoOutputReporting = false;
        DisplayPerfSimulationFlag = false;
        DoWeatherInitReporting = false;
        RunPeriodsInInput =
            (inputProcessor->getNumObjectsFound("RunPeriod") > 0 || inputProcessor->getNumObjectsFound("RunPeriod:CustomRange") > 0 || FullAnnualRun);
        AskForConnectionsReport = false; // set to false until sizing is finished

        OpenOutputFiles();
        GetProjectData(outputFiles);
        CheckForMisMatchedEnvironmentSpecifications();
        CheckForRequestedReporting();
        SetPredefinedTables();
        SetPreConstructionInputParameters(); // establish array bounds for constructions early

        SetupTimePointers("Zone", TimeStepZone); // Set up Time pointer for HB/Zone Simulation
        SetupTimePointers("HVAC", TimeStepSys);

        CheckIfAnyEMS();
        CheckIfAnyPlant();
        CheckIfAnySlabs();
        CheckIfAnyBasements();
        CheckIfAnyIdealCondEntSetPoint();
        createFacilityElectricPowerServiceObject();
        createCoilSelectionReportObj();

        ManageBranchInput(); // just gets input and returns.

        // Create a new plugin manager which starts up the Python interpreter
        // Note this cannot be done if we are running within the library environment, nor would you really to do so
        // If we are already within a Python interpreter context, and we try to start up a new Python interpreter environment, it segfaults
        // Note that some setup is deferred until later such as setting up output variables
        if (!eplusRunningViaAPI) {
            EnergyPlus::PluginManagement::pluginManager =
                std::unique_ptr<EnergyPlus::PluginManagement::PluginManager>(new EnergyPlus::PluginManagement::PluginManager);
        } else {
            // if we ARE running via API, we should warn if any plugin objects are found and fail rather than running silently without them
            bool invalidPluginObjects = EnergyPlus::PluginManagement::PluginManager::anyUnexpectedPluginObjects();
            if (invalidPluginObjects) {
                ShowFatalError("Invalid Python Plugin object encounter causes program termination");
            }
        }

        DoingSizing = true;
        ManageSizing(OutputFiles::getSingleton());

        BeginFullSimFlag = true;
        SimsDone = false;
        if (DoDesDaySim || DoWeathSim || DoHVACSizingSimulation) {
            DoOutputReporting = true;
        }
        DoingSizing = false;

        if ((DoZoneSizing || DoSystemSizing || DoPlantSizing) && !(DoDesDaySim || (DoWeathSim && RunPeriodsInInput))) {
            ShowWarningError("ManageSimulation: Input file has requested Sizing Calculations but no Simulations are requested (in SimulationControl "
                             "object). Succeeding warnings/errors may be confusing.");
        }
        Available = true;

        if (InvalidBranchDefinitions) {
            ShowFatalError("Preceding error(s) in Branch Input cause termination.");
        }

        DisplayString("Adjusting Air System Sizing");
        SizingManager::ManageSystemSizingAdjustments();

        DisplayString("Adjusting Standard 62.1 Ventilation Sizing");
        SizingManager::ManageSystemVentilationAdjustments();

        DisplayString("Initializing Simulation");
        KickOffSimulation = true;

        ResetEnvironmentCounter();
        SetupSimulation(outputFiles, ErrorsFound);

        CheckAndReadFaults();

        InitCurveReporting();

        AskForConnectionsReport = true; // set to true now that input processing and sizing is done.
        KickOffSimulation = false;
        WarmupFlag = false;
        DoWeatherInitReporting = true;

        //  Note:  All the inputs have been 'gotten' by the time we get here.
        ErrFound = false;
        if (DoOutputReporting) {
            DisplayString("Reporting Surfaces");

            ReportSurfaces();

            SetupNodeVarsForReporting();
            MetersHaveBeenInitialized = true;
            SetupPollutionMeterReporting();
            SystemReports::AllocateAndSetUpVentReports();
            if (EnergyPlus::PluginManagement::pluginManager) {
                EnergyPlus::PluginManagement::pluginManager->setupOutputVariables();
            }
            UpdateMeterReporting(outputFiles);
            CheckPollutionMeterReporting();
            facilityElectricServiceObj->verifyCustomMetersElecPowerMgr();
            SetupPollutionCalculations();
            InitDemandManagers();
            TestBranchIntegrity(ErrFound);
            if (ErrFound) TerminalError = true;
            TestAirPathIntegrity(ErrFound);
            if (ErrFound) TerminalError = true;
            CheckMarkedNodes(ErrFound);
            if (ErrFound) TerminalError = true;
            CheckNodeConnections(ErrFound);
            if (ErrFound) TerminalError = true;
            TestCompSetInletOutletNodes(ErrFound);
            if (ErrFound) TerminalError = true;
            CheckControllerLists(ErrFound);
            if (ErrFound) TerminalError = true;

            if (DoDesDaySim || DoWeathSim) {
                ReportLoopConnections();
                ReportAirLoopConnections();
                ReportNodeConnections();
                // Debug reports
                //      CALL ReportCompSetMeterVariables
                //      CALL ReportParentChildren
            }
            CreateEnergyReportStructure();
            bool anyEMSRan;
            ManageEMS(emsCallFromSetupSimulation, anyEMSRan); // point to finish setup processing EMS, sensor ready now

            ProduceRDDMDD();

            if (TerminalError) {
                ShowFatalError("Previous Conditions cause program termination.");
            }
        }

        // up until this point, output vars, meters, actuators, etc., may not have been registered; they are now
        PluginManagement::fullyReady = true;

        if (sqlite) {
            sqlite->sqliteBegin();
            sqlite->updateSQLiteSimulationRecord(1, DataGlobals::NumOfTimeStepInHour);
            sqlite->sqliteCommit();
        }

        GetInputForLifeCycleCost(); // must be prior to WriteTabularReports -- do here before big simulation stuff.

        // check for variable latitude/location/etc
        WeatherManager::ReadVariableLocationOrientation();

        // if user requested HVAC Sizing Simulation, call HVAC sizing simulation manager
        if (DoHVACSizingSimulation) {
            ManageHVACSizingSimulation(OutputFiles::getSingleton(), ErrorsFound);
        }

        ShowMessage("Beginning Simulation");
        DisplayString("Beginning Primary Simulation");

        ResetEnvironmentCounter();

        EnvCount = 0;
        WarmupFlag = true;

        while (Available) {

            GetNextEnvironment(outputFiles, Available, ErrorsFound);

            if (!Available) break;
            if (ErrorsFound) break;
            if ((!DoDesDaySim) && (KindOfSim != ksRunPeriodWeather)) continue;
            if ((!DoWeathSim) && (KindOfSim == ksRunPeriodWeather)) continue;
            if (KindOfSim == ksHVACSizeDesignDay) continue; // don't run these here, only for sizing simulations

            if (KindOfSim == ksHVACSizeRunPeriodDesign) continue; // don't run these here, only for sizing simulations

            ++EnvCount;

            if (sqlite) {
                sqlite->sqliteBegin();
                sqlite->createSQLiteEnvironmentPeriodRecord(DataEnvironment::CurEnvirNum, DataEnvironment::EnvironmentName, DataGlobals::KindOfSim);
                sqlite->sqliteCommit();
            }

            ExitDuringSimulations = true;
            SimsDone = true;
            DisplayString("Initializing New Environment Parameters");

            BeginEnvrnFlag = true;
            if ((KindOfSim == ksDesignDay) && (WeatherManager::DesDayInput(Environment(Envrn).DesignDayNum).suppressBegEnvReset)) {
                // user has input in SizingPeriod:DesignDay directing to skip begin environment rests, for accuracy-with-speed as zones can more
                // easily converge fewer warmup days are allowed
                DisplayString("Design Day Fast Warmup Mode: Suppressing Initialization of New Environment Parameters");
                DataGlobals::beginEnvrnWarmStartFlag = true;
            } else {
                DataGlobals::beginEnvrnWarmStartFlag = false;
            }
            EndEnvrnFlag = false;
            EndMonthFlag = false;
            WarmupFlag = true;
            DayOfSim = 0;
            DayOfSimChr = "0";
            NumOfWarmupDays = 0;
            if (CurrentYearIsLeapYear) {
                if (NumOfDayInEnvrn <= 366) {
                    isFinalYear = true;
                }
            } else {
                if (NumOfDayInEnvrn <= 365) {
                    isFinalYear = true;
                }
            }

            HVACManager::ResetNodeData(); // Reset here, because some zone calcs rely on node data (e.g. ZoneITEquip)

            bool anyEMSRan;
            ManageEMS(emsCallFromBeginNewEvironment, anyEMSRan); // calling point

            while ((DayOfSim < NumOfDayInEnvrn) || (WarmupFlag)) { // Begin day loop ...

                if (sqlite) sqlite->sqliteBegin(); // setup for one transaction per day

                ++DayOfSim;
                ObjexxFCL::gio::write(DayOfSimChr, fmtLD) << DayOfSim;
                strip(DayOfSimChr);
                if (!WarmupFlag) {
                    ++CurrentOverallSimDay;
                    DisplaySimDaysProgress(CurrentOverallSimDay, TotalOverallSimDays);
                } else {
                    DayOfSimChr = "0";
                }
                BeginDayFlag = true;
                EndDayFlag = false;

                if (WarmupFlag) {
                    ++NumOfWarmupDays;
                    cWarmupDay = TrimSigDigits(NumOfWarmupDays);
                    DisplayString("Warming up {" + cWarmupDay + '}');
                } else if (DayOfSim == 1) {
                    if (KindOfSim == ksRunPeriodWeather) {
                        DisplayString("Starting Simulation at " + DataEnvironment::CurMnDyYr + " for " + EnvironmentName);
                    } else {
                        DisplayString("Starting Simulation at " + DataEnvironment::CurMnDy + " for " + EnvironmentName);
                    }
                    static constexpr auto Format_700("Environment:WarmupDays,{:3}\n");
                    print(outputFiles.eio, Format_700, NumOfWarmupDays);
                    ResetAccumulationWhenWarmupComplete();
                } else if (DisplayPerfSimulationFlag) {
                    if (KindOfSim == ksRunPeriodWeather) {
                        DisplayString("Continuing Simulation at " + DataEnvironment::CurMnDyYr + " for " + EnvironmentName);
                    } else {
                        DisplayString("Continuing Simulation at " + DataEnvironment::CurMnDy + " for " + EnvironmentName);
                    }
                    DisplayPerfSimulationFlag = false;
                }
                // for simulations that last longer than a week, identify when the last year of the simulation is started
                if ((DayOfSim > 365) && ((NumOfDayInEnvrn - DayOfSim) == 364) && !WarmupFlag) {
                    DisplayString("Starting last  year of environment at:  " + DayOfSimChr);
                    ResetTabularReports();
                }

                for (HourOfDay = 1; HourOfDay <= 24; ++HourOfDay) { // Begin hour loop ...

                    BeginHourFlag = true;
                    EndHourFlag = false;

                    for (TimeStep = 1; TimeStep <= NumOfTimeStepInHour; ++TimeStep) {
                        if (AnySlabsInModel || AnyBasementsInModel) {
                            SimulateGroundDomains(OutputFiles::getSingleton(), false);
                        }

                        if (AnyUnderwaterBoundaries) {
                            WeatherManager::UpdateUnderwaterBoundaries();
                        }

                        if (DataEnvironment::varyingLocationSchedIndexLat > 0 || DataEnvironment::varyingLocationSchedIndexLong > 0 ||
                            DataEnvironment::varyingOrientationSchedIndex > 0) {
                            WeatherManager::UpdateLocationAndOrientation();
                        }

                        BeginTimeStepFlag = true;
                        ExternalInterfaceExchangeVariables();

                        // Set the End__Flag variables to true if necessary.  Note that
                        // each flag builds on the previous level.  EndDayFlag cannot be
                        // .TRUE. unless EndHourFlag is also .TRUE., etc.  Note that the
                        // EndEnvrnFlag and the EndSimFlag cannot be set during warmup.
                        // Note also that BeginTimeStepFlag, EndTimeStepFlag, and the
                        // SubTimeStepFlags can/will be set/reset in the HVAC Manager.

                        if (TimeStep == NumOfTimeStepInHour) {
                            EndHourFlag = true;
                            if (HourOfDay == 24) {
                                EndDayFlag = true;
                                if ((!WarmupFlag) && (DayOfSim == NumOfDayInEnvrn)) {
                                    EndEnvrnFlag = true;
                                }
                            }
                        }

                        ManageWeather();

                        ManageExteriorEnergyUse();

                        ManageHeatBalance(outputFiles);

                        if (oneTimeUnderwaterBoundaryCheck) {
                            AnyUnderwaterBoundaries = WeatherManager::CheckIfAnyUnderwaterBoundaries();
                            oneTimeUnderwaterBoundaryCheck = false;
                        }

                        BeginHourFlag = false;
                        BeginDayFlag = false;
                        BeginEnvrnFlag = false;
                        BeginSimFlag = false;
                        BeginFullSimFlag = false;
                    } // TimeStep loop

                    PreviousHour = HourOfDay;

                } // ... End hour loop.

                if (sqlite) sqlite->sqliteCommit(); // one transaction per day

            } // ... End day loop.

            // Need one last call to send latest states to middleware
            ExternalInterfaceExchangeVariables();

        } // ... End environment loop.

        WarmupFlag = false;
        if (!SimsDone && DoDesDaySim) {
            if ((TotDesDays + TotRunDesPersDays) == 0) { // if sum is 0, then there was no sizing done.
                ShowWarningError("ManageSimulation: SizingPeriod:* were requested in SimulationControl but no SizingPeriod:* objects in input.");
            }
        }

        if (!SimsDone && DoWeathSim) {
            if (!RunPeriodsInInput) { // if no run period requested, and sims not done
                ShowWarningError("ManageSimulation: Weather Simulation was requested in SimulationControl but no RunPeriods in input.");
            }
        }

        PlantManager::CheckOngoingPlantWarnings();

        if (sqlite) sqlite->sqliteBegin(); // for final data to write

#ifdef EP_Detailed_Timings
        epStartTime("Closeout Reporting=");
#endif
        SimCostEstimate();

        ComputeTariff(); //     Compute the utility bills

        EMSManager::checkForUnusedActuatorsAtEnd();

        ReportForTabularReports(); // For Energy Meters (could have other things that need to be pushed to after simulation)

        OpenOutputTabularFile();

        WriteTabularReports(); //     Create the tabular reports at completion of each

        WriteTabularTariffReports();

        ComputeLifeCycleCostAndReport(); // must be after WriteTabularReports and WriteTabularTariffReports

        CloseOutputTabularFile();

        DumpAirLoopStatistics(); // Dump runtime statistics for air loop controller simulation to csv file

#ifdef EP_Detailed_Timings
        epStopTime("Closeout Reporting=");
#endif
        CloseOutputFiles(outputFiles);

        // sqlite->createZoneExtendedOutput();
        CreateSQLiteZoneExtendedOutput();

        if (sqlite) {
            DisplayString("Writing final SQL reports");
            sqlite->sqliteCommit();      // final transactions
            sqlite->initializeIndexes(); // do not create indexes (SQL) until all is done.
        }

        if (ErrorsFound) {
            ShowFatalError("Error condition occurred.  Previous Severe Errors cause termination.");
        }
    }

    void GetProjectData(OutputFiles &outputFiles)
    {

        // SUBROUTINE INFORMATION:
        //       AUTHOR         Linda K. Lawrie
        //       DATE WRITTEN   November 1997
        //       MODIFIED       na
        //       RE-ENGINEERED  na

        // PURPOSE OF THIS SUBROUTINE:
        // This subroutine gets global project data from the input file.

        // METHODOLOGY EMPLOYED:
        // Use GetObjectItem from the Input Processor

        // Using/Aliasing
        using DataStringGlobals::MatchVersion;
        using namespace DataConvergParams;
        using namespace DataSystemVariables;
        using DataEnvironment::DisplayWeatherMissingDataWarnings;
        using DataEnvironment::IgnoreBeamRadiation;
        using DataEnvironment::IgnoreDiffuseRadiation;
        using DataEnvironment::IgnoreSolarRadiation;
        using DataHVACGlobals::deviationFromSetPtThresholdClg;
        using DataHVACGlobals::deviationFromSetPtThresholdHtg;
        using DataHVACGlobals::LimitNumSysSteps;
        using General::RoundSigDigits;
        using namespace DataIPShortCuts;

        // SUBROUTINE PARAMETER DEFINITIONS:
        static Array1D<int> const Div60(12, {1, 2, 3, 4, 5, 6, 10, 12, 15, 20, 30, 60});

        // SUBROUTINE LOCAL VARIABLE DECLARATIONS:
        Array1D<std::string> Alphas(8);
        Array1D<Real64> Number(4);
        int NumAlpha;
        int NumNumber;
        int IOStat;
        int NumDebugOut;
        int MinInt;
        int Num;
        int Which;
        bool ErrorsFound;
        int Num1;
        int NumA;
        int NumRunControl;
        static std::string VersionID;
        std::string CurrentModuleObject;
        bool CondFDAlgo;
        int Item;


        ErrorsFound = false;

        CurrentModuleObject = "Version";
        Num = inputProcessor->getNumObjectsFound(CurrentModuleObject);
        if (Num == 1) {
            inputProcessor->getObjectItem(CurrentModuleObject,
                                          1,
                                          Alphas,
                                          NumAlpha,
                                          Number,
                                          NumNumber,
                                          IOStat,
                                          lNumericFieldBlanks,
                                          lAlphaFieldBlanks,
                                          cAlphaFieldNames,
                                          cNumericFieldNames);
            std::string::size_type const lenVer(len(MatchVersion));
            if ((lenVer > 0) && (MatchVersion[lenVer - 1] == '0')) {
                Which = static_cast<int>(index(Alphas(1).substr(0, lenVer - 2), MatchVersion.substr(0, lenVer - 2)));
            } else {
                Which = static_cast<int>(index(Alphas(1), MatchVersion));
            }
            if (Which != 0) {
                ShowWarningError(CurrentModuleObject + ": in IDF=\"" + Alphas(1) + "\" not the same as expected=\"" + MatchVersion + "\"");
            }
            VersionID = Alphas(1);
        } else if (Num == 0) {
            ShowWarningError(CurrentModuleObject + ": missing in IDF, processing for EnergyPlus version=\"" + MatchVersion + "\"");
        } else {
            ShowSevereError("Too many " + CurrentModuleObject + " Objects found.");
            ErrorsFound = true;
        }

        // Do Mini Gets on HB Algorithm and by-surface overrides
        CurrentModuleObject = "HeatBalanceAlgorithm";
        Num = inputProcessor->getNumObjectsFound(CurrentModuleObject);
        CondFDAlgo = false;
        if (Num > 0) {
            inputProcessor->getObjectItem(CurrentModuleObject,
                                          1,
                                          Alphas,
                                          NumAlpha,
                                          Number,
                                          NumNumber,
                                          IOStat,
                                          lNumericFieldBlanks,
                                          lAlphaFieldBlanks,
                                          cAlphaFieldNames,
                                          cNumericFieldNames);
            {
                auto const SELECT_CASE_var(Alphas(1));
                if ((SELECT_CASE_var == "CONDUCTIONFINITEDIFFERENCE") || (SELECT_CASE_var == "CONDFD") ||
                    (SELECT_CASE_var == "CONDUCTIONFINITEDIFFERENCEDETAILED") || (SELECT_CASE_var == "CONDUCTIONFINITEDIFFERENCESIMPLIFIED")) {
                    CondFDAlgo = true;
                } else {
                }
            }
        }
        CurrentModuleObject = "SurfaceProperty:HeatTransferAlgorithm";
        Num = inputProcessor->getNumObjectsFound(CurrentModuleObject);
        if (Num > 0) {
            for (Item = 1; Item <= Num; ++Item) {
                inputProcessor->getObjectItem(CurrentModuleObject,
                                              Item,
                                              Alphas,
                                              NumAlpha,
                                              Number,
                                              NumNumber,
                                              IOStat,
                                              lNumericFieldBlanks,
                                              lAlphaFieldBlanks,
                                              cAlphaFieldNames,
                                              cNumericFieldNames);
                {
                    auto const SELECT_CASE_var(Alphas(2));
                    if (SELECT_CASE_var == "CONDUCTIONFINITEDIFFERENCE") {
                        CondFDAlgo = true;

                    } else {
                    }
                }
            }
        }
        CurrentModuleObject = "SurfaceProperty:HeatTransferAlgorithm:MultipleSurface";
        Num = inputProcessor->getNumObjectsFound(CurrentModuleObject);
        if (Num > 0) {
            for (Item = 1; Item <= Num; ++Item) {
                inputProcessor->getObjectItem(CurrentModuleObject,
                                              1,
                                              Alphas,
                                              NumAlpha,
                                              Number,
                                              NumNumber,
                                              IOStat,
                                              lNumericFieldBlanks,
                                              lAlphaFieldBlanks,
                                              cAlphaFieldNames,
                                              cNumericFieldNames);
                {
                    auto const SELECT_CASE_var(Alphas(3));
                    if (SELECT_CASE_var == "CONDUCTIONFINITEDIFFERENCE") {
                        CondFDAlgo = true;
                    } else {
                    }
                }
            }
        }
        CurrentModuleObject = "SurfaceProperty:HeatTransferAlgorithm:SurfaceList";
        Num = inputProcessor->getNumObjectsFound(CurrentModuleObject);
        if (Num > 0) {
            for (Item = 1; Item <= Num; ++Item) {
                inputProcessor->getObjectItem(CurrentModuleObject,
                                              1,
                                              cAlphaArgs,
                                              NumAlpha,
                                              Number,
                                              NumNumber,
                                              IOStat,
                                              lNumericFieldBlanks,
                                              lAlphaFieldBlanks,
                                              cAlphaFieldNames,
                                              cNumericFieldNames);
                {
                    auto const SELECT_CASE_var(cAlphaArgs(2));
                    if (SELECT_CASE_var == "CONDUCTIONFINITEDIFFERENCE") {
                        CondFDAlgo = true;
                    } else {
                    }
                }
            }
        }
        CurrentModuleObject = "SurfaceProperty:HeatTransferAlgorithm:Construction";
        Num = inputProcessor->getNumObjectsFound(CurrentModuleObject);
        if (Num > 0) {
            for (Item = 1; Item <= Num; ++Item) {
                inputProcessor->getObjectItem(CurrentModuleObject,
                                              1,
                                              cAlphaArgs,
                                              NumAlpha,
                                              Number,
                                              NumNumber,
                                              IOStat,
                                              lNumericFieldBlanks,
                                              lAlphaFieldBlanks,
                                              cAlphaFieldNames,
                                              cNumericFieldNames);
                {
                    auto const SELECT_CASE_var(cAlphaArgs(2));
                    if (SELECT_CASE_var == "CONDUCTIONFINITEDIFFERENCE") {
                        CondFDAlgo = true;
                    } else {
                    }
                }
            }
        }

        CurrentModuleObject = "Timestep";
        Num = inputProcessor->getNumObjectsFound(CurrentModuleObject);
        if (Num == 1) {
            inputProcessor->getObjectItem(CurrentModuleObject,
                                          1,
                                          Alphas,
                                          NumAlpha,
                                          Number,
                                          NumNumber,
                                          IOStat,
                                          lNumericFieldBlanks,
                                          lAlphaFieldBlanks,
                                          cAlphaFieldNames,
                                          cNumericFieldNames);
            NumOfTimeStepInHour = Number(1);
            if (NumOfTimeStepInHour <= 0 || NumOfTimeStepInHour > 60) {
                Alphas(1) = RoundSigDigits(NumOfTimeStepInHour);
                ShowWarningError(CurrentModuleObject + ": Requested number (" + Alphas(1) + ") invalid, Defaulted to 4");
                NumOfTimeStepInHour = 4;
            } else if (mod(60, NumOfTimeStepInHour) != 0) {
                MinInt = 9999;
                for (Num = 1; Num <= 12; ++Num) {
                    if (std::abs(NumOfTimeStepInHour - Div60(Num)) > MinInt) continue;
                    MinInt = NumOfTimeStepInHour - Div60(Num);
                    Which = Num;
                }
                ShowWarningError(CurrentModuleObject + ": Requested number (" + RoundSigDigits(NumOfTimeStepInHour) +
                                 ") not evenly divisible into 60, defaulted to nearest (" + RoundSigDigits(Div60(Which)) + ").");
                NumOfTimeStepInHour = Div60(Which);
            }
            if (CondFDAlgo && NumOfTimeStepInHour < 20) {
                ShowWarningError(CurrentModuleObject + ": Requested number (" + RoundSigDigits(NumOfTimeStepInHour) +
                                 ") cannot be used when Conduction Finite Difference algorithm is selected.");
                ShowContinueError("..." + CurrentModuleObject + " is set to 20.");
                NumOfTimeStepInHour = 20;
            }
            if (NumOfTimeStepInHour < 4 && inputProcessor->getNumObjectsFound("Zone") > 0) {
                ShowWarningError(CurrentModuleObject + ": Requested number (" + RoundSigDigits(NumOfTimeStepInHour) +
                                 ") is less than the suggested minimum of 4.");
                ShowContinueError("Please see entry for " + CurrentModuleObject + " in Input/Output Reference for discussion of considerations.");
            }
        } else if (Num == 0 && inputProcessor->getNumObjectsFound("Zone") > 0 && !CondFDAlgo) {
            ShowWarningError("No " + CurrentModuleObject + " object found.  Number of TimeSteps in Hour defaulted to 4.");
            NumOfTimeStepInHour = 4;
        } else if (Num == 0 && !CondFDAlgo) {
            NumOfTimeStepInHour = 4;
        } else if (Num == 0 && inputProcessor->getNumObjectsFound("Zone") > 0 && CondFDAlgo) {
            ShowWarningError("No " + CurrentModuleObject + " object found.  Number of TimeSteps in Hour defaulted to 20.");
            ShowContinueError("...Due to presence of Conduction Finite Difference Algorithm selection.");
            NumOfTimeStepInHour = 20;
        } else if (Num == 0 && CondFDAlgo) {
            NumOfTimeStepInHour = 20;
        } else {
            ShowSevereError("Too many " + CurrentModuleObject + " Objects found.");
            ErrorsFound = true;
        }

        TimeStepZone = 1.0 / double(NumOfTimeStepInHour);
        MinutesPerTimeStep = TimeStepZone * 60;
        TimeStepZoneSec = TimeStepZone * SecInHour;

        CurrentModuleObject = "ConvergenceLimits";
        Num = inputProcessor->getNumObjectsFound(CurrentModuleObject);
        if (Num == 1) {
            inputProcessor->getObjectItem(CurrentModuleObject,
                                          1,
                                          Alphas,
                                          NumAlpha,
                                          Number,
                                          NumNumber,
                                          IOStat,
                                          lNumericFieldBlanks,
                                          lAlphaFieldBlanks,
                                          cAlphaFieldNames,
                                          cNumericFieldNames);
            MinInt = int(Number(1));
            if (MinInt > MinutesPerTimeStep) {
                MinInt = MinutesPerTimeStep;
            }
            if (MinInt < 0 || MinInt > 60) {
                ShowWarningError(CurrentModuleObject + ": Requested " + cNumericFieldNames(1) + " (" + RoundSigDigits(MinInt) +
                                 ") invalid. Set to 1 minute.");
                MinTimeStepSys = 1.0 / 60.0;
            } else if (MinInt == 0) { // Set to TimeStepZone
                MinTimeStepSys = TimeStepZone;
            } else {
                MinTimeStepSys = double(MinInt) / 60.0;
            }
            MaxIter = int(Number(2));
            if (MaxIter <= 0) {
                MaxIter = 20;
            }
            if (!lNumericFieldBlanks(3)) MinPlantSubIterations = int(Number(3));
            if (!lNumericFieldBlanks(4)) MaxPlantSubIterations = int(Number(4));
            // trap bad values
            if (MinPlantSubIterations < 1) MinPlantSubIterations = 1;
            if (MaxPlantSubIterations < 3) MaxPlantSubIterations = 3;
            if (MinPlantSubIterations > MaxPlantSubIterations) MaxPlantSubIterations = MinPlantSubIterations + 1;

        } else if (Num == 0) {
            MinTimeStepSys = 1.0 / 60.0;
            MaxIter = 20;
            MinPlantSubIterations = 2;
            MaxPlantSubIterations = 8;
        } else {
            ShowSevereError("Too many " + CurrentModuleObject + " Objects found.");
            ErrorsFound = true;
        }

        LimitNumSysSteps = int(TimeStepZone / MinTimeStepSys);

        DebugOutput = false;
        EvenDuringWarmup = false;
        CurrentModuleObject = "Output:DebuggingData";
        NumDebugOut = inputProcessor->getNumObjectsFound(CurrentModuleObject);
        if (NumDebugOut > 0) {
            inputProcessor->getObjectItem(CurrentModuleObject, 1, Alphas, NumAlpha, Number, NumNumber, IOStat);
            if (int(Number(1)) == 1) {
                DebugOutput = true;
            }
            if (int(Number(2)) == 1) {
                EvenDuringWarmup = true;
            }
        }

        CurrentModuleObject = "Output:Diagnostics";
        Num = inputProcessor->getNumObjectsFound(CurrentModuleObject);
        for (Num1 = 1; Num1 <= Num; ++Num1) {
            inputProcessor->getObjectItem(CurrentModuleObject, Num1, Alphas, NumAlpha, Number, NumNumber, IOStat);
            for (NumA = 1; NumA <= NumAlpha; ++NumA) {
                if (UtilityRoutines::SameString(Alphas(NumA), "DisplayExtraWarnings")) {
                    DisplayExtraWarnings = true;
                } else if (UtilityRoutines::SameString(Alphas(NumA), "DisplayAdvancedReportVariables")) {
                    DisplayAdvancedReportVariables = true;
                } else if (UtilityRoutines::SameString(Alphas(NumA), "DisplayAllWarnings")) {
                    DisplayAllWarnings = true;
                    DisplayExtraWarnings = true;
                    DisplayUnusedObjects = true;
                    DisplayUnusedSchedules = true;
                } else if (UtilityRoutines::SameString(Alphas(NumA), "DisplayUnusedObjects")) {
                    DisplayUnusedObjects = true;
                } else if (UtilityRoutines::SameString(Alphas(NumA), "DisplayUnusedSchedules")) {
                    DisplayUnusedSchedules = true;
                } else if (UtilityRoutines::SameString(Alphas(NumA), "DisplayZoneAirHeatBalanceOffBalance")) {
                    DisplayZoneAirHeatBalanceOffBalance = true;
                } else if (UtilityRoutines::SameString(Alphas(NumA), "DoNotMirrorDetachedShading")) {
                    MakeMirroredDetachedShading = false;
                } else if (UtilityRoutines::SameString(Alphas(NumA), "DoNotMirrorAttachedShading")) {
                    MakeMirroredAttachedShading = false;
                } else if (UtilityRoutines::SameString(Alphas(NumA), "IgnoreInteriorWindowTransmission")) {
                    IgnoreInteriorWindowTransmission = true;
                } else if (UtilityRoutines::SameString(Alphas(NumA), "ReportDuringWarmup")) {
                    ReportDuringWarmup = true;
                } else if (UtilityRoutines::SameString(Alphas(NumA), "DisplayWeatherMissingDataWarnings")) {
                    DisplayWeatherMissingDataWarnings = true;
                } else if (UtilityRoutines::SameString(Alphas(NumA), "IgnoreSolarRadiation")) {
                    IgnoreSolarRadiation = true;
                } else if (UtilityRoutines::SameString(Alphas(NumA), "IgnoreBeamRadiation")) {
                    IgnoreBeamRadiation = true;
                } else if (UtilityRoutines::SameString(Alphas(NumA), "IgnoreDiffuseRadiation")) {
                    IgnoreDiffuseRadiation = true;
                } else if (UtilityRoutines::SameString(Alphas(NumA), "DeveloperFlag")) {
                    DeveloperFlag = true;
                } else if (UtilityRoutines::SameString(Alphas(NumA), "TimingFlag")) {
                    TimingFlag = true;
                } else if (UtilityRoutines::SameString(Alphas(NumA), "ReportDetailedWarmupConvergence")) {
                    ReportDetailedWarmupConvergence = true;
                } else if (UtilityRoutines::SameString(Alphas(NumA), "ReportDuringHVACSizingSimulation")) {
                    ReportDuringHVACSizingSimulation = true;
                } else if (UtilityRoutines::SameString(Alphas(NumA), "CreateMinimalSurfaceVariables")) {
                    continue;
                    //        CreateMinimalSurfaceVariables=.TRUE.
                } else if (UtilityRoutines::SameString(Alphas(NumA), "CreateNormalSurfaceVariables")) {
                    continue;
                    //        IF (CreateMinimalSurfaceVariables) THEN
                    //          CALL ShowWarningError('GetProjectData: '//TRIM(CurrentModuleObject)//'=''//  &
                    //             TRIM(Alphas(NumA))//'', prior set=true for this condition reverts to false.')
                    //        ENDIF
                    //        CreateMinimalSurfaceVariables=.FALSE.
                } else if (!Alphas(NumA).empty()) {
                    ShowWarningError("GetProjectData: " + CurrentModuleObject + "=\"" + Alphas(NumA) +
                                     "\", Invalid value for field, entered value ignored.");
                }
            }
        }

        CurrentModuleObject = "OutputControl:ReportingTolerances";
        Num = inputProcessor->getNumObjectsFound(CurrentModuleObject);
        if (Num > 0) {
            inputProcessor->getObjectItem(CurrentModuleObject,
                                          1,
                                          Alphas,
                                          NumAlpha,
                                          Number,
                                          NumNumber,
                                          IOStat,
                                          lNumericFieldBlanks,
                                          lAlphaFieldBlanks,
                                          cAlphaFieldNames,
                                          cNumericFieldNames);
            if (!lNumericFieldBlanks(1)) {
                deviationFromSetPtThresholdHtg = -Number(1);
            } else {
                deviationFromSetPtThresholdHtg = -0.2;
            }
            if (!lNumericFieldBlanks(2)) {
                deviationFromSetPtThresholdClg = Number(2);
            } else {
                deviationFromSetPtThresholdClg = 0.2;
            }
        }

        DoZoneSizing = false;
        DoSystemSizing = false;
        DoPlantSizing = false;
        DoDesDaySim = true;
        DoWeathSim = true;
        DoHVACSizingSimulation = false;
        HVACSizingSimMaxIterations = 0;
        CurrentModuleObject = "SimulationControl";
        NumRunControl = inputProcessor->getNumObjectsFound(CurrentModuleObject);
        if (NumRunControl > 0) {
            RunControlInInput = true;
            inputProcessor->getObjectItem(CurrentModuleObject,
                                          1,
                                          Alphas,
                                          NumAlpha,
                                          Number,
                                          NumNumber,
                                          IOStat,
                                          lNumericFieldBlanks,
                                          lAlphaFieldBlanks,
                                          cAlphaFieldNames,
                                          cNumericFieldNames);
            if (Alphas(1) == "YES") DoZoneSizing = true;
            if (Alphas(2) == "YES") DoSystemSizing = true;
            if (Alphas(3) == "YES") DoPlantSizing = true;
            if (Alphas(4) == "NO") DoDesDaySim = false;
            if (Alphas(5) == "NO") DoWeathSim = false;
            if (NumAlpha > 5) {
                if (Alphas(6) == "YES") DoHVACSizingSimulation = true;
            }
        }
        if (DDOnly) {
            DoDesDaySim = true;
            DoWeathSim = false;
        }
        if (FullAnnualRun) {
            DoDesDaySim = false;
            DoWeathSim = true;
        }

        CurrentModuleObject = "PerformancePrecisionTradeoffs";
        auto const instances = inputProcessor->epJSON.find(CurrentModuleObject);
        Num = inputProcessor->getNumObjectsFound(CurrentModuleObject);
        if (Num > 1) {
            ErrorsFound = true;
            ShowFatalError("GetProjectData: Only one (\"1\") " + CurrentModuleObject + " object per simulation is allowed.");
        }
        DataGlobals::createPerfLog = Num > 0;
        std::string overrideModeValue = "Normal";
        if (instances != inputProcessor->epJSON.end()) {
            auto &instancesValue = instances.value();
            for (auto instance = instancesValue.begin(); instance != instancesValue.end(); ++instance) {
                auto const &fields = instance.value();
                auto const &thisObjectName = instance.key();
                inputProcessor->markObjectAsUsed(CurrentModuleObject, thisObjectName);
                if (fields.find("use_coil_direct_solutions") != fields.end()) {
                    DataGlobals::DoCoilDirectSolutions =
                        UtilityRoutines::MakeUPPERCase(fields.at("use_coil_direct_solutions")) == "YES";
                }
                if (fields.find("zone_radiant_exchange_algorithm") != fields.end()) {
                    HeatBalanceIntRadExchange::CarrollMethod =
                        UtilityRoutines::MakeUPPERCase(fields.at("zone_radiant_exchange_algorithm")) == "CARROLLMRT";
                }
                bool overrideTimestep(false);
                bool overrideZoneAirHeatBalAlg(false);
                bool overrideMinNumWarmupDays(false);
                bool overrideBeginEnvResetSuppress(false);
                bool overrideMaxZoneTempDiff(false);
                ZoneTempPredictorCorrector::OscillationVariablesNeeded = true;
                if (fields.find("override_mode") != fields.end()) {
                    overrideModeValue = UtilityRoutines::MakeUPPERCase(fields.at("override_mode"));
                    if (overrideModeValue == "NORMAL") {
                        // no overrides
                    }
                    else if (overrideModeValue == "MODE01") {
                        // Zone Time step (TimeStep object) will be set to one timestep per hour
                        overrideTimestep = true;
                    }
                    else if (overrideModeValue == "MODE02") {
                        // Mode01 plus ZoneAirHeatBalanceAlgorithm will be set to Euler
                        overrideTimestep = true;
                        overrideZoneAirHeatBalAlg = true;
                    }
                    else if (overrideModeValue == "MODE03") {
                        // Mode02 plus Minimum Number of Warmup Days will be set to 1
                        overrideTimestep = true;
                        overrideZoneAirHeatBalAlg = true;
                        overrideMinNumWarmupDays = true;
                    }
                    else if (overrideModeValue == "MODE04") {
                        // Mode03 plus Begin Environment Reset Mode will be set to SuppressAllBeginEnvironmentResets
                        overrideTimestep = true;
                        overrideZoneAirHeatBalAlg = true;
                        overrideMinNumWarmupDays = true;
                        overrideBeginEnvResetSuppress = true;
                    }
                    else if (overrideModeValue == "MODE05") {
                        // Mode04 plus internal variable MaxZoneTempDiff will be set to 1.00
                        overrideTimestep = true;
                        overrideZoneAirHeatBalAlg = true;
                        overrideMinNumWarmupDays = true;
                        overrideBeginEnvResetSuppress = true;
                        overrideMaxZoneTempDiff = true;
                    }
                    else if (overrideModeValue == "ADVANCED") {
                        bool advancedModeUsed = false;
                        if (fields.find("maxzonetempdiff") != fields.end()) { // not required field, has default value
                            DataConvergParams::MaxZoneTempDiff = fields.at("maxzonetempdiff");
                            ShowWarningError("PerformancePrecisionTradeoffs using the Advanced Override Mode, MaxZoneTempDiff set to: " + RoundSigDigits(DataConvergParams::MaxZoneTempDiff, 4));
                            advancedModeUsed = true;
                        }
                        if (advancedModeUsed) {
                            ShowContinueError("...Care should be used when using the Advanced Overrude Mode. Results may be signficantly different than a simulation not using this mode.");
                        } else {
                            ShowWarningError("PerformancePrecisionTradeoffs using the Advanced Override Mode but no specific parameters have been set.");
                        }
                    }
                    else {
                        ShowSevereError("Invalid over ride mode specified in PerformancePrecisionTradeoffs object: " + overrideModeValue);
                    }

                    if (overrideTimestep) {
                        ShowWarningError("Due to PerformancePrecisionTradeoffs Override Mode, the Number of TimeSteps has been changed to 1.");
                        DataGlobals::NumOfTimeStepInHour = 1;
                        DataGlobals::TimeStepZone = 1.0 / double(DataGlobals::NumOfTimeStepInHour);
                        DataGlobals::MinutesPerTimeStep = DataGlobals::TimeStepZone * 60;
                        DataGlobals::TimeStepZoneSec = DataGlobals::TimeStepZone * SecInHour;
                    }
                    if (overrideZoneAirHeatBalAlg) {
                        ShowWarningError("Due to PerformancePrecisionTradeoffs Override Mode, the ZoneAirHeatBalanceAlgorithm has been changed to EulerMethod.");
                        DataHeatBalance::OverrideZoneAirSolutionAlgo = true;
                    }
                    if (overrideMinNumWarmupDays) {
                        ShowWarningError("Due to PerformancePrecisionTradeoffs Override Mode, the Minimum Number of Warmup Days has been changed to 1.");
                        DataHeatBalance::MinNumberOfWarmupDays = 1;
                    }
                    if (overrideBeginEnvResetSuppress) {
                        ShowWarningError("Due to PerformancePrecisionTradeoffs Override Mode, the Begin Environment Reset Mode has been changed to SuppressAllBeginEnvironmentResets.");
                        DataEnvironment::forceBeginEnvResetSuppress = true;
                    }
                    if (overrideMaxZoneTempDiff) {
                        ShowWarningError("Due to PerformancePrecisionTradeoffs Override Mode, internal variable MaxZoneTempDiff will be set to 1.0 .");
                        DataConvergParams::MaxZoneTempDiff = 1.0;
                    }
                }
            }
        }

        if (ErrorsFound) {
            ShowFatalError("Errors found getting Project Input");
        }

        print(outputFiles.eio, "{}\n", "! <Version>, Version ID");
        static constexpr auto Format_721(" Version, {}\n");
        print(outputFiles.eio, Format_721, VersionID);

        print(outputFiles.eio, "{}\n", "! <Timesteps per Hour>, #TimeSteps, Minutes per TimeStep {minutes}");
        static constexpr auto Format_731(" Timesteps per Hour, {:2}, {:2}\n");
        print(outputFiles.eio, Format_731, NumOfTimeStepInHour, MinutesPerTimeStep);

        print(outputFiles.eio,
              "{}\n",
              "! <System Convergence Limits>, Minimum System TimeStep {minutes}, Max HVAC Iterations, Minimum Plant "
              "Iterations, Maximum Plant Iterations");
        MinInt = MinTimeStepSys * 60.0;
        static constexpr auto Format_733(" System Convergence Limits, {}, {}, {}, {}\n");
        print(outputFiles.eio,
              Format_733,
              RoundSigDigits(MinInt),
              RoundSigDigits(MaxIter),
              RoundSigDigits(MinPlantSubIterations),
              RoundSigDigits(MaxPlantSubIterations));

        if (DoZoneSizing) {
            Alphas(1) = "Yes";
        } else {
            Alphas(1) = "No";
        }
        if (DoSystemSizing) {
            Alphas(2) = "Yes";
        } else {
            Alphas(2) = "No";
        }
        if (DoPlantSizing) {
            Alphas(3) = "Yes";
        } else {
            Alphas(3) = "No";
        }
        if (DoDesDaySim) {
            Alphas(4) = "Yes";
        } else {
            Alphas(4) = "No";
        }
        if (DoWeathSim) {
            Alphas(5) = "Yes";
        } else {
            Alphas(5) = "No";
        }
        if (DoHVACSizingSimulation) {
            Alphas(6) = "Yes";
            if (NumNumber >= 1) {
                HVACSizingSimMaxIterations = Number(1);
            }
        } else {
            Alphas(6) = "No";
        }

        print(outputFiles.eio,
              "{}\n",
              "! <Simulation Control>, Do Zone Sizing, Do System Sizing, Do Plant Sizing, Do Design Days, Do Weather "
              "Simulation, Do HVAC Sizing Simulation");
        print(outputFiles.eio, " Simulation Control");
        for (Num = 1; Num <= 6; ++Num) {
            print(outputFiles.eio, ", {}", Alphas(Num));
        }
        print(outputFiles.eio, "\n");

        // Performance Precision Tradeoffs
        if (DataGlobals::DoCoilDirectSolutions) {
            Alphas(1) = "Yes";
            ShowWarningError("PerformancePrecisionTradeoffs: Coil Direct Solution simulation is selected.");
        } else {
            Alphas(1) = "No";
        }
        if (HeatBalanceIntRadExchange::CarrollMethod) {
            Alphas(2) = "CarrollMRT";
            ShowWarningError("PerformancePrecisionTradeoffs: Carroll MRT radiant exchange method is selected.");
        } else {
            Alphas(2) = "ScriptF";
        }
        Alphas(3) = overrideModeValue;
        Alphas(4) = General::RoundSigDigits(DataGlobals::NumOfTimeStepInHour);
        if (DataHeatBalance::OverrideZoneAirSolutionAlgo) {
            Alphas(5) = "Yes";
        } else {
            Alphas(5) = "No";
        }
        Alphas(6) = General::RoundSigDigits(DataHeatBalance::MinNumberOfWarmupDays);
        if (DataEnvironment::forceBeginEnvResetSuppress) {
            Alphas(7) = "Yes";
        } else {
            Alphas(7) = "No";
        }
        Alphas(8) = General::RoundSigDigits(DataConvergParams::MaxZoneTempDiff,3);
        std::string pptHeader = "! <Performance Precision Tradeoffs>, Use Coil Direct Simulation, "
            "Zone Radiant Exchange Algorithm, Override Mode, Number of Timestep In Hour, "
            "Force Euler Method, Minimum Number of Warmup Days, Force Suppress All Begin Environment Resets, "
            "MaxZoneTempDiff";
        print(outputFiles.eio, "{}\n", pptHeader);
        print(outputFiles.eio, " Performance Precision Tradeoffs");
        for (Num = 1; Num <= 8; ++Num) {
            print(outputFiles.eio, ", {}", Alphas(Num));
        }
        print(outputFiles.eio, "\n");

        print(outputFiles.eio,
              "{}\n",
              "! <Output Reporting Tolerances>, Tolerance for Time Heating Setpoint Not Met, Tolerance for Zone Cooling Setpoint Not Met Time");
        // Formats
        static constexpr auto Format_751(" Output Reporting Tolerances, {:.3R}, {:.3R}, \n");

        print(outputFiles.eio, Format_751, std::abs(deviationFromSetPtThresholdHtg), deviationFromSetPtThresholdClg);

        //  IF (DisplayExtraWarnings) THEN
        //    Write(OutputFileInits,740)
        //    Write(OutputFileInits,741) (TRIM(Alphas(Num)),Num=1,5)
        // 742 Format('! <Display Extra Warnings>, Display Advanced Report Variables, Do Not Mirror Detached Shading')
        //    IF (DisplayAdvancedReportVariables) THEN
        //      NumOut1='Yes'
        //    ELSE
        //      NumOut2='No'
        //    ENDIF
        //    IF (.not. MakeMirroredDetachedShading) THEN
        //      NumOut1='Yes'
        //    ELSE
        //      NumOut2='No'
        //    ENDIF
        // unused0909743 Format(' Display Extra Warnings',2(', ',A))
        //  ENDIF
        if (DataGlobals::createPerfLog) {
            writeIntialPerfLogValues(overrideModeValue);
        }
    }

    void writeIntialPerfLogValues(std::string const &currentOverrideModeValue)
    // write the input related portions of the .perflog
    // J.Glazer February 2020
    {
        UtilityRoutines::appendPerfLog("Program, Version, TimeStamp", DataStringGlobals::VerString); // this string already includes three portions and has commas
        UtilityRoutines::appendPerfLog("Use Coil Direct Solution", bool_to_string(DoCoilDirectSolutions));
        if (HeatBalanceIntRadExchange::CarrollMethod) {
            UtilityRoutines::appendPerfLog("Zone Radiant Exchange Algorithm", "CarrollMRT");
        } else {
            UtilityRoutines::appendPerfLog("Zone Radiant Exchange Algorithm", "ScriptF");
        }
        UtilityRoutines::appendPerfLog("Override Mode", currentOverrideModeValue);
        UtilityRoutines::appendPerfLog("Number of Timesteps per Hour", General::RoundSigDigits(DataGlobals::NumOfTimeStepInHour));
        UtilityRoutines::appendPerfLog("Minimum Number of Warmup Days", General::RoundSigDigits(DataHeatBalance::MinNumberOfWarmupDays));
        UtilityRoutines::appendPerfLog("SuppressAllBeginEnvironmentResets", bool_to_string(DataEnvironment::forceBeginEnvResetSuppress));
        UtilityRoutines::appendPerfLog("MaxZoneTempDiff", General::RoundSigDigits(DataConvergParams::MaxZoneTempDiff, 2));
     }

    std::string bool_to_string(bool logical)
    {
        if (logical) {
            return("True");
        } else {
            return("False");
        }
    }

    void CheckForMisMatchedEnvironmentSpecifications()
    {

        // SUBROUTINE INFORMATION:
        //       AUTHOR         Linda Lawrie
        //       DATE WRITTEN   August 2008
        //       MODIFIED       na
        //       RE-ENGINEERED  na

        // PURPOSE OF THIS SUBROUTINE:
        // In response to CR 7518, this routine will check to see if a proper combination of SimulationControl, RunPeriod,
        // SizingPeriod:*, etc are entered to proceed with a simulation.

        // METHODOLOGY EMPLOYED:
        // For now (8/2008), the routine will query several objects in the input.  And try to produce warnings or
        // fatals as a result.

        // SUBROUTINE LOCAL VARIABLE DECLARATIONS:
        int NumZoneSizing;
        int NumSystemSizing;
        int NumPlantSizing;
        int NumDesignDays;
        int NumRunPeriodDesign;
        int NumSizingDays;
        bool WeatherFileAttached;
        bool ErrorsFound;

        ErrorsFound = false;
        NumZoneSizing = inputProcessor->getNumObjectsFound("Sizing:Zone");
        NumSystemSizing = inputProcessor->getNumObjectsFound("Sizing:System");
        NumPlantSizing = inputProcessor->getNumObjectsFound("Sizing:Plant");
        NumDesignDays = inputProcessor->getNumObjectsFound("SizingPeriod:DesignDay");
        NumRunPeriodDesign = inputProcessor->getNumObjectsFound("SizingPeriod:WeatherFileDays") +
                             inputProcessor->getNumObjectsFound("SizingPeriod:WeatherFileConditionType");
        NumSizingDays = NumDesignDays + NumRunPeriodDesign;
        {
            IOFlags flags;
            ObjexxFCL::gio::inquire(DataStringGlobals::inputWeatherFileName, flags);
            WeatherFileAttached = flags.exists();
        }

        if (RunControlInInput) {
            if (DoZoneSizing) {
                if (NumZoneSizing > 0 && NumSizingDays == 0) {
                    ErrorsFound = true;
                    ShowSevereError(
                        "CheckEnvironmentSpecifications: Sizing for Zones has been requested but there are no design environments specified.");
                    ShowContinueError("...Add appropriate SizingPeriod:* objects for your simulation.");
                }
                if (NumZoneSizing > 0 && NumRunPeriodDesign > 0 && !WeatherFileAttached) {
                    ErrorsFound = true;
                    ShowSevereError("CheckEnvironmentSpecifications: Sizing for Zones has been requested; Design period from the weather file "
                                    "requested; but no weather file specified.");
                }
            }
            if (DoSystemSizing) {
                if (NumSystemSizing > 0 && NumSizingDays == 0) {
                    ErrorsFound = true;
                    ShowSevereError(
                        "CheckEnvironmentSpecifications: Sizing for Systems has been requested but there are no design environments specified.");
                    ShowContinueError("...Add appropriate SizingPeriod:* objects for your simulation.");
                }
                if (NumSystemSizing > 0 && NumRunPeriodDesign > 0 && !WeatherFileAttached) {
                    ErrorsFound = true;
                    ShowSevereError("CheckEnvironmentSpecifications: Sizing for Systems has been requested; Design period from the weather file "
                                    "requested; but no weather file specified.");
                }
            }
            if (DoPlantSizing) {
                if (NumPlantSizing > 0 && NumSizingDays == 0) {
                    ErrorsFound = true;
                    ShowSevereError("CheckEnvironmentSpecifications: Sizing for Equipment/Plants has been requested but there are no design "
                                    "environments specified.");
                    ShowContinueError("...Add appropriate SizingPeriod:* objects for your simulation.");
                }
                if (NumPlantSizing > 0 && NumRunPeriodDesign > 0 && !WeatherFileAttached) {
                    ErrorsFound = true;
                    ShowSevereError("CheckEnvironmentSpecifications: Sizing for Equipment/Plants has been requested; Design period from the weather "
                                    "file requested; but no weather file specified.");
                }
            }
            if (DoDesDaySim && NumSizingDays == 0) {
                ShowWarningError("CheckEnvironmentSpecifications: SimulationControl specified doing design day simulations, but no design "
                                 "environments specified.");
                ShowContinueError(
                    "...No design environment results produced. For these results, add appropriate SizingPeriod:* objects for your simulation.");
            }
            if (DoDesDaySim && NumRunPeriodDesign > 0 && !WeatherFileAttached) {
                ErrorsFound = true;
                ShowSevereError("CheckEnvironmentSpecifications: SimulationControl specified doing design day simulations; weather file design "
                                "environments specified; but no weather file specified.");
            }
            if (DoWeathSim && !RunPeriodsInInput) {
                ShowWarningError("CheckEnvironmentSpecifications: SimulationControl specified doing weather simulations, but no run periods for "
                                 "weather file specified.  No annual results produced.");
            }
            if (DoWeathSim && RunPeriodsInInput && !WeatherFileAttached) {
                ShowWarningError("CheckEnvironmentSpecifications: SimulationControl specified doing weather simulations; run periods for weather "
                                 "file specified; but no weather file specified.");
            }
        }
        if (!DoDesDaySim && !DoWeathSim) {
            ShowWarningError("\"Do the design day simulations\" and \"Do the weather file simulation\" are both set to \"No\".  No simulations will "
                             "be performed, and most input will not be read.");
        }
        if (!DoZoneSizing && !DoSystemSizing && !DoPlantSizing && !DoDesDaySim && !DoWeathSim) {
            ShowSevereError("All elements of SimulationControl are set to \"No\". No simulations can be done.  Program terminates.");
            ErrorsFound = true;
        }

        if (ErrorsFound) {
            ShowFatalError("Program terminates due to preceding conditions.");
        }
    }

    void CheckForRequestedReporting()
    {

        // SUBROUTINE INFORMATION:
        //       AUTHOR         Linda Lawrie
        //       DATE WRITTEN   January 2009
        //       MODIFIED       na
        //       RE-ENGINEERED  na

        // PURPOSE OF THIS SUBROUTINE:
        // EnergyPlus does not automatically produce any results files.  Because of this, users may not request
        // reports and may get confused when nothing is produced.  This routine will provide a warning when
        // results should be produced (either sizing periods or weather files are run) but no reports are
        // requested.

        // SUBROUTINE LOCAL VARIABLE DECLARATIONS:
        bool SimPeriods;
        bool ReportingRequested;

        ReportingRequested = false;
        SimPeriods =
            (inputProcessor->getNumObjectsFound("SizingPeriod:DesignDay") > 0 ||
             inputProcessor->getNumObjectsFound("SizingPeriod:WeatherFileDays") > 0 ||
             inputProcessor->getNumObjectsFound("SizingPeriod:WeatherFileConditionType") > 0 || inputProcessor->getNumObjectsFound("RunPeriod") > 0);

        if ((DoDesDaySim || DoWeathSim) && SimPeriods) {
            ReportingRequested =
                (inputProcessor->getNumObjectsFound("Output:Table:SummaryReports") > 0 ||
                 inputProcessor->getNumObjectsFound("Output:Table:TimeBins") > 0 || inputProcessor->getNumObjectsFound("Output:Table:Monthly") > 0 ||
                 inputProcessor->getNumObjectsFound("Output:Variable") > 0 || inputProcessor->getNumObjectsFound("Output:Meter") > 0 ||
                 inputProcessor->getNumObjectsFound("Output:Meter:MeterFileOnly") > 0 ||
                 inputProcessor->getNumObjectsFound("Output:Meter:Cumulative") > 0 ||
                 inputProcessor->getNumObjectsFound("Output:Meter:Cumulative:MeterFileOnly") > 0);
            // Not testing for : Output:SQLite or Output:EnvironmentalImpactFactors
            if (!ReportingRequested) {
                ShowWarningError("No reporting elements have been requested. No simulation results produced.");
                ShowContinueError("...Review requirements such as \"Output:Table:SummaryReports\", \"Output:Table:Monthly\", \"Output:Variable\", "
                                  "\"Output:Meter\" and others.");
            }
        }
    }

    void OpenStreamFile(const std::string &fileName, int &unitNumber, std::ostream *&out_stream)
    {
        int write_stat;
        unitNumber = GetNewUnitNumber();
        {
            IOFlags flags;
            flags.ACTION("write");
            flags.STATUS("UNKNOWN");
            ObjexxFCL::gio::open(unitNumber, fileName, flags);
            write_stat = flags.ios();
        }
        if (write_stat != 0) {
            ShowFatalError("OpenOutputFiles: Could not open file " + fileName + " for output (write).");
        }
        out_stream = ObjexxFCL::gio::out_stream(unitNumber);
    }

    void OpenOutputJsonFiles()
    {

        //// timeSeriesAndTabularEnabled() will return true if only timeSeriesAndTabular is set, that's the only time we write to that file
        if (ResultsFramework::OutputSchema->timeSeriesAndTabularEnabled()) {
            if (ResultsFramework::OutputSchema->JSONEnabled()) {
                OpenStreamFile(DataStringGlobals::outputJsonFileName, jsonOutputStreams.OutputFileJson, jsonOutputStreams.json_stream);
            }
            if (ResultsFramework::OutputSchema->CBOREnabled()) {
                OpenStreamFile(DataStringGlobals::outputCborFileName, jsonOutputStreams.OutputFileCBOR, jsonOutputStreams.cbor_stream);
            }
            if (ResultsFramework::OutputSchema->MsgPackEnabled()) {
                OpenStreamFile(DataStringGlobals::outputMsgPackFileName, jsonOutputStreams.OutputFileMsgPack, jsonOutputStreams.msgpack_stream);
            }
        }
        //// timeSeriesEnabled() will return true if timeSeries is set, so we can write meter reports
        if (ResultsFramework::OutputSchema->timeSeriesEnabled()) {
            // Output detailed Zone time series file
            if (ResultsFramework::OutputSchema->RIDetailedZoneTSData.rDataFrameEnabled() ||
                ResultsFramework::OutputSchema->RIDetailedZoneTSData.iDataFrameEnabled()) {
                if (ResultsFramework::OutputSchema->JSONEnabled()) {
                    OpenStreamFile(DataStringGlobals::outputTSZoneJsonFileName, jsonOutputStreams.OutputFileTSZoneJson,
                                   jsonOutputStreams.json_TSstream_Zone);
                }
                if (ResultsFramework::OutputSchema->CBOREnabled()) {
                    OpenStreamFile(DataStringGlobals::outputTSZoneCborFileName, jsonOutputStreams.OutputFileTSZoneCBOR,
                                   jsonOutputStreams.cbor_TSstream_Zone);
                }
                if (ResultsFramework::OutputSchema->MsgPackEnabled()) {
                    OpenStreamFile(DataStringGlobals::outputTSZoneMsgPackFileName, jsonOutputStreams.OutputFileTSZoneMsgPack,
                                   jsonOutputStreams.msgpack_TSstream_Zone);
                }
            }

            // Output detailed HVAC time series file
            if (ResultsFramework::OutputSchema->RIDetailedHVACTSData.iDataFrameEnabled() ||
                ResultsFramework::OutputSchema->RIDetailedHVACTSData.rDataFrameEnabled()) {
                if (ResultsFramework::OutputSchema->JSONEnabled()) {
                    OpenStreamFile(DataStringGlobals::outputTSHvacJsonFileName, jsonOutputStreams.OutputFileTSHVACJson,
                                   jsonOutputStreams.json_TSstream_HVAC);
                }
                if (ResultsFramework::OutputSchema->CBOREnabled()) {
                    OpenStreamFile(DataStringGlobals::outputTSHvacCborFileName, jsonOutputStreams.OutputFileTSHVACCBOR,
                                   jsonOutputStreams.cbor_TSstream_HVAC);
                }
                if (ResultsFramework::OutputSchema->MsgPackEnabled()) {
                    OpenStreamFile(DataStringGlobals::outputTSHvacMsgPackFileName, jsonOutputStreams.OutputFileTSHVACMsgPack,
                                   jsonOutputStreams.msgpack_TSstream_HVAC);
                }
            }

            // Output timestep time series file
            if (ResultsFramework::OutputSchema->RITimestepTSData.iDataFrameEnabled() ||
                ResultsFramework::OutputSchema->RITimestepTSData.rDataFrameEnabled()) {
                if (ResultsFramework::OutputSchema->JSONEnabled()) {
                    OpenStreamFile(DataStringGlobals::outputTSJsonFileName, jsonOutputStreams.OutputFileTSJson, jsonOutputStreams.json_TSstream);
                }
                if (ResultsFramework::OutputSchema->CBOREnabled()) {
                    OpenStreamFile(DataStringGlobals::outputTSCborFileName, jsonOutputStreams.OutputFileTSCBOR, jsonOutputStreams.cbor_TSstream);
                }
                if (ResultsFramework::OutputSchema->MsgPackEnabled()) {
                    OpenStreamFile(DataStringGlobals::outputTSMsgPackFileName, jsonOutputStreams.OutputFileTSMsgPack,
                                   jsonOutputStreams.msgpack_TSstream);
                }
            }

            // Output hourly time series file
            if (ResultsFramework::OutputSchema->RIHourlyTSData.iDataFrameEnabled() ||
                ResultsFramework::OutputSchema->RIHourlyTSData.rDataFrameEnabled()) {
                if (ResultsFramework::OutputSchema->JSONEnabled()) {
                    OpenStreamFile(DataStringGlobals::outputHRJsonFileName, jsonOutputStreams.OutputFileHRJson, jsonOutputStreams.json_HRstream);
                }
                if (ResultsFramework::OutputSchema->CBOREnabled()) {
                    OpenStreamFile(DataStringGlobals::outputHRCborFileName, jsonOutputStreams.OutputFileHRCBOR, jsonOutputStreams.cbor_HRstream);
                }
                if (ResultsFramework::OutputSchema->MsgPackEnabled()) {
                    OpenStreamFile(DataStringGlobals::outputHRMsgPackFileName, jsonOutputStreams.OutputFileHRMsgPack,
                                   jsonOutputStreams.msgpack_HRstream);
                }
            }

            // Output daily time series file
            if (ResultsFramework::OutputSchema->RIDailyTSData.iDataFrameEnabled() ||
                ResultsFramework::OutputSchema->RIDailyTSData.rDataFrameEnabled()) {
                if (ResultsFramework::OutputSchema->JSONEnabled()) {
                    OpenStreamFile(DataStringGlobals::outputDYJsonFileName, jsonOutputStreams.OutputFileDYJson, jsonOutputStreams.json_DYstream);
                }
                if (ResultsFramework::OutputSchema->CBOREnabled()) {
                    OpenStreamFile(DataStringGlobals::outputDYCborFileName, jsonOutputStreams.OutputFileDYCBOR, jsonOutputStreams.cbor_DYstream);
                }
                if (ResultsFramework::OutputSchema->MsgPackEnabled()) {
                    OpenStreamFile(DataStringGlobals::outputDYMsgPackFileName, jsonOutputStreams.OutputFileDYMsgPack,
                                   jsonOutputStreams.msgpack_DYstream);
                }
            }

            // Output monthly time series file
            if (ResultsFramework::OutputSchema->RIMonthlyTSData.iDataFrameEnabled() ||
                ResultsFramework::OutputSchema->RIMonthlyTSData.rDataFrameEnabled()) {
                if (ResultsFramework::OutputSchema->JSONEnabled()) {
                    OpenStreamFile(DataStringGlobals::outputMNJsonFileName, jsonOutputStreams.OutputFileMNJson, jsonOutputStreams.json_MNstream);
                }
                if (ResultsFramework::OutputSchema->CBOREnabled()) {
                    OpenStreamFile(DataStringGlobals::outputMNCborFileName, jsonOutputStreams.OutputFileMNCBOR, jsonOutputStreams.cbor_MNstream);
                }
                if (ResultsFramework::OutputSchema->MsgPackEnabled()) {
                    OpenStreamFile(DataStringGlobals::outputMNMsgPackFileName, jsonOutputStreams.OutputFileMNMsgPack,
                                   jsonOutputStreams.msgpack_MNstream);
                }
            }

            // Output run period time series file
            if (ResultsFramework::OutputSchema->RIRunPeriodTSData.iDataFrameEnabled() ||
                ResultsFramework::OutputSchema->RIRunPeriodTSData.rDataFrameEnabled()) {
                if (ResultsFramework::OutputSchema->JSONEnabled()) {
                    OpenStreamFile(DataStringGlobals::outputSMJsonFileName, jsonOutputStreams.OutputFileSMJson, jsonOutputStreams.json_SMstream);
                }
                if (ResultsFramework::OutputSchema->CBOREnabled()) {
                    OpenStreamFile(DataStringGlobals::outputSMCborFileName, jsonOutputStreams.OutputFileSMCBOR, jsonOutputStreams.cbor_SMstream);
                }
                if (ResultsFramework::OutputSchema->MsgPackEnabled()) {
                    OpenStreamFile(DataStringGlobals::outputSMMsgPackFileName, jsonOutputStreams.OutputFileSMMsgPack,
                                   jsonOutputStreams.msgpack_SMstream);
                }
            }
        }
    }

    void OpenOutputFiles()
    {

        // SUBROUTINE INFORMATION:
        //       AUTHOR         Rick Strand
        //       DATE WRITTEN   June 1997
        //       MODIFIED       na
        //       RE-ENGINEERED  na

        // PURPOSE OF THIS SUBROUTINE:
        // This subroutine opens all of the input and output files needed for
        // an EnergyPlus run.

        // METHODOLOGY EMPLOYED:
        // na

        // REFERENCES:
        // na

        // Using/Aliasing
        using DataStringGlobals::VerString;

        // Locals
        // SUBROUTINE ARGUMENT DEFINITIONS:
        // na

        // SUBROUTINE PARAMETER DEFINITIONS:
        // na

        // INTERFACE BLOCK SPECIFICATIONS:
        // na

        // DERIVED TYPE DEFINITIONS:
        // na

        // SUBROUTINE LOCAL VARIABLE DECLARATIONS:
        int write_stat;

        // FLOW:
        OutputFileStandard = GetNewUnitNumber();
        StdOutputRecordCount = 0;
        {
            IOFlags flags;
            flags.ACTION("write");
            flags.STATUS("UNKNOWN");
            ObjexxFCL::gio::open(OutputFileStandard, DataStringGlobals::outputEsoFileName, flags);
            write_stat = flags.ios();
        }
        if (write_stat != 0) {
           ShowFatalError("OpenOutputFiles: Could not open file " + DataStringGlobals::outputEsoFileName + " for output (write).");
        }
        eso_stream = ObjexxFCL::gio::out_stream(OutputFileStandard);
        ObjexxFCL::gio::write(OutputFileStandard, fmtA) << "Program Version," + VerString;

        // Open the Initialization Output File
        OutputFiles::getSingleton().eio.open();
        if (!OutputFiles::getSingleton().eio.good()) {
            ShowFatalError("OpenOutputFiles: Could not open file " + OutputFiles::getSingleton().eio.fileName + " for output (write).");
        }

        print(OutputFiles::getSingleton().eio, "Program Version,{}\n", VerString);

        // Open the Meters Output File
        OutputFiles::getSingleton().mtr.open();
        StdMeterRecordCount = 0;
        if (!OutputFiles::getSingleton().mtr.good()) {
            ShowFatalError("OpenOutputFiles: Could not open file " + OutputFiles::getSingleton().mtr.fileName + " for output (write).");
        }
        print(OutputFiles::getSingleton().mtr, "Program Version,{}\n", VerString);

        // Open the Branch-Node Details Output File
        OutputFileBNDetails = GetNewUnitNumber();
        {
            IOFlags flags;
            flags.ACTION("write");
            flags.STATUS("UNKNOWN");
            ObjexxFCL::gio::open(OutputFileBNDetails, DataStringGlobals::outputBndFileName, flags);
            write_stat = flags.ios();
        }
        if (write_stat != 0) {
            ShowFatalError("OpenOutputFiles: Could not open file " + DataStringGlobals::outputBndFileName + " for output (write).");
        }
        ObjexxFCL::gio::write(OutputFileBNDetails, fmtA) << "Program Version," + VerString;
    }

    void CloseOutputFiles(OutputFiles &outputFiles)
    {

        // SUBROUTINE INFORMATION:
        //       AUTHOR         Rick Strand
        //       DATE WRITTEN   June 1997
        //       MODIFIED       na
        //       RE-ENGINEERED  na

        // PURPOSE OF THIS SUBROUTINE:
        // This subroutine closes all of the input and output files needed for
        // an EnergyPlus run.  It also prints the end of data marker for each
        // output file.

        // METHODOLOGY EMPLOYED:
        // na

        // REFERENCES:
        // na

        // Using/Aliasing
        using namespace DataOutputs;
        using OutputProcessor::InstMeterCacheSize;
        using OutputProcessor::MaxIVariable;
        using OutputProcessor::MaxRVariable;
        using OutputProcessor::NumEnergyMeters;
        using OutputProcessor::NumOfIVariable;
        using OutputProcessor::NumOfIVariable_Setup;
        using OutputProcessor::NumOfIVariable_Sum;
        using OutputProcessor::NumOfRVariable;
        using OutputProcessor::NumOfRVariable_Meter;
        using OutputProcessor::NumOfRVariable_Setup;
        using OutputProcessor::NumOfRVariable_Sum;
        using OutputProcessor::NumReportList;
        using OutputProcessor::NumTotalIVariable;
        using OutputProcessor::NumTotalRVariable;
        using OutputProcessor::NumVarMeterArrays;
        using OutputReportTabular::maxUniqueKeyCount;
        using OutputReportTabular::MonthlyFieldSetInputCount;
        using SolarShading::MAXHCArrayBounds;
        using SolarShading::maxNumberOfFigures;
        using namespace DataRuntimeLanguage;
        using DataBranchNodeConnections::MaxNumOfNodeConnections;
        using DataBranchNodeConnections::NumOfNodeConnections;
        using DataHeatBalance::CondFDRelaxFactor;
        using DataHeatBalance::CondFDRelaxFactorInput;
        using General::RoundSigDigits;
        using namespace DataSystemVariables; // , ONLY: MaxNumberOfThreads,NumberIntRadThreads,iEnvSetThreads
        using DataSurfaces::MaxVerticesPerSurface;
        using namespace DataTimings;

        // Locals
        // SUBROUTINE ARGUMENT DEFINITIONS:
        // na

        // SUBROUTINE PARAMETER DEFINITIONS:
        static constexpr auto EndOfDataString("End of Data"); // Signifies the end of the data block in the output file
        static ObjexxFCL::gio::Fmt EndOfDataFormat("(\"End of Data\")");

        // INTERFACE BLOCK SPECIFICATIONS:
        // na

        // DERIVED TYPE DEFINITIONS:
        // na

        // SUBROUTINE LOCAL VARIABLE DECLARATIONS:
        int EchoInputFile; // found unit number for 'eplusout.audit'
        std::string cEnvSetThreads;
        std::string cepEnvSetThreads;
        std::string cIDFSetThreads;

        EchoInputFile = FindUnitNumber(DataStringGlobals::outputAuditFileName);
        // Record some items on the audit file
        ObjexxFCL::gio::write(EchoInputFile, fmtLD) << "NumOfRVariable=" << NumOfRVariable_Setup;
        ObjexxFCL::gio::write(EchoInputFile, fmtLD) << "NumOfRVariable(Total)=" << NumTotalRVariable;
        ObjexxFCL::gio::write(EchoInputFile, fmtLD) << "NumOfRVariable(Actual)=" << NumOfRVariable;
        ObjexxFCL::gio::write(EchoInputFile, fmtLD) << "NumOfRVariable(Summed)=" << NumOfRVariable_Sum;
        ObjexxFCL::gio::write(EchoInputFile, fmtLD) << "NumOfRVariable(Meter)=" << NumOfRVariable_Meter;
        ObjexxFCL::gio::write(EchoInputFile, fmtLD) << "NumOfIVariable=" << NumOfIVariable_Setup;
        ObjexxFCL::gio::write(EchoInputFile, fmtLD) << "NumOfIVariable(Total)=" << NumTotalIVariable;
        ObjexxFCL::gio::write(EchoInputFile, fmtLD) << "NumOfIVariable(Actual)=" << NumOfIVariable;
        ObjexxFCL::gio::write(EchoInputFile, fmtLD) << "NumOfIVariable(Summed)=" << NumOfIVariable_Sum;
        ObjexxFCL::gio::write(EchoInputFile, fmtLD) << "MaxRVariable=" << MaxRVariable;
        ObjexxFCL::gio::write(EchoInputFile, fmtLD) << "MaxIVariable=" << MaxIVariable;
        ObjexxFCL::gio::write(EchoInputFile, fmtLD) << "NumEnergyMeters=" << NumEnergyMeters;
        ObjexxFCL::gio::write(EchoInputFile, fmtLD) << "NumVarMeterArrays=" << NumVarMeterArrays;
        ObjexxFCL::gio::write(EchoInputFile, fmtLD) << "maxUniqueKeyCount=" << maxUniqueKeyCount;
        ObjexxFCL::gio::write(EchoInputFile, fmtLD) << "maxNumberOfFigures=" << maxNumberOfFigures;
        ObjexxFCL::gio::write(EchoInputFile, fmtLD) << "MAXHCArrayBounds=" << MAXHCArrayBounds;
        ObjexxFCL::gio::write(EchoInputFile, fmtLD) << "MaxVerticesPerSurface=" << MaxVerticesPerSurface;
        ObjexxFCL::gio::write(EchoInputFile, fmtLD) << "NumReportList=" << NumReportList;
        ObjexxFCL::gio::write(EchoInputFile, fmtLD) << "InstMeterCacheSize=" << InstMeterCacheSize;
        if (SutherlandHodgman) {
            if (SlaterBarsky) {
                ObjexxFCL::gio::write(EchoInputFile, fmtLD) << "ClippingAlgorithm=SlaterBarskyandSutherlandHodgman";
            } else {
                ObjexxFCL::gio::write(EchoInputFile, fmtLD) << "ClippingAlgorithm=SutherlandHodgman";
            }
        } else {
            ObjexxFCL::gio::write(EchoInputFile, fmtLD) << "ClippingAlgorithm=ConvexWeilerAtherton";
        }
        ObjexxFCL::gio::write(EchoInputFile, fmtLD) << "MonthlyFieldSetInputCount=" << MonthlyFieldSetInputCount;
        ObjexxFCL::gio::write(EchoInputFile, fmtLD) << "NumConsideredOutputVariables=" << NumConsideredOutputVariables;
        ObjexxFCL::gio::write(EchoInputFile, fmtLD) << "MaxConsideredOutputVariables=" << MaxConsideredOutputVariables;

        ObjexxFCL::gio::write(EchoInputFile, fmtLD) << "numActuatorsUsed=" << numActuatorsUsed;
        ObjexxFCL::gio::write(EchoInputFile, fmtLD) << "numEMSActuatorsAvailable=" << numEMSActuatorsAvailable;
        ObjexxFCL::gio::write(EchoInputFile, fmtLD) << "maxEMSActuatorsAvailable=" << maxEMSActuatorsAvailable;
        ObjexxFCL::gio::write(EchoInputFile, fmtLD) << "numInternalVariablesUsed=" << NumInternalVariablesUsed;
        ObjexxFCL::gio::write(EchoInputFile, fmtLD) << "numEMSInternalVarsAvailable=" << numEMSInternalVarsAvailable;
        ObjexxFCL::gio::write(EchoInputFile, fmtLD) << "maxEMSInternalVarsAvailable=" << maxEMSInternalVarsAvailable;

        ObjexxFCL::gio::write(EchoInputFile, fmtLD) << "NumOfNodeConnections=" << NumOfNodeConnections;
        ObjexxFCL::gio::write(EchoInputFile, fmtLD) << "MaxNumOfNodeConnections=" << MaxNumOfNodeConnections;
#ifdef EP_Count_Calls
        ObjexxFCL::gio::write(EchoInputFile, fmtLD) << "NumShadow_Calls=" << NumShadow_Calls;
        ObjexxFCL::gio::write(EchoInputFile, fmtLD) << "NumShadowAtTS_Calls=" << NumShadowAtTS_Calls;
        ObjexxFCL::gio::write(EchoInputFile, fmtLD) << "NumClipPoly_Calls=" << NumClipPoly_Calls;
        ObjexxFCL::gio::write(EchoInputFile, fmtLD) << "NumInitSolar_Calls=" << NumInitSolar_Calls;
        ObjexxFCL::gio::write(EchoInputFile, fmtLD) << "NumAnisoSky_Calls=" << NumAnisoSky_Calls;
        ObjexxFCL::gio::write(EchoInputFile, fmtLD) << "NumDetPolyOverlap_Calls=" << NumDetPolyOverlap_Calls;
        ObjexxFCL::gio::write(EchoInputFile, fmtLD) << "NumCalcPerSolBeam_Calls=" << NumCalcPerSolBeam_Calls;
        ObjexxFCL::gio::write(EchoInputFile, fmtLD) << "NumDetShadowCombs_Calls=" << NumDetShadowCombs_Calls;
        ObjexxFCL::gio::write(EchoInputFile, fmtLD) << "NumIntSolarDist_Calls=" << NumIntSolarDist_Calls;
        ObjexxFCL::gio::write(EchoInputFile, fmtLD) << "NumIntRadExchange_Calls=" << NumIntRadExchange_Calls;
        ObjexxFCL::gio::write(EchoInputFile, fmtLD) << "NumIntRadExchangeZ_Calls=" << NumIntRadExchangeZ_Calls;
        ObjexxFCL::gio::write(EchoInputFile, fmtLD) << "NumIntRadExchangeMain_Calls=" << NumIntRadExchangeMain_Calls;
        ObjexxFCL::gio::write(EchoInputFile, fmtLD) << "NumIntRadExchangeOSurf_Calls=" << NumIntRadExchangeOSurf_Calls;
        ObjexxFCL::gio::write(EchoInputFile, fmtLD) << "NumIntRadExchangeISurf_Calls=" << NumIntRadExchangeISurf_Calls;
        ObjexxFCL::gio::write(EchoInputFile, fmtLD) << "NumMaxInsideSurfIterations=" << NumMaxInsideSurfIterations;
        ObjexxFCL::gio::write(EchoInputFile, fmtLD) << "NumCalcScriptF_Calls=" << NumCalcScriptF_Calls;
#endif

        ObjexxFCL::gio::write(OutputFileStandard, EndOfDataFormat);
        ObjexxFCL::gio::write(OutputFileStandard, fmtLD) << "Number of Records Written=" << StdOutputRecordCount;
        if (StdOutputRecordCount > 0) {
            ObjexxFCL::gio::close(OutputFileStandard);
        } else {
            {
                IOFlags flags;
                flags.DISPOSE("DELETE");
                ObjexxFCL::gio::close(OutputFileStandard, flags);
            }
        }
        eso_stream = nullptr;

        if (DataHeatBalance::AnyCondFD) { // echo out relaxation factor, it may have been changed by the program
            print(
                outputFiles.eio, "{}\n", "! <ConductionFiniteDifference Numerical Parameters>, Starting Relaxation Factor, Final Relaxation Factor");
            print(outputFiles.eio, "ConductionFiniteDifference Numerical Parameters, {:.3R}, {:.3R}\n", CondFDRelaxFactorInput, CondFDRelaxFactor);
        }
        // Report number of threads to eio file
        static constexpr auto ThreadingHeader("! <Program Control Information:Threads/Parallel Sims>, Threading Supported,Maximum Number of "
                                              "Threads, Env Set Threads (OMP_NUM_THREADS), EP Env Set Threads (EP_OMP_NUM_THREADS), IDF Set "
                                              "Threads, Number of Threads Used (Interior Radiant Exchange), Number Nominal Surfaces, Number "
                                              "Parallel Sims");
        print(outputFiles.eio, "{}\n", ThreadingHeader);
        static constexpr auto ThreadReport("Program Control:Threads/Parallel Sims, {},{}, {}, {}, {}, {}, {}, {}\n");
        if (Threading) {
            if (iEnvSetThreads == 0) {
                cEnvSetThreads = "Not Set";
            } else {
                cEnvSetThreads = RoundSigDigits(iEnvSetThreads);
            }
            if (iepEnvSetThreads == 0) {
                cepEnvSetThreads = "Not Set";
            } else {
                cepEnvSetThreads = RoundSigDigits(iepEnvSetThreads);
            }
            if (iIDFSetThreads == 0) {
                cIDFSetThreads = "Not Set";
            } else {
                cIDFSetThreads = RoundSigDigits(iIDFSetThreads);
            }
            if (lnumActiveSims) {
                print(outputFiles.eio,
                      ThreadReport,
                      "Yes",
                      MaxNumberOfThreads,
                      cEnvSetThreads,
                      cepEnvSetThreads,
                      cIDFSetThreads,
                      NumberIntRadThreads,
                      iNominalTotSurfaces,
                      inumActiveSims);
            } else {
                print(outputFiles.eio,
                      ThreadReport,
                      "Yes",
                      MaxNumberOfThreads,
                      cEnvSetThreads,
                      cepEnvSetThreads,
                      cIDFSetThreads,
                      NumberIntRadThreads,
                      iNominalTotSurfaces,
                      "N/A");
            }
        } else { // no threading
            if (lnumActiveSims) {
                print(outputFiles.eio, ThreadReport, "No", MaxNumberOfThreads, "N/A", "N/A", "N/A", "N/A", "N/A", inumActiveSims);
            } else {
                print(outputFiles.eio, ThreadReport, "No", MaxNumberOfThreads, "N/A", "N/A", "N/A", "N/A", "N/A", "N/A");
            }
        }

        // Close the Initialization Output File
        print(outputFiles.eio, "{}\n", EndOfDataString);
        outputFiles.eio.close();

        // Close the Meters Output File
        print(outputFiles.mtr, "{}\n", EndOfDataString);
        print(outputFiles.mtr, " Number of Records Written={:12}\n", StdMeterRecordCount);
        if (StdMeterRecordCount > 0) {
            outputFiles.mtr.close();
        } else {
            outputFiles.mtr.del();
        }

        // Close the External Shading Output File

        if (OutputFileShadingFrac > 0) {
            ObjexxFCL::gio::close(OutputFileShadingFrac);
        }
    }

    void SetupSimulation(OutputFiles &outputFiles, bool &ErrorsFound)
    {

        // SUBROUTINE INFORMATION:
        //       AUTHOR         B. Griffith/L. Lawrie
        //       DATE WRITTEN   May 2008
        //       MODIFIED       na
        //       RE-ENGINEERED  na

        // PURPOSE OF THIS SUBROUTINE:
        //  execute a few time steps of a simulation to facilitate setting up model
        //  developed to resolve reverse DD problems caused be the differences
        //  that stem from setup and information gathering that occurs during the first pass.

        // METHODOLOGY EMPLOYED:
        // Using global flag (kickoff simulation), only a few time steps are executed.
        // global flag is used in other parts of simulation to terminate quickly.

        // Using/Aliasing
        using CostEstimateManager::SimCostEstimate;
        using DataEnvironment::EndMonthFlag;
        using DataEnvironment::EnvironmentName;
        using ExteriorEnergyUse::ManageExteriorEnergyUse;
        using General::TrimSigDigits;
        using namespace DataTimings;
        using PlantPipingSystemsManager::CheckIfAnyBasements;
        using PlantPipingSystemsManager::CheckIfAnySlabs;
        using PlantPipingSystemsManager::SimulateGroundDomains;

        // SUBROUTINE LOCAL VARIABLE DECLARATIONS:
        static bool Available(false); // an environment is available to process
        //  integer :: env_iteration=0
        //  CHARACTER(len=32) :: cEnvChar

        //  return  ! remove comment to do 'old way'

        Available = true;

        while (Available) { // do for each environment

            GetNextEnvironment(outputFiles, Available, ErrorsFound);

            if (!Available) break;
            if (ErrorsFound) break;

            BeginEnvrnFlag = true;
            EndEnvrnFlag = false;
            EndMonthFlag = false;
            WarmupFlag = true;
            DayOfSim = 0;

            ++DayOfSim;
            BeginDayFlag = true;
            EndDayFlag = false;

            HourOfDay = 1;

            BeginHourFlag = true;
            EndHourFlag = false;

            TimeStep = 1;

            if (DeveloperFlag) DisplayString("Initializing Simulation - timestep 1:" + EnvironmentName);

            BeginTimeStepFlag = true;

            ManageWeather();

            ManageExteriorEnergyUse();

            ManageHeatBalance(outputFiles);

            BeginHourFlag = false;
            BeginDayFlag = false;
            BeginEnvrnFlag = false;
            BeginSimFlag = false;
            BeginFullSimFlag = false;

            //          ! do another timestep=1
            if (DeveloperFlag) DisplayString("Initializing Simulation - 2nd timestep 1:" + EnvironmentName);

            ManageWeather();

            ManageExteriorEnergyUse();

            ManageHeatBalance(outputFiles);

            //         do an end of day, end of environment time step

            HourOfDay = 24;
            TimeStep = NumOfTimeStepInHour;
            EndEnvrnFlag = true;

            if (DeveloperFlag) DisplayString("Initializing Simulation - hour 24 timestep 1:" + EnvironmentName);
            ManageWeather();

            ManageExteriorEnergyUse();

            ManageHeatBalance(outputFiles);

        } // ... End environment loop.

        if (AnySlabsInModel || AnyBasementsInModel) {
            SimulateGroundDomains(outputFiles, true);
        }

        if (!ErrorsFound) SimCostEstimate(); // basically will get and check input
        if (ErrorsFound) ShowFatalError("Previous conditions cause program termination.");
    }

    void ReportNodeConnections()
    {

        // SUBROUTINE INFORMATION:
        //       AUTHOR         Linda Lawrie
        //       DATE WRITTEN   February 2004
        //       MODIFIED       na
        //       RE-ENGINEERED  na

        // PURPOSE OF THIS SUBROUTINE:
        // This subroutine 'reports' the NodeConnection data structure.  It groups the
        // report/dump by parent, non-parent objects.

        // Using/Aliasing
        using namespace DataBranchNodeConnections;
        using DataGlobals::OutputFileBNDetails;
        using DataLoopNode::NodeID;
        using DataLoopNode::NumOfNodes;

        // SUBROUTINE LOCAL VARIABLE DECLARATIONS:
        int Loop;
        int Loop1;
        int NumParents;
        int NumNonParents;
        int NumNonConnected;
        std::string ChrOut;
        bool ParentComponentFound;

        // Formats
        static ObjexxFCL::gio::Fmt Format_701("(A)");
        static ObjexxFCL::gio::Fmt Format_702("('! <#',A,' Node Connections>,<Number of ',A,' Node Connections>')");
        static ObjexxFCL::gio::Fmt Format_703(
            "('! <',A,' Node Connection>,<Node Name>,<Node ObjectType>,<Node ObjectName>,','<Node ConnectionType>,<Node FluidStream>')");
        static ObjexxFCL::gio::Fmt Format_705("('! <#NonConnected Nodes>,<Number of NonConnected Nodes>',/,' #NonConnected Nodes,',A)");
        static ObjexxFCL::gio::Fmt Format_706("('! <NonConnected Node>,<NonConnected Node Number>,<NonConnected Node Name>')");

        NonConnectedNodes.dimension(NumOfNodes, true);

        NumParents = 0;
        NumNonParents = 0;
        for (Loop = 1; Loop <= NumOfNodeConnections; ++Loop) {
            if (NodeConnections(Loop).ObjectIsParent) continue;
            ++NumNonParents;
        }
        NumParents = NumOfNodeConnections - NumNonParents;
        ParentNodeList.allocate(NumParents);

        //  Do Parent Objects
        ObjexxFCL::gio::write(OutputFileBNDetails, Format_701) << "! ===============================================================";
        ObjexxFCL::gio::write(OutputFileBNDetails, Format_702) << "Parent"
                                                    << "Parent";
        ObjexxFCL::gio::write(ChrOut, fmtLD) << NumParents;
        ObjexxFCL::gio::write(OutputFileBNDetails, Format_701) << " #Parent Node Connections," + stripped(ChrOut);
        ObjexxFCL::gio::write(OutputFileBNDetails, Format_703) << "Parent";

        for (Loop = 1; Loop <= NumOfNodeConnections; ++Loop) {
            if (!NodeConnections(Loop).ObjectIsParent) continue;
            NonConnectedNodes(NodeConnections(Loop).NodeNumber) = false;
            ObjexxFCL::gio::write(ChrOut, fmtLD) << NodeConnections(Loop).FluidStream;
            strip(ChrOut);
            ObjexxFCL::gio::write(OutputFileBNDetails, Format_701) << " Parent Node Connection," + NodeConnections(Loop).NodeName + ',' +
                                                               NodeConnections(Loop).ObjectType + ',' + NodeConnections(Loop).ObjectName + ',' +
                                                               NodeConnections(Loop).ConnectionType + ',' + ChrOut;
            // Build ParentNodeLists
            if (UtilityRoutines::SameString(NodeConnections(Loop).ConnectionType, "Inlet") ||
                UtilityRoutines::SameString(NodeConnections(Loop).ConnectionType, "Outlet")) {
                ParentComponentFound = false;
                for (Loop1 = 1; Loop1 <= NumOfActualParents; ++Loop1) {
                    if (ParentNodeList(Loop1).CType != NodeConnections(Loop).ObjectType ||
                        ParentNodeList(Loop1).CName != NodeConnections(Loop).ObjectName)
                        continue;
                    ParentComponentFound = true;
                    {
                        auto const SELECT_CASE_var(UtilityRoutines::MakeUPPERCase(NodeConnections(Loop).ConnectionType));
                        if (SELECT_CASE_var == "INLET") {
                            ParentNodeList(Loop1).InletNodeName = NodeConnections(Loop).NodeName;
                        } else if (SELECT_CASE_var == "OUTLET") {
                            ParentNodeList(Loop1).OutletNodeName = NodeConnections(Loop).NodeName;
                        }
                    }
                }
                if (!ParentComponentFound) {
                    ++NumOfActualParents;
                    ParentNodeList(NumOfActualParents).CType = NodeConnections(Loop).ObjectType;
                    ParentNodeList(NumOfActualParents).CName = NodeConnections(Loop).ObjectName;
                    {
                        auto const SELECT_CASE_var(UtilityRoutines::MakeUPPERCase(NodeConnections(Loop).ConnectionType));
                        if (SELECT_CASE_var == "INLET") {
                            ParentNodeList(NumOfActualParents).InletNodeName = NodeConnections(Loop).NodeName;
                        } else if (SELECT_CASE_var == "OUTLET") {
                            ParentNodeList(NumOfActualParents).OutletNodeName = NodeConnections(Loop).NodeName;
                        }
                    }
                }
            }
        }

        //  Do non-Parent Objects
        ObjexxFCL::gio::write(OutputFileBNDetails, Format_701) << "! ===============================================================";
        ObjexxFCL::gio::write(OutputFileBNDetails, Format_702) << "Non-Parent"
                                                    << "Non-Parent";
        ObjexxFCL::gio::write(ChrOut, fmtLD) << NumNonParents;
        ObjexxFCL::gio::write(OutputFileBNDetails, Format_701) << " #Non-Parent Node Connections," + stripped(ChrOut);
        ObjexxFCL::gio::write(OutputFileBNDetails, Format_703) << "Non-Parent";

        for (Loop = 1; Loop <= NumOfNodeConnections; ++Loop) {
            if (NodeConnections(Loop).ObjectIsParent) continue;
            NonConnectedNodes(NodeConnections(Loop).NodeNumber) = false;
            ObjexxFCL::gio::write(ChrOut, fmtLD) << NodeConnections(Loop).FluidStream;
            strip(ChrOut);
            ObjexxFCL::gio::write(OutputFileBNDetails, Format_701) << " Non-Parent Node Connection," + NodeConnections(Loop).NodeName + ',' +
                                                               NodeConnections(Loop).ObjectType + ',' + NodeConnections(Loop).ObjectName + ',' +
                                                               NodeConnections(Loop).ConnectionType + ',' + ChrOut;
        }

        NumNonConnected = 0;
        for (Loop = 1; Loop <= NumOfNodes; ++Loop) {
            if (NonConnectedNodes(Loop)) ++NumNonConnected;
        }

        if (NumNonConnected > 0) {
            ObjexxFCL::gio::write(OutputFileBNDetails, Format_701) << "! ===============================================================";
            ObjexxFCL::gio::write(ChrOut, fmtLD) << NumNonConnected;
            ObjexxFCL::gio::write(OutputFileBNDetails, Format_705) << stripped(ChrOut);
            ObjexxFCL::gio::write(OutputFileBNDetails, Format_706);
            for (Loop = 1; Loop <= NumOfNodes; ++Loop) {
                if (!NonConnectedNodes(Loop)) continue;
                ObjexxFCL::gio::write(ChrOut, fmtLD) << Loop;
                strip(ChrOut);
                ObjexxFCL::gio::write(OutputFileBNDetails, Format_701) << " NonConnected Node," + ChrOut + ',' + NodeID(Loop);
            }
        }

        NonConnectedNodes.deallocate();
    }

    void ReportLoopConnections()
    {

        // SUBROUTINE INFORMATION:
        //       AUTHOR         Linda Lawrie
        //       DATE WRITTEN   December 2001
        //       MODIFIED       March 2003; added other reporting
        //       RE-ENGINEERED  na

        // PURPOSE OF THIS SUBROUTINE:
        // This subroutine reports on the node connections in various parts of the
        // HVAC syste: Component Sets, Air Loop, Plant and Condenser Loop, Supply and
        // return air paths, controlled zones.
        // This information should be useful in diagnosing node connection input errors.

        // Using/Aliasing
        using namespace DataAirLoop;
        using namespace DataBranchNodeConnections;
        using DataLoopNode::NodeID;
        using DataLoopNode::NumOfNodes;
        using namespace DataHVACGlobals;
        using namespace DataPlant;
        using namespace DataZoneEquipment;
        using DataErrorTracking::AbortProcessing; // used here to turn off Node Connection Error reporting
        using DataErrorTracking::AskForConnectionsReport;
        using DataGlobals::OutputFileBNDetails;
        using DualDuct::ReportDualDuctConnections;
        using OutAirNodeManager::NumOutsideAirNodes;
        using OutAirNodeManager::OutsideAirNodeList;

        // SUBROUTINE PARAMETER DEFINITIONS:
        static std::string const errstring("**error**");

        // SUBROUTINE LOCAL VARIABLE DECLARATIONS:
        std::string ChrOut;
        std::string ChrOut2;
        std::string ChrOut3;
        std::string LoopString;
        std::string ChrName;
        int Count;
        int Count1;
        int LoopSideNum;
        static bool WarningOut(true);
        int NumOfControlledZones;

        // Formats
        static ObjexxFCL::gio::Fmt Format_700("('! <#Component Sets>,<Number of Component Sets>')");
        static ObjexxFCL::gio::Fmt Format_701("(A)");
        static ObjexxFCL::gio::Fmt Format_702("('! <Component Set>,<Component Set Count>,<Parent Object Type>,<Parent Object Name>,','<Component "
                                   "Type>,<Component Name>,<Inlet Node ID>,<Outlet Node ID>,<Description>')");
        static ObjexxFCL::gio::Fmt Format_707("(1X,A)");
        static ObjexxFCL::gio::Fmt Format_713("(A)");
        static ObjexxFCL::gio::Fmt Format_720("('! <#Zone Equipment Lists>,<Number of Zone Equipment Lists>')");
        static ObjexxFCL::gio::Fmt Format_721("(A)");
        static ObjexxFCL::gio::Fmt Format_722(
            "('! <Zone Equipment List>,<Zone Equipment List Count>,<Zone Equipment List Name>,<Zone Name>,<Number of Components>')");
        static ObjexxFCL::gio::Fmt Format_723("('! <Zone Equipment Component>,<Component Count>,<Component Type>,<Component Name>,','<Zone Name>,<Heating "
                                   "Priority>,<Cooling Priority>')");

        // Report outside air node names on the Branch-Node Details file
        ObjexxFCL::gio::write(OutputFileBNDetails, Format_701) << "! ===============================================================";
        ObjexxFCL::gio::write(OutputFileBNDetails, Format_701) << "! #Outdoor Air Nodes,<Number of Outdoor Air Nodes>";
        ObjexxFCL::gio::write(ChrOut, fmtLD) << NumOutsideAirNodes;
        ObjexxFCL::gio::write(OutputFileBNDetails, Format_701) << " #Outdoor Air Nodes," + stripped(ChrOut);
        if (NumOutsideAirNodes > 0) {
            ObjexxFCL::gio::write(OutputFileBNDetails, Format_701) << "! <Outdoor Air Node>,<NodeNumber>,<Node Name>";
        }
        for (Count = 1; Count <= NumOutsideAirNodes; ++Count) {
            ObjexxFCL::gio::write(ChrOut, fmtLD) << OutsideAirNodeList(Count);
            strip(ChrOut);
            ObjexxFCL::gio::write(OutputFileBNDetails, Format_701) << " Outdoor Air Node," + ChrOut + ',' + NodeID(OutsideAirNodeList(Count));
        }
        // Component Sets
        ObjexxFCL::gio::write(OutputFileBNDetails, Format_701) << "! ===============================================================";
        ObjexxFCL::gio::write(OutputFileBNDetails, Format_700);
        ObjexxFCL::gio::write(ChrOut, fmtLD) << NumCompSets;
        ObjexxFCL::gio::write(OutputFileBNDetails, Format_701) << " #Component Sets," + stripped(ChrOut);
        ObjexxFCL::gio::write(OutputFileBNDetails, Format_702);

        for (Count = 1; Count <= NumCompSets; ++Count) {
            ObjexxFCL::gio::write(ChrOut, fmtLD) << Count;
            strip(ChrOut);
            ObjexxFCL::gio::write(OutputFileBNDetails, Format_701) << " Component Set," + ChrOut + ',' + CompSets(Count).ParentCType + ',' +
                                                               CompSets(Count).ParentCName + ',' + CompSets(Count).CType + ',' +
                                                               CompSets(Count).CName + ',' + CompSets(Count).InletNodeName + ',' +
                                                               CompSets(Count).OutletNodeName + ',' + CompSets(Count).Description;

            if (CompSets(Count).ParentCType == "UNDEFINED" || CompSets(Count).InletNodeName == "UNDEFINED" ||
                CompSets(Count).OutletNodeName == "UNDEFINED") {
                if (AbortProcessing && WarningOut) {
                    ShowWarningError("Node Connection errors shown during \"fatal error\" processing may be false because not all inputs may have "
                                     "been retrieved.");
                    WarningOut = false;
                }
                ShowWarningError("Node Connection Error for object " + CompSets(Count).CType + ", name=" + CompSets(Count).CName);
                ShowContinueError("  " + CompSets(Count).Description + " not on any Branch or Parent Object");
                ShowContinueError("  Inlet Node : " + CompSets(Count).InletNodeName);
                ShowContinueError("  Outlet Node: " + CompSets(Count).OutletNodeName);
                ++NumNodeConnectionErrors;
                if (UtilityRoutines::SameString(CompSets(Count).CType, "SolarCollector:UnglazedTranspired")) {
                    ShowContinueError("This report does not necessarily indicate a problem for a MultiSystem Transpired Collector");
                }
            }
            if (CompSets(Count).Description == "UNDEFINED") {
                if (AbortProcessing && WarningOut) {
                    ShowWarningError("Node Connection errors shown during \"fatal error\" processing may be false because not all inputs may have "
                                     "been retrieved.");
                    WarningOut = false;
                }
                ShowWarningError("Potential Node Connection Error for object " + CompSets(Count).CType + ", name=" + CompSets(Count).CName);
                ShowContinueError("  Node Types are still UNDEFINED -- See Branch/Node Details file for further information");
                ShowContinueError("  Inlet Node : " + CompSets(Count).InletNodeName);
                ShowContinueError("  Outlet Node: " + CompSets(Count).OutletNodeName);
                ++NumNodeConnectionErrors;
            }
        }

        for (Count = 1; Count <= NumCompSets; ++Count) {
            for (Count1 = Count + 1; Count1 <= NumCompSets; ++Count1) {
                if (CompSets(Count).CType != CompSets(Count1).CType) continue;
                if (CompSets(Count).CName != CompSets(Count1).CName) continue;
                if (CompSets(Count).InletNodeName != CompSets(Count1).InletNodeName) continue;
                if (CompSets(Count).OutletNodeName != CompSets(Count1).OutletNodeName) continue;
                if (AbortProcessing && WarningOut) {
                    ShowWarningError("Node Connection errors shown during \"fatal error\" processing may be false because not all inputs may have "
                                     "been retrieved.");
                    WarningOut = false;
                }
                ShowWarningError("Component plus inlet/outlet node pair used more than once:");
                ShowContinueError("  Component  : " + CompSets(Count).CType + ", name=" + CompSets(Count).CName);
                ShowContinueError("  Inlet Node : " + CompSets(Count).InletNodeName);
                ShowContinueError("  Outlet Node: " + CompSets(Count).OutletNodeName);
                ShowContinueError("  Used by    : " + CompSets(Count).ParentCType + ' ' + CompSets(Count).ParentCName);
                ShowContinueError("  and  by    : " + CompSets(Count1).ParentCType + ' ' + CompSets(Count1).ParentCName);
                ++NumNodeConnectionErrors;
            }
        }
        //  Plant Loops
        ObjexxFCL::gio::write(OutputFileBNDetails, Format_701) << "! ===============================================================";
        ObjexxFCL::gio::write(ChrOut, fmtLD) << NumPlantLoops;
        strip(ChrOut);
        ObjexxFCL::gio::write(OutputFileBNDetails, Format_713) << "! <# Plant Loops>,<Number of Plant Loops>";
        ObjexxFCL::gio::write(OutputFileBNDetails, Format_707) << "#Plant Loops," + ChrOut;
        ObjexxFCL::gio::write(OutputFileBNDetails, Format_713)
            << "! <Plant Loop>,<Plant Loop Name>,<Loop Type>,<Inlet Node Name>,<Outlet Node Name>,<Branch List>,<Connector List>";
        ObjexxFCL::gio::write(OutputFileBNDetails, Format_713)
            << "! <Plant Loop Connector>,<Connector Type>,<Connector Name>,<Loop Name>,<Loop Type>,<Number of Inlets/Outlets>";
        ObjexxFCL::gio::write(OutputFileBNDetails, Format_713) << "! <Plant Loop Connector Branches>,<Connector Node Count>,<Connector Type>,<Connector "
                                                       "Name>,<Inlet Branch>,<Outlet Branch>,<Loop Name>,<Loop Type>";
        ObjexxFCL::gio::write(OutputFileBNDetails, Format_713) << "! <Plant Loop Connector Nodes>,<Connector Node Count>,<Connector Type>,<Connector "
                                                       "Name>,<Inlet Node>,<Outlet Node>,<Loop Name>,<Loop Type>";
        ObjexxFCL::gio::write(OutputFileBNDetails, Format_713)
            << "! <Plant Loop Supply Connection>,<Plant Loop Name>,<Supply Side Outlet Node Name>,<Demand Side Inlet Node Name>";
        ObjexxFCL::gio::write(OutputFileBNDetails, Format_713)
            << "! <Plant Loop Return Connection>,<Plant Loop Name>,<Demand Side Outlet Node Name>,<Supply Side Inlet Node Name>";
        for (Count = 1; Count <= NumPlantLoops; ++Count) {
            for (LoopSideNum = DemandSide; LoopSideNum <= SupplySide; ++LoopSideNum) {
                //  Plant Supply Side Loop
                // Demandside and supplyside is parametrized in DataPlant
                if (LoopSideNum == DemandSide) {
                    LoopString = "Demand";
                } else if (LoopSideNum == SupplySide) {
                    LoopString = "Supply";
                }

                ObjexxFCL::gio::write(OutputFileBNDetails, Format_713)
                    << " Plant Loop," + PlantLoop(Count).Name + ',' + LoopString + ',' + PlantLoop(Count).LoopSide(LoopSideNum).NodeNameIn + ',' +
                           PlantLoop(Count).LoopSide(LoopSideNum).NodeNameOut + ',' + PlantLoop(Count).LoopSide(LoopSideNum).BranchList + ',' +
                           PlantLoop(Count).LoopSide(LoopSideNum).ConnectList;
                //  Plant Supply Side Splitter
                if (PlantLoop(Count).LoopSide(LoopSideNum).Splitter.Exists) {
                    ObjexxFCL::gio::write(ChrOut, fmtLD) << PlantLoop(Count).LoopSide(LoopSideNum).Splitter.TotalOutletNodes;
                    ObjexxFCL::gio::write(OutputFileBNDetails, Format_713) << "   Plant Loop Connector,Splitter," +
                                                                       PlantLoop(Count).LoopSide(LoopSideNum).Splitter.Name + ',' +
                                                                       PlantLoop(Count).Name + ',' + LoopString + ',' + stripped(ChrOut);
                    for (Count1 = 1; Count1 <= PlantLoop(Count).LoopSide(LoopSideNum).Splitter.TotalOutletNodes; ++Count1) {
                        ObjexxFCL::gio::write(ChrOut, fmtLD) << Count1;
                        ChrOut2 = BlankString;
                        ChrOut3 = BlankString;
                        if (PlantLoop(Count).LoopSide(LoopSideNum).Splitter.BranchNumIn <= 0) {
                            ChrOut2 = errstring;
                        }
                        if (PlantLoop(Count).LoopSide(LoopSideNum).Splitter.BranchNumOut(Count1) <= 0) {
                            ChrOut3 = errstring;
                        }
                        {
                            IOFlags flags;
                            flags.ADVANCE("No");
                            ObjexxFCL::gio::write(OutputFileBNDetails, Format_713, flags)
                                << "     Plant Loop Connector Branches," + stripped(ChrOut) + ",Splitter," +
                                       PlantLoop(Count).LoopSide(LoopSideNum).Splitter.Name + ',';
                        }
                        if (ChrOut2 != errstring) {
                            {
                                IOFlags flags;
                                flags.ADVANCE("No");
                                ObjexxFCL::gio::write(OutputFileBNDetails, Format_713, flags)
                                    << PlantLoop(Count)
                                               .LoopSide(LoopSideNum)
                                               .Branch(PlantLoop(Count).LoopSide(LoopSideNum).Splitter.BranchNumIn)
                                               .Name +
                                           ',';
                            }
                        } else {
                            {
                                IOFlags flags;
                                flags.ADVANCE("No");
                                ObjexxFCL::gio::write(OutputFileBNDetails, Format_713, flags) << ChrOut2 + ',';
                            }
                        }
                        if (ChrOut3 != errstring) {
                            ObjexxFCL::gio::write(OutputFileBNDetails, Format_713)
                                << PlantLoop(Count)
                                           .LoopSide(LoopSideNum)
                                           .Branch(PlantLoop(Count).LoopSide(LoopSideNum).Splitter.BranchNumOut(Count1))
                                           .Name +
                                       ',' + PlantLoop(Count).Name + ',' + LoopString;
                        } else {
                            ObjexxFCL::gio::write(OutputFileBNDetails, Format_713) << ChrOut3 + ',' + PlantLoop(Count).Name + ',' + LoopString;
                        }
                        ObjexxFCL::gio::write(OutputFileBNDetails, Format_713)
                            << "     Plant Loop Connector Nodes,   " + stripped(ChrOut) + ",Splitter," +
                                   PlantLoop(Count).LoopSide(LoopSideNum).Splitter.Name + ',' +
                                   PlantLoop(Count).LoopSide(LoopSideNum).Splitter.NodeNameIn + ',' +
                                   PlantLoop(Count).LoopSide(LoopSideNum).Splitter.NodeNameOut(Count1) + ',' + PlantLoop(Count).Name + ',' +
                                   LoopString;
                    }
                }

                //  Plant Supply Side Mixer
                if (PlantLoop(Count).LoopSide(LoopSideNum).Mixer.Exists) {
                    ObjexxFCL::gio::write(ChrOut, fmtLD) << PlantLoop(Count).LoopSide(LoopSideNum).Mixer.TotalInletNodes;
                    ObjexxFCL::gio::write(OutputFileBNDetails, Format_713)
                        << "   Plant Loop Connector,Mixer," + PlantLoop(Count).LoopSide(LoopSideNum).Mixer.Name + ',' +
                               PlantLoop(Count).Name + ',' + LoopString + ',' + stripped(ChrOut); //',Supply,'//  &
                    for (Count1 = 1; Count1 <= PlantLoop(Count).LoopSide(LoopSideNum).Mixer.TotalInletNodes; ++Count1) {
                        ObjexxFCL::gio::write(ChrOut, fmtLD) << Count1;
                        ChrOut2 = BlankString;
                        ChrOut3 = BlankString;
                        if (PlantLoop(Count).LoopSide(LoopSideNum).Mixer.BranchNumIn(Count1) <= 0) {
                            ChrOut2 = errstring;
                        }
                        if (PlantLoop(Count).LoopSide(LoopSideNum).Mixer.BranchNumOut <= 0) {
                            ChrOut3 = errstring;
                        }
                        {
                            IOFlags flags;
                            flags.ADVANCE("No");
                            ObjexxFCL::gio::write(OutputFileBNDetails, Format_713, flags)
                                << "     Plant Loop Connector Branches," + stripped(ChrOut) + ",Mixer," +
                                       PlantLoop(Count).LoopSide(LoopSideNum).Mixer.Name + ',';
                        }
                        if (ChrOut2 != errstring) {
                            {
                                IOFlags flags;
                                flags.ADVANCE("No");
                                ObjexxFCL::gio::write(OutputFileBNDetails, Format_713, flags)
                                    << PlantLoop(Count)
                                               .LoopSide(LoopSideNum)
                                               .Branch(PlantLoop(Count).LoopSide(LoopSideNum).Mixer.BranchNumIn(Count1))
                                               .Name +
                                           ',';
                            }
                        } else {
                            {
                                IOFlags flags;
                                flags.ADVANCE("No");
                                ObjexxFCL::gio::write(OutputFileBNDetails, Format_713, flags) << ChrOut2 + ',';
                            }
                        }
                        if (ChrOut3 != errstring) {
                            ObjexxFCL::gio::write(OutputFileBNDetails, Format_713)
                                << PlantLoop(Count)
                                           .LoopSide(LoopSideNum)
                                           .Branch(PlantLoop(Count).LoopSide(LoopSideNum).Mixer.BranchNumOut)
                                           .Name +
                                       ',' + PlantLoop(Count).Name + ',' + LoopString;
                        } else {
                            ObjexxFCL::gio::write(OutputFileBNDetails, Format_713) << ChrOut3 + ',' + PlantLoop(Count).Name + ",Supply";
                        }
                        ObjexxFCL::gio::write(OutputFileBNDetails, Format_713) << "     Plant Loop Connector Nodes,   " + stripped(ChrOut) + ",Mixer," +
                                                                           PlantLoop(Count).LoopSide(LoopSideNum).Mixer.Name + ',' +
                                                                           PlantLoop(Count).LoopSide(LoopSideNum).Mixer.NodeNameIn(Count1) +
                                                                           ',' + PlantLoop(Count).LoopSide(LoopSideNum).Mixer.NodeNameOut +
                                                                           ',' + PlantLoop(Count).Name + ',' + LoopString;
                    }
                }
            }
            ObjexxFCL::gio::write(OutputFileBNDetails, Format_713) << " Plant Loop Supply Connection," + PlantLoop(Count).Name + ',' +
                                                               PlantLoop(Count).LoopSide(SupplySide).NodeNameOut + ',' +
                                                               PlantLoop(Count).LoopSide(DemandSide).NodeNameIn;
            ObjexxFCL::gio::write(OutputFileBNDetails, Format_713) << " Plant Loop Return Connection," + PlantLoop(Count).Name + ',' +
                                                               PlantLoop(Count).LoopSide(DemandSide).NodeNameOut + ',' +
                                                               PlantLoop(Count).LoopSide(SupplySide).NodeNameIn;

        } //  Plant Demand Side Loop

        //  Condenser Loops
        ObjexxFCL::gio::write(OutputFileBNDetails, Format_701) << "! ===============================================================";
        ObjexxFCL::gio::write(ChrOut, fmtLD) << NumCondLoops;
        strip(ChrOut);
        ObjexxFCL::gio::write(OutputFileBNDetails, Format_713) << "! <# Condenser Loops>,<Number of Condenser Loops>";
        ObjexxFCL::gio::write(OutputFileBNDetails, Format_707) << "#Condenser Loops," + ChrOut;
        ObjexxFCL::gio::write(OutputFileBNDetails, Format_713)
            << "! <Condenser Loop>,<Condenser Loop Name>,<Loop Type>,<Inlet Node Name>,<Outlet Node Name>,<Branch List>,<Connector List>";
        ObjexxFCL::gio::write(OutputFileBNDetails, Format_713)
            << "! <Condenser Loop Connector>,<Connector Type>,<Connector Name>,<Loop Name>,<Loop Type>,<Number of Inlets/Outlets>";
        ObjexxFCL::gio::write(OutputFileBNDetails, Format_713) << "! <Condenser Loop Connector Branches>,<Connector Node Count>,<Connector Type>,<Connector "
                                                       "Name>,<Inlet Branch>,<Outlet Branch>,<Loop Name>,<Loop Type>";
        ObjexxFCL::gio::write(OutputFileBNDetails, Format_713) << "! <Condenser Loop Connector Nodes>,<Connector Node Count>,<Connector Type>,<Connector "
                                                       "Name>,<Inlet Node>,<Outlet Node>,<Loop Name>,<Loop Type>";
        ObjexxFCL::gio::write(OutputFileBNDetails, Format_713)
            << "! <Condenser Loop Supply Connection>,<Condenser Loop Name>,<Supply Side Outlet Node Name>,<Demand Side Inlet Node Name>";
        ObjexxFCL::gio::write(OutputFileBNDetails, Format_713)
            << "! <Condenser Loop Return Connection>,<Condenser Loop Name>,<Demand Side Outlet Node Name>,<Supply Side Inlet Node Name>";

        for (Count = NumPlantLoops + 1; Count <= TotNumLoops; ++Count) {
            for (LoopSideNum = DemandSide; LoopSideNum <= SupplySide; ++LoopSideNum) {
                //  Plant Supply Side Loop
                // Demandside and supplyside is parametrized in DataPlant
                if (LoopSideNum == DemandSide) {
                    LoopString = "Demand";
                } else if (LoopSideNum == SupplySide) {
                    LoopString = "Supply";
                }

                ObjexxFCL::gio::write(OutputFileBNDetails, Format_713)
                    << " Plant Loop," + PlantLoop(Count).Name + ',' + LoopString + ',' + PlantLoop(Count).LoopSide(LoopSideNum).NodeNameIn + ',' +
                           PlantLoop(Count).LoopSide(LoopSideNum).NodeNameOut + ',' + PlantLoop(Count).LoopSide(LoopSideNum).BranchList + ',' +
                           PlantLoop(Count).LoopSide(LoopSideNum).ConnectList;
                //  Plant Supply Side Splitter
                if (PlantLoop(Count).LoopSide(LoopSideNum).Splitter.Exists) {
                    ObjexxFCL::gio::write(ChrOut, fmtLD) << PlantLoop(Count).LoopSide(LoopSideNum).Splitter.TotalOutletNodes;
                    ObjexxFCL::gio::write(OutputFileBNDetails, Format_713) << "   Plant Loop Connector,Splitter," +
                                                                       PlantLoop(Count).LoopSide(LoopSideNum).Splitter.Name + ',' +
                                                                       PlantLoop(Count).Name + ',' + LoopString + ',' + stripped(ChrOut);
                    for (Count1 = 1; Count1 <= PlantLoop(Count).LoopSide(LoopSideNum).Splitter.TotalOutletNodes; ++Count1) {
                        ObjexxFCL::gio::write(ChrOut, fmtLD) << Count1;
                        ChrOut2 = BlankString;
                        ChrOut3 = BlankString;
                        if (PlantLoop(Count).LoopSide(LoopSideNum).Splitter.BranchNumIn <= 0) {
                            ChrOut2 = errstring;
                        }
                        if (PlantLoop(Count).LoopSide(LoopSideNum).Splitter.BranchNumOut(Count1) <= 0) {
                            ChrOut3 = errstring;
                        }
                        {
                            IOFlags flags;
                            flags.ADVANCE("No");
                            ObjexxFCL::gio::write(OutputFileBNDetails, Format_713, flags)
                                << "     Plant Loop Connector Branches," + stripped(ChrOut) + ",Splitter," +
                                       PlantLoop(Count).LoopSide(LoopSideNum).Splitter.Name + ',';
                        }
                        if (ChrOut2 != errstring) {
                            {
                                IOFlags flags;
                                flags.ADVANCE("No");
                                ObjexxFCL::gio::write(OutputFileBNDetails, Format_713, flags)
                                    << PlantLoop(Count)
                                               .LoopSide(LoopSideNum)
                                               .Branch(PlantLoop(Count).LoopSide(LoopSideNum).Splitter.BranchNumIn)
                                               .Name +
                                           ',';
                            }
                        } else {
                            {
                                IOFlags flags;
                                flags.ADVANCE("No");
                                ObjexxFCL::gio::write(OutputFileBNDetails, Format_713, flags) << ChrOut2 + ',';
                            }
                        }
                        if (ChrOut3 != errstring) {
                            ObjexxFCL::gio::write(OutputFileBNDetails, Format_713)
                                << PlantLoop(Count)
                                           .LoopSide(LoopSideNum)
                                           .Branch(PlantLoop(Count).LoopSide(LoopSideNum).Splitter.BranchNumOut(Count1))
                                           .Name +
                                       ',' + PlantLoop(Count).Name + ',' + LoopString;
                        } else {
                            ObjexxFCL::gio::write(OutputFileBNDetails, Format_713) << ChrOut3 + ',' + PlantLoop(Count).Name + ',' + LoopString;
                        }
                        ObjexxFCL::gio::write(OutputFileBNDetails, Format_713)
                            << "     Plant Loop Connector Nodes,   " + stripped(ChrOut) + ",Splitter," +
                                   PlantLoop(Count).LoopSide(LoopSideNum).Splitter.Name + ',' +
                                   PlantLoop(Count).LoopSide(LoopSideNum).Splitter.NodeNameIn + ',' +
                                   PlantLoop(Count).LoopSide(LoopSideNum).Splitter.NodeNameOut(Count1) + ',' + PlantLoop(Count).Name + ',' +
                                   LoopString;
                    }
                }

                //  Plant Supply Side Mixer
                if (PlantLoop(Count).LoopSide(LoopSideNum).Mixer.Exists) {
                    ObjexxFCL::gio::write(ChrOut, fmtLD) << PlantLoop(Count).LoopSide(LoopSideNum).Mixer.TotalInletNodes;
                    ObjexxFCL::gio::write(OutputFileBNDetails, Format_713)
                        << "   Plant Loop Connector,Mixer," + PlantLoop(Count).LoopSide(LoopSideNum).Mixer.Name + ',' +
                               PlantLoop(Count).Name + ',' + LoopString + ',' + stripped(ChrOut); //',Supply,'//  &
                    for (Count1 = 1; Count1 <= PlantLoop(Count).LoopSide(LoopSideNum).Mixer.TotalInletNodes; ++Count1) {
                        ObjexxFCL::gio::write(ChrOut, fmtLD) << Count1;
                        ChrOut2 = BlankString;
                        ChrOut3 = BlankString;
                        if (PlantLoop(Count).LoopSide(LoopSideNum).Mixer.BranchNumIn(Count1) <= 0) {
                            ChrOut2 = errstring;
                        }
                        if (PlantLoop(Count).LoopSide(LoopSideNum).Mixer.BranchNumOut <= 0) {
                            ChrOut3 = errstring;
                        }
                        {
                            IOFlags flags;
                            flags.ADVANCE("No");
                            ObjexxFCL::gio::write(OutputFileBNDetails, Format_713, flags)
                                << "     Plant Loop Connector Branches," + stripped(ChrOut) + ",Mixer," +
                                       PlantLoop(Count).LoopSide(LoopSideNum).Mixer.Name + ',';
                        }
                        if (ChrOut2 != errstring) {
                            {
                                IOFlags flags;
                                flags.ADVANCE("No");
                                ObjexxFCL::gio::write(OutputFileBNDetails, Format_713, flags)
                                    << PlantLoop(Count)
                                               .LoopSide(LoopSideNum)
                                               .Branch(PlantLoop(Count).LoopSide(LoopSideNum).Mixer.BranchNumIn(Count1))
                                               .Name +
                                           ',';
                            }
                        } else {
                            {
                                IOFlags flags;
                                flags.ADVANCE("No");
                                ObjexxFCL::gio::write(OutputFileBNDetails, Format_713, flags) << ChrOut2 + ',';
                            }
                        }
                        if (ChrOut3 != errstring) {
                            ObjexxFCL::gio::write(OutputFileBNDetails, Format_713)
                                << PlantLoop(Count)
                                           .LoopSide(LoopSideNum)
                                           .Branch(PlantLoop(Count).LoopSide(LoopSideNum).Mixer.BranchNumOut)
                                           .Name +
                                       ',' + PlantLoop(Count).Name + ',' + LoopString;
                        } else {
                            ObjexxFCL::gio::write(OutputFileBNDetails, Format_713) << ChrOut3 + ',' + PlantLoop(Count).Name + ",Supply";
                        }
                        ObjexxFCL::gio::write(OutputFileBNDetails, Format_713) << "     Plant Loop Connector Nodes,   " + stripped(ChrOut) + ",Mixer," +
                                                                           PlantLoop(Count).LoopSide(LoopSideNum).Mixer.Name + ',' +
                                                                           PlantLoop(Count).LoopSide(LoopSideNum).Mixer.NodeNameIn(Count1) +
                                                                           ',' + PlantLoop(Count).LoopSide(LoopSideNum).Mixer.NodeNameOut +
                                                                           ',' + PlantLoop(Count).Name + ',' + LoopString;
                    }
                }
            }
            ObjexxFCL::gio::write(OutputFileBNDetails, Format_713) << " Plant Loop Supply Connection," + PlantLoop(Count).Name + ',' +
                                                               PlantLoop(Count).LoopSide(SupplySide).NodeNameOut + ',' +
                                                               PlantLoop(Count).LoopSide(DemandSide).NodeNameIn;
            ObjexxFCL::gio::write(OutputFileBNDetails, Format_713) << " Plant Loop Return Connection," + PlantLoop(Count).Name + ',' +
                                                               PlantLoop(Count).LoopSide(DemandSide).NodeNameOut + ',' +
                                                               PlantLoop(Count).LoopSide(SupplySide).NodeNameIn;

        } //  Plant Demand Side Loop

        ObjexxFCL::gio::write(OutputFileBNDetails, Format_701) << "! ===============================================================";
        NumOfControlledZones = 0;
        for (Count = 1; Count <= NumOfZones; ++Count) {
            if (!allocated(ZoneEquipConfig)) continue;
            if (ZoneEquipConfig(Count).IsControlled) ++NumOfControlledZones;
        }
        ObjexxFCL::gio::write(ChrOut, fmtLD) << NumOfControlledZones;
        strip(ChrOut);
        if (NumOfControlledZones > 0) {
            ObjexxFCL::gio::write(OutputFileBNDetails, Format_713) << "! <# Controlled Zones>,<Number of Controlled Zones>";
            ObjexxFCL::gio::write(OutputFileBNDetails, Format_707) << "#Controlled Zones," + ChrOut;
            ObjexxFCL::gio::write(OutputFileBNDetails, Format_713) << "! <Controlled Zone>,<Controlled Zone Name>,<Equip List Name>,<Control List Name>,<Zone "
                                                           "Node Name>,<# Inlet Nodes>,<# Exhaust Nodes>,<# Return Nodes>";
            ObjexxFCL::gio::write(OutputFileBNDetails, Format_713) << "! <Controlled Zone Inlet>,<Inlet Node Count>,<Controlled Zone Name>,<Supply Air Inlet "
                                                           "Node Name>,<SD Sys:Cooling/Heating [DD:Cooling] Inlet Node Name>,<DD Sys:Heating Inlet "
                                                           "Node Name>";
            ObjexxFCL::gio::write(OutputFileBNDetails, Format_713)
                << "! <Controlled Zone Exhaust>,<Exhaust Node Count>,<Controlled Zone Name>,<Exhaust Air Node Name>";
            for (Count = 1; Count <= NumOfZones; ++Count) {
                if (!ZoneEquipConfig(Count).IsControlled) continue;
                ObjexxFCL::gio::write(ChrOut, fmtLD) << ZoneEquipConfig(Count).NumInletNodes;
                ObjexxFCL::gio::write(ChrOut2, fmtLD) << ZoneEquipConfig(Count).NumExhaustNodes;
                ObjexxFCL::gio::write(ChrOut3, fmtLD) << ZoneEquipConfig(Count).NumReturnNodes;
                strip(ChrOut);
                strip(ChrOut2);
                strip(ChrOut3);
                ObjexxFCL::gio::write(OutputFileBNDetails, Format_713)
                    << " Controlled Zone," + ZoneEquipConfig(Count).ZoneName + ',' + ZoneEquipConfig(Count).EquipListName + ',' +
                           ZoneEquipConfig(Count).ControlListName + ',' + NodeID(ZoneEquipConfig(Count).ZoneNode) + ',' + ChrOut + ',' + ChrOut2 +
                           ',' + ChrOut3;
                for (Count1 = 1; Count1 <= ZoneEquipConfig(Count).NumInletNodes; ++Count1) {
                    ObjexxFCL::gio::write(ChrOut, fmtLD) << Count1;
                    strip(ChrOut);
                    ChrName = NodeID(ZoneEquipConfig(Count).AirDistUnitHeat(Count1).InNode);
                    if (ChrName == "Undefined") ChrName = "N/A";
                    ObjexxFCL::gio::write(OutputFileBNDetails, Format_713) << "   Controlled Zone Inlet," + ChrOut + ',' + ZoneEquipConfig(Count).ZoneName +
                                                                       ',' + NodeID(ZoneEquipConfig(Count).InletNode(Count1)) + ',' +
                                                                       NodeID(ZoneEquipConfig(Count).AirDistUnitCool(Count1).InNode) + ',' + ChrName;
                }
                for (Count1 = 1; Count1 <= ZoneEquipConfig(Count).NumExhaustNodes; ++Count1) {
                    ObjexxFCL::gio::write(ChrOut, fmtLD) << Count1;
                    strip(ChrOut);
                    ObjexxFCL::gio::write(OutputFileBNDetails, Format_713) << "   Controlled Zone Exhaust," + ChrOut + ',' + ZoneEquipConfig(Count).ZoneName +
                                                                       ',' + NodeID(ZoneEquipConfig(Count).ExhaustNode(Count1));
                }
                for (Count1 = 1; Count1 <= ZoneEquipConfig(Count).NumReturnNodes; ++Count1) {
                    ObjexxFCL::gio::write(ChrOut, fmtLD) << Count1;
                    strip(ChrOut);
                    ObjexxFCL::gio::write(OutputFileBNDetails, Format_713) << "   Controlled Zone Return," + ChrOut + ',' + ZoneEquipConfig(Count).ZoneName +
                                                                       ',' + NodeID(ZoneEquipConfig(Count).ReturnNode(Count1));
                }
            }

            // Report Zone Equipment Lists to BND File
            ObjexxFCL::gio::write(OutputFileBNDetails, Format_721) << "! ===============================================================";
            ObjexxFCL::gio::write(OutputFileBNDetails, Format_720);
            ObjexxFCL::gio::write(ChrOut, fmtLD) << NumOfControlledZones;
            ObjexxFCL::gio::write(OutputFileBNDetails, Format_721) << " #Zone Equipment Lists," + stripped(ChrOut);
            ObjexxFCL::gio::write(OutputFileBNDetails, Format_722);
            ObjexxFCL::gio::write(OutputFileBNDetails, Format_723);

            for (Count = 1; Count <= NumOfZones; ++Count) {
                // Zone equipment list array parallels controlled zone equipment array, so
                // same index finds corresponding data from both arrays
                if (!ZoneEquipConfig(Count).IsControlled) continue;
                ObjexxFCL::gio::write(ChrOut, fmtLD) << Count;
                ObjexxFCL::gio::write(ChrOut2, fmtLD) << ZoneEquipList(Count).NumOfEquipTypes;
                ObjexxFCL::gio::write(OutputFileBNDetails, Format_721) << " Zone Equipment List," + stripped(ChrOut) + ',' + ZoneEquipList(Count).Name + ',' +
                                                                   ZoneEquipConfig(Count).ZoneName + ',' + stripped(ChrOut2);

                for (Count1 = 1; Count1 <= ZoneEquipList(Count).NumOfEquipTypes; ++Count1) {
                    ObjexxFCL::gio::write(ChrOut, fmtLD) << Count1;
                    ObjexxFCL::gio::write(ChrOut2, fmtLD) << ZoneEquipList(Count).CoolingPriority(Count1);
                    ObjexxFCL::gio::write(ChrOut3, fmtLD) << ZoneEquipList(Count).HeatingPriority(Count1);
                    ObjexxFCL::gio::write(OutputFileBNDetails, Format_721)
                        << "   Zone Equipment Component," + stripped(ChrOut) + ',' + ZoneEquipList(Count).EquipType(Count1) + ',' +
                               ZoneEquipList(Count).EquipName(Count1) + ',' + ZoneEquipConfig(Count).ZoneName + ',' + stripped(ChrOut2) + ',' +
                               stripped(ChrOut3);
                }
            }
        }

        // Report Dual Duct Dampers to BND File
        ReportDualDuctConnections();

        if (NumNodeConnectionErrors == 0) {
            ShowMessage("No node connection errors were found.");
        } else {
            ObjexxFCL::gio::write(ChrOut, fmtLD) << NumNodeConnectionErrors;
            strip(ChrOut);
            if (NumNodeConnectionErrors > 1) {
                ShowMessage("There were " + ChrOut + " node connection errors noted.");
            } else {
                ShowMessage("There was " + ChrOut + " node connection error noted.");
            }
        }

        AskForConnectionsReport = false;
    }

    void ReportParentChildren()
    {

        // SUBROUTINE INFORMATION:
        //       AUTHOR         Linda Lawrie
        //       DATE WRITTEN   May 2005
        //       MODIFIED       na
        //       RE-ENGINEERED  na

        // PURPOSE OF THIS SUBROUTINE:
        // Reports parent compsets with ensuing children data.

        // METHODOLOGY EMPLOYED:
        // Uses IsParentObject,GetNumChildren,GetChildrenData

        // REFERENCES:
        // na

        // USE STATEMENTS:
        // na
        // Using/Aliasing
        using DataGlobals::OutputFileDebug;
        using General::TrimSigDigits;
        using namespace DataBranchNodeConnections;
        using namespace BranchNodeConnections;

        // Locals
        // SUBROUTINE ARGUMENT DEFINITIONS:
        // na

        // SUBROUTINE PARAMETER DEFINITIONS:
        // na

        // INTERFACE BLOCK SPECIFICATIONS:
        // na

        // DERIVED TYPE DEFINITIONS:
        // na

        // SUBROUTINE LOCAL VARIABLE DECLARATIONS:
        int Loop;
        int Loop1;
<<<<<<< HEAD
        Array1D<std::string> ChildCType;
        Array1D<std::string> ChildCName;
        Array1D<std::string> ChildInNodeName;
        Array1D<std::string> ChildOutNodeName;
        Array1D<int> ChildInNodeNum;
        Array1D<int> ChildOutNodeNum;
=======
        Array1D_string ChildCType;
        Array1D_string ChildCName;
        Array1D_string ChildInNodeName;
        Array1D_string ChildOutNodeName;
        EPVector<int> ChildInNodeNum;
        EPVector<int> ChildOutNodeNum;
>>>>>>> 001ea4bb
        int NumChildren;
        bool ErrorsFound;

        ErrorsFound = false;
        ObjexxFCL::gio::write(OutputFileDebug, fmtA) << "Node Type,CompSet Name,Inlet Node,OutletNode";
        for (Loop = 1; Loop <= NumOfActualParents; ++Loop) {
            NumChildren = GetNumChildren(ParentNodeList(Loop).CType, ParentNodeList(Loop).CName);
            if (NumChildren > 0) {
                ChildCType.allocate(NumChildren);
                ChildCName.allocate(NumChildren);
                ChildInNodeName.allocate(NumChildren);
                ChildOutNodeName.allocate(NumChildren);
                ChildInNodeNum.allocate(NumChildren);
                ChildOutNodeNum.allocate(NumChildren);
                ChildCType = BlankString;
                ChildCName = BlankString;
                ChildInNodeName = BlankString;
                ChildOutNodeName = BlankString;
                ChildInNodeNum = 0;
                ChildOutNodeNum = 0;
                GetChildrenData(ParentNodeList(Loop).CType,
                                ParentNodeList(Loop).CName,
                                NumChildren,
                                ChildCType,
                                ChildCName,
                                ChildInNodeName,
                                ChildInNodeNum,
                                ChildOutNodeName,
                                ChildOutNodeNum,
                                ErrorsFound);
                if (Loop > 1) ObjexxFCL::gio::write(OutputFileDebug, "(1X,60('='))");
                ObjexxFCL::gio::write(OutputFileDebug, fmtA) << " Parent Node," + ParentNodeList(Loop).CType + ':' + ParentNodeList(Loop).CName + ',' +
                                                         ParentNodeList(Loop).InletNodeName + ',' + ParentNodeList(Loop).OutletNodeName;
                for (Loop1 = 1; Loop1 <= NumChildren; ++Loop1) {
                    ObjexxFCL::gio::write(OutputFileDebug, fmtA) << "..ChildNode," + ChildCType(Loop1) + ':' + ChildCName(Loop1) + ',' + ChildInNodeName(Loop1) +
                                                             ',' + ChildOutNodeName(Loop1);
                }
                ChildCType.deallocate();
                ChildCName.deallocate();
                ChildInNodeName.deallocate();
                ChildOutNodeName.deallocate();
                ChildInNodeNum.deallocate();
                ChildOutNodeNum.deallocate();
            } else {
                if (Loop > 1) ObjexxFCL::gio::write(OutputFileDebug, "(1X,60('='))");
                ObjexxFCL::gio::write(OutputFileDebug, fmtA) << " Parent Node (no children)," + ParentNodeList(Loop).CType + ':' + ParentNodeList(Loop).CName +
                                                         ',' + ParentNodeList(Loop).InletNodeName + ',' + ParentNodeList(Loop).OutletNodeName;
            }
        }
    }

    void ReportCompSetMeterVariables()
    {

        // SUBROUTINE INFORMATION:
        //       AUTHOR         Linda Lawrie
        //       DATE WRITTEN   May 2005
        //       MODIFIED       na
        //       RE-ENGINEERED  na

        // PURPOSE OF THIS SUBROUTINE:
        // Reports comp set meter variables.

        // METHODOLOGY EMPLOYED:
        // na

        // REFERENCES:
        // na

        // Using/Aliasing
        using DataGlobals::OutputFileDebug;
        using namespace DataBranchNodeConnections;
        using namespace BranchNodeConnections;
        using namespace DataGlobalConstants;

        // Locals
        // SUBROUTINE ARGUMENT DEFINITIONS:
        // na

        // SUBROUTINE PARAMETER DEFINITIONS:
        // na

        // INTERFACE BLOCK SPECIFICATIONS:

        // DERIVED TYPE DEFINITIONS:
        // na

        // SUBROUTINE LOCAL VARIABLE DECLARATIONS:
        int Loop;
        int Loop1;
        int NumVariables;
        Array1D<int> VarIndexes;
        Array1D<int> VarIDs;
        Array1D<OutputProcessor::TimeStepType> IndexTypes;
        Array1D<int> VarTypes;
        Array1D<OutputProcessor::Unit> unitsForVar; // units from enum for each variable
        Array1D<std::string> VarNames;
        Array1D<int> ResourceTypes;
        Array1D<std::string> EndUses;
        Array1D<std::string> Groups;

        ObjexxFCL::gio::write(OutputFileDebug, fmtA) << " CompSet,ComponentType,ComponentName,NumMeteredVariables";
        ObjexxFCL::gio::write(OutputFileDebug, fmtA) << " RepVar,ReportIndex,ReportID,ReportName,Units,ResourceType,EndUse,Group,IndexType";

        for (Loop = 1; Loop <= NumCompSets; ++Loop) {
            NumVariables = GetNumMeteredVariables(CompSets(Loop).CType, CompSets(Loop).CName);
            ObjexxFCL::gio::write(OutputFileDebug, "(1X,'CompSet,',A,',',A,',',I5)") << CompSets(Loop).CType << CompSets(Loop).CName << NumVariables;
            if (NumVariables <= 0) continue;
            VarIndexes.dimension(NumVariables, 0);
            VarIDs.dimension(NumVariables, 0);
            IndexTypes.dimension(NumVariables, 0);
            VarTypes.dimension(NumVariables, 0);
            VarNames.allocate(NumVariables);
            unitsForVar.allocate(NumVariables);
            ResourceTypes.dimension(NumVariables, 0);
            EndUses.allocate(NumVariables);
            Groups.allocate(NumVariables);
            GetMeteredVariables(CompSets(Loop).CType,
                                CompSets(Loop).CName,
                                VarIndexes,
                                VarTypes,
                                IndexTypes,
                                unitsForVar,
                                ResourceTypes,
                                EndUses,
                                Groups,
                                VarNames,
                                VarIDs);
            for (Loop1 = 1; Loop1 <= NumVariables; ++Loop1) {
                ObjexxFCL::gio::write(OutputFileDebug, "(1X,'RepVar,',I5,',',I5,',',A,',[',A,'],',A,',',A,',',A,',',I5)")
                    << VarIndexes(Loop1) << VarIDs(Loop1) << VarNames(Loop1) << unitEnumToString(unitsForVar(Loop1))
                    << GetResourceTypeChar(ResourceTypes(Loop1)) << EndUses(Loop1) << Groups(Loop1)
                    // TODO: Should call OutputProcessor::StandardTimeStepTypeKey(IndexTypes(Loop1)) to return "Zone" or "HVAC"
                    << static_cast<int>(IndexTypes(Loop1));
            }
            VarIndexes.deallocate();
            IndexTypes.deallocate();
            VarTypes.deallocate();
            VarIDs.deallocate();
            VarNames.deallocate();
            unitsForVar.deallocate();
            ResourceTypes.deallocate();
            EndUses.deallocate();
            Groups.deallocate();
        }
    }

    void PostIPProcessing()
    {
        // SUBROUTINE INFORMATION:
        //       AUTHOR         Linda Lawrie
        //       DATE WRITTEN   August 2010

        // PURPOSE OF THIS SUBROUTINE:
        // This provides post processing (for errors, etc) directly after the InputProcessor
        // finishes.  Code originally in the Input Processor.

        // Using/Aliasing
        // using SQLiteProcedures::CreateSQLiteDatabase;
        using FluidProperties::FindGlycol;
        using FluidProperties::FluidIndex_EthyleneGlycol;
        using FluidProperties::FluidIndex_PropoleneGlycol;
        using FluidProperties::FluidIndex_Water;

        // SUBROUTINE LOCAL VARIABLE DECLARATIONS:
        //////////// hoisted into namespace ////////////////////////////////////////////////
        // static bool PreP_Fatal( false ); // True if a preprocessor flags a fatal error
        ////////////////////////////////////////////////////////////////////////////////////

        DoingInputProcessing = false;

        inputProcessor->preProcessorCheck(PreP_Fatal); // Check Preprocessor objects for warning, severe, etc errors.

        if (PreP_Fatal) {
            ShowFatalError("Preprocessor condition(s) cause termination.");
        }

        // Set up more globals - process fluid input.
        FluidIndex_Water = FindGlycol("Water");
        FluidIndex_EthyleneGlycol = FindGlycol("EthyleneGlycol");
        FluidIndex_PropoleneGlycol = FindGlycol("PropoleneGlycol");

        inputProcessor->preScanReportingVariables();
    }

} // namespace SimulationManager

// EXTERNAL SUBROUTINES:

void Resimulate(bool &ResimExt, // Flag to resimulate the exterior energy use simulation
                bool &ResimHB,  // Flag to resimulate the heat balance simulation (including HVAC)
                bool &ResimHVAC // Flag to resimulate the HVAC simulation
)
{

    // SUBROUTINE INFORMATION:
    //       AUTHOR         Peter Graham Ellis
    //       DATE WRITTEN   August 2005
    //       MODIFIED       Sep 2011 LKL/BG - resimulate only zones needing it for Radiant systems
    //       RE-ENGINEERED  na

    // PURPOSE OF THIS SUBROUTINE:
    // This subroutine is called as necessary by the Demand Manager to resimulate some of the modules that have
    // already been simulated for the current timestep.  For example, if LIGHTS are demand limited, the lighting
    // power is reduced which also impacts the zone internal heat gains and therefore requires that the entire
    // zone heat balance must be resimulated.

    // METHODOLOGY EMPLOYED:
    // If the zone heat balance must be resimulated, all the major subroutines are called sequentially in order
    // to recalculate the impacts of demand limiting.  This routine is called from ManageHVAC _before_ any variables
    // are reported or histories are updated.  This routine can be called multiple times without the overall
    // simulation moving forward in time.
    // If only HVAC components are demand limited, then the HVAC system is resimulated, not the entire heat balance.
    // Similarly, if ony exterior lights and equipment are demand limited, it is only necessary to resimulate the
    // exterior energy use, not the entire heat balance, nor the HVAC system.
    // Below is the hierarchy of subroutine calls.  The calls marked with an asterisk are resimulated here.
    // ManageSimulation
    //     ManageWeather
    //     ManageDemand
    //   * ManageExteriorEnergyUse
    //     ManageHeatBalance
    //       * InitHeatBalance
    //             PerformSolarCalculations
    //         ManageSurfaceHeatBalance
    //           * InitSurfaceHeatBalance
    //                 ManageInternalHeatGains
    //           * CalcHeatBalanceOutsideSurf
    //           * CalcHeatBalanceInsideSurf
    //             ManageAirHeatBalance
    //                *InitAirHeatBalance
    //                 CalcHeatBalanceAir
    //                   * CalcAirFlow
    //                   * ManageRefrigeratedCaseRacks
    //                     ManageHVAC
    //                       * ManageZoneAirUpdates 'GET ZONE SETPOINTS'
    //                       * ManageZoneAirUpdates 'PREDICT'
    //                       * SimHVAC
    //                         UpdateDataandReport
    //                 ReportAirHeatBalance
    //             UpdateFinalSurfaceHeatBalance
    //             UpdateThermalHistories
    //             UpdateMoistureHistories
    //             ManageThermalComfort
    //             ReportSurfaceHeatBalance
    //         RecKeepHeatBalance
    //         ReportHeatBalance

    // Using/Aliasing
    using namespace DataPrecisionGlobals;
    using DataHeatBalFanSys::iGetZoneSetPoints;
    using DataHeatBalFanSys::iPredictStep;
    using DemandManager::DemandManagerExtIterations;
    using DemandManager::DemandManagerHBIterations;
    using DemandManager::DemandManagerHVACIterations;
    using ExteriorEnergyUse::ManageExteriorEnergyUse;
    using HeatBalanceAirManager::InitAirHeatBalance;
    using HeatBalanceSurfaceManager::InitSurfaceHeatBalance;
    using HVACManager::SimHVAC;
    using RefrigeratedCase::ManageRefrigeratedCaseRacks;
    using ZoneTempPredictorCorrector::ManageZoneAirUpdates;
    // using HVACManager::CalcAirFlowSimple;
    using DataContaminantBalance::Contaminant;
    using DataHeatBalance::ZoneAirMassFlow;
    using DataHVACGlobals::UseZoneTimeStepHistory; // , InitDSwithZoneHistory
    using ZoneContaminantPredictorCorrector::ManageZoneContaminanUpdates;
    using namespace ZoneEquipmentManager;
    // using ZoneEquipmentManager::CalcAirFlowSimple;

    // SUBROUTINE LOCAL VARIABLE DECLARATIONS:
    Real64 ZoneTempChange(0.0); // Dummy variable needed for calling ManageZoneAirUpdates

    // FLOW:
    if (ResimExt) {
        ManageExteriorEnergyUse();

        ++DemandManagerExtIterations;
    }

    if (ResimHB) {
        // Surface simulation
        InitSurfaceHeatBalance();
        HeatBalanceSurfaceManager::CalcHeatBalanceOutsideSurf();
        HeatBalanceSurfaceManager::CalcHeatBalanceInsideSurf();

        // Air simulation
        InitAirHeatBalance();
        ManageRefrigeratedCaseRacks();

        ++DemandManagerHBIterations;
        ResimHVAC = true; // Make sure HVAC is resimulated too
    }

    if (ResimHVAC) {
        // HVAC simulation
        ManageZoneAirUpdates(iGetZoneSetPoints, ZoneTempChange, false, UseZoneTimeStepHistory, 0.0);
        if (Contaminant.SimulateContaminants) ManageZoneContaminanUpdates(iGetZoneSetPoints, false, UseZoneTimeStepHistory, 0.0);
        CalcAirFlowSimple(0, ZoneAirMassFlow.EnforceZoneMassBalance);
        ManageZoneAirUpdates(iPredictStep, ZoneTempChange, false, UseZoneTimeStepHistory, 0.0);
        if (Contaminant.SimulateContaminants) ManageZoneContaminanUpdates(iPredictStep, false, UseZoneTimeStepHistory, 0.0);
        SimHVAC();

        ++DemandManagerHVACIterations;
    }
}

} // namespace EnergyPlus<|MERGE_RESOLUTION|>--- conflicted
+++ resolved
@@ -2910,21 +2910,12 @@
         // SUBROUTINE LOCAL VARIABLE DECLARATIONS:
         int Loop;
         int Loop1;
-<<<<<<< HEAD
         Array1D<std::string> ChildCType;
         Array1D<std::string> ChildCName;
         Array1D<std::string> ChildInNodeName;
         Array1D<std::string> ChildOutNodeName;
-        Array1D<int> ChildInNodeNum;
-        Array1D<int> ChildOutNodeNum;
-=======
-        Array1D_string ChildCType;
-        Array1D_string ChildCName;
-        Array1D_string ChildInNodeName;
-        Array1D_string ChildOutNodeName;
         EPVector<int> ChildInNodeNum;
         EPVector<int> ChildOutNodeNum;
->>>>>>> 001ea4bb
         int NumChildren;
         bool ErrorsFound;
 
