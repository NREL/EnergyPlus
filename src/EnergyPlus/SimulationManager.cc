--- conflicted
+++ resolved
@@ -2807,17 +2807,10 @@
         if (state.dataBranchNodeConnections->NumNodeConnectionErrors == 0) {
             ShowMessage(state, "No node connection errors were found.");
         } else {
-<<<<<<< HEAD
-            if (NumNodeConnectionErrors > 1) {
+            if (state.dataBranchNodeConnections->NumNodeConnectionErrors > 1) {
                 ShowMessage(state, format("There were {} node connection errors noted.", NumNodeConnectionErrors));
             } else {
                 ShowMessage(state, format("There was {} node connection error noted.", NumNodeConnectionErrors));
-=======
-            if (state.dataBranchNodeConnections->NumNodeConnectionErrors > 1) {
-                ShowMessage(state, "There were " + std::to_string(state.dataBranchNodeConnections->NumNodeConnectionErrors) + " node connection errors noted.");
-            } else {
-                ShowMessage(state, "There was " + std::to_string(state.dataBranchNodeConnections->NumNodeConnectionErrors) + " node connection error noted.");
->>>>>>> ae083a54
             }
         }
 
