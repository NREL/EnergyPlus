--- conflicted
+++ resolved
@@ -925,7 +925,6 @@
         s->pdchULnotMetHeatOcc = newPreDefColumn(state, s->pdstUnmetLoads, "During Occupied Heating [hr]");
         s->pdchULnotMetCoolOcc = newPreDefColumn(state, s->pdstUnmetLoads, "During Occupied Cooling [hr]");
 
-<<<<<<< HEAD
         s->pdstStatSchd = newPreDefSubTable(state, s->pdrSystem, "Thermostat Schedules");
         s->pdchStatName = newPreDefColumn(state, s->pdstStatSchd, "Thermostat Name 1");
         s->pdchStatCtrlTypeSchd = newPreDefColumn(state, s->pdstStatSchd, "Control Type Schedule");
@@ -934,24 +933,11 @@
         s->pdchStatSchdHeatName = newPreDefColumn(state, s->pdstStatSchd, "Heating Schedule");
         s->pdchStatSchdCoolName = newPreDefColumn(state, s->pdstStatSchd, "Cooling Schedule");
 
-=======
->>>>>>> c486077c
         // HVAC Topology Report
         s->pdrTopology = newPreDefReport(state, "HVACTopology", "Top", "HVAC Topology");
 
         s->pdstTopAirLoop = newPreDefSubTable(state, s->pdrTopology, "Air Loop Supply Side Component Arrangement");
         s->pdchTopAirLoopName = newPreDefColumn(state, s->pdstTopAirLoop, "Airloop Name");
-<<<<<<< HEAD
-        s->pdchTopAirUpSplitMixName = newPreDefColumn(state, s->pdstTopAirLoop, "Upstream Splitter or Mixer Name");
-        s->pdchTopAirBranchName = newPreDefColumn(state, s->pdstTopAirLoop, "Branch Name");
-        s->pdchTopAirCompType = newPreDefColumn(state, s->pdstTopAirLoop, "Component Type");
-        s->pdchTopAirCompName = newPreDefColumn(state, s->pdstTopAirLoop, "Component Name");
-        s->pdchTopAirSubCompType = newPreDefColumn(state, s->pdstTopAirLoop, "Sub-Component Type");
-        s->pdchTopAirSubCompName = newPreDefColumn(state, s->pdstTopAirLoop, "Sub-Component Name");
-        s->pdchTopAirSubSubCompType = newPreDefColumn(state, s->pdstTopAirLoop, "Sub-Sub-Component Type");
-        s->pdchTopAirSubSubCompName = newPreDefColumn(state, s->pdstTopAirLoop, "Sub-Sub-Component Name");
-        s->pdchTopAirDownSplitMixName = newPreDefColumn(state, s->pdstTopAirLoop, "Downstream Splitter or Mixer Name");
-=======
         s->pdchTopAirSplitName = newPreDefColumn(state, s->pdstTopAirLoop, "Splitter Name");
         s->pdchTopAirBranchName = newPreDefColumn(state, s->pdstTopAirLoop, "Supply Branch Name");
         s->pdchTopAirSupplyBranchType = newPreDefColumn(state, s->pdstTopAirLoop, "Supply Branch Type");
@@ -962,7 +948,6 @@
         s->pdchTopAirParentCompName = newPreDefColumn(state, s->pdstTopAirLoop, "Parent Component Name");
         s->pdchTopAirParentCompType2 = newPreDefColumn(state, s->pdstTopAirLoop, "Parent Component Type 2");
         s->pdchTopAirParentCompName2 = newPreDefColumn(state, s->pdstTopAirLoop, "Parent Component Name 2");
->>>>>>> c486077c
 
         s->pdstTopAirDemand = newPreDefSubTable(state, s->pdrTopology, "Air Loop Demand Side Component Arrangement");
         s->pdchTopAirDemandName = newPreDefColumn(state, s->pdstTopAirDemand, "Airloop Name");
@@ -970,15 +955,9 @@
         s->pdchTopAirSupplyDuctType = newPreDefColumn(state, s->pdstTopAirDemand, "Supply Branch Type");
         s->pdchTopAirSupplyPCompType = newPreDefColumn(state, s->pdstTopAirDemand, "Supply Path Component Type");
         s->pdchTopAirSupplyPCompName = newPreDefColumn(state, s->pdstTopAirDemand, "Supply Path Component Name");
-<<<<<<< HEAD
-        s->pdchTopAirZoneName = newPreDefColumn(state, s->pdstTopAirDemand, "Zone Name");
-        s->pdchTopAirTermUnitType = newPreDefColumn(state, s->pdstTopAirDemand, "Terminal Unit Type");
-        s->pdchTopAirTermUnitName = newPreDefColumn(state, s->pdstTopAirDemand, "Terminal Unit Name");
-=======
         s->pdchTopAirTermUnitType = newPreDefColumn(state, s->pdstTopAirDemand, "Terminal Unit Type");
         s->pdchTopAirTermUnitName = newPreDefColumn(state, s->pdstTopAirDemand, "Terminal Unit Name");
         s->pdchTopAirZoneName = newPreDefColumn(state, s->pdstTopAirDemand, "Zone Name");
->>>>>>> c486077c
         s->pdchTopAirReturnPCompType = newPreDefColumn(state, s->pdstTopAirDemand, "Return Path Component Type");
         s->pdchTopAirReturnPCompName = newPreDefColumn(state, s->pdstTopAirDemand, "Return Path Component Name");
 
@@ -995,18 +974,11 @@
         s->pdchTopPlantLoopType2 = newPreDefColumn(state, s->pdstTopPlantLoop2, "Loop Type");
         s->pdchTopPlantLoopName2 = newPreDefColumn(state, s->pdstTopPlantLoop2, "Loop Name");
         s->pdchTopPlantSide2 = newPreDefColumn(state, s->pdstTopPlantLoop2, "Side");
-<<<<<<< HEAD
-        s->pdchTopPlantSplitMixName2 = newPreDefColumn(state, s->pdstTopPlantLoop2, "Splitter/Mixer Name");
-        s->pdchTopPlantBranchName2 = newPreDefColumn(state, s->pdstTopPlantLoop2, "Branch Name");
-        s->pdchTopPlantCompType2 = newPreDefColumn(state, s->pdstTopPlantLoop2, "Component Type");
-        s->pdchTopPlantCompName2 = newPreDefColumn(state, s->pdstTopPlantLoop2, "Component Name");
-=======
         s->pdchTopPlantSplitName2 = newPreDefColumn(state, s->pdstTopPlantLoop2, "Splitter Name");
         s->pdchTopPlantBranchName2 = newPreDefColumn(state, s->pdstTopPlantLoop2, "Branch Name");
         s->pdchTopPlantCompType2 = newPreDefColumn(state, s->pdstTopPlantLoop2, "Component Type");
         s->pdchTopPlantCompName2 = newPreDefColumn(state, s->pdstTopPlantLoop2, "Component Name");
         s->pdchTopPlantMixName2 = newPreDefColumn(state, s->pdstTopPlantLoop2, "Mixer Name");
->>>>>>> c486077c
 
         // Outdoor Air Report
         s->pdrOutsideAir = newPreDefReport(state, "OutdoorAirSummary", "OA", "Outdoor Air Summary");
