// EnergyPlus, Copyright (c) 1996-2024, The Board of Trustees of the University of Illinois,
// The Regents of the University of California, through Lawrence Berkeley National Laboratory
// (subject to receipt of any required approvals from the U.S. Dept. of Energy), Oak Ridge
// National Laboratory, managed by UT-Battelle, Alliance for Sustainable Energy, LLC, and other
// contributors. All rights reserved.
//
// NOTICE: This Software was developed under funding from the U.S. Department of Energy and the
// U.S. Government consequently retains certain rights. As such, the U.S. Government has been
// granted for itself and others acting on its behalf a paid-up, nonexclusive, irrevocable,
// worldwide license in the Software to reproduce, distribute copies to the public, prepare
// derivative works, and perform publicly and display publicly, and to permit others to do so.
//
// Redistribution and use in source and binary forms, with or without modification, are permitted
// provided that the following conditions are met:
//
// (1) Redistributions of source code must retain the above copyright notice, this list of
//     conditions and the following disclaimer.
//
// (2) Redistributions in binary form must reproduce the above copyright notice, this list of
//     conditions and the following disclaimer in the documentation and/or other materials
//     provided with the distribution.
//
// (3) Neither the name of the University of California, Lawrence Berkeley National Laboratory,
//     the University of Illinois, U.S. Dept. of Energy nor the names of its contributors may be
//     used to endorse or promote products derived from this software without specific prior
//     written permission.
//
// (4) Use of EnergyPlus(TM) Name. If Licensee (i) distributes the software in stand-alone form
//     without changes from the version obtained under this License, or (ii) Licensee makes a
//     reference solely to the software portion of its product, Licensee must refer to the
//     software as "EnergyPlus version X" software, where "X" is the version number Licensee
//     obtained under this License and may not use a different name for the software. Except as
//     specifically required in this Section (4), Licensee shall not use in a company name, a
//     product name, in advertising, publicity, or other promotional activities any name, trade
//     name, trademark, logo, or other designation of "EnergyPlus", "E+", "e+" or confusingly
//     similar designation, without the U.S. Department of Energy's prior written consent.
//
// THIS SOFTWARE IS PROVIDED BY THE COPYRIGHT HOLDERS AND CONTRIBUTORS "AS IS" AND ANY EXPRESS OR
// IMPLIED WARRANTIES, INCLUDING, BUT NOT LIMITED TO, THE IMPLIED WARRANTIES OF MERCHANTABILITY
// AND FITNESS FOR A PARTICULAR PURPOSE ARE DISCLAIMED. IN NO EVENT SHALL THE COPYRIGHT OWNER OR
// CONTRIBUTORS BE LIABLE FOR ANY DIRECT, INDIRECT, INCIDENTAL, SPECIAL, EXEMPLARY, OR
// CONSEQUENTIAL DAMAGES (INCLUDING, BUT NOT LIMITED TO, PROCUREMENT OF SUBSTITUTE GOODS OR
// SERVICES; LOSS OF USE, DATA, OR PROFITS; OR BUSINESS INTERRUPTION) HOWEVER CAUSED AND ON ANY
// THEORY OF LIABILITY, WHETHER IN CONTRACT, STRICT LIABILITY, OR TORT (INCLUDING NEGLIGENCE OR
// OTHERWISE) ARISING IN ANY WAY OUT OF THE USE OF THIS SOFTWARE, EVEN IF ADVISED OF THE
// POSSIBILITY OF SUCH DAMAGE.

#ifndef FluidProperties_hh_INCLUDED
#define FluidProperties_hh_INCLUDED

// C++ Headers
#include <cmath>

// ObjexxFCL Headers
#include <ObjexxFCL/Array1D.hh>
#include <ObjexxFCL/Array2D.hh>
#include <ObjexxFCL/Array2S.hh>

// EnergyPlus Headers
#include <EnergyPlus/Data/BaseData.hh>
#include <EnergyPlus/DataGlobals.hh>
#include <EnergyPlus/EnergyPlus.hh>
#include <EnergyPlus/Psychrometrics.hh>

namespace EnergyPlus {

// Forward declarations
struct EnergyPlusData;

namespace FluidProperties {

<<<<<<< HEAD
=======
#undef PERFORMANCE_OPT

>>>>>>> 8c96cbbb
#ifdef EP_cache_GlycolSpecificHeat
    int constexpr t_sh_cache_size = 1024 * 1024;
    int constexpr t_sh_precision_bits = 24;
    std::uint64_t constexpr t_sh_cache_mask = (t_sh_cache_size - 1);
#endif

    enum class RefrigError
    {
        Invalid = -1,
        SatTemp,
        SatPress,
        SatTempDensity,
        SatSupEnthalpy,
        SatSupEnthalpyTemp,
        SatSupEnthalpyPress,
        SatSupPress,
        SatSupPressTemp,
        SatSupPressEnthalpy,
        SatSupDensity,
        SatSupDensityTemp,
        SatSupDensityPress,
        Num
    };
<<<<<<< HEAD
        
    struct RefrigProps
    {
        // Members
        std::string Name;            // Name of the refrigerant
        int Num = 0;
        bool used = false;

        std::string satTempArrayName;   // Array of saturated temperature points, must be same for all properties
        std::string supTempArrayName;   // Array of superheated temperature points, must be same for all properties
            
        int NumPsPoints = 0;             // Number of saturation pressure
        Real64 PsLowTempValue = 0.0;       // Low Temperature Value for Ps (>0.0)
        Real64 PsHighTempValue = 0.0;      // High Temperature Value for Ps (max in tables)
        int PsLowTempIndex = 0;          // Low Temperature Min Index for Ps (>0.0)
        int PsHighTempIndex = 0;         // High Temperature Max Index for Ps (>0.0)
        Real64 PsLowPresValue = 0.0;       // Low Pressure Value for Ps (>0.0)
        Real64 PsHighPresValue = 0.0;      // High Pressure Value for Ps (max in tables)
        int PsLowPresIndex = 0;          // Low Pressure Min Index for Ps (>0.0)
        int PsHighPresIndex = 0;         // High Pressure Max Index for Ps (>0.0)
        Array1D<Real64> PsTemps;     // Temperatures for saturation pressures
        Array1D<Real64> PsValues;    // Saturation pressures at PsTemps
        Array1D<Real64> PsTempRatios; // PsTempRatios(i) = (PsValues(i+1) - PsValues(i)) / (PsTemps(i+1) - PsTemps(i)).  Speed optimization.
            
        int NumHPoints = 0;              // Number of enthalpy points
        Real64 HfLowTempValue = 0.0;       // Low Temperature Value for Hf (>0.0)
        Real64 HfHighTempValue = 0.0;      // High Temperature Value for Hf (max in tables)
        int HfLowTempIndex = 0;          // Low Temperature Min Index for Hf (>0.0)
        int HfHighTempIndex = 0;         // High Temperature Max Index for Hf (>0.0)
        Real64 HfgLowTempValue = 0.0;      // Low Temperature Value for Hfg (>0.0)
        Real64 HfgHighTempValue = 0.0;     // High Temperature Value for Hfg (max in tables)
        int HfgLowTempIndex = 0;         // Low Temperature Min Index for Hfg (>0.0)
        int HfgHighTempIndex = 0;        // High Temperature Max Index for Hfg (>0.0)
        Array1D<Real64> HTemps;      // Temperatures for enthalpy points
        Array1D<Real64> HfValues;    // Enthalpy of saturated fluid at HTemps
        Array1D<Real64> HfgValues;   // Enthalpy of saturated fluid/gas at HTemps
        Array1D<Real64> HfTempRatios;
        Array1D<Real64> HfgTempRatios;
            
        int NumCpPoints = 0;             // Number of specific heat of fluid points
        Real64 CpfLowTempValue = 0.0;      // Low Temperature Value for Cpf (>0.0)
        Real64 CpfHighTempValue = 0.0;     // High Temperature Value for Cpf (max in tables)
        int CpfLowTempIndex = 0;         // Low Temperature Min Index for Cpf (>0.0)
        int CpfHighTempIndex = 0;        // High Temperature Max Index for Cpf (>0.0)
        Real64 CpfgLowTempValue = 0.0;     // Low Temperature Value for Cpfg (>0.0)
        Real64 CpfgHighTempValue = 0.0;    // High Temperature Value for Cpfg (max in tables)
        int CpfgLowTempIndex = 0;        // Low Temperature Min Index for Cpfg (>0.0)
        int CpfgHighTempIndex = 0;       // High Temperature Max Index for Cpfg (>0.0)
        Array1D<Real64> CpTemps;     // Temperatures for specific heat points
        Array1D<Real64> CpfValues;   // Specific heat of saturated fluid at CpTemps
        Array1D<Real64> CpfgValues;  // Specific heat of saturated fluid/gas at CpTemps
        Array1D<Real64> CpfTempRatios;
        Array1D<Real64> CpfgTempRatios;
            
        int NumRhoPoints = 0;            // Number of density of fluid points
        Real64 RhofLowTempValue = 0.0;     // Low Temperature Value for Rhof (>0.0)
        Real64 RhofHighTempValue = 0.0;    // High Temperature Value for Rhof (max in tables)
        int RhofLowTempIndex = 0;        // Low Temperature Min Index for Rhof (>0.0)
        int RhofHighTempIndex = 0;       // High Temperature Max Index for Rhof (>0.0)
        Real64 RhofgLowTempValue = 0.0;    // Low Temperature Value for Rhofg (>0.0)
        Real64 RhofgHighTempValue = 0.0;   // High Temperature Value for Rhofg (max in tables)
        int RhofgLowTempIndex = 0;       // Low Temperature Min Index for Rhofg (>0.0)
        int RhofgHighTempIndex = 0;      // High Temperature Max Index for Rhofg (>0.0)
        Array1D<Real64> RhoTemps;    // Temperatures for density of fluid points
        Array1D<Real64> RhofValues;  // Density of saturated fluid at RhoTemps
        Array1D<Real64> RhofgValues; // Density of saturated fluid/gas at RhoTemps
        Array1D<Real64> RhofTempRatios;
        Array1D<Real64> RhofgTempRatios;
            
        int NumSupTempPoints = 0;         // Number of temperature points for superheated enthalpy
        int NumSupPressPoints = 0;        // Number of pressure points for superheated enthalpy
        Array1D<Real64> SupTemps;     // Temperatures for superheated gas
        Array1D<Real64> SupPress;     // Pressures for superheated gas
=======

    struct RefrigProps
    {
        // Members
        std::string Name; // Name of the refrigerant
        int Num = 0;
        bool used = false;

        std::string satTempArrayName; // Array of saturated temperature points, must be same for all properties
        std::string supTempArrayName; // Array of superheated temperature points, must be same for all properties

        int NumPsPoints = 0;          // Number of saturation pressure
        Real64 PsLowTempValue = 0.0;  // Low Temperature Value for Ps (>0.0)
        Real64 PsHighTempValue = 0.0; // High Temperature Value for Ps (max in tables)
        int PsLowTempIndex = 0;       // Low Temperature Min Index for Ps (>0.0)
        int PsHighTempIndex = 0;      // High Temperature Max Index for Ps (>0.0)
        Real64 PsLowPresValue = 0.0;  // Low Pressure Value for Ps (>0.0)
        Real64 PsHighPresValue = 0.0; // High Pressure Value for Ps (max in tables)
        int PsLowPresIndex = 0;       // Low Pressure Min Index for Ps (>0.0)
        int PsHighPresIndex = 0;      // High Pressure Max Index for Ps (>0.0)
        Array1D<Real64> PsTemps;      // Temperatures for saturation pressures
        Array1D<Real64> PsValues;     // Saturation pressures at PsTemps
#ifdef PERFORMANCE_OPT
        Array1D<Real64> PsTempRatios; // PsTempRatios(i) = (PsValues(i+1) - PsValues(i)) / (PsTemps(i+1) - PsTemps(i)).  Speed optimization.
#endif                                // PERFORMANCE_OPT

        int NumHPoints = 0;            // Number of enthalpy points
        Real64 HfLowTempValue = 0.0;   // Low Temperature Value for Hf (>0.0)
        Real64 HfHighTempValue = 0.0;  // High Temperature Value for Hf (max in tables)
        int HfLowTempIndex = 0;        // Low Temperature Min Index for Hf (>0.0)
        int HfHighTempIndex = 0;       // High Temperature Max Index for Hf (>0.0)
        Real64 HfgLowTempValue = 0.0;  // Low Temperature Value for Hfg (>0.0)
        Real64 HfgHighTempValue = 0.0; // High Temperature Value for Hfg (max in tables)
        int HfgLowTempIndex = 0;       // Low Temperature Min Index for Hfg (>0.0)
        int HfgHighTempIndex = 0;      // High Temperature Max Index for Hfg (>0.0)
        Array1D<Real64> HTemps;        // Temperatures for enthalpy points
        Array1D<Real64> HfValues;      // Enthalpy of saturated fluid at HTemps
        Array1D<Real64> HfgValues;     // Enthalpy of saturated fluid/gas at HTemps
#ifdef PERFORMANCE_OPT
        Array1D<Real64> HfTempRatios;
        Array1D<Real64> HfgTempRatios;
#endif // PERFORMANCE_OPT

        int NumCpPoints = 0;            // Number of specific heat of fluid points
        Real64 CpfLowTempValue = 0.0;   // Low Temperature Value for Cpf (>0.0)
        Real64 CpfHighTempValue = 0.0;  // High Temperature Value for Cpf (max in tables)
        int CpfLowTempIndex = 0;        // Low Temperature Min Index for Cpf (>0.0)
        int CpfHighTempIndex = 0;       // High Temperature Max Index for Cpf (>0.0)
        Real64 CpfgLowTempValue = 0.0;  // Low Temperature Value for Cpfg (>0.0)
        Real64 CpfgHighTempValue = 0.0; // High Temperature Value for Cpfg (max in tables)
        int CpfgLowTempIndex = 0;       // Low Temperature Min Index for Cpfg (>0.0)
        int CpfgHighTempIndex = 0;      // High Temperature Max Index for Cpfg (>0.0)
        Array1D<Real64> CpTemps;        // Temperatures for specific heat points
        Array1D<Real64> CpfValues;      // Specific heat of saturated fluid at CpTemps
        Array1D<Real64> CpfgValues;     // Specific heat of saturated fluid/gas at CpTemps
#ifdef PERFORMANCE_OPT
        Array1D<Real64> CpfTempRatios;
        Array1D<Real64> CpfgTempRatios;
#endif // PERFORMANCE_OPT

        int NumRhoPoints = 0;            // Number of density of fluid points
        Real64 RhofLowTempValue = 0.0;   // Low Temperature Value for Rhof (>0.0)
        Real64 RhofHighTempValue = 0.0;  // High Temperature Value for Rhof (max in tables)
        int RhofLowTempIndex = 0;        // Low Temperature Min Index for Rhof (>0.0)
        int RhofHighTempIndex = 0;       // High Temperature Max Index for Rhof (>0.0)
        Real64 RhofgLowTempValue = 0.0;  // Low Temperature Value for Rhofg (>0.0)
        Real64 RhofgHighTempValue = 0.0; // High Temperature Value for Rhofg (max in tables)
        int RhofgLowTempIndex = 0;       // Low Temperature Min Index for Rhofg (>0.0)
        int RhofgHighTempIndex = 0;      // High Temperature Max Index for Rhofg (>0.0)
        Array1D<Real64> RhoTemps;        // Temperatures for density of fluid points
        Array1D<Real64> RhofValues;      // Density of saturated fluid at RhoTemps
        Array1D<Real64> RhofgValues;     // Density of saturated fluid/gas at RhoTemps
#ifdef PERFORMANCE_OPT
        Array1D<Real64> RhofTempRatios;
        Array1D<Real64> RhofgTempRatios;
#endif // PERFORMANCE_OPT

        int NumSupTempPoints = 0;    // Number of temperature points for superheated enthalpy
        int NumSupPressPoints = 0;   // Number of pressure points for superheated enthalpy
        Array1D<Real64> SupTemps;    // Temperatures for superheated gas
        Array1D<Real64> SupPress;    // Pressures for superheated gas
>>>>>>> 8c96cbbb
        Array2D<Real64> HshValues;   // Enthalpy of superheated gas at HshTemps, HshPress
        Array2D<Real64> RhoshValues; // Density of superheated gas at HshTemps, HshPress

        std::array<ErrorCountIndex, (int)RefrigError::Num> errors;

        Real64 getQuality(EnergyPlusData &state,
<<<<<<< HEAD
                          Real64 Temperature,             // actual temperature given as input
                          Real64 Enthalpy,                // actual enthalpy given as input
                          std::string_view CalledFrom);     // routine this function was called from (error messages)

        Real64 getSatPressure(EnergyPlusData &state,
                              Real64 Temperature,           // actual temperature given as input
                              std::string_view CalledFrom);   // routine this function was called from (error messages)

        Real64 getSatTemperature(EnergyPlusData &state,
                                 Real64 Pressure,              // actual temperature given as input
                                 std::string_view CalledFrom);   // routine this function was called from (error messages)
=======
                          Real64 Temperature,           // actual temperature given as input
                          Real64 Enthalpy,              // actual enthalpy given as input
                          std::string_view CalledFrom); // routine this function was called from (error messages)

        Real64 getSatPressure(EnergyPlusData &state,
                              Real64 Temperature,           // actual temperature given as input
                              std::string_view CalledFrom); // routine this function was called from (error messages)

        Real64 getSatTemperature(EnergyPlusData &state,
                                 Real64 Pressure,              // actual temperature given as input
                                 std::string_view CalledFrom); // routine this function was called from (error messages)
>>>>>>> 8c96cbbb

        Real64 getSatEnthalpy(EnergyPlusData &state,
                              Real64 Temperature,           // actual temperature given as input
                              Real64 Quality,               // actual quality given as input
<<<<<<< HEAD
                              std::string_view CalledFrom);   // routine this function was called from (error messages)
=======
                              std::string_view CalledFrom); // routine this function was called from (error messages)
>>>>>>> 8c96cbbb

        Real64 getSatDensity(EnergyPlusData &state,
                             Real64 Temperature,           // actual temperature given as input
                             Real64 Quality,               // actual quality given as input
<<<<<<< HEAD
                             std::string_view CalledFrom);   // routine this function was called from (error messages)
=======
                             std::string_view CalledFrom); // routine this function was called from (error messages)
>>>>>>> 8c96cbbb

        Real64 getSatSpecificHeat(EnergyPlusData &state,
                                  Real64 Temperature,           // actual temperature given as input
                                  Real64 Quality,               // actual quality given as input
<<<<<<< HEAD
                                  std::string_view CalledFrom);   // routine this function was called from (error messages)
=======
                                  std::string_view CalledFrom); // routine this function was called from (error messages)
>>>>>>> 8c96cbbb

        Real64 getSupHeatEnthalpy(EnergyPlusData &state,
                                  Real64 Temperature,           // actual temperature given as input
                                  Real64 Pressure,              // actual pressure given as input
<<<<<<< HEAD
                                  std::string_view CalledFrom);   // routine this function was called from (error messages)
=======
                                  std::string_view CalledFrom); // routine this function was called from (error messages)
>>>>>>> 8c96cbbb

        Real64 getSupHeatPressure(EnergyPlusData &state,
                                  Real64 Temperature,           // actual temperature given as input
                                  Real64 Enthalpy,              // actual enthalpy given as input
<<<<<<< HEAD
                                  std::string_view CalledFrom);   // routine this function was called from (error messages)
=======
                                  std::string_view CalledFrom); // routine this function was called from (error messages)
>>>>>>> 8c96cbbb

        Real64 getSupHeatTemp(EnergyPlusData &state,
                              Real64 Pressure,              // actual pressure given as input
                              Real64 Enthalpy,              // actual enthalpy given as input
                              Real64 TempLow,               // lower bound of temperature in the iteration
                              Real64 TempUp,                // upper bound of temperature in the iteration
<<<<<<< HEAD
                              std::string_view CalledFrom);   // routine this function was called from (error messages)
            
        Real64 getSupHeatDensity(EnergyPlusData &state,
                                 Real64 Temperature,           // actual temperature given as input
                                 Real64 Pressure,              // actual pressure given as input
                                 std::string_view CalledFrom);   // routine this function was called from (error messages)
    };

    enum class GlycolError
    {
        Invalid = -1,
        SpecHeatLow,
        SpecHeatHigh,
        DensityLow,
        DensityHigh,
        ConductivityLow,
        ConductivityHigh,
        ViscosityLow,
        ViscosityHigh,
        Num
    };
        
    struct GlycolRawProps
    {
        // Members
        std::string Name;           // Name of the glycol
        int Num = 0;

        std::string CpTempArrayName;
        bool CpDataPresent = false;         // Flag set when specific heat data is available
        int NumCpTempPoints = 0;           // Number of temperature points for specific heat
        int NumCpConcPoints = 0;           // Number of concentration points for specific heat
=======
                              std::string_view CalledFrom); // routine this function was called from (error messages)

        Real64 getSupHeatDensity(EnergyPlusData &state,
                                 Real64 Temperature,           // actual temperature given as input
                                 Real64 Pressure,              // actual pressure given as input
                                 std::string_view CalledFrom); // routine this function was called from (error messages)
    };

    enum class GlycolError
    {
        Invalid = -1,
        SpecHeatLow,
        SpecHeatHigh,
        DensityLow,
        DensityHigh,
        ConductivityLow,
        ConductivityHigh,
        ViscosityLow,
        ViscosityHigh,
        Num
    };

    struct GlycolRawProps
    {
        // Members
        std::string Name; // Name of the glycol
        int Num = 0;

        std::string CpTempArrayName;
        bool CpDataPresent = false; // Flag set when specific heat data is available
        int NumCpTempPoints = 0;    // Number of temperature points for specific heat
        int NumCpConcPoints = 0;    // Number of concentration points for specific heat
>>>>>>> 8c96cbbb
        Array1D<Real64> CpTemps;    // Temperatures for specific heat of glycol
        Array1D<Real64> CpConcs;    // Concentration for specific heat of glycol
        Array2D<Real64> CpValues;   // Specific heat data values

        std::string RhoTempArrayName;
<<<<<<< HEAD
        bool RhoDataPresent = false;        // Flag set when density data is available
        int NumRhoTempPoints = 0;          // Number of temperature points for density
        int NumRhoConcPoints = 0;          // Number of concentration points for density
        Array1D<Real64> RhoTemps;   // Temperatures for density of glycol
        Array1D<Real64> RhoConcs;   // Concentration for density of glycol
        Array2D<Real64> RhoValues;  // Density data values

        std::string CondTempArrayName;
        bool CondDataPresent = false;       // Flag set when conductivity data is available
        int NumCondTempPoints = 0;         // Number of temperature points for conductivity
        int NumCondConcPoints = 0;         // Number of concentration points for conductivity
        Array1D<Real64> CondTemps;  // Temperatures for conductivity of glycol
        Array1D<Real64> CondConcs;  // Concentration for conductivity of glycol
        Array2D<Real64> CondValues; // conductivity values

        std::string ViscTempArrayName;
        bool ViscDataPresent = false;       // Flag set when viscosity data is available
        int NumViscTempPoints = 0;         // Number of temperature points for viscosity
        int NumViscConcPoints = 0;         // Number of concentration points for viscosity
        Array1D<Real64> ViscTemps;  // Temperatures for viscosity of glycol
        Array1D<Real64> ViscConcs;  // Concentration for viscosity of glycol
        Array2D<Real64> ViscValues; // viscosity values
    };

    struct GlycolProps 
    {
        // Members
        std::string Name;       // Name of the glycol mixture (used by other parts of code)
        int Num = 0;
        bool used = false;
            
=======
        bool RhoDataPresent = false; // Flag set when density data is available
        int NumRhoTempPoints = 0;    // Number of temperature points for density
        int NumRhoConcPoints = 0;    // Number of concentration points for density
        Array1D<Real64> RhoTemps;    // Temperatures for density of glycol
        Array1D<Real64> RhoConcs;    // Concentration for density of glycol
        Array2D<Real64> RhoValues;   // Density data values

        std::string CondTempArrayName;
        bool CondDataPresent = false; // Flag set when conductivity data is available
        int NumCondTempPoints = 0;    // Number of temperature points for conductivity
        int NumCondConcPoints = 0;    // Number of concentration points for conductivity
        Array1D<Real64> CondTemps;    // Temperatures for conductivity of glycol
        Array1D<Real64> CondConcs;    // Concentration for conductivity of glycol
        Array2D<Real64> CondValues;   // conductivity values

        std::string ViscTempArrayName;
        bool ViscDataPresent = false; // Flag set when viscosity data is available
        int NumViscTempPoints = 0;    // Number of temperature points for viscosity
        int NumViscConcPoints = 0;    // Number of concentration points for viscosity
        Array1D<Real64> ViscTemps;    // Temperatures for viscosity of glycol
        Array1D<Real64> ViscConcs;    // Concentration for viscosity of glycol
        Array2D<Real64> ViscValues;   // viscosity values
    };

    struct GlycolProps
    {
        // Members
        std::string Name; // Name of the glycol mixture (used by other parts of code)
        int Num = 0;
        bool used = false;

>>>>>>> 8c96cbbb
        std::string GlycolName; // Name of non-water fluid that is part of this mixture
        // (refers to ethylene glycol, propylene glycol, or user fluid)
        int BaseGlycolIndex = 0; // Index in user defined glycol data (>0 = index in raw data,
        // -1=propylene glycol, -2=ethylene glycol)
<<<<<<< HEAD
        Real64 Concentration = 0.0;       // Concentration (if applicable)

        bool CpDataPresent = false;         // Flag set when specific heat data is available
        Real64 CpLowTempValue = 0.0;       // Low Temperature Value for Cp (>0.0)
        Real64 CpHighTempValue = 0.0;     // High Temperature Value for Cp (max in tables)
        int CpLowTempIndex = 0;         // Low Temperature Min Index for Cp (>0.0)
        int CpHighTempIndex = 0;        // High Temperature Max Index for Cp (>0.0)
        int NumCpTempPoints = 0;           // Number of temperature points for specific heat
        Array1D<Real64> CpTemps;    // Temperatures for specific heat of glycol
        Array1D<Real64> CpValues;   // Specific heat data values (J/kg-K)
        Array1D<Real64> CpTempRatios; // Speed optimization
            
        bool RhoDataPresent = false;        // Flag set when density data is available
        int NumRhoTempPoints = 0.0;          // Number of temperature points for density
        Real64 RhoLowTempValue = 0.0;     // Low Temperature Value for Rho (>0.0)
        Real64 RhoHighTempValue = 0.0;    // High Temperature Value for Rho (max in tables)
        int RhoLowTempIndex = 0;        // Low Temperature Min Index for Rho (>0.0)
        int RhoHighTempIndex = 0;       // High Temperature Max Index for Rho (>0.0)
        Array1D<Real64> RhoTemps;   // Temperatures for density of glycol
        Array1D<Real64> RhoValues;  // Density data values (kg/m3)
        Array1D<Real64> RhoTempRatios; // Speed optimization
            
        bool CondDataPresent = false;       // Flag set when conductivity data is available
        int NumCondTempPoints = 0;         // Number of temperature points for conductivity
        Real64 CondLowTempValue = 0.0;    // Low Temperature Value for Cond (>0.0)
        Real64 CondHighTempValue = 0.0;   // High Temperature Value for Cond (max in tables)
        int CondLowTempIndex = 0;       // Low Temperature Min Index for Cond (>0.0)
        int CondHighTempIndex = 0;      // High Temperature Max Index for Cond (>0.0)
        Array1D<Real64> CondTemps;  // Temperatures for conductivity of glycol
        Array1D<Real64> CondValues; // conductivity values (W/m-K)
        Array1D<Real64> CondTempRatios; // Speed optimization
            
        bool ViscDataPresent = false;       // Flag set when viscosity data is available
        int NumViscTempPoints = 0;         // Number of temperature points for viscosity
        Real64 ViscLowTempValue = 0.0;    // Low Temperature Value for Visc (>0.0)
        Real64 ViscHighTempValue = 0.0;   // High Temperature Value for Visc (max in tables)
        int ViscLowTempIndex = 0;       // Low Temperature Min Index for Visc (>0.0)
        int ViscHighTempIndex = 0;      // High Temperature Max Index for Visc (>0.0)
        Array1D<Real64> ViscTemps;  // Temperatures for viscosity of glycol
        Array1D<Real64> ViscValues; // viscosity values (mPa-s)
        Array1D<Real64> ViscTempRatios;
            
=======
        Real64 Concentration = 0.0; // Concentration (if applicable)

        bool CpDataPresent = false;   // Flag set when specific heat data is available
        Real64 CpLowTempValue = 0.0;  // Low Temperature Value for Cp (>0.0)
        Real64 CpHighTempValue = 0.0; // High Temperature Value for Cp (max in tables)
        int CpLowTempIndex = 0;       // Low Temperature Min Index for Cp (>0.0)
        int CpHighTempIndex = 0;      // High Temperature Max Index for Cp (>0.0)
        int NumCpTempPoints = 0;      // Number of temperature points for specific heat
        Array1D<Real64> CpTemps;      // Temperatures for specific heat of glycol
        Array1D<Real64> CpValues;     // Specific heat data values (J/kg-K)
#ifdef PERFORMANCE_OPT
        int LoCpTempIdxLast = 1;
        Array1D<Real64> CpTempRatios; // Speed optimization
#endif                                // PERFORMANCE_OPT

        bool RhoDataPresent = false;   // Flag set when density data is available
        int NumRhoTempPoints = 0.0;    // Number of temperature points for density
        Real64 RhoLowTempValue = 0.0;  // Low Temperature Value for Rho (>0.0)
        Real64 RhoHighTempValue = 0.0; // High Temperature Value for Rho (max in tables)
        int RhoLowTempIndex = 0;       // Low Temperature Min Index for Rho (>0.0)
        int RhoHighTempIndex = 0;      // High Temperature Max Index for Rho (>0.0)
        Array1D<Real64> RhoTemps;      // Temperatures for density of glycol
        Array1D<Real64> RhoValues;     // Density data values (kg/m3)
#ifdef PERFORMANCE_OPT
        int LoRhoTempIdxLast = 1;
        Array1D<Real64> RhoTempRatios; // Speed optimization
#endif                                 // PERFORMANCE_OPT

        bool CondDataPresent = false;   // Flag set when conductivity data is available
        int NumCondTempPoints = 0;      // Number of temperature points for conductivity
        Real64 CondLowTempValue = 0.0;  // Low Temperature Value for Cond (>0.0)
        Real64 CondHighTempValue = 0.0; // High Temperature Value for Cond (max in tables)
        int CondLowTempIndex = 0;       // Low Temperature Min Index for Cond (>0.0)
        int CondHighTempIndex = 0;      // High Temperature Max Index for Cond (>0.0)
        Array1D<Real64> CondTemps;      // Temperatures for conductivity of glycol
        Array1D<Real64> CondValues;     // conductivity values (W/m-K)
#ifdef PERFORMANCE_OPT
        int LoCondTempIdxLast = 1;
        Array1D<Real64> CondTempRatios; // Speed optimization
#endif                                  // PERFORMANCE_OPT

        bool ViscDataPresent = false;   // Flag set when viscosity data is available
        int NumViscTempPoints = 0;      // Number of temperature points for viscosity
        Real64 ViscLowTempValue = 0.0;  // Low Temperature Value for Visc (>0.0)
        Real64 ViscHighTempValue = 0.0; // High Temperature Value for Visc (max in tables)
        int ViscLowTempIndex = 0;       // Low Temperature Min Index for Visc (>0.0)
        int ViscHighTempIndex = 0;      // High Temperature Max Index for Visc (>0.0)
        Array1D<Real64> ViscTemps;      // Temperatures for viscosity of glycol
        Array1D<Real64> ViscValues;     // viscosity values (mPa-s)
#ifdef PERFORMANCE_OPT
        int LoViscTempIdxLast = 1;
        Array1D<Real64> ViscTempRatios;
#endif // PERFORMANCE_OPT

>>>>>>> 8c96cbbb
        std::array<ErrorCountIndex, (int)GlycolError::Num> errors;

#ifdef EP_cache_GlycolSpecificHeat
        Real64 getSpecificHeat_raw(EnergyPlusData &state,
                                   Real64 Temperature,         // actual temperature given as input
                                   std::string_view CalledFrom // routine this function was called from (error messages)
<<<<<<< HEAD
    );
#endif
        Real64 getSpecificHeat(EnergyPlusData &state,
                               Real64 Temperature,         // actual temperature given as input
                               std::string_view CalledFrom); // routine this function was called from (error messages)

        Real64 getDensity(EnergyPlusData &state,
                          Real64 Temperature,         // actual temperature given as input
                          std::string_view CalledFrom); // routine this function was called from (error messages)

        Real64 getConductivity(EnergyPlusData &state,
                               Real64 Temperature,         // actual temperature given as input
                               std::string_view CalledFrom); // routine this function was called from (error messages)

        Real64 getViscosity(EnergyPlusData &state,
                            Real64 Temperature,         // actual temperature given as input
=======
        );
#endif
        Real64 getSpecificHeat(EnergyPlusData &state,
                               Real64 Temperature,           // actual temperature given as input
                               std::string_view CalledFrom); // routine this function was called from (error messages)

        Real64 getDensity(EnergyPlusData &state,
                          Real64 Temperature,           // actual temperature given as input
                          std::string_view CalledFrom); // routine this function was called from (error messages)

        Real64 getConductivity(EnergyPlusData &state,
                               Real64 Temperature,           // actual temperature given as input
                               std::string_view CalledFrom); // routine this function was called from (error messages)

        Real64 getViscosity(EnergyPlusData &state,
                            Real64 Temperature,           // actual temperature given as input
>>>>>>> 8c96cbbb
                            std::string_view CalledFrom); // routine this function was called from (error messages)
    };

    struct cached_tsh
    {
        // Members
        std::uint64_t iT;
        Real64 sh;

        // Default Constructor
        cached_tsh() : iT(1000), sh(0.0)
        {
        }
    };

    void GetFluidPropertiesData(EnergyPlusData &state);

    template <size_t NumOfTemps, size_t NumOfConcs>
    void InterpDefValuesForGlycolConc(
        EnergyPlusData &state,
        const std::array<Real64, NumOfConcs> &RawConcData,                         // concentrations for raw data
        const std::array<std::array<Real64, NumOfTemps>, NumOfConcs> &RawPropData, // raw property data (concentration, temperature)
        Real64 Concentration,                                                      // concentration of actual fluid mix
        Array1D<Real64> &InterpData                                                // interpolated output data at proper concentration
    );

    void InterpValuesForGlycolConc(EnergyPlusData &state,
                                   int NumOfConcs,                     // number of concentrations (dimension of raw data)
                                   int NumOfTemps,                     // number of temperatures (dimension of raw data)
                                   const Array1D<Real64> &RawConcData, // concentrations for raw data
                                   Array2S<Real64> RawPropData,        // raw property data (temperature,concentration)
                                   Real64 Concentration,               // concentration of actual fluid mix
                                   Array1D<Real64> &InterpData         // interpolated output data at proper concentration
    );

    void InitializeGlycolTempLimits(EnergyPlusData &state, bool &ErrorsFound); // set to true if errors found here

    void InitializeRefrigerantLimits(EnergyPlusData &state, bool &ErrorsFound); // set to true if errors found here

    void ReportAndTestGlycols(EnergyPlusData &state);

    void ReportAndTestRefrigerants(EnergyPlusData &state);

    Real64 GetQualityRefrig(EnergyPlusData &state,
                            std::string const &Refrigerant, // carries in substance name
                            Real64 Temperature,             // actual temperature given as input
                            Real64 Enthalpy,                // actual enthalpy given as input
                            int &RefrigIndex,               // Index to Refrigerant Properties
                            std::string_view CalledFrom     // routine this function was called from (error messages)
    );

    Real64 GetSatPressureRefrig(EnergyPlusData &state,
                                std::string_view Refrigerant, // carries in substance name
                                Real64 Temperature,           // actual temperature given as input
                                int &RefrigIndex,             // Index to Refrigerant Properties
                                std::string_view CalledFrom   // routine this function was called from (error messages)
    );

    Real64 GetSatTemperatureRefrig(EnergyPlusData &state,
                                   std::string_view Refrigerant, // carries in substance name
                                   Real64 Pressure,              // actual temperature given as input
                                   int &RefrigIndex,             // Index to Refrigerant Properties
                                   std::string_view CalledFrom   // routine this function was called from (error messages)
    );

    Real64 GetSatEnthalpyRefrig(EnergyPlusData &state,
                                std::string_view Refrigerant, // carries in substance name
                                Real64 Temperature,           // actual temperature given as input
                                Real64 Quality,               // actual quality given as input
                                int &RefrigIndex,             // Index to Refrigerant Properties
                                std::string_view CalledFrom   // routine this function was called from (error messages)
    );

    Real64 GetSatDensityRefrig(EnergyPlusData &state,
                               std::string_view Refrigerant, // carries in substance name
                               Real64 Temperature,           // actual temperature given as input
                               Real64 Quality,               // actual quality given as input
                               int &RefrigIndex,             // Index to Refrigerant Properties
                               std::string_view CalledFrom   // routine this function was called from (error messages)
    );

    Real64 GetSatSpecificHeatRefrig(EnergyPlusData &state,
                                    std::string_view Refrigerant, // carries in substance name
                                    Real64 Temperature,           // actual temperature given as input
                                    Real64 Quality,               // actual quality given as input
                                    int &RefrigIndex,             // Index to Refrigerant Properties
                                    std::string_view CalledFrom   // routine this function was called from (error messages)
    );

    Real64 GetSupHeatEnthalpyRefrig(EnergyPlusData &state,
                                    std::string_view Refrigerant, // carries in substance name
                                    Real64 Temperature,           // actual temperature given as input
                                    Real64 Pressure,              // actual pressure given as input
                                    int &RefrigIndex,             // Index to Refrigerant Properties
                                    std::string_view CalledFrom   // routine this function was called from (error messages)
    );

    Real64 GetSupHeatPressureRefrig(EnergyPlusData &state,
                                    std::string_view Refrigerant, // carries in substance name
                                    Real64 Temperature,           // actual temperature given as input
                                    Real64 Enthalpy,              // actual enthalpy given as input
                                    int &RefrigIndex,             // Index to Refrigerant Properties
                                    std::string_view CalledFrom   // routine this function was called from (error messages)
    );

    Real64 GetSupHeatTempRefrig(EnergyPlusData &state,
                                std::string_view Refrigerant, // carries in substance name
                                Real64 Pressure,              // actual pressure given as input
                                Real64 Enthalpy,              // actual enthalpy given as input
                                Real64 TempLow,               // lower bound of temperature in the iteration
                                Real64 TempUp,                // upper bound of temperature in the iteration
                                int &RefrigIndex,             // Index to Refrigerant Properties
                                std::string_view CalledFrom   // routine this function was called from (error messages)
    );

    Real64 GetSupHeatDensityRefrig(EnergyPlusData &state,
                                   std::string_view Refrigerant, // carries in substance name
                                   Real64 Temperature,           // actual temperature given as input
                                   Real64 Pressure,              // actual pressure given as input
                                   int &RefrigIndex,             // Index to Refrigerant Properties
                                   std::string_view CalledFrom   // routine this function was called from (error messages)
    );

    Real64 GetSpecificHeatGlycol(EnergyPlusData &state,
                                 std::string_view Glycol,    // carries in substance name
                                 Real64 Temperature,         // actual temperature given as input
                                 int &GlycolIndex,           // Index to Glycol Properties
                                 std::string_view CalledFrom // routine this function was called from (error messages)
    );

    Real64 GetDensityGlycol(EnergyPlusData &state,
                            std::string_view Glycol,    // carries in substance name
                            Real64 Temperature,         // actual temperature given as input
                            int &GlycolIndex,           // Index to Glycol Properties
                            std::string_view CalledFrom // routine this function was called from (error messages)
    );

    Real64 GetConductivityGlycol(EnergyPlusData &state,
                                 std::string_view Glycol,    // carries in substance name
                                 Real64 Temperature,         // actual temperature given as input
                                 int &GlycolIndex,           // Index to Glycol Properties
                                 std::string_view CalledFrom // routine this function was called from (error messages)
    );

    Real64 GetViscosityGlycol(EnergyPlusData &state,
                              std::string_view Glycol,    // carries in substance name
                              Real64 Temperature,         // actual temperature given as input
                              int &GlycolIndex,           // Index to Glycol Properties
                              std::string_view CalledFrom // routine this function was called from (error messages)
    );

    inline Real64 GetInterpValue(Real64 const Tact, // actual temperature at which we want the property of interest
                                 Real64 const Tlo,  // temperature below Tact for which we have property data
                                 Real64 const Thi,  // temperature above Tact for which we have property data
                                 Real64 const Xlo,  // value of property at Tlo
                                 Real64 const Xhi   // value of property at Thi
    )
    {
        return Xhi - (((Thi - Tact) / (Thi - Tlo)) * (Xhi - Xlo));
    }

<<<<<<< HEAD
    int GetRefrigNum(EnergyPlusData &state, std::string_view name); 
    RefrigProps *GetRefrig(EnergyPlusData &state, std::string_view name);
        
    int GetGlycolRawNum(EnergyPlusData &state, std::string_view name); 
    GlycolRawProps *GetGlycolRaw(EnergyPlusData &state, std::string_view name);        
=======
    int GetRefrigNum(EnergyPlusData &state, std::string_view name);
    RefrigProps *GetRefrig(EnergyPlusData &state, std::string_view name);

    int GetGlycolRawNum(EnergyPlusData &state, std::string_view name);
    GlycolRawProps *GetGlycolRaw(EnergyPlusData &state, std::string_view name);

    int GetGlycolNum(EnergyPlusData &state, std::string_view name);
    GlycolProps *GetGlycol(EnergyPlusData &state, std::string_view name);
>>>>>>> 8c96cbbb

    int GetGlycolNum(EnergyPlusData &state, std::string_view name); 
    GlycolProps *GetGlycol(EnergyPlusData &state, std::string_view name);        
        
    std::string GetGlycolNameByIndex(EnergyPlusData &state, int Idx); // carries in substance index

    int FindArrayIndex(Real64 Value,                 // Value to be placed/found within the array of values
                       Array1D<Real64> const &Array, // Array of values in ascending order
                       int LowBound,                 // Valid values lower bound (set by calling program)
                       int UpperBound                // Valid values upper bound (set by calling program)
    );

    int FindArrayIndex(Real64 Value,                // Value to be placed/found within the array of values
                       Array1D<Real64> const &Array // Array of values in ascending order
    );

    Real64 GetInterpolatedSatProp(EnergyPlusData &state,
                                  Real64 Temperature,               // Saturation Temp.
                                  Array1D<Real64> const &PropTemps, // Array of temperature at which props are available
                                  Array1D<Real64> const &LiqProp,   // Array of saturated liquid properties
                                  Array1D<Real64> const &VapProp,   // Array of saturatedvapour properties
                                  Real64 Quality,                   // Quality
                                  std::string_view CalledFrom,      // routine this function was called from (error messages)
                                  int LowBound,                     // Valid values lower bound (set by calling program)
                                  int UpperBound                    // Valid values upper bound (set by calling program)
    );

    bool CheckFluidPropertyName(EnergyPlusData &state,
<<<<<<< HEAD
                               std::string const &NameToCheck); // Name from input(?) to be checked against valid FluidPropertyNames
=======
                                std::string const &NameToCheck); // Name from input(?) to be checked against valid FluidPropertyNames
>>>>>>> 8c96cbbb

    void ReportOrphanFluids(EnergyPlusData &state);

    void GetFluidDensityTemperatureLimits(EnergyPlusData &state, int FluidIndex, Real64 &MinTempLimit, Real64 &MaxTempLimit);

    void GetFluidSpecificHeatTemperatureLimits(EnergyPlusData &state, int FluidIndex, Real64 &MinTempLimit, Real64 &MaxTempLimit);

    struct GlycolAPI
    {
        std::string glycolName;
        int glycolIndex;
        std::string cf;
        explicit GlycolAPI(EnergyPlusData &state, std::string const &glycolName);
        ~GlycolAPI() = default;
        Real64 specificHeat(EnergyPlusData &state, Real64 temperature);
        Real64 density(EnergyPlusData &state, Real64 temperature);
        Real64 conductivity(EnergyPlusData &state, Real64 temperature);
        Real64 viscosity(EnergyPlusData &state, Real64 temperature);
    };

    struct RefrigerantAPI
    {
        std::string rName;
        int rIndex;
        std::string cf;
        explicit RefrigerantAPI(EnergyPlusData &state, std::string const &refrigName);
        ~RefrigerantAPI() = default;
        Real64 saturationPressure(EnergyPlusData &state, Real64 temperature);
        Real64 saturationTemperature(EnergyPlusData &state, Real64 pressure);
        Real64 saturatedEnthalpy(EnergyPlusData &state, Real64 temperature, Real64 quality);
        Real64 saturatedDensity(EnergyPlusData &state, Real64 temperature, Real64 quality);
        Real64 saturatedSpecificHeat(EnergyPlusData &state, Real64 temperature, Real64 quality);
        Real64 superHeatedEnthalpy(EnergyPlusData &state, Real64 temperature, Real64 pressure);
        Real64 superHeatedPressure(EnergyPlusData &state, Real64 temperature, Real64 enthalpy);
        Real64 superHeatedDensity(EnergyPlusData &state, Real64 temperature, Real64 pressure);
    };

} // namespace Fluid

struct FluidData : BaseGlobalStruct
{
    bool DebugReportGlycols = false;
    bool DebugReportRefrigerants = false;
<<<<<<< HEAD
    int GlycolErrorLimitTest = 1;      // how many times error is printed with details before recurring called
    int RefrigErrorLimitTest = 1; // how many times error is printed with details before recurring called

    Array1D<FluidProperties::RefrigProps*> refrigs;
    Array1D<FluidProperties::GlycolRawProps*> glycolsRaw;
    Array1D<FluidProperties::GlycolProps*> glycols;
=======
    int GlycolErrorLimitTest = 1; // how many times error is printed with details before recurring called
    int RefrigErrorLimitTest = 1; // how many times error is printed with details before recurring called

    Array1D<FluidProperties::RefrigProps *> refrigs;
    Array1D<FluidProperties::GlycolRawProps *> glycolsRaw;
    Array1D<FluidProperties::GlycolProps *> glycols;

    std::array<int, (int)FluidProperties::GlycolError::Num> glycolErrorLimits = {0, 0, 0, 0, 0, 0, 0, 0};
>>>>>>> 8c96cbbb

    std::array<int, (int)FluidProperties::GlycolError::Num> glycolErrorLimits = {0, 0, 0, 0, 0, 0, 0, 0};
        
    int SatErrCountGetSupHeatEnthalpyRefrig = 0;
    int SatErrCountGetSupHeatDensityRefrig = 0;
    int TempLoRangeErrIndexGetQualityRefrig = 0;
    int TempHiRangeErrIndexGetQualityRefrig = 0;
    int TempRangeErrCountGetInterpolatedSatProp = 0;
    int TempRangeErrIndexGetInterpolatedSatProp = 0;

#ifdef EP_cache_GlycolSpecificHeat
    std::array<FluidProperties::cached_tsh, FluidProperties::t_sh_cache_size> cached_t_sh;
#endif

    void init_state(EnergyPlusData &state) override
    {
        FluidProperties::GetFluidPropertiesData(state);
    }

    void clear_state() override
    {

<<<<<<< HEAD
        for (int i = 1; i <= refrigs.isize(); ++i) delete refrigs(i);
        for (int i = 1; i <= glycolsRaw.isize(); ++i) delete glycolsRaw(i);
        for (int i = 1; i <= glycols.isize(); ++i) delete glycols(i);
        
=======
        for (int i = 1; i <= refrigs.isize(); ++i)
            delete refrigs(i);
        for (int i = 1; i <= glycolsRaw.isize(); ++i)
            delete glycolsRaw(i);
        for (int i = 1; i <= glycols.isize(); ++i)
            delete glycols(i);

>>>>>>> 8c96cbbb
        new (this) FluidData();
    }
};

} // namespace EnergyPlus

#endif<|MERGE_RESOLUTION|>--- conflicted
+++ resolved
@@ -69,11 +69,8 @@
 
 namespace FluidProperties {
 
-<<<<<<< HEAD
-=======
 #undef PERFORMANCE_OPT
 
->>>>>>> 8c96cbbb
 #ifdef EP_cache_GlycolSpecificHeat
     int constexpr t_sh_cache_size = 1024 * 1024;
     int constexpr t_sh_precision_bits = 24;
@@ -97,81 +94,6 @@
         SatSupDensityPress,
         Num
     };
-<<<<<<< HEAD
-        
-    struct RefrigProps
-    {
-        // Members
-        std::string Name;            // Name of the refrigerant
-        int Num = 0;
-        bool used = false;
-
-        std::string satTempArrayName;   // Array of saturated temperature points, must be same for all properties
-        std::string supTempArrayName;   // Array of superheated temperature points, must be same for all properties
-            
-        int NumPsPoints = 0;             // Number of saturation pressure
-        Real64 PsLowTempValue = 0.0;       // Low Temperature Value for Ps (>0.0)
-        Real64 PsHighTempValue = 0.0;      // High Temperature Value for Ps (max in tables)
-        int PsLowTempIndex = 0;          // Low Temperature Min Index for Ps (>0.0)
-        int PsHighTempIndex = 0;         // High Temperature Max Index for Ps (>0.0)
-        Real64 PsLowPresValue = 0.0;       // Low Pressure Value for Ps (>0.0)
-        Real64 PsHighPresValue = 0.0;      // High Pressure Value for Ps (max in tables)
-        int PsLowPresIndex = 0;          // Low Pressure Min Index for Ps (>0.0)
-        int PsHighPresIndex = 0;         // High Pressure Max Index for Ps (>0.0)
-        Array1D<Real64> PsTemps;     // Temperatures for saturation pressures
-        Array1D<Real64> PsValues;    // Saturation pressures at PsTemps
-        Array1D<Real64> PsTempRatios; // PsTempRatios(i) = (PsValues(i+1) - PsValues(i)) / (PsTemps(i+1) - PsTemps(i)).  Speed optimization.
-            
-        int NumHPoints = 0;              // Number of enthalpy points
-        Real64 HfLowTempValue = 0.0;       // Low Temperature Value for Hf (>0.0)
-        Real64 HfHighTempValue = 0.0;      // High Temperature Value for Hf (max in tables)
-        int HfLowTempIndex = 0;          // Low Temperature Min Index for Hf (>0.0)
-        int HfHighTempIndex = 0;         // High Temperature Max Index for Hf (>0.0)
-        Real64 HfgLowTempValue = 0.0;      // Low Temperature Value for Hfg (>0.0)
-        Real64 HfgHighTempValue = 0.0;     // High Temperature Value for Hfg (max in tables)
-        int HfgLowTempIndex = 0;         // Low Temperature Min Index for Hfg (>0.0)
-        int HfgHighTempIndex = 0;        // High Temperature Max Index for Hfg (>0.0)
-        Array1D<Real64> HTemps;      // Temperatures for enthalpy points
-        Array1D<Real64> HfValues;    // Enthalpy of saturated fluid at HTemps
-        Array1D<Real64> HfgValues;   // Enthalpy of saturated fluid/gas at HTemps
-        Array1D<Real64> HfTempRatios;
-        Array1D<Real64> HfgTempRatios;
-            
-        int NumCpPoints = 0;             // Number of specific heat of fluid points
-        Real64 CpfLowTempValue = 0.0;      // Low Temperature Value for Cpf (>0.0)
-        Real64 CpfHighTempValue = 0.0;     // High Temperature Value for Cpf (max in tables)
-        int CpfLowTempIndex = 0;         // Low Temperature Min Index for Cpf (>0.0)
-        int CpfHighTempIndex = 0;        // High Temperature Max Index for Cpf (>0.0)
-        Real64 CpfgLowTempValue = 0.0;     // Low Temperature Value for Cpfg (>0.0)
-        Real64 CpfgHighTempValue = 0.0;    // High Temperature Value for Cpfg (max in tables)
-        int CpfgLowTempIndex = 0;        // Low Temperature Min Index for Cpfg (>0.0)
-        int CpfgHighTempIndex = 0;       // High Temperature Max Index for Cpfg (>0.0)
-        Array1D<Real64> CpTemps;     // Temperatures for specific heat points
-        Array1D<Real64> CpfValues;   // Specific heat of saturated fluid at CpTemps
-        Array1D<Real64> CpfgValues;  // Specific heat of saturated fluid/gas at CpTemps
-        Array1D<Real64> CpfTempRatios;
-        Array1D<Real64> CpfgTempRatios;
-            
-        int NumRhoPoints = 0;            // Number of density of fluid points
-        Real64 RhofLowTempValue = 0.0;     // Low Temperature Value for Rhof (>0.0)
-        Real64 RhofHighTempValue = 0.0;    // High Temperature Value for Rhof (max in tables)
-        int RhofLowTempIndex = 0;        // Low Temperature Min Index for Rhof (>0.0)
-        int RhofHighTempIndex = 0;       // High Temperature Max Index for Rhof (>0.0)
-        Real64 RhofgLowTempValue = 0.0;    // Low Temperature Value for Rhofg (>0.0)
-        Real64 RhofgHighTempValue = 0.0;   // High Temperature Value for Rhofg (max in tables)
-        int RhofgLowTempIndex = 0;       // Low Temperature Min Index for Rhofg (>0.0)
-        int RhofgHighTempIndex = 0;      // High Temperature Max Index for Rhofg (>0.0)
-        Array1D<Real64> RhoTemps;    // Temperatures for density of fluid points
-        Array1D<Real64> RhofValues;  // Density of saturated fluid at RhoTemps
-        Array1D<Real64> RhofgValues; // Density of saturated fluid/gas at RhoTemps
-        Array1D<Real64> RhofTempRatios;
-        Array1D<Real64> RhofgTempRatios;
-            
-        int NumSupTempPoints = 0;         // Number of temperature points for superheated enthalpy
-        int NumSupPressPoints = 0;        // Number of pressure points for superheated enthalpy
-        Array1D<Real64> SupTemps;     // Temperatures for superheated gas
-        Array1D<Real64> SupPress;     // Pressures for superheated gas
-=======
 
     struct RefrigProps
     {
@@ -253,26 +175,12 @@
         int NumSupPressPoints = 0;   // Number of pressure points for superheated enthalpy
         Array1D<Real64> SupTemps;    // Temperatures for superheated gas
         Array1D<Real64> SupPress;    // Pressures for superheated gas
->>>>>>> 8c96cbbb
         Array2D<Real64> HshValues;   // Enthalpy of superheated gas at HshTemps, HshPress
         Array2D<Real64> RhoshValues; // Density of superheated gas at HshTemps, HshPress
 
         std::array<ErrorCountIndex, (int)RefrigError::Num> errors;
 
         Real64 getQuality(EnergyPlusData &state,
-<<<<<<< HEAD
-                          Real64 Temperature,             // actual temperature given as input
-                          Real64 Enthalpy,                // actual enthalpy given as input
-                          std::string_view CalledFrom);     // routine this function was called from (error messages)
-
-        Real64 getSatPressure(EnergyPlusData &state,
-                              Real64 Temperature,           // actual temperature given as input
-                              std::string_view CalledFrom);   // routine this function was called from (error messages)
-
-        Real64 getSatTemperature(EnergyPlusData &state,
-                                 Real64 Pressure,              // actual temperature given as input
-                                 std::string_view CalledFrom);   // routine this function was called from (error messages)
-=======
                           Real64 Temperature,           // actual temperature given as input
                           Real64 Enthalpy,              // actual enthalpy given as input
                           std::string_view CalledFrom); // routine this function was called from (error messages)
@@ -284,65 +192,43 @@
         Real64 getSatTemperature(EnergyPlusData &state,
                                  Real64 Pressure,              // actual temperature given as input
                                  std::string_view CalledFrom); // routine this function was called from (error messages)
->>>>>>> 8c96cbbb
 
         Real64 getSatEnthalpy(EnergyPlusData &state,
                               Real64 Temperature,           // actual temperature given as input
                               Real64 Quality,               // actual quality given as input
-<<<<<<< HEAD
-                              std::string_view CalledFrom);   // routine this function was called from (error messages)
-=======
                               std::string_view CalledFrom); // routine this function was called from (error messages)
->>>>>>> 8c96cbbb
 
         Real64 getSatDensity(EnergyPlusData &state,
                              Real64 Temperature,           // actual temperature given as input
                              Real64 Quality,               // actual quality given as input
-<<<<<<< HEAD
-                             std::string_view CalledFrom);   // routine this function was called from (error messages)
-=======
                              std::string_view CalledFrom); // routine this function was called from (error messages)
->>>>>>> 8c96cbbb
 
         Real64 getSatSpecificHeat(EnergyPlusData &state,
                                   Real64 Temperature,           // actual temperature given as input
                                   Real64 Quality,               // actual quality given as input
-<<<<<<< HEAD
-                                  std::string_view CalledFrom);   // routine this function was called from (error messages)
-=======
                                   std::string_view CalledFrom); // routine this function was called from (error messages)
->>>>>>> 8c96cbbb
 
         Real64 getSupHeatEnthalpy(EnergyPlusData &state,
                                   Real64 Temperature,           // actual temperature given as input
                                   Real64 Pressure,              // actual pressure given as input
-<<<<<<< HEAD
-                                  std::string_view CalledFrom);   // routine this function was called from (error messages)
-=======
                                   std::string_view CalledFrom); // routine this function was called from (error messages)
->>>>>>> 8c96cbbb
 
         Real64 getSupHeatPressure(EnergyPlusData &state,
                                   Real64 Temperature,           // actual temperature given as input
                                   Real64 Enthalpy,              // actual enthalpy given as input
-<<<<<<< HEAD
-                                  std::string_view CalledFrom);   // routine this function was called from (error messages)
-=======
                                   std::string_view CalledFrom); // routine this function was called from (error messages)
->>>>>>> 8c96cbbb
 
         Real64 getSupHeatTemp(EnergyPlusData &state,
                               Real64 Pressure,              // actual pressure given as input
                               Real64 Enthalpy,              // actual enthalpy given as input
                               Real64 TempLow,               // lower bound of temperature in the iteration
                               Real64 TempUp,                // upper bound of temperature in the iteration
-<<<<<<< HEAD
-                              std::string_view CalledFrom);   // routine this function was called from (error messages)
-            
+                              std::string_view CalledFrom); // routine this function was called from (error messages)
+
         Real64 getSupHeatDensity(EnergyPlusData &state,
                                  Real64 Temperature,           // actual temperature given as input
                                  Real64 Pressure,              // actual pressure given as input
-                                 std::string_view CalledFrom);   // routine this function was called from (error messages)
+                                 std::string_view CalledFrom); // routine this function was called from (error messages)
     };
 
     enum class GlycolError
@@ -358,39 +244,6 @@
         ViscosityHigh,
         Num
     };
-        
-    struct GlycolRawProps
-    {
-        // Members
-        std::string Name;           // Name of the glycol
-        int Num = 0;
-
-        std::string CpTempArrayName;
-        bool CpDataPresent = false;         // Flag set when specific heat data is available
-        int NumCpTempPoints = 0;           // Number of temperature points for specific heat
-        int NumCpConcPoints = 0;           // Number of concentration points for specific heat
-=======
-                              std::string_view CalledFrom); // routine this function was called from (error messages)
-
-        Real64 getSupHeatDensity(EnergyPlusData &state,
-                                 Real64 Temperature,           // actual temperature given as input
-                                 Real64 Pressure,              // actual pressure given as input
-                                 std::string_view CalledFrom); // routine this function was called from (error messages)
-    };
-
-    enum class GlycolError
-    {
-        Invalid = -1,
-        SpecHeatLow,
-        SpecHeatHigh,
-        DensityLow,
-        DensityHigh,
-        ConductivityLow,
-        ConductivityHigh,
-        ViscosityLow,
-        ViscosityHigh,
-        Num
-    };
 
     struct GlycolRawProps
     {
@@ -402,45 +255,11 @@
         bool CpDataPresent = false; // Flag set when specific heat data is available
         int NumCpTempPoints = 0;    // Number of temperature points for specific heat
         int NumCpConcPoints = 0;    // Number of concentration points for specific heat
->>>>>>> 8c96cbbb
         Array1D<Real64> CpTemps;    // Temperatures for specific heat of glycol
         Array1D<Real64> CpConcs;    // Concentration for specific heat of glycol
         Array2D<Real64> CpValues;   // Specific heat data values
 
         std::string RhoTempArrayName;
-<<<<<<< HEAD
-        bool RhoDataPresent = false;        // Flag set when density data is available
-        int NumRhoTempPoints = 0;          // Number of temperature points for density
-        int NumRhoConcPoints = 0;          // Number of concentration points for density
-        Array1D<Real64> RhoTemps;   // Temperatures for density of glycol
-        Array1D<Real64> RhoConcs;   // Concentration for density of glycol
-        Array2D<Real64> RhoValues;  // Density data values
-
-        std::string CondTempArrayName;
-        bool CondDataPresent = false;       // Flag set when conductivity data is available
-        int NumCondTempPoints = 0;         // Number of temperature points for conductivity
-        int NumCondConcPoints = 0;         // Number of concentration points for conductivity
-        Array1D<Real64> CondTemps;  // Temperatures for conductivity of glycol
-        Array1D<Real64> CondConcs;  // Concentration for conductivity of glycol
-        Array2D<Real64> CondValues; // conductivity values
-
-        std::string ViscTempArrayName;
-        bool ViscDataPresent = false;       // Flag set when viscosity data is available
-        int NumViscTempPoints = 0;         // Number of temperature points for viscosity
-        int NumViscConcPoints = 0;         // Number of concentration points for viscosity
-        Array1D<Real64> ViscTemps;  // Temperatures for viscosity of glycol
-        Array1D<Real64> ViscConcs;  // Concentration for viscosity of glycol
-        Array2D<Real64> ViscValues; // viscosity values
-    };
-
-    struct GlycolProps 
-    {
-        // Members
-        std::string Name;       // Name of the glycol mixture (used by other parts of code)
-        int Num = 0;
-        bool used = false;
-            
-=======
         bool RhoDataPresent = false; // Flag set when density data is available
         int NumRhoTempPoints = 0;    // Number of temperature points for density
         int NumRhoConcPoints = 0;    // Number of concentration points for density
@@ -472,55 +291,10 @@
         int Num = 0;
         bool used = false;
 
->>>>>>> 8c96cbbb
         std::string GlycolName; // Name of non-water fluid that is part of this mixture
         // (refers to ethylene glycol, propylene glycol, or user fluid)
         int BaseGlycolIndex = 0; // Index in user defined glycol data (>0 = index in raw data,
         // -1=propylene glycol, -2=ethylene glycol)
-<<<<<<< HEAD
-        Real64 Concentration = 0.0;       // Concentration (if applicable)
-
-        bool CpDataPresent = false;         // Flag set when specific heat data is available
-        Real64 CpLowTempValue = 0.0;       // Low Temperature Value for Cp (>0.0)
-        Real64 CpHighTempValue = 0.0;     // High Temperature Value for Cp (max in tables)
-        int CpLowTempIndex = 0;         // Low Temperature Min Index for Cp (>0.0)
-        int CpHighTempIndex = 0;        // High Temperature Max Index for Cp (>0.0)
-        int NumCpTempPoints = 0;           // Number of temperature points for specific heat
-        Array1D<Real64> CpTemps;    // Temperatures for specific heat of glycol
-        Array1D<Real64> CpValues;   // Specific heat data values (J/kg-K)
-        Array1D<Real64> CpTempRatios; // Speed optimization
-            
-        bool RhoDataPresent = false;        // Flag set when density data is available
-        int NumRhoTempPoints = 0.0;          // Number of temperature points for density
-        Real64 RhoLowTempValue = 0.0;     // Low Temperature Value for Rho (>0.0)
-        Real64 RhoHighTempValue = 0.0;    // High Temperature Value for Rho (max in tables)
-        int RhoLowTempIndex = 0;        // Low Temperature Min Index for Rho (>0.0)
-        int RhoHighTempIndex = 0;       // High Temperature Max Index for Rho (>0.0)
-        Array1D<Real64> RhoTemps;   // Temperatures for density of glycol
-        Array1D<Real64> RhoValues;  // Density data values (kg/m3)
-        Array1D<Real64> RhoTempRatios; // Speed optimization
-            
-        bool CondDataPresent = false;       // Flag set when conductivity data is available
-        int NumCondTempPoints = 0;         // Number of temperature points for conductivity
-        Real64 CondLowTempValue = 0.0;    // Low Temperature Value for Cond (>0.0)
-        Real64 CondHighTempValue = 0.0;   // High Temperature Value for Cond (max in tables)
-        int CondLowTempIndex = 0;       // Low Temperature Min Index for Cond (>0.0)
-        int CondHighTempIndex = 0;      // High Temperature Max Index for Cond (>0.0)
-        Array1D<Real64> CondTemps;  // Temperatures for conductivity of glycol
-        Array1D<Real64> CondValues; // conductivity values (W/m-K)
-        Array1D<Real64> CondTempRatios; // Speed optimization
-            
-        bool ViscDataPresent = false;       // Flag set when viscosity data is available
-        int NumViscTempPoints = 0;         // Number of temperature points for viscosity
-        Real64 ViscLowTempValue = 0.0;    // Low Temperature Value for Visc (>0.0)
-        Real64 ViscHighTempValue = 0.0;   // High Temperature Value for Visc (max in tables)
-        int ViscLowTempIndex = 0;       // Low Temperature Min Index for Visc (>0.0)
-        int ViscHighTempIndex = 0;      // High Temperature Max Index for Visc (>0.0)
-        Array1D<Real64> ViscTemps;  // Temperatures for viscosity of glycol
-        Array1D<Real64> ViscValues; // viscosity values (mPa-s)
-        Array1D<Real64> ViscTempRatios;
-            
-=======
         Real64 Concentration = 0.0; // Concentration (if applicable)
 
         bool CpDataPresent = false;   // Flag set when specific heat data is available
@@ -575,31 +349,12 @@
         Array1D<Real64> ViscTempRatios;
 #endif // PERFORMANCE_OPT
 
->>>>>>> 8c96cbbb
         std::array<ErrorCountIndex, (int)GlycolError::Num> errors;
 
 #ifdef EP_cache_GlycolSpecificHeat
         Real64 getSpecificHeat_raw(EnergyPlusData &state,
                                    Real64 Temperature,         // actual temperature given as input
                                    std::string_view CalledFrom // routine this function was called from (error messages)
-<<<<<<< HEAD
-    );
-#endif
-        Real64 getSpecificHeat(EnergyPlusData &state,
-                               Real64 Temperature,         // actual temperature given as input
-                               std::string_view CalledFrom); // routine this function was called from (error messages)
-
-        Real64 getDensity(EnergyPlusData &state,
-                          Real64 Temperature,         // actual temperature given as input
-                          std::string_view CalledFrom); // routine this function was called from (error messages)
-
-        Real64 getConductivity(EnergyPlusData &state,
-                               Real64 Temperature,         // actual temperature given as input
-                               std::string_view CalledFrom); // routine this function was called from (error messages)
-
-        Real64 getViscosity(EnergyPlusData &state,
-                            Real64 Temperature,         // actual temperature given as input
-=======
         );
 #endif
         Real64 getSpecificHeat(EnergyPlusData &state,
@@ -616,7 +371,6 @@
 
         Real64 getViscosity(EnergyPlusData &state,
                             Real64 Temperature,           // actual temperature given as input
->>>>>>> 8c96cbbb
                             std::string_view CalledFrom); // routine this function was called from (error messages)
     };
 
@@ -778,13 +532,6 @@
         return Xhi - (((Thi - Tact) / (Thi - Tlo)) * (Xhi - Xlo));
     }
 
-<<<<<<< HEAD
-    int GetRefrigNum(EnergyPlusData &state, std::string_view name); 
-    RefrigProps *GetRefrig(EnergyPlusData &state, std::string_view name);
-        
-    int GetGlycolRawNum(EnergyPlusData &state, std::string_view name); 
-    GlycolRawProps *GetGlycolRaw(EnergyPlusData &state, std::string_view name);        
-=======
     int GetRefrigNum(EnergyPlusData &state, std::string_view name);
     RefrigProps *GetRefrig(EnergyPlusData &state, std::string_view name);
 
@@ -793,11 +540,7 @@
 
     int GetGlycolNum(EnergyPlusData &state, std::string_view name);
     GlycolProps *GetGlycol(EnergyPlusData &state, std::string_view name);
->>>>>>> 8c96cbbb
-
-    int GetGlycolNum(EnergyPlusData &state, std::string_view name); 
-    GlycolProps *GetGlycol(EnergyPlusData &state, std::string_view name);        
-        
+
     std::string GetGlycolNameByIndex(EnergyPlusData &state, int Idx); // carries in substance index
 
     int FindArrayIndex(Real64 Value,                 // Value to be placed/found within the array of values
@@ -822,11 +565,7 @@
     );
 
     bool CheckFluidPropertyName(EnergyPlusData &state,
-<<<<<<< HEAD
-                               std::string const &NameToCheck); // Name from input(?) to be checked against valid FluidPropertyNames
-=======
                                 std::string const &NameToCheck); // Name from input(?) to be checked against valid FluidPropertyNames
->>>>>>> 8c96cbbb
 
     void ReportOrphanFluids(EnergyPlusData &state);
 
@@ -864,20 +603,12 @@
         Real64 superHeatedDensity(EnergyPlusData &state, Real64 temperature, Real64 pressure);
     };
 
-} // namespace Fluid
+} // namespace FluidProperties
 
 struct FluidData : BaseGlobalStruct
 {
     bool DebugReportGlycols = false;
     bool DebugReportRefrigerants = false;
-<<<<<<< HEAD
-    int GlycolErrorLimitTest = 1;      // how many times error is printed with details before recurring called
-    int RefrigErrorLimitTest = 1; // how many times error is printed with details before recurring called
-
-    Array1D<FluidProperties::RefrigProps*> refrigs;
-    Array1D<FluidProperties::GlycolRawProps*> glycolsRaw;
-    Array1D<FluidProperties::GlycolProps*> glycols;
-=======
     int GlycolErrorLimitTest = 1; // how many times error is printed with details before recurring called
     int RefrigErrorLimitTest = 1; // how many times error is printed with details before recurring called
 
@@ -886,10 +617,7 @@
     Array1D<FluidProperties::GlycolProps *> glycols;
 
     std::array<int, (int)FluidProperties::GlycolError::Num> glycolErrorLimits = {0, 0, 0, 0, 0, 0, 0, 0};
->>>>>>> 8c96cbbb
-
-    std::array<int, (int)FluidProperties::GlycolError::Num> glycolErrorLimits = {0, 0, 0, 0, 0, 0, 0, 0};
-        
+
     int SatErrCountGetSupHeatEnthalpyRefrig = 0;
     int SatErrCountGetSupHeatDensityRefrig = 0;
     int TempLoRangeErrIndexGetQualityRefrig = 0;
@@ -909,12 +637,6 @@
     void clear_state() override
     {
 
-<<<<<<< HEAD
-        for (int i = 1; i <= refrigs.isize(); ++i) delete refrigs(i);
-        for (int i = 1; i <= glycolsRaw.isize(); ++i) delete glycolsRaw(i);
-        for (int i = 1; i <= glycols.isize(); ++i) delete glycols(i);
-        
-=======
         for (int i = 1; i <= refrigs.isize(); ++i)
             delete refrigs(i);
         for (int i = 1; i <= glycolsRaw.isize(); ++i)
@@ -922,7 +644,6 @@
         for (int i = 1; i <= glycols.isize(); ++i)
             delete glycols(i);
 
->>>>>>> 8c96cbbb
         new (this) FluidData();
     }
 };
