--- conflicted
+++ resolved
@@ -667,11 +667,7 @@
         FluidProperties::GetFluidPropertiesData(state);
         this->GetInput = false;
     }
-<<<<<<< HEAD
-        
-=======
-
->>>>>>> 391ba016
+
     void clear_state() override
     {
         new (this) FluidPropertiesData();
