// EnergyPlus, Copyright (c) 1996-2021, The Board of Trustees of the University of Illinois,
// The Regents of the University of California, through Lawrence Berkeley National Laboratory
// (subject to receipt of any required approvals from the U.S. Dept. of Energy), Oak Ridge
// National Laboratory, managed by UT-Battelle, Alliance for Sustainable Energy, LLC, and other
// contributors. All rights reserved.
//
// NOTICE: This Software was developed under funding from the U.S. Department of Energy and the
// U.S. Government consequently retains certain rights. As such, the U.S. Government has been
// granted for itself and others acting on its behalf a paid-up, nonexclusive, irrevocable,
// worldwide license in the Software to reproduce, distribute copies to the public, prepare
// derivative works, and perform publicly and display publicly, and to permit others to do so.
//
// Redistribution and use in source and binary forms, with or without modification, are permitted
// provided that the following conditions are met:
//
// (1) Redistributions of source code must retain the above copyright notice, this list of
//     conditions and the following disclaimer.
//
// (2) Redistributions in binary form must reproduce the above copyright notice, this list of
//     conditions and the following disclaimer in the documentation and/or other materials
//     provided with the distribution.
//
// (3) Neither the name of the University of California, Lawrence Berkeley National Laboratory,
//     the University of Illinois, U.S. Dept. of Energy nor the names of its contributors may be
//     used to endorse or promote products derived from this software without specific prior
//     written permission.
//
// (4) Use of EnergyPlus(TM) Name. If Licensee (i) distributes the software in stand-alone form
//     without changes from the version obtained under this License, or (ii) Licensee makes a
//     reference solely to the software portion of its product, Licensee must refer to the
//     software as "EnergyPlus version X" software, where "X" is the version number Licensee
//     obtained under this License and may not use a different name for the software. Except as
//     specifically required in this Section (4), Licensee shall not use in a company name, a
//     product name, in advertising, publicity, or other promotional activities any name, trade
//     name, trademark, logo, or other designation of "EnergyPlus", "E+", "e+" or confusingly
//     similar designation, without the U.S. Department of Energy's prior written consent.
//
// THIS SOFTWARE IS PROVIDED BY THE COPYRIGHT HOLDERS AND CONTRIBUTORS "AS IS" AND ANY EXPRESS OR
// IMPLIED WARRANTIES, INCLUDING, BUT NOT LIMITED TO, THE IMPLIED WARRANTIES OF MERCHANTABILITY
// AND FITNESS FOR A PARTICULAR PURPOSE ARE DISCLAIMED. IN NO EVENT SHALL THE COPYRIGHT OWNER OR
// CONTRIBUTORS BE LIABLE FOR ANY DIRECT, INDIRECT, INCIDENTAL, SPECIAL, EXEMPLARY, OR
// CONSEQUENTIAL DAMAGES (INCLUDING, BUT NOT LIMITED TO, PROCUREMENT OF SUBSTITUTE GOODS OR
// SERVICES; LOSS OF USE, DATA, OR PROFITS; OR BUSINESS INTERRUPTION) HOWEVER CAUSED AND ON ANY
// THEORY OF LIABILITY, WHETHER IN CONTRACT, STRICT LIABILITY, OR TORT (INCLUDING NEGLIGENCE OR
// OTHERWISE) ARISING IN ANY WAY OUT OF THE USE OF THIS SOFTWARE, EVEN IF ADVISED OF THE
// POSSIBILITY OF SUCH DAMAGE.

// EnergyPlus Headers
#include <EnergyPlus/DataStringGlobals.hh>

namespace EnergyPlus {

namespace DataStringGlobals {

    // MODULE INFORMATION:
    //       AUTHOR         Linda K. Lawrie
    //       DATE WRITTEN   September 1997
    //       MODIFIED       na
    //       RE-ENGINEERED  na

    // PURPOSE OF THIS MODULE:
    // This data-only module is a repository for string variables used in parsing
    // "pieces" of EnergyPlus.

<<<<<<< HEAD
    // METHODOLOGY EMPLOYED:
    // na

    // REFERENCES:
    // na

    // OTHER NOTES:
    // na

    // USE STATEMENTS:
    // None!--This module is USEd by other modules; it should not USE anything.

    // Data
    // -only module should be available to other modules and routines.
    // Thus, all variables in this module must be PUBLIC.

    // MODULE PARAMETER DEFINITIONS:
    std::string const UpperCase("ABCDEFGHIJKLMNOPQRSTUVWXYZÀÁÂÃÄÅÆÇÈÉÊËÌÍÎÏÐÑÒÓÔÕÖØÙÚÛÜÝ");
    std::string const LowerCase("abcdefghijklmnopqrstuvwxyzàáâãäåæçèéêëìíîïðñòóôõöøùúûüý");
    std::string const AccentedUpperCase("ÀÁÂÃÄÅÆÇÈÉÊËÌÍÎÏÐÑÒÓÔÕÖØÙÚÛÜÝ");
    std::string const AccentedLowerCase("àáâãäåæçèéêëìíîïðñòóôõöøùúûüý");
    std::string const AllCase("àáâãäåæçèéêëìíîïðñòóôõöøùúûüýÀÁÂÃÄÅÆÇÈÉÊËÌÍÎÏÐÑÒÓÔÕÖØÙÚÛÜÝABCDEFGHIJKLMNOPQRSTUVWXYZabcdefghijklmnopqrstuvwxyz");
#ifdef _WIN32
    std::string const NL("\r\n"); // Platform newline
#else
    std::string const NL("\n"); // Platform newline
#endif
#ifdef _WIN32
    char const pathChar('\\');
    char const altpathChar('/');
#elif __linux__
    char const pathChar('/');
    char const altpathChar('\\');
#elif __unix__
    char const pathChar('/');
    char const altpathChar('\\');
#elif __posix__
    char const pathChar('/');
    char const altpathChar('\\');
#elif __APPLE__
    char const pathChar('/');
    char const altpathChar('\\');
#else
#error "Invalid platform detection in DataStringGlobals."
#endif
    char const CharComma(',');     // comma
    char const CharSemicolon(';'); // semicolon
    char const CharTab('\t');      // tab
    char const CharSpace(' ');     // space

    // DERIVED TYPE DEFINITIONS
    // na

    // INTERFACE BLOCK SPECIFICATIONS
    // na

    // MODULE VARIABLE DECLARATIONS:

    fs::path outputMddFilePath("eplusout.mdd");
    fs::path outputRddFilePath("eplusout.rdd");
    fs::path outputShdFilePath("eplusout.shd");
    fs::path outputTblCsvFilePath("eplustbl.csv");
    fs::path outputTblHtmFilePath("eplustbl.htm");
    fs::path outputTblTabFilePath("eplustbl.tab");
    fs::path outputTblTxtFilePath("eplustbl.txt");
    fs::path outputTblXmlFilePath("eplustbl.xml");
    fs::path outputAdsFilePath("eplusADS.out");
    fs::path outputGLHEFilePath("eplusout.glhe");
    fs::path outputDelightOutFilePath("eplusout.delightout");
    fs::path outputIperrFilePath("eplusout.iperr");
    fs::path outputPerfLogFilePath("eplusout_perflog.csv");
    fs::path outputSqlFilePath("eplusout.sql");
    fs::path outputSqliteErrFilePath("eplussqlite.err");
    fs::path outputCsvFilePath("eplusout.csv");
    fs::path outputMtrCsvFilePath("eplusmtr.csv");
    fs::path outputRvauditFilePath("eplusout.rvaudit");

    fs::path eplusADSFilePath;
    fs::path idfFilePathNameOnly;
    fs::path idfDirPath;
    fs::path outDirPath;
    fs::path inputFilePathNameOnly;
    fs::path inputDirPath;
    fs::path outputDirPath;
    fs::path exeDirectoryPath;
    fs::path inputFilePath;
    fs::path inputIddFilePath;
    fs::path inputEpJSONSchemaFilePath;
    fs::path FullPath;
    fs::path weatherFilePathNameOnly;
    fs::path ProgramPath;          // Path for Program from INI file
    fs::path CurrentWorkingFolder; // Current working directory for run
    std::string CurrentDateTime;      // For printing current date and time at start of run
    std::string IDDVerString;         // Version information from the IDD (line 1)

    std::string
=======
    std::string const
>>>>>>> b622e27c
        VerString("EnergyPlus, Version ${CMAKE_VERSION_MAJOR}.${CMAKE_VERSION_MINOR}.${CMAKE_VERSION_PATCH}-${CMAKE_VERSION_BUILD}"); // String that
                                                                                                                                      // represents
                                                                                                                                      // version
                                                                                                                                      // information
    std::string const MatchVersion("${CMAKE_VERSION_MAJOR}.${CMAKE_VERSION_MINOR}"); // String to be matched by Version object
    std::string const
        PythonAPIVersion("${PYTHON_API_VERSION_MAJOR}.${PYTHON_API_VERSION_MINOR}"); // API version string to be matched when using the Python API

<<<<<<< HEAD
    void clear_state()
    {
        eplusADSFilePath.clear();
        idfFilePathNameOnly.clear();
        idfDirPath.clear();
        outDirPath.clear();
        inputFilePathNameOnly.clear();
        inputDirPath.clear();
        outputDirPath.clear();
        exeDirectoryPath.clear();
        inputFilePath.clear();
        inputIddFilePath.clear();
        inputEpJSONSchemaFilePath.clear();
        FullPath.clear();
        weatherFilePathNameOnly.clear();
        ProgramPath.clear();
        CurrentWorkingFolder.clear();
        CurrentDateTime.clear();
        IDDVerString.clear();
    }
=======
>>>>>>> b622e27c
} // namespace DataStringGlobals

} // namespace EnergyPlus<|MERGE_RESOLUTION|>--- conflicted
+++ resolved
@@ -62,137 +62,13 @@
     // This data-only module is a repository for string variables used in parsing
     // "pieces" of EnergyPlus.
 
-<<<<<<< HEAD
-    // METHODOLOGY EMPLOYED:
-    // na
+    // String that represents version information
+    std::string const VerString("EnergyPlus, Version ${CMAKE_VERSION_MAJOR}.${CMAKE_VERSION_MINOR}.${CMAKE_VERSION_PATCH}-${CMAKE_VERSION_BUILD}");
 
-    // REFERENCES:
-    // na
+    std::string const MatchVersion("${CMAKE_VERSION_MAJOR}.${CMAKE_VERSION_MINOR}");
 
-    // OTHER NOTES:
-    // na
+    std::string const PythonAPIVersion("${PYTHON_API_VERSION_MAJOR}.${PYTHON_API_VERSION_MINOR}");
 
-    // USE STATEMENTS:
-    // None!--This module is USEd by other modules; it should not USE anything.
-
-    // Data
-    // -only module should be available to other modules and routines.
-    // Thus, all variables in this module must be PUBLIC.
-
-    // MODULE PARAMETER DEFINITIONS:
-    std::string const UpperCase("ABCDEFGHIJKLMNOPQRSTUVWXYZÀÁÂÃÄÅÆÇÈÉÊËÌÍÎÏÐÑÒÓÔÕÖØÙÚÛÜÝ");
-    std::string const LowerCase("abcdefghijklmnopqrstuvwxyzàáâãäåæçèéêëìíîïðñòóôõöøùúûüý");
-    std::string const AccentedUpperCase("ÀÁÂÃÄÅÆÇÈÉÊËÌÍÎÏÐÑÒÓÔÕÖØÙÚÛÜÝ");
-    std::string const AccentedLowerCase("àáâãäåæçèéêëìíîïðñòóôõöøùúûüý");
-    std::string const AllCase("àáâãäåæçèéêëìíîïðñòóôõöøùúûüýÀÁÂÃÄÅÆÇÈÉÊËÌÍÎÏÐÑÒÓÔÕÖØÙÚÛÜÝABCDEFGHIJKLMNOPQRSTUVWXYZabcdefghijklmnopqrstuvwxyz");
-#ifdef _WIN32
-    std::string const NL("\r\n"); // Platform newline
-#else
-    std::string const NL("\n"); // Platform newline
-#endif
-#ifdef _WIN32
-    char const pathChar('\\');
-    char const altpathChar('/');
-#elif __linux__
-    char const pathChar('/');
-    char const altpathChar('\\');
-#elif __unix__
-    char const pathChar('/');
-    char const altpathChar('\\');
-#elif __posix__
-    char const pathChar('/');
-    char const altpathChar('\\');
-#elif __APPLE__
-    char const pathChar('/');
-    char const altpathChar('\\');
-#else
-#error "Invalid platform detection in DataStringGlobals."
-#endif
-    char const CharComma(',');     // comma
-    char const CharSemicolon(';'); // semicolon
-    char const CharTab('\t');      // tab
-    char const CharSpace(' ');     // space
-
-    // DERIVED TYPE DEFINITIONS
-    // na
-
-    // INTERFACE BLOCK SPECIFICATIONS
-    // na
-
-    // MODULE VARIABLE DECLARATIONS:
-
-    fs::path outputMddFilePath("eplusout.mdd");
-    fs::path outputRddFilePath("eplusout.rdd");
-    fs::path outputShdFilePath("eplusout.shd");
-    fs::path outputTblCsvFilePath("eplustbl.csv");
-    fs::path outputTblHtmFilePath("eplustbl.htm");
-    fs::path outputTblTabFilePath("eplustbl.tab");
-    fs::path outputTblTxtFilePath("eplustbl.txt");
-    fs::path outputTblXmlFilePath("eplustbl.xml");
-    fs::path outputAdsFilePath("eplusADS.out");
-    fs::path outputGLHEFilePath("eplusout.glhe");
-    fs::path outputDelightOutFilePath("eplusout.delightout");
-    fs::path outputIperrFilePath("eplusout.iperr");
-    fs::path outputPerfLogFilePath("eplusout_perflog.csv");
-    fs::path outputSqlFilePath("eplusout.sql");
-    fs::path outputSqliteErrFilePath("eplussqlite.err");
-    fs::path outputCsvFilePath("eplusout.csv");
-    fs::path outputMtrCsvFilePath("eplusmtr.csv");
-    fs::path outputRvauditFilePath("eplusout.rvaudit");
-
-    fs::path eplusADSFilePath;
-    fs::path idfFilePathNameOnly;
-    fs::path idfDirPath;
-    fs::path outDirPath;
-    fs::path inputFilePathNameOnly;
-    fs::path inputDirPath;
-    fs::path outputDirPath;
-    fs::path exeDirectoryPath;
-    fs::path inputFilePath;
-    fs::path inputIddFilePath;
-    fs::path inputEpJSONSchemaFilePath;
-    fs::path FullPath;
-    fs::path weatherFilePathNameOnly;
-    fs::path ProgramPath;          // Path for Program from INI file
-    fs::path CurrentWorkingFolder; // Current working directory for run
-    std::string CurrentDateTime;      // For printing current date and time at start of run
-    std::string IDDVerString;         // Version information from the IDD (line 1)
-
-    std::string
-=======
-    std::string const
->>>>>>> b622e27c
-        VerString("EnergyPlus, Version ${CMAKE_VERSION_MAJOR}.${CMAKE_VERSION_MINOR}.${CMAKE_VERSION_PATCH}-${CMAKE_VERSION_BUILD}"); // String that
-                                                                                                                                      // represents
-                                                                                                                                      // version
-                                                                                                                                      // information
-    std::string const MatchVersion("${CMAKE_VERSION_MAJOR}.${CMAKE_VERSION_MINOR}"); // String to be matched by Version object
-    std::string const
-        PythonAPIVersion("${PYTHON_API_VERSION_MAJOR}.${PYTHON_API_VERSION_MINOR}"); // API version string to be matched when using the Python API
-
-<<<<<<< HEAD
-    void clear_state()
-    {
-        eplusADSFilePath.clear();
-        idfFilePathNameOnly.clear();
-        idfDirPath.clear();
-        outDirPath.clear();
-        inputFilePathNameOnly.clear();
-        inputDirPath.clear();
-        outputDirPath.clear();
-        exeDirectoryPath.clear();
-        inputFilePath.clear();
-        inputIddFilePath.clear();
-        inputEpJSONSchemaFilePath.clear();
-        FullPath.clear();
-        weatherFilePathNameOnly.clear();
-        ProgramPath.clear();
-        CurrentWorkingFolder.clear();
-        CurrentDateTime.clear();
-        IDDVerString.clear();
-    }
-=======
->>>>>>> b622e27c
 } // namespace DataStringGlobals
 
 } // namespace EnergyPlus