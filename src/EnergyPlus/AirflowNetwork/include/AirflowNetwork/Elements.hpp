// EnergyPlus, Copyright (c) 1996-2021, The Board of Trustees of the University of Illinois,
// The Regents of the University of California, through Lawrence Berkeley National Laboratory
// (subject to receipt of any required approvals from the U.S. Dept. of Energy), Oak Ridge
// National Laboratory, managed by UT-Battelle, Alliance for Sustainable Energy, LLC, and other
// contributors. All rights reserved.
//
// NOTICE: This Software was developed under funding from the U.S. Department of Energy and the
// U.S. Government consequently retains certain rights. As such, the U.S. Government has been
// granted for itself and others acting on its behalf a paid-up, nonexclusive, irrevocable,
// worldwide license in the Software to reproduce, distribute copies to the public, prepare
// derivative works, and perform publicly and display publicly, and to permit others to do so.
//
// Redistribution and use in source and binary forms, with or without modification, are permitted
// provided that the following conditions are met:
//
// (1) Redistributions of source code must retain the above copyright notice, this list of
//     conditions and the following disclaimer.
//
// (2) Redistributions in binary form must reproduce the above copyright notice, this list of
//     conditions and the following disclaimer in the documentation and/or other materials
//     provided with the distribution.
//
// (3) Neither the name of the University of California, Lawrence Berkeley National Laboratory,
//     the University of Illinois, U.S. Dept. of Energy nor the names of its contributors may be
//     used to endorse or promote products derived from this software without specific prior
//     written permission.
//
// (4) Use of EnergyPlus(TM) Name. If Licensee (i) distributes the software in stand-alone form
//     without changes from the version obtained under this License, or (ii) Licensee makes a
//     reference solely to the software portion of its product, Licensee must refer to the
//     software as "EnergyPlus version X" software, where "X" is the version number Licensee
//     obtained under this License and may not use a different name for the software. Except as
//     specifically required in this Section (4), Licensee shall not use in a company name, a
//     product name, in advertising, publicity, or other promotional activities any name, trade
//     name, trademark, logo, or other designation of "EnergyPlus", "E+", "e+" or confusingly
//     similar designation, without the U.S. Department of Energy's prior written consent.
//
// THIS SOFTWARE IS PROVIDED BY THE COPYRIGHT HOLDERS AND CONTRIBUTORS "AS IS" AND ANY EXPRESS OR
// IMPLIED WARRANTIES, INCLUDING, BUT NOT LIMITED TO, THE IMPLIED WARRANTIES OF MERCHANTABILITY
// AND FITNESS FOR A PARTICULAR PURPOSE ARE DISCLAIMED. IN NO EVENT SHALL THE COPYRIGHT OWNER OR
// CONTRIBUTORS BE LIABLE FOR ANY DIRECT, INDIRECT, INCIDENTAL, SPECIAL, EXEMPLARY, OR
// CONSEQUENTIAL DAMAGES (INCLUDING, BUT NOT LIMITED TO, PROCUREMENT OF SUBSTITUTE GOODS OR
// SERVICES; LOSS OF USE, DATA, OR PROFITS; OR BUSINESS INTERRUPTION) HOWEVER CAUSED AND ON ANY
// THEORY OF LIABILITY, WHETHER IN CONTRACT, STRICT LIABILITY, OR TORT (INCLUDING NEGLIGENCE OR
// OTHERWISE) ARISING IN ANY WAY OUT OF THE USE OF THIS SOFTWARE, EVEN IF ADVISED OF THE
// POSSIBILITY OF SUCH DAMAGE.

#ifndef ELEMENTS_HPP
#define ELEMENTS_HPP

#include "AirflowNetwork/Properties.hpp"
#include "AirflowNetwork/Solver.hpp"

namespace EnergyPlus {

// Forward declarations
struct EnergyPlusData;
struct AirflowNetworkData;

namespace AirflowNetwork {

    enum VentControlType // TODO: make enum class
    {
        None = 0,  // Wrong input
        Temp = 1,  // Temperature venting control
        Enth = 2,  // Enthalpy venting control
        Const = 3, // Constant venting control
        ASH55 = 4,
        CEN15251 = 5,
        NoVent = 6,    // No venting
        ZoneLevel = 7, // ZoneLevel control for a heat transfer subsurface
        AdjTemp = 8,   // Temperature venting control based on adjacent zone conditions
        AdjEnth = 9    // Enthalpy venting control based on adjacent zone conditions
    };

    enum OpenStatus // TODO: make enum class
    {
        FreeOperation = 0,     // Free operation
        MinCheckForceOpen = 1, // Force open when opening elapsed time is less than minimum opening time
        MinCheckForceClose = 2 // Force open when closing elapsed time is less than minimum closing time
    };

    enum ProbabilityCheck // TODO: make enum class
    {
        NoAction = 0,    // No action from probability check
        ForceChange = 1, // Force open or close from probability check
        KeepStatus = 2   // Keep status at the previous time step from probability check
    };

    enum class EquivRec
    {
        Height,          // Effective rectangle polygonal height selection
        BaseAspectRatio, // Effective rectangle base surface aspect ratio selection
        UserAspectRatio  // Effective rectangle user input aspect ratio selection
    };

    // Using/Aliasing

    // Data
    // module should be available to other modules and routines.  Thus,
    // all variables in this module must be PUBLIC.

    // MODULE PARAMETER DEFINITIONS:
<<<<<<< HEAD
=======
    enum class iComponentTypeNum : int
    {
        Unassigned = 0,
        DOP = 1,  // Detailed large opening component
        SOP = 2,  // Simple opening component
        SCR = 3,  // Surface crack component
        SEL = 4,  // Surface effective leakage ratio component
        PLR = 5,  // Distribution system crack component
        DWC = 6,  // Distribution system duct component
        CVF = 7,  // Distribution system constant volume fan component
        FAN = 8,  // Distribution system detailed fan component
        MRR = 9,  // Distribution system multiple curve fit power law resistant flow component
        DMP = 10, // Distribution system damper component
        ELR = 11, // Distribution system effective leakage ratio component
        CPD = 12, // Distribution system constant pressure drop component
        COI = 13, // Distribution system coil component
        TMU = 14, // Distribution system terminal unit component
        EXF = 15, // Zone exhaust fan
        HEX = 16, // Distribution system heat exchanger
        HOP = 17, // Horizontal opening component
        RVD = 18, // Reheat VAV terminal damper
        OAF = 19, // Distribution system OA
        REL = 20  // Distribution system relief air
    };

>>>>>>> de239b2e
    enum class ComponentType
    {
        Unassigned = 0, // So dumb. Delete this once it can be. Again.
        DOP = 1, // Detailed large opening component
        SOP,     // Simple opening component
        SCR,     // Surface crack component
        SEL,     // Surface effective leakage ratio component
        PLR,     // Distribution system crack component
        DWC,     // Distribution system duct component
        CVF,     // Distribution system constant volume fan component
        FAN,     // Distribution system detailed fan component
        MRR,     // Distribution system multiple curve fit power law resistant flow component
        DMP,     // Distribution system damper component
        ELR,     // Distribution system effective leakage ratio component
        CPD,     // Distribution system constant pressure drop component
        COI,     // Distribution system coil component
        TMU,     // Distribution system terminal unit component
        EXF,     // Zone exhaust fan
        HEX,     // Distribution system heat exchanger
        HOP,     // Horizontal opening component
        RVD,     // Reheat VAV terminal damper
        OAF,     // Distribution system OA
        REL      // Distribution system relief air
    };

    // EPlus component Type
    enum class EPlusComponentType : int
    {
        Unassigned = 0,
        SCN = 1, // Supply connection
        RCN = 2, // Return connection
        RHT = 3, // Reheat terminal
        FAN = 4, // Fan
        COI = 5, // Heating or cooling coil
        HEX = 6, // Heat exchanger
        RVD = 7  // Reheat VAV terminal damper
    };

    // EPlus node type
    enum class EPlusNodeType : int
    {
        Unassigned = 0,
        ZIN = 1,  // Zone inlet node
        ZOU = 2,  // Zone outlet node
        SPL = 3,  // Splitter node
        MIX = 4,  // Mixer node
        OAN = 5,  // Outside air system node
        EXT = 6,  // OA system inlet node
        FIN = 7,  // Fan Inlet node
        FOU = 8,  // Fan Outlet Node
        COU = 9,  // Coil Outlet Node
        HXO = 10, // Heat exchanger Outlet Node
        DIN = 11, // Damper Inlet node
        DOU = 12, // Damper Outlet Node
        SPI = 13, // Splitter inlet Node
        SPO = 14  // Splitter Outlet Node
    };

<<<<<<< HEAD
    enum class WindPressureCoefficientType : int{
=======
    enum class iWPCCntr : int
    {
        Unassigned = 0,
>>>>>>> de239b2e
        Input = 1,
        SurfAvg = 2
    };

    int constexpr PressureCtrlExhaust = 1;
    int constexpr PressureCtrlRelief = 2;

    // DERIVED TYPE DEFINITIONS:

    // MODULE VARIABLE DECLARATIONS:
    // Node simulation variable in air distribution system
    // Link simulation variable in air distribution system
    // Sensible and latent exchange variable in air distribution system

    // Vent Control  DistSys Control  Flag    Description
    //  NONE           NONE           0      No AirflowNetwork and SIMPLE
    //  SIMPLE         NONE           1      Simple calculations only
    //  MULTIZONE      NONE           2      Perform multizone calculations only
    //  NONE           DISTSYS        3      Perform distribution system during system on time only
    //  SIMPLE         DISTSYS        4      Perform distribution system during system on time and simple calculations during off time
    //  MULTIZONE      DISTSYS        5      Perform distribution system during system on time and multizone calculations during off time

    int constexpr AirflowNetworkControlSimple(1);    // Simple calculations only
    int constexpr AirflowNetworkControlMultizone(2); // Perform multizone calculations only
    int constexpr AirflowNetworkControlSimpleADS(4); // Perform distribution system during system
    // on time and simple calculations during off time
    int constexpr AirflowNetworkControlMultiADS(5); // Perform distribution system during system on time
                                                    // and multizone calculations during off time

    // Types

    struct AirflowNetworkSimuProp // Basic parameters for AirflowNetwork simulation
    {
        enum class Solver
        {
            SkylineLU,
            ConjugateGradient
        };
        // Members
        std::string AirflowNetworkSimuName; // Provide a unique object name
        std::string Control;                // AirflowNetwork control: MULTIZONE WITH DISTRIBUTION,
        // MULTIZONE WITHOUT DISTRIBUTION
        // MULTIZONE WITH DISTRIBUTION ONLY DURING FAN OPERATION,
        // and NO MULTIZONE OR DISTRIBUTION
<<<<<<< HEAD
        std::string WPCCntr;      // Wind pressure coefficient input control: "SURFACE-AVERAGE CALCULATION", or "INPUT"
        WindPressureCoefficientType iWPCCnt = WindPressureCoefficientType::SurfAvg; // Integer equivalent for WPCCntr field
        std::string BldgType;     // Building type: "LOWRISE" or "HIGHRISE" at WPCCntr = "SURFACE-AVERAGE CALCULATIO"
        std::string HeightOption; // Height Selection: "ExternalNode" or "OpeningHeight" at WPCCntr = "INPUT"
        int MaxIteration;         // Maximum number of iteration, default 500
        int InitFlag;             // Initialization flag
=======
        std::string WPCCntr;                     // Wind pressure coefficient input control: "SURFACE-AVERAGE CALCULATION", or "INPUT"
        iWPCCntr iWPCCnt = iWPCCntr::Unassigned; // Integer equivalent for WPCCntr field
        std::string BldgType;                    // Building type: "LOWRISE" or "HIGHRISE" at WPCCntr = "SURFACE-AVERAGE CALCULATIO"
        std::string HeightOption;                // Height Selection: "ExternalNode" or "OpeningHeight" at WPCCntr = "INPUT"
        int MaxIteration;                        // Maximum number of iteration, default 500
        int InitFlag;                            // Initialization flag
>>>>>>> de239b2e
        Solver solver;
        Real64 RelTol;               // Relative airflow convergence
        Real64 AbsTol;               // Absolute airflow convergence
        Real64 ConvLimit;            // Convergence acceleration limit
        Real64 MaxPressure;          // Maximum pressure change in an element [Pa]
        Real64 Azimuth;              // Azimuth Angle of Long Axis of Building, not used at WPCCntr = "INPUT"
        Real64 AspectRatio;          // Ratio of Building Width Along Short Axis to Width Along Long Axis
        Real64 DiffP;                // Minimum pressure difference
        int ExtLargeOpeningErrCount; // Exterior large opening error count during HVAC system operation
        int ExtLargeOpeningErrIndex; // Exterior large opening error index during HVAC system operation
        int OpenFactorErrCount;      // Large opening error count at Open factor > 1.0
        int OpenFactorErrIndex;      // Large opening error error index at Open factor > 1.0
        std::string InitType;        // Initialization flag type:
        bool TExtHeightDep;          // Choice of height dependence of external node temperature
        bool AllowSupportZoneEqp;    // Allow unsupported zone equipment
        // "ZeroNodePressures", or "LinearInitializationMethod"

        // Default Constructor
        AirflowNetworkSimuProp()
            : Control("NoMultizoneOrDistribution"), WPCCntr("Input"), MaxIteration(500), InitFlag(0), solver(Solver::SkylineLU), RelTol(1.0e-5),
              AbsTol(1.0e-5), ConvLimit(-0.5), MaxPressure(500.0), Azimuth(0.0), AspectRatio(1.0), DiffP(1.0e-4), ExtLargeOpeningErrCount(0),
              ExtLargeOpeningErrIndex(0), OpenFactorErrCount(0), OpenFactorErrIndex(0), InitType("ZeroNodePressures"), TExtHeightDep(false)
        {
        }

        // Member Constructor
        AirflowNetworkSimuProp(std::string const &AirflowNetworkSimuName, // Provide a unique object name
                               std::string const &Control,                // AirflowNetwork control: MULTIZONE WITH DISTRIBUTION,
                               std::string const &WPCCntr,      // Wind pressure coefficient input control: "SURFACE-AVERAGE CALCULATION", or "INPUT"
                               std::string const &BldgType,     // Building type: "LOWRISE" or "HIGHRISE" at WPCCntr = "SURFACE-AVERAGE CALCULATION"
                               std::string const &HeightOption, // Height Selection: "ExternalNode" or "OpeningHeight" at WPCCntr = "INPUT"
                               int const MaxIteration,          // Maximum number of iteration, default 500
                               int const InitFlag,              // Initialization flag
                               Real64 const RelTol,             // Relative airflow convergence
                               Real64 const AbsTol,             // Absolute airflow convergence
                               Real64 const ConvLimit,          // Convergence acceleration limit
                               Real64 const MaxPressure,        // Maximum pressure change in an element [Pa]
                               Real64 const Azimuth,            // Azimuth Angle of Long Axis of Building, not used at WPCCntr = "INPUT"
                               Real64 const AspectRatio,        // Ratio of Building Width Along Short Axis to Width Along Long Axis
                               Real64 const DiffP,              // Minimum pressure difference
                               int const ExtLargeOpeningErrCount, // Exterior large opening error count during HVAC system operation
                               int const ExtLargeOpeningErrIndex, // Exterior large opening error index during HVAC system operation
                               int const OpenFactorErrCount,      // Large opening error count at Open factor > 1.0
                               int const OpenFactorErrIndex,      // Large opening error error index at Open factor > 1.0
                               std::string const &InitType,       // Initialization flag type:
                               Solver solver,                     // Solver type
                               bool const TExtHeightDep           // Choice of height dependence of external node temperature
                               )
            : AirflowNetworkSimuName(AirflowNetworkSimuName), Control(Control), WPCCntr(WPCCntr), BldgType(BldgType), HeightOption(HeightOption),
              MaxIteration(MaxIteration), InitFlag(InitFlag), solver(solver), RelTol(RelTol), AbsTol(AbsTol), ConvLimit(ConvLimit),
              MaxPressure(MaxPressure), Azimuth(Azimuth), AspectRatio(AspectRatio), DiffP(DiffP), ExtLargeOpeningErrCount(ExtLargeOpeningErrCount),
              ExtLargeOpeningErrIndex(ExtLargeOpeningErrIndex), OpenFactorErrCount(OpenFactorErrCount), OpenFactorErrIndex(OpenFactorErrIndex),
              InitType(InitType), TExtHeightDep(TExtHeightDep)
        {
        }
    };

    struct MultizoneZoneProp // Zone information
    {
        // Members
        std::string ZoneName;    // Name of Associated EnergyPlus Thermal Zone
        std::string VentControl; // Ventilation Control Mode: "TEMPERATURE", "ENTHALPIC", "CONSTANT", or "NOVENT"
        std::string VentSchName; // Name of ventilation temperature control schedule
        Real64 Height;           // Nodal height
        Real64 OpenFactor;       // Limit Value on Multiplier for Modulating Venting Open Factor,
        // Not applicable if Vent Control Mode = CONSTANT or NOVENT
        Real64 LowValueTemp; // Lower Value on Inside/Outside Temperature Difference for
        // Modulating the Venting Open Factor with temp control
        Real64 UpValueTemp; // Upper Value on Inside/Outside Temperature Difference for
        // Modulating the Venting Open Factor with temp control
        Real64 LowValueEnth; // Lower Value on Inside/Outside Temperature Difference for
        // Modulating the Venting Open Factor with Enthalpic control
        Real64 UpValueEnth; // Upper Value on Inside/Outside Temperature Difference for
        // Modulating the Venting Open Factor with Enthalpic control
        int ZoneNum;                                // Zone number associated with ZoneName
        int VentSchNum;                             // Zone ventilation schedule number associated with ventilation schedule name
        int VentCtrNum;                             // Ventilation control mode number: 1 "Temperature", 2 "ENTHALPIC", 3 "CONSTANT", 4 "NOVENT"
        std::string VentingSchName;                 // Name of ventilation temperature control schedule
        int VentingSchNum;                          // Ventilation schedule number
        std::string SingleSidedCpType;              // Type of calculation method for single sided wind pressure coefficients
        Real64 BuildWidth;                          // The width of the building along the facade that contains this zone.
        int ASH55PeopleInd;                         // Index of people object with ASH55 comfort calcs for ventilation control
        int CEN15251PeopleInd;                      // Index of people object with CEN15251 comfort calcs for ventilation control
        std::string OccupantVentilationControlName; // Occupant ventilation control name
        int OccupantVentilationControlNum;          // Occupant ventilation control number
        int RAFNNodeNum;                            // Index of RAFN node number

        // Default Constructor
        MultizoneZoneProp()
            : VentControl("NoVent"), Height(0.0), OpenFactor(1.0), LowValueTemp(0.0), UpValueTemp(100.0), LowValueEnth(0.0), UpValueEnth(300000.0),
              ZoneNum(0), VentSchNum(0), VentCtrNum(VentControlType::None), VentingSchNum(0), SingleSidedCpType("STANDARD"), BuildWidth(10.0),
              ASH55PeopleInd(0), CEN15251PeopleInd(0), OccupantVentilationControlNum(0), RAFNNodeNum(0)
        {
        }
    };

    struct MultizoneSurfaceProp // Surface information
    {
        // Members
        std::string SurfName;         // Name of Associated EnergyPlus surface
        std::string OpeningName;      // Name of opening component, either simple or detailed large opening
        std::string ExternalNodeName; // Name of external node, but not used at WPC="INPUT"
        Real64 Factor;                // Crack Actual Value or Window Open Factor for Ventilation
        int SurfNum;                  // Surface number
        std::array<int, 2> NodeNums;  // Positive: Zone numbers; 0: External
        Real64 OpenFactor;            // Surface factor
        Real64 OpenFactorLast;        // Surface factor at previous time step
        bool EMSOpenFactorActuated;   // True if EMS actuation is on
        Real64 EMSOpenFactor;         // Surface factor value from EMS for override
        Real64 Height;                // Surface Height
        Real64 Width;                 // Surface width
        Real64 CHeight;               // Surface central height in z direction
        std::string VentControl;      // Ventilation Control Mode: TEMPERATURE, ENTHALPIC, CONSTANT, ZONELEVEL or NOVENT
        std::string VentSchName;      // ! Name of ventilation temperature control schedule
        Real64 ModulateFactor;        // Limit Value on Multiplier for Modulating Venting Open Factor
        Real64 LowValueTemp;          // Lower Value on Inside/Outside Temperature Difference for
        // Modulating the Venting Open Factor with temp control
        Real64 UpValueTemp; // Upper Value on Inside/Outside Temperature Difference for
        // Modulating the Venting Open Factor with temp control
        Real64 LowValueEnth; // Lower Value on Inside/Outside Temperature Difference for
        // Modulating the Venting Open Factor with Enthalpic control
        Real64 UpValueEnth; // Upper Value on Inside/Outside Temperature Difference for
        // Modulating the Venting Open Factor with Enthalpic control
        std::string VentingSchName;                 // Name of ventilation temperature control schedule
        int VentSchNum;                             // Zone ventilation schedule number associated with ventilation schedule name
        VentControlType VentSurfCtrNum;             // Ventilation control mode number: 1 "Temperature", 2 "ENTHALPIC", 3 "CONSTANT", 4 "NOVENT"
        int VentingSchNum;                          // Ventilation schedule number
        int ZonePtr;                                // Pointer to inside face zone
        bool IndVentControl;                        // Individual surface venting control
        int ExtLargeOpeningErrCount;                // Exterior large opening error count during HVAC system operation
        int ExtLargeOpeningErrIndex;                // Exterior large opening error index during HVAC system operation
        int OpenFactorErrCount;                     // Large opening error count at Open factor > 1.0
        int OpenFactorErrIndex;                     // Large opening error error index at Open factor > 1.0
        Real64 Multiplier;                          // Window multiplier
        bool HybridVentClose;                       // Hybrid ventilation window close control logical
        bool HybridCtrlGlobal;                      // Hybrid ventilation global control logical
        bool HybridCtrlMaster;                      // Hybrid ventilation global control master
        Real64 WindModifier;                        // Wind modifier from hybrid ventilation control
        std::string OccupantVentilationControlName; // Occupant ventilation control name
        int OccupantVentilationControlNum;          // Occupant ventilation control number
        int OpeningStatus;                          // Open status at current time step
        int PrevOpeningstatus;                      // Open status at previous time step
        Real64 CloseElapsedTime;                    // Elapsed time during closing (min)
        Real64 OpenElapsedTime;                     // Elapsed time during closing (min)
        int ClosingProbStatus;                      // Closing probability status
        int OpeningProbStatus;                      // Opening probability status
        bool RAFNflag;                              // True if this surface is used in AirflowNetwork:IntraZone:Linkage
        bool NonRectangular;                        // True if this surface is not rectangular
        EquivRec EquivRecMethod;        // Equivalent Rectangle Method input: 1 Height; 2 Base surface aspect ratio; 3 User input aspect ratio
        Real64 EquivRecUserAspectRatio; // user input value when EquivRecMethod = 3

        // Default Constructor
        MultizoneSurfaceProp()
            : Factor(0.0), SurfNum(0), NodeNums{{0, 0}}, OpenFactor(0.0), OpenFactorLast(0.0), EMSOpenFactorActuated(false), EMSOpenFactor(0.0),
              Height(0.0), Width(0.0), CHeight(0.0), VentControl("ZONELEVEL"), ModulateFactor(0.0), LowValueTemp(0.0), UpValueTemp(100.0),
              LowValueEnth(0.0), UpValueEnth(300000.0), VentSchNum(0), VentSurfCtrNum(VentControlType::None), VentingSchNum(0), ZonePtr(0),
              IndVentControl(false), ExtLargeOpeningErrCount(0), ExtLargeOpeningErrIndex(0), OpenFactorErrCount(0), OpenFactorErrIndex(0),
              Multiplier(1.0), HybridVentClose(false), HybridCtrlGlobal(false), HybridCtrlMaster(false), WindModifier(1.0),
              OccupantVentilationControlNum(0), OpeningStatus(OpenStatus::FreeOperation), PrevOpeningstatus(OpenStatus::FreeOperation),
              CloseElapsedTime(0.0), OpenElapsedTime(0.0), ClosingProbStatus(ProbabilityCheck::NoAction),
              OpeningProbStatus(ProbabilityCheck::NoAction), RAFNflag(false), NonRectangular(false), EquivRecMethod(EquivRec::Height),
              EquivRecUserAspectRatio(1.0)
        {
        }
    };

    struct AirflowElement
    {
        AirflowElement()
        {
        }

        AirflowElement(const std::string &name) : name(name)
        {
        }

        virtual ~AirflowElement()
        {
        }

        std::string name; // Name of airflow element

        virtual int calculate(EnergyPlusData &state,
                              bool const linear,          // Initialization flag.If = 1, use laminar relationship
                              Real64 const pdrop,         // Total pressure drop across a component (P1 - P2) [Pa]
                              int const i,                // Linkage number
                              const Real64 multiplier,    // Element multiplier
                              const Real64 control,       // Element control signal
                              const AirProperties &propN, // Node 1 properties
                              const AirProperties &propM, // Node 2 properties
                              std::array<Real64, 2> &F,   // Airflow through the component [kg/s]
                              std::array<Real64, 2> &DF   // Partial derivative:  DF/DP
                              ) = 0;

        // Make this abstract once all the classes implement it. And delete all the [[maybe_unused]]
        virtual int calculate([[maybe_unused]] EnergyPlusData &state,
                              [[maybe_unused]] const Real64 PDROP,         // Total pressure drop across a component (P1 - P2) [Pa]
                              [[maybe_unused]] const Real64 multiplier,    // Element multiplier
                              [[maybe_unused]] const Real64 control,       // Element control signal
                              [[maybe_unused]] const AirProperties &propN, // Node 1 properties
                              [[maybe_unused]] const AirProperties &propM, // Node 2 properties
                              [[maybe_unused]] std::array<Real64, 2> &F,   // Airflow through the component [kg/s]
                              [[maybe_unused]] std::array<Real64, 2> &DF   // Partial derivative:  DF/DP
        )
        {
            return 1;
        }

        virtual ComponentType type() = 0;
    };

    struct DetailedOpening : public AirflowElement // Large detailed opening component
    {
        // Members
        Real64 FlowCoef;      // Air Mass Flow Coefficient When Window or Door Is Closed [kg/s at 1Pa]
        Real64 FlowExpo;      // Air Mass Flow exponent When Window or Door Is Closed [dimensionless]
        std::string TypeName; // Name of Large vertical opening type
        int LVOType;          // Large vertical opening type number
        Real64 LVOValue;      // Extra crack length for LVO type 1 with multiple operable parts,
        // or Height of pivoting axis for LVO type 2
        int NumFac;         // Number of Opening Factor Values
        Real64 OpenFac1;    // Opening factor #1
        Real64 DischCoeff1; // Discharge coefficient for opening factor #1
        Real64 WidthFac1;   // Width factor for for Opening factor #1
        Real64 HeightFac1;  // Height factor for opening factor #1
        Real64 StartHFac1;  // Start height factor for opening factor #1
        Real64 OpenFac2;    // Opening factor #2
        Real64 DischCoeff2; // Discharge coefficient for opening factor #2
        Real64 WidthFac2;   // Width factor for for Opening factor #2
        Real64 HeightFac2;  // Height factor for opening factor #2
        Real64 StartHFac2;  // Start height factor for opening factor #2
        Real64 OpenFac3;    // Opening factor #3
        Real64 DischCoeff3; // Discharge coefficient for opening factor #3
        Real64 WidthFac3;   // Width factor for for Opening factor #3
        Real64 HeightFac3;  // Height factor for opening factor #3
        Real64 StartHFac3;  // Start height factor for opening factor #3
        Real64 OpenFac4;    // Opening factor #4
        Real64 DischCoeff4; // Discharge coefficient for opening factor #4
        Real64 WidthFac4;   // Width factor for for Opening factor #4
        Real64 HeightFac4;  // Height factor for opening factor #4
        Real64 StartHFac4;  // Start height factor for opening factor #4
        Real64 OpenFactor;  // Opening factor
        int WidthErrCount;  // Width error count
        int WidthErrIndex;  // Width error index
        int HeightErrCount; // Height error count
        int HeightErrIndex; // Height error index

        // Default Constructor
        DetailedOpening()
            : FlowCoef(0.0), FlowExpo(0.0), TypeName("NONPIVOTED"), LVOType(0), LVOValue(0.0), NumFac(0), OpenFac1(0.0), DischCoeff1(0.0),
              WidthFac1(0.0), HeightFac1(0.0), StartHFac1(0.0), OpenFac2(0.0), DischCoeff2(0.0), WidthFac2(0.0), HeightFac2(0.0), StartHFac2(0.0),
              OpenFac3(0.0), DischCoeff3(0.0), WidthFac3(0.0), HeightFac3(0.0), StartHFac3(0.0), OpenFac4(0.0), DischCoeff4(0.0), WidthFac4(0.0),
              HeightFac4(0.0), StartHFac4(0.0), OpenFactor(0.0), WidthErrCount(0), WidthErrIndex(0), HeightErrCount(0), HeightErrIndex(0)
        {
        }

        int calculate([[maybe_unused]] EnergyPlusData &state,
                      bool const LFLAG,                         // Initialization flag.If = 1, use laminar relationship
                      Real64 const PDROP,                       // Total pressure drop across a component (P1 - P2) [Pa]
                      int const i,                              // Linkage number
                      [[maybe_unused]] const Real64 multiplier, // Element multiplier
                      [[maybe_unused]] const Real64 control,    // Element control signal
                      const AirProperties &propN,               // Node 1 properties
                      const AirProperties &propM,               // Node 2 properties
                      std::array<Real64, 2> &F,                 // Airflow through the component [kg/s]
                      std::array<Real64, 2> &DF                 // Partial derivative:  DF/DP
        );

        virtual ComponentType type()
        {
            return ComponentType::DOP;
        }
    };

    struct SimpleOpening : public AirflowElement // Large simple opening component
    {
        // Members
        Real64 FlowCoef;   // Air Mass Flow Coefficient When Window or Door Is Closed [kg/s at 1Pa]
        Real64 FlowExpo;   // Air Mass Flow exponent When Window or Door Is Closed [dimensionless]
        Real64 MinRhoDiff; // Minimum density difference for two-way flow
        Real64 DischCoeff; // Discharge coefficient at full opening
        Real64 OpenFactor; // Opening factor

        // Default Constructor
        SimpleOpening() : FlowCoef(0.0), FlowExpo(0.0), MinRhoDiff(0.0), DischCoeff(0.0), OpenFactor(0.0)
        {
        }

        int calculate(EnergyPlusData &state,
                      bool const LFLAG,                         // Initialization flag.If = 1, use laminar relationship
                      Real64 const PDROP,                       // Total pressure drop across a component (P1 - P2) [Pa]
                      int const i,                              // Linkage number
                      [[maybe_unused]] const Real64 multiplier, // Element multiplier
                      [[maybe_unused]] const Real64 control,    // Element control signal
                      const AirProperties &propN,               // Node 1 properties
                      const AirProperties &propM,               // Node 2 properties
                      std::array<Real64, 2> &F,                 // Airflow through the component [kg/s]
                      std::array<Real64, 2> &DF                 // Partial derivative:  DF/DP
        );

        virtual ComponentType type()
        {
            return ComponentType::SOP;
        }
    };

    struct HorizontalOpening : public AirflowElement // Large horizontal opening component
    {
        // Members
        Real64 FlowCoef;   // Air Mass Flow Coefficient When Window or Door Is Closed [kg/s at 1Pa]
        Real64 FlowExpo;   // Air Mass Flow exponent When Window or Door Is Closed [dimensionless]
        Real64 Slope;      // Sloping plane angle
        Real64 DischCoeff; // Discharge coefficient at full opening

        // Default Constructor
        HorizontalOpening() : FlowCoef(0.0), FlowExpo(0.0), Slope(0.0), DischCoeff(0.0)
        {
        }

        int calculate(EnergyPlusData &state,
                      bool const LFLAG,                         // Initialization flag.If = 1, use laminar relationship
                      Real64 const PDROP,                       // Total pressure drop across a component (P1 - P2) [Pa]
                      int const i,                              // Linkage number
                      [[maybe_unused]] const Real64 multiplier, // Element multiplier
                      [[maybe_unused]] const Real64 control,    // Element control signal
                      const AirProperties &propN,               // Node 1 properties
                      const AirProperties &propM,               // Node 2 properties
                      std::array<Real64, 2> &F,                 // Airflow through the component [kg/s]
                      std::array<Real64, 2> &DF                 // Partial derivative:  DF/DP
        );

        virtual ComponentType type()
        {
            return ComponentType::HOP;
        }
    };

    struct ReferenceConditions // Surface crack standard conditions
    {
        // Members
        std::string name;     // Name of standard conditions component
        Real64 temperature;   // Standard temperature for crack data
        Real64 pressure;      // Standard barometric pressure for crack data
        Real64 humidityRatio; // Standard humidity ratio for crack data

        ReferenceConditions(const std::string &name, Real64 temperature = 20.0, Real64 pressure = 101325.0, Real64 humidityRatio = 0.0)
            : name(name), temperature(temperature), pressure(pressure), humidityRatio(humidityRatio)
        {
        }

        // ReferenceConditions(Real64 temperature = 20.0, Real64 pressure = 101325.0, Real64 humidityRatio = 0.0)
        //    : temperature(temperature), pressure(pressure), humidityRatio(humidityRatio)
        //{
        //}
    };

    struct SurfaceCrack : public AirflowElement // Surface crack component
    {
        // Members
        // std::string ExternalNodeNames; // Name of external node.Not required for internal surface
        Real64 coefficient;         // Air Mass Flow Coefficient When Window or Door Is Closed [kg/s at 1Pa]
        Real64 exponent;            // Air Mass Flow exponent When Window or Door Is Closed [dimensionless]
        Real64 reference_density;   // Reference density for crack data
        Real64 reference_viscosity; // Reference viscosity for crack data
        //Real64 StandardT;   // Standard temperature for crack data
        //Real64 StandardP;   // Standard barometric pressure for crack data
        //Real64 StandardW;   // Standard humidity ratio for crack data

        // Default Constructor
        SurfaceCrack() : coefficient(0.0), exponent(0.0), reference_density(AIRDENSITY_CONST(101325.0, 20.0, 0.0)), reference_viscosity(AIRDYNAMICVISCOSITY(20.0))
        {
        }

        int calculate(EnergyPlusData &state,
                      bool const linear,                        // Initialization flag.If = 1, use laminar relationship
                      Real64 const pdrop,                       // Total pressure drop across a component (P1 - P2) [Pa]
                      [[maybe_unused]] int const i,             // Linkage number
                      [[maybe_unused]] const Real64 multiplier, // Element multiplier
                      [[maybe_unused]] const Real64 control,    // Element control signal
                      const AirProperties &propN,               // Node 1 properties
                      const AirProperties &propM,               // Node 2 properties
                      std::array<Real64, 2> &F,                 // Airflow through the component [kg/s]
                      std::array<Real64, 2> &DF                 // Partial derivative:  DF/DP
        );

        virtual int calculate(EnergyPlusData &state,
                              const Real64 pdrop,         // Total pressure drop across a component (P1 - P2) [Pa]
                              const Real64 multiplier,    // Element multiplier
                              const Real64 control,       // Element control signal
                              const AirProperties &propN, // Node 1 properties
                              const AirProperties &propM, // Node 2 properties
                              std::array<Real64, 2> &F,   // Airflow through the component [kg/s]
                              std::array<Real64, 2> &DF   // Partial derivative:  DF/DP
        );

        virtual ComponentType type()
        {
            return ComponentType::SCR;
        }
    };

    struct EffectiveLeakageArea : public AirflowElement // Surface effective leakage area component
    {
        // Members
        Real64 ELA;         // Effective leakage area
        Real64 DischCoeff;  // Discharge coefficient
        Real64 RefDeltaP;   // Reference pressure difference
        Real64 FlowExpo;    // Air Mass Flow exponent When Window or Door Is Closed
        Real64 TestDeltaP;  // Testing pressure difference
        Real64 TestDisCoef; // Testing Discharge coefficient

        // Default Constructor
        EffectiveLeakageArea() : ELA(0.0), DischCoeff(0.0), RefDeltaP(0.0), FlowExpo(0.0), TestDeltaP(0.0), TestDisCoef(0.0)
        {
        }

        int calculate([[maybe_unused]] EnergyPlusData &state,
                      bool const LFLAG,                         // Initialization flag.If = 1, use laminar relationship
                      Real64 const PDROP,                       // Total pressure drop across a component (P1 - P2) [Pa]
                      [[maybe_unused]] int const i,             // Linkage number
                      [[maybe_unused]] const Real64 multiplier, // Element multiplier
                      [[maybe_unused]] const Real64 control,    // Element control signal
                      const AirProperties &propN,               // Node 1 properties
                      const AirProperties &propM,               // Node 2 properties
                      std::array<Real64, 2> &F,                 // Airflow through the component [kg/s]
                      std::array<Real64, 2> &DF                 // Partial derivative:  DF/DP
        );

        int calculate([[maybe_unused]] EnergyPlusData &state,
                      Real64 const PDROP,                       // Total pressure drop across a component (P1 - P2) [Pa]
                      [[maybe_unused]] const Real64 multiplier, // Element multiplier
                      [[maybe_unused]] const Real64 control,    // Element control signal
                      const AirProperties &propN,               // Node 1 properties
                      const AirProperties &propM,               // Node 2 properties
                      std::array<Real64, 2> &F,                 // Airflow through the component [kg/s]
                      std::array<Real64, 2> &DF                 // Partial derivative:  DF/DP
        );

        virtual ComponentType type()
        {
            return ComponentType::SEL;
        }
    };

    struct ZoneExhaustFan : public AirflowElement // Zone exhaust fan component
    {
        // Members
        Real64 FlowRate;  // mass flow rate
        int SchedPtr;     // Schedule pointer
        Real64 FlowCoef;  // Air Mass Flow Coefficient [kg/s at 1Pa]
        Real64 FlowExpo;  // Air Mass Flow exponent [dimensionless]
        Real64 StandardT; // Standard temperature for crack data
        Real64 StandardP; // Standard barometric pressure for crack data
        Real64 StandardW; // Standard humidity ratio for crack data
        int InletNode;    // Inlet node number
        int OutletNode;   // Outlet node number
        int EPlusZoneNum; // Zone number
        int PressCtrlNum; // pressure control number

        // Default Constructor
        ZoneExhaustFan()
            : FlowRate(0.0), SchedPtr(0), FlowCoef(0.0), FlowExpo(0.0), StandardT(0.0), StandardP(0.0), StandardW(0.0), InletNode(0), OutletNode(0),
              EPlusZoneNum(0), PressCtrlNum(0)
        {
        }

        int calculate(EnergyPlusData &state,
                      bool const LFLAG,                         // Initialization flag.If = 1, use laminar relationship
                      Real64 const PDROP,                       // Total pressure drop across a component (P1 - P2) [Pa]
                      int const i,                              // Linkage number
                      [[maybe_unused]] const Real64 multiplier, // Element multiplier
                      [[maybe_unused]] const Real64 control,    // Element control signal
                      const AirProperties &propN,               // Node 1 properties
                      const AirProperties &propM,               // Node 2 properties
                      std::array<Real64, 2> &F,                 // Airflow through the component [kg/s]
                      std::array<Real64, 2> &DF                 // Partial derivative:  DF/DP
        );

        int calculate(EnergyPlusData &state,
                      Real64 const PDROP,                       // Total pressure drop across a component (P1 - P2) [Pa]
                      [[maybe_unused]] const Real64 multiplier, // Element multiplier
                      const Real64 control,                     // Element control signal
                      const AirProperties &propN,               // Node 1 properties
                      const AirProperties &propM,               // Node 2 properties
                      std::array<Real64, 2> &F,                 // Airflow through the component [kg/s]
                      std::array<Real64, 2> &DF                 // Partial derivative:  DF/DP
        );

        virtual ComponentType type()
        {
            return ComponentType::EXF;
        }
    };

    struct MultizoneExternalNodeProp // External node properties
    {
        // Members
        std::string Name;      // Name of external node
        Real64 azimuth;        // Azimuthal angle of the associated surface
        Real64 height;         // Nodal height
        int ExtNum;            // External node number
        int OutAirNodeNum;     // Outdoor air node number
        int facadeNum;         // Facade number
        int curve;             // Curve ID, replace with pointer after curve refactor
        bool symmetricCurve;   // Symmtric curves are evaluated from 0 to 180, others are evaluated from 0 to 360
        bool useRelativeAngle; // Determines whether the wind angle is relative to the surface or absolute

        // Default Constructor
        MultizoneExternalNodeProp()
            : azimuth(0.0), height(0.0), ExtNum(0), OutAirNodeNum(0), facadeNum(0), curve(0), symmetricCurve(false), useRelativeAngle(false)
        {
        }
    };

    struct DeltaCpProp
    {
        // Members
        Array1D<Real64> WindDir; // Wind direction

        // Default Constructor
        DeltaCpProp()
        {
        }
    };

    struct IntraZoneNodeProp // Intra zone node data
    {
        // Members
        std::string Name;         // Name of node
        std::string RAFNNodeName; // RoomAir model node name
        Real64 Height;            // Nodal height
        int RAFNNodeNum;          // RoomAir model node number
        int ZoneNum;              // Zone number
        int AFNZoneNum;           // MultiZone number

        // Default Constructor
        IntraZoneNodeProp() : Height(0.0), RAFNNodeNum(0), ZoneNum(0), AFNZoneNum(0)
        {
        }
    };

    struct AirflowNetworkLinkage // AirflowNetwork linkage data base class
    {
        // Members
        std::string Name;                     // Provide a unique linkage name
        std::array<std::string, 2> NodeNames; // Names of nodes (limited to 2)
        std::array<Real64, 2> NodeHeights;    // Node heights
        std::string CompName;                 // Name of element
        int CompNum;                          // Element Number
        std::array<int, 2> NodeNums;          // Node numbers
        int LinkNum;                          // Linkage number
        AirflowElement *element;              // Pointer to airflow element
        Real64 control;                       // Control value

        // Default Constructor
        AirflowNetworkLinkage() : NodeHeights{{0.0, 0.0}}, CompNum(0), NodeNums{{0, 0}}, LinkNum(0), control(1.0)
        {
        }

        virtual ~AirflowNetworkLinkage()
        {
        }
    };

    struct IntraZoneLinkageProp : public AirflowNetworkLinkage // Intra zone linkage data
    {
        // Members
        std::string SurfaceName; // Connection Surface Name

        // Default Constructor
        IntraZoneLinkageProp() : AirflowNetworkLinkage()
        {
        }
    };

    struct DisSysNodeProp // CP Value
    {
        // Members
        std::string Name;      // Name of node
        std::string EPlusName; // EnergyPlus node name
        std::string EPlusType; // EnergyPlus node type
        Real64 Height;         // Nodal height
        int EPlusNodeNum;      // EPlus node number
        int AirLoopNum;        // AirLoop number

        // Default Constructor
        DisSysNodeProp() : Height(0.0), EPlusNodeNum(0), AirLoopNum(0)
        {
        }
    };

    struct DuctLeak : public AirflowElement // duct leak component
    {
        // Members
        Real64 FlowCoef; // Air Mass Flow Coefficient [kg/s at 1Pa]
        Real64 FlowExpo; // Air Mass Flow exponent [dimensionless]

        // Default Constructor
        DuctLeak() : FlowCoef(0.0), FlowExpo(0.0)
        {
        }

        int calculate(EnergyPlusData &state,
                      bool const LFLAG,                         // Initialization flag.If = 1, use laminar relationship
                      Real64 const PDROP,                       // Total pressure drop across a component (P1 - P2) [Pa]
                      int const i,                              // Linkage number
                      [[maybe_unused]] const Real64 multiplier, // Element multiplier
                      [[maybe_unused]] const Real64 control,    // Element control signal
                      const AirProperties &propN,               // Node 1 properties
                      const AirProperties &propM,               // Node 2 properties
                      std::array<Real64, 2> &F,                 // Airflow through the component [kg/s]
                      std::array<Real64, 2> &DF                 // Partial derivative:  DF/DP
        );

        int calculate(EnergyPlusData &state,
                      Real64 const PDROP,                       // Total pressure drop across a component (P1 - P2) [Pa]
                      [[maybe_unused]] const Real64 multiplier, // Element multiplier
                      [[maybe_unused]] const Real64 control,    // Element control signal
                      const AirProperties &propN,               // Node 1 properties
                      const AirProperties &propM,               // Node 2 properties
                      std::array<Real64, 2> &F,                 // Airflow through the component [kg/s]
                      std::array<Real64, 2> &DF                 // Partial derivative:  DF/DP
        );

        virtual ComponentType type()
        {
            return ComponentType::PLR;
        }
    };

    struct EffectiveLeakageRatio : public AirflowElement // effective leakage ratio component
    {
        // Members
        Real64 ELR;      // Value of effective leakage ratio
        Real64 FlowRate; // Maximum airflow rate
        Real64 RefPres;  // Reference pressure difference
        Real64 FlowExpo; // Air Mass Flow exponent

        // Default Constructor
        EffectiveLeakageRatio() : ELR(0.0), FlowRate(0.0), RefPres(0.0), FlowExpo(0.0)
        {
        }

        int calculate([[maybe_unused]] EnergyPlusData &state,
                      bool const LFLAG,                         // Initialization flag.If = 1, use laminar relationship
                      Real64 const PDROP,                       // Total pressure drop across a component (P1 - P2) [Pa]
                      [[maybe_unused]] int const i,             // Linkage number
                      [[maybe_unused]] const Real64 multiplier, // Element multiplier
                      [[maybe_unused]] const Real64 control,    // Element control signal
                      const AirProperties &propN,               // Node 1 properties
                      const AirProperties &propM,               // Node 2 properties
                      std::array<Real64, 2> &F,                 // Airflow through the component [kg/s]
                      std::array<Real64, 2> &DF                 // Partial derivative:  DF/DP
        );

        int calculate([[maybe_unused]] EnergyPlusData &state,
                      Real64 const PDROP,                       // Total pressure drop across a component (P1 - P2) [Pa]
                      [[maybe_unused]] const Real64 multiplier, // Element multiplier
                      [[maybe_unused]] const Real64 control,    // Element control signal
                      const AirProperties &propN,               // Node 1 properties
                      const AirProperties &propM,               // Node 2 properties
                      std::array<Real64, 2> &F,                 // Airflow through the component [kg/s]
                      std::array<Real64, 2> &DF                 // Partial derivative:  DF/DP
        );

        virtual ComponentType type()
        {
            return ComponentType::ELR;
        }
    };

    struct Duct : public AirflowElement // Duct component
    {
        // Members
        Real64 L;                 // Duct length [m]
        Real64 hydraulicDiameter; // Hydraulic diameter [m]
        Real64 A;                 // Cross section area [m2]
        Real64 roughness;         // Surface roughness [m]
        Real64 TurDynCoef;        // Turbulent dynamic loss coefficient
        Real64 UThermConduct;     // Conduction heat transmittance [W/m2-K]
        Real64 UMoisture;         // Overall moisture transmittance [kg/m2]
        Real64 InsideConvCoeff;   // Inside convection coefficient [W/m2-K]
        Real64 OutsideConvCoeff;  // Outside convection coefficient [W/m2-K]
        Real64 MThermal;          // Thermal capacity [J/K]
        Real64 MMoisture;         // Moisture capacity [kg]
        Real64 LamDynCoef;        // Laminar dynamic loss coefficient
        Real64 LamFriCoef;        // Laminar friction loss coefficient
        Real64 InitLamCoef;       // Coefficient of linear initialization
        Real64 RelRough;          // e/D: relative roughness,
        Real64 RelL;              // L/D: relative length,
        Real64 g;                 // 1/sqrt(Darcy friction factor),
        Real64 A1;                // 1.14 - 0.868589*ln(e/D),

        // Default Constructor
        Duct()
            : L(0.0), hydraulicDiameter(0.0), A(0.0), roughness(0.0), TurDynCoef(0.0), UThermConduct(0.0), UMoisture(0.0), InsideConvCoeff(0.0),
              OutsideConvCoeff(0.0), MThermal(0.0), MMoisture(0.0), LamDynCoef(0.0), LamFriCoef(0.0), InitLamCoef(0.0), RelRough(0.0), RelL(0.0),
              g(0.0), A1(0.0)
        {
        }

        int calculate([[maybe_unused]] EnergyPlusData &state,
                      bool const LFLAG,                         // Initialization flag.If = 1, use laminar relationship
                      Real64 const PDROP,                       // Total pressure drop across a component (P1 - P2) [Pa]
                      [[maybe_unused]] int const i,             // Linkage number
                      [[maybe_unused]] const Real64 multiplier, // Element multiplier
                      [[maybe_unused]] const Real64 control,    // Element control signal
                      const AirProperties &propN,               // Node 1 properties
                      const AirProperties &propM,               // Node 2 properties
                      std::array<Real64, 2> &F,                 // Airflow through the component [kg/s]
                      std::array<Real64, 2> &DF                 // Partial derivative:  DF/DP
        );

        int calculate([[maybe_unused]] EnergyPlusData &state,
                      Real64 const PDROP,                       // Total pressure drop across a component (P1 - P2) [Pa]
                      [[maybe_unused]] const Real64 multiplier, // Element multiplier
                      [[maybe_unused]] const Real64 control,    // Element control signal
                      const AirProperties &propN,               // Node 1 properties
                      const AirProperties &propM,               // Node 2 properties
                      std::array<Real64, 2> &F,                 // Airflow through the component [kg/s]
                      std::array<Real64, 2> &DF                 // Partial derivative:  DF/DP
        );

        virtual ComponentType type()
        {
            return ComponentType::DWC;
        }
    };

    struct Damper : public AirflowElement // Damper component
    {
        // Members
        Real64 LTP;      // Value for laminar turbulent transition
        Real64 LamFlow;  // Laminar flow coefficient
        Real64 TurFlow;  // Turbulent flow coefficient
        Real64 FlowExpo; // Air Mass Flow exponent
        Real64 FlowMin;  // Minimum control air mass rate
        Real64 FlowMax;  // Maximum control air mass rate
        Real64 A0;       // First polynomial coefficient of the control variable (constant coefficient)
        Real64 A1;       // Second polynomial coefficient of the control variable (linear coefficient)
        Real64 A2;       // Third polynomial coefficient of the control variable (quadratic coefficient)
        Real64 A3;       // Fourth polynomial coefficient of the control variable (cubic coefficient)

        // Default Constructor
        Damper() : LTP(0.0), LamFlow(0.0), TurFlow(0.0), FlowExpo(0.0), FlowMin(0.0), FlowMax(0.0), A0(0.0), A1(0.0), A2(0.0), A3(0.0)
        {
        }

        int calculate([[maybe_unused]] EnergyPlusData &state,
                      bool const LFLAG,                         // Initialization flag.If = 1, use laminar relationship
                      Real64 const PDROP,                       // Total pressure drop across a component (P1 - P2) [Pa]
                      int const i,                              // Linkage number
                      [[maybe_unused]] const Real64 multiplier, // Element multiplier
                      [[maybe_unused]] const Real64 control,    // Element control signal
                      const AirProperties &propN,               // Node 1 properties
                      const AirProperties &propM,               // Node 2 properties
                      std::array<Real64, 2> &F,                 // Airflow through the component [kg/s]
                      std::array<Real64, 2> &DF                 // Partial derivative:  DF/DP
        );

        int calculate([[maybe_unused]] EnergyPlusData &state,
                      Real64 const PDROP,                       // Total pressure drop across a component (P1 - P2) [Pa]
                      [[maybe_unused]] const Real64 multiplier, // Element multiplier
                      const Real64 control,                     // Element control signal
                      const AirProperties &propN,               // Node 1 properties
                      const AirProperties &propM,               // Node 2 properties
                      std::array<Real64, 2> &F,                 // Airflow through the component [kg/s]
                      std::array<Real64, 2> &DF                 // Partial derivative:  DF/DP
        );

        virtual ComponentType type()
        {
            return ComponentType::DMP;
        }
    };

    struct ConstantVolumeFan : public AirflowElement // Constant volume fan component
    {
        // Members
        Real64 FlowRate;           // Air volume flow rate
        Real64 Ctrl;               // Control ratio
        int FanTypeNum;            // Fan type: Constant volume or ONOFF
        int FanIndex;              // Fan index
        int InletNode;             // Inlet node number
        int OutletNode;            // Outlet node number
        Real64 MaxAirMassFlowRate; // Max Specified MAss Flow Rate of Damper [kg/s]
        int AirLoopNum;            // Air loop number
        bool FanModelFlag;         // True, this fan is FAN:SYSTEMMODEL

        // Default Constructor
        ConstantVolumeFan()
            : FlowRate(0.0), Ctrl(0.0), FanTypeNum(0), FanIndex(0), InletNode(0), OutletNode(0), MaxAirMassFlowRate(0.0), AirLoopNum(0),
              FanModelFlag(false)
        {
        }

        int calculate(EnergyPlusData &state,
                      bool const LFLAG,                         // Initialization flag.If = 1, use laminar relationship
                      Real64 const PDROP,                       // Total pressure drop across a component (P1 - P2) [Pa]
                      int const i,                              // Linkage number
                      [[maybe_unused]] const Real64 multiplier, // Element multiplier
                      [[maybe_unused]] const Real64 control,    // Element control signal
                      const AirProperties &propN,               // Node 1 properties
                      const AirProperties &propM,               // Node 2 properties
                      std::array<Real64, 2> &F,                 // Airflow through the component [kg/s]
                      std::array<Real64, 2> &DF                 // Partial derivative:  DF/DP
        );

        virtual ComponentType type()
        {
            return ComponentType::CVF;
        }
    };

    struct DetailedFan : public AirflowElement // Detailed fan component
    {
        // Members
        Real64 FlowCoef;       // Coefficient for linear initialization [kg/s at 1Pa]
        Real64 FlowExpo;       // Turbulent flow coefficient [dimensionless]
        Real64 RhoAir;         // Reference air density
        Real64 Qfree;          // Free delivery flow at P=0
        Real64 Pshut;          // Shutoff pressure at Q=0
        Real64 TranRat;        // Flow coefficient at laminar/turbulent transition
        int n;                 // Number of ranges for fan performance curve
        Array1D<Real64> Coeff; // Coefficients of fan performance curve.
        // Each range has a min flow rate and 4 coefficients

        // Default Constructor
        DetailedFan() : FlowCoef(0.0), FlowExpo(0.0), RhoAir(0.0), Qfree(0.0), Pshut(0.0), TranRat(0.0)
        {
        }

        int calculate([[maybe_unused]] EnergyPlusData &state,
                      bool const LFLAG,                         // Initialization flag.If = 1, use laminar relationship
                      Real64 const PDROP,                       // Total pressure drop across a component (P1 - P2) [Pa]
                      int const i,                              // Linkage number
                      [[maybe_unused]] const Real64 multiplier, // Element multiplier
                      [[maybe_unused]] const Real64 control,    // Element control signal
                      const AirProperties &propN,               // Node 1 properties
                      const AirProperties &propM,               // Node 2 properties
                      std::array<Real64, 2> &F,                 // Airflow through the component [kg/s]
                      std::array<Real64, 2> &DF                 // Partial derivative:  DF/DP
        );

        int calculate(EnergyPlusData &state,
                      Real64 const PDROP,                       // Total pressure drop across a component (P1 - P2) [Pa]
                      [[maybe_unused]] const Real64 multiplier, // Element multiplier
                      const Real64 control,                     // Element control signal
                      const AirProperties &propN,               // Node 1 properties
                      const AirProperties &propM,               // Node 2 properties
                      std::array<Real64, 2> &F,                 // Airflow through the component [kg/s]
                      std::array<Real64, 2> &DF                 // Partial derivative:  DF/DP
        );

        virtual ComponentType type()
        {
            return ComponentType::FAN;
        }
    };

    struct DisSysCompCoilProp : public AirflowElement // Coil component
    {
        // Members
        std::string EPlusType;    // EnergyPlus coil type
        Real64 L;                 // Air path length
        Real64 hydraulicDiameter; // Air path hydraulic diameter
        int AirLoopNum;           // AirLoop number

        // Default Constructor
        DisSysCompCoilProp() : L(0.0), hydraulicDiameter(0.0), AirLoopNum(0)
        {
        }

        int calculate([[maybe_unused]] EnergyPlusData &state,
                      bool const LFLAG,                         // Initialization flag.If = 1, use laminar relationship
                      Real64 const PDROP,                       // Total pressure drop across a component (P1 - P2) [Pa]
                      int const i,                              // Linkage number
                      [[maybe_unused]] const Real64 multiplier, // Element multiplier
                      [[maybe_unused]] const Real64 control,    // Element control signal
                      const AirProperties &propN,               // Node 1 properties
                      const AirProperties &propM,               // Node 2 properties
                      std::array<Real64, 2> &F,                 // Airflow through the component [kg/s]
                      std::array<Real64, 2> &DF                 // Partial derivative:  DF/DP
        );

        int calculate([[maybe_unused]] EnergyPlusData &state,
                      Real64 const PDROP,                       // Total pressure drop across a component (P1 - P2) [Pa]
                      [[maybe_unused]] const Real64 multiplier, // Element multiplier
                      [[maybe_unused]] const Real64 control,    // Element control signal
                      const AirProperties &propN,               // Node 1 properties
                      const AirProperties &propM,               // Node 2 properties
                      std::array<Real64, 2> &F,                 // Airflow through the component [kg/s]
                      std::array<Real64, 2> &DF                 // Partial derivative:  DF/DP
        );

        virtual ComponentType type()
        {
            return ComponentType::COI;
        }
    };

    struct DisSysCompHXProp : public AirflowElement // Coil component
    {
        // Members
        std::string EPlusType;    // EnergyPlus coil type
        Real64 L;                 // Air path length
        Real64 hydraulicDiameter; // Air path hydraulic diameter
        bool CoilParentExists;    // Is a coil component

        // Default Constructor
        DisSysCompHXProp() : L(0.0), hydraulicDiameter(0.0), CoilParentExists(false)
        {
        }

        int calculate([[maybe_unused]] EnergyPlusData &state,
                      bool const LFLAG,                         // Initialization flag.If = 1, use laminar relationship
                      Real64 const PDROP,                       // Total pressure drop across a component (P1 - P2) [Pa]
                      [[maybe_unused]] int const i,             // Linkage number
                      [[maybe_unused]] const Real64 multiplier, // Element multiplier
                      [[maybe_unused]] const Real64 control,    // Element control signal
                      const AirProperties &propN,               // Node 1 properties
                      const AirProperties &propM,               // Node 2 properties
                      std::array<Real64, 2> &F,                 // Airflow through the component [kg/s]
                      std::array<Real64, 2> &DF                 // Partial derivative:  DF/DP
        );

        int calculate([[maybe_unused]] EnergyPlusData &state,
                      Real64 const PDROP,                       // Total pressure drop across a component (P1 - P2) [Pa]
                      [[maybe_unused]] const Real64 multiplier, // Element multiplier
                      [[maybe_unused]] const Real64 control,    // Element control signal
                      const AirProperties &propN,               // Node 1 properties
                      const AirProperties &propM,               // Node 2 properties
                      std::array<Real64, 2> &F,                 // Airflow through the component [kg/s]
                      std::array<Real64, 2> &DF                 // Partial derivative:  DF/DP
        );

        virtual ComponentType type()
        {
            return ComponentType::HEX;
        }
    };

    struct DisSysCompTermUnitProp : public AirflowElement // Terminal unit component
    {
        // Members
        std::string EPlusType;    // EnergyPlus coil type
        Real64 L;                 // Air path length
        Real64 hydraulicDiameter; // Air path hydraulic diameter
        int DamperInletNode;      // Damper inlet node number
        int DamperOutletNode;     // Damper outlet node number
        int AirLoopNum;           // AirLoop number

        // Default Constructor
        DisSysCompTermUnitProp() : L(0.0), hydraulicDiameter(0.0), DamperInletNode(0), DamperOutletNode(0), AirLoopNum(0)
        {
        }

        int calculate([[maybe_unused]] EnergyPlusData &state,
                      bool const LFLAG,                         // Initialization flag.If = 1, use laminar relationship
                      Real64 const PDROP,                       // Total pressure drop across a component (P1 - P2) [Pa]
                      int const i,                              // Linkage number
                      [[maybe_unused]] const Real64 multiplier, // Element multiplier
                      [[maybe_unused]] const Real64 control,    // Element control signal
                      const AirProperties &propN,               // Node 1 properties
                      const AirProperties &propM,               // Node 2 properties
                      std::array<Real64, 2> &F,                 // Airflow through the component [kg/s]
                      std::array<Real64, 2> &DF                 // Partial derivative:  DF/DP
        );

        virtual ComponentType type()
        {
            return ComponentType::TMU;
        }
    };

    struct ConstantPressureDrop : public AirflowElement // Constant pressure drop component
    {
        // Members
        Real64 A;  // cross section area
        Real64 DP; // Pressure difference across the component

        // Default Constructor
        ConstantPressureDrop() : A(0.0), DP(0.0)
        {
        }

        int calculate([[maybe_unused]] EnergyPlusData &state,
                      bool const LFLAG,                         // Initialization flag.If = 1, use laminar relationship
                      const Real64 PDROP,                       // Total pressure drop across a component (P1 - P2) [Pa]
                      int const i,                              // Linkage number
                      [[maybe_unused]] const Real64 multiplier, // Element multiplier
                      [[maybe_unused]] const Real64 control,    // Element control signal
                      const AirProperties &propN,               // Node 1 properties
                      const AirProperties &propM,               // Node 2 properties
                      std::array<Real64, 2> &F,                 // Airflow through the component [kg/s]
                      std::array<Real64, 2> &DF                 // Partial derivative:  DF/DP
        );

        virtual ComponentType type()
        {
            return ComponentType::CPD;
        }
    };

    struct DisSysLinkageProp : public AirflowNetworkLinkage // Distribution system linkage data
    {
        // Members
        std::string ZoneName; // Name of zone
        int ZoneNum;          // Zone Number

        // Default Constructor
        DisSysLinkageProp() : AirflowNetworkLinkage(), ZoneNum(0)
        {
        }
    };

    struct AirflowNetworkNodeProp // AirflowNetwork nodal data
    {
        // Members
        std::string Name;      // Provide a unique node name
        std::string NodeType;  // Provide node type "External", "Thermal Zone" or "Other"
        std::string EPlusNode; // EnergyPlus node name
        Real64 NodeHeight;     // Node height [m]
        int NodeNum;           // Node number
        int NodeTypeNum;       // Node type with integer number
        // 0: Calculated, 1: Given pressure;
        std::string EPlusZoneName; // EnergyPlus node name
        int EPlusZoneNum;          // E+ zone number
        int EPlusNodeNum;
        int ExtNodeNum;
        int OutAirNodeNum;
        EPlusNodeType EPlusTypeNum;
        int RAFNNodeNum; // RoomAir model node number
        int NumOfLinks;  // Number of links for RoomAir model
        int AirLoopNum;  // AirLoop number

        // Default Constructor
        AirflowNetworkNodeProp()
<<<<<<< HEAD
            : NodeHeight(0.0), NodeNum(0), NodeTypeNum(0), EPlusZoneNum(0), EPlusNodeNum(0), ExtNodeNum(0), OutAirNodeNum(0), EPlusTypeNum(EPlusNodeType::Unassigned),
              RAFNNodeNum(0), NumOfLinks(0), AirLoopNum(0)
=======
            : NodeHeight(0.0), NodeNum(0), NodeTypeNum(0), EPlusZoneNum(0), EPlusNodeNum(0), ExtNodeNum(0), OutAirNodeNum(0),
              EPlusTypeNum(iEPlusNodeType::Unassigned), RAFNNodeNum(0), NumOfLinks(0), AirLoopNum(0)
>>>>>>> de239b2e
        {
        }
    };

    struct AirflowNetworkCompProp // AirflowNetwork element data
    {
        // Members
<<<<<<< HEAD
        std::string Name;          // Provide a unique element name
        ComponentType CompTypeNum;           // Provide numeric equivalent for AirflowNetworkCompType
        int TypeNum;               // Component number under same component type
        int CompNum;               // General component number
        std::string EPlusName;     // Provide a unique element name
        std::string EPlusCompName; // Provide EPlus component name or Other
        std::string EPlusType;     // Provide EPlus type, such as terminal reheat, coil, etc. 9/30/03 or Other
        EPlusComponentType EPlusTypeNum;          // Provide EPlus component type
=======
        std::string Name;                 // Provide a unique element name
        iComponentTypeNum CompTypeNum;    // Provide numeric equivalent for AirflowNetworkCompType
        int TypeNum;                      // Component number under same component type
        int CompNum;                      // General component number
        std::string EPlusName;            // Provide a unique element name
        std::string EPlusCompName;        // Provide EPlus component name or Other
        std::string EPlusType;            // Provide EPlus type, such as terminal reheat, coil, etc. 9/30/03 or Other
        iEPlusComponentType EPlusTypeNum; // Provide EPlus component type
>>>>>>> de239b2e

        // Default Constructor
        AirflowNetworkCompProp() : CompTypeNum(ComponentType::Unassigned), TypeNum(0), CompNum(0), EPlusTypeNum(EPlusComponentType::Unassigned)
        {
        }
    };

    struct AirflowNetworkLinkageProp : public AirflowNetworkLinkage // AirflowNetwork linkage data
    {
        // Members
<<<<<<< HEAD
        std::string ZoneName; // Name of zone
        int ZoneNum;          // Zone Number
        int DetOpenNum;       // Large Opening number
        EPlusComponentType ConnectionFlag;   // Return and supply connection flag
        bool VAVTermDamper;   // True if this component is a damper for a VAV terminal
=======
        std::string ZoneName;               // Name of zone
        int ZoneNum;                        // Zone Number
        int DetOpenNum;                     // Large Opening number
        iEPlusComponentType ConnectionFlag; // Return and supply connection flag
        bool VAVTermDamper;                 // True if this component is a damper for a VAV terminal
>>>>>>> de239b2e
        int LinkageViewFactorObjectNum;
        int AirLoopNum; // Airloop number

        // Default Constructor
        AirflowNetworkLinkageProp()
<<<<<<< HEAD
            : AirflowNetworkLinkage(), ZoneNum(0), DetOpenNum(0), ConnectionFlag(EPlusComponentType::Unassigned), VAVTermDamper(false), LinkageViewFactorObjectNum(0),
              AirLoopNum(0)
=======
            : AirflowNetworkLinkage(), ZoneNum(0), DetOpenNum(0), ConnectionFlag(iEPlusComponentType::Unassigned), VAVTermDamper(false),
              LinkageViewFactorObjectNum(0), AirLoopNum(0)
>>>>>>> de239b2e
        {
        }
    };

    struct PressureControllerProp
    {
        // Members
        std::string Name;              // Provide a unique object name
        std::string ZoneName;          // Name of the zone that is being controlled
        int ZoneNum;                   // Zone number
        int AFNNodeNum;                // AFN node number
        std::string ControlObjectType; // The control type to be used for pressure control
        std::string ControlObjectName; // Corresponding control type name
        int ControlTypeSet;            // Control type set to be used for pressure control
        int AvailSchedPtr;             // Availability schedule pointer
        int PresSetpointSchedPtr;      // Pressure setpoint schedule pointer
        int AirLoopNum;                // Air loop number
        int OANodeNum;                 // outdoor air node number
        bool bypass;                   // Can not perform pressure control as true
        Real64 PresCtrlMassRate;

        // Default Constructor
        PressureControllerProp()
            : ZoneNum(0), AFNNodeNum(0), ControlTypeSet(0), AvailSchedPtr(0), PresSetpointSchedPtr(0), AirLoopNum(0), OANodeNum(0), bypass(false),
              PresCtrlMassRate(0.0)
        {
        }
    };

    struct OutdoorAirFan : public AirflowElement // OA fan component
    {
        // Members
        int SchedPtr;     // Schedule pointer
        Real64 FlowCoef;  // Air Mass Flow Coefficient [kg/s at 1Pa]
        Real64 FlowExpo;  // Air Mass Flow exponent [dimensionless]
        Real64 StandardT; // Standard temperature for crack data [C]
        Real64 StandardP; // Standard barometric pressure for crack data [Pa]
        Real64 StandardW; // Standard humidity ratio for crack data [kg/kg]
        int InletNode;    // Inlet node number
        int OutletNode;   // Outlet node number
        int OAMixerNum;   // OA Mixer number
        int PressCtrlNum; // Pressure control number

        // Default Constructor
        OutdoorAirFan()
            : SchedPtr(0), FlowCoef(0.0), FlowExpo(0.0), StandardT(0.0), StandardP(0.0), StandardW(0.0), InletNode(0), OutletNode(0), OAMixerNum(0),
              PressCtrlNum(0)
        {
        }

        virtual ~OutdoorAirFan()
        {
        }

        virtual int calculate(EnergyPlusData &state,
                              bool const LFLAG,                         // Initialization flag.If = 1, use laminar relationship
                              const Real64 PDROP,                       // Total pressure drop across a component (P1 - P2) [Pa]
                              int const i,                              // Linkage number
                              [[maybe_unused]] const Real64 multiplier, // Element multiplier
                              [[maybe_unused]] const Real64 control,    // Element control signal
                              const AirProperties &propN,               // Node 1 properties
                              const AirProperties &propM,               // Node 2 properties
                              std::array<Real64, 2> &F,                 // Airflow through the component [kg/s]
                              std::array<Real64, 2> &DF                 // Partial derivative:  DF/DP
        );

        virtual ComponentType type()
        {
            return ComponentType::OAF;
        }
    };

    struct ReliefFlow : public OutdoorAirFan // OA fan component
    {

        // Default Constructor
        ReliefFlow() : OutdoorAirFan()
        {
        }

        virtual int calculate(EnergyPlusData &state,
                              bool const LFLAG,                         // Initialization flag.If = 1, use laminar relationship
                              const Real64 PDROP,                       // Total pressure drop across a component (P1 - P2) [Pa]
                              int const i,                              // Linkage number
                              [[maybe_unused]] const Real64 multiplier, // Element multiplier
                              [[maybe_unused]] const Real64 control,    // Element control signal
                              const AirProperties &propN,               // Node 1 properties
                              const AirProperties &propM,               // Node 2 properties
                              std::array<Real64, 2> &F,                 // Airflow through the component [kg/s]
                              std::array<Real64, 2> &DF                 // Partial derivative:  DF/DP
        );

        virtual ComponentType type()
        {
            return ComponentType::REL;
        }
    };

    struct AirflowNetworkNodeSimuData // Node variable for simulation
    {
        // Members
        Real64 TZ;       // Temperature [C]
        Real64 WZ;       // Humidity ratio [kg/kg]
        Real64 PZ;       // Pressure [Pa]
        Real64 CO2Z;     // CO2 [ppm]
        Real64 GCZ;      // Generic contaminant [ppm]
        Real64 TZlast;   // Temperature [C] at previous time step
        Real64 WZlast;   // Humidity ratio [kg/kg] at previous time step
        Real64 CO2Zlast; // CO2 [ppm] at previous time step
        Real64 GCZlast;  // Generic contaminant [ppm] at previous time step

        // Default Constructor
        AirflowNetworkNodeSimuData() : TZ(0.0), WZ(0.0), PZ(0.0), CO2Z(0.0), GCZ(0.0), TZlast(0.0), WZlast(0.0), CO2Zlast(0.0), GCZlast(0.0)
        {
        }
    };

    struct AirflowNetworkLinkSimuData
    {
        // Members
        Real64 FLOW;     // Mass flow rate [kg/s]
        Real64 FLOW2;    // Mass flow rate [kg/s] for two way flow
        Real64 DP;       // Pressure difference across a component
        Real64 VolFLOW;  // Mass flow rate [m3/s]
        Real64 VolFLOW2; // Mass flow rate [m3/s] for two way flow
        Real64 DP1;

        // Default Constructor
        AirflowNetworkLinkSimuData() : FLOW(0.0), FLOW2(0.0), DP(0.0), VolFLOW(0.0), VolFLOW2(0.0), DP1(0.0)
        {
        }
    };

    struct AirflowNetworkLinkReportData
    {
        // Members
        Real64 FLOW;        // Mass flow rate [kg/s]
        Real64 FLOW2;       // Mass flow rate [kg/s] for two way flow
        Real64 VolFLOW;     // Mass flow rate [m^3/s]
        Real64 VolFLOW2;    // Mass flow rate [m^3/s] for two way flow
        Real64 FLOWOFF;     // Mass flow rate during OFF cycle [kg/s]
        Real64 FLOW2OFF;    // Mass flow rate during OFF cycle [kg/s] for two way flow
        Real64 VolFLOWOFF;  // Mass flow rate during OFF cycle [m^3/s]
        Real64 VolFLOW2OFF; // Mass flow rate during OFF cycle [m^3/s] for two way flow
        Real64 DP;          // Average Pressure difference across a component
        Real64 DPON;        // Pressure difference across a component with fan on
        Real64 DPOFF;       // Pressure difference across a component with fan off

        // Default Constructor
        AirflowNetworkLinkReportData()
            : FLOW(0.0), FLOW2(0.0), VolFLOW(0.0), VolFLOW2(0.0), FLOWOFF(0.0), FLOW2OFF(0.0), VolFLOWOFF(0.0), VolFLOW2OFF(0.0), DP(0.0), DPON(0.0),
              DPOFF(0.0)
        {
        }
    };

    struct AirflowNetworkNodeReportData // Node variable for simulation
    {
        // Members
        Real64 PZ;    // Average Pressure [Pa]
        Real64 PZON;  // Pressure with fan on [Pa]
        Real64 PZOFF; // Pressure with fan off [Pa]

        // Default Constructor
        AirflowNetworkNodeReportData() : PZ(0.0), PZON(0.0), PZOFF(0.0)
        {
        }
    };

    struct AirflowNetworkExchangeProp
    {
        // Members
        Real64 MultiZoneSen;
        Real64 MultiZoneLat;
        Real64 LeakSen;
        Real64 LeakLat;
        Real64 CondSen;
        Real64 DiffLat;
        Real64 RadGain;
        Real64 TotalSen;
        Real64 TotalLat;
        Real64 SumMCp;
        Real64 SumMCpT;
        Real64 SumMHr;
        Real64 SumMHrW;
        Real64 SumMMCp;
        Real64 SumMMCpT;
        Real64 SumMMHr;
        Real64 SumMMHrW;
        Real64 SumMHrCO;
        Real64 SumMMHrCO;
        Real64 TotalCO2;
        Real64 SumMHrGC;
        Real64 SumMMHrGC;
        Real64 TotalGC;

        // Default Constructor
        AirflowNetworkExchangeProp()
            : MultiZoneSen(0.0), MultiZoneLat(0.0), LeakSen(0.0), LeakLat(0.0), CondSen(0.0), DiffLat(0.0), RadGain(0.0), TotalSen(0.0),
              TotalLat(0.0), SumMCp(0.0), SumMCpT(0.0), SumMHr(0.0), SumMHrW(0.0), SumMMCp(0.0), SumMMCpT(0.0), SumMMHr(0.0), SumMMHrW(0.0),
              SumMHrCO(0.0), SumMMHrCO(0.0), TotalCO2(0.0), SumMHrGC(0.0), SumMMHrGC(0.0), TotalGC(0.0)
        {
        }
    };

    struct AiflowNetworkReportProp
    {
        // Members
        Real64 MultiZoneInfiSenGainW;
        Real64 MultiZoneInfiSenGainJ;
        Real64 MultiZoneInfiSenLossW;
        Real64 MultiZoneInfiSenLossJ;
        Real64 MultiZoneVentSenGainW;
        Real64 MultiZoneVentSenGainJ;
        Real64 MultiZoneVentSenLossW;
        Real64 MultiZoneVentSenLossJ;
        Real64 MultiZoneMixSenGainW;
        Real64 MultiZoneMixSenGainJ;
        Real64 MultiZoneMixSenLossW;
        Real64 MultiZoneMixSenLossJ;
        Real64 MultiZoneInfiLatGainW;
        Real64 MultiZoneInfiLatGainJ;
        Real64 MultiZoneInfiLatLossW;
        Real64 MultiZoneInfiLatLossJ;
        Real64 MultiZoneVentLatGainW;
        Real64 MultiZoneVentLatGainJ;
        Real64 MultiZoneVentLatLossW;
        Real64 MultiZoneVentLatLossJ;
        Real64 MultiZoneMixLatGainW;
        Real64 MultiZoneMixLatGainJ;
        Real64 MultiZoneMixLatLossW;
        Real64 MultiZoneMixLatLossJ;
        Real64 LeakSenGainW;
        Real64 LeakSenGainJ;
        Real64 LeakSenLossW;
        Real64 LeakSenLossJ;
        Real64 LeakLatGainW;
        Real64 LeakLatGainJ;
        Real64 LeakLatLossW;
        Real64 LeakLatLossJ;
        Real64 CondSenGainW;
        Real64 CondSenGainJ;
        Real64 CondSenLossW;
        Real64 CondSenLossJ;
        Real64 DiffLatGainW;
        Real64 DiffLatGainJ;
        Real64 DiffLatLossW;
        Real64 DiffLatLossJ;
        Real64 RadGainW;
        Real64 RadGainJ;
        Real64 RadLossW;
        Real64 RadLossJ;
        Real64 TotalSenGainW;
        Real64 TotalSenGainJ;
        Real64 TotalSenLossW;
        Real64 TotalSenLossJ;
        Real64 TotalLatGainW;
        Real64 TotalLatGainJ;
        Real64 TotalLatLossW;
        Real64 TotalLatLossJ;
        bool OnOffFlag;

        // Default Constructor
        AiflowNetworkReportProp()
            : MultiZoneInfiSenGainW(0.0), MultiZoneInfiSenGainJ(0.0), MultiZoneInfiSenLossW(0.0), MultiZoneInfiSenLossJ(0.0),
              MultiZoneVentSenGainW(0.0), MultiZoneVentSenGainJ(0.0), MultiZoneVentSenLossW(0.0), MultiZoneVentSenLossJ(0.0),
              MultiZoneMixSenGainW(0.0), MultiZoneMixSenGainJ(0.0), MultiZoneMixSenLossW(0.0), MultiZoneMixSenLossJ(0.0), MultiZoneInfiLatGainW(0.0),
              MultiZoneInfiLatGainJ(0.0), MultiZoneInfiLatLossW(0.0), MultiZoneInfiLatLossJ(0.0), MultiZoneVentLatGainW(0.0),
              MultiZoneVentLatGainJ(0.0), MultiZoneVentLatLossW(0.0), MultiZoneVentLatLossJ(0.0), MultiZoneMixLatGainW(0.0),
              MultiZoneMixLatGainJ(0.0), MultiZoneMixLatLossW(0.0), MultiZoneMixLatLossJ(0.0), LeakSenGainW(0.0), LeakSenGainJ(0.0),
              LeakSenLossW(0.0), LeakSenLossJ(0.0), LeakLatGainW(0.0), LeakLatGainJ(0.0), LeakLatLossW(0.0), LeakLatLossJ(0.0), CondSenGainW(0.0),
              CondSenGainJ(0.0), CondSenLossW(0.0), CondSenLossJ(0.0), DiffLatGainW(0.0), DiffLatGainJ(0.0), DiffLatLossW(0.0), DiffLatLossJ(0.0),
              RadGainW(0.0), RadGainJ(0.0), RadLossW(0.0), RadLossJ(0.0), TotalSenGainW(0.0), TotalSenGainJ(0.0), TotalSenLossW(0.0),
              TotalSenLossJ(0.0), TotalLatGainW(0.0), TotalLatGainJ(0.0), TotalLatLossW(0.0), TotalLatLossJ(0.0), OnOffFlag(false)
        {
        }
    };

    struct LinkageSurfaceProp
    {
        // Members
        std::string SurfaceName;
        int SurfaceNum;                 // Name of surface referenced by view factor
        Real64 ViewFactor;              // View factor
        Real64 SurfaceResistanceFactor; // Total radiation heat transfer resistance factor
        Real64 SurfaceRadLoad;          // Duct radiation load from surface [W]

        // Default constructor
        LinkageSurfaceProp() : SurfaceNum(0), ViewFactor(0.0), SurfaceResistanceFactor(0.0), SurfaceRadLoad(0.0)
        {
        }
    };

    struct AirflowNetworkLinkageViewFactorProp
    {
        // Members
        std::string LinkageName;
        Real64 DuctExposureFraction;
        Real64 DuctEmittance;
        Array1D<LinkageSurfaceProp> LinkageSurfaceData;
        int ObjectNum;
        Real64 QRad;
        Real64 QConv;

        AirflowNetworkLinkageViewFactorProp() : DuctExposureFraction(0.0), DuctEmittance(0.0), ObjectNum(0), QRad(0.0), QConv(0.0)
        {
        }
    };

} // namespace AirflowNetwork

struct AirflowNetworkData : BaseGlobalStruct
{

    int SimulateAirflowNetwork = 1;
    Array1D_bool AirflowNetworkZoneFlag;
    int NumOfNodesMultiZone = 0;    // Number of nodes for multizone calculation
    int NumOfNodesDistribution = 0; // Number of nodes for distribution system calculation
    int NumOfLinksMultiZone = 0;    // Number of links for multizone calculation
    int NumOfLinksDistribution = 0; // Number of links for distribution system calculation
    int NumOfNodesIntraZone = 0;    // Number of nodes for intrazone calculation
    int NumOfLinksIntraZone = 0;    // Number of links for intrazone calculation

    int AirflowNetworkNumOfNodes = 0; // Number of nodes for AirflowNetwork calculation
    // = NumOfNodesMultiZone+NumOfNodesDistribution
    int AirflowNetworkNumOfComps = 0; // Number of components for AirflowNetwork calculation
    int AirflowNetworkNumOfLinks = 0; // Number of links for AirflowNetwork calculation
    // = NumOfLinksMultiZone+NumOfLinksDistribution
    // RoomAirManager use
    int AirflowNetworkNumOfSurfaces = 0; // The number of surfaces for multizone calculation
    int AirflowNetworkNumOfZones = 0;    // The number of zones for multizone calculation

    bool RollBackFlag = false;                 // Roll back flag when system time step down shifting
    Array1D<Real64> ANZT;                      // Local zone air temperature for roll back use
    Array1D<Real64> ANZW;                      // Local zone air humidity ratio for roll back use
    Array1D<Real64> ANCO;                      // Local zone air CO2 for roll back use
    Array1D<Real64> ANGC;                      // Local zone air generic contaminant for roll back use
    int AirflowNetworkNumOfExhFan = 0;         // Number of zone exhaust fans
    Array1D_bool AirflowNetworkZoneExhaustFan; // Logical to use zone exhaust fans
    bool AirflowNetworkFanActivated = false;   // Supply fan activation flag
    bool AirflowNetworkUnitarySystem = false;  // set to TRUE for unitary systems (to make answers equal, will remove eventually)
    // Multispeed HP only
    int MultiSpeedHPIndicator = 0; // Indicator for multispeed heat pump use
    // Additional airflow needed for an VAV fan to compensate the leakage losses and supply pathway pressure losses [kg/s]
    Real64 VAVTerminalRatio = 0.0;       // The terminal flow ratio when a supply VAV fan reach its max flow rate
    bool VAVSystem = false;              // This flag is used to represent a VAV system
    Real64 ExhaustFanMassFlowRate = 0.0; // Exhaust fan flow rate used in PressureStat
    int PressureSetFlag = 0;             // PressureSet flag
    Real64 ReliefMassFlowRate = 0.0;     // OA Mixer relief node flow rate used in PressureStat

    Array1D<AirflowNetwork::AirflowNetworkNodeSimuData> AirflowNetworkNodeSimu;
    Array1D<AirflowNetwork::AirflowNetworkLinkSimuData> AirflowNetworkLinkSimu;

    AirflowNetwork::AirflowNetworkSimuProp AirflowNetworkSimu;
    // unique object name | AirflowNetwork control | Wind pressure coefficient input control | Integer equivalent for WPCCntr
    // field | CP Array name at WPCCntr = "INPUT" | Building type | Height Selection | Maximum number of iteration |
    // Initialization flag | Relative airflow convergence | Absolute airflow convergence | Convergence acceleration limit |
    // Maximum pressure change in an element [Pa] | Azimuth Angle of Long Axis of Building | Ratio of Building Width Along
    // Short Axis to Width Along Long Axis | Number of wind directions | Minimum pressure difference | Exterior large opening
    // error count during HVAC system operation | Exterior large opening error index during HVAC system operation | Large
    // opening error count at Open factor > 1.0 | Large opening error error index at Open factor > 1.0 | Initialization flag
    // type
    Array1D<AirflowNetwork::AirflowNetworkNodeProp> AirflowNetworkNodeData;
    Array1D<AirflowNetwork::AirflowNetworkCompProp> AirflowNetworkCompData;
    Array1D<AirflowNetwork::AirflowNetworkLinkageProp> AirflowNetworkLinkageData;
    Array1D<AirflowNetwork::MultizoneZoneProp> MultizoneZoneData;
    Array1D<AirflowNetwork::MultizoneSurfaceProp> MultizoneSurfaceData;
    Array1D<AirflowNetwork::DetailedOpening> MultizoneCompDetOpeningData;
    Array1D<AirflowNetwork::SimpleOpening> MultizoneCompSimpleOpeningData;
    Array1D<AirflowNetwork::HorizontalOpening> MultizoneCompHorOpeningData;
    Array1D<AirflowNetwork::SurfaceCrack> MultizoneSurfaceCrackData;
    Array1D<AirflowNetwork::EffectiveLeakageArea> MultizoneSurfaceELAData;
    Array1D<AirflowNetwork::MultizoneExternalNodeProp> MultizoneExternalNodeData;
    Array1D<AirflowNetwork::DeltaCpProp> DeltaCp;
    Array1D<AirflowNetwork::DeltaCpProp> EPDeltaCP;
    Array1D<AirflowNetwork::ZoneExhaustFan> MultizoneCompExhaustFanData;
    Array1D<AirflowNetwork::IntraZoneNodeProp> IntraZoneNodeData;       // Intra zone data set
    Array1D<AirflowNetwork::IntraZoneLinkageProp> IntraZoneLinkageData; // Intra zone linkage adat set
    Array1D<AirflowNetwork::DisSysNodeProp> DisSysNodeData;
    Array1D<AirflowNetwork::DuctLeak> DisSysCompLeakData;
    Array1D<AirflowNetwork::EffectiveLeakageRatio> DisSysCompELRData;
    Array1D<AirflowNetwork::Duct> DisSysCompDuctData;
    Array1D<AirflowNetwork::Damper> DisSysCompDamperData;
    Array1D<AirflowNetwork::ConstantVolumeFan> DisSysCompCVFData;
    Array1D<AirflowNetwork::DetailedFan> DisSysCompDetFanData;
    Array1D<AirflowNetwork::DisSysCompCoilProp> DisSysCompCoilData;
    Array1D<AirflowNetwork::DisSysCompHXProp> DisSysCompHXData;
    Array1D<AirflowNetwork::DisSysCompTermUnitProp> DisSysCompTermUnitData;
    Array1D<AirflowNetwork::ConstantPressureDrop> DisSysCompCPDData;
    Array1D<AirflowNetwork::AiflowNetworkReportProp> AirflowNetworkReportData;
    Array1D<AirflowNetwork::PressureControllerProp> PressureControllerData;
    Array1D<AirflowNetwork::OutdoorAirFan> DisSysCompOutdoorAirData;
    Array1D<AirflowNetwork::ReliefFlow> DisSysCompReliefAirData;
    Array1D<AirflowNetwork::AirflowNetworkLinkageViewFactorProp> AirflowNetworkLinkageViewFactorData;

    void clear_state() override
    {
        this->SimulateAirflowNetwork = 1;
        this->AirflowNetworkNodeSimu.clear();
        this->AirflowNetworkLinkSimu.clear();
        this->AirflowNetworkZoneFlag.clear();
        this->NumOfNodesMultiZone = 0;
        this->NumOfNodesDistribution = 0;
        this->NumOfLinksMultiZone = 0;
        this->NumOfLinksDistribution = 0;
        this->NumOfNodesIntraZone = 0;
        this->NumOfLinksIntraZone = 0;
        this->AirflowNetworkNumOfNodes = 0;
        this->AirflowNetworkNumOfComps = 0;
        this->AirflowNetworkNumOfLinks = 0;
        this->AirflowNetworkNumOfSurfaces = 0;
        this->AirflowNetworkNumOfZones = 0;
        this->RollBackFlag = false;
        this->ANZT.clear();
        this->ANZW.clear();
        this->ANCO.clear();
        this->ANGC.clear();
        this->AirflowNetworkNumOfExhFan = 0;
        this->AirflowNetworkZoneExhaustFan.clear();
        this->AirflowNetworkFanActivated = false;
        this->AirflowNetworkUnitarySystem = false;
        this->MultiSpeedHPIndicator = 0;
        this->VAVTerminalRatio = 0.0;
        this->VAVSystem = false;
        this->AirflowNetworkSimu = AirflowNetwork::AirflowNetworkSimuProp();
        this->AirflowNetworkNodeData.clear();
        this->AirflowNetworkCompData.clear();
        this->AirflowNetworkLinkageData.clear();
        this->MultizoneZoneData.clear();
        this->MultizoneSurfaceData.clear();
        this->MultizoneCompDetOpeningData.clear();
        this->MultizoneCompSimpleOpeningData.clear();
        this->MultizoneCompHorOpeningData.clear();
        this->MultizoneSurfaceCrackData.clear();
        this->MultizoneSurfaceELAData.clear();
        this->MultizoneExternalNodeData.clear();
        this->DeltaCp.clear();
        this->EPDeltaCP.clear();
        this->MultizoneCompExhaustFanData.clear();
        this->IntraZoneNodeData.clear();    // Intra zone data set
        this->IntraZoneLinkageData.clear(); // Intra zone linkage adat set
        this->DisSysNodeData.clear();
        this->DisSysCompLeakData.clear();
        this->DisSysCompELRData.clear();
        this->DisSysCompDuctData.clear();
        this->DisSysCompDamperData.clear();
        this->DisSysCompCVFData.clear();
        this->DisSysCompDetFanData.clear();
        this->DisSysCompCoilData.clear();
        this->DisSysCompHXData.clear();
        this->DisSysCompTermUnitData.clear();
        this->DisSysCompCPDData.clear();
        this->AirflowNetworkReportData.clear();
        this->PressureControllerData.clear();
        this->DisSysCompOutdoorAirData.clear();
        this->DisSysCompReliefAirData.clear();
        this->AirflowNetworkLinkageViewFactorData.clear();
    }
};

} // namespace EnergyPlus

#endif<|MERGE_RESOLUTION|>--- conflicted
+++ resolved
@@ -101,34 +101,6 @@
     // all variables in this module must be PUBLIC.
 
     // MODULE PARAMETER DEFINITIONS:
-<<<<<<< HEAD
-=======
-    enum class iComponentTypeNum : int
-    {
-        Unassigned = 0,
-        DOP = 1,  // Detailed large opening component
-        SOP = 2,  // Simple opening component
-        SCR = 3,  // Surface crack component
-        SEL = 4,  // Surface effective leakage ratio component
-        PLR = 5,  // Distribution system crack component
-        DWC = 6,  // Distribution system duct component
-        CVF = 7,  // Distribution system constant volume fan component
-        FAN = 8,  // Distribution system detailed fan component
-        MRR = 9,  // Distribution system multiple curve fit power law resistant flow component
-        DMP = 10, // Distribution system damper component
-        ELR = 11, // Distribution system effective leakage ratio component
-        CPD = 12, // Distribution system constant pressure drop component
-        COI = 13, // Distribution system coil component
-        TMU = 14, // Distribution system terminal unit component
-        EXF = 15, // Zone exhaust fan
-        HEX = 16, // Distribution system heat exchanger
-        HOP = 17, // Horizontal opening component
-        RVD = 18, // Reheat VAV terminal damper
-        OAF = 19, // Distribution system OA
-        REL = 20  // Distribution system relief air
-    };
-
->>>>>>> de239b2e
     enum class ComponentType
     {
         Unassigned = 0, // So dumb. Delete this once it can be. Again.
@@ -187,13 +159,7 @@
         SPO = 14  // Splitter Outlet Node
     };
 
-<<<<<<< HEAD
     enum class WindPressureCoefficientType : int{
-=======
-    enum class iWPCCntr : int
-    {
-        Unassigned = 0,
->>>>>>> de239b2e
         Input = 1,
         SurfAvg = 2
     };
@@ -238,21 +204,12 @@
         // MULTIZONE WITHOUT DISTRIBUTION
         // MULTIZONE WITH DISTRIBUTION ONLY DURING FAN OPERATION,
         // and NO MULTIZONE OR DISTRIBUTION
-<<<<<<< HEAD
         std::string WPCCntr;      // Wind pressure coefficient input control: "SURFACE-AVERAGE CALCULATION", or "INPUT"
         WindPressureCoefficientType iWPCCnt = WindPressureCoefficientType::SurfAvg; // Integer equivalent for WPCCntr field
         std::string BldgType;     // Building type: "LOWRISE" or "HIGHRISE" at WPCCntr = "SURFACE-AVERAGE CALCULATIO"
         std::string HeightOption; // Height Selection: "ExternalNode" or "OpeningHeight" at WPCCntr = "INPUT"
         int MaxIteration;         // Maximum number of iteration, default 500
         int InitFlag;             // Initialization flag
-=======
-        std::string WPCCntr;                     // Wind pressure coefficient input control: "SURFACE-AVERAGE CALCULATION", or "INPUT"
-        iWPCCntr iWPCCnt = iWPCCntr::Unassigned; // Integer equivalent for WPCCntr field
-        std::string BldgType;                    // Building type: "LOWRISE" or "HIGHRISE" at WPCCntr = "SURFACE-AVERAGE CALCULATIO"
-        std::string HeightOption;                // Height Selection: "ExternalNode" or "OpeningHeight" at WPCCntr = "INPUT"
-        int MaxIteration;                        // Maximum number of iteration, default 500
-        int InitFlag;                            // Initialization flag
->>>>>>> de239b2e
         Solver solver;
         Real64 RelTol;               // Relative airflow convergence
         Real64 AbsTol;               // Absolute airflow convergence
@@ -1291,13 +1248,8 @@
 
         // Default Constructor
         AirflowNetworkNodeProp()
-<<<<<<< HEAD
-            : NodeHeight(0.0), NodeNum(0), NodeTypeNum(0), EPlusZoneNum(0), EPlusNodeNum(0), ExtNodeNum(0), OutAirNodeNum(0), EPlusTypeNum(EPlusNodeType::Unassigned),
-              RAFNNodeNum(0), NumOfLinks(0), AirLoopNum(0)
-=======
             : NodeHeight(0.0), NodeNum(0), NodeTypeNum(0), EPlusZoneNum(0), EPlusNodeNum(0), ExtNodeNum(0), OutAirNodeNum(0),
-              EPlusTypeNum(iEPlusNodeType::Unassigned), RAFNNodeNum(0), NumOfLinks(0), AirLoopNum(0)
->>>>>>> de239b2e
+              EPlusTypeNum(EPlusNodeType::Unassigned), RAFNNodeNum(0), NumOfLinks(0), AirLoopNum(0)
         {
         }
     };
@@ -1305,7 +1257,6 @@
     struct AirflowNetworkCompProp // AirflowNetwork element data
     {
         // Members
-<<<<<<< HEAD
         std::string Name;          // Provide a unique element name
         ComponentType CompTypeNum;           // Provide numeric equivalent for AirflowNetworkCompType
         int TypeNum;               // Component number under same component type
@@ -1314,16 +1265,6 @@
         std::string EPlusCompName; // Provide EPlus component name or Other
         std::string EPlusType;     // Provide EPlus type, such as terminal reheat, coil, etc. 9/30/03 or Other
         EPlusComponentType EPlusTypeNum;          // Provide EPlus component type
-=======
-        std::string Name;                 // Provide a unique element name
-        iComponentTypeNum CompTypeNum;    // Provide numeric equivalent for AirflowNetworkCompType
-        int TypeNum;                      // Component number under same component type
-        int CompNum;                      // General component number
-        std::string EPlusName;            // Provide a unique element name
-        std::string EPlusCompName;        // Provide EPlus component name or Other
-        std::string EPlusType;            // Provide EPlus type, such as terminal reheat, coil, etc. 9/30/03 or Other
-        iEPlusComponentType EPlusTypeNum; // Provide EPlus component type
->>>>>>> de239b2e
 
         // Default Constructor
         AirflowNetworkCompProp() : CompTypeNum(ComponentType::Unassigned), TypeNum(0), CompNum(0), EPlusTypeNum(EPlusComponentType::Unassigned)
@@ -1334,31 +1275,18 @@
     struct AirflowNetworkLinkageProp : public AirflowNetworkLinkage // AirflowNetwork linkage data
     {
         // Members
-<<<<<<< HEAD
         std::string ZoneName; // Name of zone
         int ZoneNum;          // Zone Number
         int DetOpenNum;       // Large Opening number
         EPlusComponentType ConnectionFlag;   // Return and supply connection flag
         bool VAVTermDamper;   // True if this component is a damper for a VAV terminal
-=======
-        std::string ZoneName;               // Name of zone
-        int ZoneNum;                        // Zone Number
-        int DetOpenNum;                     // Large Opening number
-        iEPlusComponentType ConnectionFlag; // Return and supply connection flag
-        bool VAVTermDamper;                 // True if this component is a damper for a VAV terminal
->>>>>>> de239b2e
         int LinkageViewFactorObjectNum;
         int AirLoopNum; // Airloop number
 
         // Default Constructor
         AirflowNetworkLinkageProp()
-<<<<<<< HEAD
-            : AirflowNetworkLinkage(), ZoneNum(0), DetOpenNum(0), ConnectionFlag(EPlusComponentType::Unassigned), VAVTermDamper(false), LinkageViewFactorObjectNum(0),
-              AirLoopNum(0)
-=======
-            : AirflowNetworkLinkage(), ZoneNum(0), DetOpenNum(0), ConnectionFlag(iEPlusComponentType::Unassigned), VAVTermDamper(false),
+            : AirflowNetworkLinkage(), ZoneNum(0), DetOpenNum(0), ConnectionFlag(EPlusComponentType::Unassigned), VAVTermDamper(false),
               LinkageViewFactorObjectNum(0), AirLoopNum(0)
->>>>>>> de239b2e
         {
         }
     };
