--- conflicted
+++ resolved
@@ -212,50 +212,8 @@
     int constexpr AirflowNetworkControlMultizone(2); // Perform multizone calculations only
     int constexpr AirflowNetworkControlSimpleADS(4); // Perform distribution system during system
     // on time and simple calculations during off time
-<<<<<<< HEAD
-    extern int const AirflowNetworkControlMultiADS; // Perform distribution system during system on time
-    // and multizone calculations during off time
-
-    extern Array1D_bool AirflowNetworkZoneFlag;
-
-    extern int NumOfNodesMultiZone;    // Number of nodes for multizone calculation
-    extern int NumOfNodesDistribution; // Number of nodes for distribution system calculation
-    extern int NumOfLinksMultiZone;    // Number of links for multizone calculation
-    extern int NumOfLinksDistribution; // Number of links for distribution system calculation
-    extern int NumOfNodesIntraZone;    // Number of nodes for intrazone calculation
-    extern int NumOfLinksIntraZone;    // Number of links for intrazone calculation
-
-    extern int AirflowNetworkNumOfNodes; // Number of nodes for AirflowNetwork calculation
-    // = NumOfNodesMultiZone+NumOfNodesDistribution
-    extern int AirflowNetworkNumOfComps; // Number of components for AirflowNetwork calculation
-    extern int AirflowNetworkNumOfLinks; // Number of links for AirflowNetwork calculation
-    // = NumOfLinksMultiZone+NumOfLinksDistribution
-    // RoomAirManager use
-    extern int AirflowNetworkNumOfSurfaces; // The number of surfaces for multizone calculation
-    extern int AirflowNetworkNumOfZones;    // The number of zones for multizone calculation
-
-    extern bool RollBackFlag;                         // Roll back flag when system time step down shifting
-    extern Array1D<Real64> ANZT;                      // Local zone air temperature for roll back use
-    extern Array1D<Real64> ANZW;                      // Local zone air humidity ratio for roll back use
-    extern Array1D<Real64> ANCO;                      // Local zone air CO2 for roll back use
-    extern Array1D<Real64> ANGC;                      // Local zone air generic contaminant for roll back use
-    extern int AirflowNetworkNumOfExhFan;             // Number of zone exhaust fans
-    extern Array1D_bool AirflowNetworkZoneExhaustFan; // Logical to use zone exhaust fans
-    extern bool AirflowNetworkFanActivated;           // Supply fan activation flag
-    extern bool AirflowNetworkUnitarySystem;          // set to TRUE for unitary systems (to make answers equal, will remove eventually)
-    // Multispeed HP only
-    extern int MultiSpeedHPIndicator; // Indicator for multispeed heat pump use
-    // Addiitonal airflow needed for an VAV fan to compensate the leakage losses and supply pathway pressure losses [kg/s]
-    extern Real64 VAVTerminalRatio;       // The terminal flow ratio when a supply VAV fan reach its max flow rate
-    extern bool VAVSystem;                // This flag is used to represent a VAV system
-    extern Real64 ExhaustFanMassFlowRate; // Exhaust fan flow rate used in PressureStat
-    extern int PressureSetFlag;           // PressureSet flag
-    extern Real64 ReliefMassFlowRate;     // OA Mixer relief node flow rate used in PressureStat
-    extern bool AFNDefaultControlFlag;    // Default simulation control flag
-=======
     int constexpr AirflowNetworkControlMultiADS(5); // Perform distribution system during system on time
                                                     // and multizone calculations during off time
->>>>>>> de239b2e
 
     // Types
 
@@ -1701,6 +1659,7 @@
     Real64 ExhaustFanMassFlowRate = 0.0; // Exhaust fan flow rate used in PressureStat
     int PressureSetFlag = 0;             // PressureSet flag
     Real64 ReliefMassFlowRate = 0.0;     // OA Mixer relief node flow rate used in PressureStat
+    bool AFNDefaultControlFlag = false;  // Default simulation control flag
 
     Array1D<AirflowNetwork::AirflowNetworkNodeSimuData> AirflowNetworkNodeSimu;
     Array1D<AirflowNetwork::AirflowNetworkLinkSimuData> AirflowNetworkLinkSimu;
