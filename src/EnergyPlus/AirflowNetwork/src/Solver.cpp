--- conflicted
+++ resolved
@@ -545,66 +545,37 @@
             if (AFLOW2(i) != 0.0) {
             }
             if (AFLOW(i) > 0.0) {
-<<<<<<< HEAD
-                state.dataAirflowNetworkBalanceManager->AirflowNetworkLinkSimu(i).FLOW = AFLOW(i);
-                state.dataAirflowNetworkBalanceManager->AirflowNetworkLinkSimu(i).FLOW2 = 0.0;
-            } else {
-                state.dataAirflowNetworkBalanceManager->AirflowNetworkLinkSimu(i).FLOW = 0.0;
-                state.dataAirflowNetworkBalanceManager->AirflowNetworkLinkSimu(i).FLOW2 = -AFLOW(i);
-=======
                 state.dataAirflowNetwork->AirflowNetworkLinkSimu(i).FLOW = AFLOW(i);
                 state.dataAirflowNetwork->AirflowNetworkLinkSimu(i).FLOW2 = 0.0;
             } else {
                 state.dataAirflowNetwork->AirflowNetworkLinkSimu(i).FLOW = 0.0;
                 state.dataAirflowNetwork->AirflowNetworkLinkSimu(i).FLOW2 = -AFLOW(i);
->>>>>>> 0eb3e9c1
             }
             if (state.dataAirflowNetwork->AirflowNetworkCompData(state.dataAirflowNetwork->AirflowNetworkLinkageData(i).CompNum).CompTypeNum ==
                 iComponentTypeNum::HOP) {
                 if (AFLOW(i) > 0.0) {
-<<<<<<< HEAD
-                    state.dataAirflowNetworkBalanceManager->AirflowNetworkLinkSimu(i).FLOW = AFLOW(i) + AFLOW2(i);
-                    state.dataAirflowNetworkBalanceManager->AirflowNetworkLinkSimu(i).FLOW2 = AFLOW2(i);
-                } else {
-                    state.dataAirflowNetworkBalanceManager->AirflowNetworkLinkSimu(i).FLOW = AFLOW2(i);
-                    state.dataAirflowNetworkBalanceManager->AirflowNetworkLinkSimu(i).FLOW2 = -AFLOW(i) + AFLOW2(i);
-=======
                     state.dataAirflowNetwork->AirflowNetworkLinkSimu(i).FLOW = AFLOW(i) + AFLOW2(i);
                     state.dataAirflowNetwork->AirflowNetworkLinkSimu(i).FLOW2 = AFLOW2(i);
                 } else {
                     state.dataAirflowNetwork->AirflowNetworkLinkSimu(i).FLOW = AFLOW2(i);
                     state.dataAirflowNetwork->AirflowNetworkLinkSimu(i).FLOW2 = -AFLOW(i) + AFLOW2(i);
->>>>>>> 0eb3e9c1
                 }
             }
             if (state.dataAirflowNetwork->AirflowNetworkLinkageData(i).DetOpenNum > 0) {
                 if (AFLOW2(i) != 0.0) {
-<<<<<<< HEAD
-                    state.dataAirflowNetworkBalanceManager->AirflowNetworkLinkSimu(i).FLOW = AFLOW(i) + AFLOW2(i);
-                    state.dataAirflowNetworkBalanceManager->AirflowNetworkLinkSimu(i).FLOW2 = AFLOW2(i);
-=======
                     state.dataAirflowNetwork->AirflowNetworkLinkSimu(i).FLOW = AFLOW(i) + AFLOW2(i);
                     state.dataAirflowNetwork->AirflowNetworkLinkSimu(i).FLOW2 = AFLOW2(i);
->>>>>>> 0eb3e9c1
                 }
             }
             if (state.dataAirflowNetwork->AirflowNetworkCompData(state.dataAirflowNetwork->AirflowNetworkLinkageData(i).CompNum).CompTypeNum ==
                     iComponentTypeNum::SOP &&
                 AFLOW2(i) != 0.0) {
                 if (AFLOW(i) >= 0.0) {
-<<<<<<< HEAD
-                    state.dataAirflowNetworkBalanceManager->AirflowNetworkLinkSimu(i).FLOW = AFLOW(i);
-                    state.dataAirflowNetworkBalanceManager->AirflowNetworkLinkSimu(i).FLOW2 = std::abs(AFLOW2(i));
-                } else {
-                    state.dataAirflowNetworkBalanceManager->AirflowNetworkLinkSimu(i).FLOW = std::abs(AFLOW2(i));
-                    state.dataAirflowNetworkBalanceManager->AirflowNetworkLinkSimu(i).FLOW2 = -AFLOW(i);
-=======
                     state.dataAirflowNetwork->AirflowNetworkLinkSimu(i).FLOW = AFLOW(i);
                     state.dataAirflowNetwork->AirflowNetworkLinkSimu(i).FLOW2 = std::abs(AFLOW2(i));
                 } else {
                     state.dataAirflowNetwork->AirflowNetworkLinkSimu(i).FLOW = std::abs(AFLOW2(i));
                     state.dataAirflowNetwork->AirflowNetworkLinkSimu(i).FLOW2 = -AFLOW(i);
->>>>>>> 0eb3e9c1
                 }
             }
         }
@@ -932,11 +903,7 @@
                 DP = state.dataAirflowNetwork->DisSysCompCPDData(state.dataAirflowNetwork->AirflowNetworkCompData(j).TypeNum).DP;
             }
 
-<<<<<<< HEAD
-            state.dataAirflowNetworkBalanceManager->AirflowNetworkLinkSimu(i).DP = DP;
-=======
             state.dataAirflowNetwork->AirflowNetworkLinkSimu(i).DP = DP;
->>>>>>> 0eb3e9c1
             AFLOW(i) = F[0];
             AFLOW2(i) = 0.0;
             if (state.dataAirflowNetwork->AirflowNetworkCompData(j).CompTypeNum == iComponentTypeNum::DOP) {
