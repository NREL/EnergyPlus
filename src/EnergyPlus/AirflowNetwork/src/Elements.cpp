--- conflicted
+++ resolved
@@ -424,7 +424,6 @@
         Real64 VisAve{0.5 * (propN.viscosity + propM.viscosity)};
         Real64 Tave{0.5 * (propN.temperature + propM.temperature)};
 
-<<<<<<< HEAD
         Real64 sign{1.0};
         Real64 upwind_temperature{propN.temperature};
         Real64 upwind_density{propN.density};
@@ -439,13 +438,6 @@
             upwind_viscosity = propM.viscosity;
             upwind_sqrt_density = propM.sqrt_density;
             abs_pdrop = -pdrop;
-=======
-        // Crack standard condition from given inputs
-        if (i > state.dataAFNSolver->NetworkNumOfLinks - state.dataAirflowNetwork->NumOfLinksIntraZone) {
-            Corr = 1.0;
-        } else {
-            Corr = state.dataAirflowNetwork->MultizoneSurfaceData(i).Factor;
->>>>>>> de239b2e
         }
 
         Real64 coef = coefficient * control * multiplier / upwind_sqrt_density;
@@ -480,11 +472,7 @@
     }
 
     int SurfaceCrack::calculate(EnergyPlusData &state,
-<<<<<<< HEAD
                                 Real64 const pdrop,         // Total pressure drop across a component (P1 - P2) [Pa]
-=======
-                                Real64 const PDROP,         // Total pressure drop across a component (P1 - P2) [Pa]
->>>>>>> de239b2e
                                 const Real64 multiplier,    // Element multiplier
                                 const Real64 control,       // Element control signal
                                 const AirProperties &propN, // Node 1 properties
@@ -510,7 +498,6 @@
         // REFERENCES:
         // na
 
-<<<<<<< HEAD
         //Real64 rhoz_norm = AIRDENSITY(StandardP, StandardT, StandardW);
         //Real64 viscz_norm = 1.71432e-5 + 4.828e-8 * StandardT;
 
@@ -523,34 +510,6 @@
         Real64 upwind_viscosity{propN.viscosity};
         Real64 upwind_sqrt_density{propN.sqrt_density};
         Real64 abs_pdrop = pdrop;
-=======
-        // SUBROUTINE LOCAL VARIABLE DECLARATIONS:
-        Real64 CDM;
-        Real64 FL;
-        Real64 FT;
-        Real64 RhozNorm;
-        Real64 VisczNorm;
-        Real64 expn;
-        Real64 Ctl;
-        Real64 coef;
-        // Real64 Corr;
-        Real64 VisAve;
-        Real64 Tave;
-        Real64 RhoCor;
-
-        // Formats
-        // static gio::Fmt Format_901("(A5,I3,6X,4E16.7)");
-
-        // Crack standard condition from given inputs
-        // if (i > NetworkNumOfLinks - state.dataAirflowNetwork->NumOfLinksIntraZone) {
-        //    Corr = 1.0;
-        //} else {
-        //    Corr = state.dataAirflowNetwork->MultizoneSurfaceData(i).Factor;
-        //}
-        // CompNum = state.dataAirflowNetwork->AirflowNetworkCompData(j).TypeNum;
-        RhozNorm = AIRDENSITY(state, StandardP, StandardT, StandardW);
-        VisczNorm = 1.71432e-5 + 4.828e-8 * StandardT;
->>>>>>> de239b2e
 
         if (pdrop < 0.0) {
             sign = -1.0;
@@ -859,12 +818,8 @@
                         SumTermFlow += state.dataLoopNodes->Node(k1).MassFlowRate;
                     }
                 }
-<<<<<<< HEAD
-                if (state.dataAirflowNetwork->AirflowNetworkCompData(state.dataAirflowNetwork->AirflowNetworkLinkageData(k).CompNum).CompTypeNum == ComponentType::ELR) {
-=======
                 if (state.dataAirflowNetwork->AirflowNetworkCompData(state.dataAirflowNetwork->AirflowNetworkLinkageData(k).CompNum).CompTypeNum ==
-                    iComponentTypeNum::ELR) {
->>>>>>> de239b2e
+                    ComponentType::ELR) {
                     // Calculate supply leak sensible losses
                     Node1 = state.dataAirflowNetwork->AirflowNetworkLinkageData(k).NodeNums[0];
                     Node2 = state.dataAirflowNetwork->AirflowNetworkLinkageData(k).NodeNums[1];
