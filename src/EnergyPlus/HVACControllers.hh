// EnergyPlus, Copyright (c) 1996-2021, The Board of Trustees of the University of Illinois,
// The Regents of the University of California, through Lawrence Berkeley National Laboratory
// (subject to receipt of any required approvals from the U.S. Dept. of Energy), Oak Ridge
// National Laboratory, managed by UT-Battelle, Alliance for Sustainable Energy, LLC, and other
// contributors. All rights reserved.
//
// NOTICE: This Software was developed under funding from the U.S. Department of Energy and the
// U.S. Government consequently retains certain rights. As such, the U.S. Government has been
// granted for itself and others acting on its behalf a paid-up, nonexclusive, irrevocable,
// worldwide license in the Software to reproduce, distribute copies to the public, prepare
// derivative works, and perform publicly and display publicly, and to permit others to do so.
//
// Redistribution and use in source and binary forms, with or without modification, are permitted
// provided that the following conditions are met:
//
// (1) Redistributions of source code must retain the above copyright notice, this list of
//     conditions and the following disclaimer.
//
// (2) Redistributions in binary form must reproduce the above copyright notice, this list of
//     conditions and the following disclaimer in the documentation and/or other materials
//     provided with the distribution.
//
// (3) Neither the name of the University of California, Lawrence Berkeley National Laboratory,
//     the University of Illinois, U.S. Dept. of Energy nor the names of its contributors may be
//     used to endorse or promote products derived from this software without specific prior
//     written permission.
//
// (4) Use of EnergyPlus(TM) Name. If Licensee (i) distributes the software in stand-alone form
//     without changes from the version obtained under this License, or (ii) Licensee makes a
//     reference solely to the software portion of its product, Licensee must refer to the
//     software as "EnergyPlus version X" software, where "X" is the version number Licensee
//     obtained under this License and may not use a different name for the software. Except as
//     specifically required in this Section (4), Licensee shall not use in a company name, a
//     product name, in advertising, publicity, or other promotional activities any name, trade
//     name, trademark, logo, or other designation of "EnergyPlus", "E+", "e+" or confusingly
//     similar designation, without the U.S. Department of Energy's prior written consent.
//
// THIS SOFTWARE IS PROVIDED BY THE COPYRIGHT HOLDERS AND CONTRIBUTORS "AS IS" AND ANY EXPRESS OR
// IMPLIED WARRANTIES, INCLUDING, BUT NOT LIMITED TO, THE IMPLIED WARRANTIES OF MERCHANTABILITY
// AND FITNESS FOR A PARTICULAR PURPOSE ARE DISCLAIMED. IN NO EVENT SHALL THE COPYRIGHT OWNER OR
// CONTRIBUTORS BE LIABLE FOR ANY DIRECT, INDIRECT, INCIDENTAL, SPECIAL, EXEMPLARY, OR
// CONSEQUENTIAL DAMAGES (INCLUDING, BUT NOT LIMITED TO, PROCUREMENT OF SUBSTITUTE GOODS OR
// SERVICES; LOSS OF USE, DATA, OR PROFITS; OR BUSINESS INTERRUPTION) HOWEVER CAUSED AND ON ANY
// THEORY OF LIABILITY, WHETHER IN CONTRACT, STRICT LIABILITY, OR TORT (INCLUDING NEGLIGENCE OR
// OTHERWISE) ARISING IN ANY WAY OUT OF THE USE OF THIS SOFTWARE, EVEN IF ADVISED OF THE
// POSSIBILITY OF SUCH DAMAGE.

#ifndef HVACControllers_hh_INCLUDED
#define HVACControllers_hh_INCLUDED

// ObjexxFCL Headers
#include <ObjexxFCL/Array1D.hh>
#include <ObjexxFCL/Optional.hh>

// EnergyPlus Headers
#include <EnergyPlus/Data/BaseData.hh>
#include <EnergyPlus/DataAirSystems.hh>
#include <EnergyPlus/DataGlobals.hh>
#include <EnergyPlus/DataHVACControllers.hh>
#include <EnergyPlus/DataRootFinder.hh>
#include <EnergyPlus/EnergyPlus.hh>
#include <EnergyPlus/SetPointManager.hh>

namespace EnergyPlus {

// Forward declarations
struct EnergyPlusData;

namespace HVACControllers {

    // Using/Aliasing
    using DataAirSystems::DefinePrimaryAirSystem;
    using DataHVACControllers::ControllerSimple_Type;
    using DataHVACControllers::iFirstMode;
    using DataHVACControllers::iLastMode;
    using DataHVACControllers::iModeNone;
    using DataHVACControllers::iNoAction;
    using DataRootFinder::RootFinderDataType;

    // Parameters for controls used here
    enum class iCtrl
    {
        NoControlVariable,
        Temperature,
        HumidityRatio,
        TemperatureAndHumidityRatio,
        Flow,
    };

    struct SolutionTrackerType
    {
        // Members
        bool DefinedFlag;     // Flag set to TRUE when tracker is up-to-date. FALSE otherwise.
        Real64 ActuatedValue; // Actuated value
        int Mode;             // Operational model of controller

        // Default Constructor
        SolutionTrackerType() : DefinedFlag(true), ActuatedValue(0.0), Mode(iModeNone)
        {
        }
    };

    struct ControllerPropsType
    {
        // Members
        std::string ControllerName; // Name of the Controller
        std::string ControllerType; // Type of Controller
        int ControllerType_Num;
        iCtrl ControlVar;  // The type of control variable being sensed
        iCtrl ActuatorVar; // The variable that the controller will act on ie. flow
        int Action;        // Controller Action - Reverse or Normal
        // Controller must be initialized to set MinActuated and MaxActuated
        bool InitFirstPass;
        // --------------------
        // Internal data used for optimal restart across successive calls to SimAirLoop()
        // --------------------
        int NumCalcCalls; // Number of Calc() calls since last call to Reset()
        int Mode;         // Operational model of controller at current iteration
        // Flag indicating whether the current controller simulation was performed from a cold start
        // or following a speculative warm restart. Set in the ResetController() routine.
        // Used in the CheckController() routine.
        bool DoWarmRestartFlag;
        // Flag used to decide whether or not it is allowed to reuse the intermediate solution from
        // solving the previous controller on the air loop (COLD_START mode only) as the initial guess for
        // the current controller.
        bool ReuseIntermediateSolutionFlag;
        // Flag used to decide whether or not it is possible to reuse the solution from
        // the last call to SimAirLoop() as a possible candidate.
        bool ReusePreviousSolutionFlag;
        // Array of solution trackers. Saved at last call to SimAirLoop() in ManageControllers(iControllerOpEnd)
        // The first tracker is used to track the solution when FirstHVACIteration is TRUE.
        // The second tracker is used to track the solution at FirstHVACIteration is FALSE.
        Array1D<SolutionTrackerType> SolutionTrackers;
        // --------------------
        // Operational limits at min/max avail values for actuated variable and the corresponding sensed values
        // --------------------
        Real64 MaxAvailActuated; // kg/s, The maximum actuated variable currently available.
        // Reset by simulation at each HVAC iteration
        Real64 MaxAvailSensed;   // Sensed value at maximum available actuated variable
        Real64 MinAvailActuated; // kg/s, The minimum actuated variable currently available.
        // Reset by simulation at each HVAC iteration
        Real64 MinAvailSensed; // Sensed value at maximum available actuated variable
        // --------------------
        // User input min/max values for actuated variable
        // --------------------
        Real64 MaxVolFlowActuated; // m3/s, From User input the Max amount for the actuated variable
        Real64 MinVolFlowActuated; // m3/s, From User input the Min amount for the actuated variable
        Real64 MaxActuated;        // kg/s, From User input the Max amount for the actuated variable
        Real64 MinActuated;        // kg/s, From User input the Min amount for the actuated variable
        // --------------------
        // Actuated variable
        // --------------------
        int ActuatedNode;                   // The node that is acted upon by the controller
        Real64 ActuatedValue;               // Value of actuated variable before change by the controller
        Real64 NextActuatedValue;           // The new control actuated value
        int ActuatedNodePlantLoopNum;       // the plant loop index for the actuated node
        int ActuatedNodePlantLoopSide;      // the plant loop side for the actuated node
        int ActuatedNodePlantLoopBranchNum; // the plant loop branch num for actuated node
        // --------------------
        // Sensed variable
        // --------------------
        int SensedNode;             // The sensed node number from the grid
        bool IsSetPointDefinedFlag; // If TRUE indicates that the setpoint has been defined and can
        // be used to compute DeltaSensed
        Real64 SetPointValue;                          // Desired setpoint; set in the SetPoint Manager or computed in Init() routine
        Real64 SensedValue;                            // The sensed control variable of any type
        Real64 DeltaSensed;                            // Difference of sensed to setpoint value for calculating proportional gain
        Real64 Offset;                                 // This is the tolerance or droop from the error
        SetPointManager::iCtrlVarType HumRatCntrlType; // iCtrlVarType_HumRat=4,iCtrlVarType_MaxHumRat=5,iCtrlVarType_MinHumRat=6
        // --------------------
        // Other controller inputs, not yet used
        // --------------------
        std::string LimitType; // Limit type as in HIGH or LOW
        Real64 Range;          // The range or hysteresis of the control limit
        Real64 Limit;          // The Limit value for a Limit Controller
        // --------------------
        // Trace mechanism
        // --------------------
        SharedFileHandle TraceFile;
        bool FirstTraceFlag;   // To detect first individual write operation to individual controller trace file
        int BadActionErrCount; // Counts number of incorrect action errors
        int BadActionErrIndex; // index to recurring error structure for bad action error
        // Fault model for water coil supply air temperature sensor offset
        bool FaultyCoilSATFlag;     // True if the coil has SAT sensor fault
        int FaultyCoilSATIndex;     // Index of the fault object corresponding to the coil
        Real64 FaultyCoilSATOffset; // Coil SAT sensor offset
        bool BypassControllerCalc;  // set true for OA sys water coils
        int AirLoopControllerIndex; // index to controller on specific air loop

        bool HumRatCtrlOverride; // true if TemperatureAndHumidityRatio control switches to humidity ratio control

        // Default Constructor
        ControllerPropsType()
            : ControllerType_Num(ControllerSimple_Type), ControlVar(iCtrl::NoControlVariable), ActuatorVar(iCtrl::NoControlVariable),
              Action(iNoAction), InitFirstPass(true), NumCalcCalls(0), Mode(iModeNone), DoWarmRestartFlag(false),
              ReuseIntermediateSolutionFlag(false), ReusePreviousSolutionFlag(false), SolutionTrackers(2), MaxAvailActuated(0.0), MaxAvailSensed(0.0),
              MinAvailActuated(0.0), MinAvailSensed(0.0), MaxVolFlowActuated(0.0), MinVolFlowActuated(0.0), MaxActuated(0.0), MinActuated(0.0),
              ActuatedNode(0), ActuatedValue(0.0), NextActuatedValue(0.0), ActuatedNodePlantLoopNum(0), ActuatedNodePlantLoopSide(0),
              ActuatedNodePlantLoopBranchNum(0), SensedNode(0), IsSetPointDefinedFlag(false), SetPointValue(0.0), SensedValue(0.0), DeltaSensed(0.0),
              Offset(0.0), HumRatCntrlType(SetPointManager::iCtrlVarType::Unknown), Range(0.0), Limit(0.0), FirstTraceFlag(true),
              BadActionErrCount(0), BadActionErrIndex(0), FaultyCoilSATFlag(false), FaultyCoilSATIndex(0), FaultyCoilSATOffset(0.0),
              BypassControllerCalc(false), AirLoopControllerIndex(0), HumRatCtrlOverride(false)
        {
        }
    };

    struct ControllerStatsType
    {
        // Members
        Array1D_int NumCalls;      // Number of times this controller operated in each mode
        Array1D_int TotIterations; // Total number of iterations required to solve this controller
        Array1D_int MaxIterations; // Maximum number of iterations required to solve this controller

        // Default Constructor
        ControllerStatsType()
            : NumCalls({iFirstMode, iLastMode}, 0), TotIterations({iFirstMode, iLastMode}, 0), MaxIterations({iFirstMode, iLastMode}, 0)
        {
        }
    };

    struct AirLoopStatsType
    {
        // Members

        // Shared_ptr because we need to put this into an Array1D which is not
        // friendly with move-only types
        SharedFileHandle TraceFile;
        // Used only if > 0. Same size as NumPrimaryAirSys
        bool FirstTraceFlag;                          // To detect first trace to air loop trace file
        int NumCalls;                                 // Number of times air loop is simulated (number of calls to SimAirLoop)
        int NumFailedWarmRestarts;                    // Number of times speculative warm restart was attempted and failed
        int NumSuccessfulWarmRestarts;                // Number of times speculative warm restart was attempted and succeeded
        int TotSimAirLoopComponents;                  // Total number of times the SimAirLoopComponents() routine has been invoked
        int MaxSimAirLoopComponents;                  // Maximum number of times the SimAirLoopComponents() routine has been invoked
        int TotIterations;                            // Total number of iterations required to solve the controllers on this air loop
        int MaxIterations;                            // Maximum number of iterations required to solve the controllers on this air loop
        Array1D<ControllerStatsType> ControllerStats; // Array of statistics for each controller
        // on this air loop

        // Default Constructor
        AirLoopStatsType()
            : FirstTraceFlag(true), NumCalls(0), NumFailedWarmRestarts(0), NumSuccessfulWarmRestarts(0), TotSimAirLoopComponents(0),
              MaxSimAirLoopComponents(0), TotIterations(0), MaxIterations(0)
        {
        }
    };

    void ManageControllers(EnergyPlusData &state,
                           std::string const &ControllerName,
                           int &ControllerIndex,
                           bool FirstHVACIteration,
                           int AirLoopNum, // unused1208
                           int Operation,
                           bool &IsConvergedFlag,
                           bool &IsUpToDateFlag,
                           bool &BypassOAController,
                           Optional_bool AllowWarmRestartFlag = _);

    void GetControllerInput(EnergyPlusData &state);

    void ResetController(EnergyPlusData &state, int ControlNum, bool DoWarmRestartFlag, bool &IsConvergedFlag);

    void InitController(EnergyPlusData &state, int ControlNum, bool &IsConvergedFlag);

    void SizeController(EnergyPlusData &state, int ControlNum);

    void CalcSimpleController(EnergyPlusData &state,
                              int ControlNum,
                              bool FirstHVACIteration,
                              bool &IsConvergedFlag,
                              bool &IsUpToDateFlag,
                              std::string const &ControllerName // used when errors occur
    );

    void FindRootSimpleController(EnergyPlusData &state,
                                  int ControlNum,
                                  bool FirstHVACIteration,
                                  bool &IsConvergedFlag,
                                  bool &IsUpToDateFlag,
                                  std::string const &ControllerName // used when errors occur
    );

    void CheckSimpleController(EnergyPlusData &state, int ControlNum, bool &IsConvergedFlag);

    bool CheckMinActiveController(EnergyPlusData &state, int ControlNum);

    bool CheckMaxActiveController(EnergyPlusData &state, int ControlNum);

    void CheckTempAndHumRatCtrl(EnergyPlusData &state, int ControlNum, bool &IsConvergedFlag);

    void SaveSimpleController(EnergyPlusData &state, int ControlNum, bool FirstHVACIteration, bool IsConvergedFlag);

    void UpdateController(EnergyPlusData &state, int ControlNum);

    void ExitCalcController(EnergyPlusData &state, int ControlNum, Real64 NextActuatedValue, int Mode, bool &IsConvergedFlag, bool &IsUpToDateFlag);

    void TrackAirLoopControllers(
        EnergyPlusData &state, int AirLoopNum, int WarmRestartStatus, int AirLoopIterMax, int AirLoopIterTot, int AirLoopNumCalls);

    void TrackAirLoopController(EnergyPlusData &state,
                                int AirLoopNum,       // Air loop index
                                int AirLoopControlNum // Controller index on this air loop
    );

    void DumpAirLoopStatistics(EnergyPlusData &state);

    void WriteAirLoopStatistics(InputOutputFile &statisticsFile,
                                DefinePrimaryAirSystem const &ThisPrimaryAirSystem,
                                AirLoopStatsType const &ThisAirLoopStats);

    void SetupAirLoopControllersTracer(EnergyPlusData &state, int AirLoopNum);

    void TraceAirLoopControllers(
        EnergyPlusData &state, bool FirstHVACIteration, int AirLoopNum, int AirLoopPass, bool AirLoopConverged, int AirLoopNumCalls);

    void TraceIterationStamp(
        EnergyPlusData &state, InputOutputFile &TraceFile, bool FirstHVACIteration, int AirLoopPass, bool AirLoopConverged, int AirLoopNumCalls);

<<<<<<< HEAD
    void TraceAirLoopController(EnergyPlusData &state, InputOutputFile &TraceFile, int ControlNum);
=======
    void TraceAirLoopController(EnergyPlusData &state, InputOutputFile &TraceFile, int const ControlNum);
>>>>>>> f4454248

    void SetupIndividualControllerTracer(EnergyPlusData &state, int ControlNum);

    void TraceIndividualController(EnergyPlusData &state,
                                   int ControlNum,
                                   bool FirstHVACIteration,
                                   int AirLoopPass,
                                   int Operation, // Operation to execute
                                   bool IsConvergedFlag);

    std::string CreateHVACTimeString(EnergyPlusData &state);

    std::string CreateHVACStepFullString(EnergyPlusData &state);

    std::string MakeHVACTimeIntervalString(EnergyPlusData &state);

    void CheckControllerListOrder(EnergyPlusData &state);

    void CheckCoilWaterInletNode(EnergyPlusData &state,
                                 int WaterInletNodeNum, // input actuator node number
                                 bool &NodeNotFound     // true if matching actuator node not found, false if found
    );

    void GetControllerNameAndIndex(EnergyPlusData &state,
                                   int WaterInletNodeNum,       // input actuator node number
                                   std::string &ControllerName, // controller name used by water coil
                                   int &ControllerIndex,        // controller index used by water coil
                                   bool &ErrorsFound            // true if matching actuator node not found
    );

    void GetControllerActuatorNodeNum(EnergyPlusData &state,
                                      std::string const &ControllerName, // name of coil controller
                                      int &WaterInletNodeNum,            // input actuator node number
                                      bool &NodeNotFound                 // true if matching actuator node not found, false if found
    );

    int GetControllerIndex(EnergyPlusData &state,
                           std::string const &ControllerName // name of coil controller
    );

} // namespace HVACControllers

struct HVACControllersData : BaseGlobalStruct
{
    int NumControllers = 0;  // The number of controllers found in the Input
    int NumAirLoopStats = 0; // Same size as NumPrimaryAirSys if controllers
    Array1D_bool CheckEquipName;
    bool GetControllerInputFlag = true;
    bool InitControllerOneTimeFlag = true;
    bool InitControllerSetPointCheckFlag = true;
    Array1D<HVACControllers::ControllerPropsType> ControllerProps;
    Array1D<HVACControllers::RootFinderDataType> RootFinders;
    Array1D<HVACControllers::AirLoopStatsType> AirLoopStats; // Statistics array to analyze computational profile for
    Array1D_bool MyEnvrnFlag;
    Array1D_bool MySizeFlag;
    Array1D_bool MyPlantIndexsFlag;


    void clear_state() override
    {
        this->NumControllers = 0;
        this->NumAirLoopStats = 0;
        this->CheckEquipName.deallocate();
        this->GetControllerInputFlag = true;
        this->InitControllerOneTimeFlag = true;
        this->InitControllerSetPointCheckFlag = true;
        this->ControllerProps.deallocate();
        this->RootFinders.deallocate();
        this->AirLoopStats.deallocate();
        this->MyEnvrnFlag.deallocate();
        this->MySizeFlag.deallocate();
        this->MyPlantIndexsFlag.deallocate();
    }
};

} // namespace EnergyPlus

#endif<|MERGE_RESOLUTION|>--- conflicted
+++ resolved
@@ -316,11 +316,7 @@
     void TraceIterationStamp(
         EnergyPlusData &state, InputOutputFile &TraceFile, bool FirstHVACIteration, int AirLoopPass, bool AirLoopConverged, int AirLoopNumCalls);
 
-<<<<<<< HEAD
-    void TraceAirLoopController(EnergyPlusData &state, InputOutputFile &TraceFile, int ControlNum);
-=======
     void TraceAirLoopController(EnergyPlusData &state, InputOutputFile &TraceFile, int const ControlNum);
->>>>>>> f4454248
 
     void SetupIndividualControllerTracer(EnergyPlusData &state, int ControlNum);
 
