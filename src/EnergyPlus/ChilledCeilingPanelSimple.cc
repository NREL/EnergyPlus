--- conflicted
+++ resolved
@@ -873,21 +873,13 @@
         ThisInNode.Press = 0.0;
         ThisInNode.HumRat = 0.0;
 
-<<<<<<< HEAD
-        ThisCP.ZeroCPSourceSumHATsurf = 0.0;
-        ThisCP.CoolingPanelSource = 0.0;
-        ThisCP.CoolingPanelSrcAvg = 0.0;
-        ThisCP.LastCoolingPanelSrc = 0.0;
-        ThisCP.LastSysTimeElapsed = 0.0;
-        ThisCP.LastTimeStepSys = 0.0;
-=======
-        thisCP.ZeroSourceSumHATsurf = 0.0;
+
+        thisCP.ZeroCPSourceSumHATsurf = 0.0;
         thisCP.CoolingPanelSource = 0.0;
         thisCP.CoolingPanelSrcAvg = 0.0;
         thisCP.LastCoolingPanelSrc = 0.0;
         thisCP.LastSysTimeElapsed = 0.0;
         thisCP.LastTimeStepSys = 0.0;
->>>>>>> 6ac42b57
 
         thisCP.MyEnvrnFlag = false;
     }
@@ -897,21 +889,12 @@
     }
 
     if (state.dataGlobal->BeginTimeStepFlag && FirstHVACIteration) {
-<<<<<<< HEAD
         int ZoneNum = ThisCP.ZonePtr;
-        ThisCP.ZeroCPSourceSumHATsurf = state.dataHeatBal->Zone(ZoneNum).sumHATsurf(state);
-        ThisCP.CoolingPanelSrcAvg = 0.0;
-        ThisCP.LastCoolingPanelSrc = 0.0;
-        ThisCP.LastSysTimeElapsed = 0.0;
-        ThisCP.LastTimeStepSys = 0.0;
-=======
-        int ZoneNum = thisCP.ZonePtr;
-        state.dataHeatBal->Zone(ZoneNum).ZeroSourceSumHATsurf = state.dataHeatBal->Zone(ZoneNum).sumHATsurf(state);
+        thisCP.ZeroCPSourceSumHATsurf = state.dataHeatBal->Zone(ZoneNum).sumHATsurf(state);
         thisCP.CoolingPanelSrcAvg = 0.0;
         thisCP.LastCoolingPanelSrc = 0.0;
         thisCP.LastSysTimeElapsed = 0.0;
         thisCP.LastTimeStepSys = 0.0;
->>>>>>> 6ac42b57
     }
 
     // Do the every time step initializations
