// EnergyPlus, Copyright (c) 1996-2022, The Board of Trustees of the University of Illinois,
// The Regents of the University of California, through Lawrence Berkeley National Laboratory
// (subject to receipt of any required approvals from the U.S. Dept. of Energy), Oak Ridge
// National Laboratory, managed by UT-Battelle, Alliance for Sustainable Energy, LLC, and other
// contributors. All rights reserved.
//
// NOTICE: This Software was developed under funding from the U.S. Department of Energy and the
// U.S. Government consequently retains certain rights. As such, the U.S. Government has been
// granted for itself and others acting on its behalf a paid-up, nonexclusive, irrevocable,
// worldwide license in the Software to reproduce, distribute copies to the public, prepare
// derivative works, and perform publicly and display publicly, and to permit others to do so.
//
// Redistribution and use in source and binary forms, with or without modification, are permitted
// provided that the following conditions are met:
//
// (1) Redistributions of source code must retain the above copyright notice, this list of
//     conditions and the following disclaimer.
//
// (2) Redistributions in binary form must reproduce the above copyright notice, this list of
//     conditions and the following disclaimer in the documentation and/or other materials
//     provided with the distribution.
//
// (3) Neither the name of the University of California, Lawrence Berkeley National Laboratory,
//     the University of Illinois, U.S. Dept. of Energy nor the names of its contributors may be
//     used to endorse or promote products derived from this software without specific prior
//     written permission.
//
// (4) Use of EnergyPlus(TM) Name. If Licensee (i) distributes the software in stand-alone form
//     without changes from the version obtained under this License, or (ii) Licensee makes a
//     reference solely to the software portion of its product, Licensee must refer to the
//     software as "EnergyPlus version X" software, where "X" is the version number Licensee
//     obtained under this License and may not use a different name for the software. Except as
//     specifically required in this Section (4), Licensee shall not use in a company name, a
//     product name, in advertising, publicity, or other promotional activities any name, trade
//     name, trademark, logo, or other designation of "EnergyPlus", "E+", "e+" or confusingly
//     similar designation, without the U.S. Department of Energy's prior written consent.
//
// THIS SOFTWARE IS PROVIDED BY THE COPYRIGHT HOLDERS AND CONTRIBUTORS "AS IS" AND ANY EXPRESS OR
// IMPLIED WARRANTIES, INCLUDING, BUT NOT LIMITED TO, THE IMPLIED WARRANTIES OF MERCHANTABILITY
// AND FITNESS FOR A PARTICULAR PURPOSE ARE DISCLAIMED. IN NO EVENT SHALL THE COPYRIGHT OWNER OR
// CONTRIBUTORS BE LIABLE FOR ANY DIRECT, INDIRECT, INCIDENTAL, SPECIAL, EXEMPLARY, OR
// CONSEQUENTIAL DAMAGES (INCLUDING, BUT NOT LIMITED TO, PROCUREMENT OF SUBSTITUTE GOODS OR
// SERVICES; LOSS OF USE, DATA, OR PROFITS; OR BUSINESS INTERRUPTION) HOWEVER CAUSED AND ON ANY
// THEORY OF LIABILITY, WHETHER IN CONTRACT, STRICT LIABILITY, OR TORT (INCLUDING NEGLIGENCE OR
// OTHERWISE) ARISING IN ANY WAY OUT OF THE USE OF THIS SOFTWARE, EVEN IF ADVISED OF THE
// POSSIBILITY OF SUCH DAMAGE.

// C++ Headers
#include <algorithm>
#include <cmath>
#include <string>

// ObjexxFCL Headers
#include <ObjexxFCL/Array.functions.hh>
#include <ObjexxFCL/Fmath.hh>

// EnergyPlus Headers
#include <AirflowNetwork/Solver.hpp>
#include <EnergyPlus/BaseboardElectric.hh>
#include <EnergyPlus/BaseboardRadiator.hh>
#include <EnergyPlus/ChilledCeilingPanelSimple.hh>
#include <EnergyPlus/CoolTower.hh>
#include <EnergyPlus/Data/EnergyPlusData.hh>
#include <EnergyPlus/DataAirLoop.hh>
#include <EnergyPlus/DataAirSystems.hh>
#include <EnergyPlus/DataContaminantBalance.hh>
#include <EnergyPlus/DataConvergParams.hh>
#include <EnergyPlus/DataDaylighting.hh>
#include <EnergyPlus/DataDefineEquip.hh>
#include <EnergyPlus/DataEnvironment.hh>
#include <EnergyPlus/DataGlobalConstants.hh>
#include <EnergyPlus/DataHVACGlobals.hh>
#include <EnergyPlus/DataHeatBalFanSys.hh>
#include <EnergyPlus/DataHeatBalance.hh>
#include <EnergyPlus/DataLoopNode.hh>
#include <EnergyPlus/DataRoomAirModel.hh>
#include <EnergyPlus/DataSizing.hh>
#include <EnergyPlus/DataSurfaces.hh>
#include <EnergyPlus/DataZoneEnergyDemands.hh>
#include <EnergyPlus/DataZoneEquipment.hh>
#include <EnergyPlus/DisplayRoutines.hh>
#include <EnergyPlus/EMSManager.hh>
#include <EnergyPlus/EarthTube.hh>
#include <EnergyPlus/ElectricBaseboardRadiator.hh>
#include <EnergyPlus/EvaporativeCoolers.hh>
#include <EnergyPlus/ExhaustAirSystemManager.hh>
#include <EnergyPlus/FanCoilUnits.hh>
#include <EnergyPlus/Fans.hh>
#include <EnergyPlus/General.hh>
#include <EnergyPlus/HVACInterfaceManager.hh>
#include <EnergyPlus/HVACStandAloneERV.hh>
#include <EnergyPlus/HVACVariableRefrigerantFlow.hh>
#include <EnergyPlus/HWBaseboardRadiator.hh>
#include <EnergyPlus/HeatRecovery.hh>
#include <EnergyPlus/HighTempRadiantSystem.hh>
#include <EnergyPlus/HybridUnitaryAirConditioners.hh>
#include <EnergyPlus/InternalHeatGains.hh>
#include <EnergyPlus/LowTempRadiantSystem.hh>
#include <EnergyPlus/OutdoorAirUnit.hh>
#include <EnergyPlus/PackagedTerminalHeatPump.hh>
#include <EnergyPlus/Psychrometrics.hh>
#include <EnergyPlus/PurchasedAirManager.hh>
#include <EnergyPlus/RefrigeratedCase.hh>
#include <EnergyPlus/ReturnAirPathManager.hh>
#include <EnergyPlus/ScheduleManager.hh>
#include <EnergyPlus/SplitterComponent.hh>
#include <EnergyPlus/SteamBaseboardRadiator.hh>
#include <EnergyPlus/SwimmingPool.hh>
#include <EnergyPlus/SystemAvailabilityManager.hh>
#include <EnergyPlus/ThermalChimney.hh>
#include <EnergyPlus/UnitHeater.hh>
#include <EnergyPlus/UnitVentilator.hh>
#include <EnergyPlus/UserDefinedComponents.hh>
#include <EnergyPlus/UtilityRoutines.hh>
#include <EnergyPlus/VentilatedSlab.hh>
#include <EnergyPlus/WaterThermalTanks.hh>
#include <EnergyPlus/WindowAC.hh>
#include <EnergyPlus/ZoneAirLoopEquipmentManager.hh>
#include <EnergyPlus/ZoneDehumidifier.hh>
#include <EnergyPlus/ZoneEquipmentManager.hh>
#include <EnergyPlus/ZonePlenum.hh>
#include <EnergyPlus/ZoneTempPredictorCorrector.hh>

namespace EnergyPlus::ZoneEquipmentManager {

// Module containing the routines dealing with the Zone Equipment Manager.

// MODULE INFORMATION:
//       AUTHOR         Russ Taylor
//       DATE WRITTEN   Unknown
//       MODIFIED       na
//       RE-ENGINEERED  na

// PURPOSE OF THIS MODULE:
// This module manages the zone equipment.

// Using/Aliasing
using namespace DataSizing;
using namespace DataZoneEquipment;
// Use statements for access to subroutines in other modules
using Psychrometrics::PsyCpAirFnW;
using Psychrometrics::PsyHFnTdbW;
using Psychrometrics::PsyHgAirFnWTdb;
using Psychrometrics::PsyRhoAirFnPbTdbW;
using Psychrometrics::PsyWFnTdbRhPb;
using Psychrometrics::PsyWFnTdpPb;

void ManageZoneEquipment(EnergyPlusData &state,
                         bool const FirstHVACIteration,
                         bool &SimZone, // Set to false at the end of the routine
                         bool &SimAir   // Eventually set to true via SimZoneEquipment if AirLoop must be resimulated
)
{

    // SUBROUTINE INFORMATION:
    //       AUTHOR         Russ Taylor
    //       DATE WRITTEN   May 1997
    //       MODIFIED       na
    //       RE-ENGINEERED  na

    // PURPOSE OF THIS SUBROUTINE:
    // Calls the zone thermal control simulations and the interfaces
    // (water-air, refrigerant-air, steam-air, electric-electric,
    // water-water, etc)

    if (state.dataZoneEquipmentManager->GetZoneEquipmentInputFlag) {
        GetZoneEquipment(state);
        state.dataZoneEquipmentManager->GetZoneEquipmentInputFlag = false;
        state.dataZoneEquip->ZoneEquipInputsFilled = true;
    }

    InitZoneEquipment(state, FirstHVACIteration);

    if (state.dataGlobal->ZoneSizingCalc) {
        SizeZoneEquipment(state);
    } else {
        SimZoneEquipment(state, FirstHVACIteration, SimAir);
        state.dataZoneEquip->ZoneEquipSimulatedOnce = true;
    }

    UpdateZoneEquipment(state, SimAir);

    SimZone = false;
}

void GetZoneEquipment(EnergyPlusData &state)
{

    // SUBROUTINE INFORMATION:
    //       AUTHOR         Russ Taylor
    //       DATE WRITTEN   June 1997
    //       MODIFIED       Aug 2003, FCW: set ZoneEquipConfig number for each zone
    //       RE-ENGINEERED  na

    // PURPOSE OF THIS SUBROUTINE:
    // Get all the system related equipment which may be attached to
    // a zone

    // SUBROUTINE LOCAL VARIABLE DECLARATIONS:
    int Counter;
    int MaxNumOfEquipTypes;

    if (!state.dataZoneEquip->ZoneEquipInputsFilled) {
        GetZoneEquipmentData(state);
    }

    state.dataZoneEquipmentManager->NumOfTimeStepInDay = state.dataGlobal->NumOfTimeStepInHour * 24;

    MaxNumOfEquipTypes = 0;
    for (Counter = 1; Counter <= state.dataGlobal->NumOfZones; ++Counter) {
        if (!state.dataZoneEquip->ZoneEquipConfig(Counter).IsControlled) continue;
        MaxNumOfEquipTypes = max(MaxNumOfEquipTypes, state.dataZoneEquip->ZoneEquipList(Counter).NumOfEquipTypes);
    }

    state.dataZoneEquipmentManager->PrioritySimOrder.allocate(MaxNumOfEquipTypes);
}

void InitZoneEquipment(EnergyPlusData &state, bool const FirstHVACIteration) // unused 1208
{

    // SUBROUTINE INFORMATION:
    //       AUTHOR         Russ Taylor
    //       DATE WRITTEN   Nov 1997
    //       MODIFIED       na
    //       RE-ENGINEERED  na

    // PURPOSE OF THIS SUBROUTINE:
    // This subroutine initializes the zone equipment prior to simulation.

    // Using/Aliasing
    using DataHVACGlobals::NoAction;
    using DataHVACGlobals::NumOfSizingTypes;
    auto &ZoneComp = state.dataHVACGlobal->ZoneComp;

    // SUBROUTINE LOCAL VARIABLE DECLARATIONS:
    int ZoneNodeNum;
    int InNodeNum;
    int ExhNodeNum;
    int ZoneInNode;
    int ZoneExhNode;
    int ControlledZoneNum;

    int ZoneEquipType; // Type of zone equipment
    int TotalNumComp;  // Total number of zone components of ZoneEquipType
    int ZoneCompNum;   // Number/index of zone equipment component
    int ZoneEquipCount;

    auto &ZoneEqSizing(state.dataSize->ZoneEqSizing);
    auto &Node(state.dataLoopNodes->Node);

    if (state.dataZoneEquipmentManager->InitZoneEquipmentOneTimeFlag) {
        state.dataZoneEquipmentManager->InitZoneEquipmentOneTimeFlag = false;
        ZoneEqSizing.allocate(state.dataGlobal->NumOfZones);
        // setup zone equipment sequenced demand storage
        for (ControlledZoneNum = 1; ControlledZoneNum <= state.dataGlobal->NumOfZones; ++ControlledZoneNum) {
            if (!state.dataZoneEquip->ZoneEquipConfig(ControlledZoneNum).IsControlled) continue;
            if (state.dataZoneEquip->ZoneEquipConfig(ControlledZoneNum).EquipListIndex == 0) continue;
            ZoneEquipCount =
                state.dataZoneEquip->ZoneEquipList(state.dataZoneEquip->ZoneEquipConfig(ControlledZoneNum).EquipListIndex).NumOfEquipTypes;
            state.dataZoneEnergyDemand->ZoneSysEnergyDemand(ControlledZoneNum).NumZoneEquipment = ZoneEquipCount;
            state.dataZoneEnergyDemand->ZoneSysEnergyDemand(ControlledZoneNum).SequencedOutputRequired.allocate(ZoneEquipCount);
            state.dataZoneEnergyDemand->ZoneSysEnergyDemand(ControlledZoneNum).SequencedOutputRequiredToHeatingSP.allocate(ZoneEquipCount);
            state.dataZoneEnergyDemand->ZoneSysEnergyDemand(ControlledZoneNum).SequencedOutputRequiredToCoolingSP.allocate(ZoneEquipCount);
            state.dataZoneEnergyDemand->ZoneSysMoistureDemand(ControlledZoneNum).NumZoneEquipment = ZoneEquipCount;
            state.dataZoneEnergyDemand->ZoneSysMoistureDemand(ControlledZoneNum).SequencedOutputRequired.allocate(ZoneEquipCount);
            state.dataZoneEnergyDemand->ZoneSysMoistureDemand(ControlledZoneNum).SequencedOutputRequiredToHumidSP.allocate(ZoneEquipCount);
            state.dataZoneEnergyDemand->ZoneSysMoistureDemand(ControlledZoneNum).SequencedOutputRequiredToDehumidSP.allocate(ZoneEquipCount);
            ZoneEqSizing(ControlledZoneNum).SizingMethod.allocate(NumOfSizingTypes);
            ZoneEqSizing(ControlledZoneNum).SizingMethod = 0;
        }
    }

    // Do the Begin Environment initializations
    if (state.dataZoneEquipmentManager->InitZoneEquipmentEnvrnFlag && state.dataGlobal->BeginEnvrnFlag) {

        state.dataZoneEquip->ZoneEquipAvail = NoAction;

        if (allocated(ZoneComp)) {
            for (ZoneEquipType = 1; ZoneEquipType <= NumValidSysAvailZoneComponents; ++ZoneEquipType) {
                if (allocated(ZoneComp(ZoneEquipType).ZoneCompAvailMgrs)) {
                    TotalNumComp = ZoneComp(ZoneEquipType).TotalNumComp;
                    for (ZoneCompNum = 1; ZoneCompNum <= TotalNumComp; ++ZoneCompNum) {
                        ZoneComp(ZoneEquipType).ZoneCompAvailMgrs(ZoneCompNum).AvailStatus = NoAction;
                        ZoneComp(ZoneEquipType).ZoneCompAvailMgrs(ZoneCompNum).StartTime = 0;
                        ZoneComp(ZoneEquipType).ZoneCompAvailMgrs(ZoneCompNum).StopTime = 0;
                    }
                }
            }
        }
        for (ControlledZoneNum = 1; ControlledZoneNum <= state.dataGlobal->NumOfZones; ++ControlledZoneNum) {
            if (!state.dataZoneEquip->ZoneEquipConfig(ControlledZoneNum).IsControlled) continue;

            ZoneNodeNum = state.dataZoneEquip->ZoneEquipConfig(ControlledZoneNum).ZoneNode;
            Node(ZoneNodeNum).Temp = 20.0;
            Node(ZoneNodeNum).MassFlowRate = 0.0;
            Node(ZoneNodeNum).Quality = 1.0;
            Node(ZoneNodeNum).Press = state.dataEnvrn->OutBaroPress;
            Node(ZoneNodeNum).HumRat = state.dataEnvrn->OutHumRat;
            Node(ZoneNodeNum).Enthalpy = PsyHFnTdbW(Node(ZoneNodeNum).Temp, Node(ZoneNodeNum).HumRat);
            if (state.dataContaminantBalance->Contaminant.CO2Simulation) {
                Node(ZoneNodeNum).CO2 = state.dataContaminantBalance->OutdoorCO2;
            }
            if (state.dataContaminantBalance->Contaminant.GenericContamSimulation) {
                Node(ZoneNodeNum).GenContam = state.dataContaminantBalance->OutdoorGC;
            }

            for (ZoneInNode = 1; ZoneInNode <= state.dataZoneEquip->ZoneEquipConfig(ControlledZoneNum).NumInletNodes; ++ZoneInNode) {

                InNodeNum = state.dataZoneEquip->ZoneEquipConfig(ControlledZoneNum).InletNode(ZoneInNode);
                Node(InNodeNum).Temp = 20.0;
                Node(InNodeNum).MassFlowRate = 0.0;
                Node(InNodeNum).Quality = 1.0;
                Node(InNodeNum).Press = state.dataEnvrn->OutBaroPress;
                Node(InNodeNum).HumRat = state.dataEnvrn->OutHumRat;
                Node(InNodeNum).Enthalpy = PsyHFnTdbW(Node(InNodeNum).Temp, Node(InNodeNum).HumRat);
                if (state.dataContaminantBalance->Contaminant.CO2Simulation) {
                    Node(InNodeNum).CO2 = state.dataContaminantBalance->OutdoorCO2;
                }
                if (state.dataContaminantBalance->Contaminant.GenericContamSimulation) {
                    Node(InNodeNum).GenContam = state.dataContaminantBalance->OutdoorGC;
                }
            }

            for (ZoneExhNode = 1; ZoneExhNode <= state.dataZoneEquip->ZoneEquipConfig(ControlledZoneNum).NumExhaustNodes; ++ZoneExhNode) {

                ExhNodeNum = state.dataZoneEquip->ZoneEquipConfig(ControlledZoneNum).ExhaustNode(ZoneExhNode);
                Node(ExhNodeNum).Temp = 20.0;
                Node(ExhNodeNum).MassFlowRate = 0.0;
                Node(ExhNodeNum).Quality = 1.0;
                Node(ExhNodeNum).Press = state.dataEnvrn->OutBaroPress;
                Node(ExhNodeNum).HumRat = state.dataEnvrn->OutHumRat;
                Node(ExhNodeNum).Enthalpy = PsyHFnTdbW(Node(ExhNodeNum).Temp, Node(ExhNodeNum).HumRat);
                if (state.dataContaminantBalance->Contaminant.CO2Simulation) {
                    Node(ExhNodeNum).CO2 = state.dataContaminantBalance->OutdoorCO2;
                }
                if (state.dataContaminantBalance->Contaminant.GenericContamSimulation) {
                    Node(ExhNodeNum).GenContam = state.dataContaminantBalance->OutdoorGC;
                }
            }

            // BG CR 7122 following resets return air node.
            int NumRetNodes = state.dataZoneEquip->ZoneEquipConfig(ControlledZoneNum).NumReturnNodes;
            if (NumRetNodes > 0) {
                for (int nodeCount = 1; nodeCount <= NumRetNodes; ++nodeCount) {
                    int returnNode = state.dataZoneEquip->ZoneEquipConfig(ControlledZoneNum).ReturnNode(nodeCount);
                    Node(returnNode).Temp = 20.0;
                    Node(returnNode).MassFlowRate = 0.0;
                    Node(returnNode).Quality = 1.0;
                    Node(returnNode).Press = state.dataEnvrn->OutBaroPress;
                    Node(returnNode).HumRat = state.dataEnvrn->OutHumRat;
                    Node(returnNode).Enthalpy = PsyHFnTdbW(Node(returnNode).Temp, Node(returnNode).HumRat);
                    if (state.dataContaminantBalance->Contaminant.CO2Simulation) {
                        Node(returnNode).CO2 = state.dataContaminantBalance->OutdoorCO2;
                    }
                    if (state.dataContaminantBalance->Contaminant.GenericContamSimulation) {
                        Node(returnNode).GenContam = state.dataContaminantBalance->OutdoorGC;
                    }
                }
            }
        }

        state.dataZoneEquipmentManager->InitZoneEquipmentEnvrnFlag = false;
    }

    if (!state.dataGlobal->BeginEnvrnFlag) {
        state.dataZoneEquipmentManager->InitZoneEquipmentEnvrnFlag = true;
    }

    // do the  HVAC time step initializations

    for (ControlledZoneNum = 1; ControlledZoneNum <= state.dataGlobal->NumOfZones; ++ControlledZoneNum) {
        if (!state.dataZoneEquip->ZoneEquipConfig(ControlledZoneNum).IsControlled) continue;
        ZoneNodeNum = state.dataZoneEquip->ZoneEquipConfig(ControlledZoneNum).ZoneNode;
        state.dataZoneEquip->ZoneEquipConfig(ControlledZoneNum).ExcessZoneExh = 0.0;

        if (FirstHVACIteration) {
            for (ZoneExhNode = 1; ZoneExhNode <= state.dataZoneEquip->ZoneEquipConfig(ControlledZoneNum).NumExhaustNodes; ++ZoneExhNode) {
                ExhNodeNum = state.dataZoneEquip->ZoneEquipConfig(ControlledZoneNum).ExhaustNode(ZoneExhNode);
                Node(ExhNodeNum).Temp = Node(ZoneNodeNum).Temp;
                Node(ExhNodeNum).HumRat = Node(ZoneNodeNum).HumRat;
                Node(ExhNodeNum).Enthalpy = Node(ZoneNodeNum).Enthalpy;
                Node(ExhNodeNum).Press = Node(ZoneNodeNum).Press;
                Node(ExhNodeNum).Quality = Node(ZoneNodeNum).Quality;
                Node(ExhNodeNum).MassFlowRate = 0.0;
                Node(ExhNodeNum).MassFlowRateMaxAvail = 0.0;
                Node(ExhNodeNum).MassFlowRateMinAvail = 0.0;
                if (state.dataContaminantBalance->Contaminant.CO2Simulation) {
                    Node(ExhNodeNum).CO2 = Node(ZoneNodeNum).CO2;
                }
                if (state.dataContaminantBalance->Contaminant.GenericContamSimulation) {
                    Node(ExhNodeNum).GenContam = Node(ZoneNodeNum).GenContam;
                }
            }
        }
    }

    for (int airLoop = 1; airLoop <= state.dataHVACGlobal->NumPrimaryAirSys; ++airLoop) {
        state.dataAirLoop->AirLoopFlow(airLoop).SupFlow = 0.0;
        state.dataAirLoop->AirLoopFlow(airLoop).ZoneRetFlow = 0.0;
        state.dataAirLoop->AirLoopFlow(airLoop).SysRetFlow = 0.0;
        state.dataAirLoop->AirLoopFlow(airLoop).RecircFlow = 0.0;
        state.dataAirLoop->AirLoopFlow(airLoop).LeakFlow = 0.0;
        state.dataAirLoop->AirLoopFlow(airLoop).ExcessZoneExhFlow = 0.0;
    }
}

void SizeZoneEquipment(EnergyPlusData &state)
{

    // SUBROUTINE INFORMATION:
    //       AUTHOR         Fred Buhl
    //       DATE WRITTEN   December 2000

    // PURPOSE OF THIS SUBROUTINE:
    // Performs the zone sizing calculations and fills the zone sizing
    // data arrays with the results of the calculation.

    // METHODOLOGY EMPLOYED:
    // Using the input from Zone Sizing objects and the Zone Equipment input,
    // for each controlled zone this subroutine performs a "purchased air" calculation
    // and saves the results in the zone sizing data arrays.

    // Using/Aliasing
    using DataHVACGlobals::SmallLoad;
    using DataHVACGlobals::SmallTempDiff;

    static constexpr std::string_view RoutineName("SizeZoneEquipment");

    int SupplyAirNode1;                   // node number of 1st zone supply air node
    int SupplyAirNode2;                   // node number of 2nd zone supply air node
    int SupplyAirNode;                    // node number of supply air node for ideal air system
    Real64 DeltaTemp;                     // difference between supply air temp and zone temp [C]
    Real64 CpAir;                         // heat capacity of air [J/kg-C]
    Real64 SysOutputProvided;             // system sensible output [W]
    Real64 LatOutputProvided;             // system latent output [kg/s]
    Real64 Temp;                          // inlet temperature [C]
    Real64 HumRat;                        // inlet humidity ratio [kg water/kg dry air]
    Real64 Enthalpy;                      // inlet specific enthalpy [J/kg]
    Real64 MassFlowRate;                  // inlet mass flow rate [kg/s]
    Real64 RetTemp;                       // zone return temperature [C]
    Real64 DOASMassFlowRate(0.0);         // DOAS air mass flow rate for sizing [kg/s]
    Real64 DOASSupplyTemp(0.0);           // DOAS supply air temperature [C]
    Real64 DOASSupplyHumRat(0.0);         // DOAS supply air humidity ratio [kgWater/kgDryAir]
    Real64 DOASCpAir(0.0);                // heat capacity of DOAS air [J/kg-C]
    Real64 DOASSysOutputProvided(0.0);    // heating / cooling provided by DOAS system [W]
    Real64 TotDOASSysOutputProvided(0.0); // total DOAS load on the zone [W]
    Real64 HR90H;                         // humidity ratio at DOAS high setpoint temperature and 90% relative humidity [kg Water / kg Dry Air]
    Real64 HR90L;                         // humidity ratio at DOAS low setpoint temperature and 90% relative humidity [kg Water / kg Dry Air]

    auto &Node(state.dataLoopNodes->Node);

    if (state.dataZoneEquipmentManager->SizeZoneEquipmentOneTimeFlag) {
        SetUpZoneSizingArrays(state);
        state.dataZoneEquipmentManager->SizeZoneEquipmentOneTimeFlag = false;
    }

    for (int ControlledZoneNum = 1; ControlledZoneNum <= state.dataGlobal->NumOfZones; ++ControlledZoneNum) {
        if (!state.dataZoneEquip->ZoneEquipConfig(ControlledZoneNum).IsControlled) continue;

        state.dataHeatBalFanSys->NonAirSystemResponse(ControlledZoneNum) = 0.0;
        state.dataHeatBalFanSys->SysDepZoneLoads(ControlledZoneNum) = 0.0;
        SysOutputProvided = 0.0;
        LatOutputProvided = 0.0;
        InitSystemOutputRequired(state, ControlledZoneNum, true);
        int ZoneNode = state.dataZoneEquip->ZoneEquipConfig(ControlledZoneNum).ZoneNode;
        SupplyAirNode = 0;
        SupplyAirNode1 = 0;
        SupplyAirNode2 = 0;
        // calculate DOAS heating/cooling effect
        if (state.dataSize->CalcZoneSizing(state.dataSize->CurOverallSimDay, ControlledZoneNum).AccountForDOAS) {
            // check for adequate number of supply nodes
            if (state.dataZoneEquip->ZoneEquipConfig(ControlledZoneNum).NumInletNodes >= 2) {
                SupplyAirNode1 = state.dataZoneEquip->ZoneEquipConfig(ControlledZoneNum).InletNode(1);
                SupplyAirNode2 = state.dataZoneEquip->ZoneEquipConfig(ControlledZoneNum).InletNode(2);
            } else if (state.dataZoneEquip->ZoneEquipConfig(ControlledZoneNum).NumInletNodes >= 1) {
                SupplyAirNode1 = state.dataZoneEquip->ZoneEquipConfig(ControlledZoneNum).InletNode(1);
                SupplyAirNode2 = 0;
            } else {
                ShowSevereError(state,
                                std::string{RoutineName} + ": to account for the effect a Dedicated Outside Air System on zone equipment sizing");
                ShowContinueError(state, "there must be at least one zone air inlet node");
                ShowFatalError(state, "Previous severe error causes abort ");
            }
            // set the DOAS mass flow rate and supply temperature and humidity ratio
            HR90H = PsyWFnTdbRhPb(state,
                                  state.dataSize->CalcZoneSizing(state.dataSize->CurOverallSimDay, ControlledZoneNum).DOASHighSetpoint,
                                  0.9,
                                  state.dataEnvrn->StdBaroPress);
            HR90L = PsyWFnTdbRhPb(state,
                                  state.dataSize->CalcZoneSizing(state.dataSize->CurOverallSimDay, ControlledZoneNum).DOASLowSetpoint,
                                  0.9,
                                  state.dataEnvrn->StdBaroPress);
            DOASMassFlowRate = state.dataSize->CalcFinalZoneSizing(ControlledZoneNum).MinOA;
            CalcDOASSupCondsForSizing(state,
                                      state.dataEnvrn->OutDryBulbTemp,
                                      state.dataEnvrn->OutHumRat,
                                      state.dataSize->CalcZoneSizing(state.dataSize->CurOverallSimDay, ControlledZoneNum).DOASControlStrategy,
                                      state.dataSize->CalcZoneSizing(state.dataSize->CurOverallSimDay, ControlledZoneNum).DOASLowSetpoint,
                                      state.dataSize->CalcZoneSizing(state.dataSize->CurOverallSimDay, ControlledZoneNum).DOASHighSetpoint,
                                      HR90H,
                                      HR90L,
                                      DOASSupplyTemp,
                                      DOASSupplyHumRat);
            DOASCpAir = PsyCpAirFnW(DOASSupplyHumRat);
            DOASSysOutputProvided = DOASMassFlowRate * DOASCpAir * (DOASSupplyTemp - Node(ZoneNode).Temp);
            TotDOASSysOutputProvided =
                DOASMassFlowRate * (PsyHFnTdbW(DOASSupplyTemp, DOASSupplyHumRat) - PsyHFnTdbW(Node(ZoneNode).Temp, Node(ZoneNode).HumRat));
            UpdateSystemOutputRequired(state, ControlledZoneNum, DOASSysOutputProvided, LatOutputProvided);
            Node(SupplyAirNode1).Temp = DOASSupplyTemp;
            Node(SupplyAirNode1).HumRat = DOASSupplyHumRat;
            Node(SupplyAirNode1).MassFlowRate = DOASMassFlowRate;
            Node(SupplyAirNode1).Enthalpy = PsyHFnTdbW(DOASSupplyTemp, DOASSupplyHumRat);
            state.dataSize->CalcZoneSizing(state.dataSize->CurOverallSimDay, ControlledZoneNum).DOASHeatAdd = DOASSysOutputProvided;
            state.dataSize->CalcZoneSizing(state.dataSize->CurOverallSimDay, ControlledZoneNum).DOASLatAdd =
                TotDOASSysOutputProvided - DOASSysOutputProvided;
            SupplyAirNode = SupplyAirNode2;
            state.dataSize->CalcZoneSizing(state.dataSize->CurOverallSimDay, ControlledZoneNum).DOASSupMassFlow = DOASMassFlowRate;
            state.dataSize->CalcZoneSizing(state.dataSize->CurOverallSimDay, ControlledZoneNum).DOASSupTemp = DOASSupplyTemp;
            state.dataSize->CalcZoneSizing(state.dataSize->CurOverallSimDay, ControlledZoneNum).DOASSupHumRat = DOASSupplyHumRat;
            if (DOASSysOutputProvided > 0.0) {
                state.dataSize->CalcZoneSizing(state.dataSize->CurOverallSimDay, ControlledZoneNum).DOASHeatLoad = DOASSysOutputProvided;
                state.dataSize->CalcZoneSizing(state.dataSize->CurOverallSimDay, ControlledZoneNum).DOASCoolLoad = 0.0;
                state.dataSize->CalcZoneSizing(state.dataSize->CurOverallSimDay, ControlledZoneNum).DOASTotCoolLoad = 0.0;
            } else {
                state.dataSize->CalcZoneSizing(state.dataSize->CurOverallSimDay, ControlledZoneNum).DOASCoolLoad = DOASSysOutputProvided;
                state.dataSize->CalcZoneSizing(state.dataSize->CurOverallSimDay, ControlledZoneNum).DOASTotCoolLoad = TotDOASSysOutputProvided;
                state.dataSize->CalcZoneSizing(state.dataSize->CurOverallSimDay, ControlledZoneNum).DOASHeatLoad = 0.0;
            }

        } else {
            if (state.dataZoneEquip->ZoneEquipConfig(ControlledZoneNum).NumInletNodes > 0) {
                SupplyAirNode = state.dataZoneEquip->ZoneEquipConfig(ControlledZoneNum).InletNode(1);
            } else {
                SupplyAirNode = 0;
            }
        }

        // Sign convention: SysOutputProvided <0 Supply air is heated on entering zone (zone is cooled)
        //                  SysOutputProvided >0 Supply air is cooled on entering zone (zone is heated)
        if (!state.dataZoneEnergyDemand->DeadBandOrSetback(ControlledZoneNum) &&
            std::abs(state.dataZoneEnergyDemand->ZoneSysEnergyDemand(ControlledZoneNum).RemainingOutputRequired) > SmallLoad) {
            // Determine design supply air temperture and design supply air temperature difference
            if (state.dataZoneEnergyDemand->ZoneSysEnergyDemand(ControlledZoneNum).RemainingOutputRequired < 0.0) { // Cooling case
                // If the user specify the design cooling supply air temperature, then
                if (state.dataSize->CalcZoneSizing(state.dataSize->CurOverallSimDay, ControlledZoneNum).ZnCoolDgnSAMethod == SupplyAirTemperature) {
                    Temp = state.dataSize->CalcZoneSizing(state.dataSize->CurOverallSimDay, ControlledZoneNum).CoolDesTemp;
                    HumRat = state.dataSize->CalcZoneSizing(state.dataSize->CurOverallSimDay, ControlledZoneNum).CoolDesHumRat;
                    DeltaTemp = Temp - Node(ZoneNode).Temp;
                    if (state.dataHeatBal->Zone(ControlledZoneNum).HasAdjustedReturnTempByITE && !(state.dataGlobal->BeginSimFlag)) {
                        DeltaTemp = Temp - state.dataHeatBal->Zone(ControlledZoneNum).AdjustedReturnTempByITE;
                    }
                    // If the user specify the design cooling supply air temperature difference, then
                } else {
                    DeltaTemp = -std::abs(state.dataSize->CalcZoneSizing(state.dataSize->CurOverallSimDay, ControlledZoneNum).CoolDesTempDiff);
                    Temp = DeltaTemp + Node(ZoneNode).Temp;
                    if (state.dataHeatBal->Zone(ControlledZoneNum).HasAdjustedReturnTempByITE && !(state.dataGlobal->BeginSimFlag)) {
                        Temp = DeltaTemp + state.dataHeatBal->Zone(ControlledZoneNum).AdjustedReturnTempByITE;
                    }
                    HumRat = state.dataSize->CalcZoneSizing(state.dataSize->CurOverallSimDay, ControlledZoneNum).CoolDesHumRat;
                }
            } else { // Heating Case
                // If the user specify the design heating supply air temperature, then
                if (state.dataSize->CalcZoneSizing(state.dataSize->CurOverallSimDay, ControlledZoneNum).ZnHeatDgnSAMethod == SupplyAirTemperature) {
                    Temp = state.dataSize->CalcZoneSizing(state.dataSize->CurOverallSimDay, ControlledZoneNum).HeatDesTemp;
                    HumRat = state.dataSize->CalcZoneSizing(state.dataSize->CurOverallSimDay, ControlledZoneNum).HeatDesHumRat;
                    DeltaTemp = Temp - Node(ZoneNode).Temp;
                    // If the user specify the design heating supply air temperature difference, then
                } else {
                    DeltaTemp = std::abs(state.dataSize->CalcZoneSizing(state.dataSize->CurOverallSimDay, ControlledZoneNum).HeatDesTempDiff);
                    Temp = DeltaTemp + Node(ZoneNode).Temp;
                    HumRat = state.dataSize->CalcZoneSizing(state.dataSize->CurOverallSimDay, ControlledZoneNum).HeatDesHumRat;
                }
            }

            Enthalpy = PsyHFnTdbW(Temp, HumRat);
            SysOutputProvided = state.dataZoneEnergyDemand->ZoneSysEnergyDemand(ControlledZoneNum).RemainingOutputRequired;
            CpAir = PsyCpAirFnW(HumRat);
            if (std::abs(DeltaTemp) > SmallTempDiff) {
                //!!PH/WFB/LKL (UCDV model)        MassFlowRate = SysOutputProvided / (CpAir*DeltaTemp)
                MassFlowRate = max(SysOutputProvided / (CpAir * DeltaTemp), 0.0);
            } else {
                MassFlowRate = 0.0;
            }

            if (state.dataSize->CalcZoneSizing(state.dataSize->CurOverallSimDay, ControlledZoneNum).SupplyAirAdjustFactor > 1.0) {
                MassFlowRate *= state.dataSize->CalcZoneSizing(state.dataSize->CurOverallSimDay, ControlledZoneNum).SupplyAirAdjustFactor;
            }
        } else {

            Temp = Node(ZoneNode).Temp;
            HumRat = Node(ZoneNode).HumRat;
            Enthalpy = Node(ZoneNode).Enthalpy;
            MassFlowRate = 0.0;
        }

        UpdateSystemOutputRequired(state, ControlledZoneNum, SysOutputProvided, LatOutputProvided);

        if (SysOutputProvided > 0.0) {
            state.dataSize->CalcZoneSizing(state.dataSize->CurOverallSimDay, ControlledZoneNum).HeatLoad = SysOutputProvided;
            state.dataSize->CalcZoneSizing(state.dataSize->CurOverallSimDay, ControlledZoneNum).HeatMassFlow = MassFlowRate;
            state.dataSize->CalcZoneSizing(state.dataSize->CurOverallSimDay, ControlledZoneNum).CoolLoad = 0.0;
            state.dataSize->CalcZoneSizing(state.dataSize->CurOverallSimDay, ControlledZoneNum).CoolMassFlow = 0.0;
        } else if (SysOutputProvided < 0.0) {
            state.dataSize->CalcZoneSizing(state.dataSize->CurOverallSimDay, ControlledZoneNum).CoolLoad = -SysOutputProvided;
            state.dataSize->CalcZoneSizing(state.dataSize->CurOverallSimDay, ControlledZoneNum).CoolMassFlow = MassFlowRate;
            state.dataSize->CalcZoneSizing(state.dataSize->CurOverallSimDay, ControlledZoneNum).HeatLoad = 0.0;
            state.dataSize->CalcZoneSizing(state.dataSize->CurOverallSimDay, ControlledZoneNum).HeatMassFlow = 0.0;
        } else {
            state.dataSize->CalcZoneSizing(state.dataSize->CurOverallSimDay, ControlledZoneNum).CoolLoad = 0.0;
            state.dataSize->CalcZoneSizing(state.dataSize->CurOverallSimDay, ControlledZoneNum).CoolMassFlow = 0.0;
            state.dataSize->CalcZoneSizing(state.dataSize->CurOverallSimDay, ControlledZoneNum).HeatLoad = 0.0;
            state.dataSize->CalcZoneSizing(state.dataSize->CurOverallSimDay, ControlledZoneNum).HeatMassFlow = 0.0;
        }
        state.dataSize->CalcZoneSizing(state.dataSize->CurOverallSimDay, ControlledZoneNum).HeatZoneTemp = Node(ZoneNode).Temp;
        state.dataSize->CalcZoneSizing(state.dataSize->CurOverallSimDay, ControlledZoneNum).HeatZoneHumRat = Node(ZoneNode).HumRat;
        state.dataSize->CalcZoneSizing(state.dataSize->CurOverallSimDay, ControlledZoneNum).CoolZoneTemp = Node(ZoneNode).Temp;
        state.dataSize->CalcZoneSizing(state.dataSize->CurOverallSimDay, ControlledZoneNum).CoolZoneHumRat = Node(ZoneNode).HumRat;
        state.dataSize->CalcZoneSizing(state.dataSize->CurOverallSimDay, ControlledZoneNum).HeatOutTemp = state.dataEnvrn->OutDryBulbTemp;
        state.dataSize->CalcZoneSizing(state.dataSize->CurOverallSimDay, ControlledZoneNum).HeatOutHumRat = state.dataEnvrn->OutHumRat;
        state.dataSize->CalcZoneSizing(state.dataSize->CurOverallSimDay, ControlledZoneNum).CoolOutTemp = state.dataEnvrn->OutDryBulbTemp;
        state.dataSize->CalcZoneSizing(state.dataSize->CurOverallSimDay, ControlledZoneNum).CoolOutHumRat = state.dataEnvrn->OutHumRat;

        if (SupplyAirNode > 0) {
            Node(SupplyAirNode).Temp = Temp;
            Node(SupplyAirNode).HumRat = HumRat;
            Node(SupplyAirNode).Enthalpy = Enthalpy;
            Node(SupplyAirNode).MassFlowRate = MassFlowRate;
        } else {
            state.dataHeatBalFanSys->NonAirSystemResponse(ControlledZoneNum) = SysOutputProvided;
        }
    }

    CalcZoneMassBalance(state, true);

    CalcZoneLeavingConditions(state, true);

    for (int ControlledZoneNum = 1; ControlledZoneNum <= state.dataGlobal->NumOfZones; ++ControlledZoneNum) {
        if (!state.dataZoneEquip->ZoneEquipConfig(ControlledZoneNum).IsControlled) continue;
        // MJW for now - use first return node, make a separate commit to add a dimension to all of the sizing rettemp variables
        int ReturnNode = 0;
        if (state.dataZoneEquip->ZoneEquipConfig(ControlledZoneNum).NumReturnNodes > 0) {
            ReturnNode = state.dataZoneEquip->ZoneEquipConfig(ControlledZoneNum).ReturnNode(1);
        }
        int ZoneNode = state.dataZoneEquip->ZoneEquipConfig(ControlledZoneNum).ZoneNode;
        if (ReturnNode > 0) {
            RetTemp = Node(ReturnNode).Temp;
        } else {
            RetTemp = Node(ZoneNode).Temp;
        }
        if (state.dataSize->CalcZoneSizing(state.dataSize->CurOverallSimDay, ControlledZoneNum).HeatLoad > 0.0) {
            state.dataSize->CalcZoneSizing(state.dataSize->CurOverallSimDay, ControlledZoneNum).HeatZoneRetTemp = RetTemp;
            if (state.dataHeatBalFanSys->TempZoneThermostatSetPoint(ControlledZoneNum) > 0.0) {
                state.dataSize->CalcZoneSizing(state.dataSize->CurOverallSimDay, ControlledZoneNum).HeatTstatTemp =
                    state.dataHeatBalFanSys->TempZoneThermostatSetPoint(ControlledZoneNum);
            } else {
                state.dataSize->CalcZoneSizing(state.dataSize->CurOverallSimDay, ControlledZoneNum).HeatTstatTemp =
                    state.dataHeatBalFanSys->ZoneThermostatSetPointLo(ControlledZoneNum);
            }
            state.dataSize->CalcZoneSizing(state.dataSize->CurOverallSimDay, ControlledZoneNum).CoolTstatTemp =
                state.dataHeatBalFanSys->ZoneThermostatSetPointHi(ControlledZoneNum);
        } else if (state.dataSize->CalcZoneSizing(state.dataSize->CurOverallSimDay, ControlledZoneNum).CoolLoad > 0.0) {
            state.dataSize->CalcZoneSizing(state.dataSize->CurOverallSimDay, ControlledZoneNum).CoolZoneRetTemp = RetTemp;
            if (state.dataHeatBalFanSys->TempZoneThermostatSetPoint(ControlledZoneNum) > 0.0) {
                state.dataSize->CalcZoneSizing(state.dataSize->CurOverallSimDay, ControlledZoneNum).CoolTstatTemp =
                    state.dataHeatBalFanSys->TempZoneThermostatSetPoint(ControlledZoneNum);
            } else {
                state.dataSize->CalcZoneSizing(state.dataSize->CurOverallSimDay, ControlledZoneNum).CoolTstatTemp =
                    state.dataHeatBalFanSys->ZoneThermostatSetPointHi(ControlledZoneNum);
            }
            state.dataSize->CalcZoneSizing(state.dataSize->CurOverallSimDay, ControlledZoneNum).HeatTstatTemp =
                state.dataHeatBalFanSys->ZoneThermostatSetPointLo(ControlledZoneNum);
        } else {
            state.dataSize->CalcZoneSizing(state.dataSize->CurOverallSimDay, ControlledZoneNum).CoolZoneRetTemp = RetTemp;
            state.dataSize->CalcZoneSizing(state.dataSize->CurOverallSimDay, ControlledZoneNum).HeatTstatTemp =
                state.dataHeatBalFanSys->ZoneThermostatSetPointLo(ControlledZoneNum);
            state.dataSize->CalcZoneSizing(state.dataSize->CurOverallSimDay, ControlledZoneNum).CoolTstatTemp =
                state.dataHeatBalFanSys->ZoneThermostatSetPointHi(ControlledZoneNum);
        }
    }
}

void CalcDOASSupCondsForSizing(EnergyPlusData &state,
                               Real64 OutDB,        // outside air temperature [C]
                               Real64 OutHR,        // outside humidity ratio [kg Water / kg Dry Air]
                               int DOASControl,     // dedicated outside air control strategy
                               Real64 DOASLowTemp,  // DOAS low setpoint [C]
                               Real64 DOASHighTemp, // DOAS high setpoint [C]
                               Real64 W90H, // humidity ratio at DOAS high setpoint temperature and 90% relative humidity [kg Water / kg Dry Air]
                               Real64 W90L, // humidity ratio at DOAS low setpoint temperature and 90% relative humidity [kg Water / kg Dry Air]
                               Real64 &DOASSupTemp, // DOAS supply temperature [C]
                               Real64 &DOASSupHR    // DOAS Supply Humidity ratio [kg Water / kg Dry Air]
)
{
    // FUNCTION INFORMATION:
    //       AUTHOR         Fred Buhl
    //       DATE WRITTEN   March 2015
    //       MODIFIED
    //       RE-ENGINEERED  na

    // PURPOSE OF THIS FUNCTION:
    // This function calculates supply conditions for the direct outside air system
    // (DOAS) sizing calculations

    // METHODOLOGY EMPLOYED:
    // the supply temperature and humidity ratio are set depending on the design control method
    // and the outside air temperature

    // REFERENCES:
    // Consult the "DOAS Effect On Zone Sizing" new feature proposal and design documents

    // SUBROUTINE PARAMETER DEFINITIONS:
    static constexpr std::string_view RoutineName("CalcDOASSupCondsForSizing");

    // FUNCTION LOCAL VARIABLE DECLARATIONS:

    DOASSupTemp = 0.0;
    DOASSupHR = 0.0;
    // neutral supply air
    if (DOASControl == 1) {
        if (OutDB < DOASLowTemp) {
            DOASSupTemp = DOASLowTemp;
            DOASSupHR = OutHR;
        } else if (OutDB > DOASHighTemp) {
            DOASSupTemp = DOASHighTemp;
            DOASSupHR = min(OutHR, W90H);
        } else {
            DOASSupTemp = OutDB;
            DOASSupHR = OutHR;
        }
    }

    // neutral dehumidified supply air
    else if (DOASControl == 2) { //
        if (OutDB < DOASLowTemp) {
            DOASSupTemp = DOASHighTemp;
            DOASSupHR = OutHR;
        } else {
            DOASSupTemp = DOASHighTemp;
            DOASSupHR = min(OutHR, W90L);
        }
    }

    // cold supply air
    else if (DOASControl == 3) {
        if (OutDB < DOASLowTemp) {
            DOASSupTemp = DOASHighTemp;
            DOASSupHR = OutHR;
        } else {
            DOASSupTemp = DOASLowTemp;
            DOASSupHR = min(OutHR, W90L);
        }
    } else {
        ShowFatalError(state, std::string{RoutineName} + ":illegal DOAS design control strategy");
    }
}

void SetUpZoneSizingArrays(EnergyPlusData &state)
{

    // SUBROUTINE INFORMATION:
    //       AUTHOR         Fred Buhl
    //       DATE WRITTEN   December 2000

    // PURPOSE OF THIS SUBROUTINE:
    // Allocate and fill the ZoneSizing data array.

    // METHODOLOGY EMPLOYED:
    // Obtains data from Zone Sizing and Zone Equipment objects already input.

    // Using/Aliasing
    using EMSManager::ManageEMS;
    using ScheduleManager::GetScheduleMaxValue;
    using ZoneTempPredictorCorrector::VerifyThermostatInZone;

    int NumOfTimeStepInDay; // number of zone time steps in a day
    int DesDayNum;          // design day index
    // unused  INTEGER :: DesDayEnvrnNum   ! design day index
    int ZoneSizNum;           // zone sizing input index
    Real64 TotPeopleInZone;   // total (maximum) number of people in a zone
    int PeopleNum;            // index of People structure
    Real64 OAFromPeople(0.0); // min OA calculated from zone occupancy [m3/s]
    Real64 OAFromArea(0.0);   // min OA calculated from zone area and OA flow per area [m3/s]
    bool ErrorsFound(false);  // Set to true if errors in input, fatal at end of routine
    Real64 SchMax(0.0);       // maximum people multiplier value
    Real64 OAVolumeFlowRate;  // outside air flow rate (m3/s)
    bool UseOccSchFlag;       // flag to use occupancy schedule when calculating OA
    bool UseMinOASchFlag;     // flag to use min OA schedule when calculating OA

    // TODO MJW: Punt for now, sometimes unit test will get here and need these to be allocated, but simulations need them sooner
    if (!state.dataHeatBal->ZoneIntGain.allocated()) {
        DataHeatBalance::AllocateIntGains(state);
    }

    for (int ZoneSizIndex = 1; ZoneSizIndex <= state.dataSize->NumZoneSizingInput; ++ZoneSizIndex) {
        int ZoneIndex = UtilityRoutines::FindItemInList(state.dataSize->ZoneSizingInput(ZoneSizIndex).ZoneName, state.dataHeatBal->Zone);
        if (ZoneIndex == 0) {
            ShowSevereError(state,
                            "SetUpZoneSizingArrays: Sizing:Zone=\"" + state.dataSize->ZoneSizingInput(ZoneSizIndex).ZoneName +
                                "\" references unknown zone");
            ErrorsFound = true;
        }
        if (std::any_of(state.dataZoneEquip->ZoneEquipConfig.begin(), state.dataZoneEquip->ZoneEquipConfig.end(), [](EquipConfiguration const &e) {
                return e.IsControlled;
            })) {
            ZoneIndex = UtilityRoutines::FindItemInList(
                state.dataSize->ZoneSizingInput(ZoneSizIndex).ZoneName, state.dataZoneEquip->ZoneEquipConfig, &EquipConfiguration::ZoneName);
            if (ZoneIndex == 0) {
                if (!state.dataGlobal->isPulseZoneSizing) {
                    ShowWarningError(state,
                                     "SetUpZoneSizingArrays: Requested Sizing for Zone=\"" + state.dataSize->ZoneSizingInput(ZoneSizIndex).ZoneName +
                                         "\", Zone is not found in the Controlled Zones List");
                }
            } else {
                state.dataSize->ZoneSizingInput(ZoneSizIndex).ZoneNum = ZoneIndex;
            }
            if (state.dataSize->ZoneSizingInput(ZoneSizIndex).CoolAirDesMethod == FromDDCalc ||
                state.dataSize->ZoneSizingInput(ZoneSizIndex).HeatAirDesMethod == FromDDCalc) {
                if (!VerifyThermostatInZone(state, state.dataSize->ZoneSizingInput(ZoneSizIndex).ZoneName)) {
                    if (!state.dataGlobal->isPulseZoneSizing) {
                        ShowWarningError(state,
                                         "SetUpZoneSizingArrays: Requested Sizing for Zone=\"" +
                                             state.dataSize->ZoneSizingInput(ZoneSizIndex).ZoneName +
                                             "\", Zone has no thermostat (ref: ZoneControl:Thermostat, et al)");
                    }
                }
            }
        } else {
            ShowSevereError(state, "SetUpZoneSizingArrays: Zone Sizing is requested but there are no ZoneHVAC:EquipmentConnections statements.");
            ErrorsFound = true;
        }
    }

    // Put Auto Sizing of Sizing:Zone inputs here!
    AutoCalcDOASControlStrategy(state);

    state.dataSize->ZoneSizing.allocate(state.dataEnvrn->TotDesDays + state.dataEnvrn->TotRunDesPersDays, state.dataGlobal->NumOfZones);
    state.dataSize->FinalZoneSizing.allocate(state.dataGlobal->NumOfZones);
    state.dataSize->CalcZoneSizing.allocate(state.dataEnvrn->TotDesDays + state.dataEnvrn->TotRunDesPersDays, state.dataGlobal->NumOfZones);
    state.dataSize->CalcFinalZoneSizing.allocate(state.dataGlobal->NumOfZones);
    state.dataSize->TermUnitFinalZoneSizing.allocate(state.dataSize->NumAirTerminalUnits);
    state.dataSize->DesDayWeath.allocate(state.dataEnvrn->TotDesDays + state.dataEnvrn->TotRunDesPersDays);
    NumOfTimeStepInDay = state.dataGlobal->NumOfTimeStepInHour * 24;
    state.dataZoneEquipmentManager->AvgData.allocate(NumOfTimeStepInDay);
    state.dataSize->CoolPeakDateHrMin.allocate(state.dataGlobal->NumOfZones);
    state.dataSize->HeatPeakDateHrMin.allocate(state.dataGlobal->NumOfZones);
    state.dataSize->ZoneSizThermSetPtHi.allocate(state.dataGlobal->NumOfZones);
    state.dataSize->ZoneSizThermSetPtLo.allocate(state.dataGlobal->NumOfZones);

    state.dataSize->CoolPeakDateHrMin = "";
    state.dataSize->HeatPeakDateHrMin = "";

    state.dataSize->ZoneSizThermSetPtHi = 0.0;
    state.dataSize->ZoneSizThermSetPtLo = 1000.0;

    for (DesDayNum = 1; DesDayNum <= state.dataEnvrn->TotDesDays + state.dataEnvrn->TotRunDesPersDays; ++DesDayNum) {
        state.dataSize->DesDayWeath(DesDayNum).Temp.allocate(state.dataGlobal->NumOfTimeStepInHour * 24);
        state.dataSize->DesDayWeath(DesDayNum).HumRat.allocate(state.dataGlobal->NumOfTimeStepInHour * 24);
        state.dataSize->DesDayWeath(DesDayNum).Press.allocate(state.dataGlobal->NumOfTimeStepInHour * 24);
        state.dataSize->DesDayWeath(DesDayNum).Temp = 0.0;
        state.dataSize->DesDayWeath(DesDayNum).HumRat = 0.0;
        state.dataSize->DesDayWeath(DesDayNum).Press = 0.0;
    }
    // Fill zone sizing arrays from input array
    for (DesDayNum = 1; DesDayNum <= state.dataEnvrn->TotDesDays + state.dataEnvrn->TotRunDesPersDays; ++DesDayNum) {
        for (int CtrlZoneNum = 1; CtrlZoneNum <= state.dataGlobal->NumOfZones; ++CtrlZoneNum) {
            if (!state.dataZoneEquip->ZoneEquipConfig(CtrlZoneNum).IsControlled) continue;
            state.dataSize->ZoneSizing(DesDayNum, CtrlZoneNum).ZoneName = state.dataZoneEquip->ZoneEquipConfig(CtrlZoneNum).ZoneName;
            state.dataSize->ZoneSizing(DesDayNum, CtrlZoneNum).ZoneNum = CtrlZoneNum;
            state.dataSize->CalcZoneSizing(DesDayNum, CtrlZoneNum).ZoneName = state.dataZoneEquip->ZoneEquipConfig(CtrlZoneNum).ZoneName;
            state.dataSize->CalcZoneSizing(DesDayNum, CtrlZoneNum).ZoneNum = CtrlZoneNum;
            // For each Zone Sizing object, find the corresponding controlled zone
            ZoneSizNum = UtilityRoutines::FindItemInList(
                state.dataZoneEquip->ZoneEquipConfig(CtrlZoneNum).ZoneName, state.dataSize->ZoneSizingInput, &ZoneSizingInputData::ZoneName);
            if (ZoneSizNum > 0) { // move data from zone sizing input
                state.dataSize->ZoneSizing(DesDayNum, CtrlZoneNum).ZnCoolDgnSAMethod = state.dataSize->ZoneSizingInput(ZoneSizNum).ZnCoolDgnSAMethod;
                state.dataSize->ZoneSizing(DesDayNum, CtrlZoneNum).ZnHeatDgnSAMethod = state.dataSize->ZoneSizingInput(ZoneSizNum).ZnHeatDgnSAMethod;
                state.dataSize->ZoneSizing(DesDayNum, CtrlZoneNum).CoolDesTemp = state.dataSize->ZoneSizingInput(ZoneSizNum).CoolDesTemp;
                state.dataSize->ZoneSizing(DesDayNum, CtrlZoneNum).HeatDesTemp = state.dataSize->ZoneSizingInput(ZoneSizNum).HeatDesTemp;
                state.dataSize->ZoneSizing(DesDayNum, CtrlZoneNum).CoolDesTempDiff = state.dataSize->ZoneSizingInput(ZoneSizNum).CoolDesTempDiff;
                state.dataSize->ZoneSizing(DesDayNum, CtrlZoneNum).HeatDesTempDiff = state.dataSize->ZoneSizingInput(ZoneSizNum).HeatDesTempDiff;
                state.dataSize->ZoneSizing(DesDayNum, CtrlZoneNum).CoolDesHumRat = state.dataSize->ZoneSizingInput(ZoneSizNum).CoolDesHumRat;
                state.dataSize->ZoneSizing(DesDayNum, CtrlZoneNum).HeatDesHumRat = state.dataSize->ZoneSizingInput(ZoneSizNum).HeatDesHumRat;
                state.dataSize->ZoneSizing(DesDayNum, CtrlZoneNum).CoolAirDesMethod = state.dataSize->ZoneSizingInput(ZoneSizNum).CoolAirDesMethod;
                state.dataSize->ZoneSizing(DesDayNum, CtrlZoneNum).HeatAirDesMethod = state.dataSize->ZoneSizingInput(ZoneSizNum).HeatAirDesMethod;
                state.dataSize->ZoneSizing(DesDayNum, CtrlZoneNum).InpDesCoolAirFlow = state.dataSize->ZoneSizingInput(ZoneSizNum).DesCoolAirFlow;
                state.dataSize->ZoneSizing(DesDayNum, CtrlZoneNum).DesCoolMinAirFlowPerArea =
                    state.dataSize->ZoneSizingInput(ZoneSizNum).DesCoolMinAirFlowPerArea;
                state.dataSize->ZoneSizing(DesDayNum, CtrlZoneNum).DesCoolMinAirFlow = state.dataSize->ZoneSizingInput(ZoneSizNum).DesCoolMinAirFlow;
                state.dataSize->ZoneSizing(DesDayNum, CtrlZoneNum).DesCoolMinAirFlowFrac =
                    state.dataSize->ZoneSizingInput(ZoneSizNum).DesCoolMinAirFlowFrac;
                state.dataSize->ZoneSizing(DesDayNum, CtrlZoneNum).InpDesHeatAirFlow = state.dataSize->ZoneSizingInput(ZoneSizNum).DesHeatAirFlow;
                state.dataSize->ZoneSizing(DesDayNum, CtrlZoneNum).DesHeatMaxAirFlowPerArea =
                    state.dataSize->ZoneSizingInput(ZoneSizNum).DesHeatMaxAirFlowPerArea;
                state.dataSize->ZoneSizing(DesDayNum, CtrlZoneNum).DesHeatMaxAirFlow = state.dataSize->ZoneSizingInput(ZoneSizNum).DesHeatMaxAirFlow;
                state.dataSize->ZoneSizing(DesDayNum, CtrlZoneNum).DesHeatMaxAirFlowFrac =
                    state.dataSize->ZoneSizingInput(ZoneSizNum).DesHeatMaxAirFlowFrac;
                state.dataSize->ZoneSizing(DesDayNum, CtrlZoneNum).HeatSizingFactor = state.dataSize->ZoneSizingInput(ZoneSizNum).HeatSizingFactor;
                state.dataSize->ZoneSizing(DesDayNum, CtrlZoneNum).CoolSizingFactor = state.dataSize->ZoneSizingInput(ZoneSizNum).CoolSizingFactor;
                state.dataSize->ZoneSizing(DesDayNum, CtrlZoneNum).AccountForDOAS = state.dataSize->ZoneSizingInput(ZoneSizNum).AccountForDOAS;
                state.dataSize->ZoneSizing(DesDayNum, CtrlZoneNum).DOASControlStrategy =
                    state.dataSize->ZoneSizingInput(ZoneSizNum).DOASControlStrategy;
                state.dataSize->ZoneSizing(DesDayNum, CtrlZoneNum).DOASLowSetpoint = state.dataSize->ZoneSizingInput(ZoneSizNum).DOASLowSetpoint;
                state.dataSize->ZoneSizing(DesDayNum, CtrlZoneNum).DOASHighSetpoint = state.dataSize->ZoneSizingInput(ZoneSizNum).DOASHighSetpoint;
                state.dataSize->CalcZoneSizing(DesDayNum, CtrlZoneNum).ZnCoolDgnSAMethod =
                    state.dataSize->ZoneSizingInput(ZoneSizNum).ZnCoolDgnSAMethod;
                state.dataSize->CalcZoneSizing(DesDayNum, CtrlZoneNum).ZnHeatDgnSAMethod =
                    state.dataSize->ZoneSizingInput(ZoneSizNum).ZnHeatDgnSAMethod;
                state.dataSize->CalcZoneSizing(DesDayNum, CtrlZoneNum).CoolDesTemp = state.dataSize->ZoneSizingInput(ZoneSizNum).CoolDesTemp;
                state.dataSize->CalcZoneSizing(DesDayNum, CtrlZoneNum).HeatDesTemp = state.dataSize->ZoneSizingInput(ZoneSizNum).HeatDesTemp;
                state.dataSize->CalcZoneSizing(DesDayNum, CtrlZoneNum).CoolDesTempDiff = state.dataSize->ZoneSizingInput(ZoneSizNum).CoolDesTempDiff;
                state.dataSize->CalcZoneSizing(DesDayNum, CtrlZoneNum).HeatDesTempDiff = state.dataSize->ZoneSizingInput(ZoneSizNum).HeatDesTempDiff;
                state.dataSize->CalcZoneSizing(DesDayNum, CtrlZoneNum).CoolDesHumRat = state.dataSize->ZoneSizingInput(ZoneSizNum).CoolDesHumRat;
                state.dataSize->CalcZoneSizing(DesDayNum, CtrlZoneNum).HeatDesHumRat = state.dataSize->ZoneSizingInput(ZoneSizNum).HeatDesHumRat;
                state.dataSize->CalcZoneSizing(DesDayNum, CtrlZoneNum).CoolAirDesMethod =
                    state.dataSize->ZoneSizingInput(ZoneSizNum).CoolAirDesMethod;
                state.dataSize->CalcZoneSizing(DesDayNum, CtrlZoneNum).HeatAirDesMethod =
                    state.dataSize->ZoneSizingInput(ZoneSizNum).HeatAirDesMethod;
                state.dataSize->CalcZoneSizing(DesDayNum, CtrlZoneNum).InpDesCoolAirFlow = state.dataSize->ZoneSizingInput(ZoneSizNum).DesCoolAirFlow;
                state.dataSize->CalcZoneSizing(DesDayNum, CtrlZoneNum).DesCoolMinAirFlowPerArea =
                    state.dataSize->ZoneSizingInput(ZoneSizNum).DesCoolMinAirFlowPerArea;
                state.dataSize->CalcZoneSizing(DesDayNum, CtrlZoneNum).DesCoolMinAirFlow =
                    state.dataSize->ZoneSizingInput(ZoneSizNum).DesCoolMinAirFlow;
                state.dataSize->CalcZoneSizing(DesDayNum, CtrlZoneNum).DesCoolMinAirFlowFrac =
                    state.dataSize->ZoneSizingInput(ZoneSizNum).DesCoolMinAirFlowFrac;
                state.dataSize->CalcZoneSizing(DesDayNum, CtrlZoneNum).InpDesHeatAirFlow = state.dataSize->ZoneSizingInput(ZoneSizNum).DesHeatAirFlow;
                state.dataSize->CalcZoneSizing(DesDayNum, CtrlZoneNum).DesHeatMaxAirFlowPerArea =
                    state.dataSize->ZoneSizingInput(ZoneSizNum).DesHeatMaxAirFlowPerArea;
                state.dataSize->CalcZoneSizing(DesDayNum, CtrlZoneNum).DesHeatMaxAirFlow =
                    state.dataSize->ZoneSizingInput(ZoneSizNum).DesHeatMaxAirFlow;
                state.dataSize->CalcZoneSizing(DesDayNum, CtrlZoneNum).DesHeatMaxAirFlowFrac =
                    state.dataSize->ZoneSizingInput(ZoneSizNum).DesHeatMaxAirFlowFrac;
                state.dataSize->CalcZoneSizing(DesDayNum, CtrlZoneNum).HeatSizingFactor =
                    state.dataSize->ZoneSizingInput(ZoneSizNum).HeatSizingFactor;
                state.dataSize->CalcZoneSizing(DesDayNum, CtrlZoneNum).CoolSizingFactor =
                    state.dataSize->ZoneSizingInput(ZoneSizNum).CoolSizingFactor;
                state.dataSize->CalcZoneSizing(DesDayNum, CtrlZoneNum).AccountForDOAS = state.dataSize->ZoneSizingInput(ZoneSizNum).AccountForDOAS;
                state.dataSize->CalcZoneSizing(DesDayNum, CtrlZoneNum).DOASControlStrategy =
                    state.dataSize->ZoneSizingInput(ZoneSizNum).DOASControlStrategy;
                state.dataSize->CalcZoneSizing(DesDayNum, CtrlZoneNum).DOASLowSetpoint = state.dataSize->ZoneSizingInput(ZoneSizNum).DOASLowSetpoint;
                state.dataSize->CalcZoneSizing(DesDayNum, CtrlZoneNum).DOASHighSetpoint =
                    state.dataSize->ZoneSizingInput(ZoneSizNum).DOASHighSetpoint;
            } else { // Every controlled zone must be simulated, so set missing inputs to the first
                // LKL I think this is sufficient for warning -- no need for array
                if (DesDayNum == 1) {
                    if (!state.dataGlobal->isPulseZoneSizing) {
                        ShowWarningError(state,
                                         "SetUpZoneSizingArrays: Sizing for Zone=\"" + state.dataZoneEquip->ZoneEquipConfig(CtrlZoneNum).ZoneName +
                                             "\" will use Sizing:Zone specifications listed for Zone=\"" +
                                             state.dataSize->ZoneSizingInput(1).ZoneName + "\".");
                    }
                    // Following needs to be implemented first:
                    //          CALL ShowContinueError(state, '  A better option would be to set up global ZoneList objects for Sizing:Zone
                    //          objects.')
                }
                state.dataSize->ZoneSizing(DesDayNum, CtrlZoneNum).ZnCoolDgnSAMethod = state.dataSize->ZoneSizingInput(1).ZnCoolDgnSAMethod;
                state.dataSize->ZoneSizing(DesDayNum, CtrlZoneNum).ZnHeatDgnSAMethod = state.dataSize->ZoneSizingInput(1).ZnHeatDgnSAMethod;
                state.dataSize->ZoneSizing(DesDayNum, CtrlZoneNum).CoolDesTemp = state.dataSize->ZoneSizingInput(1).CoolDesTemp;
                state.dataSize->ZoneSizing(DesDayNum, CtrlZoneNum).HeatDesTemp = state.dataSize->ZoneSizingInput(1).HeatDesTemp;
                state.dataSize->ZoneSizing(DesDayNum, CtrlZoneNum).CoolDesTempDiff = state.dataSize->ZoneSizingInput(1).CoolDesTempDiff;
                state.dataSize->ZoneSizing(DesDayNum, CtrlZoneNum).HeatDesTempDiff = state.dataSize->ZoneSizingInput(1).HeatDesTempDiff;
                state.dataSize->ZoneSizing(DesDayNum, CtrlZoneNum).CoolDesHumRat = state.dataSize->ZoneSizingInput(1).CoolDesHumRat;
                state.dataSize->ZoneSizing(DesDayNum, CtrlZoneNum).HeatDesHumRat = state.dataSize->ZoneSizingInput(1).HeatDesHumRat;
                state.dataSize->ZoneSizing(DesDayNum, CtrlZoneNum).CoolAirDesMethod = state.dataSize->ZoneSizingInput(1).CoolAirDesMethod;
                state.dataSize->ZoneSizing(DesDayNum, CtrlZoneNum).HeatAirDesMethod = state.dataSize->ZoneSizingInput(1).HeatAirDesMethod;
                state.dataSize->ZoneSizing(DesDayNum, CtrlZoneNum).InpDesCoolAirFlow = state.dataSize->ZoneSizingInput(1).DesCoolAirFlow;
                state.dataSize->ZoneSizing(DesDayNum, CtrlZoneNum).DesCoolMinAirFlowPerArea =
                    state.dataSize->ZoneSizingInput(1).DesCoolMinAirFlowPerArea;
                state.dataSize->ZoneSizing(DesDayNum, CtrlZoneNum).DesCoolMinAirFlow = state.dataSize->ZoneSizingInput(1).DesCoolMinAirFlow;
                state.dataSize->ZoneSizing(DesDayNum, CtrlZoneNum).DesCoolMinAirFlowFrac = state.dataSize->ZoneSizingInput(1).DesCoolMinAirFlowFrac;
                state.dataSize->ZoneSizing(DesDayNum, CtrlZoneNum).InpDesHeatAirFlow = state.dataSize->ZoneSizingInput(1).DesHeatAirFlow;
                state.dataSize->ZoneSizing(DesDayNum, CtrlZoneNum).DesHeatMaxAirFlowPerArea =
                    state.dataSize->ZoneSizingInput(1).DesHeatMaxAirFlowPerArea;
                state.dataSize->ZoneSizing(DesDayNum, CtrlZoneNum).DesHeatMaxAirFlow = state.dataSize->ZoneSizingInput(1).DesHeatMaxAirFlow;
                state.dataSize->ZoneSizing(DesDayNum, CtrlZoneNum).DesHeatMaxAirFlowFrac = state.dataSize->ZoneSizingInput(1).DesHeatMaxAirFlowFrac;
                state.dataSize->ZoneSizing(DesDayNum, CtrlZoneNum).HeatSizingFactor = state.dataSize->ZoneSizingInput(1).HeatSizingFactor;
                state.dataSize->ZoneSizing(DesDayNum, CtrlZoneNum).CoolSizingFactor = state.dataSize->ZoneSizingInput(1).CoolSizingFactor;
                state.dataSize->ZoneSizing(DesDayNum, CtrlZoneNum).AccountForDOAS = state.dataSize->ZoneSizingInput(1).AccountForDOAS;
                state.dataSize->ZoneSizing(DesDayNum, CtrlZoneNum).DOASControlStrategy = state.dataSize->ZoneSizingInput(1).DOASControlStrategy;
                state.dataSize->ZoneSizing(DesDayNum, CtrlZoneNum).DOASLowSetpoint = state.dataSize->ZoneSizingInput(1).DOASLowSetpoint;
                state.dataSize->ZoneSizing(DesDayNum, CtrlZoneNum).DOASHighSetpoint = state.dataSize->ZoneSizingInput(1).DOASHighSetpoint;
                state.dataSize->CalcZoneSizing(DesDayNum, CtrlZoneNum).ZnCoolDgnSAMethod = state.dataSize->ZoneSizingInput(1).ZnCoolDgnSAMethod;
                state.dataSize->CalcZoneSizing(DesDayNum, CtrlZoneNum).ZnHeatDgnSAMethod = state.dataSize->ZoneSizingInput(1).ZnHeatDgnSAMethod;
                state.dataSize->CalcZoneSizing(DesDayNum, CtrlZoneNum).CoolDesTemp = state.dataSize->ZoneSizingInput(1).CoolDesTemp;
                state.dataSize->CalcZoneSizing(DesDayNum, CtrlZoneNum).HeatDesTemp = state.dataSize->ZoneSizingInput(1).HeatDesTemp;
                state.dataSize->CalcZoneSizing(DesDayNum, CtrlZoneNum).CoolDesTempDiff = state.dataSize->ZoneSizingInput(1).CoolDesTempDiff;
                state.dataSize->CalcZoneSizing(DesDayNum, CtrlZoneNum).HeatDesTempDiff = state.dataSize->ZoneSizingInput(1).HeatDesTempDiff;
                state.dataSize->CalcZoneSizing(DesDayNum, CtrlZoneNum).CoolDesHumRat = state.dataSize->ZoneSizingInput(1).CoolDesHumRat;
                state.dataSize->CalcZoneSizing(DesDayNum, CtrlZoneNum).HeatDesHumRat = state.dataSize->ZoneSizingInput(1).HeatDesHumRat;
                state.dataSize->CalcZoneSizing(DesDayNum, CtrlZoneNum).CoolAirDesMethod = state.dataSize->ZoneSizingInput(1).CoolAirDesMethod;
                state.dataSize->CalcZoneSizing(DesDayNum, CtrlZoneNum).HeatAirDesMethod = state.dataSize->ZoneSizingInput(1).HeatAirDesMethod;
                state.dataSize->CalcZoneSizing(DesDayNum, CtrlZoneNum).InpDesCoolAirFlow = state.dataSize->ZoneSizingInput(1).DesCoolAirFlow;
                state.dataSize->CalcZoneSizing(DesDayNum, CtrlZoneNum).DesCoolMinAirFlowPerArea =
                    state.dataSize->ZoneSizingInput(1).DesCoolMinAirFlowPerArea;
                state.dataSize->CalcZoneSizing(DesDayNum, CtrlZoneNum).DesCoolMinAirFlow = state.dataSize->ZoneSizingInput(1).DesCoolMinAirFlow;
                state.dataSize->CalcZoneSizing(DesDayNum, CtrlZoneNum).DesCoolMinAirFlowFrac =
                    state.dataSize->ZoneSizingInput(1).DesCoolMinAirFlowFrac;
                state.dataSize->CalcZoneSizing(DesDayNum, CtrlZoneNum).InpDesHeatAirFlow = state.dataSize->ZoneSizingInput(1).DesHeatAirFlow;
                state.dataSize->CalcZoneSizing(DesDayNum, CtrlZoneNum).DesHeatMaxAirFlowPerArea =
                    state.dataSize->ZoneSizingInput(1).DesHeatMaxAirFlowPerArea;
                state.dataSize->CalcZoneSizing(DesDayNum, CtrlZoneNum).DesHeatMaxAirFlow = state.dataSize->ZoneSizingInput(1).DesHeatMaxAirFlow;
                state.dataSize->CalcZoneSizing(DesDayNum, CtrlZoneNum).DesHeatMaxAirFlowFrac =
                    state.dataSize->ZoneSizingInput(1).DesHeatMaxAirFlowFrac;
                state.dataSize->CalcZoneSizing(DesDayNum, CtrlZoneNum).HeatSizingFactor = state.dataSize->ZoneSizingInput(1).HeatSizingFactor;
                state.dataSize->CalcZoneSizing(DesDayNum, CtrlZoneNum).CoolSizingFactor = state.dataSize->ZoneSizingInput(1).CoolSizingFactor;
                state.dataSize->CalcZoneSizing(DesDayNum, CtrlZoneNum).AccountForDOAS = state.dataSize->ZoneSizingInput(1).AccountForDOAS;
                state.dataSize->CalcZoneSizing(DesDayNum, CtrlZoneNum).DOASControlStrategy = state.dataSize->ZoneSizingInput(1).DOASControlStrategy;
                state.dataSize->CalcZoneSizing(DesDayNum, CtrlZoneNum).DOASLowSetpoint = state.dataSize->ZoneSizingInput(1).DOASLowSetpoint;
                state.dataSize->CalcZoneSizing(DesDayNum, CtrlZoneNum).DOASHighSetpoint = state.dataSize->ZoneSizingInput(1).DOASHighSetpoint;
            }
            state.dataSize->ZoneSizing(DesDayNum, CtrlZoneNum).allocateMemberArrays(NumOfTimeStepInDay);
            state.dataSize->CalcZoneSizing(DesDayNum, CtrlZoneNum).allocateMemberArrays(NumOfTimeStepInDay);
        }
    }

    for (int CtrlZoneNum = 1; CtrlZoneNum <= state.dataGlobal->NumOfZones; ++CtrlZoneNum) {
        if (!state.dataZoneEquip->ZoneEquipConfig(CtrlZoneNum).IsControlled) continue;
        state.dataSize->FinalZoneSizing(CtrlZoneNum).ZoneName = state.dataZoneEquip->ZoneEquipConfig(CtrlZoneNum).ZoneName;
        state.dataSize->FinalZoneSizing(CtrlZoneNum).ZoneNum = CtrlZoneNum;
        state.dataSize->CalcFinalZoneSizing(CtrlZoneNum).ZoneName = state.dataZoneEquip->ZoneEquipConfig(CtrlZoneNum).ZoneName;
        state.dataSize->CalcFinalZoneSizing(CtrlZoneNum).ZoneNum = CtrlZoneNum;
        ZoneSizNum = UtilityRoutines::FindItemInList(
            state.dataZoneEquip->ZoneEquipConfig(CtrlZoneNum).ZoneName, state.dataSize->ZoneSizingInput, &ZoneSizingInputData::ZoneName);
        if (ZoneSizNum > 0) { // move data from zone sizing input
            state.dataSize->FinalZoneSizing(CtrlZoneNum).ZnCoolDgnSAMethod = state.dataSize->ZoneSizingInput(ZoneSizNum).ZnCoolDgnSAMethod;
            state.dataSize->FinalZoneSizing(CtrlZoneNum).ZnHeatDgnSAMethod = state.dataSize->ZoneSizingInput(ZoneSizNum).ZnHeatDgnSAMethod;
            state.dataSize->FinalZoneSizing(CtrlZoneNum).CoolDesTemp = state.dataSize->ZoneSizingInput(ZoneSizNum).CoolDesTemp;
            state.dataSize->FinalZoneSizing(CtrlZoneNum).HeatDesTemp = state.dataSize->ZoneSizingInput(ZoneSizNum).HeatDesTemp;
            state.dataSize->FinalZoneSizing(CtrlZoneNum).CoolDesTempDiff = state.dataSize->ZoneSizingInput(ZoneSizNum).CoolDesTempDiff;
            state.dataSize->FinalZoneSizing(CtrlZoneNum).HeatDesTempDiff = state.dataSize->ZoneSizingInput(ZoneSizNum).HeatDesTempDiff;
            state.dataSize->FinalZoneSizing(CtrlZoneNum).CoolDesHumRat = state.dataSize->ZoneSizingInput(ZoneSizNum).CoolDesHumRat;
            state.dataSize->FinalZoneSizing(CtrlZoneNum).HeatDesHumRat = state.dataSize->ZoneSizingInput(ZoneSizNum).HeatDesHumRat;
            state.dataSize->FinalZoneSizing(CtrlZoneNum).ZoneAirDistributionIndex =
                state.dataSize->ZoneSizingInput(ZoneSizNum).ZoneAirDistributionIndex;
            state.dataSize->FinalZoneSizing(CtrlZoneNum).ZoneDesignSpecOAIndex = state.dataSize->ZoneSizingInput(ZoneSizNum).ZoneDesignSpecOAIndex;
            state.dataSize->FinalZoneSizing(CtrlZoneNum).CoolAirDesMethod = state.dataSize->ZoneSizingInput(ZoneSizNum).CoolAirDesMethod;
            state.dataSize->FinalZoneSizing(CtrlZoneNum).HeatAirDesMethod = state.dataSize->ZoneSizingInput(ZoneSizNum).HeatAirDesMethod;
            state.dataSize->FinalZoneSizing(CtrlZoneNum).InpDesCoolAirFlow = state.dataSize->ZoneSizingInput(ZoneSizNum).DesCoolAirFlow;
            state.dataSize->FinalZoneSizing(CtrlZoneNum).DesCoolMinAirFlowPerArea =
                state.dataSize->ZoneSizingInput(ZoneSizNum).DesCoolMinAirFlowPerArea;
            state.dataSize->FinalZoneSizing(CtrlZoneNum).DesCoolMinAirFlow = state.dataSize->ZoneSizingInput(ZoneSizNum).DesCoolMinAirFlow;
            state.dataSize->FinalZoneSizing(CtrlZoneNum).DesCoolMinAirFlowFrac = state.dataSize->ZoneSizingInput(ZoneSizNum).DesCoolMinAirFlowFrac;
            state.dataSize->FinalZoneSizing(CtrlZoneNum).InpDesHeatAirFlow = state.dataSize->ZoneSizingInput(ZoneSizNum).DesHeatAirFlow;
            state.dataSize->FinalZoneSizing(CtrlZoneNum).DesHeatMaxAirFlowPerArea =
                state.dataSize->ZoneSizingInput(ZoneSizNum).DesHeatMaxAirFlowPerArea;
            state.dataSize->FinalZoneSizing(CtrlZoneNum).DesHeatMaxAirFlow = state.dataSize->ZoneSizingInput(ZoneSizNum).DesHeatMaxAirFlow;
            state.dataSize->FinalZoneSizing(CtrlZoneNum).DesHeatMaxAirFlowFrac = state.dataSize->ZoneSizingInput(ZoneSizNum).DesHeatMaxAirFlowFrac;
            state.dataSize->FinalZoneSizing(CtrlZoneNum).HeatSizingFactor = state.dataSize->ZoneSizingInput(ZoneSizNum).HeatSizingFactor;
            state.dataSize->FinalZoneSizing(CtrlZoneNum).CoolSizingFactor = state.dataSize->ZoneSizingInput(ZoneSizNum).CoolSizingFactor;
            state.dataSize->FinalZoneSizing(CtrlZoneNum).AccountForDOAS = state.dataSize->ZoneSizingInput(ZoneSizNum).AccountForDOAS;
            state.dataSize->FinalZoneSizing(CtrlZoneNum).DOASControlStrategy = state.dataSize->ZoneSizingInput(ZoneSizNum).DOASControlStrategy;
            state.dataSize->FinalZoneSizing(CtrlZoneNum).DOASLowSetpoint = state.dataSize->ZoneSizingInput(ZoneSizNum).DOASLowSetpoint;
            state.dataSize->FinalZoneSizing(CtrlZoneNum).DOASHighSetpoint = state.dataSize->ZoneSizingInput(ZoneSizNum).DOASHighSetpoint;
            state.dataSize->FinalZoneSizing(CtrlZoneNum).ZoneADEffCooling = state.dataSize->ZoneSizingInput(ZoneSizNum).ZoneADEffCooling;
            state.dataSize->FinalZoneSizing(CtrlZoneNum).ZoneADEffHeating = state.dataSize->ZoneSizingInput(ZoneSizNum).ZoneADEffHeating;
            state.dataSize->FinalZoneSizing(CtrlZoneNum).ZoneSecondaryRecirculation =
                state.dataSize->ZoneSizingInput(ZoneSizNum).ZoneSecondaryRecirculation;
            state.dataSize->FinalZoneSizing(CtrlZoneNum).ZoneVentilationEff = state.dataSize->ZoneSizingInput(ZoneSizNum).ZoneVentilationEff;
            state.dataSize->CalcFinalZoneSizing(CtrlZoneNum).ZnCoolDgnSAMethod = state.dataSize->ZoneSizingInput(ZoneSizNum).ZnCoolDgnSAMethod;
            state.dataSize->CalcFinalZoneSizing(CtrlZoneNum).ZnHeatDgnSAMethod = state.dataSize->ZoneSizingInput(ZoneSizNum).ZnHeatDgnSAMethod;
            state.dataSize->CalcFinalZoneSizing(CtrlZoneNum).CoolDesTemp = state.dataSize->ZoneSizingInput(ZoneSizNum).CoolDesTemp;
            state.dataSize->CalcFinalZoneSizing(CtrlZoneNum).HeatDesTemp = state.dataSize->ZoneSizingInput(ZoneSizNum).HeatDesTemp;
            state.dataSize->CalcFinalZoneSizing(CtrlZoneNum).CoolDesTempDiff = state.dataSize->ZoneSizingInput(ZoneSizNum).CoolDesTempDiff;
            state.dataSize->CalcFinalZoneSizing(CtrlZoneNum).HeatDesTempDiff = state.dataSize->ZoneSizingInput(ZoneSizNum).HeatDesTempDiff;
            state.dataSize->CalcFinalZoneSizing(CtrlZoneNum).CoolDesHumRat = state.dataSize->ZoneSizingInput(ZoneSizNum).CoolDesHumRat;
            state.dataSize->CalcFinalZoneSizing(CtrlZoneNum).HeatDesHumRat = state.dataSize->ZoneSizingInput(ZoneSizNum).HeatDesHumRat;
            state.dataSize->CalcFinalZoneSizing(CtrlZoneNum).ZoneAirDistributionIndex =
                state.dataSize->ZoneSizingInput(ZoneSizNum).ZoneAirDistributionIndex;
            state.dataSize->CalcFinalZoneSizing(CtrlZoneNum).ZoneDesignSpecOAIndex =
                state.dataSize->ZoneSizingInput(ZoneSizNum).ZoneDesignSpecOAIndex;
            state.dataSize->CalcFinalZoneSizing(CtrlZoneNum).CoolAirDesMethod = state.dataSize->ZoneSizingInput(ZoneSizNum).CoolAirDesMethod;
            state.dataSize->CalcFinalZoneSizing(CtrlZoneNum).HeatAirDesMethod = state.dataSize->ZoneSizingInput(ZoneSizNum).HeatAirDesMethod;
            state.dataSize->CalcFinalZoneSizing(CtrlZoneNum).InpDesCoolAirFlow = state.dataSize->ZoneSizingInput(ZoneSizNum).DesCoolAirFlow;
            state.dataSize->CalcFinalZoneSizing(CtrlZoneNum).DesCoolMinAirFlowPerArea =
                state.dataSize->ZoneSizingInput(ZoneSizNum).DesCoolMinAirFlowPerArea;
            state.dataSize->CalcFinalZoneSizing(CtrlZoneNum).DesCoolMinAirFlow = state.dataSize->ZoneSizingInput(ZoneSizNum).DesCoolMinAirFlow;
            state.dataSize->CalcFinalZoneSizing(CtrlZoneNum).DesCoolMinAirFlowFrac =
                state.dataSize->ZoneSizingInput(ZoneSizNum).DesCoolMinAirFlowFrac;
            state.dataSize->CalcFinalZoneSizing(CtrlZoneNum).InpDesHeatAirFlow = state.dataSize->ZoneSizingInput(ZoneSizNum).DesHeatAirFlow;
            state.dataSize->CalcFinalZoneSizing(CtrlZoneNum).DesHeatMaxAirFlowPerArea =
                state.dataSize->ZoneSizingInput(ZoneSizNum).DesHeatMaxAirFlowPerArea;
            state.dataSize->CalcFinalZoneSizing(CtrlZoneNum).DesHeatMaxAirFlow = state.dataSize->ZoneSizingInput(ZoneSizNum).DesHeatMaxAirFlow;
            state.dataSize->CalcFinalZoneSizing(CtrlZoneNum).DesHeatMaxAirFlowFrac =
                state.dataSize->ZoneSizingInput(ZoneSizNum).DesHeatMaxAirFlowFrac;
            state.dataSize->CalcFinalZoneSizing(CtrlZoneNum).HeatSizingFactor = state.dataSize->ZoneSizingInput(ZoneSizNum).HeatSizingFactor;
            state.dataSize->CalcFinalZoneSizing(CtrlZoneNum).CoolSizingFactor = state.dataSize->ZoneSizingInput(ZoneSizNum).CoolSizingFactor;
            state.dataSize->CalcFinalZoneSizing(CtrlZoneNum).AccountForDOAS = state.dataSize->ZoneSizingInput(ZoneSizNum).AccountForDOAS;
            state.dataSize->CalcFinalZoneSizing(CtrlZoneNum).DOASControlStrategy = state.dataSize->ZoneSizingInput(ZoneSizNum).DOASControlStrategy;
            state.dataSize->CalcFinalZoneSizing(CtrlZoneNum).DOASLowSetpoint = state.dataSize->ZoneSizingInput(ZoneSizNum).DOASLowSetpoint;
            state.dataSize->CalcFinalZoneSizing(CtrlZoneNum).DOASHighSetpoint = state.dataSize->ZoneSizingInput(ZoneSizNum).DOASHighSetpoint;
            state.dataSize->CalcFinalZoneSizing(CtrlZoneNum).ZoneADEffCooling = state.dataSize->ZoneSizingInput(ZoneSizNum).ZoneADEffCooling;
            state.dataSize->CalcFinalZoneSizing(CtrlZoneNum).ZoneADEffHeating = state.dataSize->ZoneSizingInput(ZoneSizNum).ZoneADEffHeating;
        } else { // Every controlled zone must be simulated, so set missing inputs to the first
            state.dataSize->FinalZoneSizing(CtrlZoneNum).ZnCoolDgnSAMethod = state.dataSize->ZoneSizingInput(1).ZnCoolDgnSAMethod;
            state.dataSize->FinalZoneSizing(CtrlZoneNum).ZnHeatDgnSAMethod = state.dataSize->ZoneSizingInput(1).ZnHeatDgnSAMethod;
            state.dataSize->FinalZoneSizing(CtrlZoneNum).CoolDesTemp = state.dataSize->ZoneSizingInput(1).CoolDesTemp;
            state.dataSize->FinalZoneSizing(CtrlZoneNum).HeatDesTemp = state.dataSize->ZoneSizingInput(1).HeatDesTemp;
            state.dataSize->FinalZoneSizing(CtrlZoneNum).CoolDesTempDiff = state.dataSize->ZoneSizingInput(1).CoolDesTempDiff;
            state.dataSize->FinalZoneSizing(CtrlZoneNum).HeatDesTempDiff = state.dataSize->ZoneSizingInput(1).HeatDesTempDiff;
            state.dataSize->FinalZoneSizing(CtrlZoneNum).CoolDesHumRat = state.dataSize->ZoneSizingInput(1).CoolDesHumRat;
            state.dataSize->FinalZoneSizing(CtrlZoneNum).HeatDesHumRat = state.dataSize->ZoneSizingInput(1).HeatDesHumRat;
            state.dataSize->FinalZoneSizing(CtrlZoneNum).ZoneAirDistributionIndex = state.dataSize->ZoneSizingInput(1).ZoneAirDistributionIndex;
            state.dataSize->FinalZoneSizing(CtrlZoneNum).ZoneDesignSpecOAIndex = state.dataSize->ZoneSizingInput(1).ZoneDesignSpecOAIndex;
            state.dataSize->FinalZoneSizing(CtrlZoneNum).CoolAirDesMethod = state.dataSize->ZoneSizingInput(1).CoolAirDesMethod;
            state.dataSize->FinalZoneSizing(CtrlZoneNum).HeatAirDesMethod = state.dataSize->ZoneSizingInput(1).HeatAirDesMethod;
            state.dataSize->FinalZoneSizing(CtrlZoneNum).InpDesCoolAirFlow = state.dataSize->ZoneSizingInput(1).DesCoolAirFlow;
            state.dataSize->FinalZoneSizing(CtrlZoneNum).DesCoolMinAirFlowPerArea = state.dataSize->ZoneSizingInput(1).DesCoolMinAirFlowPerArea;
            state.dataSize->FinalZoneSizing(CtrlZoneNum).DesCoolMinAirFlow = state.dataSize->ZoneSizingInput(1).DesCoolMinAirFlow;
            state.dataSize->FinalZoneSizing(CtrlZoneNum).DesCoolMinAirFlowFrac = state.dataSize->ZoneSizingInput(1).DesCoolMinAirFlowFrac;
            state.dataSize->FinalZoneSizing(CtrlZoneNum).InpDesHeatAirFlow = state.dataSize->ZoneSizingInput(1).DesHeatAirFlow;
            state.dataSize->FinalZoneSizing(CtrlZoneNum).DesHeatMaxAirFlowPerArea = state.dataSize->ZoneSizingInput(1).DesHeatMaxAirFlowPerArea;
            state.dataSize->FinalZoneSizing(CtrlZoneNum).DesHeatMaxAirFlow = state.dataSize->ZoneSizingInput(1).DesHeatMaxAirFlow;
            state.dataSize->FinalZoneSizing(CtrlZoneNum).DesHeatMaxAirFlowFrac = state.dataSize->ZoneSizingInput(1).DesHeatMaxAirFlowFrac;
            state.dataSize->FinalZoneSizing(CtrlZoneNum).HeatSizingFactor = state.dataSize->ZoneSizingInput(1).HeatSizingFactor;
            state.dataSize->FinalZoneSizing(CtrlZoneNum).CoolSizingFactor = state.dataSize->ZoneSizingInput(1).CoolSizingFactor;
            state.dataSize->FinalZoneSizing(CtrlZoneNum).AccountForDOAS = state.dataSize->ZoneSizingInput(1).AccountForDOAS;
            state.dataSize->FinalZoneSizing(CtrlZoneNum).DOASControlStrategy = state.dataSize->ZoneSizingInput(1).DOASControlStrategy;
            state.dataSize->FinalZoneSizing(CtrlZoneNum).DOASLowSetpoint = state.dataSize->ZoneSizingInput(1).DOASLowSetpoint;
            state.dataSize->FinalZoneSizing(CtrlZoneNum).DOASHighSetpoint = state.dataSize->ZoneSizingInput(1).DOASHighSetpoint;
            state.dataSize->FinalZoneSizing(CtrlZoneNum).ZoneADEffCooling = state.dataSize->ZoneSizingInput(1).ZoneADEffCooling;
            state.dataSize->FinalZoneSizing(CtrlZoneNum).ZoneADEffHeating = state.dataSize->ZoneSizingInput(1).ZoneADEffHeating;
            state.dataSize->FinalZoneSizing(CtrlZoneNum).ZoneSecondaryRecirculation = state.dataSize->ZoneSizingInput(1).ZoneSecondaryRecirculation;
            state.dataSize->FinalZoneSizing(CtrlZoneNum).ZoneVentilationEff = state.dataSize->ZoneSizingInput(1).ZoneVentilationEff;
            state.dataSize->CalcFinalZoneSizing(CtrlZoneNum).ZnCoolDgnSAMethod = state.dataSize->ZoneSizingInput(1).ZnCoolDgnSAMethod;
            state.dataSize->CalcFinalZoneSizing(CtrlZoneNum).ZnHeatDgnSAMethod = state.dataSize->ZoneSizingInput(1).ZnHeatDgnSAMethod;
            state.dataSize->CalcFinalZoneSizing(CtrlZoneNum).CoolDesTemp = state.dataSize->ZoneSizingInput(1).CoolDesTemp;
            state.dataSize->CalcFinalZoneSizing(CtrlZoneNum).HeatDesTemp = state.dataSize->ZoneSizingInput(1).HeatDesTemp;
            state.dataSize->CalcFinalZoneSizing(CtrlZoneNum).CoolDesTempDiff = state.dataSize->ZoneSizingInput(1).CoolDesTempDiff;
            state.dataSize->CalcFinalZoneSizing(CtrlZoneNum).HeatDesTempDiff = state.dataSize->ZoneSizingInput(1).HeatDesTempDiff;
            state.dataSize->CalcFinalZoneSizing(CtrlZoneNum).CoolDesHumRat = state.dataSize->ZoneSizingInput(1).CoolDesHumRat;
            state.dataSize->CalcFinalZoneSizing(CtrlZoneNum).HeatDesHumRat = state.dataSize->ZoneSizingInput(1).HeatDesHumRat;
            state.dataSize->CalcFinalZoneSizing(CtrlZoneNum).ZoneAirDistributionIndex = state.dataSize->ZoneSizingInput(1).ZoneAirDistributionIndex;
            state.dataSize->CalcFinalZoneSizing(CtrlZoneNum).ZoneDesignSpecOAIndex = state.dataSize->ZoneSizingInput(1).ZoneDesignSpecOAIndex;
            state.dataSize->CalcFinalZoneSizing(CtrlZoneNum).CoolAirDesMethod = state.dataSize->ZoneSizingInput(1).CoolAirDesMethod;
            state.dataSize->CalcFinalZoneSizing(CtrlZoneNum).HeatAirDesMethod = state.dataSize->ZoneSizingInput(1).HeatAirDesMethod;
            state.dataSize->CalcFinalZoneSizing(CtrlZoneNum).InpDesCoolAirFlow = state.dataSize->ZoneSizingInput(1).DesCoolAirFlow;
            state.dataSize->CalcFinalZoneSizing(CtrlZoneNum).DesCoolMinAirFlowPerArea = state.dataSize->ZoneSizingInput(1).DesCoolMinAirFlowPerArea;
            state.dataSize->CalcFinalZoneSizing(CtrlZoneNum).DesCoolMinAirFlow = state.dataSize->ZoneSizingInput(1).DesCoolMinAirFlow;
            state.dataSize->CalcFinalZoneSizing(CtrlZoneNum).DesCoolMinAirFlowFrac = state.dataSize->ZoneSizingInput(1).DesCoolMinAirFlowFrac;
            state.dataSize->CalcFinalZoneSizing(CtrlZoneNum).InpDesHeatAirFlow = state.dataSize->ZoneSizingInput(1).DesHeatAirFlow;
            state.dataSize->CalcFinalZoneSizing(CtrlZoneNum).DesHeatMaxAirFlowPerArea = state.dataSize->ZoneSizingInput(1).DesHeatMaxAirFlowPerArea;
            state.dataSize->CalcFinalZoneSizing(CtrlZoneNum).DesHeatMaxAirFlow = state.dataSize->ZoneSizingInput(1).DesHeatMaxAirFlow;
            state.dataSize->CalcFinalZoneSizing(CtrlZoneNum).DesHeatMaxAirFlowFrac = state.dataSize->ZoneSizingInput(1).DesHeatMaxAirFlowFrac;
            state.dataSize->CalcFinalZoneSizing(CtrlZoneNum).HeatSizingFactor = state.dataSize->ZoneSizingInput(1).HeatSizingFactor;
            state.dataSize->CalcFinalZoneSizing(CtrlZoneNum).CoolSizingFactor = state.dataSize->ZoneSizingInput(1).CoolSizingFactor;
            state.dataSize->CalcFinalZoneSizing(CtrlZoneNum).AccountForDOAS = state.dataSize->ZoneSizingInput(1).AccountForDOAS;
            state.dataSize->CalcFinalZoneSizing(CtrlZoneNum).DOASControlStrategy = state.dataSize->ZoneSizingInput(1).DOASControlStrategy;
            state.dataSize->CalcFinalZoneSizing(CtrlZoneNum).DOASLowSetpoint = state.dataSize->ZoneSizingInput(1).DOASLowSetpoint;
            state.dataSize->CalcFinalZoneSizing(CtrlZoneNum).DOASHighSetpoint = state.dataSize->ZoneSizingInput(1).DOASHighSetpoint;
            state.dataSize->CalcFinalZoneSizing(CtrlZoneNum).ZoneADEffCooling = state.dataSize->ZoneSizingInput(1).ZoneADEffCooling;
            state.dataSize->CalcFinalZoneSizing(CtrlZoneNum).ZoneADEffHeating = state.dataSize->ZoneSizingInput(1).ZoneADEffHeating;
        }
        state.dataSize->FinalZoneSizing(CtrlZoneNum).allocateMemberArrays(NumOfTimeStepInDay);
        state.dataSize->CalcFinalZoneSizing(CtrlZoneNum).allocateMemberArrays(NumOfTimeStepInDay);

        // setup CalcFinalZoneSizing structure for use with EMS, some as sensors, some as actuators
        if (state.dataGlobal->AnyEnergyManagementSystemInModel) {

            // actuate  REAL(r64)             :: DesHeatMassFlow          = 0.0d0   ! zone design heating air mass flow rate [kg/s]
            SetupEMSInternalVariable(state,
                                     "Final Zone Design Heating Air Mass Flow Rate",
                                     state.dataSize->FinalZoneSizing(CtrlZoneNum).ZoneName,
                                     "[kg/s]",
                                     state.dataSize->FinalZoneSizing(CtrlZoneNum).DesHeatMassFlow);
            SetupEMSInternalVariable(state,
                                     "Intermediate Zone Design Heating Air Mass Flow Rate",
                                     state.dataSize->CalcFinalZoneSizing(CtrlZoneNum).ZoneName,
                                     "[kg/s]",
                                     state.dataSize->CalcFinalZoneSizing(CtrlZoneNum).DesHeatMassFlow);
            SetupEMSActuator(state,
                             "Sizing:Zone",
                             state.dataSize->CalcFinalZoneSizing(CtrlZoneNum).ZoneName,
                             "Zone Design Heating Air Mass Flow Rate",
                             "[kg/s]",
                             state.dataSize->CalcFinalZoneSizing(CtrlZoneNum).EMSOverrideDesHeatMassOn,
                             state.dataSize->CalcFinalZoneSizing(CtrlZoneNum).EMSValueDesHeatMassFlow);

            // actuate  REAL(r64)             :: DesCoolMassFlow          = 0.0d0   ! zone design cooling air mass flow rate [kg/s]
            SetupEMSInternalVariable(state,
                                     "Final Zone Design Cooling Air Mass Flow Rate",
                                     state.dataSize->FinalZoneSizing(CtrlZoneNum).ZoneName,
                                     "[kg/s]",
                                     state.dataSize->FinalZoneSizing(CtrlZoneNum).DesCoolMassFlow);
            SetupEMSInternalVariable(state,
                                     "Intermediate Zone Design Cooling Air Mass Flow Rate",
                                     state.dataSize->CalcFinalZoneSizing(CtrlZoneNum).ZoneName,
                                     "[kg/s]",
                                     state.dataSize->CalcFinalZoneSizing(CtrlZoneNum).DesCoolMassFlow);
            SetupEMSActuator(state,
                             "Sizing:Zone",
                             state.dataSize->CalcFinalZoneSizing(CtrlZoneNum).ZoneName,
                             "Zone Design Cooling Air Mass Flow Rate",
                             "[kg/s]",
                             state.dataSize->CalcFinalZoneSizing(CtrlZoneNum).EMSOverrideDesCoolMassOn,
                             state.dataSize->CalcFinalZoneSizing(CtrlZoneNum).EMSValueDesCoolMassFlow);

            // actuate  REAL(r64)             :: DesHeatLoad              = 0.0d0   ! zone design heating load [W]
            SetupEMSInternalVariable(state,
                                     "Final Zone Design Heating Load",
                                     state.dataSize->FinalZoneSizing(CtrlZoneNum).ZoneName,
                                     "[W]",
                                     state.dataSize->FinalZoneSizing(CtrlZoneNum).DesHeatLoad);
            SetupEMSInternalVariable(state,
                                     "Intermediate Zone Design Heating Load",
                                     state.dataSize->CalcFinalZoneSizing(CtrlZoneNum).ZoneName,
                                     "[W]",
                                     state.dataSize->CalcFinalZoneSizing(CtrlZoneNum).DesHeatLoad);
            SetupEMSActuator(state,
                             "Sizing:Zone",
                             state.dataSize->CalcFinalZoneSizing(CtrlZoneNum).ZoneName,
                             "Zone Design Heating Load",
                             "[W]",
                             state.dataSize->CalcFinalZoneSizing(CtrlZoneNum).EMSOverrideDesHeatLoadOn,
                             state.dataSize->CalcFinalZoneSizing(CtrlZoneNum).EMSValueDesHeatLoad);

            // actuate  REAL(r64)             :: DesCoolLoad              = 0.0d0   ! zone design cooling load [W]
            SetupEMSInternalVariable(state,
                                     "Final Zone Design Cooling Load",
                                     state.dataSize->FinalZoneSizing(CtrlZoneNum).ZoneName,
                                     "[W]",
                                     state.dataSize->FinalZoneSizing(CtrlZoneNum).DesCoolLoad);
            SetupEMSInternalVariable(state,
                                     "Intermediate Zone Design Cooling Load",
                                     state.dataSize->CalcFinalZoneSizing(CtrlZoneNum).ZoneName,
                                     "[W]",
                                     state.dataSize->CalcFinalZoneSizing(CtrlZoneNum).DesCoolLoad);
            SetupEMSActuator(state,
                             "Sizing:Zone",
                             state.dataSize->CalcFinalZoneSizing(CtrlZoneNum).ZoneName,
                             "Zone Design Cooling Load",
                             "[W]",
                             state.dataSize->CalcFinalZoneSizing(CtrlZoneNum).EMSOverrideDesCoolLoadOn,
                             state.dataSize->CalcFinalZoneSizing(CtrlZoneNum).EMSValueDesCoolLoad);

            // sensor?  REAL(r64)             :: DesHeatDens              = 0.0d0   ! zone design heating air density [kg/m3]
            SetupEMSInternalVariable(state,
                                     "Final Zone Design Heating Air Density",
                                     state.dataSize->FinalZoneSizing(CtrlZoneNum).ZoneName,
                                     "[kg/m3]",
                                     state.dataSize->FinalZoneSizing(CtrlZoneNum).DesHeatDens);
            SetupEMSInternalVariable(state,
                                     "Intermediate Zone Design Heating Air Density",
                                     state.dataSize->CalcFinalZoneSizing(CtrlZoneNum).ZoneName,
                                     "[kg/m3]",
                                     state.dataSize->CalcFinalZoneSizing(CtrlZoneNum).DesHeatDens);
            // sensor?  REAL(r64)             :: DesCoolDens              = 0.0d0   ! zone design cooling air density [kg/m3]
            SetupEMSInternalVariable(state,
                                     "Final Zone Design Cooling Air Density",
                                     state.dataSize->FinalZoneSizing(CtrlZoneNum).ZoneName,
                                     "[kg/m3]",
                                     state.dataSize->FinalZoneSizing(CtrlZoneNum).DesCoolDens);
            SetupEMSInternalVariable(state,
                                     "Intermediate Zone Design Cooling Air Density",
                                     state.dataSize->CalcFinalZoneSizing(CtrlZoneNum).ZoneName,
                                     "[kg/m3]",
                                     state.dataSize->CalcFinalZoneSizing(CtrlZoneNum).DesCoolDens);

            // actuate  REAL(r64)             :: DesHeatVolFlow           = 0.0d0   ! zone design heating air volume flow rate [m3/s]
            SetupEMSInternalVariable(state,
                                     "Final Zone Design Heating Volume Flow",
                                     state.dataSize->FinalZoneSizing(CtrlZoneNum).ZoneName,
                                     "[m3/s]",
                                     state.dataSize->FinalZoneSizing(CtrlZoneNum).DesHeatVolFlow);
            SetupEMSInternalVariable(state,
                                     "Intermediate Zone Design Heating Volume Flow",
                                     state.dataSize->CalcFinalZoneSizing(CtrlZoneNum).ZoneName,
                                     "[m3/s]",
                                     state.dataSize->CalcFinalZoneSizing(CtrlZoneNum).DesHeatVolFlow);
            SetupEMSActuator(state,
                             "Sizing:Zone",
                             state.dataSize->CalcFinalZoneSizing(CtrlZoneNum).ZoneName,
                             "Zone Design Heating Vol Flow",
                             "[m3/s]",
                             state.dataSize->CalcFinalZoneSizing(CtrlZoneNum).EMSOverrideDesHeatVolOn,
                             state.dataSize->CalcFinalZoneSizing(CtrlZoneNum).EMSValueDesHeatVolFlow);

            // actuate  REAL(r64)             :: DesCoolVolFlow           = 0.0d0   ! zone design cooling air volume flow rate [m3/s]
            SetupEMSInternalVariable(state,
                                     "Final Zone Design Cooling Volume Flow",
                                     state.dataSize->FinalZoneSizing(CtrlZoneNum).ZoneName,
                                     "[m3/s]",
                                     state.dataSize->FinalZoneSizing(CtrlZoneNum).DesCoolVolFlow);
            SetupEMSInternalVariable(state,
                                     "Intermediate Zone Design Cooling Volume Flow",
                                     state.dataSize->CalcFinalZoneSizing(CtrlZoneNum).ZoneName,
                                     "[m3/s]",
                                     state.dataSize->CalcFinalZoneSizing(CtrlZoneNum).DesCoolVolFlow);
            SetupEMSActuator(state,
                             "Sizing:Zone",
                             state.dataSize->CalcFinalZoneSizing(CtrlZoneNum).ZoneName,
                             "Zone Design Cooling Vol Flow",
                             "[m3/s]",
                             state.dataSize->CalcFinalZoneSizing(CtrlZoneNum).EMSOverrideDesCoolVolOn,
                             state.dataSize->CalcFinalZoneSizing(CtrlZoneNum).EMSValueDesCoolVolFlow);

            // actuate  REAL(r64)          :: DesHeatVolFlowMax        = 0.0d0   ! zone design heating maximum air volume flow rate [m3/s]
            // actuate  REAL(r64)          :: DesCoolVolFlowMin        = 0.0d0   ! zone design cooling minimum air volume flow rate [m3/s]

            SetupEMSInternalVariable(state,
                                     "Zone Outdoor Air Design Volume Flow Rate",
                                     state.dataSize->CalcFinalZoneSizing(CtrlZoneNum).ZoneName,
                                     "[m3/s]",
                                     state.dataSize->CalcFinalZoneSizing(CtrlZoneNum).MinOA);
        }
    }

    // Populate DesignSpecification:OutdoorAir:SpaceList spaces
    bool dsoaError = false;
    for (int oaIndex = 1; oaIndex <= state.dataSize->NumOARequirements; ++oaIndex) {
        auto &thisOAReq = state.dataSize->OARequirements(oaIndex);
        // If this is a DesignSpecification:OutdoorAir:SpaceList check to make sure spaces are valid and belong to this zone
        if (thisOAReq.numDSOA > 0) {
            for (int spaceCounter = 1; spaceCounter <= thisOAReq.numDSOA; ++spaceCounter) {
                std::string thisSpaceName = thisOAReq.dsoaSpaceNames(spaceCounter);
                int thisSpaceNum = UtilityRoutines::FindItemInList(thisSpaceName, state.dataHeatBal->space);
                if (thisSpaceNum > 0) {
                    thisOAReq.dsoaSpaceIndexes.emplace_back(thisSpaceNum);
                } else {
                    ShowSevereError(state, "SetUpZoneSizingArrays: DesignSpecification:OutdoorAir:SpaceList=" + thisOAReq.Name);
                    ShowContinueError(state, "Space Name=" + thisSpaceName + " not found.");
                    dsoaError = true;
                    ErrorsFound = true;
                }
                // Check for duplicate spaces
                for (int loop = 1; loop <= int(thisOAReq.dsoaSpaceIndexes.size()) - 1; ++loop) {
                    if (thisSpaceNum == thisOAReq.dsoaSpaceIndexes(loop)) {
                        ShowSevereError(state, "SetUpZoneSizingArrays: DesignSpecification:OutdoorAir:SpaceList=" + thisOAReq.Name);
                        ShowContinueError(state, "Space Name=" + thisSpaceName + " appears more than once in the list.");
                        dsoaError = true;
                        ErrorsFound = true;
                    }
                }
            }
        }
    }

    // Use the max occupancy data from the PEOPLE structure to calculate design min OA for each zone
    // Calculate the zone design minimum outside air flow rate from the 3 Zone Sizing OA inputs and
    // from the specified OA method
    for (int CtrlZoneNum = 1; CtrlZoneNum <= state.dataGlobal->NumOfZones; ++CtrlZoneNum) {
        if (!state.dataZoneEquip->ZoneEquipConfig(CtrlZoneNum).IsControlled) continue;
        // Use the max occupancy data from the PEOPLE structure to calculate design min OA for each zone
        // from the outside air flow per person input
        TotPeopleInZone = 0.0;
        Real64 ZoneMinOccupancy = 0.;
        int DSOAPtr = state.dataSize->FinalZoneSizing(CtrlZoneNum).ZoneDesignSpecOAIndex; // index to DesignSpecification:OutdoorAir object
        if ((DSOAPtr > 0) && !dsoaError) {
            auto &thisOAReq = state.dataSize->OARequirements(DSOAPtr);
            // If this is a DesignSpecification:OutdoorAir:SpaceList check to make sure spaces are valid and belong to this zone
            if (thisOAReq.numDSOA > 0) {
                for (int spaceCounter = 1; spaceCounter <= thisOAReq.numDSOA; ++spaceCounter) {
                    std::string thisSpaceName = thisOAReq.dsoaSpaceNames(spaceCounter);
                    int thisSpaceNum = thisOAReq.dsoaSpaceIndexes(spaceCounter);
                    if (thisSpaceNum > 0) {
                        if (state.dataHeatBal->space(thisSpaceNum).zoneNum != CtrlZoneNum) {
                            ShowSevereError(state, "SetUpZoneSizingArrays: DesignSpecification:OutdoorAir:SpaceList=" + thisOAReq.Name);
                            ShowContinueError(state, "is invalid for Sizing:Zone=" + state.dataSize->FinalZoneSizing(CtrlZoneNum).ZoneName);
                            ShowContinueError(state, "All spaces in the list must be part of this zone.");
                            ErrorsFound = true;
                        }
                    }
                }
            }

            state.dataSize->FinalZoneSizing(CtrlZoneNum).DesOAFlowPPer =
                state.dataSize->OARequirements(DSOAPtr).desFlowPerZonePerson(state, CtrlZoneNum);
            state.dataSize->FinalZoneSizing(CtrlZoneNum).DesOAFlowPerArea =
                state.dataSize->OARequirements(DSOAPtr).desFlowPerZoneArea(state, CtrlZoneNum);
        }

        for (PeopleNum = 1; PeopleNum <= state.dataHeatBal->TotPeople; ++PeopleNum) {
            if (state.dataHeatBal->People(PeopleNum).ZonePtr == CtrlZoneNum) {
                TotPeopleInZone += (state.dataHeatBal->People(PeopleNum).NumberOfPeople * state.dataHeatBal->Zone(CtrlZoneNum).Multiplier *
                                    state.dataHeatBal->Zone(CtrlZoneNum).ListMultiplier);
                SchMax = GetScheduleMaxValue(state, state.dataHeatBal->People(PeopleNum).NumberOfPeoplePtr);
                if (SchMax > 0) {
                    state.dataSize->FinalZoneSizing(CtrlZoneNum).ZonePeakOccupancy = TotPeopleInZone * SchMax;
                } else {
                    state.dataSize->FinalZoneSizing(CtrlZoneNum).ZonePeakOccupancy = TotPeopleInZone;
                }
                ZoneMinOccupancy +=
                    TotPeopleInZone * ScheduleManager::GetScheduleMinValue(state, state.dataHeatBal->People(PeopleNum).NumberOfPeoplePtr);
            }
        }
        state.dataSize->FinalZoneSizing(CtrlZoneNum).TotalZoneFloorArea =
            (state.dataHeatBal->Zone(CtrlZoneNum).FloorArea * state.dataHeatBal->Zone(CtrlZoneNum).Multiplier *
             state.dataHeatBal->Zone(CtrlZoneNum).ListMultiplier);
        OAFromPeople = state.dataSize->FinalZoneSizing(CtrlZoneNum).DesOAFlowPPer * TotPeopleInZone;
        OAFromArea = state.dataSize->FinalZoneSizing(CtrlZoneNum).DesOAFlowPerArea * state.dataSize->FinalZoneSizing(CtrlZoneNum).TotalZoneFloorArea;
        state.dataSize->FinalZoneSizing(CtrlZoneNum).TotPeopleInZone = TotPeopleInZone;
        state.dataSize->FinalZoneSizing(CtrlZoneNum).TotalOAFromPeople = OAFromPeople;
        state.dataSize->FinalZoneSizing(CtrlZoneNum).TotalOAFromArea = OAFromArea;

        // save Voz for predefined outdoor air summary report
        Real64 MinEz =
            std::min(state.dataSize->FinalZoneSizing(CtrlZoneNum).ZoneADEffCooling, state.dataSize->FinalZoneSizing(CtrlZoneNum).ZoneADEffHeating);
        if (MinEz == 0) {
            MinEz = 1.0; // if not calculated assume 1.0 ventilation effectiveness
        }
        state.dataHeatBal->ZonePreDefRep(CtrlZoneNum).VozMin =
            (ZoneMinOccupancy * state.dataSize->FinalZoneSizing(CtrlZoneNum).DesOAFlowPPer + OAFromArea) / MinEz;

        // Calculate the design min OA flow rate for this zone
        UseOccSchFlag = false;
        UseMinOASchFlag = false;
        state.dataZoneEquip->ZoneEquipConfig(CtrlZoneNum).ZoneDesignSpecOAIndex = DSOAPtr; // store for later use
        state.dataZoneEquip->ZoneEquipConfig(CtrlZoneNum).ZoneAirDistributionIndex =
            state.dataSize->FinalZoneSizing(CtrlZoneNum).ZoneAirDistributionIndex; // store for later use
        if (!dsoaError) {
            OAVolumeFlowRate = DataSizing::calcDesignSpecificationOutdoorAir(state, DSOAPtr, CtrlZoneNum, UseOccSchFlag, UseMinOASchFlag);
        } else {
            OAVolumeFlowRate = 0.0;
        }

        // Zone(ZoneIndex)%Multiplier and Zone(ZoneIndex)%ListMultiplier applied in CalcDesignSpecificationOutdoorAir
        state.dataSize->FinalZoneSizing(CtrlZoneNum).MinOA = OAVolumeFlowRate;
        state.dataSize->CalcFinalZoneSizing(CtrlZoneNum).MinOA = OAVolumeFlowRate;
        if (state.dataSize->FinalZoneSizing(CtrlZoneNum).ZoneADEffCooling > 0.0 ||
            state.dataSize->FinalZoneSizing(CtrlZoneNum).ZoneADEffHeating > 0.0) {
            state.dataSize->FinalZoneSizing(CtrlZoneNum).MinOA /=
                min(state.dataSize->FinalZoneSizing(CtrlZoneNum).ZoneADEffCooling, state.dataSize->FinalZoneSizing(CtrlZoneNum).ZoneADEffHeating);
            state.dataSize->CalcFinalZoneSizing(CtrlZoneNum).MinOA = state.dataSize->FinalZoneSizing(CtrlZoneNum).MinOA;
        }
        // calculated zone design flow rates automatically take into account zone multipliers, since the zone
        // loads are multiplied (in ZoneTempPredictorCorrector.cc). Flow rates derived directly from
        // user inputs need to be explicitly multiplied by the zone multipliers.
        state.dataSize->FinalZoneSizing(CtrlZoneNum).DesCoolMinAirFlow2 =
            state.dataSize->FinalZoneSizing(CtrlZoneNum).DesCoolMinAirFlowPerArea * state.dataHeatBal->Zone(CtrlZoneNum).FloorArea *
            state.dataHeatBal->Zone(CtrlZoneNum).Multiplier * state.dataHeatBal->Zone(CtrlZoneNum).ListMultiplier;
        state.dataSize->CalcFinalZoneSizing(CtrlZoneNum).DesCoolMinAirFlow2 =
            state.dataSize->CalcFinalZoneSizing(CtrlZoneNum).DesCoolMinAirFlowPerArea * state.dataHeatBal->Zone(CtrlZoneNum).FloorArea *
            state.dataHeatBal->Zone(CtrlZoneNum).Multiplier * state.dataHeatBal->Zone(CtrlZoneNum).ListMultiplier;
        state.dataSize->FinalZoneSizing(CtrlZoneNum).DesHeatMaxAirFlow2 =
            state.dataSize->FinalZoneSizing(CtrlZoneNum).DesHeatMaxAirFlowPerArea * state.dataHeatBal->Zone(CtrlZoneNum).FloorArea *
            state.dataHeatBal->Zone(CtrlZoneNum).Multiplier * state.dataHeatBal->Zone(CtrlZoneNum).ListMultiplier;
        state.dataSize->CalcFinalZoneSizing(CtrlZoneNum).DesHeatMaxAirFlow2 =
            state.dataSize->CalcFinalZoneSizing(CtrlZoneNum).DesHeatMaxAirFlowPerArea * state.dataHeatBal->Zone(CtrlZoneNum).FloorArea *
            state.dataHeatBal->Zone(CtrlZoneNum).Multiplier * state.dataHeatBal->Zone(CtrlZoneNum).ListMultiplier;
        state.dataSize->FinalZoneSizing(CtrlZoneNum).DesCoolMinAirFlow *=
            state.dataHeatBal->Zone(CtrlZoneNum).Multiplier * state.dataHeatBal->Zone(CtrlZoneNum).ListMultiplier;
        state.dataSize->CalcFinalZoneSizing(CtrlZoneNum).DesCoolMinAirFlow *=
            state.dataHeatBal->Zone(CtrlZoneNum).Multiplier * state.dataHeatBal->Zone(CtrlZoneNum).ListMultiplier;
        state.dataSize->FinalZoneSizing(CtrlZoneNum).DesHeatMaxAirFlow *=
            state.dataHeatBal->Zone(CtrlZoneNum).Multiplier * state.dataHeatBal->Zone(CtrlZoneNum).ListMultiplier;
        state.dataSize->CalcFinalZoneSizing(CtrlZoneNum).DesHeatMaxAirFlow *=
            state.dataHeatBal->Zone(CtrlZoneNum).Multiplier * state.dataHeatBal->Zone(CtrlZoneNum).ListMultiplier;
        state.dataSize->FinalZoneSizing(CtrlZoneNum).InpDesCoolAirFlow *=
            state.dataHeatBal->Zone(CtrlZoneNum).Multiplier * state.dataHeatBal->Zone(CtrlZoneNum).ListMultiplier;
        state.dataSize->CalcFinalZoneSizing(CtrlZoneNum).InpDesCoolAirFlow *=
            state.dataHeatBal->Zone(CtrlZoneNum).Multiplier * state.dataHeatBal->Zone(CtrlZoneNum).ListMultiplier;
        state.dataSize->FinalZoneSizing(CtrlZoneNum).InpDesHeatAirFlow *=
            state.dataHeatBal->Zone(CtrlZoneNum).Multiplier * state.dataHeatBal->Zone(CtrlZoneNum).ListMultiplier;
        state.dataSize->CalcFinalZoneSizing(CtrlZoneNum).InpDesHeatAirFlow *=
            state.dataHeatBal->Zone(CtrlZoneNum).Multiplier * state.dataHeatBal->Zone(CtrlZoneNum).ListMultiplier;

        for (DesDayNum = 1; DesDayNum <= state.dataEnvrn->TotDesDays + state.dataEnvrn->TotRunDesPersDays; ++DesDayNum) {
            state.dataSize->ZoneSizing(DesDayNum, CtrlZoneNum).MinOA = state.dataSize->FinalZoneSizing(CtrlZoneNum).MinOA;
            state.dataSize->CalcZoneSizing(DesDayNum, CtrlZoneNum).MinOA = state.dataSize->CalcFinalZoneSizing(CtrlZoneNum).MinOA;
            state.dataSize->ZoneSizing(DesDayNum, CtrlZoneNum).DesCoolMinAirFlow2 = state.dataSize->FinalZoneSizing(CtrlZoneNum).DesCoolMinAirFlow2;
            state.dataSize->CalcZoneSizing(DesDayNum, CtrlZoneNum).DesCoolMinAirFlow2 =
                state.dataSize->CalcFinalZoneSizing(CtrlZoneNum).DesCoolMinAirFlow2;
            state.dataSize->ZoneSizing(DesDayNum, CtrlZoneNum).DesCoolMinAirFlow = state.dataSize->FinalZoneSizing(CtrlZoneNum).DesCoolMinAirFlow;
            state.dataSize->CalcZoneSizing(DesDayNum, CtrlZoneNum).DesCoolMinAirFlow =
                state.dataSize->CalcFinalZoneSizing(CtrlZoneNum).DesCoolMinAirFlow;
            state.dataSize->ZoneSizing(DesDayNum, CtrlZoneNum).DesHeatMaxAirFlow2 = state.dataSize->FinalZoneSizing(CtrlZoneNum).DesHeatMaxAirFlow2;
            state.dataSize->CalcZoneSizing(DesDayNum, CtrlZoneNum).DesHeatMaxAirFlow2 =
                state.dataSize->CalcFinalZoneSizing(CtrlZoneNum).DesHeatMaxAirFlow2;
            state.dataSize->ZoneSizing(DesDayNum, CtrlZoneNum).DesHeatMaxAirFlow = state.dataSize->FinalZoneSizing(CtrlZoneNum).DesHeatMaxAirFlow;
            state.dataSize->CalcZoneSizing(DesDayNum, CtrlZoneNum).DesHeatMaxAirFlow =
                state.dataSize->CalcFinalZoneSizing(CtrlZoneNum).DesHeatMaxAirFlow;
        }
    }
    // Formats
    print(state.files.eio, "! <Load Timesteps in Zone Design Calculation Averaging Window>, Value\n");
    static constexpr std::string_view Format_891(" Load Timesteps in Zone Design Calculation Averaging Window, {:4}\n");
    print(state.files.eio, Format_891, state.dataSize->NumTimeStepsInAvg);
    print(state.files.eio, "! <Heating Sizing Factor Information>, Sizing Factor ID, Value\n");
    static constexpr std::string_view Format_991(" Heating Sizing Factor Information, Global, {:12.5N}\n");
    print(state.files.eio, Format_991, state.dataSize->GlobalHeatSizingFactor);
    for (int CtrlZoneNum = 1; CtrlZoneNum <= state.dataGlobal->NumOfZones; ++CtrlZoneNum) {
        if (!state.dataZoneEquip->ZoneEquipConfig(CtrlZoneNum).IsControlled) continue;
        if (state.dataSize->FinalZoneSizing(CtrlZoneNum).HeatSizingFactor != 1.0) {
            static constexpr std::string_view Format_992(" Heating Sizing Factor Information, Zone {}, {:12.5N}\n");
            print(state.files.eio,
                  Format_992,
                  state.dataSize->FinalZoneSizing(CtrlZoneNum).ZoneName,
                  state.dataSize->FinalZoneSizing(CtrlZoneNum).HeatSizingFactor);
        }
    }
    print(state.files.eio, "! <Cooling Sizing Factor Information>, Sizing Factor ID, Value\n");
    static constexpr std::string_view Format_994(" Cooling Sizing Factor Information, Global, {:12.5N}\n");
    print(state.files.eio, Format_994, state.dataSize->GlobalCoolSizingFactor);
    for (int CtrlZoneNum = 1; CtrlZoneNum <= state.dataGlobal->NumOfZones; ++CtrlZoneNum) {
        if (!state.dataZoneEquip->ZoneEquipConfig(CtrlZoneNum).IsControlled) continue;
        if (state.dataSize->FinalZoneSizing(CtrlZoneNum).CoolSizingFactor != 1.0) {
            static constexpr std::string_view Format_995(" Cooling Sizing Factor Information, Zone {}, {:12.5N}\n");
            print(state.files.eio,
                  Format_995,
                  state.dataSize->FinalZoneSizing(CtrlZoneNum).ZoneName,
                  state.dataSize->FinalZoneSizing(CtrlZoneNum).CoolSizingFactor);
        }
    }
    if (ErrorsFound) {
        ShowFatalError(state, "SetUpZoneSizingArrays: Errors found in Sizing:Zone input");
    }
}

void RezeroZoneSizingArrays(EnergyPlusData &state)
{
    // Zero zone sizing arrays between the pulse and normal sizing.
    DisplayString(state, "Re-zeroing zone sizing arrays");

    for (int ctrlZoneNum = 1; ctrlZoneNum <= state.dataGlobal->NumOfZones; ++ctrlZoneNum) {
        for (int desDayNum = 1; desDayNum <= state.dataEnvrn->TotDesDays + state.dataEnvrn->TotRunDesPersDays; ++desDayNum) {
            state.dataSize->ZoneSizing(desDayNum, ctrlZoneNum).zeroMemberData();
            state.dataSize->CalcZoneSizing(desDayNum, ctrlZoneNum).zeroMemberData();
        }
        state.dataSize->CalcFinalZoneSizing(ctrlZoneNum).zeroMemberData();
        state.dataSize->FinalZoneSizing(ctrlZoneNum).zeroMemberData();
    }
}

void UpdateZoneSizing(EnergyPlusData &state, DataGlobalConstants::CallIndicator const CallIndicator)
{

    // SUBROUTINE INFORMATION:
    //       AUTHOR         Fred Buhl
    //       DATE WRITTEN   December 2000
    //       MODIFIED       na
    //       RE-ENGINEERED  na

    // PURPOSE OF THIS SUBROUTINE:
    // Update the result variables of the zone sizing calculation

    // METHODOLOGY EMPLOYED:
    // CallIndicator = 1 (BeginDay) zero the result arrays
    // CallIndicator = 2 (DuringDay) fill arrays, averaging over 1 zone time step
    // CallIndicator = 3 (EndDay) calculate daily maxima
    // CallIndicator = 4 (EndZoneSizingCalc) write out results

    // Using/Aliasing
    auto &FracTimeStepZone = state.dataHVACGlobal->FracTimeStepZone;
    using DataHVACGlobals::SmallMassFlow;
    using DataHVACGlobals::SmallTempDiff;
    using EMSManager::ManageEMS;
    using General::MovingAvg;

    // SUBROUTINE PARAMETER DEFINITIONS:

    static constexpr std::string_view RoutineName("UpdateZoneSizing");

    // SUBROUTINE LOCAL VARIABLE DECLARATIONS:
    int DesDayNum;         // design day index
    int TimeStepIndex;     // zone time step index
    int CtrlZoneNum;       // controlled zone index
    int TimeStepInDay;     // zone time step in day
    int I;                 // write statement index
    int HourCounter;       // Hour Counter
    int TimeStepCounter;   // Time Step Counter
    int Minutes;           // Current Minutes Counter
    int HourPrint;         // Hour to print (timestamp)
    Real64 OAFrac;         // outside air fraction
    int TimeStepAtPeak;    // time step number at heat or cool peak
    int TimeStepAtPeakF;   // time step number at heat or cool peak (final)
    int DDNum;             // Design Day index
    int DDNumF;            // Design Day index (final)
    Real64 TotCoolSizMult; // combines user cooling design flow input with zone sizing multiplier
    Real64 TotHeatSizMult; // combines user heating design flow input with zone sizing multiplier
    Real64 MinOAMass;      // zone minimum outside air mass flow rate kg/s
    Real64 MaxHeatVolFlow; // max of user specified design heating max flow [m3/s]
    Real64 SupplyTemp;     // supply air temperature [C]
    Real64 DeltaTemp;      // supply air delta temperature [deltaC]

    switch (CallIndicator) {
    case DataGlobalConstants::CallIndicator::BeginDay: {
        for (CtrlZoneNum = 1; CtrlZoneNum <= state.dataGlobal->NumOfZones; ++CtrlZoneNum) {

            if (!state.dataZoneEquip->ZoneEquipConfig(CtrlZoneNum).IsControlled) continue;

            state.dataSize->CalcZoneSizing(state.dataSize->CurOverallSimDay, CtrlZoneNum).CoolDesDay = state.dataEnvrn->EnvironmentName;
            state.dataSize->CalcZoneSizing(state.dataSize->CurOverallSimDay, CtrlZoneNum).HeatDesDay = state.dataEnvrn->EnvironmentName;
            state.dataSize->CalcZoneSizing(state.dataSize->CurOverallSimDay, CtrlZoneNum).DesHeatDens = state.dataEnvrn->StdRhoAir;
            state.dataSize->CalcZoneSizing(state.dataSize->CurOverallSimDay, CtrlZoneNum).DesCoolDens = state.dataEnvrn->StdRhoAir;
            state.dataSize->CalcZoneSizing(state.dataSize->CurOverallSimDay, CtrlZoneNum).HeatDDNum = state.dataSize->CurOverallSimDay;
            state.dataSize->CalcZoneSizing(state.dataSize->CurOverallSimDay, CtrlZoneNum).CoolDDNum = state.dataSize->CurOverallSimDay;
        }
    } break;
    case DataGlobalConstants::CallIndicator::DuringDay: {
        TimeStepInDay = (state.dataGlobal->HourOfDay - 1) * state.dataGlobal->NumOfTimeStepInHour + state.dataGlobal->TimeStep;

        // save the results of the ideal zone component calculation in the CalcZoneSizing sequence variables
        for (CtrlZoneNum = 1; CtrlZoneNum <= state.dataGlobal->NumOfZones; ++CtrlZoneNum) {
            if (!state.dataZoneEquip->ZoneEquipConfig(CtrlZoneNum).IsControlled) continue;
            if (state.dataHeatBalFanSys->ZoneThermostatSetPointHi(CtrlZoneNum) > 0.0 &&
                state.dataHeatBalFanSys->ZoneThermostatSetPointHi(CtrlZoneNum) > state.dataSize->ZoneSizThermSetPtHi(CtrlZoneNum)) {
                state.dataSize->ZoneSizThermSetPtHi(CtrlZoneNum) = state.dataHeatBalFanSys->ZoneThermostatSetPointHi(CtrlZoneNum);
            }
            if (state.dataHeatBalFanSys->ZoneThermostatSetPointLo(CtrlZoneNum) > 0.0 &&
                state.dataHeatBalFanSys->ZoneThermostatSetPointLo(CtrlZoneNum) < state.dataSize->ZoneSizThermSetPtLo(CtrlZoneNum)) {
                state.dataSize->ZoneSizThermSetPtLo(CtrlZoneNum) = state.dataHeatBalFanSys->ZoneThermostatSetPointLo(CtrlZoneNum);
            }
            state.dataSize->ZoneSizing(state.dataSize->CurOverallSimDay, CtrlZoneNum).DesHeatSetPtSeq(TimeStepInDay) =
                state.dataHeatBalFanSys->ZoneThermostatSetPointLo(CtrlZoneNum);
            state.dataSize->ZoneSizing(state.dataSize->CurOverallSimDay, CtrlZoneNum).HeatTstatTempSeq(TimeStepInDay) =
                state.dataSize->CalcZoneSizing(state.dataSize->CurOverallSimDay, CtrlZoneNum).HeatTstatTemp;
            state.dataSize->ZoneSizing(state.dataSize->CurOverallSimDay, CtrlZoneNum).DesCoolSetPtSeq(TimeStepInDay) =
                state.dataHeatBalFanSys->ZoneThermostatSetPointHi(CtrlZoneNum);
            state.dataSize->ZoneSizing(state.dataSize->CurOverallSimDay, CtrlZoneNum).CoolTstatTempSeq(TimeStepInDay) =
                state.dataSize->CalcZoneSizing(state.dataSize->CurOverallSimDay, CtrlZoneNum).CoolTstatTemp;
            state.dataSize->CalcZoneSizing(state.dataSize->CurOverallSimDay, CtrlZoneNum).HeatFlowSeq(TimeStepInDay) +=
                state.dataSize->CalcZoneSizing(state.dataSize->CurOverallSimDay, CtrlZoneNum).HeatMassFlow * FracTimeStepZone;
            state.dataSize->CalcZoneSizing(state.dataSize->CurOverallSimDay, CtrlZoneNum).HeatLoadSeq(TimeStepInDay) +=
                state.dataSize->CalcZoneSizing(state.dataSize->CurOverallSimDay, CtrlZoneNum).HeatLoad * FracTimeStepZone;
            state.dataSize->CalcZoneSizing(state.dataSize->CurOverallSimDay, CtrlZoneNum).HeatZoneTempSeq(TimeStepInDay) +=
                state.dataSize->CalcZoneSizing(state.dataSize->CurOverallSimDay, CtrlZoneNum).HeatZoneTemp * FracTimeStepZone;
            state.dataSize->CalcZoneSizing(state.dataSize->CurOverallSimDay, CtrlZoneNum).HeatOutTempSeq(TimeStepInDay) +=
                state.dataSize->CalcZoneSizing(state.dataSize->CurOverallSimDay, CtrlZoneNum).HeatOutTemp * FracTimeStepZone;
            state.dataSize->CalcZoneSizing(state.dataSize->CurOverallSimDay, CtrlZoneNum).HeatZoneRetTempSeq(TimeStepInDay) +=
                state.dataSize->CalcZoneSizing(state.dataSize->CurOverallSimDay, CtrlZoneNum).HeatZoneRetTemp * FracTimeStepZone;
            state.dataSize->CalcZoneSizing(state.dataSize->CurOverallSimDay, CtrlZoneNum).HeatZoneHumRatSeq(TimeStepInDay) +=
                state.dataSize->CalcZoneSizing(state.dataSize->CurOverallSimDay, CtrlZoneNum).HeatZoneHumRat * FracTimeStepZone;
            state.dataSize->CalcZoneSizing(state.dataSize->CurOverallSimDay, CtrlZoneNum).HeatOutHumRatSeq(TimeStepInDay) +=
                state.dataSize->CalcZoneSizing(state.dataSize->CurOverallSimDay, CtrlZoneNum).HeatOutHumRat * FracTimeStepZone;
            state.dataSize->CalcZoneSizing(state.dataSize->CurOverallSimDay, CtrlZoneNum).CoolFlowSeq(TimeStepInDay) +=
                state.dataSize->CalcZoneSizing(state.dataSize->CurOverallSimDay, CtrlZoneNum).CoolMassFlow * FracTimeStepZone;
            state.dataSize->CalcZoneSizing(state.dataSize->CurOverallSimDay, CtrlZoneNum).CoolLoadSeq(TimeStepInDay) +=
                state.dataSize->CalcZoneSizing(state.dataSize->CurOverallSimDay, CtrlZoneNum).CoolLoad * FracTimeStepZone;
            state.dataSize->CalcZoneSizing(state.dataSize->CurOverallSimDay, CtrlZoneNum).CoolZoneTempSeq(TimeStepInDay) +=
                state.dataSize->CalcZoneSizing(state.dataSize->CurOverallSimDay, CtrlZoneNum).CoolZoneTemp * FracTimeStepZone;
            state.dataSize->CalcZoneSizing(state.dataSize->CurOverallSimDay, CtrlZoneNum).CoolOutTempSeq(TimeStepInDay) +=
                state.dataSize->CalcZoneSizing(state.dataSize->CurOverallSimDay, CtrlZoneNum).CoolOutTemp * FracTimeStepZone;
            state.dataSize->CalcZoneSizing(state.dataSize->CurOverallSimDay, CtrlZoneNum).CoolZoneRetTempSeq(TimeStepInDay) +=
                state.dataSize->CalcZoneSizing(state.dataSize->CurOverallSimDay, CtrlZoneNum).CoolZoneRetTemp * FracTimeStepZone;
            state.dataSize->CalcZoneSizing(state.dataSize->CurOverallSimDay, CtrlZoneNum).CoolZoneHumRatSeq(TimeStepInDay) +=
                state.dataSize->CalcZoneSizing(state.dataSize->CurOverallSimDay, CtrlZoneNum).CoolZoneHumRat * FracTimeStepZone;
            state.dataSize->CalcZoneSizing(state.dataSize->CurOverallSimDay, CtrlZoneNum).CoolOutHumRatSeq(TimeStepInDay) +=
                state.dataSize->CalcZoneSizing(state.dataSize->CurOverallSimDay, CtrlZoneNum).CoolOutHumRat * FracTimeStepZone;
            state.dataSize->CalcZoneSizing(state.dataSize->CurOverallSimDay, CtrlZoneNum).DOASHeatLoadSeq(TimeStepInDay) +=
                state.dataSize->CalcZoneSizing(state.dataSize->CurOverallSimDay, CtrlZoneNum).DOASHeatLoad * FracTimeStepZone;
            state.dataSize->CalcZoneSizing(state.dataSize->CurOverallSimDay, CtrlZoneNum).DOASCoolLoadSeq(TimeStepInDay) +=
                state.dataSize->CalcZoneSizing(state.dataSize->CurOverallSimDay, CtrlZoneNum).DOASCoolLoad * FracTimeStepZone;
            state.dataSize->CalcZoneSizing(state.dataSize->CurOverallSimDay, CtrlZoneNum).DOASHeatAddSeq(TimeStepInDay) +=
                state.dataSize->CalcZoneSizing(state.dataSize->CurOverallSimDay, CtrlZoneNum).DOASHeatAdd * FracTimeStepZone;
            state.dataSize->CalcZoneSizing(state.dataSize->CurOverallSimDay, CtrlZoneNum).DOASLatAddSeq(TimeStepInDay) +=
                state.dataSize->CalcZoneSizing(state.dataSize->CurOverallSimDay, CtrlZoneNum).DOASLatAdd * FracTimeStepZone;
            state.dataSize->CalcZoneSizing(state.dataSize->CurOverallSimDay, CtrlZoneNum).DOASSupMassFlowSeq(TimeStepInDay) +=
                state.dataSize->CalcZoneSizing(state.dataSize->CurOverallSimDay, CtrlZoneNum).DOASSupMassFlow * FracTimeStepZone;
            state.dataSize->CalcZoneSizing(state.dataSize->CurOverallSimDay, CtrlZoneNum).DOASSupTempSeq(TimeStepInDay) +=
                state.dataSize->CalcZoneSizing(state.dataSize->CurOverallSimDay, CtrlZoneNum).DOASSupTemp * FracTimeStepZone;
            state.dataSize->CalcZoneSizing(state.dataSize->CurOverallSimDay, CtrlZoneNum).DOASSupHumRatSeq(TimeStepInDay) +=
                state.dataSize->CalcZoneSizing(state.dataSize->CurOverallSimDay, CtrlZoneNum).DOASSupHumRat * FracTimeStepZone;
            state.dataSize->CalcZoneSizing(state.dataSize->CurOverallSimDay, CtrlZoneNum).DOASTotCoolLoadSeq(TimeStepInDay) +=
                state.dataSize->CalcZoneSizing(state.dataSize->CurOverallSimDay, CtrlZoneNum).DOASTotCoolLoad * FracTimeStepZone;
        }
    } break;
    case DataGlobalConstants::CallIndicator::EndDay: {
        // average some of the zone sequences to reduce peakiness
        for (CtrlZoneNum = 1; CtrlZoneNum <= state.dataGlobal->NumOfZones; ++CtrlZoneNum) {
            if (!state.dataZoneEquip->ZoneEquipConfig(CtrlZoneNum).IsControlled) continue;
            state.dataZoneEquipmentManager->AvgData = 0.0;
            MovingAvg(state.dataSize->CalcZoneSizing(state.dataSize->CurOverallSimDay, CtrlZoneNum).CoolFlowSeq,
                      state.dataZoneEquipmentManager->NumOfTimeStepInDay,
                      state.dataSize->NumTimeStepsInAvg,
                      state.dataZoneEquipmentManager->AvgData);
            state.dataSize->CalcZoneSizing(state.dataSize->CurOverallSimDay, CtrlZoneNum).CoolFlowSeq = state.dataZoneEquipmentManager->AvgData;
        }
        for (CtrlZoneNum = 1; CtrlZoneNum <= state.dataGlobal->NumOfZones; ++CtrlZoneNum) {
            if (!state.dataZoneEquip->ZoneEquipConfig(CtrlZoneNum).IsControlled) continue;
            state.dataZoneEquipmentManager->AvgData = 0.0;
            MovingAvg(state.dataSize->CalcZoneSizing(state.dataSize->CurOverallSimDay, CtrlZoneNum).CoolLoadSeq,
                      state.dataZoneEquipmentManager->NumOfTimeStepInDay,
                      state.dataSize->NumTimeStepsInAvg,
                      state.dataZoneEquipmentManager->AvgData);
            state.dataSize->CalcZoneSizing(state.dataSize->CurOverallSimDay, CtrlZoneNum).CoolLoadSeq = state.dataZoneEquipmentManager->AvgData;
        }
        for (CtrlZoneNum = 1; CtrlZoneNum <= state.dataGlobal->NumOfZones; ++CtrlZoneNum) {
            if (!state.dataZoneEquip->ZoneEquipConfig(CtrlZoneNum).IsControlled) continue;
            state.dataZoneEquipmentManager->AvgData = 0.0;
            MovingAvg(state.dataSize->CalcZoneSizing(state.dataSize->CurOverallSimDay, CtrlZoneNum).HeatFlowSeq,
                      state.dataZoneEquipmentManager->NumOfTimeStepInDay,
                      state.dataSize->NumTimeStepsInAvg,
                      state.dataZoneEquipmentManager->AvgData);
            state.dataSize->CalcZoneSizing(state.dataSize->CurOverallSimDay, CtrlZoneNum).HeatFlowSeq = state.dataZoneEquipmentManager->AvgData;
        }
        for (CtrlZoneNum = 1; CtrlZoneNum <= state.dataGlobal->NumOfZones; ++CtrlZoneNum) {
            if (!state.dataZoneEquip->ZoneEquipConfig(CtrlZoneNum).IsControlled) continue;
            state.dataZoneEquipmentManager->AvgData = 0.0;
            MovingAvg(state.dataSize->CalcZoneSizing(state.dataSize->CurOverallSimDay, CtrlZoneNum).HeatLoadSeq,
                      state.dataZoneEquipmentManager->NumOfTimeStepInDay,
                      state.dataSize->NumTimeStepsInAvg,
                      state.dataZoneEquipmentManager->AvgData);
            state.dataSize->CalcZoneSizing(state.dataSize->CurOverallSimDay, CtrlZoneNum).HeatLoadSeq = state.dataZoneEquipmentManager->AvgData;
        }
        for (CtrlZoneNum = 1; CtrlZoneNum <= state.dataGlobal->NumOfZones; ++CtrlZoneNum) {
            if (!state.dataZoneEquip->ZoneEquipConfig(CtrlZoneNum).IsControlled) continue;
            state.dataZoneEquipmentManager->AvgData = 0.0;
            MovingAvg(state.dataSize->CalcZoneSizing(state.dataSize->CurOverallSimDay, CtrlZoneNum).CoolZoneRetTempSeq,
                      state.dataZoneEquipmentManager->NumOfTimeStepInDay,
                      state.dataSize->NumTimeStepsInAvg,
                      state.dataZoneEquipmentManager->AvgData);
            state.dataSize->CalcZoneSizing(state.dataSize->CurOverallSimDay, CtrlZoneNum).CoolZoneRetTempSeq =
                state.dataZoneEquipmentManager->AvgData;
        }
        for (CtrlZoneNum = 1; CtrlZoneNum <= state.dataGlobal->NumOfZones; ++CtrlZoneNum) {
            if (!state.dataZoneEquip->ZoneEquipConfig(CtrlZoneNum).IsControlled) continue;
            state.dataZoneEquipmentManager->AvgData = 0.0;
            MovingAvg(state.dataSize->CalcZoneSizing(state.dataSize->CurOverallSimDay, CtrlZoneNum).HeatZoneRetTempSeq,
                      state.dataZoneEquipmentManager->NumOfTimeStepInDay,
                      state.dataSize->NumTimeStepsInAvg,
                      state.dataZoneEquipmentManager->AvgData);
            state.dataSize->CalcZoneSizing(state.dataSize->CurOverallSimDay, CtrlZoneNum).HeatZoneRetTempSeq =
                state.dataZoneEquipmentManager->AvgData;
        }
        for (CtrlZoneNum = 1; CtrlZoneNum <= state.dataGlobal->NumOfZones; ++CtrlZoneNum) {
            if (!state.dataZoneEquip->ZoneEquipConfig(CtrlZoneNum).IsControlled) continue;
            state.dataZoneEquipmentManager->AvgData = 0.0;
            MovingAvg(state.dataSize->CalcZoneSizing(state.dataSize->CurOverallSimDay, CtrlZoneNum).DOASHeatAddSeq,
                      state.dataZoneEquipmentManager->NumOfTimeStepInDay,
                      state.dataSize->NumTimeStepsInAvg,
                      state.dataZoneEquipmentManager->AvgData);
            state.dataSize->CalcZoneSizing(state.dataSize->CurOverallSimDay, CtrlZoneNum).DOASHeatAddSeq = state.dataZoneEquipmentManager->AvgData;
        }
        for (CtrlZoneNum = 1; CtrlZoneNum <= state.dataGlobal->NumOfZones; ++CtrlZoneNum) {
            if (!state.dataZoneEquip->ZoneEquipConfig(CtrlZoneNum).IsControlled) continue;
            state.dataZoneEquipmentManager->AvgData = 0.0;
            MovingAvg(state.dataSize->CalcZoneSizing(state.dataSize->CurOverallSimDay, CtrlZoneNum).DOASLatAddSeq,
                      state.dataZoneEquipmentManager->NumOfTimeStepInDay,
                      state.dataSize->NumTimeStepsInAvg,
                      state.dataZoneEquipmentManager->AvgData);
            state.dataSize->CalcZoneSizing(state.dataSize->CurOverallSimDay, CtrlZoneNum).DOASLatAddSeq = state.dataZoneEquipmentManager->AvgData;
        }

        for (CtrlZoneNum = 1; CtrlZoneNum <= state.dataGlobal->NumOfZones; ++CtrlZoneNum) {

            if (!state.dataZoneEquip->ZoneEquipConfig(CtrlZoneNum).IsControlled) continue;
            // save the sequence values at the heating peak
            for (TimeStepIndex = 1; TimeStepIndex <= state.dataZoneEquipmentManager->NumOfTimeStepInDay; ++TimeStepIndex) {
                if (state.dataSize->CalcZoneSizing(state.dataSize->CurOverallSimDay, CtrlZoneNum).HeatLoadSeq(TimeStepIndex) >
                    state.dataSize->CalcZoneSizing(state.dataSize->CurOverallSimDay, CtrlZoneNum).DesHeatLoad) {
                    state.dataSize->CalcZoneSizing(state.dataSize->CurOverallSimDay, CtrlZoneNum).DesHeatLoad =
                        state.dataSize->CalcZoneSizing(state.dataSize->CurOverallSimDay, CtrlZoneNum).HeatLoadSeq(TimeStepIndex);
                    state.dataSize->CalcZoneSizing(state.dataSize->CurOverallSimDay, CtrlZoneNum).DesHeatMassFlow =
                        state.dataSize->CalcZoneSizing(state.dataSize->CurOverallSimDay, CtrlZoneNum).HeatFlowSeq(TimeStepIndex);
                    state.dataSize->CalcZoneSizing(state.dataSize->CurOverallSimDay, CtrlZoneNum).ZoneTempAtHeatPeak =
                        state.dataSize->CalcZoneSizing(state.dataSize->CurOverallSimDay, CtrlZoneNum).HeatZoneTempSeq(TimeStepIndex);
                    state.dataSize->CalcZoneSizing(state.dataSize->CurOverallSimDay, CtrlZoneNum).OutTempAtHeatPeak =
                        state.dataSize->CalcZoneSizing(state.dataSize->CurOverallSimDay, CtrlZoneNum).HeatOutTempSeq(TimeStepIndex);
                    state.dataSize->CalcZoneSizing(state.dataSize->CurOverallSimDay, CtrlZoneNum).ZoneRetTempAtHeatPeak =
                        state.dataSize->CalcZoneSizing(state.dataSize->CurOverallSimDay, CtrlZoneNum).HeatZoneRetTempSeq(TimeStepIndex);
                    state.dataSize->CalcZoneSizing(state.dataSize->CurOverallSimDay, CtrlZoneNum).ZoneHumRatAtHeatPeak =
                        state.dataSize->CalcZoneSizing(state.dataSize->CurOverallSimDay, CtrlZoneNum).HeatZoneHumRatSeq(TimeStepIndex);
                    state.dataSize->CalcZoneSizing(state.dataSize->CurOverallSimDay, CtrlZoneNum).OutHumRatAtHeatPeak =
                        state.dataSize->CalcZoneSizing(state.dataSize->CurOverallSimDay, CtrlZoneNum).HeatOutHumRatSeq(TimeStepIndex);
                    state.dataSize->CalcZoneSizing(state.dataSize->CurOverallSimDay, CtrlZoneNum).TimeStepNumAtHeatMax = TimeStepIndex;
                }
            }
            if (state.dataSize->CalcZoneSizing(state.dataSize->CurOverallSimDay, CtrlZoneNum).DesHeatMassFlow > 0.0) {
                state.dataSize->CalcZoneSizing(state.dataSize->CurOverallSimDay, CtrlZoneNum).DesHeatVolFlow =
                    state.dataSize->CalcZoneSizing(state.dataSize->CurOverallSimDay, CtrlZoneNum).DesHeatMassFlow /
                    state.dataSize->CalcZoneSizing(state.dataSize->CurOverallSimDay, CtrlZoneNum).DesHeatDens;
                OAFrac = state.dataSize->CalcZoneSizing(state.dataSize->CurOverallSimDay, CtrlZoneNum).MinOA /
                         max(state.dataSize->CalcZoneSizing(state.dataSize->CurOverallSimDay, CtrlZoneNum).DesHeatVolFlow, SmallMassFlow);
                OAFrac = min(1.0, max(0.0, OAFrac));
                TimeStepAtPeak = state.dataSize->CalcZoneSizing(state.dataSize->CurOverallSimDay, CtrlZoneNum).TimeStepNumAtHeatMax;
                state.dataSize->CalcZoneSizing(state.dataSize->CurOverallSimDay, CtrlZoneNum).DesHeatCoilInTemp =
                    OAFrac * state.dataSize->DesDayWeath(state.dataSize->CurOverallSimDay).Temp(TimeStepAtPeak) +
                    (1.0 - OAFrac) * state.dataSize->CalcZoneSizing(state.dataSize->CurOverallSimDay, CtrlZoneNum).ZoneTempAtHeatPeak;
                state.dataSize->CalcZoneSizing(state.dataSize->CurOverallSimDay, CtrlZoneNum).DesHeatCoilInHumRat =
                    OAFrac * state.dataSize->DesDayWeath(state.dataSize->CurOverallSimDay).HumRat(TimeStepAtPeak) +
                    (1.0 - OAFrac) * state.dataSize->CalcZoneSizing(state.dataSize->CurOverallSimDay, CtrlZoneNum).ZoneHumRatAtHeatPeak;
            }
            // save the sequence values at the cooling peak
            for (TimeStepIndex = 1; TimeStepIndex <= state.dataZoneEquipmentManager->NumOfTimeStepInDay; ++TimeStepIndex) {
                if (state.dataSize->CalcZoneSizing(state.dataSize->CurOverallSimDay, CtrlZoneNum).CoolLoadSeq(TimeStepIndex) >
                    state.dataSize->CalcZoneSizing(state.dataSize->CurOverallSimDay, CtrlZoneNum).DesCoolLoad) {
                    state.dataSize->CalcZoneSizing(state.dataSize->CurOverallSimDay, CtrlZoneNum).DesCoolLoad =
                        state.dataSize->CalcZoneSizing(state.dataSize->CurOverallSimDay, CtrlZoneNum).CoolLoadSeq(TimeStepIndex);
                    state.dataSize->CalcZoneSizing(state.dataSize->CurOverallSimDay, CtrlZoneNum).DesCoolMassFlow =
                        state.dataSize->CalcZoneSizing(state.dataSize->CurOverallSimDay, CtrlZoneNum).CoolFlowSeq(TimeStepIndex);
                    state.dataSize->CalcZoneSizing(state.dataSize->CurOverallSimDay, CtrlZoneNum).ZoneTempAtCoolPeak =
                        state.dataSize->CalcZoneSizing(state.dataSize->CurOverallSimDay, CtrlZoneNum).CoolZoneTempSeq(TimeStepIndex);
                    state.dataSize->CalcZoneSizing(state.dataSize->CurOverallSimDay, CtrlZoneNum).OutTempAtCoolPeak =
                        state.dataSize->CalcZoneSizing(state.dataSize->CurOverallSimDay, CtrlZoneNum).CoolOutTempSeq(TimeStepIndex);
                    state.dataSize->CalcZoneSizing(state.dataSize->CurOverallSimDay, CtrlZoneNum).ZoneRetTempAtCoolPeak =
                        state.dataSize->CalcZoneSizing(state.dataSize->CurOverallSimDay, CtrlZoneNum).CoolZoneRetTempSeq(TimeStepIndex);
                    state.dataSize->CalcZoneSizing(state.dataSize->CurOverallSimDay, CtrlZoneNum).ZoneHumRatAtCoolPeak =
                        state.dataSize->CalcZoneSizing(state.dataSize->CurOverallSimDay, CtrlZoneNum).CoolZoneHumRatSeq(TimeStepIndex);
                    state.dataSize->CalcZoneSizing(state.dataSize->CurOverallSimDay, CtrlZoneNum).OutHumRatAtCoolPeak =
                        state.dataSize->CalcZoneSizing(state.dataSize->CurOverallSimDay, CtrlZoneNum).CoolOutHumRatSeq(TimeStepIndex);
                    state.dataSize->CalcZoneSizing(state.dataSize->CurOverallSimDay, CtrlZoneNum).TimeStepNumAtCoolMax = TimeStepIndex;
                }
            }
            if (state.dataSize->CalcZoneSizing(state.dataSize->CurOverallSimDay, CtrlZoneNum).DesCoolMassFlow > 0.0) {
                state.dataSize->CalcZoneSizing(state.dataSize->CurOverallSimDay, CtrlZoneNum).DesCoolVolFlow =
                    state.dataSize->CalcZoneSizing(state.dataSize->CurOverallSimDay, CtrlZoneNum).DesCoolMassFlow /
                    state.dataSize->CalcZoneSizing(state.dataSize->CurOverallSimDay, CtrlZoneNum).DesCoolDens;
                OAFrac = state.dataSize->CalcZoneSizing(state.dataSize->CurOverallSimDay, CtrlZoneNum).MinOA /
                         max(state.dataSize->CalcZoneSizing(state.dataSize->CurOverallSimDay, CtrlZoneNum).DesCoolVolFlow, SmallMassFlow);
                OAFrac = min(1.0, max(0.0, OAFrac));
                TimeStepAtPeak = state.dataSize->CalcZoneSizing(state.dataSize->CurOverallSimDay, CtrlZoneNum).TimeStepNumAtCoolMax;
                state.dataSize->CalcZoneSizing(state.dataSize->CurOverallSimDay, CtrlZoneNum).DesCoolCoilInTemp =
                    OAFrac * state.dataSize->DesDayWeath(state.dataSize->CurOverallSimDay).Temp(TimeStepAtPeak) +
                    (1.0 - OAFrac) * state.dataSize->CalcZoneSizing(state.dataSize->CurOverallSimDay, CtrlZoneNum).ZoneTempAtCoolPeak;
                state.dataSize->CalcZoneSizing(state.dataSize->CurOverallSimDay, CtrlZoneNum).DesCoolCoilInHumRat =
                    OAFrac * state.dataSize->DesDayWeath(state.dataSize->CurOverallSimDay).HumRat(TimeStepAtPeak) +
                    (1.0 - OAFrac) * state.dataSize->CalcZoneSizing(state.dataSize->CurOverallSimDay, CtrlZoneNum).ZoneHumRatAtCoolPeak;
            }
            // from all the design periods, choose the one needing the most heating and save all its design variables in CalcFinalZoneSizing
            if (state.dataSize->CalcZoneSizing(state.dataSize->CurOverallSimDay, CtrlZoneNum).DesHeatVolFlow >
                state.dataSize->CalcFinalZoneSizing(CtrlZoneNum).DesHeatVolFlow) {
                state.dataSize->CalcFinalZoneSizing(CtrlZoneNum).DesHeatVolFlow =
                    state.dataSize->CalcZoneSizing(state.dataSize->CurOverallSimDay, CtrlZoneNum).DesHeatVolFlow;
                state.dataSize->CalcFinalZoneSizing(CtrlZoneNum).DesHeatLoad =
                    state.dataSize->CalcZoneSizing(state.dataSize->CurOverallSimDay, CtrlZoneNum).DesHeatLoad;
                state.dataSize->CalcFinalZoneSizing(CtrlZoneNum).DesHeatMassFlow =
                    state.dataSize->CalcZoneSizing(state.dataSize->CurOverallSimDay, CtrlZoneNum).DesHeatMassFlow;
                state.dataSize->CalcFinalZoneSizing(CtrlZoneNum).HeatDesDay =
                    state.dataSize->CalcZoneSizing(state.dataSize->CurOverallSimDay, CtrlZoneNum).HeatDesDay;
                state.dataSize->CalcFinalZoneSizing(CtrlZoneNum).DesHeatDens =
                    state.dataSize->CalcZoneSizing(state.dataSize->CurOverallSimDay, CtrlZoneNum).DesHeatDens;
                state.dataSize->CalcFinalZoneSizing(CtrlZoneNum).HeatFlowSeq =
                    state.dataSize->CalcZoneSizing(state.dataSize->CurOverallSimDay, CtrlZoneNum).HeatFlowSeq;
                state.dataSize->CalcFinalZoneSizing(CtrlZoneNum).HeatLoadSeq =
                    state.dataSize->CalcZoneSizing(state.dataSize->CurOverallSimDay, CtrlZoneNum).HeatLoadSeq;
                state.dataSize->CalcFinalZoneSizing(CtrlZoneNum).HeatZoneTempSeq =
                    state.dataSize->CalcZoneSizing(state.dataSize->CurOverallSimDay, CtrlZoneNum).HeatZoneTempSeq;
                state.dataSize->CalcFinalZoneSizing(CtrlZoneNum).HeatOutTempSeq =
                    state.dataSize->CalcZoneSizing(state.dataSize->CurOverallSimDay, CtrlZoneNum).HeatOutTempSeq;
                state.dataSize->CalcFinalZoneSizing(CtrlZoneNum).HeatZoneRetTempSeq =
                    state.dataSize->CalcZoneSizing(state.dataSize->CurOverallSimDay, CtrlZoneNum).HeatZoneRetTempSeq;
                state.dataSize->CalcFinalZoneSizing(CtrlZoneNum).HeatZoneHumRatSeq =
                    state.dataSize->CalcZoneSizing(state.dataSize->CurOverallSimDay, CtrlZoneNum).HeatZoneHumRatSeq;
                state.dataSize->CalcFinalZoneSizing(CtrlZoneNum).HeatOutHumRatSeq =
                    state.dataSize->CalcZoneSizing(state.dataSize->CurOverallSimDay, CtrlZoneNum).HeatOutHumRatSeq;
                state.dataSize->CalcFinalZoneSizing(CtrlZoneNum).ZoneTempAtHeatPeak =
                    state.dataSize->CalcZoneSizing(state.dataSize->CurOverallSimDay, CtrlZoneNum).ZoneTempAtHeatPeak;
                state.dataSize->CalcFinalZoneSizing(CtrlZoneNum).OutTempAtHeatPeak =
                    state.dataSize->CalcZoneSizing(state.dataSize->CurOverallSimDay, CtrlZoneNum).OutTempAtHeatPeak;
                state.dataSize->CalcFinalZoneSizing(CtrlZoneNum).ZoneRetTempAtHeatPeak =
                    state.dataSize->CalcZoneSizing(state.dataSize->CurOverallSimDay, CtrlZoneNum).ZoneRetTempAtHeatPeak;
                state.dataSize->CalcFinalZoneSizing(CtrlZoneNum).ZoneHumRatAtHeatPeak =
                    state.dataSize->CalcZoneSizing(state.dataSize->CurOverallSimDay, CtrlZoneNum).ZoneHumRatAtHeatPeak;
                state.dataSize->CalcFinalZoneSizing(CtrlZoneNum).OutHumRatAtHeatPeak =
                    state.dataSize->CalcZoneSizing(state.dataSize->CurOverallSimDay, CtrlZoneNum).OutHumRatAtHeatPeak;
                state.dataSize->CalcFinalZoneSizing(CtrlZoneNum).HeatDDNum =
                    state.dataSize->CalcZoneSizing(state.dataSize->CurOverallSimDay, CtrlZoneNum).HeatDDNum;
                state.dataSize->CalcFinalZoneSizing(CtrlZoneNum).cHeatDDDate =
                    state.dataSize->DesDayWeath(state.dataSize->CurOverallSimDay).DateString;
                state.dataSize->CalcFinalZoneSizing(CtrlZoneNum).TimeStepNumAtHeatMax =
                    state.dataSize->CalcZoneSizing(state.dataSize->CurOverallSimDay, CtrlZoneNum).TimeStepNumAtHeatMax;
                state.dataSize->CalcFinalZoneSizing(CtrlZoneNum).DesHeatCoilInTemp =
                    state.dataSize->CalcZoneSizing(state.dataSize->CurOverallSimDay, CtrlZoneNum).DesHeatCoilInTemp;
                state.dataSize->CalcFinalZoneSizing(CtrlZoneNum).DesHeatCoilInHumRat =
                    state.dataSize->CalcZoneSizing(state.dataSize->CurOverallSimDay, CtrlZoneNum).DesHeatCoilInHumRat;
            } else {
                state.dataSize->CalcFinalZoneSizing(CtrlZoneNum).DesHeatDens = state.dataEnvrn->StdRhoAir;
                // save design heating load when the there is design heating load and the design heating volume flow rate is zero, i.e., when
                // design heating volume flow rate is set to zero due to heating supply air temp less than zone thermostat temperature
                if (state.dataSize->CalcZoneSizing(state.dataSize->CurOverallSimDay, CtrlZoneNum).DesHeatLoad >
                    state.dataSize->CalcFinalZoneSizing(CtrlZoneNum).DesHeatLoad) {
                    state.dataSize->CalcFinalZoneSizing(CtrlZoneNum).DesHeatLoad =
                        state.dataSize->CalcZoneSizing(state.dataSize->CurOverallSimDay, CtrlZoneNum).DesHeatLoad;
                    state.dataSize->CalcFinalZoneSizing(CtrlZoneNum).HeatDesDay =
                        state.dataSize->CalcZoneSizing(state.dataSize->CurOverallSimDay, CtrlZoneNum).HeatDesDay;
                    state.dataSize->CalcFinalZoneSizing(CtrlZoneNum).HeatLoadSeq =
                        state.dataSize->CalcZoneSizing(state.dataSize->CurOverallSimDay, CtrlZoneNum).HeatLoadSeq;
                    state.dataSize->CalcFinalZoneSizing(CtrlZoneNum).HeatZoneTempSeq =
                        state.dataSize->CalcZoneSizing(state.dataSize->CurOverallSimDay, CtrlZoneNum).HeatZoneTempSeq;
                    state.dataSize->CalcFinalZoneSizing(CtrlZoneNum).HeatOutTempSeq =
                        state.dataSize->CalcZoneSizing(state.dataSize->CurOverallSimDay, CtrlZoneNum).HeatOutTempSeq;
                    state.dataSize->CalcFinalZoneSizing(CtrlZoneNum).HeatZoneRetTempSeq =
                        state.dataSize->CalcZoneSizing(state.dataSize->CurOverallSimDay, CtrlZoneNum).HeatZoneRetTempSeq;
                    state.dataSize->CalcFinalZoneSizing(CtrlZoneNum).HeatZoneHumRatSeq =
                        state.dataSize->CalcZoneSizing(state.dataSize->CurOverallSimDay, CtrlZoneNum).HeatZoneHumRatSeq;
                    state.dataSize->CalcFinalZoneSizing(CtrlZoneNum).HeatOutHumRatSeq =
                        state.dataSize->CalcZoneSizing(state.dataSize->CurOverallSimDay, CtrlZoneNum).HeatOutHumRatSeq;
                    state.dataSize->CalcFinalZoneSizing(CtrlZoneNum).ZoneTempAtHeatPeak =
                        state.dataSize->CalcZoneSizing(state.dataSize->CurOverallSimDay, CtrlZoneNum).ZoneTempAtHeatPeak;
                    state.dataSize->CalcFinalZoneSizing(CtrlZoneNum).OutTempAtHeatPeak =
                        state.dataSize->CalcZoneSizing(state.dataSize->CurOverallSimDay, CtrlZoneNum).OutTempAtHeatPeak;
                    state.dataSize->CalcFinalZoneSizing(CtrlZoneNum).ZoneRetTempAtHeatPeak =
                        state.dataSize->CalcZoneSizing(state.dataSize->CurOverallSimDay, CtrlZoneNum).ZoneRetTempAtHeatPeak;
                    state.dataSize->CalcFinalZoneSizing(CtrlZoneNum).ZoneHumRatAtHeatPeak =
                        state.dataSize->CalcZoneSizing(state.dataSize->CurOverallSimDay, CtrlZoneNum).ZoneHumRatAtHeatPeak;
                    state.dataSize->CalcFinalZoneSizing(CtrlZoneNum).OutHumRatAtHeatPeak =
                        state.dataSize->CalcZoneSizing(state.dataSize->CurOverallSimDay, CtrlZoneNum).OutHumRatAtHeatPeak;
                    state.dataSize->CalcFinalZoneSizing(CtrlZoneNum).HeatDDNum =
                        state.dataSize->CalcZoneSizing(state.dataSize->CurOverallSimDay, CtrlZoneNum).HeatDDNum;
                    state.dataSize->CalcFinalZoneSizing(CtrlZoneNum).cHeatDDDate =
                        state.dataSize->DesDayWeath(state.dataSize->CurOverallSimDay).DateString;
                    state.dataSize->CalcFinalZoneSizing(CtrlZoneNum).TimeStepNumAtHeatMax =
                        state.dataSize->CalcZoneSizing(state.dataSize->CurOverallSimDay, CtrlZoneNum).TimeStepNumAtHeatMax;
                    state.dataSize->CalcFinalZoneSizing(CtrlZoneNum).DesHeatCoilInTemp =
                        state.dataSize->CalcZoneSizing(state.dataSize->CurOverallSimDay, CtrlZoneNum).DesHeatCoilInTemp;
                    state.dataSize->CalcFinalZoneSizing(CtrlZoneNum).DesHeatCoilInHumRat =
                        state.dataSize->CalcZoneSizing(state.dataSize->CurOverallSimDay, CtrlZoneNum).DesHeatCoilInHumRat;
                    state.dataSize->CalcFinalZoneSizing(CtrlZoneNum).HeatTstatTemp =
                        state.dataSize->CalcZoneSizing(state.dataSize->CurOverallSimDay, CtrlZoneNum).HeatTstatTemp;
                }
            }
            // from all the design periods, choose the one needing the most Cooling and save all its design variables in CalcFinalZoneSizing
            if (state.dataSize->CalcZoneSizing(state.dataSize->CurOverallSimDay, CtrlZoneNum).DesCoolVolFlow >
                state.dataSize->CalcFinalZoneSizing(CtrlZoneNum).DesCoolVolFlow) {
                state.dataSize->CalcFinalZoneSizing(CtrlZoneNum).DesCoolVolFlow =
                    state.dataSize->CalcZoneSizing(state.dataSize->CurOverallSimDay, CtrlZoneNum).DesCoolVolFlow;
                state.dataSize->CalcFinalZoneSizing(CtrlZoneNum).DesCoolLoad =
                    state.dataSize->CalcZoneSizing(state.dataSize->CurOverallSimDay, CtrlZoneNum).DesCoolLoad;
                state.dataSize->CalcFinalZoneSizing(CtrlZoneNum).DesCoolMassFlow =
                    state.dataSize->CalcZoneSizing(state.dataSize->CurOverallSimDay, CtrlZoneNum).DesCoolMassFlow;
                state.dataSize->CalcFinalZoneSizing(CtrlZoneNum).CoolDesDay =
                    state.dataSize->CalcZoneSizing(state.dataSize->CurOverallSimDay, CtrlZoneNum).CoolDesDay;
                state.dataSize->CalcFinalZoneSizing(CtrlZoneNum).DesCoolDens =
                    state.dataSize->CalcZoneSizing(state.dataSize->CurOverallSimDay, CtrlZoneNum).DesCoolDens;
                state.dataSize->CalcFinalZoneSizing(CtrlZoneNum).CoolFlowSeq =
                    state.dataSize->CalcZoneSizing(state.dataSize->CurOverallSimDay, CtrlZoneNum).CoolFlowSeq;
                state.dataSize->CalcFinalZoneSizing(CtrlZoneNum).CoolLoadSeq =
                    state.dataSize->CalcZoneSizing(state.dataSize->CurOverallSimDay, CtrlZoneNum).CoolLoadSeq;
                state.dataSize->CalcFinalZoneSizing(CtrlZoneNum).CoolZoneTempSeq =
                    state.dataSize->CalcZoneSizing(state.dataSize->CurOverallSimDay, CtrlZoneNum).CoolZoneTempSeq;
                state.dataSize->CalcFinalZoneSizing(CtrlZoneNum).CoolOutTempSeq =
                    state.dataSize->CalcZoneSizing(state.dataSize->CurOverallSimDay, CtrlZoneNum).CoolOutTempSeq;
                state.dataSize->CalcFinalZoneSizing(CtrlZoneNum).CoolZoneRetTempSeq =
                    state.dataSize->CalcZoneSizing(state.dataSize->CurOverallSimDay, CtrlZoneNum).CoolZoneRetTempSeq;
                state.dataSize->CalcFinalZoneSizing(CtrlZoneNum).CoolZoneHumRatSeq =
                    state.dataSize->CalcZoneSizing(state.dataSize->CurOverallSimDay, CtrlZoneNum).CoolZoneHumRatSeq;
                state.dataSize->CalcFinalZoneSizing(CtrlZoneNum).CoolOutHumRatSeq =
                    state.dataSize->CalcZoneSizing(state.dataSize->CurOverallSimDay, CtrlZoneNum).CoolOutHumRatSeq;
                state.dataSize->CalcFinalZoneSizing(CtrlZoneNum).ZoneTempAtCoolPeak =
                    state.dataSize->CalcZoneSizing(state.dataSize->CurOverallSimDay, CtrlZoneNum).ZoneTempAtCoolPeak;
                state.dataSize->CalcFinalZoneSizing(CtrlZoneNum).OutTempAtCoolPeak =
                    state.dataSize->CalcZoneSizing(state.dataSize->CurOverallSimDay, CtrlZoneNum).OutTempAtCoolPeak;
                state.dataSize->CalcFinalZoneSizing(CtrlZoneNum).ZoneRetTempAtCoolPeak =
                    state.dataSize->CalcZoneSizing(state.dataSize->CurOverallSimDay, CtrlZoneNum).ZoneRetTempAtCoolPeak;
                state.dataSize->CalcFinalZoneSizing(CtrlZoneNum).ZoneHumRatAtCoolPeak =
                    state.dataSize->CalcZoneSizing(state.dataSize->CurOverallSimDay, CtrlZoneNum).ZoneHumRatAtCoolPeak;
                state.dataSize->CalcFinalZoneSizing(CtrlZoneNum).OutHumRatAtCoolPeak =
                    state.dataSize->CalcZoneSizing(state.dataSize->CurOverallSimDay, CtrlZoneNum).OutHumRatAtCoolPeak;
                state.dataSize->CalcFinalZoneSizing(CtrlZoneNum).CoolDDNum =
                    state.dataSize->CalcZoneSizing(state.dataSize->CurOverallSimDay, CtrlZoneNum).CoolDDNum;
                state.dataSize->CalcFinalZoneSizing(CtrlZoneNum).cCoolDDDate =
                    state.dataSize->DesDayWeath(state.dataSize->CurOverallSimDay).DateString;
                state.dataSize->CalcFinalZoneSizing(CtrlZoneNum).TimeStepNumAtCoolMax =
                    state.dataSize->CalcZoneSizing(state.dataSize->CurOverallSimDay, CtrlZoneNum).TimeStepNumAtCoolMax;
                state.dataSize->CalcFinalZoneSizing(CtrlZoneNum).DesCoolCoilInTemp =
                    state.dataSize->CalcZoneSizing(state.dataSize->CurOverallSimDay, CtrlZoneNum).DesCoolCoilInTemp;
                state.dataSize->CalcFinalZoneSizing(CtrlZoneNum).DesCoolCoilInHumRat =
                    state.dataSize->CalcZoneSizing(state.dataSize->CurOverallSimDay, CtrlZoneNum).DesCoolCoilInHumRat;
            } else {
                state.dataSize->CalcFinalZoneSizing(CtrlZoneNum).DesCoolDens = state.dataEnvrn->StdRhoAir;
                // save design cooling load when the there is design cooling load and the design cooling volume flow rate is zero, i.e., when
                // design cooling volume flow rate is set to zero due to cooling supply air temp greater than zone thermostat temperature
                if (state.dataSize->CalcZoneSizing(state.dataSize->CurOverallSimDay, CtrlZoneNum).DesCoolLoad >
                    state.dataSize->CalcFinalZoneSizing(CtrlZoneNum).DesCoolLoad) {
                    state.dataSize->CalcFinalZoneSizing(CtrlZoneNum).DesCoolLoad =
                        state.dataSize->CalcZoneSizing(state.dataSize->CurOverallSimDay, CtrlZoneNum).DesCoolLoad;
                    state.dataSize->CalcFinalZoneSizing(CtrlZoneNum).CoolDesDay =
                        state.dataSize->CalcZoneSizing(state.dataSize->CurOverallSimDay, CtrlZoneNum).CoolDesDay;
                    state.dataSize->CalcFinalZoneSizing(CtrlZoneNum).CoolLoadSeq =
                        state.dataSize->CalcZoneSizing(state.dataSize->CurOverallSimDay, CtrlZoneNum).CoolLoadSeq;
                    state.dataSize->CalcFinalZoneSizing(CtrlZoneNum).CoolZoneTempSeq =
                        state.dataSize->CalcZoneSizing(state.dataSize->CurOverallSimDay, CtrlZoneNum).CoolZoneTempSeq;
                    state.dataSize->CalcFinalZoneSizing(CtrlZoneNum).CoolOutTempSeq =
                        state.dataSize->CalcZoneSizing(state.dataSize->CurOverallSimDay, CtrlZoneNum).CoolOutTempSeq;
                    state.dataSize->CalcFinalZoneSizing(CtrlZoneNum).CoolZoneRetTempSeq =
                        state.dataSize->CalcZoneSizing(state.dataSize->CurOverallSimDay, CtrlZoneNum).CoolZoneRetTempSeq;
                    state.dataSize->CalcFinalZoneSizing(CtrlZoneNum).CoolZoneHumRatSeq =
                        state.dataSize->CalcZoneSizing(state.dataSize->CurOverallSimDay, CtrlZoneNum).CoolZoneHumRatSeq;
                    state.dataSize->CalcFinalZoneSizing(CtrlZoneNum).CoolOutHumRatSeq =
                        state.dataSize->CalcZoneSizing(state.dataSize->CurOverallSimDay, CtrlZoneNum).CoolOutHumRatSeq;
                    state.dataSize->CalcFinalZoneSizing(CtrlZoneNum).ZoneTempAtCoolPeak =
                        state.dataSize->CalcZoneSizing(state.dataSize->CurOverallSimDay, CtrlZoneNum).ZoneTempAtCoolPeak;
                    state.dataSize->CalcFinalZoneSizing(CtrlZoneNum).OutTempAtCoolPeak =
                        state.dataSize->CalcZoneSizing(state.dataSize->CurOverallSimDay, CtrlZoneNum).OutTempAtCoolPeak;
                    state.dataSize->CalcFinalZoneSizing(CtrlZoneNum).ZoneRetTempAtCoolPeak =
                        state.dataSize->CalcZoneSizing(state.dataSize->CurOverallSimDay, CtrlZoneNum).ZoneRetTempAtCoolPeak;
                    state.dataSize->CalcFinalZoneSizing(CtrlZoneNum).ZoneHumRatAtCoolPeak =
                        state.dataSize->CalcZoneSizing(state.dataSize->CurOverallSimDay, CtrlZoneNum).ZoneHumRatAtCoolPeak;
                    state.dataSize->CalcFinalZoneSizing(CtrlZoneNum).OutHumRatAtCoolPeak =
                        state.dataSize->CalcZoneSizing(state.dataSize->CurOverallSimDay, CtrlZoneNum).OutHumRatAtCoolPeak;
                    state.dataSize->CalcFinalZoneSizing(CtrlZoneNum).CoolDDNum =
                        state.dataSize->CalcZoneSizing(state.dataSize->CurOverallSimDay, CtrlZoneNum).CoolDDNum;
                    state.dataSize->CalcFinalZoneSizing(CtrlZoneNum).cCoolDDDate =
                        state.dataSize->DesDayWeath(state.dataSize->CurOverallSimDay).DateString;
                    state.dataSize->CalcFinalZoneSizing(CtrlZoneNum).TimeStepNumAtCoolMax =
                        state.dataSize->CalcZoneSizing(state.dataSize->CurOverallSimDay, CtrlZoneNum).TimeStepNumAtCoolMax;
                    state.dataSize->CalcFinalZoneSizing(CtrlZoneNum).DesCoolCoilInTemp =
                        state.dataSize->CalcZoneSizing(state.dataSize->CurOverallSimDay, CtrlZoneNum).DesCoolCoilInTemp;
                    state.dataSize->CalcFinalZoneSizing(CtrlZoneNum).DesCoolCoilInHumRat =
                        state.dataSize->CalcZoneSizing(state.dataSize->CurOverallSimDay, CtrlZoneNum).DesCoolCoilInHumRat;
                    state.dataSize->CalcFinalZoneSizing(CtrlZoneNum).CoolTstatTemp =
                        state.dataSize->CalcZoneSizing(state.dataSize->CurOverallSimDay, CtrlZoneNum).CoolTstatTemp;
                }
            }
            // save heat peak conditions when there is no design heating load or design heating volume flow rate, i.e., when
            // zone temperature is always greater than the zone heating thermostat temperature
            if (state.dataSize->CalcFinalZoneSizing(CtrlZoneNum).DesHeatLoad == 0) {
                bool FirstIteration = true;
                for (TimeStepIndex = 1; TimeStepIndex <= state.dataZoneEquipmentManager->NumOfTimeStepInDay; ++TimeStepIndex) {
                    if ((state.dataSize->CalcZoneSizing(state.dataSize->CurOverallSimDay, CtrlZoneNum).HeatZoneTempSeq(TimeStepIndex) <
                         state.dataSize->CalcZoneSizing(state.dataSize->CurOverallSimDay, CtrlZoneNum).ZoneTempAtHeatPeak) ||
                        FirstIteration) {
                        state.dataSize->CalcZoneSizing(state.dataSize->CurOverallSimDay, CtrlZoneNum).ZoneTempAtHeatPeak =
                            state.dataSize->CalcZoneSizing(state.dataSize->CurOverallSimDay, CtrlZoneNum).HeatZoneTempSeq(TimeStepIndex);
                        state.dataSize->CalcZoneSizing(state.dataSize->CurOverallSimDay, CtrlZoneNum).OutTempAtHeatPeak =
                            state.dataSize->CalcZoneSizing(state.dataSize->CurOverallSimDay, CtrlZoneNum).HeatOutTempSeq(TimeStepIndex);
                        state.dataSize->CalcZoneSizing(state.dataSize->CurOverallSimDay, CtrlZoneNum).ZoneRetTempAtHeatPeak =
                            state.dataSize->CalcZoneSizing(state.dataSize->CurOverallSimDay, CtrlZoneNum).HeatZoneRetTempSeq(TimeStepIndex);
                        state.dataSize->CalcZoneSizing(state.dataSize->CurOverallSimDay, CtrlZoneNum).ZoneHumRatAtHeatPeak =
                            state.dataSize->CalcZoneSizing(state.dataSize->CurOverallSimDay, CtrlZoneNum).HeatZoneHumRatSeq(TimeStepIndex);
                        state.dataSize->CalcZoneSizing(state.dataSize->CurOverallSimDay, CtrlZoneNum).OutHumRatAtHeatPeak =
                            state.dataSize->CalcZoneSizing(state.dataSize->CurOverallSimDay, CtrlZoneNum).HeatOutHumRatSeq(TimeStepIndex);
                        state.dataSize->CalcZoneSizing(state.dataSize->CurOverallSimDay, CtrlZoneNum).TimeStepNumAtHeatMax = TimeStepIndex;
                        FirstIteration = false;
                    }
                }
                if (state.dataSize->CalcZoneSizing(state.dataSize->CurOverallSimDay, CtrlZoneNum).OutTempAtHeatPeak <=
                    state.dataSize->CalcFinalZoneSizing(CtrlZoneNum).OutTempAtHeatPeak) {
                    state.dataSize->CalcFinalZoneSizing(CtrlZoneNum).HeatDesDay =
                        state.dataSize->CalcZoneSizing(state.dataSize->CurOverallSimDay, CtrlZoneNum).HeatDesDay;
                    state.dataSize->CalcFinalZoneSizing(CtrlZoneNum).HeatZoneTempSeq =
                        state.dataSize->CalcZoneSizing(state.dataSize->CurOverallSimDay, CtrlZoneNum).HeatZoneTempSeq;
                    state.dataSize->CalcFinalZoneSizing(CtrlZoneNum).HeatOutTempSeq =
                        state.dataSize->CalcZoneSizing(state.dataSize->CurOverallSimDay, CtrlZoneNum).HeatOutTempSeq;
                    state.dataSize->CalcFinalZoneSizing(CtrlZoneNum).HeatZoneRetTempSeq =
                        state.dataSize->CalcZoneSizing(state.dataSize->CurOverallSimDay, CtrlZoneNum).HeatZoneRetTempSeq;
                    state.dataSize->CalcFinalZoneSizing(CtrlZoneNum).HeatZoneHumRatSeq =
                        state.dataSize->CalcZoneSizing(state.dataSize->CurOverallSimDay, CtrlZoneNum).HeatZoneHumRatSeq;
                    state.dataSize->CalcFinalZoneSizing(CtrlZoneNum).HeatOutHumRatSeq =
                        state.dataSize->CalcZoneSizing(state.dataSize->CurOverallSimDay, CtrlZoneNum).HeatOutHumRatSeq;
                    state.dataSize->CalcFinalZoneSizing(CtrlZoneNum).ZoneTempAtHeatPeak =
                        state.dataSize->CalcZoneSizing(state.dataSize->CurOverallSimDay, CtrlZoneNum).ZoneTempAtHeatPeak;
                    state.dataSize->CalcFinalZoneSizing(CtrlZoneNum).OutTempAtHeatPeak =
                        state.dataSize->CalcZoneSizing(state.dataSize->CurOverallSimDay, CtrlZoneNum).OutTempAtHeatPeak;
                    state.dataSize->CalcFinalZoneSizing(CtrlZoneNum).ZoneRetTempAtHeatPeak =
                        state.dataSize->CalcZoneSizing(state.dataSize->CurOverallSimDay, CtrlZoneNum).ZoneRetTempAtHeatPeak;
                    state.dataSize->CalcFinalZoneSizing(CtrlZoneNum).ZoneHumRatAtHeatPeak =
                        state.dataSize->CalcZoneSizing(state.dataSize->CurOverallSimDay, CtrlZoneNum).ZoneHumRatAtHeatPeak;
                    state.dataSize->CalcFinalZoneSizing(CtrlZoneNum).OutHumRatAtHeatPeak =
                        state.dataSize->CalcZoneSizing(state.dataSize->CurOverallSimDay, CtrlZoneNum).OutHumRatAtHeatPeak;
                    state.dataSize->CalcFinalZoneSizing(CtrlZoneNum).HeatDDNum =
                        state.dataSize->CalcZoneSizing(state.dataSize->CurOverallSimDay, CtrlZoneNum).HeatDDNum;
                    state.dataSize->CalcFinalZoneSizing(CtrlZoneNum).cHeatDDDate =
                        state.dataSize->DesDayWeath(state.dataSize->CurOverallSimDay).DateString;
                    state.dataSize->CalcFinalZoneSizing(CtrlZoneNum).TimeStepNumAtHeatMax =
                        state.dataSize->CalcZoneSizing(state.dataSize->CurOverallSimDay, CtrlZoneNum).TimeStepNumAtHeatMax;
                    state.dataSize->CalcFinalZoneSizing(CtrlZoneNum).DesHeatCoilInTemp =
                        state.dataSize->CalcZoneSizing(state.dataSize->CurOverallSimDay, CtrlZoneNum).DesHeatCoilInTemp;
                    state.dataSize->CalcFinalZoneSizing(CtrlZoneNum).DesHeatCoilInHumRat =
                        state.dataSize->CalcZoneSizing(state.dataSize->CurOverallSimDay, CtrlZoneNum).DesHeatCoilInHumRat;
                    state.dataSize->CalcFinalZoneSizing(CtrlZoneNum).HeatTstatTemp =
                        state.dataSize->CalcZoneSizing(state.dataSize->CurOverallSimDay, CtrlZoneNum).HeatTstatTemp;
                    FirstIteration = false;
                }
            }
            // save cool peak conditions when there is no design cooling load or design cooling volume flow rate, i.e., when
            // zone temperature is always less than the zone cooling thermostat temperature
            if (state.dataSize->CalcFinalZoneSizing(CtrlZoneNum).DesCoolLoad == 0) {
                bool FirstIteration = true;
                for (TimeStepIndex = 1; TimeStepIndex <= state.dataZoneEquipmentManager->NumOfTimeStepInDay; ++TimeStepIndex) {
                    if ((state.dataSize->CalcZoneSizing(state.dataSize->CurOverallSimDay, CtrlZoneNum).CoolZoneTempSeq(TimeStepIndex) >
                         state.dataSize->CalcZoneSizing(state.dataSize->CurOverallSimDay, CtrlZoneNum).ZoneTempAtCoolPeak) ||
                        FirstIteration) {
                        state.dataSize->CalcZoneSizing(state.dataSize->CurOverallSimDay, CtrlZoneNum).ZoneTempAtCoolPeak =
                            state.dataSize->CalcZoneSizing(state.dataSize->CurOverallSimDay, CtrlZoneNum).CoolZoneTempSeq(TimeStepIndex);
                        state.dataSize->CalcZoneSizing(state.dataSize->CurOverallSimDay, CtrlZoneNum).OutTempAtCoolPeak =
                            state.dataSize->CalcZoneSizing(state.dataSize->CurOverallSimDay, CtrlZoneNum).CoolOutTempSeq(TimeStepIndex);
                        state.dataSize->CalcZoneSizing(state.dataSize->CurOverallSimDay, CtrlZoneNum).ZoneRetTempAtCoolPeak =
                            state.dataSize->CalcZoneSizing(state.dataSize->CurOverallSimDay, CtrlZoneNum).CoolZoneRetTempSeq(TimeStepIndex);
                        state.dataSize->CalcZoneSizing(state.dataSize->CurOverallSimDay, CtrlZoneNum).ZoneHumRatAtCoolPeak =
                            state.dataSize->CalcZoneSizing(state.dataSize->CurOverallSimDay, CtrlZoneNum).CoolZoneHumRatSeq(TimeStepIndex);
                        state.dataSize->CalcZoneSizing(state.dataSize->CurOverallSimDay, CtrlZoneNum).OutHumRatAtCoolPeak =
                            state.dataSize->CalcZoneSizing(state.dataSize->CurOverallSimDay, CtrlZoneNum).CoolOutHumRatSeq(TimeStepIndex);
                        state.dataSize->CalcZoneSizing(state.dataSize->CurOverallSimDay, CtrlZoneNum).TimeStepNumAtCoolMax = TimeStepIndex;
                        FirstIteration = false;
                    }
                }
                if (state.dataSize->CalcZoneSizing(state.dataSize->CurOverallSimDay, CtrlZoneNum).OutTempAtCoolPeak >
                    state.dataSize->CalcFinalZoneSizing(CtrlZoneNum).OutTempAtCoolPeak) {
                    state.dataSize->CalcFinalZoneSizing(CtrlZoneNum).CoolDesDay =
                        state.dataSize->CalcZoneSizing(state.dataSize->CurOverallSimDay, CtrlZoneNum).CoolDesDay;
                    state.dataSize->CalcFinalZoneSizing(CtrlZoneNum).CoolZoneTempSeq =
                        state.dataSize->CalcZoneSizing(state.dataSize->CurOverallSimDay, CtrlZoneNum).CoolZoneTempSeq;
                    state.dataSize->CalcFinalZoneSizing(CtrlZoneNum).CoolOutTempSeq =
                        state.dataSize->CalcZoneSizing(state.dataSize->CurOverallSimDay, CtrlZoneNum).CoolOutTempSeq;
                    state.dataSize->CalcFinalZoneSizing(CtrlZoneNum).CoolZoneRetTempSeq =
                        state.dataSize->CalcZoneSizing(state.dataSize->CurOverallSimDay, CtrlZoneNum).CoolZoneRetTempSeq;
                    state.dataSize->CalcFinalZoneSizing(CtrlZoneNum).CoolZoneHumRatSeq =
                        state.dataSize->CalcZoneSizing(state.dataSize->CurOverallSimDay, CtrlZoneNum).CoolZoneHumRatSeq;
                    state.dataSize->CalcFinalZoneSizing(CtrlZoneNum).CoolOutHumRatSeq =
                        state.dataSize->CalcZoneSizing(state.dataSize->CurOverallSimDay, CtrlZoneNum).CoolOutHumRatSeq;
                    state.dataSize->CalcFinalZoneSizing(CtrlZoneNum).ZoneTempAtCoolPeak =
                        state.dataSize->CalcZoneSizing(state.dataSize->CurOverallSimDay, CtrlZoneNum).ZoneTempAtCoolPeak;
                    state.dataSize->CalcFinalZoneSizing(CtrlZoneNum).OutTempAtCoolPeak =
                        state.dataSize->CalcZoneSizing(state.dataSize->CurOverallSimDay, CtrlZoneNum).OutTempAtCoolPeak;
                    state.dataSize->CalcFinalZoneSizing(CtrlZoneNum).ZoneRetTempAtCoolPeak =
                        state.dataSize->CalcZoneSizing(state.dataSize->CurOverallSimDay, CtrlZoneNum).ZoneRetTempAtCoolPeak;
                    state.dataSize->CalcFinalZoneSizing(CtrlZoneNum).ZoneHumRatAtCoolPeak =
                        state.dataSize->CalcZoneSizing(state.dataSize->CurOverallSimDay, CtrlZoneNum).ZoneHumRatAtCoolPeak;
                    state.dataSize->CalcFinalZoneSizing(CtrlZoneNum).OutHumRatAtCoolPeak =
                        state.dataSize->CalcZoneSizing(state.dataSize->CurOverallSimDay, CtrlZoneNum).OutHumRatAtCoolPeak;
                    state.dataSize->CalcFinalZoneSizing(CtrlZoneNum).CoolDDNum =
                        state.dataSize->CalcZoneSizing(state.dataSize->CurOverallSimDay, CtrlZoneNum).CoolDDNum;
                    state.dataSize->CalcFinalZoneSizing(CtrlZoneNum).cCoolDDDate =
                        state.dataSize->DesDayWeath(state.dataSize->CurOverallSimDay).DateString;
                    state.dataSize->CalcFinalZoneSizing(CtrlZoneNum).TimeStepNumAtCoolMax =
                        state.dataSize->CalcZoneSizing(state.dataSize->CurOverallSimDay, CtrlZoneNum).TimeStepNumAtCoolMax;
                    state.dataSize->CalcFinalZoneSizing(CtrlZoneNum).DesCoolCoilInTemp =
                        state.dataSize->CalcZoneSizing(state.dataSize->CurOverallSimDay, CtrlZoneNum).DesCoolCoilInTemp;
                    state.dataSize->CalcFinalZoneSizing(CtrlZoneNum).DesCoolCoilInHumRat =
                        state.dataSize->CalcZoneSizing(state.dataSize->CurOverallSimDay, CtrlZoneNum).DesCoolCoilInHumRat;
                    state.dataSize->CalcFinalZoneSizing(CtrlZoneNum).CoolTstatTemp =
                        state.dataSize->CalcZoneSizing(state.dataSize->CurOverallSimDay, CtrlZoneNum).CoolTstatTemp;
                }
            }
        }
    } break;
    case DataGlobalConstants::CallIndicator::EndZoneSizingCalc: {
        // candidate EMS calling point to customize CalcFinalZoneSizing
        bool anyEMSRan;
        ManageEMS(state, EMSManager::EMSCallFrom::ZoneSizing, anyEMSRan, ObjexxFCL::Optional_int_const());

        // now apply EMS overrides (if any)

        if (state.dataGlobal->AnyEnergyManagementSystemInModel) {
            for (CtrlZoneNum = 1; CtrlZoneNum <= state.dataGlobal->NumOfZones; ++CtrlZoneNum) {
                if (state.dataSize->CalcFinalZoneSizing(CtrlZoneNum).EMSOverrideDesHeatMassOn) {
                    if (state.dataSize->CalcFinalZoneSizing(CtrlZoneNum).DesHeatMassFlow > 0.0)
                        state.dataSize->CalcFinalZoneSizing(CtrlZoneNum).DesHeatMassFlow =
                            state.dataSize->CalcFinalZoneSizing(CtrlZoneNum).EMSValueDesHeatMassFlow;
                }
                if (state.dataSize->CalcFinalZoneSizing(CtrlZoneNum).EMSOverrideDesCoolMassOn) {
                    if (state.dataSize->CalcFinalZoneSizing(CtrlZoneNum).DesCoolMassFlow > 0.0)
                        state.dataSize->CalcFinalZoneSizing(CtrlZoneNum).DesCoolMassFlow =
                            state.dataSize->CalcFinalZoneSizing(CtrlZoneNum).EMSValueDesCoolMassFlow;
                }
                if (state.dataSize->CalcFinalZoneSizing(CtrlZoneNum).EMSOverrideDesHeatLoadOn) {
                    if (state.dataSize->CalcFinalZoneSizing(CtrlZoneNum).DesHeatLoad > 0.0)
                        state.dataSize->CalcFinalZoneSizing(CtrlZoneNum).DesHeatLoad =
                            state.dataSize->CalcFinalZoneSizing(CtrlZoneNum).EMSValueDesHeatLoad;
                }
                if (state.dataSize->CalcFinalZoneSizing(CtrlZoneNum).EMSOverrideDesCoolLoadOn) {
                    if (state.dataSize->CalcFinalZoneSizing(CtrlZoneNum).DesCoolLoad > 0.0)
                        state.dataSize->CalcFinalZoneSizing(CtrlZoneNum).DesCoolLoad =
                            state.dataSize->CalcFinalZoneSizing(CtrlZoneNum).EMSValueDesCoolLoad;
                }
                if (state.dataSize->CalcFinalZoneSizing(CtrlZoneNum).EMSOverrideDesHeatVolOn) {
                    if (state.dataSize->CalcFinalZoneSizing(CtrlZoneNum).DesHeatVolFlow > 0.0)
                        state.dataSize->CalcFinalZoneSizing(CtrlZoneNum).DesHeatVolFlow =
                            state.dataSize->CalcFinalZoneSizing(CtrlZoneNum).EMSValueDesHeatVolFlow;
                }
                if (state.dataSize->CalcFinalZoneSizing(CtrlZoneNum).EMSOverrideDesCoolVolOn) {
                    if (state.dataSize->CalcFinalZoneSizing(CtrlZoneNum).DesCoolVolFlow > 0.0)
                        state.dataSize->CalcFinalZoneSizing(CtrlZoneNum).DesCoolVolFlow =
                            state.dataSize->CalcFinalZoneSizing(CtrlZoneNum).EMSValueDesCoolVolFlow;
                }
            }
        }

        if (!state.dataGlobal->isPulseZoneSizing) {

            for (CtrlZoneNum = 1; CtrlZoneNum <= state.dataGlobal->NumOfZones; ++CtrlZoneNum) {
                if (!state.dataZoneEquip->ZoneEquipConfig(CtrlZoneNum).IsControlled) continue;
                if (std::abs(state.dataSize->CalcFinalZoneSizing(CtrlZoneNum).DesCoolLoad) <= 1.e-8) {
                    ShowWarningError(
                        state, "Calculated design cooling load for zone=" + state.dataSize->CalcFinalZoneSizing(CtrlZoneNum).ZoneName + " is zero.");
                    ShowContinueError(state, "Check Sizing:Zone and ZoneControl:Thermostat inputs.");
                }
                if (std::abs(state.dataSize->CalcFinalZoneSizing(CtrlZoneNum).DesHeatLoad) <= 1.e-8) {
                    ShowWarningError(
                        state, "Calculated design heating load for zone=" + state.dataSize->CalcFinalZoneSizing(CtrlZoneNum).ZoneName + " is zero.");
                    ShowContinueError(state, "Check Sizing:Zone and ZoneControl:Thermostat inputs.");
                }
            }

            print(state.files.zsz, "Time");
            for (I = 1; I <= state.dataGlobal->NumOfZones; ++I) {
                if (!state.dataZoneEquip->ZoneEquipConfig(I).IsControlled) continue;

                static constexpr std::string_view ZSizeFmt11("{}{}:{}{}{}{}:{}{}{}{}:{}{}{}{}:{}{}");
                print(state.files.zsz,
                      ZSizeFmt11,
                      state.dataSize->SizingFileColSep,
                      state.dataSize->CalcFinalZoneSizing(I).ZoneName,
                      state.dataSize->CalcFinalZoneSizing(I).HeatDesDay,
                      ":Des Heat Load [W]",
                      state.dataSize->SizingFileColSep,
                      state.dataSize->CalcFinalZoneSizing(I).ZoneName,
                      state.dataSize->CalcFinalZoneSizing(I).CoolDesDay,
                      ":Des Sens Cool Load [W]",
                      state.dataSize->SizingFileColSep,
                      state.dataSize->CalcFinalZoneSizing(I).ZoneName,
                      state.dataSize->CalcFinalZoneSizing(I).HeatDesDay,
                      ":Des Heat Mass Flow [kg/s]",
                      state.dataSize->SizingFileColSep,
                      state.dataSize->CalcFinalZoneSizing(I).ZoneName,
                      state.dataSize->CalcFinalZoneSizing(I).CoolDesDay,
                      ":Des Cool Mass Flow [kg/s]");

                // Should this be done only if there is a cooling load? Or would this message help determine why there was no load?
                if (std::abs(state.dataSize->CalcFinalZoneSizing(I).DesCoolLoad) > 1.e-8) {
                    // check for low cooling delta T from supply to zone to see if air volume flow rate might be excessively high
                    if (state.dataSize->CalcFinalZoneSizing(I).ZnCoolDgnSAMethod == SupplyAirTemperature) {
                        SupplyTemp = state.dataSize->CalcFinalZoneSizing(I).CoolDesTemp;
                        DeltaTemp = SupplyTemp - state.dataSize->CalcFinalZoneSizing(I).ZoneTempAtCoolPeak;
                    } else {
                        DeltaTemp = -std::abs(state.dataSize->CalcFinalZoneSizing(I).CoolDesTempDiff);
                        SupplyTemp = DeltaTemp + state.dataSize->CalcFinalZoneSizing(I).ZoneTempAtCoolPeak;
                    }

                    // check for low delta T to avoid very high flow rates
                    if (std::abs(DeltaTemp) < 5.0 && std::abs(DeltaTemp) > SmallTempDiff) { // Vdot exceeds 1200 cfm/ton @ DT=5
                        if (std::abs(DeltaTemp) >= 2.0) {                                   // Vdot exceeds 3000 cfm/ton @ DT=2
                            ShowWarningError(state, "UpdateZoneSizing: Cooling supply air temperature (calculated) within 5C of zone temperature");
                        } else {
                            ShowSevereError(state, "UpdateZoneSizing: Cooling supply air temperature (calculated) within 2C of zone temperature");
                        }
                        ShowContinueError(state, "...check zone thermostat set point and design supply air temperatures");
                        ShowContinueError(state, "...zone name = " + state.dataSize->CalcFinalZoneSizing(I).ZoneName);
                        ShowContinueError(state,
                                          format("...design sensible cooling load = {:.2R} W", state.dataSize->CalcFinalZoneSizing(I).DesCoolLoad));
                        ShowContinueError(state,
                                          format("...thermostat set point temp    = {:.3R} C", state.dataSize->CalcFinalZoneSizing(I).CoolTstatTemp));
                        ShowContinueError(
                            state, format("...zone temperature             = {:.3R} C", state.dataSize->CalcFinalZoneSizing(I).ZoneTempAtCoolPeak));
                        ShowContinueError(state, format("...supply air temperature       = {:.3R} C", SupplyTemp));
                        ShowContinueError(state, format("...temperature difference       = {:.5R} C", DeltaTemp));
                        ShowContinueError(
                            state, format("...calculated volume flow rate  = {:.5R} m3/s", (state.dataSize->CalcFinalZoneSizing(I).DesCoolVolFlow)));
                        ShowContinueError(
                            state, format("...calculated mass flow rate    = {:.5R} kg/s", (state.dataSize->CalcFinalZoneSizing(I).DesCoolMassFlow)));
                        if (SupplyTemp > state.dataSize->CalcFinalZoneSizing(I).ZoneTempAtCoolPeak)
                            ShowContinueError(
                                state, "...Note: supply air temperature should be less than zone temperature during cooling air flow calculations");
                    } else if (std::abs(DeltaTemp) > SmallTempDiff && SupplyTemp > state.dataSize->CalcFinalZoneSizing(I).ZoneTempAtCoolPeak) {
                        ShowSevereError(
                            state, "UpdateZoneSizing: Supply air temperature is greater than zone temperature during cooling air flow calculations");
                        ShowContinueError(
                            state, format("...calculated volume flow rate  = {:.5R} m3/s", (state.dataSize->CalcFinalZoneSizing(I).DesCoolVolFlow)));
                        ShowContinueError(
                            state, format("...calculated mass flow rate    = {:.5R} kg/s", (state.dataSize->CalcFinalZoneSizing(I).DesCoolMassFlow)));
                        ShowContinueError(state,
                                          format("...thermostat set point temp    = {:.3R} C", state.dataSize->CalcFinalZoneSizing(I).CoolTstatTemp));
                        ShowContinueError(
                            state, format("...zone temperature            = {:.3R} C", state.dataSize->CalcFinalZoneSizing(I).ZoneTempAtCoolPeak));
                        ShowContinueError(state, format("...supply air temperature      = {:.3R} C", SupplyTemp));
                        ShowContinueError(state, "...occurs in zone              = " + state.dataSize->CalcFinalZoneSizing(I).ZoneName);
                        ShowContinueError(
                            state, "...Note: supply air temperature should be less than zone temperature during cooling air flow calculations");
                    }
                }
                // Should this be done only if there is a heating load? Or would this message help determine why there was no load?
                if (std::abs(state.dataSize->CalcFinalZoneSizing(I).DesHeatLoad) > 1.e-8) { // ABS() ?
                    // check for low cooling delta T from supply to zone to see if air volume flow rate might be excessively high
                    if (state.dataSize->CalcFinalZoneSizing(I).ZnHeatDgnSAMethod == SupplyAirTemperature) {
                        SupplyTemp = state.dataSize->CalcFinalZoneSizing(I).HeatDesTemp;
                        DeltaTemp = SupplyTemp - state.dataSize->CalcFinalZoneSizing(I).ZoneTempAtHeatPeak;
                    } else {
                        DeltaTemp = state.dataSize->CalcFinalZoneSizing(I).HeatDesTempDiff;
                        SupplyTemp = DeltaTemp + state.dataSize->CalcFinalZoneSizing(I).ZoneTempAtHeatPeak;
                    }

                    if (std::abs(DeltaTemp) < 5.0 && std::abs(DeltaTemp) > SmallTempDiff) { // Vdot exceeds 1200 cfm/ton @ DT=5
                        if (std::abs(DeltaTemp) >= 2.0) {                                   // Vdot exceeds 3000 cfm/ton @ DT=2
                            ShowWarningError(state, "UpdateZoneSizing: Heating supply air temperature (calculated) within 5C of zone temperature");
                        } else {
                            ShowSevereError(state, "UpdateZoneSizing: Heating supply air temperature (calculated) within 2C of zone temperature");
                        }
                        ShowContinueError(state, "...check zone thermostat set point and design supply air temperatures");
                        ShowContinueError(state, "...zone name = " + state.dataSize->CalcFinalZoneSizing(I).ZoneName);
                        ShowContinueError(state,
                                          format("...design heating load         = {:.2R} W", state.dataSize->CalcFinalZoneSizing(I).DesHeatLoad));
                        ShowContinueError(state,
                                          format("...thermostat set point temp   = {:.3R} C", state.dataSize->CalcFinalZoneSizing(I).HeatTstatTemp));
                        ShowContinueError(
                            state, format("...zone temperature            = {:.3R} C", state.dataSize->CalcFinalZoneSizing(I).ZoneTempAtHeatPeak));
                        ShowContinueError(state, format("...supply air temperature      = {:.3R} C", SupplyTemp));
                        ShowContinueError(state, format("...temperature difference      = {:.5R} C", DeltaTemp));
                        ShowContinueError(
                            state, format("...calculated volume flow rate = {:.5R} m3/s", (state.dataSize->CalcFinalZoneSizing(I).DesHeatVolFlow)));
                        ShowContinueError(
                            state, format("...calculated mass flow rate   = {:.5R} kg/s", (state.dataSize->CalcFinalZoneSizing(I).DesHeatMassFlow)));
                        if (SupplyTemp < state.dataSize->CalcFinalZoneSizing(I).ZoneTempAtHeatPeak)
                            ShowContinueError(state,
                                              "...Note: supply air temperature should be greater than zone temperature during heating air "
                                              "flow calculations");
                    } else if (std::abs(DeltaTemp) > SmallTempDiff && SupplyTemp < state.dataSize->CalcFinalZoneSizing(I).ZoneTempAtHeatPeak) {
                        ShowSevereError(
                            state, "UpdateZoneSizing: Supply air temperature is less than zone temperature during heating air flow calculations");
                        ShowContinueError(state,
                                          format("...calculated design heating volume flow rate = {:.5R} m3/s",
                                                 (state.dataSize->CalcFinalZoneSizing(I).DesHeatVolFlow)));
                        ShowContinueError(state,
                                          format("...calculated design heating mass flow rate   = {:.5R} kg/s",
                                                 (state.dataSize->CalcFinalZoneSizing(I).DesHeatMassFlow)));
                        ShowContinueError(state,
                                          format("...thermostat set piont temp   = {:.3R} C", state.dataSize->CalcFinalZoneSizing(I).HeatTstatTemp));
                        ShowContinueError(
                            state, format("...zone temperature            = {:.3R} C", state.dataSize->CalcFinalZoneSizing(I).ZoneTempAtHeatPeak));
                        ShowContinueError(state, format("...supply air temperature      = {:.3R} C", SupplyTemp));
                        ShowContinueError(state, "...occurs in zone              = " + state.dataSize->CalcFinalZoneSizing(I).ZoneName);
                        ShowContinueError(state,
                                          "...Note: supply air temperature should be greater than zone temperature during heating air "
                                          "flow calculations");
                    }
                }
            }

            print(state.files.zsz, "\n");
            //      HourFrac = 0.0
            Minutes = 0;
            TimeStepIndex = 0;
            for (HourCounter = 1; HourCounter <= 24; ++HourCounter) {
                for (TimeStepCounter = 1; TimeStepCounter <= state.dataGlobal->NumOfTimeStepInHour; ++TimeStepCounter) {
                    ++TimeStepIndex;
                    Minutes += state.dataGlobal->MinutesPerTimeStep;
                    if (Minutes == 60) {
                        Minutes = 0;
                        HourPrint = HourCounter;
                    } else {
                        HourPrint = HourCounter - 1;
                    }
                    for (CtrlZoneNum = 1; CtrlZoneNum <= state.dataGlobal->NumOfZones; ++CtrlZoneNum) {
                        if (!state.dataZoneEquip->ZoneEquipConfig(CtrlZoneNum).IsControlled) continue;
                        if (TimeStepIndex == state.dataSize->CalcFinalZoneSizing(CtrlZoneNum).TimeStepNumAtHeatMax) {
                            state.dataSize->HeatPeakDateHrMin(CtrlZoneNum) =
                                state.dataSize->CalcFinalZoneSizing(CtrlZoneNum).cHeatDDDate + ' ' + format(PeakHrMinFmt, HourPrint, Minutes);
                        }
                        if (TimeStepIndex == state.dataSize->CalcFinalZoneSizing(CtrlZoneNum).TimeStepNumAtCoolMax) {
                            state.dataSize->CoolPeakDateHrMin(CtrlZoneNum) =
                                state.dataSize->CalcFinalZoneSizing(CtrlZoneNum).cCoolDDDate + ' ' + format(PeakHrMinFmt, HourPrint, Minutes);
                        }
                    }

                    static constexpr std::string_view ZSizeFmt20("{:02}:{:02}:00");
                    print(state.files.zsz, ZSizeFmt20, HourPrint, Minutes);
                    for (I = 1; I <= state.dataGlobal->NumOfZones; ++I) {
                        if (!state.dataZoneEquip->ZoneEquipConfig(I).IsControlled) continue;
                        static constexpr std::string_view ZSizeFmt21("{}{:12.6E}{}{:12.6E}{}{:12.6E}{}{:12.6E}");
                        print(state.files.zsz,
                              ZSizeFmt21,
                              state.dataSize->SizingFileColSep,
                              state.dataSize->CalcFinalZoneSizing(I).HeatLoadSeq(TimeStepIndex),
                              state.dataSize->SizingFileColSep,
                              state.dataSize->CalcFinalZoneSizing(I).CoolLoadSeq(TimeStepIndex),
                              state.dataSize->SizingFileColSep,
                              state.dataSize->CalcFinalZoneSizing(I).HeatFlowSeq(TimeStepIndex),
                              state.dataSize->SizingFileColSep,
                              state.dataSize->CalcFinalZoneSizing(I).CoolFlowSeq(TimeStepIndex));
                    }
                    print(state.files.zsz, "\n");
                }
            }
            print(state.files.zsz, "Peak");

            for (I = 1; I <= state.dataGlobal->NumOfZones; ++I) {
                if (!state.dataZoneEquip->ZoneEquipConfig(I).IsControlled) continue;

                static constexpr std::string_view ZSizeFmt31("{}{:12.6E}{}{:12.6E}{}{:12.6E}{}{:12.6E}");
                print(state.files.zsz,
                      ZSizeFmt31,
                      state.dataSize->SizingFileColSep,
                      state.dataSize->CalcFinalZoneSizing(I).DesHeatLoad,
                      state.dataSize->SizingFileColSep,
                      state.dataSize->CalcFinalZoneSizing(I).DesCoolLoad,
                      state.dataSize->SizingFileColSep,
                      state.dataSize->CalcFinalZoneSizing(I).DesHeatMassFlow,
                      state.dataSize->SizingFileColSep,
                      state.dataSize->CalcFinalZoneSizing(I).DesCoolMassFlow);
            }
            print(state.files.zsz, "\n");

            print(state.files.zsz, "\nPeak Vol Flow (m3/s)");
            for (I = 1; I <= state.dataGlobal->NumOfZones; ++I) {
                if (!state.dataZoneEquip->ZoneEquipConfig(I).IsControlled) continue;
                static constexpr std::string_view ZSizeFmt41("{}{}{}{:12.6E}{}{:12.6E}");
                print(state.files.zsz,
                      ZSizeFmt41,
                      state.dataSize->SizingFileColSep,
                      state.dataSize->SizingFileColSep,
                      state.dataSize->SizingFileColSep,
                      state.dataSize->CalcFinalZoneSizing(I).DesHeatVolFlow,
                      state.dataSize->SizingFileColSep,
                      state.dataSize->CalcFinalZoneSizing(I).DesCoolVolFlow);
            }
            print(state.files.zsz, "\n");
            state.files.zsz.close();
        }

        // Move data from Calc arrays to user modified arrays

        for (std::size_t i = 0; i < state.dataSize->ZoneSizing.size(); ++i) {
            auto &z(state.dataSize->ZoneSizing[i]);
            auto &c(state.dataSize->CalcZoneSizing[i]);
            z.CoolDesDay = c.CoolDesDay;
            z.HeatDesDay = c.HeatDesDay;
            z.DesHeatDens = c.DesHeatDens;
            z.DesCoolDens = c.DesCoolDens;
            z.HeatDDNum = c.HeatDDNum;
            z.CoolDDNum = c.CoolDDNum;

            z.DesHeatLoad = c.DesHeatLoad;
            z.DesHeatMassFlow = c.DesHeatMassFlow;
            z.ZoneTempAtHeatPeak = c.ZoneTempAtHeatPeak;
            z.OutTempAtHeatPeak = c.OutTempAtHeatPeak;
            z.ZoneRetTempAtHeatPeak = c.ZoneRetTempAtHeatPeak;
            z.ZoneHumRatAtHeatPeak = c.ZoneHumRatAtHeatPeak;
            z.OutHumRatAtHeatPeak = c.OutHumRatAtHeatPeak;
            z.TimeStepNumAtHeatMax = c.TimeStepNumAtHeatMax;
            z.DesHeatVolFlow = c.DesHeatVolFlow;
            z.DesHeatCoilInTemp = c.DesHeatCoilInTemp;
            z.DesHeatCoilInHumRat = c.DesHeatCoilInHumRat;

            z.DesCoolLoad = c.DesCoolLoad;
            z.DesCoolMassFlow = c.DesCoolMassFlow;
            z.ZoneTempAtCoolPeak = c.ZoneTempAtCoolPeak;
            z.OutTempAtCoolPeak = c.OutTempAtCoolPeak;
            z.ZoneRetTempAtCoolPeak = c.ZoneRetTempAtCoolPeak;
            z.ZoneHumRatAtCoolPeak = c.ZoneHumRatAtCoolPeak;
            z.OutHumRatAtCoolPeak = c.OutHumRatAtCoolPeak;
            z.TimeStepNumAtCoolMax = c.TimeStepNumAtCoolMax;
            z.DesCoolVolFlow = c.DesCoolVolFlow;
            z.DesCoolCoilInTemp = c.DesCoolCoilInTemp;
            z.DesCoolCoilInHumRat = c.DesCoolCoilInHumRat;
        }

        for (std::size_t i = 0; i < state.dataSize->FinalZoneSizing.size(); ++i) {
            auto &z(state.dataSize->FinalZoneSizing[i]);
            auto &c(state.dataSize->CalcFinalZoneSizing[i]);
            z.CoolDesDay = c.CoolDesDay;
            z.HeatDesDay = c.HeatDesDay;
            z.DesHeatDens = c.DesHeatDens;
            z.DesCoolDens = c.DesCoolDens;
            z.HeatDDNum = c.HeatDDNum;
            z.CoolDDNum = c.CoolDDNum;

            z.DesHeatLoad = c.DesHeatLoad;
            z.NonAirSysDesHeatLoad = c.DesHeatLoad;
            z.DesHeatMassFlow = c.DesHeatMassFlow;
            z.ZoneTempAtHeatPeak = c.ZoneTempAtHeatPeak;
            z.OutTempAtHeatPeak = c.OutTempAtHeatPeak;
            z.ZoneRetTempAtHeatPeak = c.ZoneRetTempAtHeatPeak;
            z.ZoneHumRatAtHeatPeak = c.ZoneHumRatAtHeatPeak;
            z.OutHumRatAtHeatPeak = c.OutHumRatAtHeatPeak;
            z.TimeStepNumAtHeatMax = c.TimeStepNumAtHeatMax;
            z.DesHeatVolFlow = c.DesHeatVolFlow;
            z.NonAirSysDesHeatVolFlow = c.DesHeatVolFlow;
            z.DesHeatCoilInTemp = c.DesHeatCoilInTemp;
            z.DesHeatCoilInHumRat = c.DesHeatCoilInHumRat;

            z.DesCoolLoad = c.DesCoolLoad;
            z.NonAirSysDesCoolLoad = c.DesCoolLoad;
            z.DesCoolMassFlow = c.DesCoolMassFlow;
            z.ZoneTempAtCoolPeak = c.ZoneTempAtCoolPeak;
            z.OutTempAtCoolPeak = c.OutTempAtCoolPeak;
            z.ZoneRetTempAtCoolPeak = c.ZoneRetTempAtCoolPeak;
            z.ZoneHumRatAtCoolPeak = c.ZoneHumRatAtCoolPeak;
            z.OutHumRatAtCoolPeak = c.OutHumRatAtCoolPeak;
            z.TimeStepNumAtCoolMax = c.TimeStepNumAtCoolMax;
            z.DesCoolVolFlow = c.DesCoolVolFlow;
            z.NonAirSysDesCoolVolFlow = c.DesCoolVolFlow;
            z.DesCoolCoilInTemp = c.DesCoolCoilInTemp;
            z.DesCoolCoilInHumRat = c.DesCoolCoilInHumRat;
        }

        for (DesDayNum = 1; DesDayNum <= state.dataEnvrn->TotDesDays + state.dataEnvrn->TotRunDesPersDays; ++DesDayNum) {
            for (CtrlZoneNum = 1; CtrlZoneNum <= state.dataGlobal->NumOfZones; ++CtrlZoneNum) {
                if (!state.dataZoneEquip->ZoneEquipConfig(CtrlZoneNum).IsControlled) continue;
                for (TimeStepIndex = 1; TimeStepIndex <= state.dataZoneEquipmentManager->NumOfTimeStepInDay; ++TimeStepIndex) {
                    state.dataSize->ZoneSizing(DesDayNum, CtrlZoneNum).HeatFlowSeq(TimeStepIndex) =
                        state.dataSize->CalcZoneSizing(DesDayNum, CtrlZoneNum).HeatFlowSeq(TimeStepIndex);
                    state.dataSize->ZoneSizing(DesDayNum, CtrlZoneNum).HeatLoadSeq(TimeStepIndex) =
                        state.dataSize->CalcZoneSizing(DesDayNum, CtrlZoneNum).HeatLoadSeq(TimeStepIndex);
                    state.dataSize->ZoneSizing(DesDayNum, CtrlZoneNum).CoolFlowSeq(TimeStepIndex) =
                        state.dataSize->CalcZoneSizing(DesDayNum, CtrlZoneNum).CoolFlowSeq(TimeStepIndex);
                    state.dataSize->ZoneSizing(DesDayNum, CtrlZoneNum).CoolLoadSeq(TimeStepIndex) =
                        state.dataSize->CalcZoneSizing(DesDayNum, CtrlZoneNum).CoolLoadSeq(TimeStepIndex);
                    state.dataSize->ZoneSizing(DesDayNum, CtrlZoneNum).HeatZoneTempSeq(TimeStepIndex) =
                        state.dataSize->CalcZoneSizing(DesDayNum, CtrlZoneNum).HeatZoneTempSeq(TimeStepIndex);
                    state.dataSize->ZoneSizing(DesDayNum, CtrlZoneNum).HeatOutTempSeq(TimeStepIndex) =
                        state.dataSize->CalcZoneSizing(DesDayNum, CtrlZoneNum).HeatOutTempSeq(TimeStepIndex);
                    state.dataSize->ZoneSizing(DesDayNum, CtrlZoneNum).HeatZoneRetTempSeq(TimeStepIndex) =
                        state.dataSize->CalcZoneSizing(DesDayNum, CtrlZoneNum).HeatZoneRetTempSeq(TimeStepIndex);
                    state.dataSize->ZoneSizing(DesDayNum, CtrlZoneNum).HeatZoneHumRatSeq(TimeStepIndex) =
                        state.dataSize->CalcZoneSizing(DesDayNum, CtrlZoneNum).HeatZoneHumRatSeq(TimeStepIndex);
                    state.dataSize->ZoneSizing(DesDayNum, CtrlZoneNum).HeatOutHumRatSeq(TimeStepIndex) =
                        state.dataSize->CalcZoneSizing(DesDayNum, CtrlZoneNum).HeatOutHumRatSeq(TimeStepIndex);
                    state.dataSize->ZoneSizing(DesDayNum, CtrlZoneNum).CoolZoneTempSeq(TimeStepIndex) =
                        state.dataSize->CalcZoneSizing(DesDayNum, CtrlZoneNum).CoolZoneTempSeq(TimeStepIndex);
                    state.dataSize->ZoneSizing(DesDayNum, CtrlZoneNum).CoolOutTempSeq(TimeStepIndex) =
                        state.dataSize->CalcZoneSizing(DesDayNum, CtrlZoneNum).CoolOutTempSeq(TimeStepIndex);
                    state.dataSize->ZoneSizing(DesDayNum, CtrlZoneNum).CoolZoneRetTempSeq(TimeStepIndex) =
                        state.dataSize->CalcZoneSizing(DesDayNum, CtrlZoneNum).CoolZoneRetTempSeq(TimeStepIndex);
                    state.dataSize->ZoneSizing(DesDayNum, CtrlZoneNum).CoolZoneHumRatSeq(TimeStepIndex) =
                        state.dataSize->CalcZoneSizing(DesDayNum, CtrlZoneNum).CoolZoneHumRatSeq(TimeStepIndex);
                    state.dataSize->ZoneSizing(DesDayNum, CtrlZoneNum).CoolOutHumRatSeq(TimeStepIndex) =
                        state.dataSize->CalcZoneSizing(DesDayNum, CtrlZoneNum).CoolOutHumRatSeq(TimeStepIndex);
                }
            }
        }

        for (CtrlZoneNum = 1; CtrlZoneNum <= state.dataGlobal->NumOfZones; ++CtrlZoneNum) {
            if (!state.dataZoneEquip->ZoneEquipConfig(CtrlZoneNum).IsControlled) continue;
            for (TimeStepIndex = 1; TimeStepIndex <= state.dataZoneEquipmentManager->NumOfTimeStepInDay; ++TimeStepIndex) {
                state.dataSize->FinalZoneSizing(CtrlZoneNum).HeatFlowSeq(TimeStepIndex) =
                    state.dataSize->CalcFinalZoneSizing(CtrlZoneNum).HeatFlowSeq(TimeStepIndex);
                state.dataSize->FinalZoneSizing(CtrlZoneNum).HeatLoadSeq(TimeStepIndex) =
                    state.dataSize->CalcFinalZoneSizing(CtrlZoneNum).HeatLoadSeq(TimeStepIndex);
                state.dataSize->FinalZoneSizing(CtrlZoneNum).CoolFlowSeq(TimeStepIndex) =
                    state.dataSize->CalcFinalZoneSizing(CtrlZoneNum).CoolFlowSeq(TimeStepIndex);
                state.dataSize->FinalZoneSizing(CtrlZoneNum).CoolLoadSeq(TimeStepIndex) =
                    state.dataSize->CalcFinalZoneSizing(CtrlZoneNum).CoolLoadSeq(TimeStepIndex);
                state.dataSize->FinalZoneSizing(CtrlZoneNum).HeatZoneTempSeq(TimeStepIndex) =
                    state.dataSize->CalcFinalZoneSizing(CtrlZoneNum).HeatZoneTempSeq(TimeStepIndex);
                state.dataSize->FinalZoneSizing(CtrlZoneNum).HeatOutTempSeq(TimeStepIndex) =
                    state.dataSize->CalcFinalZoneSizing(CtrlZoneNum).HeatOutTempSeq(TimeStepIndex);
                state.dataSize->FinalZoneSizing(CtrlZoneNum).HeatZoneRetTempSeq(TimeStepIndex) =
                    state.dataSize->CalcFinalZoneSizing(CtrlZoneNum).HeatZoneRetTempSeq(TimeStepIndex);
                state.dataSize->FinalZoneSizing(CtrlZoneNum).HeatZoneHumRatSeq(TimeStepIndex) =
                    state.dataSize->CalcFinalZoneSizing(CtrlZoneNum).HeatZoneHumRatSeq(TimeStepIndex);
                state.dataSize->FinalZoneSizing(CtrlZoneNum).HeatOutHumRatSeq(TimeStepIndex) =
                    state.dataSize->CalcFinalZoneSizing(CtrlZoneNum).HeatOutHumRatSeq(TimeStepIndex);
                state.dataSize->FinalZoneSizing(CtrlZoneNum).CoolZoneTempSeq(TimeStepIndex) =
                    state.dataSize->CalcFinalZoneSizing(CtrlZoneNum).CoolZoneTempSeq(TimeStepIndex);
                state.dataSize->FinalZoneSizing(CtrlZoneNum).CoolOutTempSeq(TimeStepIndex) =
                    state.dataSize->CalcFinalZoneSizing(CtrlZoneNum).CoolOutTempSeq(TimeStepIndex);
                state.dataSize->FinalZoneSizing(CtrlZoneNum).CoolZoneRetTempSeq(TimeStepIndex) =
                    state.dataSize->CalcFinalZoneSizing(CtrlZoneNum).CoolZoneRetTempSeq(TimeStepIndex);
                state.dataSize->FinalZoneSizing(CtrlZoneNum).CoolZoneHumRatSeq(TimeStepIndex) =
                    state.dataSize->CalcFinalZoneSizing(CtrlZoneNum).CoolZoneHumRatSeq(TimeStepIndex);
                state.dataSize->FinalZoneSizing(CtrlZoneNum).CoolOutHumRatSeq(TimeStepIndex) =
                    state.dataSize->CalcFinalZoneSizing(CtrlZoneNum).CoolOutHumRatSeq(TimeStepIndex);
            }
        }
        for (CtrlZoneNum = 1; CtrlZoneNum <= state.dataGlobal->NumOfZones; ++CtrlZoneNum) {
            if (!state.dataZoneEquip->ZoneEquipConfig(CtrlZoneNum).IsControlled) continue;
            // update non air system design load and air flow to include the sizing factor
            state.dataSize->FinalZoneSizing(CtrlZoneNum).NonAirSysDesCoolLoad *= state.dataSize->FinalZoneSizing(CtrlZoneNum).CoolSizingFactor;
            state.dataSize->FinalZoneSizing(CtrlZoneNum).NonAirSysDesCoolVolFlow *=
                state.dataSize->FinalZoneSizing(CtrlZoneNum).CoolSizingFactor; // NonAirSysDesCoolVolFlow not currently used
            // Now take into account the user specified sizing factor and user specified cooling design air flow rate
            TotCoolSizMult = 0.0;
            // Calculate a sizing factor from the user specified cooling design air flow rate
            if (state.dataSize->FinalZoneSizing(CtrlZoneNum).InpDesCoolAirFlow > 0.0 &&
                state.dataSize->FinalZoneSizing(CtrlZoneNum).CoolAirDesMethod == InpDesAirFlow &&
                state.dataSize->FinalZoneSizing(CtrlZoneNum).DesCoolVolFlow > 0.0) {
                TotCoolSizMult =
                    (state.dataSize->FinalZoneSizing(CtrlZoneNum).InpDesCoolAirFlow / state.dataSize->FinalZoneSizing(CtrlZoneNum).DesCoolVolFlow) *
                    state.dataSize->FinalZoneSizing(CtrlZoneNum).CoolSizingFactor;
                // If no user specified cooling design air flow rate input, use the user specified szing factor
            } else {
                TotCoolSizMult = state.dataSize->FinalZoneSizing(CtrlZoneNum).CoolSizingFactor;
            }
            // If the cooling sizing multiplier is not 1, adjust the cooling design data
            if (std::abs(TotCoolSizMult - 1.0) > 0.00001) {
                if (state.dataSize->FinalZoneSizing(CtrlZoneNum).DesCoolVolFlow > 0.0) {
                    TimeStepAtPeak = state.dataSize->FinalZoneSizing(CtrlZoneNum).TimeStepNumAtCoolMax;
                    DDNum = state.dataSize->FinalZoneSizing(CtrlZoneNum).CoolDDNum;
                    state.dataSize->FinalZoneSizing(CtrlZoneNum).DesCoolVolFlow =
                        state.dataSize->CalcFinalZoneSizing(CtrlZoneNum).DesCoolVolFlow * TotCoolSizMult;
                    state.dataSize->FinalZoneSizing(CtrlZoneNum).DesCoolMassFlow =
                        state.dataSize->CalcFinalZoneSizing(CtrlZoneNum).DesCoolMassFlow * TotCoolSizMult;
                    state.dataSize->FinalZoneSizing(CtrlZoneNum).DesCoolLoad =
                        state.dataSize->CalcFinalZoneSizing(CtrlZoneNum).DesCoolLoad * TotCoolSizMult;
                    state.dataSize->FinalZoneSizing(CtrlZoneNum).CoolFlowSeq =
                        state.dataSize->CalcFinalZoneSizing(CtrlZoneNum).CoolFlowSeq * TotCoolSizMult;
                    state.dataSize->FinalZoneSizing(CtrlZoneNum).CoolLoadSeq =
                        state.dataSize->CalcFinalZoneSizing(CtrlZoneNum).CoolLoadSeq * TotCoolSizMult;
                    OAFrac = state.dataSize->FinalZoneSizing(CtrlZoneNum).MinOA / state.dataSize->FinalZoneSizing(CtrlZoneNum).DesCoolVolFlow;
                    OAFrac = min(1.0, max(0.0, OAFrac));
                    state.dataSize->FinalZoneSizing(CtrlZoneNum).DesCoolCoilInTemp =
                        OAFrac * state.dataSize->DesDayWeath(DDNum).Temp(TimeStepAtPeak) +
                        (1.0 - OAFrac) * state.dataSize->FinalZoneSizing(CtrlZoneNum).ZoneTempAtCoolPeak;
                    state.dataSize->FinalZoneSizing(CtrlZoneNum).DesCoolCoilInHumRat =
                        OAFrac * state.dataSize->DesDayWeath(DDNum).HumRat(TimeStepAtPeak) +
                        (1.0 - OAFrac) * state.dataSize->FinalZoneSizing(CtrlZoneNum).ZoneHumRatAtCoolPeak;
                } else {
                    state.dataSize->FinalZoneSizing(CtrlZoneNum).DesCoolVolFlow = state.dataSize->FinalZoneSizing(CtrlZoneNum).InpDesCoolAirFlow;
                    state.dataSize->FinalZoneSizing(CtrlZoneNum).DesCoolMassFlow =
                        state.dataSize->FinalZoneSizing(CtrlZoneNum).DesCoolVolFlow * state.dataSize->FinalZoneSizing(CtrlZoneNum).DesCoolDens;
                }
                for (DDNum = 1; DDNum <= state.dataEnvrn->TotDesDays + state.dataEnvrn->TotRunDesPersDays; ++DDNum) {
                    if (state.dataSize->ZoneSizing(DDNum, CtrlZoneNum).DesCoolVolFlow > 0.0) {
                        TimeStepAtPeak = state.dataSize->ZoneSizing(DDNum, CtrlZoneNum).TimeStepNumAtCoolMax;
                        state.dataSize->ZoneSizing(DDNum, CtrlZoneNum).DesCoolVolFlow =
                            state.dataSize->CalcZoneSizing(DDNum, CtrlZoneNum).DesCoolVolFlow * TotCoolSizMult;
                        state.dataSize->ZoneSizing(DDNum, CtrlZoneNum).DesCoolMassFlow =
                            state.dataSize->CalcZoneSizing(DDNum, CtrlZoneNum).DesCoolMassFlow * TotCoolSizMult;
                        state.dataSize->ZoneSizing(DDNum, CtrlZoneNum).DesCoolLoad =
                            state.dataSize->CalcZoneSizing(DDNum, CtrlZoneNum).DesCoolLoad * TotCoolSizMult;
                        state.dataSize->ZoneSizing(DDNum, CtrlZoneNum).CoolFlowSeq =
                            state.dataSize->CalcZoneSizing(DDNum, CtrlZoneNum).CoolFlowSeq * TotCoolSizMult;
                        state.dataSize->ZoneSizing(DDNum, CtrlZoneNum).CoolLoadSeq =
                            state.dataSize->CalcZoneSizing(DDNum, CtrlZoneNum).CoolLoadSeq * TotCoolSizMult;
                        OAFrac = state.dataSize->ZoneSizing(DDNum, CtrlZoneNum).MinOA / state.dataSize->ZoneSizing(DDNum, CtrlZoneNum).DesCoolVolFlow;
                        OAFrac = min(1.0, max(0.0, OAFrac));
                        state.dataSize->ZoneSizing(DDNum, CtrlZoneNum).DesCoolCoilInTemp =
                            OAFrac * state.dataSize->DesDayWeath(DDNum).Temp(TimeStepAtPeak) +
                            (1.0 - OAFrac) * state.dataSize->ZoneSizing(DDNum, CtrlZoneNum).ZoneTempAtCoolPeak;
                        state.dataSize->ZoneSizing(DDNum, CtrlZoneNum).DesCoolCoilInHumRat =
                            OAFrac * state.dataSize->DesDayWeath(DDNum).HumRat(TimeStepAtPeak) +
                            (1.0 - OAFrac) * state.dataSize->ZoneSizing(DDNum, CtrlZoneNum).ZoneHumRatAtCoolPeak;
                    } else {
                        state.dataSize->ZoneSizing(DDNum, CtrlZoneNum).DesCoolVolFlow =
                            state.dataSize->ZoneSizing(DDNum, CtrlZoneNum).InpDesCoolAirFlow;
                        state.dataSize->ZoneSizing(DDNum, CtrlZoneNum).DesCoolMassFlow =
                            state.dataSize->ZoneSizing(DDNum, CtrlZoneNum).DesCoolVolFlow *
                            state.dataSize->ZoneSizing(DDNum, CtrlZoneNum).DesCoolDens;
                    }
                    // Save cooling flows without MinOA for use later
                    state.dataSize->ZoneSizing(DDNum, CtrlZoneNum).CoolFlowSeqNoOA = state.dataSize->ZoneSizing(DDNum, CtrlZoneNum).CoolFlowSeq;
                    state.dataSize->ZoneSizing(DDNum, CtrlZoneNum).DesCoolVolFlowNoOA = state.dataSize->ZoneSizing(DDNum, CtrlZoneNum).DesCoolVolFlow;
                    state.dataSize->ZoneSizing(DDNum, CtrlZoneNum).DesCoolMassFlowNoOA =
                        state.dataSize->ZoneSizing(DDNum, CtrlZoneNum).DesCoolMassFlow;
                }
            }
            // Save a set of design cooling air flow rates greater than or equal to the specified minimums without MinOA
            {
                Real64 MaxOfMinCoolVolFlowNoOA = 0.0; // max of the user specified design cooling minimum flows without min OA flow [m3/s]
                if (state.dataSize->FinalZoneSizing(CtrlZoneNum).CoolAirDesMethod == DesAirFlowWithLim) {
                    MaxOfMinCoolVolFlowNoOA = max(state.dataSize->FinalZoneSizing(CtrlZoneNum).DesCoolMinAirFlow,
                                                  state.dataSize->FinalZoneSizing(CtrlZoneNum).DesCoolMinAirFlow2);
                }
                Real64 MaxOfMinCoolMassFlowNoOA =
                    MaxOfMinCoolVolFlowNoOA * state.dataSize->FinalZoneSizing(CtrlZoneNum)
                                                  .DesCoolDens; // max of the user specified design cooling minimum flows without min OA flow [m3/s]
                state.dataSize->FinalZoneSizing(CtrlZoneNum).DesCoolVolFlowNoOA = state.dataSize->FinalZoneSizing(CtrlZoneNum).DesCoolVolFlow;
                state.dataSize->FinalZoneSizing(CtrlZoneNum).DesCoolMassFlowNoOA = state.dataSize->FinalZoneSizing(CtrlZoneNum).DesCoolMassFlow;
                if (MaxOfMinCoolVolFlowNoOA > state.dataSize->FinalZoneSizing(CtrlZoneNum).DesCoolVolFlowNoOA) {
                    state.dataSize->FinalZoneSizing(CtrlZoneNum).DesCoolVolFlowNoOA = MaxOfMinCoolVolFlowNoOA;
                    state.dataSize->FinalZoneSizing(CtrlZoneNum).DesCoolMassFlowNoOA = MaxOfMinCoolMassFlowNoOA;
                }
                for (TimeStepIndex = 1; TimeStepIndex <= state.dataZoneEquipmentManager->NumOfTimeStepInDay; ++TimeStepIndex) {
                    state.dataSize->FinalZoneSizing(CtrlZoneNum).CoolFlowSeqNoOA(TimeStepIndex) =
                        state.dataSize->FinalZoneSizing(CtrlZoneNum).CoolFlowSeq(TimeStepIndex);
                    if (MaxOfMinCoolMassFlowNoOA > state.dataSize->FinalZoneSizing(CtrlZoneNum).CoolFlowSeqNoOA(TimeStepIndex)) {
                        state.dataSize->FinalZoneSizing(CtrlZoneNum).CoolFlowSeqNoOA(TimeStepIndex) = MaxOfMinCoolMassFlowNoOA;
                    }
                }
                for (DDNum = 1; DDNum <= state.dataEnvrn->TotDesDays + state.dataEnvrn->TotRunDesPersDays; ++DDNum) {
                    state.dataSize->ZoneSizing(DDNum, CtrlZoneNum).DesCoolVolFlowNoOA = state.dataSize->ZoneSizing(DDNum, CtrlZoneNum).DesCoolVolFlow;
                    state.dataSize->ZoneSizing(DDNum, CtrlZoneNum).DesCoolMassFlowNoOA =
                        state.dataSize->ZoneSizing(DDNum, CtrlZoneNum).DesCoolMassFlow;
                    MaxOfMinCoolVolFlowNoOA = max(state.dataSize->ZoneSizing(DDNum, CtrlZoneNum).DesCoolMinAirFlow,
                                                  state.dataSize->ZoneSizing(DDNum, CtrlZoneNum).DesCoolMinAirFlow);
                    MaxOfMinCoolMassFlowNoOA = MaxOfMinCoolVolFlowNoOA * state.dataSize->ZoneSizing(DDNum, CtrlZoneNum).DesCoolDens;
                    if (MaxOfMinCoolVolFlowNoOA > state.dataSize->ZoneSizing(DDNum, CtrlZoneNum).DesCoolVolFlow) {
                        state.dataSize->ZoneSizing(DDNum, CtrlZoneNum).DesCoolVolFlowNoOA = MaxOfMinCoolVolFlowNoOA;
                        state.dataSize->ZoneSizing(DDNum, CtrlZoneNum).DesCoolMassFlowNoOA = MaxOfMinCoolMassFlowNoOA;
                    }
                    for (TimeStepIndex = 1; TimeStepIndex <= state.dataZoneEquipmentManager->NumOfTimeStepInDay; ++TimeStepIndex) {
                        state.dataSize->ZoneSizing(DDNum, CtrlZoneNum).CoolFlowSeqNoOA(TimeStepIndex) =
                            state.dataSize->ZoneSizing(DDNum, CtrlZoneNum).CoolFlowSeq(TimeStepIndex);
                        if (MaxOfMinCoolMassFlowNoOA > state.dataSize->ZoneSizing(DDNum, CtrlZoneNum).CoolFlowSeq(TimeStepIndex)) {
                            state.dataSize->ZoneSizing(DDNum, CtrlZoneNum).CoolFlowSeqNoOA(TimeStepIndex) = MaxOfMinCoolMassFlowNoOA;
                        }
                    }
                }
            }

            // Now make sure that the design cooling air flow rates are greater than or equal to the specified minimums including MinOA
            {
                Real64 MaxOfMinCoolVolFlow = 0.0; // max of the user specified design cooling minimum flows and min OA flow [m3/s]
                if (state.dataSize->FinalZoneSizing(CtrlZoneNum).CoolAirDesMethod == DesAirFlowWithLim) {
                    MaxOfMinCoolVolFlow = max(state.dataSize->FinalZoneSizing(CtrlZoneNum).DesCoolMinAirFlow,
                                              state.dataSize->FinalZoneSizing(CtrlZoneNum).DesCoolMinAirFlow2,
                                              state.dataSize->FinalZoneSizing(CtrlZoneNum).MinOA);
                } else {
                    MaxOfMinCoolVolFlow = state.dataSize->FinalZoneSizing(CtrlZoneNum).MinOA;
                }
                Real64 MaxOfMinCoolMassFlow =
                    MaxOfMinCoolVolFlow * state.dataSize->FinalZoneSizing(CtrlZoneNum)
                                              .DesCoolDens; // max of the user specified design cooling minimum flows and min OA flow [kg/s]
                if (MaxOfMinCoolVolFlow > state.dataSize->FinalZoneSizing(CtrlZoneNum).DesCoolVolFlow) {
                    state.dataSize->FinalZoneSizing(CtrlZoneNum).DesCoolVolFlow = MaxOfMinCoolVolFlow;
                    state.dataSize->FinalZoneSizing(CtrlZoneNum).DesCoolMassFlow = MaxOfMinCoolMassFlow;
                }
                for (TimeStepIndex = 1; TimeStepIndex <= state.dataZoneEquipmentManager->NumOfTimeStepInDay; ++TimeStepIndex) {
                    if (MaxOfMinCoolMassFlow > state.dataSize->FinalZoneSizing(CtrlZoneNum).CoolFlowSeq(TimeStepIndex)) {
                        state.dataSize->FinalZoneSizing(CtrlZoneNum).CoolFlowSeq(TimeStepIndex) = MaxOfMinCoolMassFlow;
                    }
                }
                for (DDNum = 1; DDNum <= state.dataEnvrn->TotDesDays + state.dataEnvrn->TotRunDesPersDays; ++DDNum) {
                    MaxOfMinCoolVolFlow = max(state.dataSize->ZoneSizing(DDNum, CtrlZoneNum).DesCoolMinAirFlow,
                                              state.dataSize->ZoneSizing(DDNum, CtrlZoneNum).DesCoolMinAirFlow,
                                              state.dataSize->ZoneSizing(DDNum, CtrlZoneNum).MinOA);
                    MaxOfMinCoolMassFlow = MaxOfMinCoolVolFlow * state.dataSize->ZoneSizing(DDNum, CtrlZoneNum).DesCoolDens;
                    if (MaxOfMinCoolVolFlow > state.dataSize->ZoneSizing(DDNum, CtrlZoneNum).DesCoolVolFlow) {
                        state.dataSize->ZoneSizing(DDNum, CtrlZoneNum).DesCoolVolFlow = MaxOfMinCoolVolFlow;
                        state.dataSize->ZoneSizing(DDNum, CtrlZoneNum).DesCoolMassFlow = MaxOfMinCoolMassFlow;
                    }
                    for (TimeStepIndex = 1; TimeStepIndex <= state.dataZoneEquipmentManager->NumOfTimeStepInDay; ++TimeStepIndex) {
                        if (MaxOfMinCoolMassFlow > state.dataSize->ZoneSizing(DDNum, CtrlZoneNum).CoolFlowSeq(TimeStepIndex)) {
                            state.dataSize->ZoneSizing(DDNum, CtrlZoneNum).CoolFlowSeq(TimeStepIndex) = MaxOfMinCoolMassFlow;
                        }
                    }
                }
            }
            // IF cooling flow rate is 0, this data may be used to size a HP so initialize DDNum, TimeStepatPeak, and sizing data (end of IF)
            if (state.dataSize->FinalZoneSizing(CtrlZoneNum).DesCoolLoad == 0) {
                // Check CoolDDNum and TimeStepNumAtCoolMax value and default to 1 if not set, carried over from previous code
                if (state.dataSize->CalcFinalZoneSizing(CtrlZoneNum).CoolDDNum == 0) {
                    state.dataSize->CalcFinalZoneSizing(CtrlZoneNum).CoolDDNum = 1;
                }
                if (state.dataSize->CalcFinalZoneSizing(CtrlZoneNum).TimeStepNumAtCoolMax == 0) {
                    state.dataSize->CalcFinalZoneSizing(CtrlZoneNum).TimeStepNumAtCoolMax = 1;
                }
                state.dataSize->FinalZoneSizing(CtrlZoneNum).TimeStepNumAtCoolMax =
                    state.dataSize->CalcFinalZoneSizing(CtrlZoneNum).TimeStepNumAtCoolMax;
                state.dataSize->FinalZoneSizing(CtrlZoneNum).CoolDDNum = state.dataSize->CalcFinalZoneSizing(CtrlZoneNum).CoolDDNum;
                state.dataSize->FinalZoneSizing(CtrlZoneNum).CoolDesDay = state.dataSize->CalcFinalZoneSizing(CtrlZoneNum).CoolDesDay;
                DDNumF = state.dataSize->FinalZoneSizing(CtrlZoneNum).CoolDDNum;
                TimeStepAtPeakF = state.dataSize->FinalZoneSizing(CtrlZoneNum).TimeStepNumAtCoolMax;

                // initialize sizing conditions if they have not been set (i.e., no corresponding load) to zone condition
                // issue 6006, heating coils sizing to 0 when no heating load in zone
                if (state.dataSize->ZoneSizing(DDNumF, CtrlZoneNum).DesCoolSetPtSeq.empty()) {
                    ShowSevereError(state,
                                    std::string{RoutineName} + ":  Thermostat cooling set point temperatures are not initialized for Zone = " +
                                        state.dataSize->FinalZoneSizing(CtrlZoneNum).ZoneName);
                    ShowFatalError(state, "Please send your input file to the EnergyPlus support/development team for further investigation.");
                } else {
                    state.dataSize->FinalZoneSizing(CtrlZoneNum).ZoneTempAtCoolPeak =
                        *std::min_element(state.dataSize->ZoneSizing(DDNumF, CtrlZoneNum).DesCoolSetPtSeq.begin(),
                                          state.dataSize->ZoneSizing(DDNumF, CtrlZoneNum).DesCoolSetPtSeq.end());
                }
                state.dataSize->FinalZoneSizing(CtrlZoneNum).OutTempAtCoolPeak =
                    *std::min_element(state.dataSize->ZoneSizing(DDNumF, CtrlZoneNum).CoolOutTempSeq.begin(),
                                      state.dataSize->ZoneSizing(DDNumF, CtrlZoneNum).CoolOutTempSeq.end());
                state.dataSize->FinalZoneSizing(CtrlZoneNum).OutHumRatAtCoolPeak =
                    state.dataSize->ZoneSizing(DDNumF, CtrlZoneNum).CoolOutHumRatSeq(TimeStepAtPeakF);
                state.dataSize->FinalZoneSizing(CtrlZoneNum).ZoneHumRatAtCoolPeak = state.dataSize->ZoneSizing(DDNumF, CtrlZoneNum).CoolDesHumRat;
                state.dataSize->CalcFinalZoneSizing(CtrlZoneNum).ZoneTempAtCoolPeak =
                    state.dataSize->ZoneSizing(DDNumF, CtrlZoneNum).CoolZoneTempSeq(TimeStepAtPeakF);
                state.dataSize->CalcFinalZoneSizing(CtrlZoneNum).ZoneHumRatAtCoolPeak =
                    state.dataSize->ZoneSizing(DDNumF, CtrlZoneNum).CoolZoneHumRatSeq(TimeStepAtPeakF);
                state.dataSize->CalcFinalZoneSizing(CtrlZoneNum).ZoneRetTempAtCoolPeak =
                    state.dataSize->CalcFinalZoneSizing(CtrlZoneNum).ZoneTempAtCoolPeak;
                state.dataSize->FinalZoneSizing(CtrlZoneNum).DesCoolCoilInTemp = state.dataSize->FinalZoneSizing(CtrlZoneNum).ZoneTempAtCoolPeak;
                state.dataSize->FinalZoneSizing(CtrlZoneNum).DesCoolCoilInHumRat = state.dataSize->FinalZoneSizing(CtrlZoneNum).ZoneHumRatAtCoolPeak;
                state.dataSize->FinalZoneSizing(CtrlZoneNum).ZoneRetTempAtCoolPeak = state.dataSize->FinalZoneSizing(CtrlZoneNum).ZoneTempAtCoolPeak;
            }
            // update non air system design load and air flow to include the sizing factor
            state.dataSize->FinalZoneSizing(CtrlZoneNum).NonAirSysDesHeatLoad *= state.dataSize->FinalZoneSizing(CtrlZoneNum).HeatSizingFactor;
            state.dataSize->FinalZoneSizing(CtrlZoneNum).NonAirSysDesHeatVolFlow *= state.dataSize->FinalZoneSizing(CtrlZoneNum).HeatSizingFactor;
            // Now take into account the user specified sizing factor or user specified heating design air flow rate (which overrides the
            // sizing factor)
            TotHeatSizMult = 0.0;
            // Calculate a sizing factor from the user specified heating design air flow rate
            if (state.dataSize->FinalZoneSizing(CtrlZoneNum).InpDesHeatAirFlow > 0.0 &&
                state.dataSize->FinalZoneSizing(CtrlZoneNum).HeatAirDesMethod == InpDesAirFlow &&
                state.dataSize->FinalZoneSizing(CtrlZoneNum).DesHeatVolFlow > 0.0) {
                TotHeatSizMult =
                    (state.dataSize->FinalZoneSizing(CtrlZoneNum).InpDesHeatAirFlow / state.dataSize->FinalZoneSizing(CtrlZoneNum).DesHeatVolFlow) *
                    state.dataSize->FinalZoneSizing(CtrlZoneNum).HeatSizingFactor;
                // Calculate a sizing factor from the user specified max heating design air flow rates
            } else if (state.dataSize->FinalZoneSizing(CtrlZoneNum).HeatAirDesMethod == DesAirFlowWithLim &&
                       state.dataSize->FinalZoneSizing(CtrlZoneNum).DesHeatVolFlow > 0.0) {
                MaxHeatVolFlow = max(state.dataSize->FinalZoneSizing(CtrlZoneNum).DesHeatMaxAirFlow,
                                     state.dataSize->FinalZoneSizing(CtrlZoneNum).DesHeatMaxAirFlow2,
                                     state.dataSize->FinalZoneSizing(CtrlZoneNum).DesCoolVolFlow *
                                         state.dataSize->FinalZoneSizing(CtrlZoneNum).DesHeatMaxAirFlowFrac);
                if (MaxHeatVolFlow < state.dataSize->FinalZoneSizing(CtrlZoneNum).DesHeatVolFlow) {
                    TotHeatSizMult = (MaxHeatVolFlow / state.dataSize->FinalZoneSizing(CtrlZoneNum).DesHeatVolFlow) *
                                     state.dataSize->FinalZoneSizing(CtrlZoneNum).HeatSizingFactor;
                } else {
                    TotHeatSizMult = state.dataSize->FinalZoneSizing(CtrlZoneNum).HeatSizingFactor;
                }
                // If no user specified heating design air flow rate input, use the user specified sizing factor
            } else {
                TotHeatSizMult = state.dataSize->FinalZoneSizing(CtrlZoneNum).HeatSizingFactor;
            }

            if (std::abs(TotHeatSizMult - 1.0) > 0.00001) {
                if (state.dataSize->FinalZoneSizing(CtrlZoneNum).DesHeatVolFlow > 0.0) {
                    TimeStepAtPeak = state.dataSize->FinalZoneSizing(CtrlZoneNum).TimeStepNumAtHeatMax;
                    DDNum = state.dataSize->FinalZoneSizing(CtrlZoneNum).HeatDDNum;
                    state.dataSize->FinalZoneSizing(CtrlZoneNum).DesHeatVolFlow =
                        state.dataSize->CalcFinalZoneSizing(CtrlZoneNum).DesHeatVolFlow * TotHeatSizMult;
                    state.dataSize->FinalZoneSizing(CtrlZoneNum).DesHeatMassFlow =
                        state.dataSize->CalcFinalZoneSizing(CtrlZoneNum).DesHeatMassFlow * TotHeatSizMult;
                    state.dataSize->FinalZoneSizing(CtrlZoneNum).DesHeatLoad =
                        state.dataSize->CalcFinalZoneSizing(CtrlZoneNum).DesHeatLoad * TotHeatSizMult;
                    state.dataSize->FinalZoneSizing(CtrlZoneNum).HeatFlowSeq =
                        state.dataSize->CalcFinalZoneSizing(CtrlZoneNum).HeatFlowSeq * TotHeatSizMult;
                    state.dataSize->FinalZoneSizing(CtrlZoneNum).HeatLoadSeq =
                        state.dataSize->CalcFinalZoneSizing(CtrlZoneNum).HeatLoadSeq * TotHeatSizMult;
                    OAFrac = state.dataSize->FinalZoneSizing(CtrlZoneNum).MinOA / state.dataSize->FinalZoneSizing(CtrlZoneNum).DesHeatVolFlow;
                    OAFrac = min(1.0, max(0.0, OAFrac));
                    state.dataSize->FinalZoneSizing(CtrlZoneNum).DesHeatCoilInTemp =
                        OAFrac * state.dataSize->DesDayWeath(DDNum).Temp(TimeStepAtPeak) +
                        (1.0 - OAFrac) * state.dataSize->FinalZoneSizing(CtrlZoneNum).ZoneTempAtHeatPeak;
                    state.dataSize->FinalZoneSizing(CtrlZoneNum).DesHeatCoilInHumRat =
                        OAFrac * state.dataSize->DesDayWeath(DDNum).HumRat(TimeStepAtPeak) +
                        (1.0 - OAFrac) * state.dataSize->FinalZoneSizing(CtrlZoneNum).ZoneHumRatAtHeatPeak;
                } else {
                    state.dataSize->FinalZoneSizing(CtrlZoneNum).DesHeatVolFlow = state.dataSize->FinalZoneSizing(CtrlZoneNum).InpDesHeatAirFlow;
                    state.dataSize->FinalZoneSizing(CtrlZoneNum).DesHeatMassFlow =
                        state.dataSize->FinalZoneSizing(CtrlZoneNum).DesHeatVolFlow * state.dataSize->FinalZoneSizing(CtrlZoneNum).DesHeatDens;
                }
                for (DDNum = 1; DDNum <= state.dataEnvrn->TotDesDays + state.dataEnvrn->TotRunDesPersDays; ++DDNum) {
                    if (state.dataSize->ZoneSizing(DDNum, CtrlZoneNum).DesHeatVolFlow > 0.0) {
                        TimeStepAtPeak = state.dataSize->ZoneSizing(DDNum, CtrlZoneNum).TimeStepNumAtHeatMax;
                        state.dataSize->ZoneSizing(DDNum, CtrlZoneNum).DesHeatVolFlow =
                            state.dataSize->CalcZoneSizing(DDNum, CtrlZoneNum).DesHeatVolFlow * TotHeatSizMult;
                        state.dataSize->ZoneSizing(DDNum, CtrlZoneNum).DesHeatMassFlow =
                            state.dataSize->CalcZoneSizing(DDNum, CtrlZoneNum).DesHeatMassFlow * TotHeatSizMult;
                        state.dataSize->ZoneSizing(DDNum, CtrlZoneNum).DesHeatLoad =
                            state.dataSize->CalcZoneSizing(DDNum, CtrlZoneNum).DesHeatLoad * TotHeatSizMult;
                        state.dataSize->ZoneSizing(DDNum, CtrlZoneNum).HeatFlowSeq =
                            state.dataSize->CalcZoneSizing(DDNum, CtrlZoneNum).HeatFlowSeq * TotHeatSizMult;
                        state.dataSize->ZoneSizing(DDNum, CtrlZoneNum).HeatLoadSeq =
                            state.dataSize->CalcZoneSizing(DDNum, CtrlZoneNum).HeatLoadSeq * TotHeatSizMult;
                        OAFrac = state.dataSize->ZoneSizing(DDNum, CtrlZoneNum).MinOA / state.dataSize->ZoneSizing(DDNum, CtrlZoneNum).DesHeatVolFlow;
                        OAFrac = min(1.0, max(0.0, OAFrac));
                        state.dataSize->ZoneSizing(DDNum, CtrlZoneNum).DesHeatCoilInTemp =
                            OAFrac * state.dataSize->DesDayWeath(DDNum).Temp(TimeStepAtPeak) +
                            (1.0 - OAFrac) * state.dataSize->ZoneSizing(DDNum, CtrlZoneNum).ZoneTempAtHeatPeak;
                        state.dataSize->ZoneSizing(DDNum, CtrlZoneNum).DesHeatCoilInHumRat =
                            OAFrac * state.dataSize->DesDayWeath(DDNum).HumRat(TimeStepAtPeak) +
                            (1.0 - OAFrac) * state.dataSize->ZoneSizing(DDNum, CtrlZoneNum).ZoneHumRatAtHeatPeak;
                    } else {
                        state.dataSize->ZoneSizing(DDNum, CtrlZoneNum).DesHeatVolFlow =
                            state.dataSize->ZoneSizing(DDNum, CtrlZoneNum).InpDesHeatAirFlow;
                        state.dataSize->ZoneSizing(DDNum, CtrlZoneNum).DesHeatMassFlow =
                            state.dataSize->ZoneSizing(DDNum, CtrlZoneNum).DesHeatVolFlow *
                            state.dataSize->ZoneSizing(DDNum, CtrlZoneNum).DesHeatDens;
                    }
                    // Save heating flows without MinOA for use later
                    state.dataSize->ZoneSizing(DDNum, CtrlZoneNum).HeatFlowSeqNoOA = state.dataSize->ZoneSizing(DDNum, CtrlZoneNum).HeatFlowSeq;
                    state.dataSize->ZoneSizing(DDNum, CtrlZoneNum).DesHeatVolFlowNoOA = state.dataSize->ZoneSizing(DDNum, CtrlZoneNum).DesHeatVolFlow;
                    state.dataSize->ZoneSizing(DDNum, CtrlZoneNum).DesHeatMassFlowNoOA =
                        state.dataSize->ZoneSizing(DDNum, CtrlZoneNum).DesHeatMassFlow;
                }
            }

            // Save a set of design heating air flow rates before the MinOA adjustment
            // just in FinalZoneSizing to use for TermUnit sizing adjustments in SizingManager::UpdateTermUnitFinalZoneSizing
            state.dataSize->FinalZoneSizing(CtrlZoneNum).DesHeatVolFlowNoOA = state.dataSize->FinalZoneSizing(CtrlZoneNum).DesHeatVolFlow;
            state.dataSize->FinalZoneSizing(CtrlZoneNum).DesHeatMassFlowNoOA = state.dataSize->FinalZoneSizing(CtrlZoneNum).DesHeatMassFlow;
            for (TimeStepIndex = 1; TimeStepIndex <= state.dataZoneEquipmentManager->NumOfTimeStepInDay; ++TimeStepIndex) {
                state.dataSize->FinalZoneSizing(CtrlZoneNum).HeatFlowSeqNoOA(TimeStepIndex) =
                    state.dataSize->FinalZoneSizing(CtrlZoneNum).HeatFlowSeq(TimeStepIndex);
            }

            // Now make sure that the design heating air flow rates are greater than or equal to MinOA
            MinOAMass = state.dataSize->FinalZoneSizing(CtrlZoneNum).MinOA * state.dataSize->FinalZoneSizing(CtrlZoneNum).DesHeatDens;
            if (state.dataSize->FinalZoneSizing(CtrlZoneNum).MinOA > state.dataSize->FinalZoneSizing(CtrlZoneNum).DesHeatVolFlow) {
                state.dataSize->FinalZoneSizing(CtrlZoneNum).DesHeatVolFlow = state.dataSize->FinalZoneSizing(CtrlZoneNum).MinOA;
                state.dataSize->FinalZoneSizing(CtrlZoneNum).DesHeatMassFlow = MinOAMass;
            }
            for (TimeStepIndex = 1; TimeStepIndex <= state.dataZoneEquipmentManager->NumOfTimeStepInDay; ++TimeStepIndex) {
                if (MinOAMass > state.dataSize->FinalZoneSizing(CtrlZoneNum).HeatFlowSeq(TimeStepIndex)) {
                    state.dataSize->FinalZoneSizing(CtrlZoneNum).HeatFlowSeq(TimeStepIndex) = MinOAMass;
                }
            }
            for (DDNum = 1; DDNum <= state.dataEnvrn->TotDesDays + state.dataEnvrn->TotRunDesPersDays; ++DDNum) {
                MinOAMass = state.dataSize->ZoneSizing(DDNum, CtrlZoneNum).MinOA * state.dataSize->ZoneSizing(DDNum, CtrlZoneNum).DesHeatDens;
                if (state.dataSize->ZoneSizing(DDNum, CtrlZoneNum).MinOA > state.dataSize->ZoneSizing(DDNum, CtrlZoneNum).DesHeatVolFlow) {
                    state.dataSize->ZoneSizing(DDNum, CtrlZoneNum).DesHeatVolFlow = state.dataSize->ZoneSizing(DDNum, CtrlZoneNum).MinOA;
                    state.dataSize->ZoneSizing(DDNum, CtrlZoneNum).DesHeatMassFlow = MinOAMass;
                }
                for (TimeStepIndex = 1; TimeStepIndex <= state.dataZoneEquipmentManager->NumOfTimeStepInDay; ++TimeStepIndex) {
                    if (MinOAMass > state.dataSize->ZoneSizing(DDNum, CtrlZoneNum).HeatFlowSeq(TimeStepIndex)) {
                        state.dataSize->ZoneSizing(DDNum, CtrlZoneNum).HeatFlowSeq(TimeStepIndex) = MinOAMass;
                    }
                }
            }
            // IF heating flow rate is 0, this data may be used to size a HP so initialize DDNum, TimeStepatPeak, and sizing data
            if (state.dataSize->FinalZoneSizing(CtrlZoneNum).DesHeatLoad == 0) {
                // Check HDDNum and TimeStepNumAtHeatMax value and default to 1 if not set, carried over from previous code
                if (state.dataSize->CalcFinalZoneSizing(CtrlZoneNum).HeatDDNum == 0) {
                    state.dataSize->CalcFinalZoneSizing(CtrlZoneNum).HeatDDNum = 1;
                }
                if (state.dataSize->CalcFinalZoneSizing(CtrlZoneNum).TimeStepNumAtHeatMax == 0) {
                    state.dataSize->CalcFinalZoneSizing(CtrlZoneNum).TimeStepNumAtHeatMax = 1;
                }
                state.dataSize->FinalZoneSizing(CtrlZoneNum).TimeStepNumAtHeatMax =
                    state.dataSize->CalcFinalZoneSizing(CtrlZoneNum).TimeStepNumAtHeatMax;
                state.dataSize->FinalZoneSizing(CtrlZoneNum).HeatDDNum = state.dataSize->CalcFinalZoneSizing(CtrlZoneNum).HeatDDNum;
                state.dataSize->FinalZoneSizing(CtrlZoneNum).HeatDesDay = state.dataSize->CalcFinalZoneSizing(CtrlZoneNum).HeatDesDay;
                DDNumF = state.dataSize->FinalZoneSizing(CtrlZoneNum).HeatDDNum;
                TimeStepAtPeakF = state.dataSize->FinalZoneSizing(CtrlZoneNum).TimeStepNumAtHeatMax;

                // initialize sizing conditions if they have not been set (i.e., no corresponding load) to zone condition
                // issue 6006, heating coils sizing to 0 when no heating load in zone
                if (state.dataSize->ZoneSizing(DDNumF, CtrlZoneNum).DesHeatSetPtSeq.empty()) {
                    ShowSevereError(state,
                                    std::string{RoutineName} + ":  Thermostat heating set point temperatures not initialized for Zone = " +
                                        state.dataSize->FinalZoneSizing(CtrlZoneNum).ZoneName);
                    ShowFatalError(state, "Please send your input file to the EnergyPlus support/development team for further investigation.");
                } else {
                    state.dataSize->FinalZoneSizing(CtrlZoneNum).ZoneTempAtHeatPeak =
                        *std::max_element(state.dataSize->ZoneSizing(DDNumF, CtrlZoneNum).DesHeatSetPtSeq.begin(),
                                          state.dataSize->ZoneSizing(DDNumF, CtrlZoneNum).DesHeatSetPtSeq.end());
                }
                state.dataSize->FinalZoneSizing(CtrlZoneNum).OutTempAtHeatPeak =
                    *std::min_element(state.dataSize->ZoneSizing(DDNumF, CtrlZoneNum).HeatOutTempSeq.begin(),
                                      state.dataSize->ZoneSizing(DDNumF, CtrlZoneNum).HeatOutTempSeq.end());
                state.dataSize->FinalZoneSizing(CtrlZoneNum).OutHumRatAtHeatPeak =
                    state.dataSize->ZoneSizing(DDNumF, CtrlZoneNum).HeatOutHumRatSeq(TimeStepAtPeakF);
                state.dataSize->FinalZoneSizing(CtrlZoneNum).ZoneHumRatAtHeatPeak = state.dataSize->ZoneSizing(DDNumF, CtrlZoneNum).HeatDesHumRat;
                state.dataSize->CalcFinalZoneSizing(CtrlZoneNum).ZoneTempAtHeatPeak =
                    state.dataSize->ZoneSizing(DDNumF, CtrlZoneNum).HeatZoneTempSeq(TimeStepAtPeakF);
                state.dataSize->CalcFinalZoneSizing(CtrlZoneNum).ZoneHumRatAtHeatPeak =
                    state.dataSize->ZoneSizing(DDNumF, CtrlZoneNum).HeatZoneHumRatSeq(TimeStepAtPeakF);
                state.dataSize->CalcFinalZoneSizing(CtrlZoneNum).ZoneRetTempAtHeatPeak =
                    state.dataSize->CalcFinalZoneSizing(CtrlZoneNum).ZoneTempAtHeatPeak;
                state.dataSize->FinalZoneSizing(CtrlZoneNum).DesHeatCoilInTemp = state.dataSize->FinalZoneSizing(CtrlZoneNum).ZoneTempAtHeatPeak;
                state.dataSize->FinalZoneSizing(CtrlZoneNum).DesHeatCoilInHumRat = state.dataSize->FinalZoneSizing(CtrlZoneNum).ZoneHumRatAtHeatPeak;
                state.dataSize->FinalZoneSizing(CtrlZoneNum).ZoneRetTempAtHeatPeak = state.dataSize->FinalZoneSizing(CtrlZoneNum).ZoneTempAtHeatPeak;
            }

            // set the zone minimum cooling supply air flow rate. This will be used for autosizing VAV terminal unit
            // minimum flow rates (comment seems incorrect, really used as a minimum lower limit for the maximum air flow)
            state.dataSize->FinalZoneSizing(CtrlZoneNum).DesCoolVolFlowMin =
                max(state.dataSize->FinalZoneSizing(CtrlZoneNum).DesCoolMinAirFlow,
                    state.dataSize->FinalZoneSizing(CtrlZoneNum).DesCoolMinAirFlow2,
                    state.dataSize->FinalZoneSizing(CtrlZoneNum).DesCoolVolFlow * state.dataSize->FinalZoneSizing(CtrlZoneNum).DesCoolMinAirFlowFrac);
            // set the zone maximum heating supply air flow rate. This will be used for autosizing VAV terminal unit
            // max heating flow rates
            state.dataSize->FinalZoneSizing(CtrlZoneNum).DesHeatVolFlowMax =
                max(state.dataSize->FinalZoneSizing(CtrlZoneNum).DesHeatMaxAirFlow,
                    state.dataSize->FinalZoneSizing(CtrlZoneNum).DesHeatMaxAirFlow2,
                    max(state.dataSize->FinalZoneSizing(CtrlZoneNum).DesCoolVolFlow, state.dataSize->FinalZoneSizing(CtrlZoneNum).DesHeatVolFlow) *
                        state.dataSize->FinalZoneSizing(CtrlZoneNum).DesHeatMaxAirFlowFrac);
            // Determine the design cooling supply air temperature if the supply air temperature difference is specified by user.
            if (state.dataSize->FinalZoneSizing(CtrlZoneNum).ZnCoolDgnSAMethod == TemperatureDifference) {
                state.dataSize->FinalZoneSizing(CtrlZoneNum).CoolDesTemp = state.dataSize->FinalZoneSizing(CtrlZoneNum).ZoneTempAtCoolPeak -
                                                                           std::abs(state.dataSize->FinalZoneSizing(CtrlZoneNum).CoolDesTempDiff);
            }
            // Determine the design heating supply air temperature if the supply air temperature difference is specified by user.
            if (state.dataSize->FinalZoneSizing(CtrlZoneNum).ZnHeatDgnSAMethod == TemperatureDifference) {
                state.dataSize->FinalZoneSizing(CtrlZoneNum).HeatDesTemp = state.dataSize->FinalZoneSizing(CtrlZoneNum).ZoneTempAtHeatPeak +
                                                                           std::abs(state.dataSize->FinalZoneSizing(CtrlZoneNum).HeatDesTempDiff);
            }
        }
    } break;
    default:
        break;
    }
}

void SimZoneEquipment(EnergyPlusData &state, bool const FirstHVACIteration, bool &SimAir)
{

    // SUBROUTINE INFORMATION:
    //       AUTHOR         Russ Taylor
    //       DATE WRITTEN   May 1997
    //       MODIFIED       Raustad/Shirey, FSEC, June 2003
    //       MODIFIED       Gu, FSEC, Jan. 2004, Don Shirey, Aug 2009 (LatOutputProvided)
    //                      July 2012, Chandan Sharma - FSEC: Added zone sys avail managers

    // PURPOSE OF THIS SUBROUTINE:
    // This subroutine is responsible for determining
    // how much of each type of energy every zone requires.
    // In effect, this subroutine defines and simulates all
    // the system types and in the case of hybrid systems
    // which use more than one type of energy must determine
    // how to apportion the load. An example of a hybrid system
    // is a water loop heat pump with supplemental air.  In
    // this case, a zone will require water from the loop and
    // cooled or heated air from the air system. A simpler
    // example would be a VAV system with baseboard heaters

    // METHODOLOGY EMPLOYED:
    // 1.  Determine zone load - this is zone temperature dependent
    // 2.  Determine balance point - the temperature at which the
    //     zone load is balanced by the system output. The way the
    //     balance point is determined will be different depending on
    //     the type of system being simulated.
    // 3.  Calculate zone energy requirements

    auto &ZoneEqSizing(state.dataSize->ZoneEqSizing);

    // Using/Aliasing
    using namespace DataHVACGlobals;
    using BaseboardElectric::SimElectricBaseboard;
    using BaseboardRadiator::SimBaseboard;
    using CoolingPanelSimple::SimCoolingPanel;
    using ElectricBaseboardRadiator::SimElecBaseboard;
    using EvaporativeCoolers::SimZoneEvaporativeCoolerUnit;
    using FanCoilUnits::SimFanCoilUnit;
    using HeatRecovery::SimHeatRecovery;
    using HighTempRadiantSystem::SimHighTempRadiantSystem;
    using HVACStandAloneERV::SimStandAloneERV;
    using HVACVariableRefrigerantFlow::SimulateVRF;
    using HWBaseboardRadiator::SimHWBaseboard;
    using HybridUnitaryAirConditioners::SimZoneHybridUnitaryAirConditioners;
    using LowTempRadiantSystem::SimLowTempRadiantSystem;
    using PackagedTerminalHeatPump::SimPackagedTerminalUnit;
    using PurchasedAirManager::SimPurchasedAir;
    using RefrigeratedCase::SimAirChillerSet;
    using ReturnAirPathManager::SimReturnAirPath;
    using SplitterComponent::SimAirLoopSplitter;
    using SteamBaseboardRadiator::SimSteamBaseboard;
    using SwimmingPool::SimSwimmingPool;
    using SystemAvailabilityManager::GetZoneEqAvailabilityManager;
    using UnitHeater::SimUnitHeater;
    using UnitVentilator::SimUnitVentilator;
    using UserDefinedComponents::SimZoneAirUserDefined;
    using VentilatedSlab::SimVentilatedSlab;
    using WaterThermalTanks::SimHeatPumpWaterHeater;
    using WindowAC::SimWindowAC;
    using ZoneAirLoopEquipmentManager::ManageZoneAirLoopEquipment;
    using ZoneDehumidifier::SimZoneDehumidifier;
    using ZonePlenum::SimAirZonePlenum;

    bool SupPathInletChanged(false);
    bool FirstCall; // indicates first call to supply air path components
    bool ErrorFlag;

    Real64 SysOutputProvided; // sensible output delivered by zone equipment (W)
    Real64 LatOutputProvided; // latent output delivered by zone equipment (kg/s)
    Real64 AirSysOutput;
    Real64 NonAirSysOutput;

    // Determine flow rate and temperature of supply air based on type of damper

    FirstCall = true;
    ErrorFlag = false;

    for (int SupplyAirPathNum = 1; SupplyAirPathNum <= state.dataZoneEquip->NumSupplyAirPaths; ++SupplyAirPathNum) {

        for (int CompNum = 1; CompNum <= state.dataZoneEquip->SupplyAirPath(SupplyAirPathNum).NumOfComponents; ++CompNum) {

            switch (state.dataZoneEquip->SupplyAirPath(SupplyAirPathNum).ComponentTypeEnum(CompNum)) {
            case DataZoneEquipment::AirLoopHVACZone::Splitter: { // 'AirLoopHVAC:ZoneSplitter'

                if (!(state.afn->AirflowNetworkFanActivated && state.afn->distribution_simulated)) {
                    SimAirLoopSplitter(state,
                                       state.dataZoneEquip->SupplyAirPath(SupplyAirPathNum).ComponentName(CompNum),
                                       FirstHVACIteration,
                                       FirstCall,
                                       SupPathInletChanged,
                                       state.dataZoneEquip->SupplyAirPath(SupplyAirPathNum).ComponentIndex(CompNum));
                }

                break;
            }
            case DataZoneEquipment::AirLoopHVACZone::SupplyPlenum: { // 'AirLoopHVAC:SupplyPlenum'

                SimAirZonePlenum(state,
                                 state.dataZoneEquip->SupplyAirPath(SupplyAirPathNum).ComponentName(CompNum),
                                 DataZoneEquipment::AirLoopHVACZone::SupplyPlenum,
                                 state.dataZoneEquip->SupplyAirPath(SupplyAirPathNum).ComponentIndex(CompNum),
                                 FirstHVACIteration,
                                 FirstCall,
                                 SupPathInletChanged);

                break;
            }
            default: {
                ShowSevereError(state, "Error found in Supply Air Path=" + state.dataZoneEquip->SupplyAirPath(SupplyAirPathNum).Name);
                ShowContinueError(state,
                                  "Invalid Supply Air Path Component=" + state.dataZoneEquip->SupplyAirPath(SupplyAirPathNum).ComponentType(CompNum));
                ShowFatalError(state, "Preceding condition causes termination.");

                break;
            }
            }
        }
    }

    FirstCall = false;

    // Simulate all of the pools. These have a potential impact on surface heat balances, zone air heat balances, and moisture balances.
    // These should be simulated first so that any systems or zone equipment devices deal with the effects of the pool properly.
    SimSwimmingPool(state, FirstHVACIteration);

    // Loop over all the primary air loop; simulate their components (equipment)
    // and controllers
    if (state.dataHeatBal->ZoneAirMassFlow.EnforceZoneMassBalance) {
        if (FirstHVACIteration) {
            CalcAirFlowSimple(state, 0);
        } else {
            CalcAirFlowSimple(
                state, 0, state.dataHeatBal->ZoneAirMassFlow.AdjustZoneMixingFlow, state.dataHeatBal->ZoneAirMassFlow.AdjustZoneInfiltrationFlow);
        }
    }

    for (int ControlledZoneNum = 1; ControlledZoneNum <= state.dataGlobal->NumOfZones; ++ControlledZoneNum) {

        if (!state.dataZoneEquip->ZoneEquipConfig(ControlledZoneNum).IsControlled) continue;

        state.dataHeatBalFanSys->NonAirSystemResponse(ControlledZoneNum) = 0.0;
        state.dataHeatBalFanSys->SysDepZoneLoads(ControlledZoneNum) = 0.0;
        state.dataZoneEquip->ZoneEquipConfig(ControlledZoneNum).ZoneExh = 0.0;
        state.dataZoneEquip->ZoneEquipConfig(ControlledZoneNum).ZoneExhBalanced = 0.0;
        state.dataZoneEquip->ZoneEquipConfig(ControlledZoneNum).PlenumMassFlow = 0.0;
        state.dataSize->CurZoneEqNum = ControlledZoneNum;

        InitSystemOutputRequired(state, ControlledZoneNum, FirstHVACIteration, true);

        auto &TurnFansOn = state.dataHVACGlobal->TurnFansOn;
        auto &TurnFansOff = state.dataHVACGlobal->TurnFansOff;
        auto &TurnZoneFansOnlyOn = state.dataHVACGlobal->TurnZoneFansOnlyOn;

        // Air loop system availability manager status only applies to PIU and exhaust fans
        // Reset fan SAM operation flags for zone fans.
        TurnFansOn = false;
        TurnZoneFansOnlyOn = false;
        TurnFansOff = false;

        for (int EquipTypeNum = 1; EquipTypeNum <= state.dataZoneEquip->ZoneEquipList(ControlledZoneNum).NumOfEquipTypes; ++EquipTypeNum) {

            state.dataHVACGlobal->UnbalExhMassFlow = 0.0;
            state.dataHVACGlobal->BalancedExhMassFlow = 0.0;
            state.dataHVACGlobal->PlenumInducedMassFlow = 0.0;
            const int EquipPtr = state.dataZoneEquipmentManager->PrioritySimOrder(EquipTypeNum).EquipPtr;
            SysOutputProvided = 0.0;
            LatOutputProvided = 0.0;
            state.dataSize->DataCoolCoilCap = 0.0; // reset global variable used only for heat pumps (i.e., DX cooling and heating coils)

            // Reset ZoneEqSizing data (because these may change from one equipment type to the next)
            if (state.dataZoneEquipmentManager->FirstPassZoneEquipFlag) {
                ZoneEqSizing(ControlledZoneNum).AirVolFlow = 0.0;
                ZoneEqSizing(ControlledZoneNum).MaxHWVolFlow = 0.0;
                ZoneEqSizing(ControlledZoneNum).MaxCWVolFlow = 0.0;
                ZoneEqSizing(ControlledZoneNum).OAVolFlow = 0.0;
                ZoneEqSizing(ControlledZoneNum).DesCoolingLoad = 0.0;
                ZoneEqSizing(ControlledZoneNum).DesHeatingLoad = 0.0;
                ZoneEqSizing(ControlledZoneNum).CoolingAirVolFlow = 0.0;
                ZoneEqSizing(ControlledZoneNum).HeatingAirVolFlow = 0.0;
                ZoneEqSizing(ControlledZoneNum).SystemAirVolFlow = 0.0;
                ZoneEqSizing(ControlledZoneNum).AirFlow = false;
                ZoneEqSizing(ControlledZoneNum).CoolingAirFlow = false;
                ZoneEqSizing(ControlledZoneNum).HeatingAirFlow = false;
                ZoneEqSizing(ControlledZoneNum).SystemAirFlow = false;
                ZoneEqSizing(ControlledZoneNum).Capacity = false;
                ZoneEqSizing(ControlledZoneNum).CoolingCapacity = false;
                ZoneEqSizing(ControlledZoneNum).HeatingCapacity = false;
                ZoneEqSizing(ControlledZoneNum).SystemCapacity = false;
                ZoneEqSizing(ControlledZoneNum).DesignSizeFromParent = false;
            }

            const int ZoneEquipTypeNum = state.dataZoneEquipmentManager->PrioritySimOrder(EquipTypeNum).EquipTypeEnum;

            const int ZoneCompNum = state.dataZoneEquip->ZoneEquipList(state.dataSize->CurZoneEqNum).EquipIndex(EquipPtr);

            bool ValidSAMComp = false;

            if (ZoneEquipTypeNum <= NumValidSysAvailZoneComponents) ValidSAMComp = true;

            auto &ZoneComp = state.dataHVACGlobal->ZoneComp;

            if (ZoneCompNum > 0 && ValidSAMComp) {

                GetZoneEqAvailabilityManager(state, ZoneEquipTypeNum, ZoneCompNum, ErrorFlag);

                if (ZoneComp(ZoneEquipTypeNum).ZoneCompAvailMgrs(ZoneCompNum).AvailStatus == CycleOn) {
                    state.dataHVACGlobal->ZoneCompTurnFansOn = true;
                    state.dataHVACGlobal->ZoneCompTurnFansOff = false;
                } else if (ZoneComp(ZoneEquipTypeNum).ZoneCompAvailMgrs(ZoneCompNum).AvailStatus == ForceOff) {
                    state.dataHVACGlobal->ZoneCompTurnFansOn = false;
                    state.dataHVACGlobal->ZoneCompTurnFansOff = true;
                } else {
                    state.dataHVACGlobal->ZoneCompTurnFansOn = TurnFansOn;
                    state.dataHVACGlobal->ZoneCompTurnFansOff = TurnFansOff;
                }
            } else {
                state.dataHVACGlobal->ZoneCompTurnFansOn = TurnFansOn;
                state.dataHVACGlobal->ZoneCompTurnFansOff = TurnFansOff;
            }

            switch (ZoneEquipTypeNum) {
            case ZoneEquip::AirDistUnit: { // 'ZoneHVAC:AirDistributionUnit'
                // Air loop system availability manager status only applies to PIU and exhaust fans
                // Check to see if System Availability Managers are asking for fans to cycle on or shut off
                // and set fan on/off flags accordingly.
                if (state.dataZoneEquip->ZoneEquipAvail(ControlledZoneNum) == CycleOn ||
                    state.dataZoneEquip->ZoneEquipAvail(ControlledZoneNum) == CycleOnZoneFansOnly) {
                    TurnFansOn = true;
                }
                if (state.dataZoneEquip->ZoneEquipAvail(ControlledZoneNum) == CycleOnZoneFansOnly) {
                    // Currently used only by parallel powered induction unit
                    TurnZoneFansOnlyOn = true;
                }
                if (state.dataZoneEquip->ZoneEquipAvail(ControlledZoneNum) == ForceOff) {
                    TurnFansOff = true;
                }

                ManageZoneAirLoopEquipment(state,
                                           state.dataZoneEquipmentManager->PrioritySimOrder(EquipTypeNum).EquipName,
                                           FirstHVACIteration,
                                           AirSysOutput,
                                           NonAirSysOutput,
                                           LatOutputProvided,
                                           ControlledZoneNum,
                                           state.dataZoneEquip->ZoneEquipList(state.dataSize->CurZoneEqNum).EquipIndex(EquipPtr));

                //            reset status flags for other zone equipment
                TurnFansOn = false;
                TurnZoneFansOnlyOn = false;
                TurnFansOff = false;

                state.dataHeatBalFanSys->NonAirSystemResponse(ControlledZoneNum) += NonAirSysOutput;
                SysOutputProvided = NonAirSysOutput + AirSysOutput;
            } break;
            case ZoneEquip::VRFTerminalUnit: { // 'ZoneHVAC:TerminalUnit:VariableRefrigerantFlow'
                bool HeatingActive = false;
                bool CoolingActive = false;
                int constexpr OAUnitNum = 0;
                Real64 constexpr OAUCoilOutTemp = 0.0;
                bool constexpr ZoneEquipment = true;
                SimulateVRF(state,
                            state.dataZoneEquipmentManager->PrioritySimOrder(EquipTypeNum).EquipName,
                            FirstHVACIteration,
                            ControlledZoneNum,
                            state.dataZoneEquip->ZoneEquipList(state.dataSize->CurZoneEqNum).EquipIndex(EquipPtr),
                            HeatingActive,
                            CoolingActive,
                            OAUnitNum,
                            OAUCoilOutTemp,
                            ZoneEquipment,
                            SysOutputProvided,
                            LatOutputProvided);
            } break;
            case ZoneEquip::WindowAC: { // 'ZoneHVAC:WindowAirConditioner'
                SimWindowAC(state,
                            state.dataZoneEquipmentManager->PrioritySimOrder(EquipTypeNum).EquipName,
                            ControlledZoneNum,
                            FirstHVACIteration,
                            SysOutputProvided,
                            LatOutputProvided,
                            state.dataZoneEquip->ZoneEquipList(state.dataSize->CurZoneEqNum).EquipIndex(EquipPtr));
            } break;
            case ZoneEquip::PkgTermHPAirToAir:
            case ZoneEquip::PkgTermACAirToAir:
            case ZoneEquip::PkgTermHPWaterToAir: { // 'ZoneHVAC:PackagedTerminalHeatPump'
                // 'ZoneHVAC:PackagedTerminalAirConditioner'
                // 'ZoneHVAC:WaterToAirHeatPump'
                SimPackagedTerminalUnit(state,
                                        state.dataZoneEquipmentManager->PrioritySimOrder(EquipTypeNum).EquipName,
                                        ControlledZoneNum,
                                        FirstHVACIteration,
                                        SysOutputProvided,
                                        LatOutputProvided,
                                        ZoneEquipTypeNum,
                                        state.dataZoneEquip->ZoneEquipList(state.dataSize->CurZoneEqNum).EquipIndex(EquipPtr));
            } break;
            case ZoneEquip::ZoneUnitarySys: { // 'AirloopHVAC:UnitarySystem'
                int AirLoopNum = 0;
                bool HeatingActive = false;
                bool CoolingActive = false;
                int OAUnitNum = 0;
                Real64 OAUCoilOutTemp = 0.0;
                bool ZoneEquipFlag = true;
                state.dataZoneEquip->ZoneEquipList(state.dataSize->CurZoneEqNum)
                    .compPointer[EquipPtr]
                    ->simulate(state,
                               state.dataZoneEquipmentManager->PrioritySimOrder(EquipTypeNum).EquipName,
                               FirstHVACIteration,
                               AirLoopNum,
                               state.dataZoneEquip->ZoneEquipList(state.dataSize->CurZoneEqNum).EquipIndex(EquipPtr),
                               HeatingActive,
                               CoolingActive,
                               OAUnitNum,
                               OAUCoilOutTemp,
                               ZoneEquipFlag,
                               SysOutputProvided,
                               LatOutputProvided);
            } break;
            case ZoneEquip::ZoneDXDehumidifier: { // 'ZoneHVAC:Dehumidifier:DX'
                SimZoneDehumidifier(state,
                                    state.dataZoneEquipmentManager->PrioritySimOrder(EquipTypeNum).EquipName,
                                    ControlledZoneNum,
                                    FirstHVACIteration,
                                    SysOutputProvided,
                                    LatOutputProvided,
                                    state.dataZoneEquip->ZoneEquipList(state.dataSize->CurZoneEqNum).EquipIndex(EquipPtr));

                state.dataHeatBalFanSys->SysDepZoneLoads(ControlledZoneNum) += SysOutputProvided;

                SysOutputProvided = 0.0; // Reset to 0.0 since this equipment is controlled based on zone humidity level (not
                                         // temperature) SysOutputProvided amount was already sent above to
                                         // next Predict-Correct series of calcs via SysDepZoneLoads
            } break;
            case ZoneEquip::FanCoil4Pipe: { // 'ZoneHVAC:FourPipeFanCoil'
                SimFanCoilUnit(state,
                               state.dataZoneEquipmentManager->PrioritySimOrder(EquipTypeNum).EquipName,
                               ControlledZoneNum,
                               FirstHVACIteration,
                               SysOutputProvided,
                               LatOutputProvided,
                               state.dataZoneEquip->ZoneEquipList(state.dataSize->CurZoneEqNum).EquipIndex(EquipPtr));
            } break;
            case ZoneEquip::UnitVentilator: { // 'ZoneHVAC:UnitVentilator'
                SimUnitVentilator(state,
                                  state.dataZoneEquipmentManager->PrioritySimOrder(EquipTypeNum).EquipName,
                                  ControlledZoneNum,
                                  FirstHVACIteration,
                                  SysOutputProvided,
                                  LatOutputProvided,
                                  state.dataZoneEquip->ZoneEquipList(state.dataSize->CurZoneEqNum).EquipIndex(EquipPtr));
            } break;
            case ZoneEquip::UnitHeater: { // 'ZoneHVAC:UnitHeater'
                SimUnitHeater(state,
                              state.dataZoneEquipmentManager->PrioritySimOrder(EquipTypeNum).EquipName,
                              ControlledZoneNum,
                              FirstHVACIteration,
                              SysOutputProvided,
                              LatOutputProvided,
                              state.dataZoneEquip->ZoneEquipList(state.dataSize->CurZoneEqNum).EquipIndex(EquipPtr));
            } break;
            case ZoneEquip::PurchasedAir: { // 'ZoneHVAC:IdealLoadsAirSystem'
                SimPurchasedAir(state,
                                state.dataZoneEquipmentManager->PrioritySimOrder(EquipTypeNum).EquipName,
                                SysOutputProvided,
                                LatOutputProvided,
                                FirstHVACIteration,
                                ControlledZoneNum,
                                state.dataZoneEquip->ZoneEquipList(state.dataSize->CurZoneEqNum).EquipIndex(EquipPtr));
            } break;
            case ZoneEquip::BBWater: { // 'ZoneHVAC:Baseboard:RadiantConvective:Water'
                SimHWBaseboard(state,
                               state.dataZoneEquipmentManager->PrioritySimOrder(EquipTypeNum).EquipName,
                               ControlledZoneNum,
                               FirstHVACIteration,
                               SysOutputProvided,
                               state.dataZoneEquip->ZoneEquipList(state.dataSize->CurZoneEqNum).EquipIndex(EquipPtr));

                state.dataHeatBalFanSys->NonAirSystemResponse(ControlledZoneNum) += SysOutputProvided;
                LatOutputProvided = 0.0; // This baseboard does not add/remove any latent heat
            } break;
            case ZoneEquip::BBSteam: { // 'ZoneHVAC:Baseboard:RadiantConvective:Steam'
                SimSteamBaseboard(state,
                                  state.dataZoneEquipmentManager->PrioritySimOrder(EquipTypeNum).EquipName,
                                  ControlledZoneNum,
                                  FirstHVACIteration,
                                  SysOutputProvided,
                                  state.dataZoneEquip->ZoneEquipList(state.dataSize->CurZoneEqNum).EquipIndex(EquipPtr));

                state.dataHeatBalFanSys->NonAirSystemResponse(ControlledZoneNum) += SysOutputProvided;
                LatOutputProvided = 0.0; // This baseboard does not add/remove any latent heat
            } break;
            case ZoneEquip::BBWaterConvective: { // 'ZoneHVAC:Baseboard:Convective:Water'
                SimBaseboard(state,
                             state.dataZoneEquipmentManager->PrioritySimOrder(EquipTypeNum).EquipName,
                             ControlledZoneNum,
                             FirstHVACIteration,
                             SysOutputProvided,
                             state.dataZoneEquip->ZoneEquipList(state.dataSize->CurZoneEqNum).EquipIndex(EquipPtr));

                state.dataHeatBalFanSys->NonAirSystemResponse(ControlledZoneNum) += SysOutputProvided;
                LatOutputProvided = 0.0; // This baseboard does not add/remove any latent heat
            } break;
            case ZoneEquip::BBElectricConvective: { // 'ZoneHVAC:Baseboard:Convective:Electric'
                SimElectricBaseboard(state,
                                     state.dataZoneEquipmentManager->PrioritySimOrder(EquipTypeNum).EquipName,
                                     ControlledZoneNum,
                                     SysOutputProvided,
                                     state.dataZoneEquip->ZoneEquipList(state.dataSize->CurZoneEqNum).EquipIndex(EquipPtr));

                state.dataHeatBalFanSys->NonAirSystemResponse(ControlledZoneNum) += SysOutputProvided;
                LatOutputProvided = 0.0; // This baseboard does not add/remove any latent heat
            } break;
            case ZoneEquip::CoolingPanel: { // 'ZoneHVAC:CoolingPanel:RadiantConvective:Water'
                SimCoolingPanel(state,
                                state.dataZoneEquipmentManager->PrioritySimOrder(EquipTypeNum).EquipName,
                                ControlledZoneNum,
                                FirstHVACIteration,
                                SysOutputProvided,
                                state.dataZoneEquip->ZoneEquipList(state.dataSize->CurZoneEqNum).EquipIndex(EquipPtr));

                state.dataHeatBalFanSys->NonAirSystemResponse(ControlledZoneNum) += SysOutputProvided;
                LatOutputProvided = 0.0; // This cooling panel does not add/remove any latent heat
            } break;
            case ZoneEquip::HiTempRadiant: { // 'ZoneHVAC:HighTemperatureRadiant'
                SimHighTempRadiantSystem(state,
                                         state.dataZoneEquipmentManager->PrioritySimOrder(EquipTypeNum).EquipName,
                                         FirstHVACIteration,
                                         SysOutputProvided,
                                         state.dataZoneEquip->ZoneEquipList(state.dataSize->CurZoneEqNum).EquipIndex(EquipPtr));
                LatOutputProvided = 0.0; // This baseboard currently sends its latent heat gain directly to predictor/corrector
                                         // via SumLatentHTRadSys... so setting LatOutputProvided = 0.0
            } break;
            case ZoneEquip::LoTempRadiant: { // 'ZoneHVAC:LowTemperatureRadiant:VariableFlow',
                                             // 'ZoneHVAC:LowTemperatureRadiant:ConstantFlow'
                // 'ZoneHVAC:LowTemperatureRadiant:Electric'
                SimLowTempRadiantSystem(state,
                                        state.dataZoneEquipmentManager->PrioritySimOrder(EquipTypeNum).EquipName,
                                        FirstHVACIteration,
                                        SysOutputProvided,
                                        state.dataZoneEquip->ZoneEquipList(state.dataSize->CurZoneEqNum).EquipIndex(EquipPtr));
                LatOutputProvided = 0.0; // This baseboard does not add/remove any latent heat
            } break;
            case ZoneEquip::ZoneExhaustFan: { // 'Fan:ZoneExhaust'
                // Air loop system availability manager status only applies to PIU and exhaust fans
                // Check to see if System Availability Managers are asking for fans to cycle on or shut off
                // and set fan on/off flags accordingly.
                if (state.dataZoneEquip->ZoneEquipAvail(ControlledZoneNum) == CycleOn ||
                    state.dataZoneEquip->ZoneEquipAvail(ControlledZoneNum) == CycleOnZoneFansOnly) {
                    TurnFansOn = true;
                }
                if (state.dataZoneEquip->ZoneEquipAvail(ControlledZoneNum) == ForceOff) {
                    TurnFansOff = true;
                }

                Fans::SimulateFanComponents(state,
                                            state.dataZoneEquipmentManager->PrioritySimOrder(EquipTypeNum).EquipName,
                                            FirstHVACIteration,
                                            state.dataZoneEquip->ZoneEquipList(state.dataSize->CurZoneEqNum).EquipIndex(EquipPtr));

                //            reset status flags for other zone equipment
                TurnFansOn = false;
                TurnFansOff = false;
            } break;
            case ZoneEquip::HeatXchngr: { // 'HeatExchanger:AirToAir:FlatPlate'
                SimHeatRecovery(state,
                                state.dataZoneEquipmentManager->PrioritySimOrder(EquipTypeNum).EquipName,
                                FirstHVACIteration,
                                state.dataZoneEquip->ZoneEquipList(ControlledZoneNum).EquipIndex(EquipPtr),
                                ContFanCycCoil);
            } break;
            case ZoneEquip::ERVStandAlone: { // 'ZoneHVAC:EnergyRecoveryVentilator'
                SimStandAloneERV(state,
                                 state.dataZoneEquipmentManager->PrioritySimOrder(EquipTypeNum).EquipName,
                                 ControlledZoneNum,
                                 FirstHVACIteration,
                                 SysOutputProvided,
                                 LatOutputProvided,
                                 state.dataZoneEquip->ZoneEquipList(ControlledZoneNum).EquipIndex(EquipPtr));
            } break;
            case ZoneEquip::HPWaterHeater: { // 'WaterHeater:HeatPump:PumpedCondenser'
                                             //                        auto HPWH =
                //                        WaterThermalTanks::HeatPumpWaterHeaterData::factory(PrioritySimOrder(EquipTypeNum).EquipName);
                //                        PlantLocation A(0, 0, 0, 0);
                //                        Real64 curLoad = 0.0;
                //                        if (dynamic_cast<WaterThermalTanks::HeatPumpWaterHeaterData*> (HPWH)->StandAlone) {
                //                            dynamic_cast<WaterThermalTanks::HeatPumpWaterHeaterData*> (HPWH)->simulate(A, FirstHVACIteration,
                //                            curLoad, true); SysOutputProvided = dynamic_cast<WaterThermalTanks::HeatPumpWaterHeaterData*>
                //                            (HPWH)->HPWaterHeaterSensibleCapacity; LatOutputProvided =
                //                            dynamic_cast<WaterThermalTanks::HeatPumpWaterHeaterData*> (HPWH)->HPWaterHeaterLatentCapacity;
                //                        } else {
                //                            SysOutputProvided = dynamic_cast<WaterThermalTanks::HeatPumpWaterHeaterData*>
                //                            (HPWH)->HPWaterHeaterSensibleCapacity; LatOutputProvided =
                //                            dynamic_cast<WaterThermalTanks::HeatPumpWaterHeaterData*> (HPWH)->HPWaterHeaterLatentCapacity;
                //                        }

                SimHeatPumpWaterHeater(state,
                                       state.dataZoneEquipmentManager->PrioritySimOrder(EquipTypeNum).EquipName,
                                       FirstHVACIteration,
                                       SysOutputProvided,
                                       LatOutputProvided,
                                       state.dataZoneEquip->ZoneEquipList(ControlledZoneNum).EquipIndex(EquipPtr));
            } break;
            case ZoneEquip::VentilatedSlab: { // 'ZoneHVAC:VentilatedSlab'
                SimVentilatedSlab(state,
                                  state.dataZoneEquipmentManager->PrioritySimOrder(EquipTypeNum).EquipName,
                                  ControlledZoneNum,
                                  FirstHVACIteration,
                                  SysOutputProvided,
                                  LatOutputProvided,
                                  state.dataZoneEquip->ZoneEquipList(state.dataSize->CurZoneEqNum).EquipIndex(EquipPtr));
            } break;
            case ZoneEquip::OutdoorAirUnit: { // 'ZoneHVAC:OutdoorAirUnit'
                OutdoorAirUnit::SimOutdoorAirUnit(state,
                                                  state.dataZoneEquipmentManager->PrioritySimOrder(EquipTypeNum).EquipName,
                                                  ControlledZoneNum,
                                                  FirstHVACIteration,
                                                  SysOutputProvided,
                                                  LatOutputProvided,
                                                  state.dataZoneEquip->ZoneEquipList(state.dataSize->CurZoneEqNum).EquipIndex(EquipPtr));
            } break;
            case ZoneEquip::BBElectric: { // 'ZoneHVAC:Baseboard:RadiantConvective:Electric'
                SimElecBaseboard(state,
                                 state.dataZoneEquipmentManager->PrioritySimOrder(EquipTypeNum).EquipName,
                                 ControlledZoneNum,
                                 FirstHVACIteration,
                                 SysOutputProvided,
                                 state.dataZoneEquip->ZoneEquipList(state.dataSize->CurZoneEqNum).EquipIndex(EquipPtr));

                state.dataHeatBalFanSys->NonAirSystemResponse(ControlledZoneNum) += SysOutputProvided;
                LatOutputProvided = 0.0; // This baseboard does not add/remove any latent heat
            } break;
            case ZoneEquip::RefrigerationAirChillerSet: { // 'ZoneHVAC:RefrigerationChillerSet'
                SimAirChillerSet(state,
                                 state.dataZoneEquipmentManager->PrioritySimOrder(EquipTypeNum).EquipName,
                                 ControlledZoneNum,
                                 FirstHVACIteration,
                                 SysOutputProvided,
                                 LatOutputProvided,
                                 state.dataZoneEquip->ZoneEquipList(state.dataSize->CurZoneEqNum).EquipIndex(EquipPtr));

                state.dataHeatBalFanSys->NonAirSystemResponse(ControlledZoneNum) += SysOutputProvided;
            } break;
            case ZoneEquip::UserDefinedZoneHVACForcedAir: {
                SimZoneAirUserDefined(state,
                                      state.dataZoneEquipmentManager->PrioritySimOrder(EquipTypeNum).EquipName,
                                      ControlledZoneNum,
                                      SysOutputProvided,
                                      LatOutputProvided,
                                      state.dataZoneEquip->ZoneEquipList(state.dataSize->CurZoneEqNum).EquipIndex(EquipPtr));
            } break;
            case ZoneEquip::ZoneEvaporativeCoolerUnit: {
                SimZoneEvaporativeCoolerUnit(state,
                                             state.dataZoneEquipmentManager->PrioritySimOrder(EquipTypeNum).EquipName,
                                             ControlledZoneNum,
                                             SysOutputProvided,
                                             LatOutputProvided,
                                             state.dataZoneEquip->ZoneEquipList(state.dataSize->CurZoneEqNum).EquipIndex(EquipPtr));
            } break;
            case ZoneEquip::ZoneHybridEvaporativeCooler: {
                SimZoneHybridUnitaryAirConditioners(state,
                                                    state.dataZoneEquipmentManager->PrioritySimOrder(EquipTypeNum).EquipName,
                                                    ControlledZoneNum,
                                                    SysOutputProvided,
                                                    LatOutputProvided,
                                                    state.dataZoneEquip->ZoneEquipList(state.dataSize->CurZoneEqNum).EquipIndex(EquipPtr));
            } break;
            default:
                break;
            }

            state.dataZoneEquip->ZoneEquipConfig(ControlledZoneNum).ZoneExh +=
                (state.dataHVACGlobal->UnbalExhMassFlow +
                 state.dataHVACGlobal->BalancedExhMassFlow); // This is the total "exhaust" flow from equipment such as a zone exhaust fan
            state.dataZoneEquip->ZoneEquipConfig(ControlledZoneNum).ZoneExhBalanced += state.dataHVACGlobal->BalancedExhMassFlow;
            state.dataZoneEquip->ZoneEquipConfig(ControlledZoneNum).PlenumMassFlow += state.dataHVACGlobal->PlenumInducedMassFlow;

            // Store available capacities for load distribution calculations
            if (FirstHVACIteration &&
                (state.dataZoneEquip->ZoneEquipList(state.dataSize->CurZoneEqNum).LoadDistScheme != DataZoneEquipment::LoadDist::Sequential)) {
                if (SysOutputProvided > 0.0) {
                    state.dataZoneEquip->ZoneEquipList(state.dataSize->CurZoneEqNum).HeatingCapacity(EquipPtr) = SysOutputProvided;
                } else {
                    state.dataZoneEquip->ZoneEquipList(state.dataSize->CurZoneEqNum).CoolingCapacity(EquipPtr) = SysOutputProvided;
                }
            }

            UpdateSystemOutputRequired(state, ControlledZoneNum, SysOutputProvided, LatOutputProvided, EquipTypeNum);
            state.dataSize->CurTermUnitSizingNum = 0;
        } // zone loop
    }     // End of controlled zone loop
    state.dataSize->CurZoneEqNum = 0;
    state.dataZoneEquipmentManager->FirstPassZoneEquipFlag = false;

    // This is the call to the Supply Air Path after the components are simulated to update
    //  the path inlets

    // Process supply air path components in reverse order
    for (int SupplyAirPathNum = 1; SupplyAirPathNum <= state.dataZoneEquip->NumSupplyAirPaths; ++SupplyAirPathNum) {

        SupPathInletChanged = false;

        for (int CompNum = state.dataZoneEquip->SupplyAirPath(SupplyAirPathNum).NumOfComponents; CompNum >= 1; --CompNum) {
            switch (state.dataZoneEquip->SupplyAirPath(SupplyAirPathNum).ComponentTypeEnum(CompNum)) {
            case DataZoneEquipment::AirLoopHVACZone::Splitter: { // 'AirLoopHVAC:ZoneSplitter'
                if (!(state.afn->AirflowNetworkFanActivated && state.afn->distribution_simulated)) {
                    SimAirLoopSplitter(state,
                                       state.dataZoneEquip->SupplyAirPath(SupplyAirPathNum).ComponentName(CompNum),
                                       FirstHVACIteration,
                                       FirstCall,
                                       SupPathInletChanged,
                                       state.dataZoneEquip->SupplyAirPath(SupplyAirPathNum).ComponentIndex(CompNum));
                }
            } break;
            case DataZoneEquipment::AirLoopHVACZone::SupplyPlenum: { // 'AirLoopHVAC:SupplyPlenum'
                SimAirZonePlenum(state,
                                 state.dataZoneEquip->SupplyAirPath(SupplyAirPathNum).ComponentName(CompNum),
                                 DataZoneEquipment::AirLoopHVACZone::SupplyPlenum,
                                 state.dataZoneEquip->SupplyAirPath(SupplyAirPathNum).ComponentIndex(CompNum),
                                 FirstHVACIteration,
                                 FirstCall,
                                 SupPathInletChanged);

            } break;
            default: {
                ShowSevereError(state, "Error found in Supply Air Path=" + state.dataZoneEquip->SupplyAirPath(SupplyAirPathNum).Name);
                ShowContinueError(state,
                                  "Invalid Supply Air Path Component=" + state.dataZoneEquip->SupplyAirPath(SupplyAirPathNum).ComponentType(CompNum));
                ShowFatalError(state, "Preceding condition causes termination.");
            } break;
            }
        }

        if (SupPathInletChanged) {
            // If the supply air path inlet conditions have been changed, the Air Loop must be resimulated
            SimAir = true;
        }

    } // end of the Supply Air Path DO Loop

    ExhaustAirSystemManager::SimZoneHVACExhaustControls(state);

    ExhaustAirSystemManager::SimExhaustAirSystem(state, FirstHVACIteration);

    CalcZoneMassBalance(state, FirstHVACIteration);

    CalcZoneLeavingConditions(state, FirstHVACIteration);

    SimReturnAirPath(state);
}

void SetZoneEquipSimOrder(EnergyPlusData &state, int const ControlledZoneNum)
{

    // SUBROUTINE INFORMATION:
    //       AUTHOR         Russ Taylor
    //       DATE WRITTEN   May 1997

    // PURPOSE OF THIS SUBROUTINE:
    // Set simulation priorities based on user specified priorities and
    // required conditions (heating or cooling).

    // SUBROUTINE LOCAL VARIABLE DECLARATIONS:
    int CurEqHeatingPriority; // Used to make sure "optimization features" on compilers don't defeat purpose of this routine
    int CurEqCoolingPriority; // Used to make sure "optimization features" on compilers don't defeat purpose of this routine

    auto &zeq(state.dataZoneEquip->ZoneEquipList(ControlledZoneNum));
    int const NumOfEquipTypes(zeq.NumOfEquipTypes);
    for (int EquipTypeNum = 1; EquipTypeNum <= NumOfEquipTypes; ++EquipTypeNum) {
        auto &pso(state.dataZoneEquipmentManager->PrioritySimOrder(EquipTypeNum));
        pso.EquipType = zeq.EquipType(EquipTypeNum);
        pso.EquipName = zeq.EquipName(EquipTypeNum);
        pso.EquipTypeEnum = zeq.EquipTypeEnum(EquipTypeNum);
        pso.CoolingPriority = zeq.CoolingPriority(EquipTypeNum);
        pso.HeatingPriority = zeq.HeatingPriority(EquipTypeNum);
        pso.EquipPtr = EquipTypeNum;
    }
    for (int EquipTypeNum = NumOfEquipTypes + 1, EquipTypeNum_end = state.dataZoneEquipmentManager->PrioritySimOrder.u();
         EquipTypeNum <= EquipTypeNum_end;
         ++EquipTypeNum) { // Reset unused upper array portion
        auto &pso(state.dataZoneEquipmentManager->PrioritySimOrder(EquipTypeNum));
        pso.EquipType.clear();
        pso.EquipName.clear();
        pso.EquipTypeEnum = 0;
        pso.EquipPtr = 0;
    }

    for (int EquipTypeNum = 1; EquipTypeNum <= NumOfEquipTypes; ++EquipTypeNum) {
        auto &pso(state.dataZoneEquipmentManager->PrioritySimOrder(EquipTypeNum));

        CurEqHeatingPriority = pso.HeatingPriority;
        CurEqCoolingPriority = pso.CoolingPriority;

        for (int ComparedEquipTypeNum = EquipTypeNum; ComparedEquipTypeNum <= NumOfEquipTypes; ++ComparedEquipTypeNum) {
            auto &psc(state.dataZoneEquipmentManager->PrioritySimOrder(ComparedEquipTypeNum));

            if ((CurEqCoolingPriority > psc.CoolingPriority &&
                 state.dataZoneEnergyDemand->ZoneSysEnergyDemand(ControlledZoneNum).RemainingOutputRequired < 0.0) ||
                (CurEqHeatingPriority > psc.HeatingPriority &&
                 state.dataZoneEnergyDemand->ZoneSysEnergyDemand(ControlledZoneNum).RemainingOutputRequired >= 0.0)) {

                // Tuned C++ string swap avoids copying
                pso.EquipType.swap(psc.EquipType);
                pso.EquipName.swap(psc.EquipName);
                std::swap(pso.EquipPtr, psc.EquipPtr);
                std::swap(pso.EquipTypeEnum, psc.EquipTypeEnum);
                std::swap(pso.CoolingPriority, psc.CoolingPriority);
                std::swap(pso.HeatingPriority, psc.HeatingPriority);

                CurEqCoolingPriority = pso.CoolingPriority;
                CurEqHeatingPriority = pso.HeatingPriority;
            }
        }
    }
}

void InitSystemOutputRequired(EnergyPlusData &state, int const ZoneNum, bool const FirstHVACIteration, bool const ResetSimOrder)
{

    // SUBROUTINE INFORMATION:
    //       AUTHOR         Russ Taylor
    //       DATE WRITTEN   May 1997
    //       MODIFIED       Don Shirey, Aug 2009 (latent/moisture additions)

    // PURPOSE OF THIS SUBROUTINE:
    // Initialize remaining output required variables

    // METHODOLOGY EMPLOYED:
    // Initialize remaining output variables using predictor calculations

    auto &energy(state.dataZoneEnergyDemand->ZoneSysEnergyDemand(ZoneNum));
    auto &moisture(state.dataZoneEnergyDemand->ZoneSysMoistureDemand(ZoneNum));

    energy.RemainingOutputRequired = energy.TotalOutputRequired;
    energy.UnadjRemainingOutputRequired = energy.TotalOutputRequired;
    energy.RemainingOutputReqToHeatSP = energy.OutputRequiredToHeatingSP;
    energy.UnadjRemainingOutputReqToHeatSP = energy.OutputRequiredToHeatingSP;
    energy.RemainingOutputReqToCoolSP = energy.OutputRequiredToCoolingSP;
    energy.UnadjRemainingOutputReqToCoolSP = energy.OutputRequiredToCoolingSP;

    moisture.RemainingOutputRequired = moisture.TotalOutputRequired;
    moisture.UnadjRemainingOutputRequired = moisture.TotalOutputRequired;
    moisture.RemainingOutputReqToHumidSP = moisture.OutputRequiredToHumidifyingSP;
    moisture.UnadjRemainingOutputReqToHumidSP = moisture.OutputRequiredToHumidifyingSP;
    moisture.RemainingOutputReqToDehumidSP = moisture.OutputRequiredToDehumidifyingSP;
    moisture.UnadjRemainingOutputReqToDehumidSP = moisture.OutputRequiredToDehumidifyingSP;

    if (ResetSimOrder) {
        SetZoneEquipSimOrder(state, ZoneNum);
    }

    // If one sequenced load is allocated, then all have been allocated in InitZoneEquipment
    if (allocated(energy.SequencedOutputRequired)) {
        // Check if controlled first, because if it's not, there is no zone equipment list
        if (!state.dataHeatBal->Zone(ZoneNum).IsControlled || state.dataGlobal->ZoneSizingCalc) {
            // init each sequenced demand to the full output
            energy.SequencedOutputRequired = energy.TotalOutputRequired;                            // array assignment
            energy.SequencedOutputRequiredToHeatingSP = energy.OutputRequiredToHeatingSP;           // array assignment
            energy.SequencedOutputRequiredToCoolingSP = energy.OutputRequiredToCoolingSP;           // array assignment
                                                                                                    // init each sequenced demand to the full output
            moisture.SequencedOutputRequired = moisture.TotalOutputRequired;                        // array assignment
            moisture.SequencedOutputRequiredToHumidSP = moisture.OutputRequiredToHumidifyingSP;     // array assignment
            moisture.SequencedOutputRequiredToDehumidSP = moisture.OutputRequiredToDehumidifyingSP; // array assignment
        } else if (FirstHVACIteration) {
            auto loadDistType = state.dataZoneEquip->ZoneEquipList(ZoneNum).LoadDistScheme;
            if ((loadDistType == DataZoneEquipment::LoadDist::Sequential) || (loadDistType == DataZoneEquipment::LoadDist::Uniform)) {
                // init each sequenced demand to the full output
                energy.SequencedOutputRequired = energy.TotalOutputRequired;                        // array assignment
                energy.SequencedOutputRequiredToHeatingSP = energy.OutputRequiredToHeatingSP;       // array assignment
                energy.SequencedOutputRequiredToCoolingSP = energy.OutputRequiredToCoolingSP;       // array assignment
                                                                                                    // init each sequenced demand to the full output
                moisture.SequencedOutputRequired = moisture.TotalOutputRequired;                    // array assignment
                moisture.SequencedOutputRequiredToHumidSP = moisture.OutputRequiredToHumidifyingSP; // array assignment
                moisture.SequencedOutputRequiredToDehumidSP = moisture.OutputRequiredToDehumidifyingSP; // array assignment
            } else if ((loadDistType == DataZoneEquipment::LoadDist::UniformPLR) ||
                       (loadDistType == DataZoneEquipment::LoadDist::SequentialUniformPLR)) {
                // init each sequenced demand to the zone design load in order to get available capacities from equipment
                if (energy.TotalOutputRequired >= 0.0) {
                    energy.SequencedOutputRequired = state.dataSize->FinalZoneSizing(ZoneNum).DesHeatLoad; // array assignment
                } else {
                    energy.SequencedOutputRequired = -state.dataSize->FinalZoneSizing(ZoneNum).DesCoolLoad; // array assignment
                }
                if (energy.TotalOutputRequired >= 0.0) {
                    energy.SequencedOutputRequiredToHeatingSP = state.dataSize->FinalZoneSizing(ZoneNum).DesHeatLoad; // array assignment
                } else {
                    energy.SequencedOutputRequiredToHeatingSP = -state.dataSize->FinalZoneSizing(ZoneNum).DesCoolLoad; // array assignment
                }
                if (energy.TotalOutputRequired >= 0.0) {
                    energy.SequencedOutputRequiredToCoolingSP = state.dataSize->FinalZoneSizing(ZoneNum).DesHeatLoad; // array assignment
                } else {
                    energy.SequencedOutputRequiredToCoolingSP = -state.dataSize->FinalZoneSizing(ZoneNum).DesCoolLoad; // array assignment
                }
                // init each sequenced moisture demand to the full output
                moisture.SequencedOutputRequired = moisture.TotalOutputRequired;                        // array assignment
                moisture.SequencedOutputRequiredToHumidSP = moisture.OutputRequiredToHumidifyingSP;     // array assignment
                moisture.SequencedOutputRequiredToDehumidSP = moisture.OutputRequiredToDehumidifyingSP; // array assignment
            }
        } else {
            // init first sequenced sensible demand to the full output
            energy.SequencedOutputRequired(1) = energy.TotalOutputRequired;
            energy.SequencedOutputRequiredToHeatingSP(1) = energy.OutputRequiredToHeatingSP;
            energy.SequencedOutputRequiredToCoolingSP(1) = energy.OutputRequiredToCoolingSP;
            // init first sequenced moisture demand to the full output
            moisture.SequencedOutputRequired(1) = moisture.TotalOutputRequired;
            moisture.SequencedOutputRequiredToHumidSP(1) = moisture.OutputRequiredToHumidifyingSP;
            moisture.SequencedOutputRequiredToDehumidSP(1) = moisture.OutputRequiredToDehumidifyingSP;
        }
    }

    state.dataZoneEnergyDemand->CurDeadBandOrSetback(ZoneNum) = state.dataZoneEnergyDemand->DeadBandOrSetback(ZoneNum);

    DistributeSystemOutputRequired(state, ZoneNum, FirstHVACIteration);
}

void DistributeSystemOutputRequired(EnergyPlusData &state, int const ZoneNum, bool const FirstHVACIteration)
{
    // Distribute zone equipment loads according to load distribution scheme

    // Do nothing if this zone is uncontrolled or doing zone sizing
    if (!state.dataHeatBal->Zone(ZoneNum).IsControlled) return;
    if (state.dataGlobal->ZoneSizingCalc) return;

    // Do nothing on FirstHVACIteration if not UniformLoading and not SequentialLoading
    if (FirstHVACIteration && (state.dataZoneEquip->ZoneEquipList(ZoneNum).LoadDistScheme != DataZoneEquipment::LoadDist::Uniform) &&
        (state.dataZoneEquip->ZoneEquipList(ZoneNum).LoadDistScheme != DataZoneEquipment::LoadDist::Sequential)) {
        return;
    }

    auto &energy(state.dataZoneEnergyDemand->ZoneSysEnergyDemand(ZoneNum));
    auto &moisture(state.dataZoneEnergyDemand->ZoneSysMoistureDemand(ZoneNum));
    auto &thisZEqList(state.dataZoneEquip->ZoneEquipList(ZoneNum));
    Real64 heatLoadRatio = 1.0;
    Real64 coolLoadRatio = 1.0;
    Real64 availCap = 0.0;
    Real64 plr = 1.0;
    int numOperating = 0;

    switch (thisZEqList.LoadDistScheme) {
    case DataZoneEquipment::LoadDist::Sequential:
        // Nothing to do here for this case
        {
            // Set the load (with load fraction) for the first equipment in priority order
            constexpr int priorityNum = 1;
            const int &equipNum = state.dataZoneEquipmentManager->PrioritySimOrder(priorityNum).EquipPtr;

            // Determine whether we're heating or cooling and choose the appropriate fraction
            const Real64 heatLoadRatio = thisZEqList.SequentialHeatingFraction(state, equipNum);
            const Real64 coolLoadRatio = thisZEqList.SequentialCoolingFraction(state, equipNum);
            const Real64 loadRatio = (energy.TotalOutputRequired >= 0.0) ? heatLoadRatio : coolLoadRatio;

            // Energy loads
            energy.SequencedOutputRequired(priorityNum) = energy.TotalOutputRequired * loadRatio;
            energy.SequencedOutputRequiredToHeatingSP(priorityNum) = energy.OutputRequiredToHeatingSP * loadRatio;
            energy.SequencedOutputRequiredToCoolingSP(priorityNum) = energy.OutputRequiredToCoolingSP * loadRatio;
            energy.RemainingOutputRequired = energy.SequencedOutputRequired(priorityNum);
            energy.RemainingOutputReqToHeatSP = energy.SequencedOutputRequiredToHeatingSP(priorityNum);
            energy.RemainingOutputReqToCoolSP = energy.SequencedOutputRequiredToCoolingSP(priorityNum);

            // Moisture loads
            moisture.SequencedOutputRequired(priorityNum) = moisture.TotalOutputRequired * loadRatio;
            moisture.SequencedOutputRequiredToHumidSP(priorityNum) = moisture.OutputRequiredToHumidifyingSP * loadRatio;
            moisture.SequencedOutputRequiredToDehumidSP(priorityNum) = moisture.OutputRequiredToDehumidifyingSP * loadRatio;
            moisture.RemainingOutputRequired = moisture.SequencedOutputRequired(priorityNum);
            moisture.RemainingOutputReqToHumidSP = moisture.SequencedOutputRequiredToHumidSP(priorityNum);
            moisture.RemainingOutputReqToDehumidSP = moisture.SequencedOutputRequiredToDehumidSP(priorityNum);

            break;
        }
    case DataZoneEquipment::LoadDist::Uniform:
        // Distribute load uniformly across all active equipment
        if (thisZEqList.NumAvailHeatEquip > 0) {
            heatLoadRatio = 1.0 / thisZEqList.NumAvailHeatEquip;
        } else {
            heatLoadRatio = 1.0;
        }
        if (thisZEqList.NumAvailCoolEquip > 0) {
            coolLoadRatio = 1.0 / thisZEqList.NumAvailCoolEquip;
        } else {
            coolLoadRatio = 1.0;
        }
        for (int equipNum = 1.0; equipNum <= thisZEqList.NumOfEquipTypes; ++equipNum) {
            if (energy.TotalOutputRequired >= 0.0) {
                if (thisZEqList.HeatingPriority(equipNum) > 0) {
                    energy.SequencedOutputRequired(equipNum) = energy.TotalOutputRequired * heatLoadRatio;
                    energy.SequencedOutputRequiredToHeatingSP(equipNum) = energy.OutputRequiredToHeatingSP * heatLoadRatio;
                    energy.SequencedOutputRequiredToCoolingSP(equipNum) = energy.OutputRequiredToCoolingSP * heatLoadRatio;
                    moisture.SequencedOutputRequired(equipNum) = moisture.TotalOutputRequired * heatLoadRatio;
                    moisture.SequencedOutputRequiredToHumidSP(equipNum) = moisture.OutputRequiredToHumidifyingSP * heatLoadRatio;
                    moisture.SequencedOutputRequiredToDehumidSP(equipNum) = moisture.OutputRequiredToDehumidifyingSP * heatLoadRatio;
                } else {
                    energy.SequencedOutputRequired(equipNum) = 0.0;
                    energy.SequencedOutputRequiredToHeatingSP(equipNum) = 0.0;
                    energy.SequencedOutputRequiredToCoolingSP(equipNum) = 0.0;
                    moisture.SequencedOutputRequired(equipNum) = 0.0;
                    moisture.SequencedOutputRequiredToHumidSP(equipNum) = 0.0;
                    moisture.SequencedOutputRequiredToDehumidSP(equipNum) = 0.0;
                }
            } else {
                if (thisZEqList.CoolingPriority(equipNum) > 0) {
                    energy.SequencedOutputRequired(equipNum) = energy.TotalOutputRequired * coolLoadRatio;
                    energy.SequencedOutputRequiredToHeatingSP(equipNum) = energy.OutputRequiredToHeatingSP * coolLoadRatio;
                    energy.SequencedOutputRequiredToCoolingSP(equipNum) = energy.OutputRequiredToCoolingSP * coolLoadRatio;
                    moisture.SequencedOutputRequired(equipNum) = moisture.TotalOutputRequired * coolLoadRatio;
                    moisture.SequencedOutputRequiredToHumidSP(equipNum) = moisture.OutputRequiredToHumidifyingSP * coolLoadRatio;
                    moisture.SequencedOutputRequiredToDehumidSP(equipNum) = moisture.OutputRequiredToDehumidifyingSP * coolLoadRatio;
                } else {
                    energy.SequencedOutputRequired(equipNum) = 0.0;
                    energy.SequencedOutputRequiredToHeatingSP(equipNum) = 0.0;
                    energy.SequencedOutputRequiredToCoolingSP(equipNum) = 0.0;
                    moisture.SequencedOutputRequired(equipNum) = 0.0;
                    moisture.SequencedOutputRequiredToHumidSP(equipNum) = 0.0;
                    moisture.SequencedOutputRequiredToDehumidSP(equipNum) = 0.0;
                }
            }
        }
        break;
    case DataZoneEquipment::LoadDist::UniformPLR:
        // Distribute load at uniform PLR across all active equipment
        if (energy.TotalOutputRequired >= 0.0) {
            for (int equipNum = 1.0; equipNum <= thisZEqList.NumOfEquipTypes; ++equipNum) {
                if (thisZEqList.HeatingPriority(equipNum) > 0) availCap += thisZEqList.HeatingCapacity(equipNum);
            }
            if (availCap > 0.0) {
                plr = energy.TotalOutputRequired / availCap;
            } else {
                plr = 0.0;
            }
        } else {
            for (int equipNum = 1.0; equipNum <= thisZEqList.NumOfEquipTypes; ++equipNum) {
                if (thisZEqList.CoolingPriority(equipNum) > 0) availCap += thisZEqList.CoolingCapacity(equipNum);
            }
            if (availCap < 0.0) {
                plr = energy.TotalOutputRequired / availCap;
            } else {
                plr = 0.0;
            }
        }
        if (plr <= 0.0) break; // Don't change anything
        for (int equipNum = 1.0; equipNum <= thisZEqList.NumOfEquipTypes; ++equipNum) {
            if (energy.TotalOutputRequired >= 0.0) {
                if (thisZEqList.HeatingPriority(equipNum) > 0) {
                    energy.SequencedOutputRequired(equipNum) = thisZEqList.HeatingCapacity(equipNum) * plr;
                    energy.SequencedOutputRequiredToHeatingSP(equipNum) = thisZEqList.HeatingCapacity(equipNum) * plr;
                    energy.SequencedOutputRequiredToCoolingSP(equipNum) = thisZEqList.HeatingCapacity(equipNum) * plr;
                    if (energy.OutputRequiredToHeatingSP != 0.0) {
                        moisture.SequencedOutputRequired(equipNum) =
                            moisture.TotalOutputRequired * (thisZEqList.HeatingCapacity(equipNum) * plr) / energy.OutputRequiredToHeatingSP;
                        moisture.SequencedOutputRequiredToHumidSP(equipNum) =
                            moisture.OutputRequiredToHumidifyingSP * (thisZEqList.HeatingCapacity(equipNum) * plr) / energy.OutputRequiredToHeatingSP;
                    } else {
                        moisture.SequencedOutputRequired(equipNum) = moisture.TotalOutputRequired * plr;
                        moisture.SequencedOutputRequiredToHumidSP(equipNum) = moisture.OutputRequiredToHumidifyingSP * plr;
                    }
                    moisture.SequencedOutputRequiredToDehumidSP(equipNum) = 0.0;
                } else {
                    energy.SequencedOutputRequired(equipNum) = 0.0;
                    energy.SequencedOutputRequiredToHeatingSP(equipNum) = 0.0;
                    energy.SequencedOutputRequiredToCoolingSP(equipNum) = 0.0;
                    moisture.SequencedOutputRequired(equipNum) = 0.0;
                    moisture.SequencedOutputRequiredToHumidSP(equipNum) = 0.0;
                    moisture.SequencedOutputRequiredToDehumidSP(equipNum) = 0.0;
                }
            } else {
                if (thisZEqList.CoolingPriority(equipNum) > 0) {
                    energy.SequencedOutputRequired(equipNum) = thisZEqList.CoolingCapacity(equipNum) * plr;
                    energy.SequencedOutputRequiredToHeatingSP(equipNum) = thisZEqList.CoolingCapacity(equipNum) * plr;
                    energy.SequencedOutputRequiredToCoolingSP(equipNum) = thisZEqList.CoolingCapacity(equipNum) * plr;
                    if (energy.OutputRequiredToCoolingSP != 0.0) {
                        moisture.SequencedOutputRequired(equipNum) =
                            moisture.TotalOutputRequired * (thisZEqList.CoolingCapacity(equipNum) * plr) / energy.OutputRequiredToCoolingSP;
                        moisture.SequencedOutputRequiredToDehumidSP(equipNum) = moisture.OutputRequiredToDehumidifyingSP *
                                                                                (thisZEqList.CoolingCapacity(equipNum) * plr) /
                                                                                energy.OutputRequiredToCoolingSP;
                    } else {
                        moisture.SequencedOutputRequired(equipNum) = moisture.TotalOutputRequired * plr;
                        moisture.SequencedOutputRequiredToDehumidSP(equipNum) = moisture.OutputRequiredToDehumidifyingSP * plr;
                    }
                    moisture.SequencedOutputRequiredToHumidSP(equipNum) = 0.0;
                } else {
                    energy.SequencedOutputRequired(equipNum) = 0.0;
                    energy.SequencedOutputRequiredToHeatingSP(equipNum) = 0.0;
                    energy.SequencedOutputRequiredToCoolingSP(equipNum) = 0.0;
                    moisture.SequencedOutputRequired(equipNum) = 0.0;
                    moisture.SequencedOutputRequiredToHumidSP(equipNum) = 0.0;
                    moisture.SequencedOutputRequiredToDehumidSP(equipNum) = 0.0;
                }
            }
        }
        break;
    case DataZoneEquipment::LoadDist::SequentialUniformPLR:
        // Determine how many pieces of equipment are required to meet the current load,
        // then distribute load at uniform PLR across all active equipment
        if (energy.TotalOutputRequired >= 0.0) {
            // For heating capacities and TotalOutputRequired are positive
            for (int equipNum = 1.0; equipNum <= thisZEqList.NumOfEquipTypes; ++equipNum) {
                if ((thisZEqList.HeatingCapacity(equipNum) > 0.0) && (availCap < energy.TotalOutputRequired)) {
                    if (thisZEqList.HeatingPriority(equipNum) > 0) availCap += thisZEqList.HeatingCapacity(equipNum);
                    ++numOperating;
                }
            }
            if (availCap > 0.0) {
                plr = energy.TotalOutputRequired / availCap;
            } else {
                plr = 0.0;
                numOperating = 0;
            }
        } else {
            for (int equipNum = 1.0; equipNum <= thisZEqList.NumOfEquipTypes; ++equipNum) {
                // For cooling capacities and TotalOutputRequired are negative
                if ((thisZEqList.CoolingCapacity(equipNum) < 0.0) && (availCap > energy.TotalOutputRequired)) {
                    if (thisZEqList.CoolingPriority(equipNum) > 0) availCap += thisZEqList.CoolingCapacity(equipNum);
                    ++numOperating;
                }
            }
            if (availCap < 0.0) {
                plr = energy.TotalOutputRequired / availCap;
            } else {
                plr = 0.0;
                numOperating = 0;
            }
        }
        if (plr <= 0.0) break; // Don't change anything
        // Set loads for operating equipment
        for (int equipNum = 1.0; equipNum <= numOperating; ++equipNum) {
            if (energy.TotalOutputRequired >= 0.0) {
                if (thisZEqList.HeatingPriority(equipNum) > 0) {
                    energy.SequencedOutputRequired(equipNum) = thisZEqList.HeatingCapacity(equipNum) * plr;
                    energy.SequencedOutputRequiredToHeatingSP(equipNum) = thisZEqList.HeatingCapacity(equipNum) * plr;
                    energy.SequencedOutputRequiredToCoolingSP(equipNum) = thisZEqList.HeatingCapacity(equipNum) * plr;
                    if (energy.OutputRequiredToHeatingSP != 0.0) {
                        moisture.SequencedOutputRequired(equipNum) =
                            moisture.TotalOutputRequired * (thisZEqList.HeatingCapacity(equipNum) * plr) / energy.OutputRequiredToHeatingSP;
                        moisture.SequencedOutputRequiredToHumidSP(equipNum) =
                            moisture.OutputRequiredToHumidifyingSP * (thisZEqList.HeatingCapacity(equipNum) * plr) / energy.OutputRequiredToHeatingSP;
                    } else {
                        moisture.SequencedOutputRequired(equipNum) = moisture.TotalOutputRequired * plr;
                        moisture.SequencedOutputRequiredToHumidSP(equipNum) = moisture.OutputRequiredToHumidifyingSP * plr;
                    }
                    moisture.SequencedOutputRequiredToDehumidSP(equipNum) = 0.0;
                } else {
                    energy.SequencedOutputRequired(equipNum) = 0.0;
                    energy.SequencedOutputRequiredToHeatingSP(equipNum) = 0.0;
                    energy.SequencedOutputRequiredToCoolingSP(equipNum) = 0.0;
                    moisture.SequencedOutputRequired(equipNum) = 0.0;
                    moisture.SequencedOutputRequiredToHumidSP(equipNum) = 0.0;
                    moisture.SequencedOutputRequiredToDehumidSP(equipNum) = 0.0;
                }
            } else {
                if (thisZEqList.CoolingPriority(equipNum) > 0) {
                    energy.SequencedOutputRequired(equipNum) = thisZEqList.CoolingCapacity(equipNum) * plr;
                    energy.SequencedOutputRequiredToHeatingSP(equipNum) = thisZEqList.CoolingCapacity(equipNum) * plr;
                    energy.SequencedOutputRequiredToCoolingSP(equipNum) = thisZEqList.CoolingCapacity(equipNum) * plr;
                    if (energy.OutputRequiredToCoolingSP != 0.0) {
                        moisture.SequencedOutputRequired(equipNum) =
                            moisture.TotalOutputRequired * (thisZEqList.CoolingCapacity(equipNum) * plr) / energy.OutputRequiredToCoolingSP;
                        moisture.SequencedOutputRequiredToDehumidSP(equipNum) = moisture.OutputRequiredToDehumidifyingSP *
                                                                                (thisZEqList.CoolingCapacity(equipNum) * plr) /
                                                                                energy.OutputRequiredToCoolingSP;
                    } else {
                        moisture.SequencedOutputRequired(equipNum) = moisture.TotalOutputRequired * plr;
                        moisture.SequencedOutputRequiredToDehumidSP(equipNum) = moisture.OutputRequiredToDehumidifyingSP * plr;
                    }
                    moisture.SequencedOutputRequiredToHumidSP(equipNum) = 0.0;
                } else {
                    energy.SequencedOutputRequired(equipNum) = 0.0;
                    energy.SequencedOutputRequiredToHeatingSP(equipNum) = 0.0;
                    energy.SequencedOutputRequiredToCoolingSP(equipNum) = 0.0;
                    moisture.SequencedOutputRequired(equipNum) = 0.0;
                    moisture.SequencedOutputRequiredToHumidSP(equipNum) = 0.0;
                    moisture.SequencedOutputRequiredToDehumidSP(equipNum) = 0.0;
                }
            }
        }
        // Set loads to zero for remaining equipment
        for (int equipNum = numOperating + 1; equipNum <= thisZEqList.NumOfEquipTypes; ++equipNum) {
            energy.SequencedOutputRequired(equipNum) = 0.0;
            energy.SequencedOutputRequiredToHeatingSP(equipNum) = 0.0;
            energy.SequencedOutputRequiredToCoolingSP(equipNum) = 0.0;
            moisture.SequencedOutputRequired(equipNum) = 0.0;
            moisture.SequencedOutputRequiredToHumidSP(equipNum) = 0.0;
            moisture.SequencedOutputRequiredToDehumidSP(equipNum) = 0.0;
        }
        break;
    default:
        ShowFatalError(state, "DistributeSystemOutputRequired: Illegal load distribution scheme type.");
        break;
    }
    // For every load distribution scheme except SequentialLoad
    //  set the remaining loads to the first equipment type's load to support equipment types that don't use the sequenced loads
    if (thisZEqList.LoadDistScheme != DataZoneEquipment::LoadDist::Sequential) {
        energy.RemainingOutputRequired = energy.SequencedOutputRequired(1);
        moisture.RemainingOutputRequired = moisture.SequencedOutputRequired(1);
        energy.RemainingOutputReqToHeatSP = energy.SequencedOutputRequiredToHeatingSP(1);
        moisture.RemainingOutputReqToHumidSP = moisture.SequencedOutputRequiredToHumidSP(1);
        energy.RemainingOutputReqToCoolSP = energy.SequencedOutputRequiredToCoolingSP(1);
        moisture.RemainingOutputReqToDehumidSP = moisture.SequencedOutputRequiredToDehumidSP(1);
    }
}

void UpdateSystemOutputRequired(EnergyPlusData &state,
                                int const ZoneNum,
                                Real64 const SysOutputProvided,     // sensible output provided by zone equipment (W)
                                Real64 const LatOutputProvided,     // latent output provided by zone equipment (kg/s)
                                Optional_int_const EquipPriorityNum // index in PrioritySimOrder for this update
)
{

    // SUBROUTINE INFORMATION:
    //       AUTHOR         Russ Taylor
    //       DATE WRITTEN   Unknown
    //       MODIFIED       B. Griffith Sept 2011, add storage of requirements by sequence

    auto &energy(state.dataZoneEnergyDemand->ZoneSysEnergyDemand(ZoneNum));
    auto &moisture(state.dataZoneEnergyDemand->ZoneSysMoistureDemand(ZoneNum));

    // If zone is uncontrolled use original method for remaining output
    if (!state.dataHeatBal->Zone(ZoneNum).IsControlled) {
        // SequentialLoading, use original method for remaining output
        energy.UnadjRemainingOutputRequired -= SysOutputProvided;
        energy.RemainingOutputRequired = energy.UnadjRemainingOutputRequired;
        energy.UnadjRemainingOutputReqToHeatSP -= SysOutputProvided;
        energy.RemainingOutputReqToHeatSP = energy.UnadjRemainingOutputReqToHeatSP;
        energy.UnadjRemainingOutputReqToCoolSP -= SysOutputProvided;
        energy.RemainingOutputReqToCoolSP = energy.UnadjRemainingOutputReqToCoolSP;
        // Latent output updates
        moisture.UnadjRemainingOutputRequired -= LatOutputProvided;
        moisture.RemainingOutputRequired = moisture.UnadjRemainingOutputRequired;
        moisture.UnadjRemainingOutputReqToHumidSP -= LatOutputProvided;
        moisture.RemainingOutputReqToHumidSP = moisture.UnadjRemainingOutputReqToHumidSP;
        moisture.UnadjRemainingOutputReqToDehumidSP -= LatOutputProvided;
        moisture.RemainingOutputReqToDehumidSP = moisture.UnadjRemainingOutputReqToDehumidSP;

        // re-evaluate if loads are now such that in dead band or set back
        switch (state.dataHeatBalFanSys->TempControlType(ZoneNum)) {
        case DataHVACGlobals::ThermostatType::Uncontrolled:
            // uncontrolled zone; shouldn't ever get here, but who knows
            state.dataZoneEnergyDemand->CurDeadBandOrSetback(ZoneNum) = false;
            break;
        case DataHVACGlobals::ThermostatType::SingleHeating:
            if ((energy.RemainingOutputRequired - 1.0) < 0.0) {
                state.dataZoneEnergyDemand->CurDeadBandOrSetback(ZoneNum) = true;
            } else {
                state.dataZoneEnergyDemand->CurDeadBandOrSetback(ZoneNum) = false;
            }
            break;
        case DataHVACGlobals::ThermostatType::SingleCooling:
            if ((energy.RemainingOutputRequired + 1.0) > 0.0) {
                state.dataZoneEnergyDemand->CurDeadBandOrSetback(ZoneNum) = true;
            } else {
                state.dataZoneEnergyDemand->CurDeadBandOrSetback(ZoneNum) = false;
            }
            break;
        case DataHVACGlobals::ThermostatType::SingleHeatCool:
            if (energy.RemainingOutputReqToHeatSP < 0.0 && energy.RemainingOutputReqToCoolSP > 0.0) {
                state.dataZoneEnergyDemand->CurDeadBandOrSetback(ZoneNum) = true;
            } else {
                state.dataZoneEnergyDemand->CurDeadBandOrSetback(ZoneNum) = false;
            }
            break;
        case DataHVACGlobals::ThermostatType::DualSetPointWithDeadBand:
            if (energy.RemainingOutputReqToHeatSP < 0.0 && energy.RemainingOutputReqToCoolSP > 0.0) {
                state.dataZoneEnergyDemand->CurDeadBandOrSetback(ZoneNum) = true;
            } else {
                state.dataZoneEnergyDemand->CurDeadBandOrSetback(ZoneNum) = false;
            }
            break;
        default:
            break;
        }

        if (present(EquipPriorityNum)) {
            // now store remaining load at the by sequence level
            if (EquipPriorityNum + 1 <= energy.NumZoneEquipment) {
                energy.SequencedOutputRequired(EquipPriorityNum + 1) = energy.RemainingOutputRequired;
                moisture.SequencedOutputRequired(EquipPriorityNum + 1) = moisture.RemainingOutputRequired;
            }

            if (state.dataZoneEquipmentManager->PrioritySimOrder(EquipPriorityNum).HeatingPriority + 1 <= energy.NumZoneEquipment) {
                energy.SequencedOutputRequiredToHeatingSP(state.dataZoneEquipmentManager->PrioritySimOrder(EquipPriorityNum).HeatingPriority + 1) =
                    energy.RemainingOutputReqToHeatSP;
                moisture.SequencedOutputRequiredToHumidSP(state.dataZoneEquipmentManager->PrioritySimOrder(EquipPriorityNum).HeatingPriority + 1) =
                    moisture.RemainingOutputReqToHumidSP;
            }
            if (state.dataZoneEquipmentManager->PrioritySimOrder(EquipPriorityNum).CoolingPriority + 1 <= energy.NumZoneEquipment) {
                energy.SequencedOutputRequiredToCoolingSP(state.dataZoneEquipmentManager->PrioritySimOrder(EquipPriorityNum).CoolingPriority + 1) =
                    energy.RemainingOutputReqToCoolSP;
                moisture.SequencedOutputRequiredToDehumidSP(state.dataZoneEquipmentManager->PrioritySimOrder(EquipPriorityNum).CoolingPriority + 1) =
                    moisture.RemainingOutputReqToDehumidSP;
            }
        }
        return;
    }

    // Sensible output updates
    auto &thisZEqList(state.dataZoneEquip->ZoneEquipList(ZoneNum));
    switch (thisZEqList.LoadDistScheme) {
    case DataZoneEquipment::LoadDist::Sequential: {
        // Subtract the system output from the unadjusted loads required
        energy.UnadjRemainingOutputRequired -= SysOutputProvided;
        energy.UnadjRemainingOutputReqToHeatSP -= SysOutputProvided;
        energy.UnadjRemainingOutputReqToCoolSP -= SysOutputProvided;
        moisture.UnadjRemainingOutputRequired -= LatOutputProvided;
        moisture.UnadjRemainingOutputReqToHumidSP -= LatOutputProvided;
        moisture.UnadjRemainingOutputReqToDehumidSP -= LatOutputProvided;

        if (present(EquipPriorityNum) && EquipPriorityNum < thisZEqList.NumOfEquipTypes) {

            // Look up the next system in priority order
            int nextEquipPriorityNum = EquipPriorityNum + 1;
            const int &nextSystem = state.dataZoneEquipmentManager->PrioritySimOrder(nextEquipPriorityNum).EquipPtr;

            // Determine the load ratio based on whether we're heating or cooling
            const Real64 loadRatio = (energy.TotalOutputRequired >= 0.0) ? thisZEqList.SequentialHeatingFraction(state, nextSystem)
                                                                         : thisZEqList.SequentialCoolingFraction(state, nextSystem);

            // Update the zone energy demands
            energy.RemainingOutputRequired = loadRatio * energy.UnadjRemainingOutputRequired;
            energy.RemainingOutputReqToHeatSP = loadRatio * energy.UnadjRemainingOutputReqToHeatSP;
            energy.RemainingOutputReqToCoolSP = loadRatio * energy.UnadjRemainingOutputReqToCoolSP;
            moisture.RemainingOutputRequired = loadRatio * moisture.UnadjRemainingOutputRequired;
            moisture.RemainingOutputReqToHumidSP = loadRatio * moisture.UnadjRemainingOutputReqToHumidSP;
            moisture.RemainingOutputReqToDehumidSP = loadRatio * moisture.UnadjRemainingOutputReqToDehumidSP;

            // now store remaining load at the sequence level
            energy.SequencedOutputRequired(nextEquipPriorityNum) = energy.RemainingOutputRequired;
            energy.SequencedOutputRequiredToHeatingSP(nextEquipPriorityNum) = energy.RemainingOutputReqToHeatSP;
            energy.SequencedOutputRequiredToCoolingSP(nextEquipPriorityNum) = energy.RemainingOutputReqToCoolSP;
            moisture.SequencedOutputRequired(nextEquipPriorityNum) = moisture.RemainingOutputRequired;
            moisture.SequencedOutputRequiredToHumidSP(nextEquipPriorityNum) = moisture.RemainingOutputReqToHumidSP;
            moisture.SequencedOutputRequiredToDehumidSP(nextEquipPriorityNum) = moisture.RemainingOutputReqToDehumidSP;
        } else {
            // SequentialLoading, use original method for remaining output
            energy.RemainingOutputRequired = energy.UnadjRemainingOutputRequired;
            energy.RemainingOutputReqToHeatSP = energy.UnadjRemainingOutputReqToHeatSP;
            energy.RemainingOutputReqToCoolSP = energy.UnadjRemainingOutputReqToCoolSP;
            // Latent output updates
            moisture.RemainingOutputRequired = moisture.UnadjRemainingOutputRequired;
            moisture.RemainingOutputReqToHumidSP = moisture.UnadjRemainingOutputReqToHumidSP;
            moisture.RemainingOutputReqToDehumidSP = moisture.UnadjRemainingOutputReqToDehumidSP;
        }

        // re-evaluate if loads are now such that in dead band or set back
        switch (state.dataHeatBalFanSys->TempControlType(ZoneNum)) {
        case DataHVACGlobals::ThermostatType::Uncontrolled:
            // uncontrolled zone; shouldn't ever get here, but who knows
            state.dataZoneEnergyDemand->CurDeadBandOrSetback(ZoneNum) = false;
            break;
        case DataHVACGlobals::ThermostatType::SingleHeating:
            if ((energy.RemainingOutputRequired - 1.0) < 0.0) {
                state.dataZoneEnergyDemand->CurDeadBandOrSetback(ZoneNum) = true;
            } else {
                state.dataZoneEnergyDemand->CurDeadBandOrSetback(ZoneNum) = false;
            }
            break;
        case DataHVACGlobals::ThermostatType::SingleCooling:
            if ((energy.RemainingOutputRequired + 1.0) > 0.0) {
                state.dataZoneEnergyDemand->CurDeadBandOrSetback(ZoneNum) = true;
            } else {
                state.dataZoneEnergyDemand->CurDeadBandOrSetback(ZoneNum) = false;
            }
            break;
        case DataHVACGlobals::ThermostatType::SingleHeatCool:
            if (energy.RemainingOutputReqToHeatSP < 0.0 && energy.RemainingOutputReqToCoolSP > 0.0) {
                state.dataZoneEnergyDemand->CurDeadBandOrSetback(ZoneNum) = true;
            } else {
                state.dataZoneEnergyDemand->CurDeadBandOrSetback(ZoneNum) = false;
            }
            break;
        case DataHVACGlobals::ThermostatType::DualSetPointWithDeadBand:
            if (energy.RemainingOutputReqToHeatSP < 0.0 && energy.RemainingOutputReqToCoolSP > 0.0) {
                state.dataZoneEnergyDemand->CurDeadBandOrSetback(ZoneNum) = true;
            } else {
                state.dataZoneEnergyDemand->CurDeadBandOrSetback(ZoneNum) = false;
            }
            break;
        default:
            break;
        }

    } break;
    case DataZoneEquipment::LoadDist::Uniform:
    case DataZoneEquipment::LoadDist::UniformPLR:
    case DataZoneEquipment::LoadDist::SequentialUniformPLR:
        // For every load distribution scheme except SequentialLoad, do not touch the sequenced loads,
        // but set the remaining loads to the next equipment type's load to support equipment types that don't use the sequenced loads
        if (present(EquipPriorityNum)) {
            if (EquipPriorityNum + 1 <= energy.NumZoneEquipment) {
                energy.RemainingOutputRequired = energy.SequencedOutputRequired(EquipPriorityNum + 1);
                moisture.RemainingOutputRequired = moisture.SequencedOutputRequired(EquipPriorityNum + 1);
            }

            if (state.dataZoneEquipmentManager->PrioritySimOrder(EquipPriorityNum).HeatingPriority + 1 <= energy.NumZoneEquipment) {
                energy.RemainingOutputReqToHeatSP =
                    energy.SequencedOutputRequiredToHeatingSP(state.dataZoneEquipmentManager->PrioritySimOrder(EquipPriorityNum).HeatingPriority + 1);
                moisture.RemainingOutputReqToHumidSP =
                    moisture.SequencedOutputRequiredToHumidSP(state.dataZoneEquipmentManager->PrioritySimOrder(EquipPriorityNum).HeatingPriority + 1);
            }
            if (state.dataZoneEquipmentManager->PrioritySimOrder(EquipPriorityNum).CoolingPriority + 1 <= energy.NumZoneEquipment) {
                energy.RemainingOutputReqToCoolSP =
                    energy.SequencedOutputRequiredToCoolingSP(state.dataZoneEquipmentManager->PrioritySimOrder(EquipPriorityNum).CoolingPriority + 1);
                moisture.RemainingOutputReqToDehumidSP = moisture.SequencedOutputRequiredToDehumidSP(
                    state.dataZoneEquipmentManager->PrioritySimOrder(EquipPriorityNum).CoolingPriority + 1);
            }
        }
        break;
    default:
        ShowFatalError(state, "UpdateSystemOutputRequired: Illegal load distribution scheme type.");
        break;
    }
}

void CalcZoneMassBalance(EnergyPlusData &state, bool const FirstHVACIteration)
{

    // SUBROUTINE INFORMATION:
    //       AUTHOR         Russ Taylor
    //       DATE WRITTEN   May 1997

    // PURPOSE OF THIS SUBROUTINE:
    // Perform zone mass balance to get outlet air flow conditions.

    // METHODOLOGY EMPLOYED:
    // Mass continuity equation.

    using namespace DataRoomAirModel; // UCSD
    auto &NumPrimaryAirSys = state.dataHVACGlobal->NumPrimaryAirSys;
    using DataHVACGlobals::SmallMassFlow;
    auto &ZoneMassBalanceHVACReSim = state.dataHVACGlobal->ZoneMassBalanceHVACReSim;
    using ScheduleManager::GetCurrentScheduleValue;

    int constexpr IterMax(25);
    Real64 constexpr ConvergenceTolerance(0.000010);

    int NodeNum;
    int ZoneNode; // zone air node number
    Real64 TotInletAirMassFlowRateMax;
    Real64 TotInletAirMassFlowRateMaxAvail;
    Real64 TotInletAirMassFlowRateMin;
    Real64 TotInletAirMassFlowRateMinAvail;
    Real64 TotInletAirMassFlowRate;
    Real64 TotExhaustAirMassFlowRate;

    Real64 ZoneMixingAirMassFlowRate;
    Real64 ZoneMixingNetAirMassFlowRate;
    Real64 ZoneMixMassFlowRate;
    Real64 ZoneMixingAirMassFlowRatePrevious;
    Real64 ZoneReturnAirMassFlowRate;
    Real64 ZoneInfiltrationMassFlowRate;
    Real64 BuildingZoneMixingFlowOld;
    Real64 BuildingZoneMixingFlow;
    Real64 StdTotalReturnMassFlow;
    int Iteration;
    int ZoneNum1;

    Real64 BuildingZoneReturnFlow;
    Real64 BuildingZoneReturnFlowOld;

    ZoneMassBalanceHVACReSim = false;
    Iteration = 0;
    BuildingZoneMixingFlow = 0.0;
    BuildingZoneMixingFlowOld = 0.0;
    BuildingZoneReturnFlow = 0.0;
    BuildingZoneReturnFlowOld = 0.0;

    auto &Node(state.dataLoopNodes->Node);

    // Total loop supply and recirc flows (these have been zeroed earlier in InitZoneEquipment
    for (int airDistUnit = 1; airDistUnit <= (int)state.dataDefineEquipment->AirDistUnit.size(); ++airDistUnit) {
        int airLoop = state.dataDefineEquipment->AirDistUnit(airDistUnit).AirLoopNum;
        if (airLoop > 0) {
            state.dataAirLoop->AirLoopFlow(airLoop).SupFlow += state.dataDefineEquipment->AirDistUnit(airDistUnit).MassFlowRateSup;
            state.dataAirLoop->AirLoopFlow(airLoop).RecircFlow += state.dataDefineEquipment->AirDistUnit(airDistUnit).MassFlowRatePlenInd;
            state.dataAirLoop->AirLoopFlow(airLoop).LeakFlow += state.dataDefineEquipment->AirDistUnit(airDistUnit).MassFlowRateDnStrLk +
                                                                state.dataDefineEquipment->AirDistUnit(airDistUnit).MassFlowRateUpStrLk;
        }
    }

    // Set max OA flow and frac for systems which are all OA (no OASys)
    for (int airLoop = 1; airLoop <= state.dataHVACGlobal->NumPrimaryAirSys; ++airLoop) {
        if (state.dataAirSystemsData->PrimaryAirSystems(airLoop).isAllOA) {
            state.dataAirLoop->AirLoopFlow(airLoop).MaxOutAir = state.dataAirLoop->AirLoopFlow(airLoop).SupFlow;
            state.dataAirLoop->AirLoopFlow(airLoop).OAFlow = state.dataAirLoop->AirLoopFlow(airLoop).SupFlow;
            state.dataAirLoop->AirLoopFlow(airLoop).OAFrac = 1.0;
        }
    }

    do {
        if (state.dataHeatBal->ZoneAirMassFlow.EnforceZoneMassBalance) {
            // These are also reset in ZoneEquipmentManager::InitZoneEquipment, reset again here for each zone mass balance iteration
            for (int airLoop = 1; airLoop <= state.dataHVACGlobal->NumPrimaryAirSys; ++airLoop) {
                state.dataAirLoop->AirLoopFlow(airLoop).ZoneRetFlow = 0.0;
                state.dataAirLoop->AirLoopFlow(airLoop).SysRetFlow = 0.0;
                state.dataAirLoop->AirLoopFlow(airLoop).ExcessZoneExhFlow = 0.0;
            }
            for (int ZoneNum = 1; ZoneNum <= state.dataGlobal->NumOfZones; ++ZoneNum) {
                if (!state.dataZoneEquip->ZoneEquipConfig(ZoneNum).IsControlled) continue;
                state.dataHeatBalFanSys->ZoneInfiltrationFlag(ZoneNum) = false;
                state.dataHeatBal->MassConservation(ZoneNum).IncludeInfilToZoneMassBal = 0.0;
                state.dataHeatBal->MassConservation(ZoneNum).RetMassFlowRate = 0.0;
                state.dataZoneEquip->ZoneEquipConfig(ZoneNum).ExcessZoneExh = 0.0;
            }
        }
        BuildingZoneMixingFlowOld = BuildingZoneMixingFlow;
        BuildingZoneMixingFlow = 0.0;

        BuildingZoneReturnFlowOld = BuildingZoneReturnFlow;
        BuildingZoneReturnFlow = 0.0;

        for (ZoneNum1 = 1; ZoneNum1 <= state.dataGlobal->NumOfZones; ++ZoneNum1) {
            int ZoneNum = ZoneNum1;
            if (state.dataHeatBal->ZoneAirMassFlow.EnforceZoneMassBalance) ZoneNum = state.dataHeatBalFanSys->ZoneReOrder(ZoneNum1);

            if (!state.dataZoneEquip->ZoneEquipConfig(ZoneNum).IsControlled) continue;

            state.dataZoneEquip->ZoneEquipConfig(ZoneNum).TotInletAirMassFlowRate = 0.0;
            TotInletAirMassFlowRateMax = 0.0;
            TotInletAirMassFlowRateMaxAvail = 0.0;
            TotInletAirMassFlowRateMin = 0.0;
            TotInletAirMassFlowRateMinAvail = 0.0;
            TotInletAirMassFlowRate = 0.0;
            TotExhaustAirMassFlowRate = 0.0;

            state.dataZoneEquip->ZoneEquipConfig(ZoneNum).TotExhaustAirMassFlowRate = 0.0;

            ZoneMixingAirMassFlowRate = 0.0;
            ZoneMixingNetAirMassFlowRate = 0.0;
            ZoneMixMassFlowRate = 0.0;
            ZoneReturnAirMassFlowRate = 0.0;
            ZoneInfiltrationMassFlowRate = 0.0;
            ZoneMixingAirMassFlowRatePrevious = 0.0;

            for (NodeNum = 1; NodeNum <= state.dataZoneEquip->ZoneEquipConfig(ZoneNum).NumInletNodes; ++NodeNum) {
                {
                    auto const &thisNode(Node(state.dataZoneEquip->ZoneEquipConfig(ZoneNum).InletNode(NodeNum)));
                    state.dataZoneEquip->ZoneEquipConfig(ZoneNum).TotInletAirMassFlowRate += thisNode.MassFlowRate;
                    TotInletAirMassFlowRateMax += thisNode.MassFlowRateMax;
                    TotInletAirMassFlowRateMaxAvail += thisNode.MassFlowRateMaxAvail;
                    TotInletAirMassFlowRateMin += thisNode.MassFlowRateMin;
                    TotInletAirMassFlowRateMinAvail += thisNode.MassFlowRateMinAvail;
                }
            }

            TotInletAirMassFlowRate = state.dataZoneEquip->ZoneEquipConfig(ZoneNum).TotInletAirMassFlowRate;

            for (NodeNum = 1; NodeNum <= state.dataZoneEquip->ZoneEquipConfig(ZoneNum).NumExhaustNodes; ++NodeNum) {

                if (state.afn->AirflowNetworkNumOfExhFan == 0) {
                    state.dataZoneEquip->ZoneEquipConfig(ZoneNum).TotExhaustAirMassFlowRate +=
                        Node(state.dataZoneEquip->ZoneEquipConfig(ZoneNum).ExhaustNode(NodeNum)).MassFlowRate;
                }
            }
            TotExhaustAirMassFlowRate = state.dataZoneEquip->ZoneEquipConfig(ZoneNum).TotExhaustAirMassFlowRate;

            // Include zone mixing mass flow rate
            if (state.dataHeatBalFanSys->ZoneMassBalanceFlag(ZoneNum)) {
                int NumRetNodes = state.dataZoneEquip->ZoneEquipConfig(ZoneNum).NumReturnNodes;
                for (int NodeNumHere = 1; NodeNumHere <= NumRetNodes; ++NodeNumHere) {
                    int RetNode = state.dataZoneEquip->ZoneEquipConfig(ZoneNum).ReturnNode(NodeNumHere);
                    if (RetNode > 0) {
                        ZoneReturnAirMassFlowRate += Node(RetNode).MassFlowRate;
                    }
                }
                // Set zone mixing incoming mass flow rate
                if ((Iteration == 0) || state.dataHeatBal->ZoneAirMassFlow.ZoneFlowAdjustment == DataHeatBalance::AdjustmentType::AdjustReturnOnly ||
                    state.dataHeatBal->ZoneAirMassFlow.ZoneFlowAdjustment == DataHeatBalance::AdjustmentType::AdjustReturnThenMixing) {
                    ZoneMixingAirMassFlowRate = state.dataHeatBalFanSys->MixingMassFlowZone(ZoneNum);
                } else {
                    ZoneMixingAirMassFlowRate = max(0.0,
                                                    ZoneReturnAirMassFlowRate + TotExhaustAirMassFlowRate - TotInletAirMassFlowRate +
                                                        state.dataHeatBal->MassConservation(ZoneNum).MixingSourceMassFlowRate);
                }
                CalcZoneMixingFlowRateOfReceivingZone(state, ZoneNum, ZoneMixingAirMassFlowRate);
                ZoneMixingNetAirMassFlowRate = state.dataHeatBal->MassConservation(ZoneNum).MixingMassFlowRate -
                                               state.dataHeatBal->MassConservation(ZoneNum).MixingSourceMassFlowRate;
            }

            ZoneNode = state.dataZoneEquip->ZoneEquipConfig(ZoneNum).ZoneNode;
            Node(ZoneNode).MassFlowRate = TotInletAirMassFlowRate;
            Node(ZoneNode).MassFlowRateMax = TotInletAirMassFlowRateMax;
            Node(ZoneNode).MassFlowRateMaxAvail = TotInletAirMassFlowRateMaxAvail;
            Node(ZoneNode).MassFlowRateMin = TotInletAirMassFlowRateMin;
            Node(ZoneNode).MassFlowRateMinAvail = TotInletAirMassFlowRateMinAvail;

            // Calculate standard return air flow rate using default method of inlets minus exhausts adjusted for "balanced" exhaust flow
            StdTotalReturnMassFlow = TotInletAirMassFlowRate + ZoneMixingNetAirMassFlowRate -
                                     (TotExhaustAirMassFlowRate - state.dataZoneEquip->ZoneEquipConfig(ZoneNum).ZoneExhBalanced);

            if (!state.dataHeatBal->ZoneAirMassFlow.EnforceZoneMassBalance) {
                if (StdTotalReturnMassFlow < 0.0) {
                    state.dataZoneEquip->ZoneEquipConfig(ZoneNum).ExcessZoneExh = -StdTotalReturnMassFlow;
                    StdTotalReturnMassFlow = 0.0;
                } else {
                    state.dataZoneEquip->ZoneEquipConfig(ZoneNum).ExcessZoneExh = 0.0;
                }
            } else {
                state.dataZoneEquip->ZoneEquipConfig(ZoneNum).ExcessZoneExh = 0.0;
                StdTotalReturnMassFlow = max(0.0, StdTotalReturnMassFlow);
            }

            Real64 FinalTotalReturnMassFlow = 0;
            CalcZoneReturnFlows(state, ZoneNum, StdTotalReturnMassFlow, FinalTotalReturnMassFlow);
            if (state.dataHeatBal->ZoneAirMassFlow.EnforceZoneMassBalance) {
                // set mass conservation variables
                state.dataHeatBal->MassConservation(ZoneNum).InMassFlowRate = TotInletAirMassFlowRate;
                state.dataHeatBal->MassConservation(ZoneNum).ExhMassFlowRate = TotExhaustAirMassFlowRate;

                if (state.dataHeatBal->ZoneAirMassFlow.ZoneFlowAdjustment == DataHeatBalance::AdjustmentType::AdjustMixingOnly ||
                    state.dataHeatBal->ZoneAirMassFlow.ZoneFlowAdjustment == DataHeatBalance::AdjustmentType::AdjustMixingThenReturn) {
                    ZoneReturnAirMassFlowRate = FinalTotalReturnMassFlow;
                    Real64 AdjustedTotalReturnMassFlow = 0;
                    state.dataHeatBal->MassConservation(ZoneNum).RetMassFlowRate = FinalTotalReturnMassFlow;
                    ZoneReturnAirMassFlowRate = FinalTotalReturnMassFlow;
                    if (state.dataHeatBal->ZoneAirMassFlow.ZoneFlowAdjustment == DataHeatBalance::AdjustmentType::AdjustMixingThenReturn) {

                        // Calculate return air flow rate using mass conservation equation
                        AdjustedTotalReturnMassFlow = max(0.0, TotInletAirMassFlowRate - TotExhaustAirMassFlowRate + ZoneMixingNetAirMassFlowRate);
                        AdjustedTotalReturnMassFlow =
                            min(AdjustedTotalReturnMassFlow, state.dataZoneEquip->ZoneEquipConfig(ZoneNum).AirLoopDesSupply);
                        // add adjust zone return node air flow calc
                        CalcZoneReturnFlows(state, ZoneNum, AdjustedTotalReturnMassFlow, FinalTotalReturnMassFlow);
                        state.dataHeatBal->MassConservation(ZoneNum).RetMassFlowRate = FinalTotalReturnMassFlow;
                        ZoneReturnAirMassFlowRate = FinalTotalReturnMassFlow;
                    }
                    // Set zone infiltration air flow rate
                    CalcZoneInfiltrationFlows(state, ZoneNum, ZoneReturnAirMassFlowRate);

                } else if (state.dataHeatBal->ZoneAirMassFlow.ZoneFlowAdjustment == DataHeatBalance::AdjustmentType::AdjustReturnOnly ||
                           state.dataHeatBal->ZoneAirMassFlow.ZoneFlowAdjustment == DataHeatBalance::AdjustmentType::AdjustReturnThenMixing) {

                    Real64 AdjustedTotalReturnMassFlow = 0;
                    // Calculate return air flow rate using mass conservation equation
                    AdjustedTotalReturnMassFlow = max(0.0, TotInletAirMassFlowRate - TotExhaustAirMassFlowRate + ZoneMixingNetAirMassFlowRate);
                    AdjustedTotalReturnMassFlow = min(AdjustedTotalReturnMassFlow, state.dataZoneEquip->ZoneEquipConfig(ZoneNum).AirLoopDesSupply);

                    // add adjust zone return node air flow calculation
                    CalcZoneReturnFlows(state, ZoneNum, AdjustedTotalReturnMassFlow, FinalTotalReturnMassFlow);
                    state.dataHeatBal->MassConservation(ZoneNum).RetMassFlowRate = FinalTotalReturnMassFlow;
                    ZoneReturnAirMassFlowRate = FinalTotalReturnMassFlow;

                    if (state.dataHeatBal->ZoneAirMassFlow.ZoneFlowAdjustment == DataHeatBalance::AdjustmentType::AdjustReturnThenMixing) {
                        ZoneMixingAirMassFlowRate = max(0.0,
                                                        ZoneReturnAirMassFlowRate + TotExhaustAirMassFlowRate - TotInletAirMassFlowRate +
                                                            state.dataHeatBal->MassConservation(ZoneNum).MixingSourceMassFlowRate);
                        CalcZoneMixingFlowRateOfReceivingZone(state, ZoneNum, ZoneMixingAirMassFlowRate);
                        ZoneMixingNetAirMassFlowRate = state.dataHeatBal->MassConservation(ZoneNum).MixingMassFlowRate -
                                                       state.dataHeatBal->MassConservation(ZoneNum).MixingSourceMassFlowRate;

                        // Calculate return air flow rate using mass conservation equation
                        AdjustedTotalReturnMassFlow = max(0.0, TotInletAirMassFlowRate - TotExhaustAirMassFlowRate + ZoneMixingNetAirMassFlowRate);
                        AdjustedTotalReturnMassFlow =
                            min(AdjustedTotalReturnMassFlow, state.dataZoneEquip->ZoneEquipConfig(ZoneNum).AirLoopDesSupply);

                        // add adjust zone return node air flow calc
                        CalcZoneReturnFlows(state, ZoneNum, AdjustedTotalReturnMassFlow, FinalTotalReturnMassFlow);
                        state.dataHeatBal->MassConservation(ZoneNum).RetMassFlowRate = FinalTotalReturnMassFlow;
                        ZoneReturnAirMassFlowRate = FinalTotalReturnMassFlow;
                    }

                    // Set zone infiltration air flow rate
                    CalcZoneInfiltrationFlows(state, ZoneNum, ZoneReturnAirMassFlowRate);
                } else {
                    // if infiltration treatment method is not None
                    // Set zone infiltration air flow rate
                    CalcZoneInfiltrationFlows(state, ZoneNum, ZoneReturnAirMassFlowRate);
                }
            }

            BuildingZoneMixingFlow += state.dataHeatBal->MassConservation(ZoneNum).MixingMassFlowRate;
            BuildingZoneReturnFlow += state.dataHeatBal->MassConservation(ZoneNum).RetMassFlowRate;

            // Accumulate airloop total return flows and allocate excess exhaust flows
            for (int returnNum = 1; returnNum <= state.dataZoneEquip->ZoneEquipConfig(ZoneNum).NumReturnNodes; ++returnNum) {
                int retNode = state.dataZoneEquip->ZoneEquipConfig(ZoneNum).ReturnNode(returnNum);
                int airLoop = state.dataZoneEquip->ZoneEquipConfig(ZoneNum).ReturnNodeAirLoopNum(returnNum);
                if (airLoop > 0) {
                    state.dataAirLoop->AirLoopFlow(airLoop).ZoneRetFlow += Node(retNode).MassFlowRate;
                    if (state.dataZoneEquip->ZoneEquipConfig(ZoneNum).TotAvailAirLoopOA > 0.0) {
                        state.dataAirLoop->AirLoopFlow(airLoop).ExcessZoneExhFlow += state.dataZoneEquip->ZoneEquipConfig(ZoneNum).ExcessZoneExh *
                                                                                     state.dataAirLoop->AirLoopFlow(airLoop).MaxOutAir /
                                                                                     state.dataZoneEquip->ZoneEquipConfig(ZoneNum).TotAvailAirLoopOA;
                    }
                }
            }
        }

        // adjust the zone return air flow rates to match any excess zone exhaust flows
        for (int airLoopNum = 1; airLoopNum <= NumPrimaryAirSys; ++airLoopNum) {
            auto &thisAirLoopFlow(state.dataAirLoop->AirLoopFlow(airLoopNum));
            Real64 adjZoneRetFlow = max(0.0, thisAirLoopFlow.ZoneRetFlow - thisAirLoopFlow.ExcessZoneExhFlow);
            if (thisAirLoopFlow.ZoneRetFlow > 0.0) {
                thisAirLoopFlow.ZoneRetFlowRatio = adjZoneRetFlow / thisAirLoopFlow.ZoneRetFlow;
            } else {
                thisAirLoopFlow.ZoneRetFlowRatio = 1.0;
            }
            thisAirLoopFlow.ZoneRetFlow = 0.0; // reset to zero and re-accumulate below
        }

        for (int zoneNum = 1; zoneNum <= state.dataGlobal->NumOfZones; ++zoneNum) {
            auto &thisZoneEquip(state.dataZoneEquip->ZoneEquipConfig(zoneNum));
            if (!thisZoneEquip.IsControlled) continue;
            int numRetNodes = thisZoneEquip.NumReturnNodes;
            Real64 totalZoneReturnMassFlow = 0.0;
            for (int returnNum = 1; returnNum <= numRetNodes; ++returnNum) {
                int retNode = thisZoneEquip.ReturnNode(returnNum);
                int airLoopNum = thisZoneEquip.ReturnNodeAirLoopNum(returnNum);
                if (retNode > 0) {
                    if (airLoopNum > 0) {
                        auto &thisAirLoopFlow(state.dataAirLoop->AirLoopFlow(airLoopNum));
                        Node(retNode).MassFlowRate *= thisAirLoopFlow.ZoneRetFlowRatio;
                        thisAirLoopFlow.ZoneRetFlow += Node(retNode).MassFlowRate;
                    }
                    totalZoneReturnMassFlow += Node(retNode).MassFlowRate;
                }
            }
            // Check zone flow balance but not when zone air mass balance is active
            if (!state.dataHeatBal->ZoneAirMassFlow.EnforceZoneMassBalance && !state.dataGlobal->DoingSizing &&
                !state.dataGlobal->DoingHVACSizingSimulations && !state.dataGlobal->WarmupFlag && !FirstHVACIteration) {
                if (!thisZoneEquip.FlowError) {
                    // Net system flows first (sum leaving flows, less entering flows)
                    Real64 sysUnbalExhaust = (thisZoneEquip.TotExhaustAirMassFlowRate - thisZoneEquip.ZoneExhBalanced);
                    Real64 sysUnbalancedFlow = sysUnbalExhaust + totalZoneReturnMassFlow - thisZoneEquip.TotInletAirMassFlowRate;
                    if (sysUnbalancedFlow > SmallMassFlow) {
                        // Now include infiltration, ventilation, and mixing flows (these are all entering the zone, so subtract them)
                        Real64 incomingFlow = state.dataHeatBalFanSys->OAMFL(zoneNum) + state.dataHeatBalFanSys->VAMFL(zoneNum) +
                                              state.dataHeatBalFanSys->MixingMassFlowZone(zoneNum);
                        Real64 unbalancedFlow = max(0.0, sysUnbalancedFlow - incomingFlow);
                        if (unbalancedFlow > SmallMassFlow) {
                            // Re-check on volume basis - use current zone density for incoming, standard density for HVAC sys
                            Real64 zoneTemp = Node(thisZoneEquip.ZoneNode).Temp;
                            Real64 zoneHumRat = Node(thisZoneEquip.ZoneNode).HumRat;
                            Real64 rhoZone = PsyRhoAirFnPbTdbW(state, state.dataEnvrn->OutBaroPress, zoneTemp, zoneHumRat, "CalcZoneMassBalance");
                            Real64 incomingVolFlow = incomingFlow / rhoZone;
                            Real64 sysUnbalancedVolFlow = sysUnbalancedFlow / state.dataEnvrn->StdRhoAir;
                            Real64 unbalancedVolFlow = max(0.0, sysUnbalancedVolFlow - incomingVolFlow);
                            if (unbalancedVolFlow > DataHVACGlobals::SmallAirVolFlow) {
                                ShowWarningError(state,
                                                 "In zone " + thisZoneEquip.ZoneName +
                                                     " there is unbalanced air flow. Load due to induced outdoor air is neglected.");
                                ShowContinueErrorTimeStamp(state, "");
                                ShowContinueError(state,
                                                  format("  Flows [m3/s]: Inlets: {:.6R}  Unbalanced exhausts: {:.6R}  Returns: {:.6R}",
                                                         thisZoneEquip.TotInletAirMassFlowRate / state.dataEnvrn->StdRhoAir,
                                                         sysUnbalExhaust / state.dataEnvrn->StdRhoAir,
                                                         totalZoneReturnMassFlow / state.dataEnvrn->StdRhoAir));
                                ShowContinueError(state,
                                                  format("  Infiltration: {:.6R}  Zone Ventilation: {:.6R}  Mixing (incoming): {:.6R}",
                                                         state.dataHeatBalFanSys->OAMFL(zoneNum) / rhoZone,
                                                         state.dataHeatBalFanSys->VAMFL(zoneNum) / rhoZone,
                                                         state.dataHeatBalFanSys->MixingMassFlowZone(zoneNum) / rhoZone));
                                ShowContinueError(
                                    state,
                                    format("  Imbalance (excess outflow): {:.6R}  Total system OA flow (for all airloops serving this zone): {:.6R}",
                                           unbalancedVolFlow,
                                           thisZoneEquip.TotAvailAirLoopOA / state.dataEnvrn->StdRhoAir));
                                ShowContinueError(state, "  This error will only be reported once per zone.");
                                thisZoneEquip.FlowError = true;
                            }
                        }
                    }
                }
            }
        }

        // update the
        if (Iteration > 0) {
            Real64 totalResidual = 0.0;
            totalResidual =
                std::abs(BuildingZoneMixingFlow - BuildingZoneMixingFlowOld) + std::abs(BuildingZoneReturnFlow - BuildingZoneReturnFlowOld);
            if (totalResidual < ConvergenceTolerance) {
                ZoneMassBalanceHVACReSim = false;
                break;
            } else {
                ZoneMassBalanceHVACReSim = true;
            }
        }
        if (!state.dataHeatBal->ZoneAirMassFlow.EnforceZoneMassBalance) break;
        Iteration += 1;

    } while (Iteration < IterMax);
    // Set system return flows
    for (int AirLoopNum = 1; AirLoopNum <= NumPrimaryAirSys; ++AirLoopNum) {
        auto &thisAirLoopFlow(state.dataAirLoop->AirLoopFlow(AirLoopNum));
        thisAirLoopFlow.SysRetFlow = thisAirLoopFlow.ZoneRetFlow - thisAirLoopFlow.RecircFlow + thisAirLoopFlow.LeakFlow;
    }
}

void CalcZoneReturnFlows(EnergyPlusData &state,
                         int const ZoneNum,
                         Real64 &ExpTotalReturnMassFlow,  // Expected total return air mass flow rate
                         Real64 &FinalTotalReturnMassFlow // Final total return air mass flow rate
)
{
    auto &thisZoneEquip(state.dataZoneEquip->ZoneEquipConfig(ZoneNum));
    int numRetNodes = thisZoneEquip.NumReturnNodes;
    Real64 totReturnFlow = 0.0; // Total flow to all return nodes in the zone (kg/s)
    Real64 totVarReturnFlow =
        0.0; // Total variable return flow, for return nodes connected to an airloop with an OA system or not with specified flow (kg/s)
    Real64 returnSchedFrac = ScheduleManager::GetCurrentScheduleValue(state, thisZoneEquip.ReturnFlowSchedPtrNum);
    thisZoneEquip.FixedReturnFlow = false;
    FinalTotalReturnMassFlow = 0.0;
    thisZoneEquip.TotAvailAirLoopOA = 0.0;

    // Set initial flow rate for each return node
    for (int returnNum = 1; returnNum <= numRetNodes; ++returnNum) {
        int retNode = thisZoneEquip.ReturnNode(returnNum);

        if (retNode > 0) {
            Real64 returnNodeMassFlow = 0.0;
            auto &retNodeData(state.dataLoopNodes->Node(retNode));

            int inletNum = thisZoneEquip.ReturnNodeInletNum(returnNum); // which inlet node matches this return node (same airloop)
            int ADUNum = 0;
            if (inletNum > 0) ADUNum = thisZoneEquip.InletNodeADUNum(inletNum);
            int airLoop = thisZoneEquip.ReturnNodeAirLoopNum(returnNum);
            Real64 airLoopReturnFrac = 1.0;
            if (airLoop > 0) {
                // Establish corresponding airloop inlet(s) mass flow rate and set return node max/min/maxavail
                Real64 inletMassFlow = 0.0;
                int maxMinNodeNum = 0;
                auto &thisAirLoopFlow(state.dataAirLoop->AirLoopFlow(airLoop));
                if (ADUNum > 0) {
                    // Zone return node could carry supply flow to zone without leaks plus any induced flow from plenum (but don't include other
                    // secondary flows from exhaust nodes)
                    inletMassFlow = state.dataDefineEquipment->AirDistUnit(ADUNum).MassFlowRateZSup +
                                    state.dataDefineEquipment->AirDistUnit(ADUNum).MassFlowRatePlenInd;
                    maxMinNodeNum = state.dataDefineEquipment->AirDistUnit(ADUNum).OutletNodeNum;
                } else if (inletNum > 0) {
                    // If not connected to an ADU, then use the inlet node flow
                    inletMassFlow = state.dataLoopNodes->Node(thisZoneEquip.InletNode(inletNum)).MassFlowRate;
                    maxMinNodeNum = thisZoneEquip.InletNode(inletNum);
                }
                if (maxMinNodeNum > 0) {
                    auto const &maxMinNodeData(state.dataLoopNodes->Node(maxMinNodeNum));
                    retNodeData.MassFlowRateMax = maxMinNodeData.MassFlowRateMax;
                    retNodeData.MassFlowRateMin = maxMinNodeData.MassFlowRateMin;
                    retNodeData.MassFlowRateMaxAvail = maxMinNodeData.MassFlowRateMaxAvail;
                } else {
                    auto const &zoneNodeData(state.dataLoopNodes->Node(thisZoneEquip.ZoneNode));
                    retNodeData.MassFlowRateMax = zoneNodeData.MassFlowRateMax;
                    retNodeData.MassFlowRateMin = zoneNodeData.MassFlowRateMin;
                    retNodeData.MassFlowRateMaxAvail = zoneNodeData.MassFlowRateMaxAvail;
                }

                airLoopReturnFrac = thisAirLoopFlow.DesReturnFrac;
                if (state.dataAirSystemsData->PrimaryAirSystems(airLoop).OASysExists && (thisAirLoopFlow.MaxOutAir > 0.0)) {
                    // Set return flow as fraction of matching inlet node flow if there is an OA system and available OA flow > 0.0
                    returnNodeMassFlow = airLoopReturnFrac * inletMassFlow;
                    thisZoneEquip.TotAvailAirLoopOA += thisAirLoopFlow.MaxOutAir;
                } else {
                    // Set return flow to matching inlet node flow
                    returnNodeMassFlow = inletMassFlow;
                    thisZoneEquip.FixedReturnFlow(returnNum) = true;
                }
            } else {
                returnNodeMassFlow = 0.0;
            }

            // Return node 1 is special
            if (returnNum == 1) {
                // Make no return air flow adjustments during sizing
                if ((state.dataGlobal->DoingSizing) && numRetNodes == 1) {
                    returnNodeMassFlow = ExpTotalReturnMassFlow;
                    if (airLoop > 0) {
                        if (!state.dataAirSystemsData->PrimaryAirSystems(airLoop).OASysExists ||
                            (state.dataAirLoop->AirLoopFlow(airLoop).MaxOutAir == 0.0)) {
                            ExpTotalReturnMassFlow = max(0.0, ExpTotalReturnMassFlow - thisZoneEquip.ZoneExhBalanced + thisZoneEquip.ZoneExh);
                            returnNodeMassFlow = ExpTotalReturnMassFlow;
                        }
                    }
                } else if (!state.dataGlobal->DoingSizing) {
                    if (thisZoneEquip.NumReturnFlowBasisNodes > 0) {
                        // Set base return air flow rate for node 1 using basis node flow rates
                        Real64 basisNodesMassFlow = 0.0;
                        for (int nodeNum = 1; nodeNum <= thisZoneEquip.NumReturnFlowBasisNodes; ++nodeNum) {
                            basisNodesMassFlow += state.dataLoopNodes->Node(thisZoneEquip.ReturnFlowBasisNode(nodeNum)).MassFlowRate;
                        }
                        returnNodeMassFlow = max(0.0, (basisNodesMassFlow * returnSchedFrac));
                        thisZoneEquip.FixedReturnFlow(returnNum) = true;
                    } else {
                        // If only 1 return node, use the standard return mass flow
                        if ((numRetNodes == 1) && !thisZoneEquip.FixedReturnFlow(returnNum)) {
                            returnNodeMassFlow = max(0.0, (ExpTotalReturnMassFlow * returnSchedFrac * airLoopReturnFrac));
                        }
                    }
                }
            }
            totReturnFlow += returnNodeMassFlow;
            retNodeData.MassFlowRate = returnNodeMassFlow;
            retNodeData.MassFlowRateMinAvail = 0.0;
            if (!thisZoneEquip.FixedReturnFlow(returnNum)) totVarReturnFlow += returnNodeMassFlow;
        }
    }

    // if zone mass balance true, set to expected return flow
    if (state.dataHeatBal->ZoneAirMassFlow.ZoneFlowAdjustment != DataHeatBalance::AdjustmentType::NoAdjustReturnAndMixing) {
        // applies zone return flow schedule multiplier
        ExpTotalReturnMassFlow = returnSchedFrac * ExpTotalReturnMassFlow;
        // set air flow rate for each return node
        Real64 zoneTotReturnFlow = 0.0;
        Real64 returnNodeMassFlow = 0.0;
        for (int returnNum = 1; returnNum <= numRetNodes; ++returnNum) {
            int retNode = thisZoneEquip.ReturnNode(returnNum);
            if (retNode > 0) {
                if (numRetNodes == 1) {
                    returnNodeMassFlow = ExpTotalReturnMassFlow;
                } else { // multiple return nodes
                    if (ExpTotalReturnMassFlow > 0.0) {
                        Real64 returnAdjFactor = state.dataLoopNodes->Node(retNode).MassFlowRate / ExpTotalReturnMassFlow;
                        returnNodeMassFlow = returnAdjFactor * ExpTotalReturnMassFlow;
                    } else {
                        returnNodeMassFlow = 0.0;
                    }
                }
            }
            zoneTotReturnFlow += returnNodeMassFlow;
        }
        // Adjust return node flows if zone total return flow is > 0
        if (zoneTotReturnFlow > 0.0) {
            for (int returnNum = 1; returnNum <= numRetNodes; ++returnNum) {
                int retNode = thisZoneEquip.ReturnNode(returnNum);
                if (retNode > 0) {
                    if (numRetNodes == 1) {
                        // set it to expected return flows
                        state.dataLoopNodes->Node(retNode).MassFlowRate = ExpTotalReturnMassFlow;
                        FinalTotalReturnMassFlow = ExpTotalReturnMassFlow;
                    } else { // multiple return nodes, adjust nodes flow
                        Real64 newReturnFlow = 0.0;
                        Real64 returnAdjFactor = ExpTotalReturnMassFlow / zoneTotReturnFlow;
                        Real64 curReturnFlow = state.dataLoopNodes->Node(retNode).MassFlowRate;
                        newReturnFlow = curReturnFlow * returnAdjFactor;
                        state.dataLoopNodes->Node(retNode).MassFlowRate = newReturnFlow;
                        FinalTotalReturnMassFlow += newReturnFlow;
                    }
                }
            }
        } else {
            FinalTotalReturnMassFlow = ExpTotalReturnMassFlow;
        }
    } else {
        // Adjust return flows if greater than expected (i.e. there is exhaust or mixing flow reducing the total available for return)
        if ((totReturnFlow > ExpTotalReturnMassFlow) && (totVarReturnFlow > 0.0)) {
            Real64 newReturnFlow = 0.0;
            Real64 returnAdjFactor = (1 - ((totReturnFlow - ExpTotalReturnMassFlow) / totVarReturnFlow)); // Return flow adjustment factor
            for (int returnNum = 1; returnNum <= numRetNodes; ++returnNum) {
                int retNode = thisZoneEquip.ReturnNode(returnNum);
                Real64 curReturnFlow = state.dataLoopNodes->Node(retNode).MassFlowRate;
                if (retNode > 0) {
                    if (!thisZoneEquip.FixedReturnFlow(returnNum)) {
                        newReturnFlow = curReturnFlow * returnAdjFactor;
                        FinalTotalReturnMassFlow += newReturnFlow;
                        state.dataLoopNodes->Node(retNode).MassFlowRate = newReturnFlow;
                    } else {
                        FinalTotalReturnMassFlow += curReturnFlow;
                    }
                }
            }
        } else {
            FinalTotalReturnMassFlow = totReturnFlow;
        }
    }
}

void CalcZoneInfiltrationFlows(EnergyPlusData &state,
                               int const ZoneNum,                // current zone index
                               Real64 &ZoneReturnAirMassFlowRate // zone total zone return air mass flow rate
)
{
    Real64 constexpr ConvergenceTolerance(0.000010);
    Real64 ZoneInfiltrationMassFlowRate = 0.0;

    // Set zone infiltration flow rate
    if (state.dataHeatBal->ZoneAirMassFlow.InfiltrationTreatment != DataHeatBalance::InfiltrationFlow::No) {
        if (state.dataHeatBal->MassConservation(ZoneNum).InfiltrationPtr > 0) {
            if (state.dataHeatBal->MassConservation(ZoneNum).IsOnlySourceZone ||
                (state.dataHeatBal->ZoneAirMassFlow.InfiltrationForZones == DataHeatBalance::InfiltrationZoneType::AllZones)) {
                ZoneInfiltrationMassFlowRate = state.dataHeatBal->MassConservation(ZoneNum).MixingSourceMassFlowRate -
                                               state.dataHeatBal->MassConservation(ZoneNum).MixingMassFlowRate +
                                               state.dataZoneEquip->ZoneEquipConfig(ZoneNum).TotExhaustAirMassFlowRate + ZoneReturnAirMassFlowRate -
                                               state.dataZoneEquip->ZoneEquipConfig(ZoneNum).TotInletAirMassFlowRate;
                if (state.dataHeatBal->ZoneAirMassFlow.InfiltrationTreatment == DataHeatBalance::InfiltrationFlow::Adjust) {
                    if (std::abs(ZoneInfiltrationMassFlowRate) > ConvergenceTolerance) {
                        state.dataHeatBalFanSys->ZoneInfiltrationFlag(ZoneNum) = true;
                        state.dataHeatBal->MassConservation(ZoneNum).InfiltrationMassFlowRate = ZoneInfiltrationMassFlowRate;
                        state.dataHeatBal->MassConservation(ZoneNum).IncludeInfilToZoneMassBal = 1;
                        state.dataHeatBal->Infiltration(state.dataHeatBal->MassConservation(ZoneNum).InfiltrationPtr).MassFlowRate =
                            ZoneInfiltrationMassFlowRate;
                        state.dataHeatBal->Infiltration(state.dataHeatBal->MassConservation(ZoneNum).InfiltrationPtr).MassFlowRate =
                            max(0.0, state.dataHeatBal->Infiltration(state.dataHeatBal->MassConservation(ZoneNum).InfiltrationPtr).MassFlowRate);
                    } else {
                        state.dataHeatBal->MassConservation(ZoneNum).InfiltrationMassFlowRate = 0.0;
                        state.dataHeatBal->Infiltration(state.dataHeatBal->MassConservation(ZoneNum).InfiltrationPtr).MassFlowRate = 0.0;
                    }
                } else if (state.dataHeatBal->ZoneAirMassFlow.InfiltrationTreatment == DataHeatBalance::InfiltrationFlow::Add) {
                    if (ZoneInfiltrationMassFlowRate > ConvergenceTolerance) {
                        state.dataHeatBalFanSys->ZoneInfiltrationFlag(ZoneNum) = true;
                        state.dataHeatBal->MassConservation(ZoneNum).InfiltrationMassFlowRate = ZoneInfiltrationMassFlowRate;
                        state.dataHeatBal->MassConservation(ZoneNum).IncludeInfilToZoneMassBal = 1;
                        state.dataHeatBal->Infiltration(state.dataHeatBal->MassConservation(ZoneNum).InfiltrationPtr).MassFlowRate +=
                            ZoneInfiltrationMassFlowRate;
                    } else {
                        state.dataHeatBal->MassConservation(ZoneNum).InfiltrationMassFlowRate = 0.0;
                    }
                } else if (state.dataHeatBal->ZoneAirMassFlow.InfiltrationTreatment == DataHeatBalance::InfiltrationFlow::No) {
                    state.dataHeatBal->MassConservation(ZoneNum).InfiltrationMassFlowRate = 0.0;
                }
            } else {
                if (state.dataHeatBal->ZoneAirMassFlow.InfiltrationTreatment == DataHeatBalance::InfiltrationFlow::Adjust) {
                    state.dataHeatBal->MassConservation(ZoneNum).InfiltrationMassFlowRate =
                        state.dataHeatBal->Infiltration(state.dataHeatBal->MassConservation(ZoneNum).InfiltrationPtr).MassFlowRate;
                } else if (state.dataHeatBal->ZoneAirMassFlow.InfiltrationTreatment == DataHeatBalance::InfiltrationFlow::Add) {
                    state.dataHeatBal->MassConservation(ZoneNum).InfiltrationMassFlowRate = 0.0;
                } else if (state.dataHeatBal->ZoneAirMassFlow.InfiltrationTreatment == DataHeatBalance::InfiltrationFlow::No) {
                    state.dataHeatBal->MassConservation(ZoneNum).InfiltrationMassFlowRate = 0.0;
                }
            }
        } else {
            // Zone has no infiltration objects
            state.dataHeatBal->MassConservation(ZoneNum).InfiltrationMassFlowRate = 0.0;
        }
    }
}

void CalcZoneLeavingConditions(EnergyPlusData &state, bool const FirstHVACIteration)
{

    // SUBROUTINE INFORMATION:
    //       AUTHOR         Richard Liesen
    //       DATE WRITTEN   January 2001
    //       MODIFIED       June 2003, FCW: add heat from airflow window to return air
    //       RE-ENGINEERED  na

    // PURPOSE OF THIS SUBROUTINE:
    // Perform zone upate of the leaving conditions.

    // METHODOLOGY EMPLOYED:
    // Energy Balance.

    // Using/Aliasing
    using DataHVACGlobals::RetTempMax;
    using DataHVACGlobals::RetTempMin;
    using DataSurfaces::AirFlowWindow_Destination_ReturnAir;
    using InternalHeatGains::SumAllReturnAirConvectionGains;
    using InternalHeatGains::SumAllReturnAirLatentGains;

    // SUBROUTINE LOCAL VARIABLE DECLARATIONS:
    Real64 QRetAir;           // Heat to return air from lights
    Real64 CpAir;             // Air heat capacity [J/kg-K]
    Real64 TempRetAir;        // Return air temperature [C]
    Real64 TempZoneAir;       // Zone air temperature [C]
    int ZoneNode;             // Node number of controlled zone
    int ReturnNode;           // Node number of controlled zone's return air
    int ReturnNodeExhaustNum; // Asscoaited exhaust node number, corresponding to the return node
    Real64 MassFlowRA;        // Return air mass flow [kg/s]
    Real64 FlowThisTS;        // Window gap air mass flow [kg/s]
    Real64 WinGapFlowToRA;    // Mass flow to return air from all airflow windows in zone [kg/s]
    Real64 WinGapFlowTtoRA;   // Sum of mass flow times outlet temp for all airflow windows in zone [(kg/s)-C]
    Real64 WinGapTtoRA;       // Temp of outlet flow mixture to return air from all airflow windows in zone [C]
    Real64 H2OHtOfVap;        // Heat of vaporization of water (W/kg)
    Real64 ZoneMult;          // zone multiplier
    Real64 SumRetAirLatentGainRate;

    for (int ZoneNum = 1; ZoneNum <= state.dataGlobal->NumOfZones; ++ZoneNum) {
        if (!state.dataZoneEquip->ZoneEquipConfig(ZoneNum).IsControlled) continue;
        // A return air system may not exist for certain systems; Therefore when no return node exists
        // there is no update.  Of course if there is no return air system then you cannot update
        // the energy for the return air heat gain from the lights statements.
        if (state.dataZoneEquip->ZoneEquipConfig(ZoneNum).NumReturnNodes == 0) continue;
        ZoneNode = state.dataZoneEquip->ZoneEquipConfig(ZoneNum).ZoneNode;
        ZoneMult = state.dataHeatBal->Zone(ZoneNum).Multiplier * state.dataHeatBal->Zone(ZoneNum).ListMultiplier;
        for (int nodeCount = 1; nodeCount <= state.dataZoneEquip->ZoneEquipConfig(ZoneNum).NumReturnNodes; ++nodeCount) {
            ReturnNode = state.dataZoneEquip->ZoneEquipConfig(ZoneNum).ReturnNode(nodeCount);
            ReturnNodeExhaustNum = state.dataZoneEquip->ZoneEquipConfig(ZoneNum).ReturnNodeExhaustNodeNum(nodeCount);

            // RETURN AIR HEAT GAIN from the Lights statement; this heat gain is stored in
            // Add sensible heat gain from refrigerated cases with under case returns
            QRetAir = SumAllReturnAirConvectionGains(state, ZoneNum, ReturnNode);

            // Need to add the energy to the return air from lights and from airflow windows. Where the heat
            // is added depends on if there is system flow or not.  If there is system flow the heat is added
            // to the Zone Return Node.  If there is no system flow then the heat is added back to the zone in the
            // Correct step through the SysDepZoneLoads variable.

            MassFlowRA = state.dataLoopNodes->Node(ReturnNode).MassFlowRate / ZoneMult;
            if (ReturnNodeExhaustNum > 0 && state.dataLoopNodes->Node(ReturnNodeExhaustNum).MassFlowRate > 0.0) {
                MassFlowRA += state.dataLoopNodes->Node(ReturnNodeExhaustNum).MassFlowRate;
            }

            // user defined room air model may feed temp that differs from zone node
            if (allocated(state.dataRoomAirMod->AirPatternZoneInfo)) {
                if ((state.dataRoomAirMod->AirPatternZoneInfo(ZoneNum).IsUsed) && (!state.dataGlobal->BeginEnvrnFlag)) {
                    TempZoneAir = state.dataRoomAirMod->AirPatternZoneInfo(ZoneNum).Tleaving;
                    TempRetAir = TempZoneAir;
                } else {
                    TempZoneAir = state.dataLoopNodes->Node(ZoneNode).Temp;
                    TempRetAir = TempZoneAir;
                }
            } else {
                TempZoneAir = state.dataLoopNodes->Node(ZoneNode).Temp;
                TempRetAir = TempZoneAir;
            }

            WinGapFlowToRA = 0.0;
            WinGapTtoRA = 0.0;
            WinGapFlowTtoRA = 0.0;

            if (state.dataZoneEquip->ZoneEquipConfig(ZoneNum).ZoneHasAirFlowWindowReturn) {
<<<<<<< HEAD
                for (int spaceNum : state.dataHeatBal->Zone(ZoneNum).spaceIndexes) {
                    auto &thisSpace = state.dataHeatBal->space(spaceNum);
                    for (int SurfNum = thisSpace.HTSurfaceFirst; SurfNum <= thisSpace.HTSurfaceLast; ++SurfNum) {
                        if (state.dataSurface->SurfWinAirflowThisTS(SurfNum) > 0.0 &&
                            state.dataSurface->SurfWinAirflowDestination(SurfNum) == AirFlowWindow_Destination_ReturnAir) {
                            FlowThisTS = PsyRhoAirFnPbTdbW(state,
                                                           state.dataEnvrn->OutBaroPress,
                                                           state.dataSurface->SurfWinTAirflowGapOutlet(SurfNum),
                                                           state.dataLoopNodes->Node(ZoneNode).HumRat) *
                                         state.dataSurface->SurfWinAirflowThisTS(SurfNum) * state.dataSurface->Surface(SurfNum).Width;
                            WinGapFlowToRA += FlowThisTS;
                            WinGapFlowTtoRA += FlowThisTS * state.dataSurface->SurfWinTAirflowGapOutlet(SurfNum);
                        }
=======
                for (SurfNum = state.dataHeatBal->Zone(ZoneNum).HTSurfaceFirst; SurfNum <= state.dataHeatBal->Zone(ZoneNum).HTSurfaceLast;
                     ++SurfNum) {
                    if (state.dataSurface->SurfWinAirflowThisTS(SurfNum) > 0.0 &&
                        state.dataSurface->SurfWinAirflowDestination(SurfNum) == AirFlowWindow_Destination_ReturnAir) {
                        FlowThisTS = PsyRhoAirFnPbTdbW(state,
                                                       state.dataEnvrn->OutBaroPress,
                                                       state.dataSurface->SurfWinTAirflowGapOutlet(SurfNum),
                                                       state.dataLoopNodes->Node(ZoneNode).HumRat) *
                                     state.dataSurface->SurfWinAirflowThisTS(SurfNum) * state.dataSurface->Surface(SurfNum).Width;
                        WinGapFlowToRA += FlowThisTS;
                        WinGapFlowTtoRA += FlowThisTS * state.dataSurface->SurfWinTAirflowGapOutlet(SurfNum);
>>>>>>> 2a26c7b3
                    }
                }
            }
            if (WinGapFlowToRA > 0.0) WinGapTtoRA = WinGapFlowTtoRA / WinGapFlowToRA;
            // the flag NoHeatToReturnAir is TRUE if the system is zonal only or is central with on/off air flow. In these
            // cases the heat to return air is treated as a zone heat gain and dealt with in CalcZoneSums in
            // MODULE ZoneTempPredictorCorrector.
            if (!state.dataHeatBal->Zone(ZoneNum).NoHeatToReturnAir) {
                CpAir = PsyCpAirFnW(state.dataLoopNodes->Node(ZoneNode).HumRat);
                if (MassFlowRA > 0.0) {
                    if (WinGapFlowToRA > 0.0) {
                        // Add heat-to-return from window gap airflow
                        if (MassFlowRA >= WinGapFlowToRA) {
                            TempRetAir = (WinGapFlowTtoRA + (MassFlowRA - WinGapFlowToRA) * TempZoneAir) / MassFlowRA;
                        } else {
                            // All of return air comes from flow through airflow windows
                            TempRetAir = WinGapTtoRA;
                            // Put heat from window airflow that exceeds return air flow into zone air
                            state.dataHeatBalFanSys->SysDepZoneLoads(ZoneNum) += (WinGapFlowToRA - MassFlowRA) * CpAir * (WinGapTtoRA - TempZoneAir);
                        }
                    }
                    // Add heat-to-return from lights
                    TempRetAir += QRetAir / (MassFlowRA * CpAir);
                    if (TempRetAir > RetTempMax) {
                        state.dataLoopNodes->Node(ReturnNode).Temp = RetTempMax;
                        if (!state.dataGlobal->ZoneSizingCalc) {
                            state.dataHeatBalFanSys->SysDepZoneLoads(ZoneNum) += CpAir * MassFlowRA * (TempRetAir - RetTempMax);
                        }
                    } else if (TempRetAir < RetTempMin) {
                        state.dataLoopNodes->Node(ReturnNode).Temp = RetTempMin;
                        if (!state.dataGlobal->ZoneSizingCalc) {
                            state.dataHeatBalFanSys->SysDepZoneLoads(ZoneNum) += CpAir * MassFlowRA * (TempRetAir - RetTempMin);
                        }
                    } else {
                        state.dataLoopNodes->Node(ReturnNode).Temp = TempRetAir;
                    }
                    if (ReturnNodeExhaustNum > 0 && state.dataLoopNodes->Node(ReturnNodeExhaustNum).MassFlowRate > 0.0 && QRetAir > 0.0) {
                        if (state.dataZoneEquip->ZoneEquipConfig(ZoneNum).SharedExhaustNode(nodeCount) != LightReturnExhaustConfig::Shared) {
                            state.dataLoopNodes->Node(ReturnNodeExhaustNum).Temp = TempRetAir;
                        } else {
                            state.dataLoopNodes->Node(ReturnNodeExhaustNum).Temp += QRetAir / (MassFlowRA * CpAir);
                        }
                    }
                } else { // No return air flow
                    // Assign all heat-to-return from window gap airflow to zone air
                    if (WinGapFlowToRA > 0.0)
                        state.dataHeatBalFanSys->SysDepZoneLoads(ZoneNum) += WinGapFlowToRA * CpAir * (WinGapTtoRA - TempZoneAir);
                    // Assign all heat-to-return from lights to zone air
                    if (QRetAir > 0.0) state.dataHeatBalFanSys->SysDepZoneLoads(ZoneNum) += QRetAir;
                    state.dataLoopNodes->Node(ReturnNode).Temp = state.dataLoopNodes->Node(ZoneNode).Temp;
                }
            } else {
                // update the return air node for zonal and central on/off systems
                state.dataLoopNodes->Node(ReturnNode).Temp = state.dataLoopNodes->Node(ZoneNode).Temp;
            }

            // Update the rest of the Return Air Node conditions, if the return air system exists!
            state.dataLoopNodes->Node(ReturnNode).Press = state.dataLoopNodes->Node(ZoneNode).Press;

            // Include impact of under case returns for refrigerated display case when updating the return air node humidity
            if (!state.dataHeatBal->Zone(ZoneNum).NoHeatToReturnAir) {
                if (MassFlowRA > 0) {
                    SumRetAirLatentGainRate = SumAllReturnAirLatentGains(state, ZoneNum, ReturnNode);
                    H2OHtOfVap = PsyHgAirFnWTdb(state.dataLoopNodes->Node(ZoneNode).HumRat, state.dataLoopNodes->Node(ReturnNode).Temp);
                    state.dataLoopNodes->Node(ReturnNode).HumRat =
                        state.dataLoopNodes->Node(ZoneNode).HumRat + (SumRetAirLatentGainRate / (H2OHtOfVap * MassFlowRA));
                } else {
                    // If no mass flow rate exists, include the latent HVAC case credit with the latent Zone case credit
                    state.dataLoopNodes->Node(ReturnNode).HumRat = state.dataLoopNodes->Node(ZoneNode).HumRat;
                    state.dataHeatBal->RefrigCaseCredit(ZoneNum).LatCaseCreditToZone +=
                        state.dataHeatBal->RefrigCaseCredit(ZoneNum).LatCaseCreditToHVAC;
                    // shouldn't the HVAC term be zeroed out then?
                    SumRetAirLatentGainRate = SumAllReturnAirLatentGains(state, ZoneNum, ReturnNode);
                    state.dataHeatBalFanSys->ZoneLatentGain(ZoneNum) += SumRetAirLatentGainRate;
                }
            } else {
                state.dataLoopNodes->Node(ReturnNode).HumRat = state.dataLoopNodes->Node(ZoneNode).HumRat;
                state.dataHeatBal->RefrigCaseCredit(ZoneNum).LatCaseCreditToZone += state.dataHeatBal->RefrigCaseCredit(ZoneNum).LatCaseCreditToHVAC;
                // shouldn't the HVAC term be zeroed out then?
                SumRetAirLatentGainRate = SumAllReturnAirLatentGains(state, ZoneNum, ReturnNode);
                state.dataHeatBalFanSys->ZoneLatentGain(ZoneNum) += SumRetAirLatentGainRate;
            }

            state.dataLoopNodes->Node(ReturnNode).Enthalpy =
                PsyHFnTdbW(state.dataLoopNodes->Node(ReturnNode).Temp, state.dataLoopNodes->Node(ReturnNode).HumRat);

            if (state.dataContaminantBalance->Contaminant.CO2Simulation)
                state.dataLoopNodes->Node(ReturnNode).CO2 = state.dataLoopNodes->Node(ZoneNode).CO2;
            if (state.dataContaminantBalance->Contaminant.GenericContamSimulation)
                state.dataLoopNodes->Node(ReturnNode).GenContam = state.dataLoopNodes->Node(ZoneNode).GenContam;

        } // End of check for a return air node, which implies a return air system.

        // Reset current deadband flags, remaining output required, so no impact beyond zone equipment
        InitSystemOutputRequired(state, ZoneNum, FirstHVACIteration, true);
    }
}

void UpdateZoneEquipment(EnergyPlusData &state, bool &SimAir)
{
    // SUBROUTINE INFORMATION:
    //       AUTHOR         Russ Taylor
    //       DATE WRITTEN   Nov 1997
    //       MODIFIED       na
    //       RE-ENGINEERED  na

    // PURPOSE OF THIS SUBROUTINE:
    // This subroutine performs the update for Zone Equipment Management.
    // Specifically, it transfers the conditions from the zone equipment return air nodes across
    // to the air loop side, allowing for multiple return air nodes

    // Using/Aliasing
    auto &NumPrimaryAirSys = state.dataHVACGlobal->NumPrimaryAirSys;
    using HVACInterfaceManager::UpdateHVACInterface;

    // SUBROUTINE LOCAL VARIABLE DECLARATIONS:
    int ZoneGroupNum;
    int RetAirPathNum;

    // Transfer the conditions from the zone equipment return air nodes across
    // to the air loop side, allowing for multiple return air nodes
    for (ZoneGroupNum = 1; ZoneGroupNum <= NumPrimaryAirSys; ++ZoneGroupNum) {
        for (RetAirPathNum = 1; RetAirPathNum <= state.dataAirLoop->AirToZoneNodeInfo(ZoneGroupNum).NumReturnNodes; ++RetAirPathNum) {
            UpdateHVACInterface(state,
                                ZoneGroupNum,
                                DataConvergParams::CalledFrom::AirSystemDemandSide,
                                state.dataAirLoop->AirToZoneNodeInfo(ZoneGroupNum).ZoneEquipReturnNodeNum(RetAirPathNum),
                                state.dataAirLoop->AirToZoneNodeInfo(ZoneGroupNum).AirLoopReturnNodeNum(RetAirPathNum),
                                SimAir);
        }
    }
}

void CalcAirFlowSimple(EnergyPlusData &state,
                       int const SysTimestepLoop,                // System time step index
                       bool const AdjustZoneMixingFlowFlag,      // holds zone mixing air flow calc status
                       bool const AdjustZoneInfiltrationFlowFlag // holds zone mixing air flow calc status
)
{

    // SUBROUTINE INFORMATION:
    //       AUTHOR         Legacy Code
    //       DATE WRITTEN   na
    //       MODIFIED       Shirey, Jan 2008 (MIXING objects, use avg. conditions for Cp, Air Density and Hfg)
    //       MODIFIED       L. Lawrie and L. GU, Jan. 2008 (Allow multiple infiltration and ventilation objects)
    //                      B. Griffith. Jan 2009 add infiltration, residential basic/sherman-grimsrud and enhanced/AIM2
    //                      L. Lawrie - March 2009 - move ventilation electric calculation to this routine (for
    //                        Electricity Net.
    //                      L. Gu - Dec. 2009 - Added a new ventilation object to calculate flow rate based on wind and stack
    //                        effect through an opening.
    //       MODIFIED       Stovall - Aug 2011 (add refrigerator door mixing)
    //       RE-ENGINEERED  na

    // PURPOSE OF THIS SUBROUTINE:
    // This subroutine calculates the air component of the heat balance.

    // Using/Aliasing
    using namespace DataHeatBalFanSys;
    using namespace DataHeatBalance;
    using CoolTower::ManageCoolTower;
    using DataHVACGlobals::CycleOn;
    using DataHVACGlobals::CycleOnZoneFansOnly;
    auto &TimeStepSys = state.dataHVACGlobal->TimeStepSys;
    using EarthTube::ManageEarthTube;
    using Psychrometrics::PsyCpAirFnW;
    using Psychrometrics::PsyRhoAirFnPbTdbW;
    using Psychrometrics::PsyTdbFnHW;
    using Psychrometrics::PsyWFnTdbTwbPb;
    using ScheduleManager::GetCurrentScheduleValue;
    using ThermalChimney::ManageThermalChimney;
    using namespace DataLoopNode;

    // SUBROUTINE PARAMETER DEFINITIONS:
    constexpr Real64 StdGravity(9.80665); // The acceleration of gravity at the sea level (m/s2)
    static constexpr std::string_view RoutineNameMixing("CalcAirFlowSimple:Mixing");
    static constexpr std::string_view RoutineNameCrossMixing("CalcAirFlowSimple:CrossMixing");
    static constexpr std::string_view RoutineNameRefrigerationDoorMixing("CalcAirFlowSimple:RefrigerationDoorMixing");
    static constexpr std::string_view RoutineNameInfiltration("CalcAirFlowSimple:Infiltration");
    static constexpr std::string_view RoutineNameZoneAirBalance("CalcAirFlowSimple:ZoneAirBalance");

    // SUBROUTINE LOCAL VARIABLE DECLARATIONS:
    Real64 MCP;
    Real64 MCPxM;
    Real64 MCPxN;
    Real64 TZM;               // Temperature of From Zone
    Real64 TZN;               // Temperature of this zone
    Real64 TD;                // Delta Temp limit of Mixing statement
    Real64 Tavg;              // Average temperature in two zones exchanging air
    Real64 Wavg;              // Average humidity ratio in two zones exchanging air
    int m;                    // Index to From Zone
    int n;                    // Index of this zone
    int j;                    // Loop Counter
    int NZ;                   // A pointer
    int I;                    // Ventilation master object index
    int NH;                   // Hybrid controlled zone number
    Real64 AirDensity;        // Density of air (kg/m^3)
    Real64 CpAir;             // Heat capacity of air (J/kg-C)
    Real64 OutletAirEnthalpy; // Enthlapy of outlet air (VENTILATION objects)
    Real64 TempExt;
    Real64 WindSpeedExt;
    Real64 WindDirExt;
    Real64 HumRatExt;
    Real64 EnthalpyExt;
    bool MixingLimitFlag;
    Real64 MixingTmin;
    Real64 MixingTmax;

    Real64 IVF; // DESIGN INFILTRATION FLOW RATE (M**3/SEC)
    Real64 VVF; // DESIGN VENTILATION FLOW RATE (M**3/SEC)
    Real64 MCpI_temp;
    Real64 VAMFL_temp;

    Real64 Cw;    // Opening effectivenss
    Real64 Cd;    // Discharge coefficent
    Real64 angle; // Angle between wind direction and effective angle
    Real64 Qw;    // Volumetric flow driven by wind
    Real64 Qst;   // Volumetric flow driven by stack effect
    Real64 MassFlowDiff;
    // following variables used for refrigeration door mixing and all defined in EngRef
    int ZoneA;
    int ZoneB;
    Real64 TZoneA;
    Real64 TZoneB;
    Real64 HumRatZoneA;
    Real64 HumRatZoneB;
    Real64 AirDensityZoneA;
    Real64 CpAirZoneA;
    Real64 AirDensityZoneB;
    Real64 CpAirZoneB;
    Real64 AirDensityAvg;
    Real64 MassFlowDryAir;
    Real64 SchedDoorOpen;
    Real64 DoorHeight;
    Real64 DoorArea;
    Real64 DoorProt;
    Real64 FDens;
    Real64 Fb;
    Real64 FFlow;
    Real64 MassFlowToA;
    Real64 MassFlowToB;
    Real64 MassFlowXCpToA;
    Real64 MassFlowXCpToB;
    Real64 MassFlowXCpXTempToA;
    Real64 MassFlowXCpXTempToB;
    Real64 MassFlowXHumRatToA;
    Real64 MassFlowXHumRatToB;
    Real64 MassFlowRate;

    // Allocate the ZMAT and ZHumRat arrays

    if (!allocated(state.dataZoneEquip->ZMAT)) state.dataZoneEquip->ZMAT.allocate(state.dataGlobal->NumOfZones);
    if (!allocated(state.dataZoneEquip->ZHumRat)) state.dataZoneEquip->ZHumRat.allocate(state.dataGlobal->NumOfZones);
    if (!allocated(state.dataZoneEquip->VentMCP)) state.dataZoneEquip->VentMCP.allocate(state.dataHeatBal->TotVentilation);

    // Allocate module level logical arrays for MIXING and CROSS MIXING reporting
    if (!allocated(state.dataZoneEquip->CrossMixingReportFlag))
        state.dataZoneEquip->CrossMixingReportFlag.allocate(state.dataHeatBal->TotCrossMixing);
    if (!allocated(state.dataZoneEquip->MixingReportFlag)) state.dataZoneEquip->MixingReportFlag.allocate(state.dataHeatBal->TotMixing);

    if (!allocated(state.dataHeatBalFanSys->MCPTThermChim)) state.dataHeatBalFanSys->MCPTThermChim.allocate(state.dataGlobal->NumOfZones);
    if (!allocated(state.dataHeatBalFanSys->MCPThermChim)) state.dataHeatBalFanSys->MCPThermChim.allocate(state.dataGlobal->NumOfZones);
    if (!allocated(state.dataHeatBalFanSys->ThermChimAMFL)) state.dataHeatBalFanSys->ThermChimAMFL.allocate(state.dataGlobal->NumOfZones);

    //                                      COMPUTE ZONE AIR MIXINGS
    state.dataHeatBalFanSys->MCPM = 0.0;
    state.dataHeatBalFanSys->MCPTM = 0.0;
    state.dataHeatBalFanSys->MixingMassFlowZone = 0.0;
    state.dataHeatBalFanSys->MixingMassFlowXHumRat = 0.0;
    state.dataZoneEquip->CrossMixingReportFlag = false;
    state.dataZoneEquip->MixingReportFlag = false;
    if (state.dataContaminantBalance->Contaminant.CO2Simulation &&
        state.dataHeatBal->TotMixing + state.dataHeatBal->TotCrossMixing + state.dataHeatBal->TotRefDoorMixing > 0)
        state.dataContaminantBalance->MixingMassFlowCO2 = 0.0;
    if (state.dataContaminantBalance->Contaminant.GenericContamSimulation &&
        state.dataHeatBal->TotMixing + state.dataHeatBal->TotCrossMixing + state.dataHeatBal->TotRefDoorMixing > 0)
        state.dataContaminantBalance->MixingMassFlowGC = 0.0;

    IVF = 0.0;
    state.dataHeatBalFanSys->MCPTI = 0.0;
    state.dataHeatBalFanSys->MCPI = 0.0;
    state.dataHeatBalFanSys->OAMFL = 0.0;
    VVF = 0.0;
    state.dataHeatBalFanSys->MCPTV = 0.0;
    state.dataHeatBalFanSys->MCPV = 0.0;
    state.dataHeatBalFanSys->VAMFL = 0.0;
    state.dataZoneEquip->VentMCP = 0.0;
    state.dataHeatBalFanSys->MDotCPOA = 0.0;
    state.dataHeatBalFanSys->MDotOA = 0.0;
    state.dataHeatBalFanSys->MCPThermChim = 0.0;
    state.dataHeatBalFanSys->ThermChimAMFL = 0.0;
    state.dataHeatBalFanSys->MCPTThermChim = 0.0;
    MassFlowRate = 0.0;

    if (!state.dataHeatBal->AirFlowFlag) return;
    // AirflowNetwork Multizone field /= SIMPLE
    if (!(state.afn->simulation_control.type == AirflowNetwork::ControlType::NoMultizoneOrDistribution ||
          state.afn->simulation_control.type == AirflowNetwork::ControlType::MultizoneWithDistributionOnlyDuringFanOperation)) {
        return;
    }

    ManageEarthTube(state);
    ManageCoolTower(state);
    ManageThermalChimney(state);

    // Assign zone air temperature
    for (j = 1; j <= state.dataGlobal->NumOfZones; ++j) {
        state.dataZoneEquip->ZMAT(j) = state.dataHeatBalFanSys->MAT(j);
        state.dataZoneEquip->ZHumRat(j) = state.dataHeatBalFanSys->ZoneAirHumRat(j);
        // This is only temporary fix for CR8867.  (L. Gu 8/12)
        if (SysTimestepLoop == 1) {
            state.dataZoneEquip->ZMAT(j) = state.dataHeatBalFanSys->HeatBalAirTemperatures(j).XMPT;
            state.dataZoneEquip->ZHumRat(j) = state.dataHeatBalFanSys->WZoneTimeMinusP(j);
        }
    }

    // Process the scheduled Ventilation for air heat balance
    if (state.dataHeatBal->TotVentilation > 0) {
        for (auto &e : state.dataHeatBal->ZnAirRpt) {
            e.VentilFanElec = 0.0;
        }
    }

    // Initialization of ZoneAirBalance
    if (state.dataHeatBal->TotZoneAirBalance > 0) {
        for (auto &e : state.dataHeatBal->ZoneAirBalance) {
            e.BalMassFlowRate = 0.0;
            e.InfMassFlowRate = 0.0;
            e.NatMassFlowRate = 0.0;
            e.ExhMassFlowRate = 0.0;
            e.IntMassFlowRate = 0.0;
            e.ERVMassFlowRate = 0.0;
        }
    }

    for (j = 1; j <= state.dataHeatBal->TotVentilation; ++j) {
        // Use air node information linked to the zone if defined
        NZ = state.dataHeatBal->Ventilation(j).ZonePtr;
        state.dataHeatBal->Ventilation(j).FanPower = 0.0;
        TempExt = state.dataHeatBal->Zone(NZ).OutDryBulbTemp;
        WindSpeedExt = state.dataHeatBal->Zone(NZ).WindSpeed;
        WindDirExt = state.dataHeatBal->Zone(NZ).WindDir;
        if (state.dataHeatBal->Zone(NZ).HasLinkedOutAirNode) {
            HumRatExt = state.dataLoopNodes->Node(state.dataHeatBal->Zone(NZ).LinkedOutAirNode).HumRat;
            EnthalpyExt = state.dataLoopNodes->Node(state.dataHeatBal->Zone(NZ).LinkedOutAirNode).Enthalpy;
        } else {
            HumRatExt = state.dataEnvrn->OutHumRat;
            EnthalpyExt = state.dataEnvrn->OutEnthalpy;
        }
        AirDensity = PsyRhoAirFnPbTdbW(state, state.dataEnvrn->OutBaroPress, TempExt, HumRatExt);
        CpAir = PsyCpAirFnW(HumRatExt);
        // Hybrid ventilation global control
        if (state.dataHeatBal->Ventilation(j).HybridControlType == DataHeatBalance::HybridCtrlType::Global &&
            state.dataHeatBal->Ventilation(j).HybridControlMasterNum > 0) {
            I = state.dataHeatBal->Ventilation(j).HybridControlMasterNum;
            NH = state.dataHeatBal->Ventilation(I).ZonePtr;
            if (j == I) {
                state.dataHeatBal->Ventilation(j).HybridControlMasterStatus = false;
            }
        } else {
            I = j;
            NH = NZ;
        }
        // Check scheduled temperatures
        if (state.dataHeatBal->Ventilation(I).MinIndoorTempSchedPtr > 0) {
            state.dataHeatBal->Ventilation(I).MinIndoorTemperature =
                GetCurrentScheduleValue(state, state.dataHeatBal->Ventilation(I).MinIndoorTempSchedPtr);
        }
        if (state.dataHeatBal->Ventilation(I).MaxIndoorTempSchedPtr > 0) {
            state.dataHeatBal->Ventilation(I).MaxIndoorTemperature =
                GetCurrentScheduleValue(state, state.dataHeatBal->Ventilation(I).MaxIndoorTempSchedPtr);
        }
        // Ensure the minimum indoor temperature <= the maximum indoor temperature
        if (state.dataHeatBal->Ventilation(I).MinIndoorTempSchedPtr > 0 || state.dataHeatBal->Ventilation(I).MaxIndoorTempSchedPtr > 0) {
            if (state.dataHeatBal->Ventilation(I).MinIndoorTemperature > state.dataHeatBal->Ventilation(I).MaxIndoorTemperature) {
                ++state.dataHeatBal->Ventilation(I).IndoorTempErrCount;
                if (state.dataHeatBal->Ventilation(I).IndoorTempErrCount < 2) {
                    ShowWarningError(
                        state,
                        "Ventilation indoor temperature control: The minimum indoor temperature is above the maximum indoor temperature in " +
                            state.dataHeatBal->Ventilation(I).Name);
                    ShowContinueError(state, "The minimum indoor temperature is set to the maximum indoor temperature. Simulation continues.");
                    ShowContinueErrorTimeStamp(state, " Occurrence info:");
                } else {
                    ShowRecurringWarningErrorAtEnd(state,
                                                   "The minimum indoor temperature is still above the maximum indoor temperature",
                                                   state.dataHeatBal->Ventilation(I).IndoorTempErrIndex,
                                                   state.dataHeatBal->Ventilation(I).MinIndoorTemperature,
                                                   state.dataHeatBal->Ventilation(I).MinIndoorTemperature);
                }
                state.dataHeatBal->Ventilation(I).MinIndoorTemperature = state.dataHeatBal->Ventilation(I).MaxIndoorTemperature;
            }
        }
        if (state.dataHeatBal->Ventilation(I).MinOutdoorTempSchedPtr > 0) {
            state.dataHeatBal->Ventilation(I).MinOutdoorTemperature =
                GetCurrentScheduleValue(state, state.dataHeatBal->Ventilation(I).MinOutdoorTempSchedPtr);
        }
        if (state.dataHeatBal->Ventilation(I).MaxOutdoorTempSchedPtr > 0) {
            state.dataHeatBal->Ventilation(I).MaxOutdoorTemperature =
                GetCurrentScheduleValue(state, state.dataHeatBal->Ventilation(I).MaxOutdoorTempSchedPtr);
        }
        // Ensure the minimum outdoor temperature <= the maximum outdoor temperature
        if (state.dataHeatBal->Ventilation(I).MinOutdoorTempSchedPtr > 0 || state.dataHeatBal->Ventilation(I).MaxOutdoorTempSchedPtr > 0) {
            if (state.dataHeatBal->Ventilation(I).MinOutdoorTemperature > state.dataHeatBal->Ventilation(I).MaxOutdoorTemperature) {
                ++state.dataHeatBal->Ventilation(I).OutdoorTempErrCount;
                if (state.dataHeatBal->Ventilation(I).OutdoorTempErrCount < 2) {
                    ShowWarningError(
                        state,
                        "Ventilation outdoor temperature control: The minimum outdoor temperature is above the maximum outdoor temperature in " +
                            state.dataHeatBal->Ventilation(I).Name);
                    ShowContinueError(state, "The minimum outdoor temperature is set to the maximum outdoor temperature. Simulation continues.");
                    ShowContinueErrorTimeStamp(state, " Occurrence info:");
                } else {
                    ShowRecurringWarningErrorAtEnd(state,
                                                   "The minimum outdoor temperature is still above the maximum outdoor temperature",
                                                   state.dataHeatBal->Ventilation(I).OutdoorTempErrIndex,
                                                   state.dataHeatBal->Ventilation(I).MinOutdoorTemperature,
                                                   state.dataHeatBal->Ventilation(I).MinOutdoorTemperature);
                }
                state.dataHeatBal->Ventilation(I).MinIndoorTemperature = state.dataHeatBal->Ventilation(I).MaxIndoorTemperature;
            }
        }
        if (state.dataHeatBal->Ventilation(I).DeltaTempSchedPtr > 0) {
            state.dataHeatBal->Ventilation(I).DelTemperature = GetCurrentScheduleValue(state, state.dataHeatBal->Ventilation(I).DeltaTempSchedPtr);
        }
        // Skip this if the zone is below the minimum indoor temperature limit
        if ((state.dataZoneEquip->ZMAT(NH) < state.dataHeatBal->Ventilation(I).MinIndoorTemperature) &&
            (!state.dataHeatBal->Ventilation(j).EMSSimpleVentOn))
            continue;
        // Skip this if the zone is above the maximum indoor temperature limit
        if ((state.dataZoneEquip->ZMAT(NH) > state.dataHeatBal->Ventilation(I).MaxIndoorTemperature) &&
            (!state.dataHeatBal->Ventilation(j).EMSSimpleVentOn))
            continue;
        // Skip if below the temperature difference limit (3/12/03 Negative DelTemperature allowed now)
        if (((state.dataZoneEquip->ZMAT(NH) - TempExt) < state.dataHeatBal->Ventilation(I).DelTemperature) &&
            (!state.dataHeatBal->Ventilation(j).EMSSimpleVentOn))
            continue;
        // Skip this if the outdoor temperature is below the minimum outdoor temperature limit
        if ((TempExt < state.dataHeatBal->Ventilation(I).MinOutdoorTemperature) && (!state.dataHeatBal->Ventilation(j).EMSSimpleVentOn)) continue;
        // Skip this if the outdoor temperature is above the maximum outdoor temperature limit
        if ((TempExt > state.dataHeatBal->Ventilation(I).MaxOutdoorTemperature) && (!state.dataHeatBal->Ventilation(j).EMSSimpleVentOn)) continue;
        // Skip this if the outdoor wind speed is above the maximum windspeed limit
        if ((WindSpeedExt > state.dataHeatBal->Ventilation(I).MaxWindSpeed) && (!state.dataHeatBal->Ventilation(j).EMSSimpleVentOn)) continue;

        // Hybrid ventilation controls
        if ((state.dataHeatBal->Ventilation(j).HybridControlType == DataHeatBalance::HybridCtrlType::Close) &&
            (!state.dataHeatBal->Ventilation(j).EMSSimpleVentOn))
            continue;
        if (state.dataHeatBal->Ventilation(j).HybridControlType == DataHeatBalance::HybridCtrlType::Global &&
            state.dataHeatBal->Ventilation(j).HybridControlMasterNum > 0) {
            if (j == I) state.dataHeatBal->Ventilation(j).HybridControlMasterStatus = true;
        }

        if (state.dataHeatBal->Ventilation(j).ModelType == DataHeatBalance::VentilationModelType::DesignFlowRate) {
            // CR6845 if calculated < 0, don't propagate.
            VVF = state.dataHeatBal->Ventilation(j).DesignLevel * GetCurrentScheduleValue(state, state.dataHeatBal->Ventilation(j).SchedPtr);

            if (state.dataHeatBal->Ventilation(j).EMSSimpleVentOn) VVF = state.dataHeatBal->Ventilation(j).EMSimpleVentFlowRate;

            if (VVF < 0.0) VVF = 0.0;
            state.dataZoneEquip->VentMCP(j) =
                VVF * AirDensity * CpAir *
                (state.dataHeatBal->Ventilation(j).ConstantTermCoef +
                 std::abs(TempExt - state.dataZoneEquip->ZMAT(NZ)) * state.dataHeatBal->Ventilation(j).TemperatureTermCoef +
                 WindSpeedExt *
                     (state.dataHeatBal->Ventilation(j).VelocityTermCoef + WindSpeedExt * state.dataHeatBal->Ventilation(j).VelocitySQTermCoef));
            if (state.dataZoneEquip->VentMCP(j) < 0.0) state.dataZoneEquip->VentMCP(j) = 0.0;
            VAMFL_temp = state.dataZoneEquip->VentMCP(j) / CpAir;
            if (state.dataHeatBal->Ventilation(j).QuadratureSum) {
                switch (state.dataHeatBal->Ventilation(j).FanType) {
                    // ventilation type based calculation
                case DataHeatBalance::VentilationType::Exhaust: {
                    state.dataHeatBal->ZoneAirBalance(state.dataHeatBal->Ventilation(j).OABalancePtr).ExhMassFlowRate +=
                        state.dataZoneEquip->VentMCP(j) / CpAir;
                } break;
                case DataHeatBalance::VentilationType::Intake: {
                    state.dataHeatBal->ZoneAirBalance(state.dataHeatBal->Ventilation(j).OABalancePtr).IntMassFlowRate +=
                        state.dataZoneEquip->VentMCP(j) / CpAir;
                } break;
                case DataHeatBalance::VentilationType::Natural: {
                    state.dataHeatBal->ZoneAirBalance(state.dataHeatBal->Ventilation(j).OABalancePtr).NatMassFlowRate +=
                        state.dataZoneEquip->VentMCP(j) / CpAir;
                } break;
                case DataHeatBalance::VentilationType::Balanced: {
                    state.dataHeatBal->ZoneAirBalance(state.dataHeatBal->Ventilation(j).OABalancePtr).BalMassFlowRate +=
                        state.dataZoneEquip->VentMCP(j) / CpAir;
                } break;
                default:
                    break;
                }
            } else {
                state.dataHeatBalFanSys->MCPV(NZ) += state.dataZoneEquip->VentMCP(j);
                state.dataHeatBalFanSys->VAMFL(NZ) += VAMFL_temp;
            }
            if (state.dataHeatBal->Ventilation(j).FanEfficiency > 0.0) {
                state.dataHeatBal->Ventilation(j).FanPower =
                    VAMFL_temp * state.dataHeatBal->Ventilation(j).FanPressure / (state.dataHeatBal->Ventilation(j).FanEfficiency * AirDensity);
                if (state.dataHeatBal->Ventilation(j).FanType == DataHeatBalance::VentilationType::Balanced)
                    state.dataHeatBal->Ventilation(j).FanPower *= 2.0;
                // calc electric
                if (state.afn->simulation_control.type == AirflowNetwork::ControlType::MultizoneWithDistributionOnlyDuringFanOperation) {
                    // CR7608 IF (.not. TurnFansOn .or. .not. AirflowNetworkZoneFlag(NZ)) &
                    if (!state.dataGlobal->KickOffSimulation) {
                        if (!(state.dataZoneEquip->ZoneEquipAvail(NZ) == CycleOn || state.dataZoneEquip->ZoneEquipAvail(NZ) == CycleOnZoneFansOnly) ||
                            !state.afn->AirflowNetworkZoneFlag(NZ))
                            state.dataHeatBal->ZnAirRpt(NZ).VentilFanElec +=
                                state.dataHeatBal->Ventilation(j).FanPower * TimeStepSys * DataGlobalConstants::SecInHour;
                    } else if (!state.afn->AirflowNetworkZoneFlag(NZ)) {
                        state.dataHeatBal->ZnAirRpt(NZ).VentilFanElec +=
                            state.dataHeatBal->Ventilation(j).FanPower * TimeStepSys * DataGlobalConstants::SecInHour;
                    }
                } else {
                    state.dataHeatBal->ZnAirRpt(NZ).VentilFanElec +=
                        state.dataHeatBal->Ventilation(j).FanPower * TimeStepSys * DataGlobalConstants::SecInHour;
                }
            }
            // Intake fans will add some heat to the air, raising the temperature for an intake fan...
            if (state.dataHeatBal->Ventilation(j).FanType == DataHeatBalance::VentilationType::Intake ||
                state.dataHeatBal->Ventilation(j).FanType == DataHeatBalance::VentilationType::Balanced) {
                if (VAMFL_temp == 0.0) {
                    OutletAirEnthalpy = EnthalpyExt;
                } else {
                    if (state.dataHeatBal->Ventilation(j).FanPower > 0.0) {
                        if (state.dataHeatBal->Ventilation(j).FanType == DataHeatBalance::VentilationType::Balanced) {
                            OutletAirEnthalpy =
                                EnthalpyExt + state.dataHeatBal->Ventilation(j).FanPower / VAMFL_temp / 2.0; // Half fan power to calculate inlet T
                        } else {
                            OutletAirEnthalpy = EnthalpyExt + state.dataHeatBal->Ventilation(j).FanPower / VAMFL_temp;
                        }
                    } else {
                        OutletAirEnthalpy = EnthalpyExt;
                    }
                }
                state.dataHeatBal->Ventilation(j).AirTemp = PsyTdbFnHW(OutletAirEnthalpy, HumRatExt);
            } else {
                state.dataHeatBal->Ventilation(j).AirTemp = TempExt;
            }
            if (!state.dataHeatBal->Ventilation(j).QuadratureSum)
                state.dataHeatBalFanSys->MCPTV(NZ) += state.dataZoneEquip->VentMCP(j) * state.dataHeatBal->Ventilation(j).AirTemp;
        }

        if (state.dataHeatBal->Ventilation(j).ModelType == DataHeatBalance::VentilationModelType::WindAndStack) {
            if (state.dataHeatBal->Ventilation(j).OpenEff != DataGlobalConstants::AutoCalculate) {
                Cw = state.dataHeatBal->Ventilation(j).OpenEff;
            } else {
                // linear interpolation between effective angle and wind direction
                angle = std::abs(WindDirExt - state.dataHeatBal->Ventilation(j).EffAngle);
                if (angle > 180.0) angle -= 180.0;
                Cw = 0.55 + angle / 180.0 * (0.3 - 0.55);
            }
            if (state.dataHeatBal->Ventilation(j).DiscCoef != DataGlobalConstants::AutoCalculate) {
                Cd = state.dataHeatBal->Ventilation(j).DiscCoef;
            } else {
                Cd = 0.40 + 0.0045 * std::abs(TempExt - state.dataZoneEquip->ZMAT(NZ));
            }
            Qw = Cw * state.dataHeatBal->Ventilation(j).OpenArea *
                 GetCurrentScheduleValue(state, state.dataHeatBal->Ventilation(j).OpenAreaSchedPtr) * WindSpeedExt;
            Qst = Cd * state.dataHeatBal->Ventilation(j).OpenArea *
                  GetCurrentScheduleValue(state, state.dataHeatBal->Ventilation(j).OpenAreaSchedPtr) *
                  std::sqrt(2.0 * 9.81 * state.dataHeatBal->Ventilation(j).DH * std::abs(TempExt - state.dataZoneEquip->ZMAT(NZ)) /
                            (state.dataZoneEquip->ZMAT(NZ) + 273.15));
            VVF = std::sqrt(Qw * Qw + Qst * Qst);
            if (state.dataHeatBal->Ventilation(j).EMSSimpleVentOn) VVF = state.dataHeatBal->Ventilation(j).EMSimpleVentFlowRate;
            if (VVF < 0.0) VVF = 0.0;
            state.dataZoneEquip->VentMCP(j) = VVF * AirDensity * CpAir;
            if (state.dataZoneEquip->VentMCP(j) < 0.0) state.dataZoneEquip->VentMCP(j) = 0.0;
            if (state.dataHeatBal->Ventilation(j).QuadratureSum) {
                state.dataHeatBal->ZoneAirBalance(state.dataHeatBal->Ventilation(j).OABalancePtr).NatMassFlowRate +=
                    state.dataZoneEquip->VentMCP(j) / CpAir;
            } else {
                state.dataHeatBalFanSys->MCPV(NZ) += state.dataZoneEquip->VentMCP(j);
                VAMFL_temp = state.dataZoneEquip->VentMCP(j) / CpAir;
                state.dataHeatBalFanSys->VAMFL(NZ) += VAMFL_temp;
                state.dataHeatBal->Ventilation(j).AirTemp = TempExt;
                state.dataHeatBalFanSys->MCPTV(NZ) += state.dataZoneEquip->VentMCP(j) * state.dataHeatBal->Ventilation(j).AirTemp;
            }
        }
    }

    // Process Mixing
    for (j = 1; j <= state.dataHeatBal->TotMixing; ++j) {
        n = state.dataHeatBal->Mixing(j).ZonePtr;
        m = state.dataHeatBal->Mixing(j).FromZone;
        TD = state.dataHeatBal->Mixing(j).DeltaTemperature;
        // Get scheduled delta temperature
        if (state.dataHeatBal->Mixing(j).DeltaTempSchedPtr > 0) {
            TD = GetCurrentScheduleValue(state, state.dataHeatBal->Mixing(j).DeltaTempSchedPtr);
        }
        TZN = state.dataZoneEquip->ZMAT(n);
        TZM = state.dataZoneEquip->ZMAT(m);

        // Hybrid ventilation controls
        if (state.dataHeatBal->Mixing(j).HybridControlType == DataHeatBalance::HybridCtrlType::Close) continue;
        // Check temperature limit
        MixingLimitFlag = false;

        // Hybrid ventilation global control
        if (state.dataHeatBal->Mixing(j).HybridControlType == DataHeatBalance::HybridCtrlType::Global &&
            state.dataHeatBal->Mixing(j).HybridControlMasterNum > 0) {
            I = state.dataHeatBal->Mixing(j).HybridControlMasterNum;
            if (!state.dataHeatBal->Ventilation(I).HybridControlMasterStatus) continue;
        } else {
            // Ensure the minimum indoor temperature <= the maximum indoor temperature
            if (state.dataHeatBal->Mixing(j).MinIndoorTempSchedPtr > 0)
                MixingTmin = GetCurrentScheduleValue(state, state.dataHeatBal->Mixing(j).MinIndoorTempSchedPtr);
            if (state.dataHeatBal->Mixing(j).MaxIndoorTempSchedPtr > 0)
                MixingTmax = GetCurrentScheduleValue(state, state.dataHeatBal->Mixing(j).MaxIndoorTempSchedPtr);
            if (state.dataHeatBal->Mixing(j).MinIndoorTempSchedPtr > 0 && state.dataHeatBal->Mixing(j).MaxIndoorTempSchedPtr > 0) {
                if (MixingTmin > MixingTmax) {
                    ++state.dataHeatBal->Mixing(j).IndoorTempErrCount;
                    if (state.dataHeatBal->Mixing(j).IndoorTempErrCount < 2) {
                        ShowWarningError(state,
                                         "Mixing zone temperature control: The minimum zone temperature is above the maximum zone temperature in " +
                                             state.dataHeatBal->Mixing(j).Name);
                        ShowContinueError(state, "The minimum zone temperature is set to the maximum zone temperature. Simulation continues.");
                        ShowContinueErrorTimeStamp(state, " Occurrence info:");
                    } else {
                        ShowRecurringWarningErrorAtEnd(state,
                                                       "The minimum zone temperature is still above the maximum zone temperature",
                                                       state.dataHeatBal->Mixing(j).IndoorTempErrIndex,
                                                       MixingTmin,
                                                       MixingTmin);
                    }
                    MixingTmin = MixingTmax;
                }
            }
            if (state.dataHeatBal->Mixing(j).MinIndoorTempSchedPtr > 0) {
                if (TZN < MixingTmin) MixingLimitFlag = true;
            }
            if (state.dataHeatBal->Mixing(j).MaxIndoorTempSchedPtr > 0) {
                if (TZN > MixingTmax) MixingLimitFlag = true;
            }
            // Ensure the minimum source temperature <= the maximum source temperature
            if (state.dataHeatBal->Mixing(j).MinSourceTempSchedPtr > 0)
                MixingTmin = GetCurrentScheduleValue(state, state.dataHeatBal->Mixing(j).MinSourceTempSchedPtr);
            if (state.dataHeatBal->Mixing(j).MaxSourceTempSchedPtr > 0)
                MixingTmax = GetCurrentScheduleValue(state, state.dataHeatBal->Mixing(j).MaxSourceTempSchedPtr);
            if (state.dataHeatBal->Mixing(j).MinSourceTempSchedPtr > 0 && state.dataHeatBal->Mixing(j).MaxSourceTempSchedPtr > 0) {
                if (MixingTmin > MixingTmax) {
                    ++state.dataHeatBal->Mixing(j).SourceTempErrCount;
                    if (state.dataHeatBal->Mixing(j).SourceTempErrCount < 2) {
                        ShowWarningError(
                            state,
                            "Mixing source temperature control: The minimum source temperature is above the maximum source temperature in " +
                                state.dataHeatBal->Mixing(j).Name);
                        ShowContinueError(state, "The minimum source temperature is set to the maximum source temperature. Simulation continues.");
                        ShowContinueErrorTimeStamp(state, " Occurrence info:");
                    } else {
                        ShowRecurringWarningErrorAtEnd(state,
                                                       "The minimum source temperature is still above the maximum source temperature",
                                                       state.dataHeatBal->Mixing(j).SourceTempErrIndex,
                                                       MixingTmin,
                                                       MixingTmin);
                    }
                    MixingTmin = MixingTmax;
                }
            }
            if (state.dataHeatBal->Mixing(j).MinSourceTempSchedPtr > 0) {
                if (TZM < MixingTmin) MixingLimitFlag = true;
            }
            if (state.dataHeatBal->Mixing(j).MaxSourceTempSchedPtr > 0) {
                if (TZM > MixingTmax) MixingLimitFlag = true;
            }
            // Ensure the minimum outdoor temperature <= the maximum outdoor temperature
            TempExt = state.dataHeatBal->Zone(n).OutDryBulbTemp;
            if (state.dataHeatBal->Mixing(j).MinOutdoorTempSchedPtr > 0)
                MixingTmin = GetCurrentScheduleValue(state, state.dataHeatBal->Mixing(j).MinOutdoorTempSchedPtr);
            if (state.dataHeatBal->Mixing(j).MaxOutdoorTempSchedPtr > 0)
                MixingTmax = GetCurrentScheduleValue(state, state.dataHeatBal->Mixing(j).MaxOutdoorTempSchedPtr);
            if (state.dataHeatBal->Mixing(j).MinOutdoorTempSchedPtr > 0 && state.dataHeatBal->Mixing(j).MaxOutdoorTempSchedPtr > 0) {
                if (MixingTmin > MixingTmax) {
                    ++state.dataHeatBal->Mixing(j).OutdoorTempErrCount;
                    if (state.dataHeatBal->Mixing(j).OutdoorTempErrCount < 2) {
                        ShowWarningError(
                            state,
                            "Mixing outdoor temperature control: The minimum outdoor temperature is above the maximum outdoor temperature in " +
                                state.dataHeatBal->Mixing(j).Name);
                        ShowContinueError(state, "The minimum outdoor temperature is set to the maximum source temperature. Simulation continues.");
                        ShowContinueErrorTimeStamp(state, " Occurrence info:");
                    } else {
                        ShowRecurringWarningErrorAtEnd(state,
                                                       "The minimum outdoor temperature is still above the maximum outdoor temperature",
                                                       state.dataHeatBal->Mixing(j).OutdoorTempErrIndex,
                                                       MixingTmin,
                                                       MixingTmin);
                    }
                    MixingTmin = MixingTmax;
                }
            }
            if (state.dataHeatBal->Mixing(j).MinOutdoorTempSchedPtr > 0) {
                if (TempExt < MixingTmin) MixingLimitFlag = true;
            }
            if (state.dataHeatBal->Mixing(j).MaxOutdoorTempSchedPtr > 0) {
                if (TempExt > MixingTmax) MixingLimitFlag = true;
            }
        }

        if (state.dataHeatBal->Mixing(j).HybridControlType != DataHeatBalance::HybridCtrlType::Global && MixingLimitFlag) continue;
        if (state.dataHeatBal->Mixing(j).HybridControlType == DataHeatBalance::HybridCtrlType::Global) TD = 0.0;

        //  If TD equals zero (default) set coefficients for full mixing otherwise test
        //    for mixing conditions if user input delta temp > 0, then from zone temp (TZM)
        //    must be td degrees warmer than zone temp (TZN).  If user input delta temp < 0,
        //    then from zone temp (TZM) must be TD degrees cooler than zone temp (TZN).
        if (TD < 0.0) {
            if (TZM < TZN + TD) {
                //            Per Jan 17, 2008 conference call, agreed to use average conditions for Rho, Cp and Hfg
                //             RhoAirM = PsyRhoAirFnPbTdbW(state, OutBaroPress,tzm,ZHumRat(m))
                //             MCP=Mixing(J)%DesiredAirFlowRate * PsyCpAirFnW(ZHumRat(m),tzm) * RhoAirM
                AirDensity = PsyRhoAirFnPbTdbW(state,
                                               state.dataEnvrn->OutBaroPress,
                                               (TZN + TZM) / 2.0,
                                               (state.dataZoneEquip->ZHumRat(n) + state.dataZoneEquip->ZHumRat(m)) / 2.0);
                CpAir = PsyCpAirFnW((state.dataZoneEquip->ZHumRat(n) + state.dataZoneEquip->ZHumRat(m)) / 2.0); // Use average conditions

                state.dataHeatBal->Mixing(j).DesiredAirFlowRate = state.dataHeatBal->Mixing(j).DesiredAirFlowRateSaved;
                if (state.dataHeatBalFanSys->ZoneMassBalanceFlag(n) && AdjustZoneMixingFlowFlag) {
                    if (state.dataHeatBal->Mixing(j).MixingMassFlowRate > 0.0) {
                        state.dataHeatBal->Mixing(j).DesiredAirFlowRate = state.dataHeatBal->Mixing(j).MixingMassFlowRate / AirDensity;
                    }
                }
                state.dataHeatBal->Mixing(j).MixingMassFlowRate = state.dataHeatBal->Mixing(j).DesiredAirFlowRate * AirDensity;

                MCP = state.dataHeatBal->Mixing(j).DesiredAirFlowRate * CpAir * AirDensity;
                state.dataHeatBalFanSys->MCPM(n) += MCP;
                state.dataHeatBalFanSys->MCPTM(n) += MCP * TZM;

                // Now to determine the moisture conditions
                state.dataHeatBalFanSys->MixingMassFlowZone(n) += state.dataHeatBal->Mixing(j).DesiredAirFlowRate * AirDensity;
                state.dataHeatBalFanSys->MixingMassFlowXHumRat(n) +=
                    state.dataHeatBal->Mixing(j).DesiredAirFlowRate * AirDensity * state.dataZoneEquip->ZHumRat(m);
                if (state.dataContaminantBalance->Contaminant.CO2Simulation) {
                    state.dataContaminantBalance->MixingMassFlowCO2(n) +=
                        state.dataHeatBal->Mixing(j).DesiredAirFlowRate * AirDensity * state.dataContaminantBalance->ZoneAirCO2(m);
                }
                if (state.dataContaminantBalance->Contaminant.GenericContamSimulation) {
                    state.dataContaminantBalance->MixingMassFlowGC(n) +=
                        state.dataHeatBal->Mixing(j).DesiredAirFlowRate * AirDensity * state.dataContaminantBalance->ZoneAirGC(m);
                }
                state.dataZoneEquip->MixingReportFlag(j) = true;
            }
        }
        if (TD > 0.0) {
            if (TZM > TZN + TD) {
                //             RhoAirM = PsyRhoAirFnPbTdbW(state, OutBaroPress,tzm,ZHumRat(m))
                //             MCP=Mixing(J)%DesiredAirFlowRate * PsyCpAirFnW(ZHumRat(m),tzm) * RhoAirM
                AirDensity = PsyRhoAirFnPbTdbW(state,
                                               state.dataEnvrn->OutBaroPress,
                                               (TZN + TZM) / 2.0,
                                               (state.dataZoneEquip->ZHumRat(n) + state.dataZoneEquip->ZHumRat(m)) / 2.0); // Use avg conditions
                CpAir = PsyCpAirFnW((state.dataZoneEquip->ZHumRat(n) + state.dataZoneEquip->ZHumRat(m)) / 2.0);            // Use average conditions

                state.dataHeatBal->Mixing(j).DesiredAirFlowRate = state.dataHeatBal->Mixing(j).DesiredAirFlowRateSaved;
                if (state.dataHeatBalFanSys->ZoneMassBalanceFlag(n) && AdjustZoneMixingFlowFlag) {
                    if (state.dataHeatBal->Mixing(j).MixingMassFlowRate > 0.0) {
                        state.dataHeatBal->Mixing(j).DesiredAirFlowRate = state.dataHeatBal->Mixing(j).MixingMassFlowRate / AirDensity;
                    }
                }
                state.dataHeatBal->Mixing(j).MixingMassFlowRate = state.dataHeatBal->Mixing(j).DesiredAirFlowRate * AirDensity;

                MCP = state.dataHeatBal->Mixing(j).DesiredAirFlowRate * CpAir * AirDensity;
                state.dataHeatBalFanSys->MCPM(n) += MCP;
                state.dataHeatBalFanSys->MCPTM(n) += MCP * TZM;
                // Now to determine the moisture conditions
                state.dataHeatBalFanSys->MixingMassFlowZone(n) += state.dataHeatBal->Mixing(j).DesiredAirFlowRate * AirDensity;
                state.dataHeatBalFanSys->MixingMassFlowXHumRat(n) +=
                    state.dataHeatBal->Mixing(j).DesiredAirFlowRate * AirDensity * state.dataZoneEquip->ZHumRat(m);
                if (state.dataContaminantBalance->Contaminant.CO2Simulation) {
                    state.dataContaminantBalance->MixingMassFlowCO2(n) +=
                        state.dataHeatBal->Mixing(j).DesiredAirFlowRate * AirDensity * state.dataContaminantBalance->ZoneAirCO2(m);
                }
                if (state.dataContaminantBalance->Contaminant.GenericContamSimulation) {
                    state.dataContaminantBalance->MixingMassFlowGC(n) +=
                        state.dataHeatBal->Mixing(j).DesiredAirFlowRate * AirDensity * state.dataContaminantBalance->ZoneAirGC(m);
                }
                state.dataZoneEquip->MixingReportFlag(j) = true;
            }
        }
        if (TD == 0.0) {
            //          RhoAirM = PsyRhoAirFnPbTdbW(state, OutBaroPress,tzm,ZHumRat(m))
            //          MCP=Mixing(J)%DesiredAirFlowRate * PsyCpAirFnW(ZHumRat(m),tzm) * RhoAirM
            AirDensity = PsyRhoAirFnPbTdbW(state,
                                           state.dataEnvrn->OutBaroPress,
                                           (TZN + TZM) / 2.0,
                                           (state.dataZoneEquip->ZHumRat(n) + state.dataZoneEquip->ZHumRat(m)) / 2.0,
                                           RoutineNameMixing);                                              // Use avg conditions
            CpAir = PsyCpAirFnW((state.dataZoneEquip->ZHumRat(n) + state.dataZoneEquip->ZHumRat(m)) / 2.0); // Use average conditions

            state.dataHeatBal->Mixing(j).DesiredAirFlowRate = state.dataHeatBal->Mixing(j).DesiredAirFlowRateSaved;
            if (state.dataHeatBalFanSys->ZoneMassBalanceFlag(n) && AdjustZoneMixingFlowFlag) {
                if (state.dataHeatBal->Mixing(j).MixingMassFlowRate > 0.0) {
                    state.dataHeatBal->Mixing(j).DesiredAirFlowRate = state.dataHeatBal->Mixing(j).MixingMassFlowRate / AirDensity;
                }
            }
            state.dataHeatBal->Mixing(j).MixingMassFlowRate = state.dataHeatBal->Mixing(j).DesiredAirFlowRate * AirDensity;

            MCP = state.dataHeatBal->Mixing(j).DesiredAirFlowRate * CpAir * AirDensity;
            state.dataHeatBalFanSys->MCPM(n) += MCP;
            state.dataHeatBalFanSys->MCPTM(n) += MCP * TZM;
            // Now to determine the moisture conditions
            state.dataHeatBalFanSys->MixingMassFlowZone(n) += state.dataHeatBal->Mixing(j).DesiredAirFlowRate * AirDensity;
            state.dataHeatBalFanSys->MixingMassFlowXHumRat(n) +=
                state.dataHeatBal->Mixing(j).DesiredAirFlowRate * AirDensity * state.dataZoneEquip->ZHumRat(m);
            if (state.dataContaminantBalance->Contaminant.CO2Simulation) {
                state.dataContaminantBalance->MixingMassFlowCO2(n) +=
                    state.dataHeatBal->Mixing(j).DesiredAirFlowRate * AirDensity * state.dataContaminantBalance->ZoneAirCO2(m);
            }
            if (state.dataContaminantBalance->Contaminant.GenericContamSimulation) {
                state.dataContaminantBalance->MixingMassFlowGC(n) +=
                    state.dataHeatBal->Mixing(j).DesiredAirFlowRate * AirDensity * state.dataContaminantBalance->ZoneAirGC(m);
            }
            state.dataZoneEquip->MixingReportFlag(j) = true;
        }
    }

    //                              COMPUTE CROSS ZONE
    //                              AIR MIXING
    for (j = 1; j <= state.dataHeatBal->TotCrossMixing; ++j) {
        n = state.dataHeatBal->CrossMixing(j).ZonePtr;
        m = state.dataHeatBal->CrossMixing(j).FromZone;
        TD = state.dataHeatBal->CrossMixing(j).DeltaTemperature;
        // Get scheduled delta temperature
        if (state.dataHeatBal->CrossMixing(j).DeltaTempSchedPtr > 0) {
            TD = GetCurrentScheduleValue(state, state.dataHeatBal->CrossMixing(j).DeltaTempSchedPtr);
        }

        if (TD >= 0.0) {
            TZN = state.dataZoneEquip->ZMAT(n);
            TZM = state.dataZoneEquip->ZMAT(m);
            // Check temperature limit
            MixingLimitFlag = false;
            // Ensure the minimum indoor temperature <= the maximum indoor temperature
            if (state.dataHeatBal->CrossMixing(j).MinIndoorTempSchedPtr > 0)
                MixingTmin = GetCurrentScheduleValue(state, state.dataHeatBal->CrossMixing(j).MinIndoorTempSchedPtr);
            if (state.dataHeatBal->CrossMixing(j).MaxIndoorTempSchedPtr > 0)
                MixingTmax = GetCurrentScheduleValue(state, state.dataHeatBal->CrossMixing(j).MaxIndoorTempSchedPtr);
            if (state.dataHeatBal->CrossMixing(j).MinIndoorTempSchedPtr > 0 && state.dataHeatBal->CrossMixing(j).MaxIndoorTempSchedPtr > 0) {
                if (MixingTmin > MixingTmax) {
                    ++state.dataHeatBal->CrossMixing(j).IndoorTempErrCount;
                    if (state.dataHeatBal->CrossMixing(j).IndoorTempErrCount < 2) {
                        ShowWarningError(
                            state,
                            "CrossMixing zone temperature control: The minimum zone temperature is above the maximum zone temperature in " +
                                state.dataHeatBal->CrossMixing(j).Name);
                        ShowContinueError(state, "The minimum zone temperature is set to the maximum zone temperature. Simulation continues.");
                        ShowContinueErrorTimeStamp(state, " Occurrence info:");
                    } else {
                        ShowRecurringWarningErrorAtEnd(state,
                                                       "The minimum zone temperature is still above the maximum zone temperature",
                                                       state.dataHeatBal->CrossMixing(j).IndoorTempErrIndex,
                                                       MixingTmin,
                                                       MixingTmin);
                    }
                    MixingTmin = MixingTmax;
                }
            }
            if (state.dataHeatBal->CrossMixing(j).MinIndoorTempSchedPtr > 0) {
                if (TZN < MixingTmin) MixingLimitFlag = true;
            }
            if (state.dataHeatBal->CrossMixing(j).MaxIndoorTempSchedPtr > 0) {
                if (TZN > MixingTmax) MixingLimitFlag = true;
            }
            // Ensure the minimum source temperature <= the maximum source temperature
            if (state.dataHeatBal->CrossMixing(j).MinSourceTempSchedPtr > 0)
                MixingTmin = GetCurrentScheduleValue(state, state.dataHeatBal->CrossMixing(j).MinSourceTempSchedPtr);
            if (state.dataHeatBal->CrossMixing(j).MaxSourceTempSchedPtr > 0)
                MixingTmax = GetCurrentScheduleValue(state, state.dataHeatBal->CrossMixing(j).MaxSourceTempSchedPtr);
            if (state.dataHeatBal->CrossMixing(j).MinSourceTempSchedPtr > 0 && state.dataHeatBal->CrossMixing(j).MaxSourceTempSchedPtr > 0) {
                if (MixingTmin > MixingTmax) {
                    ++state.dataHeatBal->CrossMixing(j).SourceTempErrCount;
                    if (state.dataHeatBal->CrossMixing(j).SourceTempErrCount < 2) {
                        ShowWarningError(
                            state,
                            "CrossMixing source temperature control: The minimum source temperature is above the maximum source temperature in " +
                                state.dataHeatBal->CrossMixing(j).Name);
                        ShowContinueError(state, "The minimum source temperature is set to the maximum source temperature. Simulation continues.");
                        ShowContinueErrorTimeStamp(state, " Occurrence info:");
                    } else {
                        ShowRecurringWarningErrorAtEnd(state,
                                                       "The minimum source temperature is still above the maximum source temperature",
                                                       state.dataHeatBal->CrossMixing(j).SourceTempErrIndex,
                                                       MixingTmin,
                                                       MixingTmin);
                    }
                    MixingTmin = MixingTmax;
                }
            }
            if (state.dataHeatBal->CrossMixing(j).MinSourceTempSchedPtr > 0) {
                if (TZM < MixingTmin) MixingLimitFlag = true;
            }
            if (state.dataHeatBal->CrossMixing(j).MaxSourceTempSchedPtr > 0) {
                if (TZM > MixingTmax) MixingLimitFlag = true;
            }
            // Ensure the minimum outdoor temperature <= the maximum outdoor temperature
            TempExt = state.dataHeatBal->Zone(n).OutDryBulbTemp;
            if (state.dataHeatBal->CrossMixing(j).MinOutdoorTempSchedPtr > 0)
                MixingTmin = GetCurrentScheduleValue(state, state.dataHeatBal->CrossMixing(j).MinOutdoorTempSchedPtr);
            if (state.dataHeatBal->CrossMixing(j).MaxOutdoorTempSchedPtr > 0)
                MixingTmax = GetCurrentScheduleValue(state, state.dataHeatBal->CrossMixing(j).MaxOutdoorTempSchedPtr);
            if (state.dataHeatBal->CrossMixing(j).MinOutdoorTempSchedPtr > 0 && state.dataHeatBal->CrossMixing(j).MaxOutdoorTempSchedPtr > 0) {
                if (MixingTmin > MixingTmax) {
                    ++state.dataHeatBal->CrossMixing(j).OutdoorTempErrCount;
                    if (state.dataHeatBal->CrossMixing(j).OutdoorTempErrCount < 2) {
                        ShowWarningError(state,
                                         "CrossMixing outdoor temperature control: The minimum outdoor temperature is above the maximum outdoor "
                                         "temperature in " +
                                             state.dataHeatBal->Mixing(j).Name);
                        ShowContinueError(state, "The minimum outdoor temperature is set to the maximum source temperature. Simulation continues.");
                        ShowContinueErrorTimeStamp(state, " Occurrence info:");
                    } else {
                        ShowRecurringWarningErrorAtEnd(state,
                                                       "The minimum outdoor temperature is still above the maximum outdoor temperature",
                                                       state.dataHeatBal->CrossMixing(j).OutdoorTempErrIndex,
                                                       MixingTmin,
                                                       MixingTmin);
                    }
                    MixingTmin = MixingTmax;
                }
            }
            if (state.dataHeatBal->CrossMixing(j).MinOutdoorTempSchedPtr > 0) {
                if (TempExt < MixingTmin) MixingLimitFlag = true;
            }
            if (state.dataHeatBal->CrossMixing(j).MaxOutdoorTempSchedPtr > 0) {
                if (TempExt > MixingTmax) MixingLimitFlag = true;
            }
            if (MixingLimitFlag) continue;

            if ((TD == 0.0 || (TD > 0.0 && (TZM - TZN) >= TD))) {
                state.dataZoneEquip->CrossMixingReportFlag(j) = true; // set reporting flag
            }

            if ((TD <= 0.0) || ((TD > 0.0) && (TZM - TZN >= TD))) {
                //                                      SET COEFFICIENTS .
                Tavg = (TZN + TZM) / 2.0;
                Wavg = (state.dataZoneEquip->ZHumRat(n) + state.dataZoneEquip->ZHumRat(m)) / 2.0;
                AirDensity = PsyRhoAirFnPbTdbW(state, state.dataEnvrn->OutBaroPress, Tavg, Wavg, RoutineNameCrossMixing);
                CpAir = PsyCpAirFnW(Wavg);
                MCPxN = state.dataHeatBal->CrossMixing(j).DesiredAirFlowRate * CpAir * AirDensity;
                state.dataHeatBalFanSys->MCPM(n) += MCPxN;

                MCPxM = state.dataHeatBal->CrossMixing(j).DesiredAirFlowRate * CpAir * AirDensity;
                state.dataHeatBalFanSys->MCPM(m) += MCPxM;
                state.dataHeatBalFanSys->MCPTM(n) += MCPxM * TZM;
                state.dataHeatBalFanSys->MCPTM(m) += MCPxN * TZN;

                // Now to determine the moisture conditions
                state.dataHeatBalFanSys->MixingMassFlowZone(m) += state.dataHeatBal->CrossMixing(j).DesiredAirFlowRate * AirDensity;
                state.dataHeatBalFanSys->MixingMassFlowXHumRat(m) +=
                    state.dataHeatBal->CrossMixing(j).DesiredAirFlowRate * AirDensity * state.dataZoneEquip->ZHumRat(n);

                state.dataHeatBalFanSys->MixingMassFlowZone(n) += state.dataHeatBal->CrossMixing(j).DesiredAirFlowRate * AirDensity;
                state.dataHeatBalFanSys->MixingMassFlowXHumRat(n) +=
                    state.dataHeatBal->CrossMixing(j).DesiredAirFlowRate * AirDensity * state.dataZoneEquip->ZHumRat(m);
                if (state.dataContaminantBalance->Contaminant.CO2Simulation) {
                    state.dataContaminantBalance->MixingMassFlowCO2(m) +=
                        state.dataHeatBal->CrossMixing(j).DesiredAirFlowRate * AirDensity * state.dataContaminantBalance->ZoneAirCO2(n);
                    state.dataContaminantBalance->MixingMassFlowCO2(n) +=
                        state.dataHeatBal->CrossMixing(j).DesiredAirFlowRate * AirDensity * state.dataContaminantBalance->ZoneAirCO2(m);
                }
                if (state.dataContaminantBalance->Contaminant.GenericContamSimulation) {
                    state.dataContaminantBalance->MixingMassFlowGC(m) +=
                        state.dataHeatBal->CrossMixing(j).DesiredAirFlowRate * AirDensity * state.dataContaminantBalance->ZoneAirGC(n);
                    state.dataContaminantBalance->MixingMassFlowGC(n) +=
                        state.dataHeatBal->CrossMixing(j).DesiredAirFlowRate * AirDensity * state.dataContaminantBalance->ZoneAirGC(m);
                }
            }
        }
    }

    //                              COMPUTE REFRIGERATION DOOR
    //                              AIR MIXING
    if (state.dataHeatBal->TotRefDoorMixing > 0) {
        // Zone loops structured in getinput so only do each pair of zones bounding door once, even if multiple doors in one zone
        for (ZoneA = 1; ZoneA <= (state.dataGlobal->NumOfZones - 1); ++ZoneA) {
            if (!state.dataHeatBal->RefDoorMixing(ZoneA).RefDoorMixFlag) continue;
            for (j = 1; j <= state.dataHeatBal->RefDoorMixing(ZoneA).NumRefDoorConnections; ++j) {
                ZoneB = state.dataHeatBal->RefDoorMixing(ZoneA).MateZonePtr(j);
                TZoneA = state.dataZoneEquip->ZMAT(ZoneA);
                TZoneB = state.dataZoneEquip->ZMAT(ZoneB);
                HumRatZoneA = state.dataZoneEquip->ZHumRat(ZoneA);
                HumRatZoneB = state.dataZoneEquip->ZHumRat(ZoneB);
                AirDensityZoneA = PsyRhoAirFnPbTdbW(state, state.dataEnvrn->OutBaroPress, TZoneA, HumRatZoneA, RoutineNameRefrigerationDoorMixing);
                CpAirZoneA = PsyCpAirFnW(HumRatZoneA);
                AirDensityZoneB = PsyRhoAirFnPbTdbW(state, state.dataEnvrn->OutBaroPress, TZoneB, HumRatZoneB, RoutineNameRefrigerationDoorMixing);
                CpAirZoneB = PsyCpAirFnW(HumRatZoneB);
                Tavg = (TZoneA + TZoneB) / 2.0;
                Wavg = (HumRatZoneA + HumRatZoneB) / 2.0;
                AirDensityAvg = PsyRhoAirFnPbTdbW(state, state.dataEnvrn->OutBaroPress, Tavg, Wavg, RoutineNameRefrigerationDoorMixing);

                if (state.dataHeatBal->RefDoorMixing(ZoneA).EMSRefDoorMixingOn(j)) {
                    MassFlowDryAir = state.dataHeatBal->RefDoorMixing(ZoneA).VolRefDoorFlowRate(j) * AirDensityAvg;
                } else {
                    SchedDoorOpen = GetCurrentScheduleValue(state, state.dataHeatBal->RefDoorMixing(ZoneA).OpenSchedPtr(j));
                    if (SchedDoorOpen == 0.0) continue;
                    DoorHeight = state.dataHeatBal->RefDoorMixing(ZoneA).DoorHeight(j);
                    DoorArea = state.dataHeatBal->RefDoorMixing(ZoneA).DoorArea(j);
                    DoorProt = state.dataHeatBal->RefDoorMixing(ZoneA).Protection(j);
                    if (AirDensityZoneA >= AirDensityZoneB) {
                        // Mass of dry air flow between zones is equal,
                        // but have to calc directionally to avoid sqrt(neg number)
                        FDens = std::pow(2.0 / (1.0 + std::pow(AirDensityZoneA / AirDensityZoneB, 1.0 / 3.0)), 1.5);
                        Fb = 0.221 * DoorArea * AirDensityZoneA * FDens *
                             std::sqrt((1.0 - AirDensityZoneB / AirDensityZoneA) * StdGravity * DoorHeight);
                    } else { // ZoneADens < ZoneBDens
                        FDens = std::pow(2.0 / (1.0 + std::pow(AirDensityZoneB / AirDensityZoneA, 1.0 / 3.0)), 1.5);
                        Fb = 0.221 * DoorArea * AirDensityZoneB * FDens *
                             std::sqrt((1.0 - AirDensityZoneA / AirDensityZoneB) * StdGravity * DoorHeight);
                    } // ZoneADens .GE. ZoneBDens
                    // FFlow = Doorway flow factor, is determined by temperature difference
                    FFlow = 1.1;
                    if (std::abs(TZoneA - TZoneB) > 11.0) FFlow = 0.8;
                    MassFlowDryAir = Fb * SchedDoorOpen * FFlow * (1.0 - DoorProt);
                    state.dataHeatBal->RefDoorMixing(ZoneA).VolRefDoorFlowRate(j) = MassFlowDryAir / AirDensityAvg;
                    // Note - VolRefDoorFlowRate is used ONLY for reporting purposes, where it is
                    //       used with the avg density to generate a reported mass flow
                    //       Considering the small values typical for HumRat, this is not far off.
                } // EMSRefDoorMixingOn

                MassFlowToA = MassFlowDryAir * (1.0 + HumRatZoneB);
                MassFlowToB = MassFlowDryAir * (1.0 + HumRatZoneA);
                MassFlowXCpToA = MassFlowToA * CpAirZoneB;
                MassFlowXCpToB = MassFlowToB * CpAirZoneA;
                MassFlowXCpXTempToA = MassFlowXCpToA * TZoneB;
                MassFlowXCpXTempToB = MassFlowXCpToB * TZoneA;
                MassFlowXHumRatToA = MassFlowToA * HumRatZoneB;
                MassFlowXHumRatToB = MassFlowToB * HumRatZoneA;

                state.dataHeatBalFanSys->MCPM(ZoneA) += MassFlowXCpToA;
                state.dataHeatBalFanSys->MCPM(ZoneB) += MassFlowXCpToB;
                state.dataHeatBalFanSys->MCPTM(ZoneA) += MassFlowXCpXTempToA;
                state.dataHeatBalFanSys->MCPTM(ZoneB) += MassFlowXCpXTempToB;

                // Now to determine the moisture conditions
                state.dataHeatBalFanSys->MixingMassFlowZone(ZoneA) += MassFlowToA;
                state.dataHeatBalFanSys->MixingMassFlowZone(ZoneB) += MassFlowToB;
                state.dataHeatBalFanSys->MixingMassFlowXHumRat(ZoneA) += MassFlowXHumRatToA;
                state.dataHeatBalFanSys->MixingMassFlowXHumRat(ZoneB) += MassFlowXHumRatToB;

                // Now to determine the CO2 and generic contaminant conditions
                if (state.dataContaminantBalance->Contaminant.CO2Simulation) {
                    state.dataContaminantBalance->MixingMassFlowCO2(ZoneA) += MassFlowToA * state.dataContaminantBalance->ZoneAirCO2(ZoneB);
                    state.dataContaminantBalance->MixingMassFlowCO2(ZoneB) += MassFlowToB * state.dataContaminantBalance->ZoneAirCO2(ZoneA);
                }
                if (state.dataContaminantBalance->Contaminant.GenericContamSimulation) {
                    state.dataContaminantBalance->MixingMassFlowGC(ZoneA) += MassFlowToA * state.dataContaminantBalance->ZoneAirGC(ZoneB);
                    state.dataContaminantBalance->MixingMassFlowGC(ZoneB) += MassFlowToB * state.dataContaminantBalance->ZoneAirGC(ZoneA);
                }

            } // J=1,RefDoorMixing(ZoneA)%NumRefDoorConnections
        }     // ZoneA=1,(NumOfZones - 1)
    }         //(TotRefrigerationDoorMixing > 0) THEN

    // Process the scheduled Infiltration for air heat balance depending on model type
    for (j = 1; j <= state.dataHeatBal->TotInfiltration; ++j) {

        NZ = state.dataHeatBal->Infiltration(j).ZonePtr;

        TempExt = state.dataHeatBal->Zone(NZ).OutDryBulbTemp;
        WindSpeedExt = state.dataHeatBal->Zone(NZ).WindSpeed;

        // Use air node information linked to the zone if defined

        if (state.dataHeatBal->Zone(NZ).HasLinkedOutAirNode) {
            HumRatExt = state.dataLoopNodes->Node(state.dataHeatBal->Zone(NZ).LinkedOutAirNode).HumRat;
        } else {
            HumRatExt = state.dataEnvrn->OutHumRat;
        }

        AirDensity = PsyRhoAirFnPbTdbW(state, state.dataEnvrn->OutBaroPress, TempExt, HumRatExt, RoutineNameInfiltration);
        CpAir = PsyCpAirFnW(HumRatExt);

        // CR7751  should maybe use code below, indoor conditions instead of outdoor conditions
        //   AirDensity = PsyRhoAirFnPbTdbW(state, OutBaroPress, ZMAT(NZ), ZHumRat(NZ))
        //   CpAir = PsyCpAirFnW(ZHumRat(NZ),ZMAT(NZ))
        switch (state.dataHeatBal->Infiltration(j).ModelType) {
        case DataHeatBalance::InfiltrationModelType::DesignFlowRate: {
            IVF = state.dataHeatBal->Infiltration(j).DesignLevel * GetCurrentScheduleValue(state, state.dataHeatBal->Infiltration(j).SchedPtr);
            // CR6845 if calculated < 0.0, don't propagate
            if (IVF < 0.0) IVF = 0.0;
            MCpI_temp = IVF * AirDensity * CpAir *
                        (state.dataHeatBal->Infiltration(j).ConstantTermCoef +
                         std::abs(TempExt - state.dataZoneEquip->ZMAT(NZ)) * state.dataHeatBal->Infiltration(j).TemperatureTermCoef +
                         WindSpeedExt * (state.dataHeatBal->Infiltration(j).VelocityTermCoef +
                                         WindSpeedExt * state.dataHeatBal->Infiltration(j).VelocitySQTermCoef));

            if (MCpI_temp < 0.0) MCpI_temp = 0.0;
            state.dataHeatBal->Infiltration(j).VolumeFlowRate = MCpI_temp / AirDensity / CpAir;
            if (AdjustZoneInfiltrationFlowFlag && state.dataHeatBalFanSys->ZoneInfiltrationFlag(NZ)) {
                if (state.dataHeatBal->ZoneAirMassFlow.InfiltrationTreatment == DataHeatBalance::InfiltrationFlow::Adjust) {
                    // if ( Infiltration(j).MassFlowRate > 0.0 ) {
                    state.dataHeatBal->Infiltration(j).VolumeFlowRate = state.dataHeatBal->Infiltration(j).MassFlowRate / AirDensity;
                    MCpI_temp = state.dataHeatBal->Infiltration(j).VolumeFlowRate * AirDensity * CpAir;
                    //}
                }
                if (state.dataHeatBal->ZoneAirMassFlow.InfiltrationTreatment == DataHeatBalance::InfiltrationFlow::Add) {
                    state.dataHeatBal->Infiltration(j).VolumeFlowRate = state.dataHeatBal->Infiltration(j).VolumeFlowRate +
                                                                        state.dataHeatBal->MassConservation(NZ).InfiltrationMassFlowRate / AirDensity;
                    MCpI_temp = state.dataHeatBal->Infiltration(j).VolumeFlowRate * AirDensity * CpAir;
                }
            }
            state.dataHeatBal->Infiltration(j).MassFlowRate = state.dataHeatBal->Infiltration(j).VolumeFlowRate * AirDensity;
        } break;
        case DataHeatBalance::InfiltrationModelType::ShermanGrimsrud: {
            // Sherman Grimsrud model as formulated in ASHRAE HoF
            WindSpeedExt = state.dataEnvrn->WindSpeed; // formulated to use wind at Meterological Station rather than local
            IVF = GetCurrentScheduleValue(state, state.dataHeatBal->Infiltration(j).SchedPtr) * state.dataHeatBal->Infiltration(j).LeakageArea /
                  1000.0 *
                  std::sqrt(state.dataHeatBal->Infiltration(j).BasicStackCoefficient * std::abs(TempExt - state.dataZoneEquip->ZMAT(NZ)) +
                            state.dataHeatBal->Infiltration(j).BasicWindCoefficient * pow_2(WindSpeedExt));
            if (IVF < 0.0) IVF = 0.0;
            MCpI_temp = IVF * AirDensity * CpAir;
            if (MCpI_temp < 0.0) MCpI_temp = 0.0;
            state.dataHeatBal->Infiltration(j).VolumeFlowRate = MCpI_temp / AirDensity / CpAir;
            if (AdjustZoneInfiltrationFlowFlag && state.dataHeatBalFanSys->ZoneInfiltrationFlag(NZ)) {
                if (state.dataHeatBal->ZoneAirMassFlow.InfiltrationTreatment == DataHeatBalance::InfiltrationFlow::Adjust) {
                    if (state.dataHeatBal->Infiltration(j).MassFlowRate > 0.0) {
                        state.dataHeatBal->Infiltration(j).VolumeFlowRate = state.dataHeatBal->Infiltration(j).MassFlowRate / AirDensity;
                        MCpI_temp = state.dataHeatBal->Infiltration(j).VolumeFlowRate * AirDensity * CpAir;
                    }
                }
                if (state.dataHeatBal->ZoneAirMassFlow.InfiltrationTreatment == DataHeatBalance::InfiltrationFlow::Add) {
                    state.dataHeatBal->Infiltration(j).VolumeFlowRate = state.dataHeatBal->Infiltration(j).VolumeFlowRate +
                                                                        state.dataHeatBal->MassConservation(NZ).InfiltrationMassFlowRate / AirDensity;
                    MCpI_temp = state.dataHeatBal->Infiltration(j).VolumeFlowRate * AirDensity * CpAir;
                }
            }
            state.dataHeatBal->Infiltration(j).MassFlowRate = state.dataHeatBal->Infiltration(j).VolumeFlowRate * AirDensity;
        } break;
        case DataHeatBalance::InfiltrationModelType::AIM2: {
            // Walker Wilson model as formulated in ASHRAE HoF
            IVF = GetCurrentScheduleValue(state, state.dataHeatBal->Infiltration(j).SchedPtr) *
                  std::sqrt(pow_2(state.dataHeatBal->Infiltration(j).FlowCoefficient * state.dataHeatBal->Infiltration(j).AIM2StackCoefficient *
                                  std::pow(std::abs(TempExt - state.dataZoneEquip->ZMAT(NZ)), state.dataHeatBal->Infiltration(j).PressureExponent)) +
                            pow_2(state.dataHeatBal->Infiltration(j).FlowCoefficient * state.dataHeatBal->Infiltration(j).AIM2WindCoefficient *
                                  std::pow(state.dataHeatBal->Infiltration(j).ShelterFactor * WindSpeedExt,
                                           2.0 * state.dataHeatBal->Infiltration(j).PressureExponent)));
            if (IVF < 0.0) IVF = 0.0;
            MCpI_temp = IVF * AirDensity * CpAir;
            if (MCpI_temp < 0.0) MCpI_temp = 0.0;
            state.dataHeatBal->Infiltration(j).VolumeFlowRate = MCpI_temp / AirDensity / CpAir;
            if (AdjustZoneInfiltrationFlowFlag && state.dataHeatBalFanSys->ZoneInfiltrationFlag(NZ)) {
                if (state.dataHeatBal->ZoneAirMassFlow.InfiltrationTreatment == DataHeatBalance::InfiltrationFlow::Adjust) {
                    if (state.dataHeatBal->Infiltration(j).MassFlowRate > 0.0) {
                        state.dataHeatBal->Infiltration(j).VolumeFlowRate = state.dataHeatBal->Infiltration(j).MassFlowRate / AirDensity;
                        MCpI_temp = state.dataHeatBal->Infiltration(j).VolumeFlowRate * AirDensity * CpAir;
                    }
                }
                if (state.dataHeatBal->ZoneAirMassFlow.InfiltrationTreatment == DataHeatBalance::InfiltrationFlow::Add) {
                    state.dataHeatBal->Infiltration(j).VolumeFlowRate = state.dataHeatBal->Infiltration(j).VolumeFlowRate +
                                                                        state.dataHeatBal->MassConservation(NZ).InfiltrationMassFlowRate / AirDensity;
                    MCpI_temp = state.dataHeatBal->Infiltration(j).VolumeFlowRate * AirDensity * CpAir;
                }
            }
            state.dataHeatBal->Infiltration(j).MassFlowRate = state.dataHeatBal->Infiltration(j).VolumeFlowRate * AirDensity;
        } break;
        default:
            break;
        }

        if (state.dataHeatBal->Infiltration(j).EMSOverrideOn) {
            IVF = state.dataHeatBal->Infiltration(j).EMSAirFlowRateValue;
            if (IVF < 0.0) IVF = 0.0;
            MCpI_temp = IVF * AirDensity * CpAir;
            if (MCpI_temp < 0.0) MCpI_temp = 0.0;
        }

        if (state.dataHeatBal->Infiltration(j).QuadratureSum) {
            state.dataHeatBal->ZoneAirBalance(state.dataHeatBal->Infiltration(j).OABalancePtr).InfMassFlowRate += MCpI_temp / CpAir;
        } else {
            state.dataHeatBal->Infiltration(j).MCpI_temp = MCpI_temp;
            state.dataHeatBalFanSys->MCPI(NZ) += MCpI_temp;
            state.dataHeatBalFanSys->OAMFL(NZ) += MCpI_temp / CpAir;
            state.dataHeatBalFanSys->MCPTI(NZ) += MCpI_temp * TempExt;
        }
    }

    // Add infiltration rate enhanced by the existence of thermal chimney
    for (NZ = 1; NZ <= state.dataGlobal->NumOfZones; ++NZ) {
        state.dataHeatBalFanSys->MCPI(NZ) += state.dataHeatBalFanSys->MCPThermChim(NZ);
        state.dataHeatBalFanSys->OAMFL(NZ) += state.dataHeatBalFanSys->ThermChimAMFL(NZ);
        state.dataHeatBalFanSys->MCPTI(NZ) += state.dataHeatBalFanSys->MCPTThermChim(NZ);
    }

    // Calculate combined outdoor air flows
    for (j = 1; j <= state.dataHeatBal->TotZoneAirBalance; ++j) {
        if (state.dataHeatBal->ZoneAirBalance(j).BalanceMethod == AirBalance::Quadrature) {
            if (!state.dataHeatBal->ZoneAirBalance(j).OneTimeFlag) GetStandAloneERVNodes(state, j);
            if (state.dataHeatBal->ZoneAirBalance(j).NumOfERVs > 0) {
                for (I = 1; I <= state.dataHeatBal->ZoneAirBalance(j).NumOfERVs; ++I) {
                    MassFlowDiff = state.dataLoopNodes->Node(state.dataHeatBal->ZoneAirBalance(j).ERVExhaustNode(I)).MassFlowRate -
                                   state.dataLoopNodes->Node(state.dataHeatBal->ZoneAirBalance(j).ERVInletNode(I)).MassFlowRate;
                    if (MassFlowDiff > 0.0) {
                        state.dataHeatBal->ZoneAirBalance(j).ERVMassFlowRate += MassFlowDiff;
                    }
                }
            }
            NZ = state.dataHeatBal->ZoneAirBalance(j).ZonePtr;
            AirDensity = PsyRhoAirFnPbTdbW(
                state, state.dataEnvrn->OutBaroPress, state.dataHeatBal->Zone(NZ).OutDryBulbTemp, HumRatExt, RoutineNameZoneAirBalance);
            CpAir = PsyCpAirFnW(HumRatExt);
            state.dataHeatBal->ZoneAirBalance(j).ERVMassFlowRate *= AirDensity;
            state.dataHeatBalFanSys->MDotOA(NZ) =
                std::sqrt(pow_2(state.dataHeatBal->ZoneAirBalance(j).NatMassFlowRate) + pow_2(state.dataHeatBal->ZoneAirBalance(j).IntMassFlowRate) +
                          pow_2(state.dataHeatBal->ZoneAirBalance(j).ExhMassFlowRate) + pow_2(state.dataHeatBal->ZoneAirBalance(j).ERVMassFlowRate) +
                          pow_2(state.dataHeatBal->ZoneAirBalance(j).InfMassFlowRate) +
                          pow_2(AirDensity * state.dataHeatBal->ZoneAirBalance(j).InducedAirRate *
                                GetCurrentScheduleValue(state, state.dataHeatBal->ZoneAirBalance(j).InducedAirSchedPtr))) +
                state.dataHeatBal->ZoneAirBalance(j).BalMassFlowRate;
            state.dataHeatBalFanSys->MDotCPOA(NZ) = state.dataHeatBalFanSys->MDotOA(NZ) * CpAir;
        }
    }
}

void GetStandAloneERVNodes(EnergyPlusData &state, int const OutdoorNum) // Zone Air Balance Outdoor index
{

    // SUBROUTINE INFORMATION:
    //       AUTHOR         Lixing Gu
    //       DATE WRITTEN   July 2010
    //       MODIFIED       na
    //       RE-ENGINEERED  na

    // PURPOSE OF THIS SUBROUTINE:
    // This subroutine gets node numbers of stand alone ERVs to calculate combined outdoor air flows.

    // METHODOLOGY EMPLOYED:
    // Uses program data structures ZoneEquipInfo

    // Using/Aliasing
    using HVACStandAloneERV::GetStandAloneERVOutAirNode;
    using HVACStandAloneERV::GetStandAloneERVReturnAirNode;

    // SUBROUTINE LOCAL VARIABLE DECLARATIONS:
    int ZoneNum(0); // zone index
    int j;          // index
    int I;          // index

    if (allocated(state.dataZoneEquip->ZoneEquipList)) {
        ZoneNum = state.dataHeatBal->ZoneAirBalance(OutdoorNum).ZonePtr;
        state.dataHeatBal->ZoneAirBalance(OutdoorNum).OneTimeFlag = true;
        if (state.dataZoneEquip->ZoneEquipList(ZoneNum).NumOfEquipTypes > 0) {
            for (I = 1; I <= state.dataZoneEquip->ZoneEquipList(ZoneNum).NumOfEquipTypes; ++I) {
                if (state.dataZoneEquip->ZoneEquipList(ZoneNum).EquipTypeEnum(I) == DataZoneEquipment::ZoneEquip::ERVStandAlone) {
                    ++state.dataHeatBal->ZoneAirBalance(OutdoorNum).NumOfERVs;
                }
            }
            if (state.dataHeatBal->ZoneAirBalance(OutdoorNum).NumOfERVs > 0) {
                state.dataHeatBal->ZoneAirBalance(OutdoorNum).ERVInletNode.allocate(state.dataHeatBal->ZoneAirBalance(OutdoorNum).NumOfERVs);
                state.dataHeatBal->ZoneAirBalance(OutdoorNum).ERVExhaustNode.allocate(state.dataHeatBal->ZoneAirBalance(OutdoorNum).NumOfERVs);
                j = 1;
                for (I = 1; I <= state.dataZoneEquip->ZoneEquipList(ZoneNum).NumOfEquipTypes; ++I) {
                    if (state.dataZoneEquip->ZoneEquipList(ZoneNum).EquipTypeEnum(I) == DataZoneEquipment::ZoneEquip::ERVStandAlone) {
                        state.dataHeatBal->ZoneAirBalance(OutdoorNum).ERVInletNode(j) =
                            GetStandAloneERVOutAirNode(state, state.dataZoneEquip->ZoneEquipList(ZoneNum).EquipIndex(I));
                        state.dataHeatBal->ZoneAirBalance(OutdoorNum).ERVExhaustNode(j) =
                            GetStandAloneERVReturnAirNode(state, state.dataZoneEquip->ZoneEquipList(ZoneNum).EquipIndex(I));
                        ++j;
                    }
                }
            }
        }
    }
}

void CalcZoneMixingFlowRateOfReceivingZone(EnergyPlusData &state, int const ZoneNum, Real64 &ZoneMixingMassFlowRate)
{

    // SUBROUTINE INFORMATION:
    //       AUTHOR         Bereket Nigusse
    //       DATE WRITTEN   February 2014
    //       MODIFIED       na
    //       RE-ENGINEERED  na

    // PURPOSE OF THIS SUBROUTINE:
    // This subroutine updates the receiving zone mixing flow rate to ensures the zone
    // air mass balance.

    int Loop;
    int MixingNum;
    int NumOfReceivingZoneMixingObjects;
    Real64 MixingMassFlowRate; // current zone mixing mass flow rate, [kg/s]

    MixingMassFlowRate = 0.0;
    NumOfReceivingZoneMixingObjects = state.dataHeatBal->MassConservation(ZoneNum).NumReceivingZonesMixingObject;
    if (NumOfReceivingZoneMixingObjects > 0) {
        // distribute the total zone mixing flow rate to the source zones
        for (Loop = 1; Loop <= NumOfReceivingZoneMixingObjects; ++Loop) {
            MixingNum = state.dataHeatBal->MassConservation(ZoneNum).ZoneMixingReceivingPtr(Loop);
            state.dataHeatBal->Mixing(MixingNum).MixingMassFlowRate =
                state.dataHeatBal->MassConservation(ZoneNum).ZoneMixingReceivingFr(Loop) * ZoneMixingMassFlowRate;
            MixingMassFlowRate += state.dataHeatBal->Mixing(MixingNum).MixingMassFlowRate;
            CalcZoneMixingFlowRateOfSourceZone(state, state.dataHeatBal->Mixing(MixingNum).FromZone);
        }
    }
    state.dataHeatBal->MassConservation(ZoneNum).MixingMassFlowRate = MixingMassFlowRate;
    ZoneMixingMassFlowRate = MixingMassFlowRate;
}

void CalcZoneMixingFlowRateOfSourceZone(EnergyPlusData &state, int const ZoneNum)
{

    // SUBROUTINE INFORMATION:
    //       AUTHOR         Bereket Nigusse
    //       DATE WRITTEN   February 2014
    //       MODIFIED       na
    //       RE-ENGINEERED  na

    // PURPOSE OF THIS SUBROUTINE:
    // This subroutine calculates the zone mixing flow rate such that it ensures the zone
    // air mass balance.

    int Loop;
    int MixingNum;
    int ZoneMixingNum;
    int NumOfSourceZoneMixingObjects;
    Real64 ZoneSourceMassFlowRate; // current zone as a source mass flow rate for zone mixing in other zones, [kg/s]

    ZoneSourceMassFlowRate = 0.0;
    NumOfSourceZoneMixingObjects = state.dataHeatBal->MassConservation(ZoneNum).NumSourceZonesMixingObject;
    if (NumOfSourceZoneMixingObjects > 0) {
        for (ZoneMixingNum = 1; ZoneMixingNum <= NumOfSourceZoneMixingObjects; ++ZoneMixingNum) {
            MixingNum = state.dataHeatBal->MassConservation(ZoneNum).ZoneMixingSourcesPtr(ZoneMixingNum);
            for (Loop = 1; Loop <= state.dataHeatBal->TotMixing; ++Loop) {
                if (Loop == MixingNum) {
                    ZoneSourceMassFlowRate += state.dataHeatBal->Mixing(Loop).MixingMassFlowRate;
                }
            }
        }
    }
    state.dataHeatBal->MassConservation(ZoneNum).MixingSourceMassFlowRate = ZoneSourceMassFlowRate;
}

void AutoCalcDOASControlStrategy(EnergyPlusData &state)
{
    // SUBROUTINE INFORMATION:
    //       AUTHOR         Fred Buhl
    //       DATE WRITTEN   March 2016
    //       MODIFIED       na
    //       RE-ENGINEERED  na

    // PURPOSE OF THIS Function:
    // This subroutine does the autosizing calculations for the Sizing:Zone
    // DOAS input.

    // REFERENCES:
    // See IO Ref for suggested values

    int ZoneSizIndex;
    bool ErrorsFound;
    bool headerAlreadyPrinted = false;
    ErrorsFound = false;
    for (ZoneSizIndex = 1; ZoneSizIndex <= state.dataSize->NumZoneSizingInput; ++ZoneSizIndex) {
        if (state.dataSize->ZoneSizingInput(ZoneSizIndex).AccountForDOAS) {
            if (state.dataSize->ZoneSizingInput(ZoneSizIndex).DOASControlStrategy == DOANeutralSup) {
                if (state.dataSize->ZoneSizingInput(ZoneSizIndex).DOASLowSetpoint == AutoSize &&
                    state.dataSize->ZoneSizingInput(ZoneSizIndex).DOASHighSetpoint == AutoSize) {
                    state.dataSize->ZoneSizingInput(ZoneSizIndex).DOASLowSetpoint = 21.1;
                    state.dataSize->ZoneSizingInput(ZoneSizIndex).DOASHighSetpoint = 23.9;
                } else if (state.dataSize->ZoneSizingInput(ZoneSizIndex).DOASLowSetpoint == AutoSize &&
                           state.dataSize->ZoneSizingInput(ZoneSizIndex).DOASHighSetpoint > 0.0) {
                    state.dataSize->ZoneSizingInput(ZoneSizIndex).DOASLowSetpoint =
                        state.dataSize->ZoneSizingInput(ZoneSizIndex).DOASHighSetpoint - 2.8;
                } else if (state.dataSize->ZoneSizingInput(ZoneSizIndex).DOASLowSetpoint > 0.0 &&
                           state.dataSize->ZoneSizingInput(ZoneSizIndex).DOASHighSetpoint == AutoSize) {
                    state.dataSize->ZoneSizingInput(ZoneSizIndex).DOASHighSetpoint =
                        state.dataSize->ZoneSizingInput(ZoneSizIndex).DOASLowSetpoint + 2.8;
                }
                ReportZoneSizingDOASInputs(state,
                                           state.dataSize->ZoneSizingInput(ZoneSizIndex).ZoneName,
                                           "NeutralSupplyAir",
                                           state.dataSize->ZoneSizingInput(ZoneSizIndex).DOASLowSetpoint,
                                           state.dataSize->ZoneSizingInput(ZoneSizIndex).DOASHighSetpoint,
                                           headerAlreadyPrinted);
            } else if (state.dataSize->ZoneSizingInput(ZoneSizIndex).DOASControlStrategy == DOANeutralDehumSup) {
                if (state.dataSize->ZoneSizingInput(ZoneSizIndex).DOASLowSetpoint == AutoSize &&
                    state.dataSize->ZoneSizingInput(ZoneSizIndex).DOASHighSetpoint == AutoSize) {
                    state.dataSize->ZoneSizingInput(ZoneSizIndex).DOASLowSetpoint = 14.4;
                    state.dataSize->ZoneSizingInput(ZoneSizIndex).DOASHighSetpoint = 22.2;
                } else if (state.dataSize->ZoneSizingInput(ZoneSizIndex).DOASLowSetpoint == AutoSize &&
                           state.dataSize->ZoneSizingInput(ZoneSizIndex).DOASHighSetpoint > 0.0) {
                    state.dataSize->ZoneSizingInput(ZoneSizIndex).DOASLowSetpoint = 14.4;
                } else if (state.dataSize->ZoneSizingInput(ZoneSizIndex).DOASLowSetpoint > 0.0 &&
                           state.dataSize->ZoneSizingInput(ZoneSizIndex).DOASHighSetpoint == AutoSize) {
                    state.dataSize->ZoneSizingInput(ZoneSizIndex).DOASHighSetpoint = 22.2;
                }
                ReportZoneSizingDOASInputs(state,
                                           state.dataSize->ZoneSizingInput(ZoneSizIndex).ZoneName,
                                           "NeutralDehumidifiedSupplyAir",
                                           state.dataSize->ZoneSizingInput(ZoneSizIndex).DOASLowSetpoint,
                                           state.dataSize->ZoneSizingInput(ZoneSizIndex).DOASHighSetpoint,
                                           headerAlreadyPrinted);
            } else if (state.dataSize->ZoneSizingInput(ZoneSizIndex).DOASControlStrategy == DOACoolSup) {
                if (state.dataSize->ZoneSizingInput(ZoneSizIndex).DOASLowSetpoint == AutoSize &&
                    state.dataSize->ZoneSizingInput(ZoneSizIndex).DOASHighSetpoint == AutoSize) {
                    state.dataSize->ZoneSizingInput(ZoneSizIndex).DOASLowSetpoint = 12.2;
                    state.dataSize->ZoneSizingInput(ZoneSizIndex).DOASHighSetpoint = 14.4;
                } else if (state.dataSize->ZoneSizingInput(ZoneSizIndex).DOASLowSetpoint == AutoSize &&
                           state.dataSize->ZoneSizingInput(ZoneSizIndex).DOASHighSetpoint > 0.0) {
                    state.dataSize->ZoneSizingInput(ZoneSizIndex).DOASLowSetpoint =
                        state.dataSize->ZoneSizingInput(ZoneSizIndex).DOASHighSetpoint - 2.2;
                } else if (state.dataSize->ZoneSizingInput(ZoneSizIndex).DOASLowSetpoint > 0.0 &&
                           state.dataSize->ZoneSizingInput(ZoneSizIndex).DOASHighSetpoint == AutoSize) {
                    state.dataSize->ZoneSizingInput(ZoneSizIndex).DOASHighSetpoint =
                        state.dataSize->ZoneSizingInput(ZoneSizIndex).DOASLowSetpoint + 2.2;
                }
                ReportZoneSizingDOASInputs(state,
                                           state.dataSize->ZoneSizingInput(ZoneSizIndex).ZoneName,
                                           "ColdSupplyAir",
                                           state.dataSize->ZoneSizingInput(ZoneSizIndex).DOASLowSetpoint,
                                           state.dataSize->ZoneSizingInput(ZoneSizIndex).DOASHighSetpoint,
                                           headerAlreadyPrinted);
            }
            if (state.dataSize->ZoneSizingInput(ZoneSizIndex).DOASLowSetpoint > state.dataSize->ZoneSizingInput(ZoneSizIndex).DOASHighSetpoint) {
                ShowSevereError(state, "For Sizing:Zone = " + state.dataSize->ZoneSizingInput(ZoneSizIndex).ZoneName);
                ShowContinueError(state, "... Dedicated Outside Air Low Setpoint for Design must be less than the High Setpoint");
                ErrorsFound = true;
            }
        }
    }
    if (ErrorsFound) {
        ShowFatalError(state, "Errors found in DOAS sizing input. Program terminates.");
    }
}

void ReportZoneSizingDOASInputs(EnergyPlusData &state,
                                std::string const &ZoneName,         // the name of the zone
                                std::string const &DOASCtrlStrategy, // DOAS control strategy
                                Real64 const DOASLowTemp,            // DOAS design low setpoint temperature [C]
                                Real64 const DOASHighTemp,           // DOAS design high setpoint temperature [C]
                                bool &headerAlreadyPrinted)
{

    // SUBROUTINE INFORMATION:
    //       AUTHOR         Fred Buhl
    //       DATE WRITTEN   March 2016
    //       MODIFIED       na
    //       RE-ENGINEERED  na

    // PURPOSE OF THIS SUBROUTINE:
    // This subroutine writes the DOAS Sizing:Zone input for 1 zone to the eio file

    // Using/Aliasing

    // Formats
    static constexpr std::string_view Format_990(
        "! <Zone Sizing DOAS Inputs>, Zone Name, DOAS Design Control Strategy, DOAS Design Low Setpoint Temperature "
        "{C}, DOAS Design High Setpoint Temperature {C} ");

    if (!headerAlreadyPrinted) {
        print(state.files.eio, "{}\n", Format_990);
        headerAlreadyPrinted = true;
    }

    static constexpr std::string_view Format_991(" Zone Sizing DOAS Inputs, {}, {}, {:.3R}, {:.3R}\n");
    print(state.files.eio, Format_991, ZoneName, DOASCtrlStrategy, DOASLowTemp, DOASHighTemp);

    // BSLLC Start
    // if ( sqlite ) {
    //     state.dataSQLiteProcedures->sqlite->addSQLiteZoneSizingRecord( ZoneName, LoadType, CalcDesLoad, UserDesLoad, CalcDesFlow, UserDesFlow,
    //     DesDayName, PeakHrMin,
    //         PeakTemp, PeakHumRat, MinOAVolFlow, DOASHeatAddRate );
    // }
    // BSLLC Finish
}

} // namespace EnergyPlus::ZoneEquipmentManager<|MERGE_RESOLUTION|>--- conflicted
+++ resolved
@@ -773,7 +773,7 @@
     using ZoneTempPredictorCorrector::VerifyThermostatInZone;
 
     int NumOfTimeStepInDay; // number of zone time steps in a day
-    int DesDayNum;          // design day index
+    int DesDayNum; // design day index
     // unused  INTEGER :: DesDayEnvrnNum   ! design day index
     int ZoneSizNum;           // zone sizing input index
     Real64 TotPeopleInZone;   // total (maximum) number of people in a zone
@@ -3689,7 +3689,7 @@
 
     if (ResetSimOrder) {
         SetZoneEquipSimOrder(state, ZoneNum);
-    }
+            }
 
     // If one sequenced load is allocated, then all have been allocated in InitZoneEquipment
     if (allocated(energy.SequencedOutputRequired)) {
@@ -4946,7 +4946,6 @@
             WinGapFlowTtoRA = 0.0;
 
             if (state.dataZoneEquip->ZoneEquipConfig(ZoneNum).ZoneHasAirFlowWindowReturn) {
-<<<<<<< HEAD
                 for (int spaceNum : state.dataHeatBal->Zone(ZoneNum).spaceIndexes) {
                     auto &thisSpace = state.dataHeatBal->space(spaceNum);
                     for (int SurfNum = thisSpace.HTSurfaceFirst; SurfNum <= thisSpace.HTSurfaceLast; ++SurfNum) {
@@ -4960,19 +4959,6 @@
                             WinGapFlowToRA += FlowThisTS;
                             WinGapFlowTtoRA += FlowThisTS * state.dataSurface->SurfWinTAirflowGapOutlet(SurfNum);
                         }
-=======
-                for (SurfNum = state.dataHeatBal->Zone(ZoneNum).HTSurfaceFirst; SurfNum <= state.dataHeatBal->Zone(ZoneNum).HTSurfaceLast;
-                     ++SurfNum) {
-                    if (state.dataSurface->SurfWinAirflowThisTS(SurfNum) > 0.0 &&
-                        state.dataSurface->SurfWinAirflowDestination(SurfNum) == AirFlowWindow_Destination_ReturnAir) {
-                        FlowThisTS = PsyRhoAirFnPbTdbW(state,
-                                                       state.dataEnvrn->OutBaroPress,
-                                                       state.dataSurface->SurfWinTAirflowGapOutlet(SurfNum),
-                                                       state.dataLoopNodes->Node(ZoneNode).HumRat) *
-                                     state.dataSurface->SurfWinAirflowThisTS(SurfNum) * state.dataSurface->Surface(SurfNum).Width;
-                        WinGapFlowToRA += FlowThisTS;
-                        WinGapFlowTtoRA += FlowThisTS * state.dataSurface->SurfWinTAirflowGapOutlet(SurfNum);
->>>>>>> 2a26c7b3
                     }
                 }
             }
