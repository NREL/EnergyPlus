// EnergyPlus, Copyright (c) 1996-2022, The Board of Trustees of the University of Illinois,
// The Regents of the University of California, through Lawrence Berkeley National Laboratory
// (subject to receipt of any required approvals from the U.S. Dept. of Energy), Oak Ridge
// National Laboratory, managed by UT-Battelle, Alliance for Sustainable Energy, LLC, and other
// contributors. All rights reserved.
//
// NOTICE: This Software was developed under funding from the U.S. Department of Energy and the
// U.S. Government consequently retains certain rights. As such, the U.S. Government has been
// granted for itself and others acting on its behalf a paid-up, nonexclusive, irrevocable,
// worldwide license in the Software to reproduce, distribute copies to the public, prepare
// derivative works, and perform publicly and display publicly, and to permit others to do so.
//
// Redistribution and use in source and binary forms, with or without modification, are permitted
// provided that the following conditions are met:
//
// (1) Redistributions of source code must retain the above copyright notice, this list of
//     conditions and the following disclaimer.
//
// (2) Redistributions in binary form must reproduce the above copyright notice, this list of
//     conditions and the following disclaimer in the documentation and/or other materials
//     provided with the distribution.
//
// (3) Neither the name of the University of California, Lawrence Berkeley National Laboratory,
//     the University of Illinois, U.S. Dept. of Energy nor the names of its contributors may be
//     used to endorse or promote products derived from this software without specific prior
//     written permission.
//
// (4) Use of EnergyPlus(TM) Name. If Licensee (i) distributes the software in stand-alone form
//     without changes from the version obtained under this License, or (ii) Licensee makes a
//     reference solely to the software portion of its product, Licensee must refer to the
//     software as "EnergyPlus version X" software, where "X" is the version number Licensee
//     obtained under this License and may not use a different name for the software. Except as
//     specifically required in this Section (4), Licensee shall not use in a company name, a
//     product name, in advertising, publicity, or other promotional activities any name, trade
//     name, trademark, logo, or other designation of "EnergyPlus", "E+", "e+" or confusingly
//     similar designation, without the U.S. Department of Energy's prior written consent.
//
// THIS SOFTWARE IS PROVIDED BY THE COPYRIGHT HOLDERS AND CONTRIBUTORS "AS IS" AND ANY EXPRESS OR
// IMPLIED WARRANTIES, INCLUDING, BUT NOT LIMITED TO, THE IMPLIED WARRANTIES OF MERCHANTABILITY
// AND FITNESS FOR A PARTICULAR PURPOSE ARE DISCLAIMED. IN NO EVENT SHALL THE COPYRIGHT OWNER OR
// CONTRIBUTORS BE LIABLE FOR ANY DIRECT, INDIRECT, INCIDENTAL, SPECIAL, EXEMPLARY, OR
// CONSEQUENTIAL DAMAGES (INCLUDING, BUT NOT LIMITED TO, PROCUREMENT OF SUBSTITUTE GOODS OR
// SERVICES; LOSS OF USE, DATA, OR PROFITS; OR BUSINESS INTERRUPTION) HOWEVER CAUSED AND ON ANY
// THEORY OF LIABILITY, WHETHER IN CONTRACT, STRICT LIABILITY, OR TORT (INCLUDING NEGLIGENCE OR
// OTHERWISE) ARISING IN ANY WAY OUT OF THE USE OF THIS SOFTWARE, EVEN IF ADVISED OF THE
// POSSIBILITY OF SUCH DAMAGE.

// C++ Headers
#include <algorithm>
#include <cmath>
#include <string>

// ObjexxFCL Headers
#include <ObjexxFCL/Array.functions.hh>
#include <ObjexxFCL/Fmath.hh>

// EnergyPlus Headers
#include <AirflowNetwork/Elements.hpp>
#include <EnergyPlus/BaseboardElectric.hh>
#include <EnergyPlus/BaseboardRadiator.hh>
#include <EnergyPlus/ChilledCeilingPanelSimple.hh>
#include <EnergyPlus/CoolTower.hh>
#include <EnergyPlus/Data/EnergyPlusData.hh>
#include <EnergyPlus/DataAirLoop.hh>
#include <EnergyPlus/DataAirSystems.hh>
#include <EnergyPlus/DataContaminantBalance.hh>
#include <EnergyPlus/DataConvergParams.hh>
#include <EnergyPlus/DataDaylighting.hh>
#include <EnergyPlus/DataDefineEquip.hh>
#include <EnergyPlus/DataEnvironment.hh>
#include <EnergyPlus/DataGlobalConstants.hh>
#include <EnergyPlus/DataHVACGlobals.hh>
#include <EnergyPlus/DataHeatBalFanSys.hh>
#include <EnergyPlus/DataHeatBalance.hh>
#include <EnergyPlus/DataLoopNode.hh>
#include <EnergyPlus/DataRoomAirModel.hh>
#include <EnergyPlus/DataSizing.hh>
#include <EnergyPlus/DataSurfaces.hh>
#include <EnergyPlus/DataZoneEnergyDemands.hh>
#include <EnergyPlus/DataZoneEquipment.hh>
#include <EnergyPlus/DisplayRoutines.hh>
#include <EnergyPlus/EMSManager.hh>
#include <EnergyPlus/EarthTube.hh>
#include <EnergyPlus/ElectricBaseboardRadiator.hh>
#include <EnergyPlus/EvaporativeCoolers.hh>
#include <EnergyPlus/FanCoilUnits.hh>
#include <EnergyPlus/Fans.hh>
#include <EnergyPlus/General.hh>
#include <EnergyPlus/HVACInterfaceManager.hh>
#include <EnergyPlus/HVACStandAloneERV.hh>
#include <EnergyPlus/HVACVariableRefrigerantFlow.hh>
#include <EnergyPlus/HWBaseboardRadiator.hh>
#include <EnergyPlus/HeatRecovery.hh>
#include <EnergyPlus/HighTempRadiantSystem.hh>
#include <EnergyPlus/HybridUnitaryAirConditioners.hh>
#include <EnergyPlus/InternalHeatGains.hh>
#include <EnergyPlus/LowTempRadiantSystem.hh>
#include <EnergyPlus/OutdoorAirUnit.hh>
#include <EnergyPlus/Psychrometrics.hh>
#include <EnergyPlus/PurchasedAirManager.hh>
#include <EnergyPlus/RefrigeratedCase.hh>
#include <EnergyPlus/ReturnAirPathManager.hh>
#include <EnergyPlus/ScheduleManager.hh>
#include <EnergyPlus/SplitterComponent.hh>
#include <EnergyPlus/SteamBaseboardRadiator.hh>
#include <EnergyPlus/SwimmingPool.hh>
#include <EnergyPlus/SystemAvailabilityManager.hh>
#include <EnergyPlus/ThermalChimney.hh>
#include <EnergyPlus/UnitHeater.hh>
#include <EnergyPlus/UnitVentilator.hh>
#include <EnergyPlus/UserDefinedComponents.hh>
#include <EnergyPlus/UtilityRoutines.hh>
#include <EnergyPlus/VentilatedSlab.hh>
#include <EnergyPlus/WaterThermalTanks.hh>
#include <EnergyPlus/WindowAC.hh>
#include <EnergyPlus/ZoneAirLoopEquipmentManager.hh>
#include <EnergyPlus/ZoneDehumidifier.hh>
#include <EnergyPlus/ZoneEquipmentManager.hh>
#include <EnergyPlus/ZonePlenum.hh>
#include <EnergyPlus/ZoneTempPredictorCorrector.hh>

namespace EnergyPlus::ZoneEquipmentManager {

// Module containing the routines dealing with the Zone Equipment Manager.

// MODULE INFORMATION:
//       AUTHOR         Russ Taylor
//       DATE WRITTEN   Unknown
//       MODIFIED       na
//       RE-ENGINEERED  na

// PURPOSE OF THIS MODULE:
// This module manages the zone equipment.

// Using/Aliasing
using namespace DataSizing;
using namespace DataZoneEquipment;
// Use statements for access to subroutines in other modules
using Psychrometrics::PsyCpAirFnW;
using Psychrometrics::PsyHFnTdbW;
using Psychrometrics::PsyHgAirFnWTdb;
using Psychrometrics::PsyRhoAirFnPbTdbW;
using Psychrometrics::PsyWFnTdbRhPb;
using Psychrometrics::PsyWFnTdpPb;

void ManageZoneEquipment(EnergyPlusData &state,
                         bool const FirstHVACIteration,
                         bool &SimZone, // Set to false at the end of the routine
                         bool &SimAir   // Eventually set to true via SimZoneEquipment if AirLoop must be resimulated
)
{

    // SUBROUTINE INFORMATION:
    //       AUTHOR         Russ Taylor
    //       DATE WRITTEN   May 1997
    //       MODIFIED       na
    //       RE-ENGINEERED  na

    // PURPOSE OF THIS SUBROUTINE:
    // Calls the zone thermal control simulations and the interfaces
    // (water-air, refrigerant-air, steam-air, electric-electric,
    // water-water, etc)

    if (state.dataZoneEquipmentManager->GetZoneEquipmentInputFlag) {
        GetZoneEquipment(state);
        state.dataZoneEquipmentManager->GetZoneEquipmentInputFlag = false;
        state.dataZoneEquip->ZoneEquipInputsFilled = true;
    }

    InitZoneEquipment(state, FirstHVACIteration);

    if (state.dataGlobal->ZoneSizingCalc) {
        SizeZoneEquipment(state);
    } else {
        SimZoneEquipment(state, FirstHVACIteration, SimAir);
        state.dataZoneEquip->ZoneEquipSimulatedOnce = true;
    }

    UpdateZoneEquipment(state, SimAir);

    SimZone = false;
}

void GetZoneEquipment(EnergyPlusData &state)
{

    // SUBROUTINE INFORMATION:
    //       AUTHOR         Russ Taylor
    //       DATE WRITTEN   June 1997
    //       MODIFIED       Aug 2003, FCW: set ZoneEquipConfig number for each zone
    //       RE-ENGINEERED  na

    // PURPOSE OF THIS SUBROUTINE:
    // Get all the system related equipment which may be attached to
    // a zone

    // SUBROUTINE LOCAL VARIABLE DECLARATIONS:
    int Counter;
    int MaxNumOfEquipTypes;

    if (!state.dataZoneEquip->ZoneEquipInputsFilled) {
        GetZoneEquipmentData(state);
    }

    state.dataZoneEquipmentManager->NumOfTimeStepInDay = state.dataGlobal->NumOfTimeStepInHour * 24;

    MaxNumOfEquipTypes = 0;
    for (Counter = 1; Counter <= state.dataGlobal->NumOfZones; ++Counter) {
        if (!state.dataZoneEquip->ZoneEquipConfig(Counter).IsControlled) continue;
        MaxNumOfEquipTypes = max(MaxNumOfEquipTypes, state.dataZoneEquip->ZoneEquipList(Counter).NumOfEquipTypes);
    }

    state.dataZoneEquipmentManager->PrioritySimOrder.allocate(MaxNumOfEquipTypes);
}

void InitZoneEquipment(EnergyPlusData &state, bool const FirstHVACIteration) // unused 1208
{

    // SUBROUTINE INFORMATION:
    //       AUTHOR         Russ Taylor
    //       DATE WRITTEN   Nov 1997
    //       MODIFIED       na
    //       RE-ENGINEERED  na

    // PURPOSE OF THIS SUBROUTINE:
    // This subroutine initializes the zone equipment prior to simulation.

    // Using/Aliasing
    using DataHVACGlobals::NoAction;
    using DataHVACGlobals::NumOfSizingTypes;
    auto &ZoneComp = state.dataHVACGlobal->ZoneComp;

    // SUBROUTINE LOCAL VARIABLE DECLARATIONS:
    int ZoneNodeNum;
    int InNodeNum;
    int ExhNodeNum;
    int ZoneInNode;
    int ZoneExhNode;
    int ControlledZoneNum;

    int ZoneEquipType; // Type of zone equipment
    int TotalNumComp;  // Total number of zone components of ZoneEquipType
    int ZoneCompNum;   // Number/index of zone equipment component
    int ZoneEquipCount;

    auto &ZoneEqSizing(state.dataSize->ZoneEqSizing);
    auto &Node(state.dataLoopNodes->Node);

    if (state.dataZoneEquipmentManager->InitZoneEquipmentOneTimeFlag) {
        state.dataZoneEquipmentManager->InitZoneEquipmentOneTimeFlag = false;
        ZoneEqSizing.allocate(state.dataGlobal->NumOfZones);
        // setup zone equipment sequenced demand storage
        for (ControlledZoneNum = 1; ControlledZoneNum <= state.dataGlobal->NumOfZones; ++ControlledZoneNum) {
            if (!state.dataZoneEquip->ZoneEquipConfig(ControlledZoneNum).IsControlled) continue;
            if (state.dataZoneEquip->ZoneEquipConfig(ControlledZoneNum).EquipListIndex == 0) continue;
            ZoneEquipCount =
                state.dataZoneEquip->ZoneEquipList(state.dataZoneEquip->ZoneEquipConfig(ControlledZoneNum).EquipListIndex).NumOfEquipTypes;
            state.dataZoneEnergyDemand->ZoneSysEnergyDemand(ControlledZoneNum).NumZoneEquipment = ZoneEquipCount;
            state.dataZoneEnergyDemand->ZoneSysEnergyDemand(ControlledZoneNum).SequencedOutputRequired.allocate(ZoneEquipCount);
            state.dataZoneEnergyDemand->ZoneSysEnergyDemand(ControlledZoneNum).SequencedOutputRequiredToHeatingSP.allocate(ZoneEquipCount);
            state.dataZoneEnergyDemand->ZoneSysEnergyDemand(ControlledZoneNum).SequencedOutputRequiredToCoolingSP.allocate(ZoneEquipCount);
            state.dataZoneEnergyDemand->ZoneSysMoistureDemand(ControlledZoneNum).NumZoneEquipment = ZoneEquipCount;
            state.dataZoneEnergyDemand->ZoneSysMoistureDemand(ControlledZoneNum).SequencedOutputRequired.allocate(ZoneEquipCount);
            state.dataZoneEnergyDemand->ZoneSysMoistureDemand(ControlledZoneNum).SequencedOutputRequiredToHumidSP.allocate(ZoneEquipCount);
            state.dataZoneEnergyDemand->ZoneSysMoistureDemand(ControlledZoneNum).SequencedOutputRequiredToDehumidSP.allocate(ZoneEquipCount);
            ZoneEqSizing(ControlledZoneNum).SizingMethod.allocate(NumOfSizingTypes);
            ZoneEqSizing(ControlledZoneNum).SizingMethod = 0;
        }
    }

    // Do the Begin Environment initializations
    if (state.dataZoneEquipmentManager->InitZoneEquipmentEnvrnFlag && state.dataGlobal->BeginEnvrnFlag) {

        state.dataZoneEquip->ZoneEquipAvail = NoAction;

        if (allocated(ZoneComp)) {
            for (ZoneEquipType = 1; ZoneEquipType <= NumValidSysAvailZoneComponents; ++ZoneEquipType) {
                if (allocated(ZoneComp(ZoneEquipType).ZoneCompAvailMgrs)) {
                    TotalNumComp = ZoneComp(ZoneEquipType).TotalNumComp;
                    for (ZoneCompNum = 1; ZoneCompNum <= TotalNumComp; ++ZoneCompNum) {
                        ZoneComp(ZoneEquipType).ZoneCompAvailMgrs(ZoneCompNum).AvailStatus = NoAction;
                        ZoneComp(ZoneEquipType).ZoneCompAvailMgrs(ZoneCompNum).StartTime = 0;
                        ZoneComp(ZoneEquipType).ZoneCompAvailMgrs(ZoneCompNum).StopTime = 0;
                    }
                }
            }
        }
        for (ControlledZoneNum = 1; ControlledZoneNum <= state.dataGlobal->NumOfZones; ++ControlledZoneNum) {
            if (!state.dataZoneEquip->ZoneEquipConfig(ControlledZoneNum).IsControlled) continue;

            ZoneNodeNum = state.dataZoneEquip->ZoneEquipConfig(ControlledZoneNum).ZoneNode;
            Node(ZoneNodeNum).Temp = 20.0;
            Node(ZoneNodeNum).MassFlowRate = 0.0;
            Node(ZoneNodeNum).Quality = 1.0;
            Node(ZoneNodeNum).Press = state.dataEnvrn->OutBaroPress;
            Node(ZoneNodeNum).HumRat = state.dataEnvrn->OutHumRat;
            Node(ZoneNodeNum).Enthalpy = PsyHFnTdbW(Node(ZoneNodeNum).Temp, Node(ZoneNodeNum).HumRat);
            if (state.dataContaminantBalance->Contaminant.CO2Simulation) {
                Node(ZoneNodeNum).CO2 = state.dataContaminantBalance->OutdoorCO2;
            }
            if (state.dataContaminantBalance->Contaminant.GenericContamSimulation) {
                Node(ZoneNodeNum).GenContam = state.dataContaminantBalance->OutdoorGC;
            }

            for (ZoneInNode = 1; ZoneInNode <= state.dataZoneEquip->ZoneEquipConfig(ControlledZoneNum).NumInletNodes; ++ZoneInNode) {

                InNodeNum = state.dataZoneEquip->ZoneEquipConfig(ControlledZoneNum).InletNode(ZoneInNode);
                Node(InNodeNum).Temp = 20.0;
                Node(InNodeNum).MassFlowRate = 0.0;
                Node(InNodeNum).Quality = 1.0;
                Node(InNodeNum).Press = state.dataEnvrn->OutBaroPress;
                Node(InNodeNum).HumRat = state.dataEnvrn->OutHumRat;
                Node(InNodeNum).Enthalpy = PsyHFnTdbW(Node(InNodeNum).Temp, Node(InNodeNum).HumRat);
                if (state.dataContaminantBalance->Contaminant.CO2Simulation) {
                    Node(InNodeNum).CO2 = state.dataContaminantBalance->OutdoorCO2;
                }
                if (state.dataContaminantBalance->Contaminant.GenericContamSimulation) {
                    Node(InNodeNum).GenContam = state.dataContaminantBalance->OutdoorGC;
                }
            }

            for (ZoneExhNode = 1; ZoneExhNode <= state.dataZoneEquip->ZoneEquipConfig(ControlledZoneNum).NumExhaustNodes; ++ZoneExhNode) {

                ExhNodeNum = state.dataZoneEquip->ZoneEquipConfig(ControlledZoneNum).ExhaustNode(ZoneExhNode);
                Node(ExhNodeNum).Temp = 20.0;
                Node(ExhNodeNum).MassFlowRate = 0.0;
                Node(ExhNodeNum).Quality = 1.0;
                Node(ExhNodeNum).Press = state.dataEnvrn->OutBaroPress;
                Node(ExhNodeNum).HumRat = state.dataEnvrn->OutHumRat;
                Node(ExhNodeNum).Enthalpy = PsyHFnTdbW(Node(ExhNodeNum).Temp, Node(ExhNodeNum).HumRat);
                if (state.dataContaminantBalance->Contaminant.CO2Simulation) {
                    Node(ExhNodeNum).CO2 = state.dataContaminantBalance->OutdoorCO2;
                }
                if (state.dataContaminantBalance->Contaminant.GenericContamSimulation) {
                    Node(ExhNodeNum).GenContam = state.dataContaminantBalance->OutdoorGC;
                }
            }

            // BG CR 7122 following resets return air node.
            int NumRetNodes = state.dataZoneEquip->ZoneEquipConfig(ControlledZoneNum).NumReturnNodes;
            if (NumRetNodes > 0) {
                for (int nodeCount = 1; nodeCount <= NumRetNodes; ++nodeCount) {
                    int returnNode = state.dataZoneEquip->ZoneEquipConfig(ControlledZoneNum).ReturnNode(nodeCount);
                    Node(returnNode).Temp = 20.0;
                    Node(returnNode).MassFlowRate = 0.0;
                    Node(returnNode).Quality = 1.0;
                    Node(returnNode).Press = state.dataEnvrn->OutBaroPress;
                    Node(returnNode).HumRat = state.dataEnvrn->OutHumRat;
                    Node(returnNode).Enthalpy = PsyHFnTdbW(Node(returnNode).Temp, Node(returnNode).HumRat);
                    if (state.dataContaminantBalance->Contaminant.CO2Simulation) {
                        Node(returnNode).CO2 = state.dataContaminantBalance->OutdoorCO2;
                    }
                    if (state.dataContaminantBalance->Contaminant.GenericContamSimulation) {
                        Node(returnNode).GenContam = state.dataContaminantBalance->OutdoorGC;
                    }
                }
            }
        }

        state.dataZoneEquipmentManager->InitZoneEquipmentEnvrnFlag = false;
    }

    if (!state.dataGlobal->BeginEnvrnFlag) {
        state.dataZoneEquipmentManager->InitZoneEquipmentEnvrnFlag = true;
    }

    // do the  HVAC time step initializations

    for (ControlledZoneNum = 1; ControlledZoneNum <= state.dataGlobal->NumOfZones; ++ControlledZoneNum) {
        if (!state.dataZoneEquip->ZoneEquipConfig(ControlledZoneNum).IsControlled) continue;
        ZoneNodeNum = state.dataZoneEquip->ZoneEquipConfig(ControlledZoneNum).ZoneNode;
        state.dataZoneEquip->ZoneEquipConfig(ControlledZoneNum).ExcessZoneExh = 0.0;

        if (FirstHVACIteration) {
            for (ZoneExhNode = 1; ZoneExhNode <= state.dataZoneEquip->ZoneEquipConfig(ControlledZoneNum).NumExhaustNodes; ++ZoneExhNode) {
                ExhNodeNum = state.dataZoneEquip->ZoneEquipConfig(ControlledZoneNum).ExhaustNode(ZoneExhNode);
                Node(ExhNodeNum).Temp = Node(ZoneNodeNum).Temp;
                Node(ExhNodeNum).HumRat = Node(ZoneNodeNum).HumRat;
                Node(ExhNodeNum).Enthalpy = Node(ZoneNodeNum).Enthalpy;
                Node(ExhNodeNum).Press = Node(ZoneNodeNum).Press;
                Node(ExhNodeNum).Quality = Node(ZoneNodeNum).Quality;
                Node(ExhNodeNum).MassFlowRate = 0.0;
                Node(ExhNodeNum).MassFlowRateMaxAvail = 0.0;
                Node(ExhNodeNum).MassFlowRateMinAvail = 0.0;
                if (state.dataContaminantBalance->Contaminant.CO2Simulation) {
                    Node(ExhNodeNum).CO2 = Node(ZoneNodeNum).CO2;
                }
                if (state.dataContaminantBalance->Contaminant.GenericContamSimulation) {
                    Node(ExhNodeNum).GenContam = Node(ZoneNodeNum).GenContam;
                }
            }
        }
    }

    for (int airLoop = 1; airLoop <= state.dataHVACGlobal->NumPrimaryAirSys; ++airLoop) {
        state.dataAirLoop->AirLoopFlow(airLoop).SupFlow = 0.0;
        state.dataAirLoop->AirLoopFlow(airLoop).ZoneRetFlow = 0.0;
        state.dataAirLoop->AirLoopFlow(airLoop).SysRetFlow = 0.0;
        state.dataAirLoop->AirLoopFlow(airLoop).RecircFlow = 0.0;
        state.dataAirLoop->AirLoopFlow(airLoop).LeakFlow = 0.0;
        state.dataAirLoop->AirLoopFlow(airLoop).ExcessZoneExhFlow = 0.0;
    }
}

void SizeZoneEquipment(EnergyPlusData &state)
{

    // SUBROUTINE INFORMATION:
    //       AUTHOR         Fred Buhl
    //       DATE WRITTEN   December 2000
    //       MODIFIED       na
    //       RE-ENGINEERED  na

    // PURPOSE OF THIS SUBROUTINE:
    // Performs the zone sizing calculations and fills the zone sizing
    // data arrays with the results of the calculation.

    // METHODOLOGY EMPLOYED:
    // Using the input from Zone Sizing objects and the Zone Equipment input,
    // for each controlled zone this subroutine performs a "purchased air" calculation
    // and saves the results in the zone sizing data arrays.

    // Using/Aliasing
    using DataHVACGlobals::SmallLoad;
    using DataHVACGlobals::SmallTempDiff;

    // Parameters
    static constexpr std::string_view RoutineName("SizeZoneEquipment");

    // SUBROUTINE LOCAL VARIABLE DECLARATIONS:
    int ControlledZoneNum;                // controlled zone index
    int ActualZoneNum;                    // index into Zone array (all zones)
    int SupplyAirNode1;                   // node number of 1st zone supply air node
    int SupplyAirNode2;                   // node number of 2nd zone supply air node
    int SupplyAirNode;                    // node number of supply air node for ideal air system
    int ZoneNode;                         // node number of controlled zone
    int ReturnNode;                       // node number of controlled zone return node
    Real64 DeltaTemp;                     // difference between supply air temp and zone temp [C]
    Real64 CpAir;                         // heat capacity of air [J/kg-C]
    Real64 SysOutputProvided;             // system sensible output [W]
    Real64 LatOutputProvided;             // system latent output [kg/s]
    Real64 Temp;                          // inlet temperature [C]
    Real64 HumRat;                        // inlet humidity ratio [kg water/kg dry air]
    Real64 Enthalpy;                      // inlet specific enthalpy [J/kg]
    Real64 MassFlowRate;                  // inlet mass flow rate [kg/s]
    Real64 RetTemp;                       // zone return temperature [C]
    Real64 DOASMassFlowRate(0.0);         // DOAS air mass flow rate for sizing [kg/s]
    Real64 DOASSupplyTemp(0.0);           // DOAS supply air temperature [C]
    Real64 DOASSupplyHumRat(0.0);         // DOAS supply air humidity ratio [kgWater/kgDryAir]
    Real64 DOASCpAir(0.0);                // heat capacity of DOAS air [J/kg-C]
    Real64 DOASSysOutputProvided(0.0);    // heating / cooling provided by DOAS system [W]
    Real64 TotDOASSysOutputProvided(0.0); // total DOAS load on the zone [W]
    Real64 HR90H;                         // humidity ratio at DOAS high setpoint temperature and 90% relative humidity [kg Water / kg Dry Air]
    Real64 HR90L;                         // humidity ratio at DOAS low setpoint temperature and 90% relative humidity [kg Water / kg Dry Air]

    auto &Node(state.dataLoopNodes->Node);

    if (state.dataZoneEquipmentManager->SizeZoneEquipmentOneTimeFlag) {
        SetUpZoneSizingArrays(state);
        state.dataZoneEquipmentManager->SizeZoneEquipmentOneTimeFlag = false;
    }

    for (ControlledZoneNum = 1; ControlledZoneNum <= state.dataGlobal->NumOfZones; ++ControlledZoneNum) {
        if (!state.dataZoneEquip->ZoneEquipConfig(ControlledZoneNum).IsControlled) continue;

        ActualZoneNum = state.dataSize->CalcZoneSizing(state.dataSize->CurOverallSimDay, ControlledZoneNum).ActualZoneNum;
        state.dataHeatBalFanSys->NonAirSystemResponse(ActualZoneNum) = 0.0;
        state.dataHeatBalFanSys->SysDepZoneLoads(ActualZoneNum) = 0.0;
        SysOutputProvided = 0.0;
        LatOutputProvided = 0.0;
        InitSystemOutputRequired(state, ActualZoneNum, true);
        ZoneNode = state.dataZoneEquip->ZoneEquipConfig(ControlledZoneNum).ZoneNode;
        SupplyAirNode = 0;
        SupplyAirNode1 = 0;
        SupplyAirNode2 = 0;
        // calculate DOAS heating/cooling effect
        if (state.dataSize->CalcZoneSizing(state.dataSize->CurOverallSimDay, ControlledZoneNum).AccountForDOAS) {
            // check for adequate number of supply nodes
            if (state.dataZoneEquip->ZoneEquipConfig(ControlledZoneNum).NumInletNodes >= 2) {
                SupplyAirNode1 = state.dataZoneEquip->ZoneEquipConfig(ControlledZoneNum).InletNode(1);
                SupplyAirNode2 = state.dataZoneEquip->ZoneEquipConfig(ControlledZoneNum).InletNode(2);
            } else if (state.dataZoneEquip->ZoneEquipConfig(ControlledZoneNum).NumInletNodes >= 1) {
                SupplyAirNode1 = state.dataZoneEquip->ZoneEquipConfig(ControlledZoneNum).InletNode(1);
                SupplyAirNode2 = 0;
            } else {
                ShowSevereError(state,
                                std::string{RoutineName} + ": to account for the effect a Dedicated Outside Air System on zone equipment sizing");
                ShowContinueError(state, "there must be at least one zone air inlet node");
                ShowFatalError(state, "Previous severe error causes abort ");
            }
            // set the DOAS mass flow rate and supply temperature and humidity ratio
            HR90H = PsyWFnTdbRhPb(state,
                                  state.dataSize->CalcZoneSizing(state.dataSize->CurOverallSimDay, ControlledZoneNum).DOASHighSetpoint,
                                  0.9,
                                  state.dataEnvrn->StdBaroPress);
            HR90L = PsyWFnTdbRhPb(state,
                                  state.dataSize->CalcZoneSizing(state.dataSize->CurOverallSimDay, ControlledZoneNum).DOASLowSetpoint,
                                  0.9,
                                  state.dataEnvrn->StdBaroPress);
            DOASMassFlowRate = state.dataSize->CalcFinalZoneSizing(ControlledZoneNum).MinOA;
            CalcDOASSupCondsForSizing(state,
                                      state.dataEnvrn->OutDryBulbTemp,
                                      state.dataEnvrn->OutHumRat,
                                      state.dataSize->CalcZoneSizing(state.dataSize->CurOverallSimDay, ControlledZoneNum).DOASControlStrategy,
                                      state.dataSize->CalcZoneSizing(state.dataSize->CurOverallSimDay, ControlledZoneNum).DOASLowSetpoint,
                                      state.dataSize->CalcZoneSizing(state.dataSize->CurOverallSimDay, ControlledZoneNum).DOASHighSetpoint,
                                      HR90H,
                                      HR90L,
                                      DOASSupplyTemp,
                                      DOASSupplyHumRat);
            DOASCpAir = PsyCpAirFnW(DOASSupplyHumRat);
            DOASSysOutputProvided = DOASMassFlowRate * DOASCpAir * (DOASSupplyTemp - Node(ZoneNode).Temp);
            TotDOASSysOutputProvided =
                DOASMassFlowRate * (PsyHFnTdbW(DOASSupplyTemp, DOASSupplyHumRat) - PsyHFnTdbW(Node(ZoneNode).Temp, Node(ZoneNode).HumRat));
            UpdateSystemOutputRequired(state, ActualZoneNum, DOASSysOutputProvided, LatOutputProvided);
            Node(SupplyAirNode1).Temp = DOASSupplyTemp;
            Node(SupplyAirNode1).HumRat = DOASSupplyHumRat;
            Node(SupplyAirNode1).MassFlowRate = DOASMassFlowRate;
            Node(SupplyAirNode1).Enthalpy = PsyHFnTdbW(DOASSupplyTemp, DOASSupplyHumRat);
            state.dataSize->CalcZoneSizing(state.dataSize->CurOverallSimDay, ControlledZoneNum).DOASHeatAdd = DOASSysOutputProvided;
            state.dataSize->CalcZoneSizing(state.dataSize->CurOverallSimDay, ControlledZoneNum).DOASLatAdd =
                TotDOASSysOutputProvided - DOASSysOutputProvided;
            SupplyAirNode = SupplyAirNode2;
            state.dataSize->CalcZoneSizing(state.dataSize->CurOverallSimDay, ControlledZoneNum).DOASSupMassFlow = DOASMassFlowRate;
            state.dataSize->CalcZoneSizing(state.dataSize->CurOverallSimDay, ControlledZoneNum).DOASSupTemp = DOASSupplyTemp;
            state.dataSize->CalcZoneSizing(state.dataSize->CurOverallSimDay, ControlledZoneNum).DOASSupHumRat = DOASSupplyHumRat;
            if (DOASSysOutputProvided > 0.0) {
                state.dataSize->CalcZoneSizing(state.dataSize->CurOverallSimDay, ControlledZoneNum).DOASHeatLoad = DOASSysOutputProvided;
                state.dataSize->CalcZoneSizing(state.dataSize->CurOverallSimDay, ControlledZoneNum).DOASCoolLoad = 0.0;
                state.dataSize->CalcZoneSizing(state.dataSize->CurOverallSimDay, ControlledZoneNum).DOASTotCoolLoad = 0.0;
            } else {
                state.dataSize->CalcZoneSizing(state.dataSize->CurOverallSimDay, ControlledZoneNum).DOASCoolLoad = DOASSysOutputProvided;
                state.dataSize->CalcZoneSizing(state.dataSize->CurOverallSimDay, ControlledZoneNum).DOASTotCoolLoad = TotDOASSysOutputProvided;
                state.dataSize->CalcZoneSizing(state.dataSize->CurOverallSimDay, ControlledZoneNum).DOASHeatLoad = 0.0;
            }

        } else {
            if (state.dataZoneEquip->ZoneEquipConfig(ControlledZoneNum).NumInletNodes > 0) {
                SupplyAirNode = state.dataZoneEquip->ZoneEquipConfig(ControlledZoneNum).InletNode(1);
            } else {
                SupplyAirNode = 0;
            }
        }

        // Sign convention: SysOutputProvided <0 Supply air is heated on entering zone (zone is cooled)
        //                  SysOutputProvided >0 Supply air is cooled on entering zone (zone is heated)
        if (!state.dataZoneEnergyDemand->DeadBandOrSetback(ActualZoneNum) &&
            std::abs(state.dataZoneEnergyDemand->ZoneSysEnergyDemand(ActualZoneNum).RemainingOutputRequired) > SmallLoad) {
            // Determine design supply air temperture and design supply air temperature difference
            if (state.dataZoneEnergyDemand->ZoneSysEnergyDemand(ActualZoneNum).RemainingOutputRequired < 0.0) { // Cooling case
                // If the user specify the design cooling supply air temperature, then
                if (state.dataSize->CalcZoneSizing(state.dataSize->CurOverallSimDay, ControlledZoneNum).ZnCoolDgnSAMethod == SupplyAirTemperature) {
                    Temp = state.dataSize->CalcZoneSizing(state.dataSize->CurOverallSimDay, ControlledZoneNum).CoolDesTemp;
                    HumRat = state.dataSize->CalcZoneSizing(state.dataSize->CurOverallSimDay, ControlledZoneNum).CoolDesHumRat;
                    DeltaTemp = Temp - Node(ZoneNode).Temp;
                    if (state.dataHeatBal->Zone(ActualZoneNum).HasAdjustedReturnTempByITE && !(state.dataGlobal->BeginSimFlag)) {
                        DeltaTemp = Temp - state.dataHeatBal->Zone(ActualZoneNum).AdjustedReturnTempByITE;
                    }
                    // If the user specify the design cooling supply air temperature difference, then
                } else {
                    DeltaTemp = -std::abs(state.dataSize->CalcZoneSizing(state.dataSize->CurOverallSimDay, ControlledZoneNum).CoolDesTempDiff);
                    Temp = DeltaTemp + Node(ZoneNode).Temp;
                    if (state.dataHeatBal->Zone(ActualZoneNum).HasAdjustedReturnTempByITE && !(state.dataGlobal->BeginSimFlag)) {
                        Temp = DeltaTemp + state.dataHeatBal->Zone(ActualZoneNum).AdjustedReturnTempByITE;
                    }
                    HumRat = state.dataSize->CalcZoneSizing(state.dataSize->CurOverallSimDay, ControlledZoneNum).CoolDesHumRat;
                }
            } else { // Heating Case
                // If the user specify the design heating supply air temperature, then
                if (state.dataSize->CalcZoneSizing(state.dataSize->CurOverallSimDay, ControlledZoneNum).ZnHeatDgnSAMethod == SupplyAirTemperature) {
                    Temp = state.dataSize->CalcZoneSizing(state.dataSize->CurOverallSimDay, ControlledZoneNum).HeatDesTemp;
                    HumRat = state.dataSize->CalcZoneSizing(state.dataSize->CurOverallSimDay, ControlledZoneNum).HeatDesHumRat;
                    DeltaTemp = Temp - Node(ZoneNode).Temp;
                    // If the user specify the design heating supply air temperature difference, then
                } else {
                    DeltaTemp = std::abs(state.dataSize->CalcZoneSizing(state.dataSize->CurOverallSimDay, ControlledZoneNum).HeatDesTempDiff);
                    Temp = DeltaTemp + Node(ZoneNode).Temp;
                    HumRat = state.dataSize->CalcZoneSizing(state.dataSize->CurOverallSimDay, ControlledZoneNum).HeatDesHumRat;
                }
            }

            Enthalpy = PsyHFnTdbW(Temp, HumRat);
            SysOutputProvided = state.dataZoneEnergyDemand->ZoneSysEnergyDemand(ActualZoneNum).RemainingOutputRequired;
            CpAir = PsyCpAirFnW(HumRat);
            if (std::abs(DeltaTemp) > SmallTempDiff) {
                //!!PH/WFB/LKL (UCDV model)        MassFlowRate = SysOutputProvided / (CpAir*DeltaTemp)
                MassFlowRate = max(SysOutputProvided / (CpAir * DeltaTemp), 0.0);
            } else {
                MassFlowRate = 0.0;
            }

            if (state.dataSize->CalcZoneSizing(state.dataSize->CurOverallSimDay, ControlledZoneNum).SupplyAirAdjustFactor > 1.0) {
                MassFlowRate *= state.dataSize->CalcZoneSizing(state.dataSize->CurOverallSimDay, ControlledZoneNum).SupplyAirAdjustFactor;
            }
        } else {

            Temp = Node(ZoneNode).Temp;
            HumRat = Node(ZoneNode).HumRat;
            Enthalpy = Node(ZoneNode).Enthalpy;
            MassFlowRate = 0.0;
        }

        UpdateSystemOutputRequired(state, ActualZoneNum, SysOutputProvided, LatOutputProvided);

        if (SysOutputProvided > 0.0) {
            state.dataSize->CalcZoneSizing(state.dataSize->CurOverallSimDay, ControlledZoneNum).HeatLoad = SysOutputProvided;
            state.dataSize->CalcZoneSizing(state.dataSize->CurOverallSimDay, ControlledZoneNum).HeatMassFlow = MassFlowRate;
            state.dataSize->CalcZoneSizing(state.dataSize->CurOverallSimDay, ControlledZoneNum).CoolLoad = 0.0;
            state.dataSize->CalcZoneSizing(state.dataSize->CurOverallSimDay, ControlledZoneNum).CoolMassFlow = 0.0;
        } else if (SysOutputProvided < 0.0) {
            state.dataSize->CalcZoneSizing(state.dataSize->CurOverallSimDay, ControlledZoneNum).CoolLoad = -SysOutputProvided;
            state.dataSize->CalcZoneSizing(state.dataSize->CurOverallSimDay, ControlledZoneNum).CoolMassFlow = MassFlowRate;
            state.dataSize->CalcZoneSizing(state.dataSize->CurOverallSimDay, ControlledZoneNum).HeatLoad = 0.0;
            state.dataSize->CalcZoneSizing(state.dataSize->CurOverallSimDay, ControlledZoneNum).HeatMassFlow = 0.0;
        } else {
            state.dataSize->CalcZoneSizing(state.dataSize->CurOverallSimDay, ControlledZoneNum).CoolLoad = 0.0;
            state.dataSize->CalcZoneSizing(state.dataSize->CurOverallSimDay, ControlledZoneNum).CoolMassFlow = 0.0;
            state.dataSize->CalcZoneSizing(state.dataSize->CurOverallSimDay, ControlledZoneNum).HeatLoad = 0.0;
            state.dataSize->CalcZoneSizing(state.dataSize->CurOverallSimDay, ControlledZoneNum).HeatMassFlow = 0.0;
        }
        state.dataSize->CalcZoneSizing(state.dataSize->CurOverallSimDay, ControlledZoneNum).HeatZoneTemp = Node(ZoneNode).Temp;
        state.dataSize->CalcZoneSizing(state.dataSize->CurOverallSimDay, ControlledZoneNum).HeatZoneHumRat = Node(ZoneNode).HumRat;
        state.dataSize->CalcZoneSizing(state.dataSize->CurOverallSimDay, ControlledZoneNum).CoolZoneTemp = Node(ZoneNode).Temp;
        state.dataSize->CalcZoneSizing(state.dataSize->CurOverallSimDay, ControlledZoneNum).CoolZoneHumRat = Node(ZoneNode).HumRat;
        state.dataSize->CalcZoneSizing(state.dataSize->CurOverallSimDay, ControlledZoneNum).HeatOutTemp = state.dataEnvrn->OutDryBulbTemp;
        state.dataSize->CalcZoneSizing(state.dataSize->CurOverallSimDay, ControlledZoneNum).HeatOutHumRat = state.dataEnvrn->OutHumRat;
        state.dataSize->CalcZoneSizing(state.dataSize->CurOverallSimDay, ControlledZoneNum).CoolOutTemp = state.dataEnvrn->OutDryBulbTemp;
        state.dataSize->CalcZoneSizing(state.dataSize->CurOverallSimDay, ControlledZoneNum).CoolOutHumRat = state.dataEnvrn->OutHumRat;

        if (SupplyAirNode > 0) {
            Node(SupplyAirNode).Temp = Temp;
            Node(SupplyAirNode).HumRat = HumRat;
            Node(SupplyAirNode).Enthalpy = Enthalpy;
            Node(SupplyAirNode).MassFlowRate = MassFlowRate;
        } else {
            state.dataHeatBalFanSys->NonAirSystemResponse(ActualZoneNum) = SysOutputProvided;
        }
    }

    CalcZoneMassBalance(state, true);

    CalcZoneLeavingConditions(state, true);

    for (ControlledZoneNum = 1; ControlledZoneNum <= state.dataGlobal->NumOfZones; ++ControlledZoneNum) {
        if (!state.dataZoneEquip->ZoneEquipConfig(ControlledZoneNum).IsControlled) continue;
        // MJW for now - use first return node, make a separate commit to add a dimension to all of the sizing rettemp variables
        if (state.dataZoneEquip->ZoneEquipConfig(ControlledZoneNum).NumReturnNodes > 0) {
            ReturnNode = state.dataZoneEquip->ZoneEquipConfig(ControlledZoneNum).ReturnNode(1);
        } else {
            ReturnNode = 0;
        }
        ZoneNode = state.dataZoneEquip->ZoneEquipConfig(ControlledZoneNum).ZoneNode;
        ActualZoneNum = state.dataSize->CalcZoneSizing(state.dataSize->CurOverallSimDay, ControlledZoneNum).ActualZoneNum;
        if (ReturnNode > 0) {
            RetTemp = Node(ReturnNode).Temp;
        } else {
            RetTemp = Node(ZoneNode).Temp;
        }
        if (state.dataSize->CalcZoneSizing(state.dataSize->CurOverallSimDay, ControlledZoneNum).HeatLoad > 0.0) {
            state.dataSize->CalcZoneSizing(state.dataSize->CurOverallSimDay, ControlledZoneNum).HeatZoneRetTemp = RetTemp;
            if (state.dataHeatBalFanSys->TempZoneThermostatSetPoint(ActualZoneNum) > 0.0) {
                state.dataSize->CalcZoneSizing(state.dataSize->CurOverallSimDay, ControlledZoneNum).HeatTstatTemp =
                    state.dataHeatBalFanSys->TempZoneThermostatSetPoint(ActualZoneNum);
            } else {
                state.dataSize->CalcZoneSizing(state.dataSize->CurOverallSimDay, ControlledZoneNum).HeatTstatTemp =
                    state.dataHeatBalFanSys->ZoneThermostatSetPointLo(ActualZoneNum);
            }
            state.dataSize->CalcZoneSizing(state.dataSize->CurOverallSimDay, ControlledZoneNum).CoolTstatTemp =
                state.dataHeatBalFanSys->ZoneThermostatSetPointHi(ActualZoneNum);
        } else if (state.dataSize->CalcZoneSizing(state.dataSize->CurOverallSimDay, ControlledZoneNum).CoolLoad > 0.0) {
            state.dataSize->CalcZoneSizing(state.dataSize->CurOverallSimDay, ControlledZoneNum).CoolZoneRetTemp = RetTemp;
            if (state.dataHeatBalFanSys->TempZoneThermostatSetPoint(ActualZoneNum) > 0.0) {
                state.dataSize->CalcZoneSizing(state.dataSize->CurOverallSimDay, ControlledZoneNum).CoolTstatTemp =
                    state.dataHeatBalFanSys->TempZoneThermostatSetPoint(ActualZoneNum);
            } else {
                state.dataSize->CalcZoneSizing(state.dataSize->CurOverallSimDay, ControlledZoneNum).CoolTstatTemp =
                    state.dataHeatBalFanSys->ZoneThermostatSetPointHi(ActualZoneNum);
            }
            state.dataSize->CalcZoneSizing(state.dataSize->CurOverallSimDay, ControlledZoneNum).HeatTstatTemp =
                state.dataHeatBalFanSys->ZoneThermostatSetPointLo(ActualZoneNum);
        } else {
            state.dataSize->CalcZoneSizing(state.dataSize->CurOverallSimDay, ControlledZoneNum).CoolZoneRetTemp = RetTemp;
            state.dataSize->CalcZoneSizing(state.dataSize->CurOverallSimDay, ControlledZoneNum).HeatTstatTemp =
                state.dataHeatBalFanSys->ZoneThermostatSetPointLo(ActualZoneNum);
            state.dataSize->CalcZoneSizing(state.dataSize->CurOverallSimDay, ControlledZoneNum).CoolTstatTemp =
                state.dataHeatBalFanSys->ZoneThermostatSetPointHi(ActualZoneNum);
        }
    }
}

void CalcDOASSupCondsForSizing(EnergyPlusData &state,
                               Real64 OutDB,        // outside air temperature [C]
                               Real64 OutHR,        // outside humidity ratio [kg Water / kg Dry Air]
                               int DOASControl,     // dedicated outside air control strategy
                               Real64 DOASLowTemp,  // DOAS low setpoint [C]
                               Real64 DOASHighTemp, // DOAS high setpoint [C]
                               Real64 W90H, // humidity ratio at DOAS high setpoint temperature and 90% relative humidity [kg Water / kg Dry Air]
                               Real64 W90L, // humidity ratio at DOAS low setpoint temperature and 90% relative humidity [kg Water / kg Dry Air]
                               Real64 &DOASSupTemp, // DOAS supply temperature [C]
                               Real64 &DOASSupHR    // DOAS Supply Humidity ratio [kg Water / kg Dry Air]
)
{
    // FUNCTION INFORMATION:
    //       AUTHOR         Fred Buhl
    //       DATE WRITTEN   March 2015
    //       MODIFIED
    //       RE-ENGINEERED  na

    // PURPOSE OF THIS FUNCTION:
    // This function calculates supply conditions for the direct outside air system
    // (DOAS) sizing calculations

    // METHODOLOGY EMPLOYED:
    // the supply temperature and humidity ratio are set depending on the design control method
    // and the outside air temperature

    // REFERENCES:
    // Consult the "DOAS Effect On Zone Sizing" new feature proposal and design documents

    // SUBROUTINE PARAMETER DEFINITIONS:
    static constexpr std::string_view RoutineName("CalcDOASSupCondsForSizing");

    // FUNCTION LOCAL VARIABLE DECLARATIONS:

    DOASSupTemp = 0.0;
    DOASSupHR = 0.0;
    // neutral supply air
    if (DOASControl == 1) {
        if (OutDB < DOASLowTemp) {
            DOASSupTemp = DOASLowTemp;
            DOASSupHR = OutHR;
        } else if (OutDB > DOASHighTemp) {
            DOASSupTemp = DOASHighTemp;
            DOASSupHR = min(OutHR, W90H);
        } else {
            DOASSupTemp = OutDB;
            DOASSupHR = OutHR;
        }
    }

    // neutral dehumidified supply air
    else if (DOASControl == 2) { //
        if (OutDB < DOASLowTemp) {
            DOASSupTemp = DOASHighTemp;
            DOASSupHR = OutHR;
        } else {
            DOASSupTemp = DOASHighTemp;
            DOASSupHR = min(OutHR, W90L);
        }
    }

    // cold supply air
    else if (DOASControl == 3) {
        if (OutDB < DOASLowTemp) {
            DOASSupTemp = DOASHighTemp;
            DOASSupHR = OutHR;
        } else {
            DOASSupTemp = DOASLowTemp;
            DOASSupHR = min(OutHR, W90L);
        }
    } else {
        ShowFatalError(state, std::string{RoutineName} + ":illegal DOAS design control strategy");
    }
}

void SetUpZoneSizingArrays(EnergyPlusData &state)
{

    // SUBROUTINE INFORMATION:
    //       AUTHOR         Fred Buhl
    //       DATE WRITTEN   December 2000
    //       MODIFIED       na
    //       RE-ENGINEERED  na

    // PURPOSE OF THIS SUBROUTINE:
    // Allocate and fill the ZoneSizing data array.

    // METHODOLOGY EMPLOYED:
    // Obtains data from Zone Sizing and Zone Equipment objects already input.

    // Using/Aliasing
    using EMSManager::ManageEMS;
    using ScheduleManager::GetScheduleMaxValue;
    using ZoneTempPredictorCorrector::VerifyThermostatInZone;

    // Locals
    int NumOfTimeStepInDay; // number of zone time steps in a day

    // SUBROUTINE LOCAL VARIABLE DECLARATIONS:
    int DesDayNum; // design day index
    // unused  INTEGER :: DesDayEnvrnNum   ! design day index
    int CtrlZoneNum;          // controlled zone index
    int ZoneSizNum;           // zone sizing input index
    Real64 TotPeopleInZone;   // total (maximum) number of people in a zone
    int PeopleNum;            // index of People structure
    Real64 OAFromPeople(0.0); // min OA calculated from zone occupancy [m3/s]
    Real64 OAFromArea(0.0);   // min OA calculated from zone area and OA flow per area [m3/s]
    int ZoneIndex;            // index of Zone Sizing zone name in zone array
    int ZoneSizIndex;         // zone sizing do loop index
    bool ErrorsFound(false);  // Set to true if errors in input, fatal at end of routine
    Real64 SchMax(0.0);       // maximum people multiplier value
    Real64 OAVolumeFlowRate;  // outside air flow rate (m3/s)
    bool UseOccSchFlag;       // flag to use occupancy schedule when calculating OA
    bool UseMinOASchFlag;     // flag to use min OA schedule when calculating OA

    // TODO MJW: Punt for now, sometimes unit test will get here and need these to be allocated, but simulations need them sooner
    if (!state.dataHeatBal->ZoneIntGain.allocated()) {
        state.dataHeatBal->ZoneIntGain.allocate(state.dataGlobal->NumOfZones);
        state.dataHeatBal->spaceIntGain.allocate(state.dataGlobal->numSpaces);
        state.dataHeatBal->spaceIntGainDevices.allocate(state.dataGlobal->numSpaces);
        state.dataDaylightingData->spacePowerReductionFactor.dimension(state.dataGlobal->numSpaces, 1.0);
    }

    for (ZoneSizIndex = 1; ZoneSizIndex <= state.dataSize->NumZoneSizingInput; ++ZoneSizIndex) {
        ZoneIndex = UtilityRoutines::FindItemInList(state.dataSize->ZoneSizingInput(ZoneSizIndex).ZoneName, state.dataHeatBal->Zone);
        if (ZoneIndex == 0) {
            ShowSevereError(state,
                            "SetUpZoneSizingArrays: Sizing:Zone=\"" + state.dataSize->ZoneSizingInput(ZoneSizIndex).ZoneName +
                                "\" references unknown zone");
            ErrorsFound = true;
        }
        if (std::any_of(state.dataZoneEquip->ZoneEquipConfig.begin(), state.dataZoneEquip->ZoneEquipConfig.end(), [](EquipConfiguration const &e) {
                return e.IsControlled;
            })) {
            ZoneIndex = UtilityRoutines::FindItemInList(
                state.dataSize->ZoneSizingInput(ZoneSizIndex).ZoneName, state.dataZoneEquip->ZoneEquipConfig, &EquipConfiguration::ZoneName);
            if (ZoneIndex == 0) {
                if (!state.dataGlobal->isPulseZoneSizing) {
                    ShowWarningError(state,
                                     "SetUpZoneSizingArrays: Requested Sizing for Zone=\"" + state.dataSize->ZoneSizingInput(ZoneSizIndex).ZoneName +
                                         "\", Zone is not found in the Controlled Zones List");
                }
            } else {
                state.dataSize->ZoneSizingInput(ZoneSizIndex).ZoneNum = ZoneIndex;
            }
            if (state.dataSize->ZoneSizingInput(ZoneSizIndex).CoolAirDesMethod == FromDDCalc ||
                state.dataSize->ZoneSizingInput(ZoneSizIndex).HeatAirDesMethod == FromDDCalc) {
                if (!VerifyThermostatInZone(state, state.dataSize->ZoneSizingInput(ZoneSizIndex).ZoneName)) {
                    if (!state.dataGlobal->isPulseZoneSizing) {
                        ShowWarningError(state,
                                         "SetUpZoneSizingArrays: Requested Sizing for Zone=\"" +
                                             state.dataSize->ZoneSizingInput(ZoneSizIndex).ZoneName +
                                             "\", Zone has no thermostat (ref: ZoneControl:Thermostat, et al)");
                    }
                }
            }
        } else {
            ShowSevereError(state, "SetUpZoneSizingArrays: Zone Sizing is requested but there are no ZoneHVAC:EquipmentConnections statements.");
            ErrorsFound = true;
        }
    }

    // Put Auto Sizing of Sizing:Zone inputs here!
    AutoCalcDOASControlStrategy(state);

    state.dataSize->ZoneSizing.allocate(state.dataEnvrn->TotDesDays + state.dataEnvrn->TotRunDesPersDays, state.dataGlobal->NumOfZones);
    state.dataSize->FinalZoneSizing.allocate(state.dataGlobal->NumOfZones);
    state.dataSize->CalcZoneSizing.allocate(state.dataEnvrn->TotDesDays + state.dataEnvrn->TotRunDesPersDays, state.dataGlobal->NumOfZones);
    state.dataSize->CalcFinalZoneSizing.allocate(state.dataGlobal->NumOfZones);
    state.dataSize->TermUnitFinalZoneSizing.allocate(state.dataSize->NumAirTerminalUnits);
    state.dataSize->DesDayWeath.allocate(state.dataEnvrn->TotDesDays + state.dataEnvrn->TotRunDesPersDays);
    NumOfTimeStepInDay = state.dataGlobal->NumOfTimeStepInHour * 24;
    state.dataZoneEquipmentManager->AvgData.allocate(NumOfTimeStepInDay);
    state.dataSize->CoolPeakDateHrMin.allocate(state.dataGlobal->NumOfZones);
    state.dataSize->HeatPeakDateHrMin.allocate(state.dataGlobal->NumOfZones);
    state.dataSize->ZoneSizThermSetPtHi.allocate(state.dataGlobal->NumOfZones);
    state.dataSize->ZoneSizThermSetPtLo.allocate(state.dataGlobal->NumOfZones);

    state.dataSize->CoolPeakDateHrMin = "";
    state.dataSize->HeatPeakDateHrMin = "";

    state.dataSize->ZoneSizThermSetPtHi = 0.0;
    state.dataSize->ZoneSizThermSetPtLo = 1000.0;

    for (DesDayNum = 1; DesDayNum <= state.dataEnvrn->TotDesDays + state.dataEnvrn->TotRunDesPersDays; ++DesDayNum) {
        state.dataSize->DesDayWeath(DesDayNum).Temp.allocate(state.dataGlobal->NumOfTimeStepInHour * 24);
        state.dataSize->DesDayWeath(DesDayNum).HumRat.allocate(state.dataGlobal->NumOfTimeStepInHour * 24);
        state.dataSize->DesDayWeath(DesDayNum).Press.allocate(state.dataGlobal->NumOfTimeStepInHour * 24);
        state.dataSize->DesDayWeath(DesDayNum).Temp = 0.0;
        state.dataSize->DesDayWeath(DesDayNum).HumRat = 0.0;
        state.dataSize->DesDayWeath(DesDayNum).Press = 0.0;
    }
    // Fill zone sizing arrays from input array
    for (DesDayNum = 1; DesDayNum <= state.dataEnvrn->TotDesDays + state.dataEnvrn->TotRunDesPersDays; ++DesDayNum) {
        for (CtrlZoneNum = 1; CtrlZoneNum <= state.dataGlobal->NumOfZones; ++CtrlZoneNum) {
            if (!state.dataZoneEquip->ZoneEquipConfig(CtrlZoneNum).IsControlled) continue;
            state.dataSize->ZoneSizing(DesDayNum, CtrlZoneNum).ZoneName = state.dataZoneEquip->ZoneEquipConfig(CtrlZoneNum).ZoneName;
            state.dataSize->ZoneSizing(DesDayNum, CtrlZoneNum).ActualZoneNum = state.dataZoneEquip->ZoneEquipConfig(CtrlZoneNum).ActualZoneNum;
            state.dataSize->CalcZoneSizing(DesDayNum, CtrlZoneNum).ZoneName = state.dataZoneEquip->ZoneEquipConfig(CtrlZoneNum).ZoneName;
            state.dataSize->CalcZoneSizing(DesDayNum, CtrlZoneNum).ActualZoneNum = state.dataZoneEquip->ZoneEquipConfig(CtrlZoneNum).ActualZoneNum;
            // For each Zone Sizing object, find the corresponding controlled zone
            ZoneSizNum = UtilityRoutines::FindItemInList(
                state.dataZoneEquip->ZoneEquipConfig(CtrlZoneNum).ZoneName, state.dataSize->ZoneSizingInput, &ZoneSizingInputData::ZoneName);
            if (ZoneSizNum > 0) { // move data from zone sizing input
                state.dataSize->ZoneSizing(DesDayNum, CtrlZoneNum).ZnCoolDgnSAMethod = state.dataSize->ZoneSizingInput(ZoneSizNum).ZnCoolDgnSAMethod;
                state.dataSize->ZoneSizing(DesDayNum, CtrlZoneNum).ZnHeatDgnSAMethod = state.dataSize->ZoneSizingInput(ZoneSizNum).ZnHeatDgnSAMethod;
                state.dataSize->ZoneSizing(DesDayNum, CtrlZoneNum).CoolDesTemp = state.dataSize->ZoneSizingInput(ZoneSizNum).CoolDesTemp;
                state.dataSize->ZoneSizing(DesDayNum, CtrlZoneNum).HeatDesTemp = state.dataSize->ZoneSizingInput(ZoneSizNum).HeatDesTemp;
                state.dataSize->ZoneSizing(DesDayNum, CtrlZoneNum).CoolDesTempDiff = state.dataSize->ZoneSizingInput(ZoneSizNum).CoolDesTempDiff;
                state.dataSize->ZoneSizing(DesDayNum, CtrlZoneNum).HeatDesTempDiff = state.dataSize->ZoneSizingInput(ZoneSizNum).HeatDesTempDiff;
                state.dataSize->ZoneSizing(DesDayNum, CtrlZoneNum).CoolDesHumRat = state.dataSize->ZoneSizingInput(ZoneSizNum).CoolDesHumRat;
                state.dataSize->ZoneSizing(DesDayNum, CtrlZoneNum).HeatDesHumRat = state.dataSize->ZoneSizingInput(ZoneSizNum).HeatDesHumRat;
                state.dataSize->ZoneSizing(DesDayNum, CtrlZoneNum).CoolAirDesMethod = state.dataSize->ZoneSizingInput(ZoneSizNum).CoolAirDesMethod;
                state.dataSize->ZoneSizing(DesDayNum, CtrlZoneNum).HeatAirDesMethod = state.dataSize->ZoneSizingInput(ZoneSizNum).HeatAirDesMethod;
                state.dataSize->ZoneSizing(DesDayNum, CtrlZoneNum).InpDesCoolAirFlow = state.dataSize->ZoneSizingInput(ZoneSizNum).DesCoolAirFlow;
                state.dataSize->ZoneSizing(DesDayNum, CtrlZoneNum).DesCoolMinAirFlowPerArea =
                    state.dataSize->ZoneSizingInput(ZoneSizNum).DesCoolMinAirFlowPerArea;
                state.dataSize->ZoneSizing(DesDayNum, CtrlZoneNum).DesCoolMinAirFlow = state.dataSize->ZoneSizingInput(ZoneSizNum).DesCoolMinAirFlow;
                state.dataSize->ZoneSizing(DesDayNum, CtrlZoneNum).DesCoolMinAirFlowFrac =
                    state.dataSize->ZoneSizingInput(ZoneSizNum).DesCoolMinAirFlowFrac;
                state.dataSize->ZoneSizing(DesDayNum, CtrlZoneNum).InpDesHeatAirFlow = state.dataSize->ZoneSizingInput(ZoneSizNum).DesHeatAirFlow;
                state.dataSize->ZoneSizing(DesDayNum, CtrlZoneNum).DesHeatMaxAirFlowPerArea =
                    state.dataSize->ZoneSizingInput(ZoneSizNum).DesHeatMaxAirFlowPerArea;
                state.dataSize->ZoneSizing(DesDayNum, CtrlZoneNum).DesHeatMaxAirFlow = state.dataSize->ZoneSizingInput(ZoneSizNum).DesHeatMaxAirFlow;
                state.dataSize->ZoneSizing(DesDayNum, CtrlZoneNum).DesHeatMaxAirFlowFrac =
                    state.dataSize->ZoneSizingInput(ZoneSizNum).DesHeatMaxAirFlowFrac;
                state.dataSize->ZoneSizing(DesDayNum, CtrlZoneNum).HeatSizingFactor = state.dataSize->ZoneSizingInput(ZoneSizNum).HeatSizingFactor;
                state.dataSize->ZoneSizing(DesDayNum, CtrlZoneNum).CoolSizingFactor = state.dataSize->ZoneSizingInput(ZoneSizNum).CoolSizingFactor;
                state.dataSize->ZoneSizing(DesDayNum, CtrlZoneNum).AccountForDOAS = state.dataSize->ZoneSizingInput(ZoneSizNum).AccountForDOAS;
                state.dataSize->ZoneSizing(DesDayNum, CtrlZoneNum).DOASControlStrategy =
                    state.dataSize->ZoneSizingInput(ZoneSizNum).DOASControlStrategy;
                state.dataSize->ZoneSizing(DesDayNum, CtrlZoneNum).DOASLowSetpoint = state.dataSize->ZoneSizingInput(ZoneSizNum).DOASLowSetpoint;
                state.dataSize->ZoneSizing(DesDayNum, CtrlZoneNum).DOASHighSetpoint = state.dataSize->ZoneSizingInput(ZoneSizNum).DOASHighSetpoint;
                state.dataSize->CalcZoneSizing(DesDayNum, CtrlZoneNum).ZnCoolDgnSAMethod =
                    state.dataSize->ZoneSizingInput(ZoneSizNum).ZnCoolDgnSAMethod;
                state.dataSize->CalcZoneSizing(DesDayNum, CtrlZoneNum).ZnHeatDgnSAMethod =
                    state.dataSize->ZoneSizingInput(ZoneSizNum).ZnHeatDgnSAMethod;
                state.dataSize->CalcZoneSizing(DesDayNum, CtrlZoneNum).CoolDesTemp = state.dataSize->ZoneSizingInput(ZoneSizNum).CoolDesTemp;
                state.dataSize->CalcZoneSizing(DesDayNum, CtrlZoneNum).HeatDesTemp = state.dataSize->ZoneSizingInput(ZoneSizNum).HeatDesTemp;
                state.dataSize->CalcZoneSizing(DesDayNum, CtrlZoneNum).CoolDesTempDiff = state.dataSize->ZoneSizingInput(ZoneSizNum).CoolDesTempDiff;
                state.dataSize->CalcZoneSizing(DesDayNum, CtrlZoneNum).HeatDesTempDiff = state.dataSize->ZoneSizingInput(ZoneSizNum).HeatDesTempDiff;
                state.dataSize->CalcZoneSizing(DesDayNum, CtrlZoneNum).CoolDesHumRat = state.dataSize->ZoneSizingInput(ZoneSizNum).CoolDesHumRat;
                state.dataSize->CalcZoneSizing(DesDayNum, CtrlZoneNum).HeatDesHumRat = state.dataSize->ZoneSizingInput(ZoneSizNum).HeatDesHumRat;
                state.dataSize->CalcZoneSizing(DesDayNum, CtrlZoneNum).CoolAirDesMethod =
                    state.dataSize->ZoneSizingInput(ZoneSizNum).CoolAirDesMethod;
                state.dataSize->CalcZoneSizing(DesDayNum, CtrlZoneNum).HeatAirDesMethod =
                    state.dataSize->ZoneSizingInput(ZoneSizNum).HeatAirDesMethod;
                state.dataSize->CalcZoneSizing(DesDayNum, CtrlZoneNum).InpDesCoolAirFlow = state.dataSize->ZoneSizingInput(ZoneSizNum).DesCoolAirFlow;
                state.dataSize->CalcZoneSizing(DesDayNum, CtrlZoneNum).DesCoolMinAirFlowPerArea =
                    state.dataSize->ZoneSizingInput(ZoneSizNum).DesCoolMinAirFlowPerArea;
                state.dataSize->CalcZoneSizing(DesDayNum, CtrlZoneNum).DesCoolMinAirFlow =
                    state.dataSize->ZoneSizingInput(ZoneSizNum).DesCoolMinAirFlow;
                state.dataSize->CalcZoneSizing(DesDayNum, CtrlZoneNum).DesCoolMinAirFlowFrac =
                    state.dataSize->ZoneSizingInput(ZoneSizNum).DesCoolMinAirFlowFrac;
                state.dataSize->CalcZoneSizing(DesDayNum, CtrlZoneNum).InpDesHeatAirFlow = state.dataSize->ZoneSizingInput(ZoneSizNum).DesHeatAirFlow;
                state.dataSize->CalcZoneSizing(DesDayNum, CtrlZoneNum).DesHeatMaxAirFlowPerArea =
                    state.dataSize->ZoneSizingInput(ZoneSizNum).DesHeatMaxAirFlowPerArea;
                state.dataSize->CalcZoneSizing(DesDayNum, CtrlZoneNum).DesHeatMaxAirFlow =
                    state.dataSize->ZoneSizingInput(ZoneSizNum).DesHeatMaxAirFlow;
                state.dataSize->CalcZoneSizing(DesDayNum, CtrlZoneNum).DesHeatMaxAirFlowFrac =
                    state.dataSize->ZoneSizingInput(ZoneSizNum).DesHeatMaxAirFlowFrac;
                state.dataSize->CalcZoneSizing(DesDayNum, CtrlZoneNum).HeatSizingFactor =
                    state.dataSize->ZoneSizingInput(ZoneSizNum).HeatSizingFactor;
                state.dataSize->CalcZoneSizing(DesDayNum, CtrlZoneNum).CoolSizingFactor =
                    state.dataSize->ZoneSizingInput(ZoneSizNum).CoolSizingFactor;
                state.dataSize->CalcZoneSizing(DesDayNum, CtrlZoneNum).AccountForDOAS = state.dataSize->ZoneSizingInput(ZoneSizNum).AccountForDOAS;
                state.dataSize->CalcZoneSizing(DesDayNum, CtrlZoneNum).DOASControlStrategy =
                    state.dataSize->ZoneSizingInput(ZoneSizNum).DOASControlStrategy;
                state.dataSize->CalcZoneSizing(DesDayNum, CtrlZoneNum).DOASLowSetpoint = state.dataSize->ZoneSizingInput(ZoneSizNum).DOASLowSetpoint;
                state.dataSize->CalcZoneSizing(DesDayNum, CtrlZoneNum).DOASHighSetpoint =
                    state.dataSize->ZoneSizingInput(ZoneSizNum).DOASHighSetpoint;
            } else { // Every controlled zone must be simulated, so set missing inputs to the first
                // LKL I think this is sufficient for warning -- no need for array
                if (DesDayNum == 1) {
                    if (!state.dataGlobal->isPulseZoneSizing) {
                        ShowWarningError(state,
                                         "SetUpZoneSizingArrays: Sizing for Zone=\"" + state.dataZoneEquip->ZoneEquipConfig(CtrlZoneNum).ZoneName +
                                             "\" will use Sizing:Zone specifications listed for Zone=\"" +
                                             state.dataSize->ZoneSizingInput(1).ZoneName + "\".");
                    }
                    // Following needs to be implemented first:
                    //          CALL ShowContinueError(state, '  A better option would be to set up global ZoneList objects for Sizing:Zone objects.')
                }
                state.dataSize->ZoneSizing(DesDayNum, CtrlZoneNum).ZnCoolDgnSAMethod = state.dataSize->ZoneSizingInput(1).ZnCoolDgnSAMethod;
                state.dataSize->ZoneSizing(DesDayNum, CtrlZoneNum).ZnHeatDgnSAMethod = state.dataSize->ZoneSizingInput(1).ZnHeatDgnSAMethod;
                state.dataSize->ZoneSizing(DesDayNum, CtrlZoneNum).CoolDesTemp = state.dataSize->ZoneSizingInput(1).CoolDesTemp;
                state.dataSize->ZoneSizing(DesDayNum, CtrlZoneNum).HeatDesTemp = state.dataSize->ZoneSizingInput(1).HeatDesTemp;
                state.dataSize->ZoneSizing(DesDayNum, CtrlZoneNum).CoolDesTempDiff = state.dataSize->ZoneSizingInput(1).CoolDesTempDiff;
                state.dataSize->ZoneSizing(DesDayNum, CtrlZoneNum).HeatDesTempDiff = state.dataSize->ZoneSizingInput(1).HeatDesTempDiff;
                state.dataSize->ZoneSizing(DesDayNum, CtrlZoneNum).CoolDesHumRat = state.dataSize->ZoneSizingInput(1).CoolDesHumRat;
                state.dataSize->ZoneSizing(DesDayNum, CtrlZoneNum).HeatDesHumRat = state.dataSize->ZoneSizingInput(1).HeatDesHumRat;
                state.dataSize->ZoneSizing(DesDayNum, CtrlZoneNum).CoolAirDesMethod = state.dataSize->ZoneSizingInput(1).CoolAirDesMethod;
                state.dataSize->ZoneSizing(DesDayNum, CtrlZoneNum).HeatAirDesMethod = state.dataSize->ZoneSizingInput(1).HeatAirDesMethod;
                state.dataSize->ZoneSizing(DesDayNum, CtrlZoneNum).InpDesCoolAirFlow = state.dataSize->ZoneSizingInput(1).DesCoolAirFlow;
                state.dataSize->ZoneSizing(DesDayNum, CtrlZoneNum).DesCoolMinAirFlowPerArea =
                    state.dataSize->ZoneSizingInput(1).DesCoolMinAirFlowPerArea;
                state.dataSize->ZoneSizing(DesDayNum, CtrlZoneNum).DesCoolMinAirFlow = state.dataSize->ZoneSizingInput(1).DesCoolMinAirFlow;
                state.dataSize->ZoneSizing(DesDayNum, CtrlZoneNum).DesCoolMinAirFlowFrac = state.dataSize->ZoneSizingInput(1).DesCoolMinAirFlowFrac;
                state.dataSize->ZoneSizing(DesDayNum, CtrlZoneNum).InpDesHeatAirFlow = state.dataSize->ZoneSizingInput(1).DesHeatAirFlow;
                state.dataSize->ZoneSizing(DesDayNum, CtrlZoneNum).DesHeatMaxAirFlowPerArea =
                    state.dataSize->ZoneSizingInput(1).DesHeatMaxAirFlowPerArea;
                state.dataSize->ZoneSizing(DesDayNum, CtrlZoneNum).DesHeatMaxAirFlow = state.dataSize->ZoneSizingInput(1).DesHeatMaxAirFlow;
                state.dataSize->ZoneSizing(DesDayNum, CtrlZoneNum).DesHeatMaxAirFlowFrac = state.dataSize->ZoneSizingInput(1).DesHeatMaxAirFlowFrac;
                state.dataSize->ZoneSizing(DesDayNum, CtrlZoneNum).HeatSizingFactor = state.dataSize->ZoneSizingInput(1).HeatSizingFactor;
                state.dataSize->ZoneSizing(DesDayNum, CtrlZoneNum).CoolSizingFactor = state.dataSize->ZoneSizingInput(1).CoolSizingFactor;
                state.dataSize->ZoneSizing(DesDayNum, CtrlZoneNum).AccountForDOAS = state.dataSize->ZoneSizingInput(1).AccountForDOAS;
                state.dataSize->ZoneSizing(DesDayNum, CtrlZoneNum).DOASControlStrategy = state.dataSize->ZoneSizingInput(1).DOASControlStrategy;
                state.dataSize->ZoneSizing(DesDayNum, CtrlZoneNum).DOASLowSetpoint = state.dataSize->ZoneSizingInput(1).DOASLowSetpoint;
                state.dataSize->ZoneSizing(DesDayNum, CtrlZoneNum).DOASHighSetpoint = state.dataSize->ZoneSizingInput(1).DOASHighSetpoint;
                state.dataSize->CalcZoneSizing(DesDayNum, CtrlZoneNum).ZnCoolDgnSAMethod = state.dataSize->ZoneSizingInput(1).ZnCoolDgnSAMethod;
                state.dataSize->CalcZoneSizing(DesDayNum, CtrlZoneNum).ZnHeatDgnSAMethod = state.dataSize->ZoneSizingInput(1).ZnHeatDgnSAMethod;
                state.dataSize->CalcZoneSizing(DesDayNum, CtrlZoneNum).CoolDesTemp = state.dataSize->ZoneSizingInput(1).CoolDesTemp;
                state.dataSize->CalcZoneSizing(DesDayNum, CtrlZoneNum).HeatDesTemp = state.dataSize->ZoneSizingInput(1).HeatDesTemp;
                state.dataSize->CalcZoneSizing(DesDayNum, CtrlZoneNum).CoolDesTempDiff = state.dataSize->ZoneSizingInput(1).CoolDesTempDiff;
                state.dataSize->CalcZoneSizing(DesDayNum, CtrlZoneNum).HeatDesTempDiff = state.dataSize->ZoneSizingInput(1).HeatDesTempDiff;
                state.dataSize->CalcZoneSizing(DesDayNum, CtrlZoneNum).CoolDesHumRat = state.dataSize->ZoneSizingInput(1).CoolDesHumRat;
                state.dataSize->CalcZoneSizing(DesDayNum, CtrlZoneNum).HeatDesHumRat = state.dataSize->ZoneSizingInput(1).HeatDesHumRat;
                state.dataSize->CalcZoneSizing(DesDayNum, CtrlZoneNum).CoolAirDesMethod = state.dataSize->ZoneSizingInput(1).CoolAirDesMethod;
                state.dataSize->CalcZoneSizing(DesDayNum, CtrlZoneNum).HeatAirDesMethod = state.dataSize->ZoneSizingInput(1).HeatAirDesMethod;
                state.dataSize->CalcZoneSizing(DesDayNum, CtrlZoneNum).InpDesCoolAirFlow = state.dataSize->ZoneSizingInput(1).DesCoolAirFlow;
                state.dataSize->CalcZoneSizing(DesDayNum, CtrlZoneNum).DesCoolMinAirFlowPerArea =
                    state.dataSize->ZoneSizingInput(1).DesCoolMinAirFlowPerArea;
                state.dataSize->CalcZoneSizing(DesDayNum, CtrlZoneNum).DesCoolMinAirFlow = state.dataSize->ZoneSizingInput(1).DesCoolMinAirFlow;
                state.dataSize->CalcZoneSizing(DesDayNum, CtrlZoneNum).DesCoolMinAirFlowFrac =
                    state.dataSize->ZoneSizingInput(1).DesCoolMinAirFlowFrac;
                state.dataSize->CalcZoneSizing(DesDayNum, CtrlZoneNum).InpDesHeatAirFlow = state.dataSize->ZoneSizingInput(1).DesHeatAirFlow;
                state.dataSize->CalcZoneSizing(DesDayNum, CtrlZoneNum).DesHeatMaxAirFlowPerArea =
                    state.dataSize->ZoneSizingInput(1).DesHeatMaxAirFlowPerArea;
                state.dataSize->CalcZoneSizing(DesDayNum, CtrlZoneNum).DesHeatMaxAirFlow = state.dataSize->ZoneSizingInput(1).DesHeatMaxAirFlow;
                state.dataSize->CalcZoneSizing(DesDayNum, CtrlZoneNum).DesHeatMaxAirFlowFrac =
                    state.dataSize->ZoneSizingInput(1).DesHeatMaxAirFlowFrac;
                state.dataSize->CalcZoneSizing(DesDayNum, CtrlZoneNum).HeatSizingFactor = state.dataSize->ZoneSizingInput(1).HeatSizingFactor;
                state.dataSize->CalcZoneSizing(DesDayNum, CtrlZoneNum).CoolSizingFactor = state.dataSize->ZoneSizingInput(1).CoolSizingFactor;
                state.dataSize->CalcZoneSizing(DesDayNum, CtrlZoneNum).AccountForDOAS = state.dataSize->ZoneSizingInput(1).AccountForDOAS;
                state.dataSize->CalcZoneSizing(DesDayNum, CtrlZoneNum).DOASControlStrategy = state.dataSize->ZoneSizingInput(1).DOASControlStrategy;
                state.dataSize->CalcZoneSizing(DesDayNum, CtrlZoneNum).DOASLowSetpoint = state.dataSize->ZoneSizingInput(1).DOASLowSetpoint;
                state.dataSize->CalcZoneSizing(DesDayNum, CtrlZoneNum).DOASHighSetpoint = state.dataSize->ZoneSizingInput(1).DOASHighSetpoint;
            }
            state.dataSize->ZoneSizing(DesDayNum, CtrlZoneNum).allocateMemberArrays(NumOfTimeStepInDay);
            state.dataSize->CalcZoneSizing(DesDayNum, CtrlZoneNum).allocateMemberArrays(NumOfTimeStepInDay);
        }
    }

    for (CtrlZoneNum = 1; CtrlZoneNum <= state.dataGlobal->NumOfZones; ++CtrlZoneNum) {
        if (!state.dataZoneEquip->ZoneEquipConfig(CtrlZoneNum).IsControlled) continue;
        state.dataSize->FinalZoneSizing(CtrlZoneNum).ZoneName = state.dataZoneEquip->ZoneEquipConfig(CtrlZoneNum).ZoneName;
        state.dataSize->FinalZoneSizing(CtrlZoneNum).ActualZoneNum = state.dataZoneEquip->ZoneEquipConfig(CtrlZoneNum).ActualZoneNum;
        state.dataSize->CalcFinalZoneSizing(CtrlZoneNum).ZoneName = state.dataZoneEquip->ZoneEquipConfig(CtrlZoneNum).ZoneName;
        state.dataSize->CalcFinalZoneSizing(CtrlZoneNum).ActualZoneNum = state.dataZoneEquip->ZoneEquipConfig(CtrlZoneNum).ActualZoneNum;
        ZoneSizNum = UtilityRoutines::FindItemInList(
            state.dataZoneEquip->ZoneEquipConfig(CtrlZoneNum).ZoneName, state.dataSize->ZoneSizingInput, &ZoneSizingInputData::ZoneName);
        if (ZoneSizNum > 0) { // move data from zone sizing input
            state.dataSize->FinalZoneSizing(CtrlZoneNum).ZnCoolDgnSAMethod = state.dataSize->ZoneSizingInput(ZoneSizNum).ZnCoolDgnSAMethod;
            state.dataSize->FinalZoneSizing(CtrlZoneNum).ZnHeatDgnSAMethod = state.dataSize->ZoneSizingInput(ZoneSizNum).ZnHeatDgnSAMethod;
            state.dataSize->FinalZoneSizing(CtrlZoneNum).CoolDesTemp = state.dataSize->ZoneSizingInput(ZoneSizNum).CoolDesTemp;
            state.dataSize->FinalZoneSizing(CtrlZoneNum).HeatDesTemp = state.dataSize->ZoneSizingInput(ZoneSizNum).HeatDesTemp;
            state.dataSize->FinalZoneSizing(CtrlZoneNum).CoolDesTempDiff = state.dataSize->ZoneSizingInput(ZoneSizNum).CoolDesTempDiff;
            state.dataSize->FinalZoneSizing(CtrlZoneNum).HeatDesTempDiff = state.dataSize->ZoneSizingInput(ZoneSizNum).HeatDesTempDiff;
            state.dataSize->FinalZoneSizing(CtrlZoneNum).CoolDesHumRat = state.dataSize->ZoneSizingInput(ZoneSizNum).CoolDesHumRat;
            state.dataSize->FinalZoneSizing(CtrlZoneNum).HeatDesHumRat = state.dataSize->ZoneSizingInput(ZoneSizNum).HeatDesHumRat;
            state.dataSize->FinalZoneSizing(CtrlZoneNum).ZoneAirDistributionIndex =
                state.dataSize->ZoneSizingInput(ZoneSizNum).ZoneAirDistributionIndex;
            state.dataSize->FinalZoneSizing(CtrlZoneNum).ZoneDesignSpecOAIndex = state.dataSize->ZoneSizingInput(ZoneSizNum).ZoneDesignSpecOAIndex;
            state.dataSize->FinalZoneSizing(CtrlZoneNum).CoolAirDesMethod = state.dataSize->ZoneSizingInput(ZoneSizNum).CoolAirDesMethod;
            state.dataSize->FinalZoneSizing(CtrlZoneNum).HeatAirDesMethod = state.dataSize->ZoneSizingInput(ZoneSizNum).HeatAirDesMethod;
            state.dataSize->FinalZoneSizing(CtrlZoneNum).InpDesCoolAirFlow = state.dataSize->ZoneSizingInput(ZoneSizNum).DesCoolAirFlow;
            state.dataSize->FinalZoneSizing(CtrlZoneNum).DesCoolMinAirFlowPerArea =
                state.dataSize->ZoneSizingInput(ZoneSizNum).DesCoolMinAirFlowPerArea;
            state.dataSize->FinalZoneSizing(CtrlZoneNum).DesCoolMinAirFlow = state.dataSize->ZoneSizingInput(ZoneSizNum).DesCoolMinAirFlow;
            state.dataSize->FinalZoneSizing(CtrlZoneNum).DesCoolMinAirFlowFrac = state.dataSize->ZoneSizingInput(ZoneSizNum).DesCoolMinAirFlowFrac;
            state.dataSize->FinalZoneSizing(CtrlZoneNum).InpDesHeatAirFlow = state.dataSize->ZoneSizingInput(ZoneSizNum).DesHeatAirFlow;
            state.dataSize->FinalZoneSizing(CtrlZoneNum).DesHeatMaxAirFlowPerArea =
                state.dataSize->ZoneSizingInput(ZoneSizNum).DesHeatMaxAirFlowPerArea;
            state.dataSize->FinalZoneSizing(CtrlZoneNum).DesHeatMaxAirFlow = state.dataSize->ZoneSizingInput(ZoneSizNum).DesHeatMaxAirFlow;
            state.dataSize->FinalZoneSizing(CtrlZoneNum).DesHeatMaxAirFlowFrac = state.dataSize->ZoneSizingInput(ZoneSizNum).DesHeatMaxAirFlowFrac;
            state.dataSize->FinalZoneSizing(CtrlZoneNum).HeatSizingFactor = state.dataSize->ZoneSizingInput(ZoneSizNum).HeatSizingFactor;
            state.dataSize->FinalZoneSizing(CtrlZoneNum).CoolSizingFactor = state.dataSize->ZoneSizingInput(ZoneSizNum).CoolSizingFactor;
            state.dataSize->FinalZoneSizing(CtrlZoneNum).AccountForDOAS = state.dataSize->ZoneSizingInput(ZoneSizNum).AccountForDOAS;
            state.dataSize->FinalZoneSizing(CtrlZoneNum).DOASControlStrategy = state.dataSize->ZoneSizingInput(ZoneSizNum).DOASControlStrategy;
            state.dataSize->FinalZoneSizing(CtrlZoneNum).DOASLowSetpoint = state.dataSize->ZoneSizingInput(ZoneSizNum).DOASLowSetpoint;
            state.dataSize->FinalZoneSizing(CtrlZoneNum).DOASHighSetpoint = state.dataSize->ZoneSizingInput(ZoneSizNum).DOASHighSetpoint;
            state.dataSize->FinalZoneSizing(CtrlZoneNum).ZoneADEffCooling = state.dataSize->ZoneSizingInput(ZoneSizNum).ZoneADEffCooling;
            state.dataSize->FinalZoneSizing(CtrlZoneNum).ZoneADEffHeating = state.dataSize->ZoneSizingInput(ZoneSizNum).ZoneADEffHeating;
            state.dataSize->FinalZoneSizing(CtrlZoneNum).ZoneSecondaryRecirculation =
                state.dataSize->ZoneSizingInput(ZoneSizNum).ZoneSecondaryRecirculation;
            state.dataSize->FinalZoneSizing(CtrlZoneNum).ZoneVentilationEff = state.dataSize->ZoneSizingInput(ZoneSizNum).ZoneVentilationEff;
            state.dataSize->CalcFinalZoneSizing(CtrlZoneNum).ZnCoolDgnSAMethod = state.dataSize->ZoneSizingInput(ZoneSizNum).ZnCoolDgnSAMethod;
            state.dataSize->CalcFinalZoneSizing(CtrlZoneNum).ZnHeatDgnSAMethod = state.dataSize->ZoneSizingInput(ZoneSizNum).ZnHeatDgnSAMethod;
            state.dataSize->CalcFinalZoneSizing(CtrlZoneNum).CoolDesTemp = state.dataSize->ZoneSizingInput(ZoneSizNum).CoolDesTemp;
            state.dataSize->CalcFinalZoneSizing(CtrlZoneNum).HeatDesTemp = state.dataSize->ZoneSizingInput(ZoneSizNum).HeatDesTemp;
            state.dataSize->CalcFinalZoneSizing(CtrlZoneNum).CoolDesTempDiff = state.dataSize->ZoneSizingInput(ZoneSizNum).CoolDesTempDiff;
            state.dataSize->CalcFinalZoneSizing(CtrlZoneNum).HeatDesTempDiff = state.dataSize->ZoneSizingInput(ZoneSizNum).HeatDesTempDiff;
            state.dataSize->CalcFinalZoneSizing(CtrlZoneNum).CoolDesHumRat = state.dataSize->ZoneSizingInput(ZoneSizNum).CoolDesHumRat;
            state.dataSize->CalcFinalZoneSizing(CtrlZoneNum).HeatDesHumRat = state.dataSize->ZoneSizingInput(ZoneSizNum).HeatDesHumRat;
            state.dataSize->CalcFinalZoneSizing(CtrlZoneNum).ZoneAirDistributionIndex =
                state.dataSize->ZoneSizingInput(ZoneSizNum).ZoneAirDistributionIndex;
            state.dataSize->CalcFinalZoneSizing(CtrlZoneNum).ZoneDesignSpecOAIndex =
                state.dataSize->ZoneSizingInput(ZoneSizNum).ZoneDesignSpecOAIndex;
            state.dataSize->CalcFinalZoneSizing(CtrlZoneNum).CoolAirDesMethod = state.dataSize->ZoneSizingInput(ZoneSizNum).CoolAirDesMethod;
            state.dataSize->CalcFinalZoneSizing(CtrlZoneNum).HeatAirDesMethod = state.dataSize->ZoneSizingInput(ZoneSizNum).HeatAirDesMethod;
            state.dataSize->CalcFinalZoneSizing(CtrlZoneNum).InpDesCoolAirFlow = state.dataSize->ZoneSizingInput(ZoneSizNum).DesCoolAirFlow;
            state.dataSize->CalcFinalZoneSizing(CtrlZoneNum).DesCoolMinAirFlowPerArea =
                state.dataSize->ZoneSizingInput(ZoneSizNum).DesCoolMinAirFlowPerArea;
            state.dataSize->CalcFinalZoneSizing(CtrlZoneNum).DesCoolMinAirFlow = state.dataSize->ZoneSizingInput(ZoneSizNum).DesCoolMinAirFlow;
            state.dataSize->CalcFinalZoneSizing(CtrlZoneNum).DesCoolMinAirFlowFrac =
                state.dataSize->ZoneSizingInput(ZoneSizNum).DesCoolMinAirFlowFrac;
            state.dataSize->CalcFinalZoneSizing(CtrlZoneNum).InpDesHeatAirFlow = state.dataSize->ZoneSizingInput(ZoneSizNum).DesHeatAirFlow;
            state.dataSize->CalcFinalZoneSizing(CtrlZoneNum).DesHeatMaxAirFlowPerArea =
                state.dataSize->ZoneSizingInput(ZoneSizNum).DesHeatMaxAirFlowPerArea;
            state.dataSize->CalcFinalZoneSizing(CtrlZoneNum).DesHeatMaxAirFlow = state.dataSize->ZoneSizingInput(ZoneSizNum).DesHeatMaxAirFlow;
            state.dataSize->CalcFinalZoneSizing(CtrlZoneNum).DesHeatMaxAirFlowFrac =
                state.dataSize->ZoneSizingInput(ZoneSizNum).DesHeatMaxAirFlowFrac;
            state.dataSize->CalcFinalZoneSizing(CtrlZoneNum).HeatSizingFactor = state.dataSize->ZoneSizingInput(ZoneSizNum).HeatSizingFactor;
            state.dataSize->CalcFinalZoneSizing(CtrlZoneNum).CoolSizingFactor = state.dataSize->ZoneSizingInput(ZoneSizNum).CoolSizingFactor;
            state.dataSize->CalcFinalZoneSizing(CtrlZoneNum).AccountForDOAS = state.dataSize->ZoneSizingInput(ZoneSizNum).AccountForDOAS;
            state.dataSize->CalcFinalZoneSizing(CtrlZoneNum).DOASControlStrategy = state.dataSize->ZoneSizingInput(ZoneSizNum).DOASControlStrategy;
            state.dataSize->CalcFinalZoneSizing(CtrlZoneNum).DOASLowSetpoint = state.dataSize->ZoneSizingInput(ZoneSizNum).DOASLowSetpoint;
            state.dataSize->CalcFinalZoneSizing(CtrlZoneNum).DOASHighSetpoint = state.dataSize->ZoneSizingInput(ZoneSizNum).DOASHighSetpoint;
            state.dataSize->CalcFinalZoneSizing(CtrlZoneNum).ZoneADEffCooling = state.dataSize->ZoneSizingInput(ZoneSizNum).ZoneADEffCooling;
            state.dataSize->CalcFinalZoneSizing(CtrlZoneNum).ZoneADEffHeating = state.dataSize->ZoneSizingInput(ZoneSizNum).ZoneADEffHeating;
        } else { // Every controlled zone must be simulated, so set missing inputs to the first
            state.dataSize->FinalZoneSizing(CtrlZoneNum).ZnCoolDgnSAMethod = state.dataSize->ZoneSizingInput(1).ZnCoolDgnSAMethod;
            state.dataSize->FinalZoneSizing(CtrlZoneNum).ZnHeatDgnSAMethod = state.dataSize->ZoneSizingInput(1).ZnHeatDgnSAMethod;
            state.dataSize->FinalZoneSizing(CtrlZoneNum).CoolDesTemp = state.dataSize->ZoneSizingInput(1).CoolDesTemp;
            state.dataSize->FinalZoneSizing(CtrlZoneNum).HeatDesTemp = state.dataSize->ZoneSizingInput(1).HeatDesTemp;
            state.dataSize->FinalZoneSizing(CtrlZoneNum).CoolDesTempDiff = state.dataSize->ZoneSizingInput(1).CoolDesTempDiff;
            state.dataSize->FinalZoneSizing(CtrlZoneNum).HeatDesTempDiff = state.dataSize->ZoneSizingInput(1).HeatDesTempDiff;
            state.dataSize->FinalZoneSizing(CtrlZoneNum).CoolDesHumRat = state.dataSize->ZoneSizingInput(1).CoolDesHumRat;
            state.dataSize->FinalZoneSizing(CtrlZoneNum).HeatDesHumRat = state.dataSize->ZoneSizingInput(1).HeatDesHumRat;
            state.dataSize->FinalZoneSizing(CtrlZoneNum).ZoneAirDistributionIndex = state.dataSize->ZoneSizingInput(1).ZoneAirDistributionIndex;
            state.dataSize->FinalZoneSizing(CtrlZoneNum).ZoneDesignSpecOAIndex = state.dataSize->ZoneSizingInput(1).ZoneDesignSpecOAIndex;
            state.dataSize->FinalZoneSizing(CtrlZoneNum).CoolAirDesMethod = state.dataSize->ZoneSizingInput(1).CoolAirDesMethod;
            state.dataSize->FinalZoneSizing(CtrlZoneNum).HeatAirDesMethod = state.dataSize->ZoneSizingInput(1).HeatAirDesMethod;
            state.dataSize->FinalZoneSizing(CtrlZoneNum).InpDesCoolAirFlow = state.dataSize->ZoneSizingInput(1).DesCoolAirFlow;
            state.dataSize->FinalZoneSizing(CtrlZoneNum).DesCoolMinAirFlowPerArea = state.dataSize->ZoneSizingInput(1).DesCoolMinAirFlowPerArea;
            state.dataSize->FinalZoneSizing(CtrlZoneNum).DesCoolMinAirFlow = state.dataSize->ZoneSizingInput(1).DesCoolMinAirFlow;
            state.dataSize->FinalZoneSizing(CtrlZoneNum).DesCoolMinAirFlowFrac = state.dataSize->ZoneSizingInput(1).DesCoolMinAirFlowFrac;
            state.dataSize->FinalZoneSizing(CtrlZoneNum).InpDesHeatAirFlow = state.dataSize->ZoneSizingInput(1).DesHeatAirFlow;
            state.dataSize->FinalZoneSizing(CtrlZoneNum).DesHeatMaxAirFlowPerArea = state.dataSize->ZoneSizingInput(1).DesHeatMaxAirFlowPerArea;
            state.dataSize->FinalZoneSizing(CtrlZoneNum).DesHeatMaxAirFlow = state.dataSize->ZoneSizingInput(1).DesHeatMaxAirFlow;
            state.dataSize->FinalZoneSizing(CtrlZoneNum).DesHeatMaxAirFlowFrac = state.dataSize->ZoneSizingInput(1).DesHeatMaxAirFlowFrac;
            state.dataSize->FinalZoneSizing(CtrlZoneNum).HeatSizingFactor = state.dataSize->ZoneSizingInput(1).HeatSizingFactor;
            state.dataSize->FinalZoneSizing(CtrlZoneNum).CoolSizingFactor = state.dataSize->ZoneSizingInput(1).CoolSizingFactor;
            state.dataSize->FinalZoneSizing(CtrlZoneNum).AccountForDOAS = state.dataSize->ZoneSizingInput(1).AccountForDOAS;
            state.dataSize->FinalZoneSizing(CtrlZoneNum).DOASControlStrategy = state.dataSize->ZoneSizingInput(1).DOASControlStrategy;
            state.dataSize->FinalZoneSizing(CtrlZoneNum).DOASLowSetpoint = state.dataSize->ZoneSizingInput(1).DOASLowSetpoint;
            state.dataSize->FinalZoneSizing(CtrlZoneNum).DOASHighSetpoint = state.dataSize->ZoneSizingInput(1).DOASHighSetpoint;
            state.dataSize->FinalZoneSizing(CtrlZoneNum).ZoneADEffCooling = state.dataSize->ZoneSizingInput(1).ZoneADEffCooling;
            state.dataSize->FinalZoneSizing(CtrlZoneNum).ZoneADEffHeating = state.dataSize->ZoneSizingInput(1).ZoneADEffHeating;
            state.dataSize->FinalZoneSizing(CtrlZoneNum).ZoneSecondaryRecirculation = state.dataSize->ZoneSizingInput(1).ZoneSecondaryRecirculation;
            state.dataSize->FinalZoneSizing(CtrlZoneNum).ZoneVentilationEff = state.dataSize->ZoneSizingInput(1).ZoneVentilationEff;
            state.dataSize->CalcFinalZoneSizing(CtrlZoneNum).ZnCoolDgnSAMethod = state.dataSize->ZoneSizingInput(1).ZnCoolDgnSAMethod;
            state.dataSize->CalcFinalZoneSizing(CtrlZoneNum).ZnHeatDgnSAMethod = state.dataSize->ZoneSizingInput(1).ZnHeatDgnSAMethod;
            state.dataSize->CalcFinalZoneSizing(CtrlZoneNum).CoolDesTemp = state.dataSize->ZoneSizingInput(1).CoolDesTemp;
            state.dataSize->CalcFinalZoneSizing(CtrlZoneNum).HeatDesTemp = state.dataSize->ZoneSizingInput(1).HeatDesTemp;
            state.dataSize->CalcFinalZoneSizing(CtrlZoneNum).CoolDesTempDiff = state.dataSize->ZoneSizingInput(1).CoolDesTempDiff;
            state.dataSize->CalcFinalZoneSizing(CtrlZoneNum).HeatDesTempDiff = state.dataSize->ZoneSizingInput(1).HeatDesTempDiff;
            state.dataSize->CalcFinalZoneSizing(CtrlZoneNum).CoolDesHumRat = state.dataSize->ZoneSizingInput(1).CoolDesHumRat;
            state.dataSize->CalcFinalZoneSizing(CtrlZoneNum).HeatDesHumRat = state.dataSize->ZoneSizingInput(1).HeatDesHumRat;
            state.dataSize->CalcFinalZoneSizing(CtrlZoneNum).ZoneAirDistributionIndex = state.dataSize->ZoneSizingInput(1).ZoneAirDistributionIndex;
            state.dataSize->CalcFinalZoneSizing(CtrlZoneNum).ZoneDesignSpecOAIndex = state.dataSize->ZoneSizingInput(1).ZoneDesignSpecOAIndex;
            state.dataSize->CalcFinalZoneSizing(CtrlZoneNum).CoolAirDesMethod = state.dataSize->ZoneSizingInput(1).CoolAirDesMethod;
            state.dataSize->CalcFinalZoneSizing(CtrlZoneNum).HeatAirDesMethod = state.dataSize->ZoneSizingInput(1).HeatAirDesMethod;
            state.dataSize->CalcFinalZoneSizing(CtrlZoneNum).InpDesCoolAirFlow = state.dataSize->ZoneSizingInput(1).DesCoolAirFlow;
            state.dataSize->CalcFinalZoneSizing(CtrlZoneNum).DesCoolMinAirFlowPerArea = state.dataSize->ZoneSizingInput(1).DesCoolMinAirFlowPerArea;
            state.dataSize->CalcFinalZoneSizing(CtrlZoneNum).DesCoolMinAirFlow = state.dataSize->ZoneSizingInput(1).DesCoolMinAirFlow;
            state.dataSize->CalcFinalZoneSizing(CtrlZoneNum).DesCoolMinAirFlowFrac = state.dataSize->ZoneSizingInput(1).DesCoolMinAirFlowFrac;
            state.dataSize->CalcFinalZoneSizing(CtrlZoneNum).InpDesHeatAirFlow = state.dataSize->ZoneSizingInput(1).DesHeatAirFlow;
            state.dataSize->CalcFinalZoneSizing(CtrlZoneNum).DesHeatMaxAirFlowPerArea = state.dataSize->ZoneSizingInput(1).DesHeatMaxAirFlowPerArea;
            state.dataSize->CalcFinalZoneSizing(CtrlZoneNum).DesHeatMaxAirFlow = state.dataSize->ZoneSizingInput(1).DesHeatMaxAirFlow;
            state.dataSize->CalcFinalZoneSizing(CtrlZoneNum).DesHeatMaxAirFlowFrac = state.dataSize->ZoneSizingInput(1).DesHeatMaxAirFlowFrac;
            state.dataSize->CalcFinalZoneSizing(CtrlZoneNum).HeatSizingFactor = state.dataSize->ZoneSizingInput(1).HeatSizingFactor;
            state.dataSize->CalcFinalZoneSizing(CtrlZoneNum).CoolSizingFactor = state.dataSize->ZoneSizingInput(1).CoolSizingFactor;
            state.dataSize->CalcFinalZoneSizing(CtrlZoneNum).AccountForDOAS = state.dataSize->ZoneSizingInput(1).AccountForDOAS;
            state.dataSize->CalcFinalZoneSizing(CtrlZoneNum).DOASControlStrategy = state.dataSize->ZoneSizingInput(1).DOASControlStrategy;
            state.dataSize->CalcFinalZoneSizing(CtrlZoneNum).DOASLowSetpoint = state.dataSize->ZoneSizingInput(1).DOASLowSetpoint;
            state.dataSize->CalcFinalZoneSizing(CtrlZoneNum).DOASHighSetpoint = state.dataSize->ZoneSizingInput(1).DOASHighSetpoint;
            state.dataSize->CalcFinalZoneSizing(CtrlZoneNum).ZoneADEffCooling = state.dataSize->ZoneSizingInput(1).ZoneADEffCooling;
            state.dataSize->CalcFinalZoneSizing(CtrlZoneNum).ZoneADEffHeating = state.dataSize->ZoneSizingInput(1).ZoneADEffHeating;
        }
        state.dataSize->FinalZoneSizing(CtrlZoneNum).allocateMemberArrays(NumOfTimeStepInDay);
        state.dataSize->CalcFinalZoneSizing(CtrlZoneNum).allocateMemberArrays(NumOfTimeStepInDay);

        // setup CalcFinalZoneSizing structure for use with EMS, some as sensors, some as actuators
        if (state.dataGlobal->AnyEnergyManagementSystemInModel) {

            // actuate  REAL(r64)             :: DesHeatMassFlow          = 0.0d0   ! zone design heating air mass flow rate [kg/s]
            SetupEMSInternalVariable(state,
                                     "Final Zone Design Heating Air Mass Flow Rate",
                                     state.dataSize->FinalZoneSizing(CtrlZoneNum).ZoneName,
                                     "[kg/s]",
                                     state.dataSize->FinalZoneSizing(CtrlZoneNum).DesHeatMassFlow);
            SetupEMSInternalVariable(state,
                                     "Intermediate Zone Design Heating Air Mass Flow Rate",
                                     state.dataSize->CalcFinalZoneSizing(CtrlZoneNum).ZoneName,
                                     "[kg/s]",
                                     state.dataSize->CalcFinalZoneSizing(CtrlZoneNum).DesHeatMassFlow);
            SetupEMSActuator(state,
                             "Sizing:Zone",
                             state.dataSize->CalcFinalZoneSizing(CtrlZoneNum).ZoneName,
                             "Zone Design Heating Air Mass Flow Rate",
                             "[kg/s]",
                             state.dataSize->CalcFinalZoneSizing(CtrlZoneNum).EMSOverrideDesHeatMassOn,
                             state.dataSize->CalcFinalZoneSizing(CtrlZoneNum).EMSValueDesHeatMassFlow);

            // actuate  REAL(r64)             :: DesCoolMassFlow          = 0.0d0   ! zone design cooling air mass flow rate [kg/s]
            SetupEMSInternalVariable(state,
                                     "Final Zone Design Cooling Air Mass Flow Rate",
                                     state.dataSize->FinalZoneSizing(CtrlZoneNum).ZoneName,
                                     "[kg/s]",
                                     state.dataSize->FinalZoneSizing(CtrlZoneNum).DesCoolMassFlow);
            SetupEMSInternalVariable(state,
                                     "Intermediate Zone Design Cooling Air Mass Flow Rate",
                                     state.dataSize->CalcFinalZoneSizing(CtrlZoneNum).ZoneName,
                                     "[kg/s]",
                                     state.dataSize->CalcFinalZoneSizing(CtrlZoneNum).DesCoolMassFlow);
            SetupEMSActuator(state,
                             "Sizing:Zone",
                             state.dataSize->CalcFinalZoneSizing(CtrlZoneNum).ZoneName,
                             "Zone Design Cooling Air Mass Flow Rate",
                             "[kg/s]",
                             state.dataSize->CalcFinalZoneSizing(CtrlZoneNum).EMSOverrideDesCoolMassOn,
                             state.dataSize->CalcFinalZoneSizing(CtrlZoneNum).EMSValueDesCoolMassFlow);

            // actuate  REAL(r64)             :: DesHeatLoad              = 0.0d0   ! zone design heating load [W]
            SetupEMSInternalVariable(state,
                                     "Final Zone Design Heating Load",
                                     state.dataSize->FinalZoneSizing(CtrlZoneNum).ZoneName,
                                     "[W]",
                                     state.dataSize->FinalZoneSizing(CtrlZoneNum).DesHeatLoad);
            SetupEMSInternalVariable(state,
                                     "Intermediate Zone Design Heating Load",
                                     state.dataSize->CalcFinalZoneSizing(CtrlZoneNum).ZoneName,
                                     "[W]",
                                     state.dataSize->CalcFinalZoneSizing(CtrlZoneNum).DesHeatLoad);
            SetupEMSActuator(state,
                             "Sizing:Zone",
                             state.dataSize->CalcFinalZoneSizing(CtrlZoneNum).ZoneName,
                             "Zone Design Heating Load",
                             "[W]",
                             state.dataSize->CalcFinalZoneSizing(CtrlZoneNum).EMSOverrideDesHeatLoadOn,
                             state.dataSize->CalcFinalZoneSizing(CtrlZoneNum).EMSValueDesHeatLoad);

            // actuate  REAL(r64)             :: DesCoolLoad              = 0.0d0   ! zone design cooling load [W]
            SetupEMSInternalVariable(state,
                                     "Final Zone Design Cooling Load",
                                     state.dataSize->FinalZoneSizing(CtrlZoneNum).ZoneName,
                                     "[W]",
                                     state.dataSize->FinalZoneSizing(CtrlZoneNum).DesCoolLoad);
            SetupEMSInternalVariable(state,
                                     "Intermediate Zone Design Cooling Load",
                                     state.dataSize->CalcFinalZoneSizing(CtrlZoneNum).ZoneName,
                                     "[W]",
                                     state.dataSize->CalcFinalZoneSizing(CtrlZoneNum).DesCoolLoad);
            SetupEMSActuator(state,
                             "Sizing:Zone",
                             state.dataSize->CalcFinalZoneSizing(CtrlZoneNum).ZoneName,
                             "Zone Design Cooling Load",
                             "[W]",
                             state.dataSize->CalcFinalZoneSizing(CtrlZoneNum).EMSOverrideDesCoolLoadOn,
                             state.dataSize->CalcFinalZoneSizing(CtrlZoneNum).EMSValueDesCoolLoad);

            // sensor?  REAL(r64)             :: DesHeatDens              = 0.0d0   ! zone design heating air density [kg/m3]
            SetupEMSInternalVariable(state,
                                     "Final Zone Design Heating Air Density",
                                     state.dataSize->FinalZoneSizing(CtrlZoneNum).ZoneName,
                                     "[kg/m3]",
                                     state.dataSize->FinalZoneSizing(CtrlZoneNum).DesHeatDens);
            SetupEMSInternalVariable(state,
                                     "Intermediate Zone Design Heating Air Density",
                                     state.dataSize->CalcFinalZoneSizing(CtrlZoneNum).ZoneName,
                                     "[kg/m3]",
                                     state.dataSize->CalcFinalZoneSizing(CtrlZoneNum).DesHeatDens);
            // sensor?  REAL(r64)             :: DesCoolDens              = 0.0d0   ! zone design cooling air density [kg/m3]
            SetupEMSInternalVariable(state,
                                     "Final Zone Design Cooling Air Density",
                                     state.dataSize->FinalZoneSizing(CtrlZoneNum).ZoneName,
                                     "[kg/m3]",
                                     state.dataSize->FinalZoneSizing(CtrlZoneNum).DesCoolDens);
            SetupEMSInternalVariable(state,
                                     "Intermediate Zone Design Cooling Air Density",
                                     state.dataSize->CalcFinalZoneSizing(CtrlZoneNum).ZoneName,
                                     "[kg/m3]",
                                     state.dataSize->CalcFinalZoneSizing(CtrlZoneNum).DesCoolDens);

            // actuate  REAL(r64)             :: DesHeatVolFlow           = 0.0d0   ! zone design heating air volume flow rate [m3/s]
            SetupEMSInternalVariable(state,
                                     "Final Zone Design Heating Volume Flow",
                                     state.dataSize->FinalZoneSizing(CtrlZoneNum).ZoneName,
                                     "[m3/s]",
                                     state.dataSize->FinalZoneSizing(CtrlZoneNum).DesHeatVolFlow);
            SetupEMSInternalVariable(state,
                                     "Intermediate Zone Design Heating Volume Flow",
                                     state.dataSize->CalcFinalZoneSizing(CtrlZoneNum).ZoneName,
                                     "[m3/s]",
                                     state.dataSize->CalcFinalZoneSizing(CtrlZoneNum).DesHeatVolFlow);
            SetupEMSActuator(state,
                             "Sizing:Zone",
                             state.dataSize->CalcFinalZoneSizing(CtrlZoneNum).ZoneName,
                             "Zone Design Heating Vol Flow",
                             "[m3/s]",
                             state.dataSize->CalcFinalZoneSizing(CtrlZoneNum).EMSOverrideDesHeatVolOn,
                             state.dataSize->CalcFinalZoneSizing(CtrlZoneNum).EMSValueDesHeatVolFlow);

            // actuate  REAL(r64)             :: DesCoolVolFlow           = 0.0d0   ! zone design cooling air volume flow rate [m3/s]
            SetupEMSInternalVariable(state,
                                     "Final Zone Design Cooling Volume Flow",
                                     state.dataSize->FinalZoneSizing(CtrlZoneNum).ZoneName,
                                     "[m3/s]",
                                     state.dataSize->FinalZoneSizing(CtrlZoneNum).DesCoolVolFlow);
            SetupEMSInternalVariable(state,
                                     "Intermediate Zone Design Cooling Volume Flow",
                                     state.dataSize->CalcFinalZoneSizing(CtrlZoneNum).ZoneName,
                                     "[m3/s]",
                                     state.dataSize->CalcFinalZoneSizing(CtrlZoneNum).DesCoolVolFlow);
            SetupEMSActuator(state,
                             "Sizing:Zone",
                             state.dataSize->CalcFinalZoneSizing(CtrlZoneNum).ZoneName,
                             "Zone Design Cooling Vol Flow",
                             "[m3/s]",
                             state.dataSize->CalcFinalZoneSizing(CtrlZoneNum).EMSOverrideDesCoolVolOn,
                             state.dataSize->CalcFinalZoneSizing(CtrlZoneNum).EMSValueDesCoolVolFlow);

            // actuate  REAL(r64)          :: DesHeatVolFlowMax        = 0.0d0   ! zone design heating maximum air volume flow rate [m3/s]
            // actuate  REAL(r64)          :: DesCoolVolFlowMin        = 0.0d0   ! zone design cooling minimum air volume flow rate [m3/s]

            SetupEMSInternalVariable(state,
                                     "Zone Outdoor Air Design Volume Flow Rate",
                                     state.dataSize->CalcFinalZoneSizing(CtrlZoneNum).ZoneName,
                                     "[m3/s]",
                                     state.dataSize->CalcFinalZoneSizing(CtrlZoneNum).MinOA);
        }
    }

    // Populate DesignSpecification:OutdoorAir:SpaceList spaces
    bool dsoaError = false;
    for (int oaIndex = 1; oaIndex <= state.dataSize->NumOARequirements; ++oaIndex) {
        auto &thisOAReq = state.dataSize->OARequirements(oaIndex);
        // If this is a DesignSpecification:OutdoorAir:SpaceList check to make sure spaces are valid and belong to this zone
        if (thisOAReq.numDSOA > 0) {
            for (int spaceCounter = 1; spaceCounter <= thisOAReq.numDSOA; ++spaceCounter) {
                std::string thisSpaceName = thisOAReq.dsoaSpaceNames(spaceCounter);
                int thisSpaceNum = UtilityRoutines::FindItemInList(thisSpaceName, state.dataHeatBal->space);
                if (thisSpaceNum > 0) {
                    thisOAReq.dsoaSpaceIndexes.emplace_back(thisSpaceNum);
                } else {
                    ShowSevereError(state, "SetUpZoneSizingArrays: DesignSpecification:OutdoorAir:SpaceList=" + thisOAReq.Name);
                    ShowContinueError(state, "Space Name=" + thisSpaceName + " not found.");
                    dsoaError = true;
                    ErrorsFound = true;
                }
                // Check for duplicate spaces
                for (int loop = 1; loop <= int(thisOAReq.dsoaSpaceIndexes.size()) - 1; ++loop) {
                    if (thisSpaceNum == thisOAReq.dsoaSpaceIndexes(loop)) {
                        ShowSevereError(state, "SetUpZoneSizingArrays: DesignSpecification:OutdoorAir:SpaceList=" + thisOAReq.Name);
                        ShowContinueError(state, "Space Name=" + thisSpaceName + " appears more than once in the list.");
                        dsoaError = true;
                        ErrorsFound = true;
                    }
                }
            }
        }
    }

    // Use the max occupancy data from the PEOPLE structure to calculate design min OA for each zone
    // Calculate the zone design minimum outside air flow rate from the 3 Zone Sizing OA inputs and
    // from the specified OA method
    for (CtrlZoneNum = 1; CtrlZoneNum <= state.dataGlobal->NumOfZones; ++CtrlZoneNum) {
        if (!state.dataZoneEquip->ZoneEquipConfig(CtrlZoneNum).IsControlled) continue;
        // Use the max occupancy data from the PEOPLE structure to calculate design min OA for each zone
        // from the outside air flow per person input
        TotPeopleInZone = 0.0;
        Real64 ZoneMinOccupancy = 0.;
        ZoneIndex = state.dataSize->FinalZoneSizing(CtrlZoneNum).ActualZoneNum;
        int DSOAPtr = state.dataSize->FinalZoneSizing(CtrlZoneNum).ZoneDesignSpecOAIndex; // index to DesignSpecification:OutdoorAir object
        if ((DSOAPtr > 0) && !dsoaError) {
            auto &thisOAReq = state.dataSize->OARequirements(DSOAPtr);
            // If this is a DesignSpecification:OutdoorAir:SpaceList check to make sure spaces are valid and belong to this zone
            if (thisOAReq.numDSOA > 0) {
                for (int spaceCounter = 1; spaceCounter <= thisOAReq.numDSOA; ++spaceCounter) {
                    std::string thisSpaceName = thisOAReq.dsoaSpaceNames(spaceCounter);
                    int thisSpaceNum = thisOAReq.dsoaSpaceIndexes(spaceCounter);
                    if (thisSpaceNum > 0) {
                        if (state.dataHeatBal->space(thisSpaceNum).zoneNum != state.dataSize->FinalZoneSizing(CtrlZoneNum).ActualZoneNum) {
                            ShowSevereError(state, "SetUpZoneSizingArrays: DesignSpecification:OutdoorAir:SpaceList=" + thisOAReq.Name);
                            ShowContinueError(state, "is invalid for Sizing:Zone=" + state.dataSize->FinalZoneSizing(CtrlZoneNum).ZoneName);
                            ShowContinueError(state, "All spaces in the list must be part of this zone.");
                            ErrorsFound = true;
                        }
                    }
                }
            }

            state.dataSize->FinalZoneSizing(CtrlZoneNum).DesOAFlowPPer =
                state.dataSize->OARequirements(DSOAPtr).desFlowPerZonePerson(state, ZoneIndex);
            state.dataSize->FinalZoneSizing(CtrlZoneNum).DesOAFlowPerArea =
                state.dataSize->OARequirements(DSOAPtr).desFlowPerZoneArea(state, ZoneIndex);
        }

        for (PeopleNum = 1; PeopleNum <= state.dataHeatBal->TotPeople; ++PeopleNum) {
            if (state.dataHeatBal->People(PeopleNum).ZonePtr == state.dataSize->FinalZoneSizing(CtrlZoneNum).ActualZoneNum) {
                TotPeopleInZone += (state.dataHeatBal->People(PeopleNum).NumberOfPeople *
                                    state.dataHeatBal->Zone(state.dataSize->FinalZoneSizing(CtrlZoneNum).ActualZoneNum).Multiplier *
                                    state.dataHeatBal->Zone(state.dataSize->FinalZoneSizing(CtrlZoneNum).ActualZoneNum).ListMultiplier);
                SchMax = GetScheduleMaxValue(state, state.dataHeatBal->People(PeopleNum).NumberOfPeoplePtr);
                if (SchMax > 0) {
                    state.dataSize->FinalZoneSizing(CtrlZoneNum).ZonePeakOccupancy = TotPeopleInZone * SchMax;
                } else {
                    state.dataSize->FinalZoneSizing(CtrlZoneNum).ZonePeakOccupancy = TotPeopleInZone;
                }
                ZoneMinOccupancy +=
                    TotPeopleInZone * ScheduleManager::GetScheduleMinValue(state, state.dataHeatBal->People(PeopleNum).NumberOfPeoplePtr);
            }
        }
        state.dataSize->FinalZoneSizing(CtrlZoneNum).TotalZoneFloorArea =
            (state.dataHeatBal->Zone(ZoneIndex).FloorArea *
             state.dataHeatBal->Zone(state.dataSize->FinalZoneSizing(CtrlZoneNum).ActualZoneNum).Multiplier *
             state.dataHeatBal->Zone(state.dataSize->FinalZoneSizing(CtrlZoneNum).ActualZoneNum).ListMultiplier);
        OAFromPeople = state.dataSize->FinalZoneSizing(CtrlZoneNum).DesOAFlowPPer * TotPeopleInZone;
        OAFromArea = state.dataSize->FinalZoneSizing(CtrlZoneNum).DesOAFlowPerArea * state.dataSize->FinalZoneSizing(CtrlZoneNum).TotalZoneFloorArea;
        state.dataSize->FinalZoneSizing(CtrlZoneNum).TotPeopleInZone = TotPeopleInZone;
        state.dataSize->FinalZoneSizing(CtrlZoneNum).TotalOAFromPeople = OAFromPeople;
        state.dataSize->FinalZoneSizing(CtrlZoneNum).TotalOAFromArea = OAFromArea;

        // save Voz for predefined outdoor air summary report
        Real64 MinEz =
            std::min(state.dataSize->FinalZoneSizing(CtrlZoneNum).ZoneADEffCooling, state.dataSize->FinalZoneSizing(CtrlZoneNum).ZoneADEffHeating);
        if (MinEz == 0) {
            MinEz = 1.0; // if not calculated assume 1.0 ventilation effectiveness
        }
        state.dataHeatBal->ZonePreDefRep(ZoneIndex).VozMin =
            (ZoneMinOccupancy * state.dataSize->FinalZoneSizing(CtrlZoneNum).DesOAFlowPPer + OAFromArea) / MinEz;

        // Calculate the design min OA flow rate for this zone
        UseOccSchFlag = false;
        UseMinOASchFlag = false;
        state.dataZoneEquip->ZoneEquipConfig(CtrlZoneNum).ZoneDesignSpecOAIndex = DSOAPtr; // store for later use
        state.dataZoneEquip->ZoneEquipConfig(CtrlZoneNum).ZoneAirDistributionIndex =
            state.dataSize->FinalZoneSizing(CtrlZoneNum).ZoneAirDistributionIndex; // store for later use
        if (!dsoaError) {
            OAVolumeFlowRate = DataSizing::calcDesignSpecificationOutdoorAir(state, DSOAPtr, ZoneIndex, UseOccSchFlag, UseMinOASchFlag);
        } else {
            OAVolumeFlowRate = 0.0;
        }

        // Zone(ZoneIndex)%Multiplier and Zone(ZoneIndex)%ListMultiplier applied in CalcDesignSpecificationOutdoorAir
        state.dataSize->FinalZoneSizing(CtrlZoneNum).MinOA = OAVolumeFlowRate;
        state.dataSize->CalcFinalZoneSizing(CtrlZoneNum).MinOA = OAVolumeFlowRate;
        if (state.dataSize->FinalZoneSizing(CtrlZoneNum).ZoneADEffCooling > 0.0 ||
            state.dataSize->FinalZoneSizing(CtrlZoneNum).ZoneADEffHeating > 0.0) {
            state.dataSize->FinalZoneSizing(CtrlZoneNum).MinOA /=
                min(state.dataSize->FinalZoneSizing(CtrlZoneNum).ZoneADEffCooling, state.dataSize->FinalZoneSizing(CtrlZoneNum).ZoneADEffHeating);
            state.dataSize->CalcFinalZoneSizing(CtrlZoneNum).MinOA = state.dataSize->FinalZoneSizing(CtrlZoneNum).MinOA;
        }
        // calculated zone design flow rates automatically take into account zone multipliers, since the zone
        // loads are multiplied (in ZoneTempPredictorCorrector.cc). Flow rates derived directly from
        // user inputs need to be explicitly multiplied by the zone multipliers.
        state.dataSize->FinalZoneSizing(CtrlZoneNum).DesCoolMinAirFlow2 =
            state.dataSize->FinalZoneSizing(CtrlZoneNum).DesCoolMinAirFlowPerArea * state.dataHeatBal->Zone(ZoneIndex).FloorArea *
            state.dataHeatBal->Zone(ZoneIndex).Multiplier * state.dataHeatBal->Zone(ZoneIndex).ListMultiplier;
        state.dataSize->CalcFinalZoneSizing(CtrlZoneNum).DesCoolMinAirFlow2 =
            state.dataSize->CalcFinalZoneSizing(CtrlZoneNum).DesCoolMinAirFlowPerArea * state.dataHeatBal->Zone(ZoneIndex).FloorArea *
            state.dataHeatBal->Zone(ZoneIndex).Multiplier * state.dataHeatBal->Zone(ZoneIndex).ListMultiplier;
        state.dataSize->FinalZoneSizing(CtrlZoneNum).DesHeatMaxAirFlow2 =
            state.dataSize->FinalZoneSizing(CtrlZoneNum).DesHeatMaxAirFlowPerArea * state.dataHeatBal->Zone(ZoneIndex).FloorArea *
            state.dataHeatBal->Zone(ZoneIndex).Multiplier * state.dataHeatBal->Zone(ZoneIndex).ListMultiplier;
        state.dataSize->CalcFinalZoneSizing(CtrlZoneNum).DesHeatMaxAirFlow2 =
            state.dataSize->CalcFinalZoneSizing(CtrlZoneNum).DesHeatMaxAirFlowPerArea * state.dataHeatBal->Zone(ZoneIndex).FloorArea *
            state.dataHeatBal->Zone(ZoneIndex).Multiplier * state.dataHeatBal->Zone(ZoneIndex).ListMultiplier;
        state.dataSize->FinalZoneSizing(CtrlZoneNum).DesCoolMinAirFlow *=
            state.dataHeatBal->Zone(ZoneIndex).Multiplier * state.dataHeatBal->Zone(ZoneIndex).ListMultiplier;
        state.dataSize->CalcFinalZoneSizing(CtrlZoneNum).DesCoolMinAirFlow *=
            state.dataHeatBal->Zone(ZoneIndex).Multiplier * state.dataHeatBal->Zone(ZoneIndex).ListMultiplier;
        state.dataSize->FinalZoneSizing(CtrlZoneNum).DesHeatMaxAirFlow *=
            state.dataHeatBal->Zone(ZoneIndex).Multiplier * state.dataHeatBal->Zone(ZoneIndex).ListMultiplier;
        state.dataSize->CalcFinalZoneSizing(CtrlZoneNum).DesHeatMaxAirFlow *=
            state.dataHeatBal->Zone(ZoneIndex).Multiplier * state.dataHeatBal->Zone(ZoneIndex).ListMultiplier;
        state.dataSize->FinalZoneSizing(CtrlZoneNum).InpDesCoolAirFlow *=
            state.dataHeatBal->Zone(ZoneIndex).Multiplier * state.dataHeatBal->Zone(ZoneIndex).ListMultiplier;
        state.dataSize->CalcFinalZoneSizing(CtrlZoneNum).InpDesCoolAirFlow *=
            state.dataHeatBal->Zone(ZoneIndex).Multiplier * state.dataHeatBal->Zone(ZoneIndex).ListMultiplier;
        state.dataSize->FinalZoneSizing(CtrlZoneNum).InpDesHeatAirFlow *=
            state.dataHeatBal->Zone(ZoneIndex).Multiplier * state.dataHeatBal->Zone(ZoneIndex).ListMultiplier;
        state.dataSize->CalcFinalZoneSizing(CtrlZoneNum).InpDesHeatAirFlow *=
            state.dataHeatBal->Zone(ZoneIndex).Multiplier * state.dataHeatBal->Zone(ZoneIndex).ListMultiplier;

        for (DesDayNum = 1; DesDayNum <= state.dataEnvrn->TotDesDays + state.dataEnvrn->TotRunDesPersDays; ++DesDayNum) {
            state.dataSize->ZoneSizing(DesDayNum, CtrlZoneNum).MinOA = state.dataSize->FinalZoneSizing(CtrlZoneNum).MinOA;
            state.dataSize->CalcZoneSizing(DesDayNum, CtrlZoneNum).MinOA = state.dataSize->CalcFinalZoneSizing(CtrlZoneNum).MinOA;
            state.dataSize->ZoneSizing(DesDayNum, CtrlZoneNum).DesCoolMinAirFlow2 = state.dataSize->FinalZoneSizing(CtrlZoneNum).DesCoolMinAirFlow2;
            state.dataSize->CalcZoneSizing(DesDayNum, CtrlZoneNum).DesCoolMinAirFlow2 =
                state.dataSize->CalcFinalZoneSizing(CtrlZoneNum).DesCoolMinAirFlow2;
            state.dataSize->ZoneSizing(DesDayNum, CtrlZoneNum).DesCoolMinAirFlow = state.dataSize->FinalZoneSizing(CtrlZoneNum).DesCoolMinAirFlow;
            state.dataSize->CalcZoneSizing(DesDayNum, CtrlZoneNum).DesCoolMinAirFlow =
                state.dataSize->CalcFinalZoneSizing(CtrlZoneNum).DesCoolMinAirFlow;
            state.dataSize->ZoneSizing(DesDayNum, CtrlZoneNum).DesHeatMaxAirFlow2 = state.dataSize->FinalZoneSizing(CtrlZoneNum).DesHeatMaxAirFlow2;
            state.dataSize->CalcZoneSizing(DesDayNum, CtrlZoneNum).DesHeatMaxAirFlow2 =
                state.dataSize->CalcFinalZoneSizing(CtrlZoneNum).DesHeatMaxAirFlow2;
            state.dataSize->ZoneSizing(DesDayNum, CtrlZoneNum).DesHeatMaxAirFlow = state.dataSize->FinalZoneSizing(CtrlZoneNum).DesHeatMaxAirFlow;
            state.dataSize->CalcZoneSizing(DesDayNum, CtrlZoneNum).DesHeatMaxAirFlow =
                state.dataSize->CalcFinalZoneSizing(CtrlZoneNum).DesHeatMaxAirFlow;
        }
    }
    // Formats
    print(state.files.eio, "! <Load Timesteps in Zone Design Calculation Averaging Window>, Value\n");
    static constexpr std::string_view Format_891(" Load Timesteps in Zone Design Calculation Averaging Window, {:4}\n");
    print(state.files.eio, Format_891, state.dataSize->NumTimeStepsInAvg);
    print(state.files.eio, "! <Heating Sizing Factor Information>, Sizing Factor ID, Value\n");
    static constexpr std::string_view Format_991(" Heating Sizing Factor Information, Global, {:12.5N}\n");
    print(state.files.eio, Format_991, state.dataSize->GlobalHeatSizingFactor);
    for (CtrlZoneNum = 1; CtrlZoneNum <= state.dataGlobal->NumOfZones; ++CtrlZoneNum) {
        if (!state.dataZoneEquip->ZoneEquipConfig(CtrlZoneNum).IsControlled) continue;
        if (state.dataSize->FinalZoneSizing(CtrlZoneNum).HeatSizingFactor != 1.0) {
            static constexpr std::string_view Format_992(" Heating Sizing Factor Information, Zone {}, {:12.5N}\n");
            print(state.files.eio,
                  Format_992,
                  state.dataSize->FinalZoneSizing(CtrlZoneNum).ZoneName,
                  state.dataSize->FinalZoneSizing(CtrlZoneNum).HeatSizingFactor);
        }
    }
    print(state.files.eio, "! <Cooling Sizing Factor Information>, Sizing Factor ID, Value\n");
    static constexpr std::string_view Format_994(" Cooling Sizing Factor Information, Global, {:12.5N}\n");
    print(state.files.eio, Format_994, state.dataSize->GlobalCoolSizingFactor);
    for (CtrlZoneNum = 1; CtrlZoneNum <= state.dataGlobal->NumOfZones; ++CtrlZoneNum) {
        if (!state.dataZoneEquip->ZoneEquipConfig(CtrlZoneNum).IsControlled) continue;
        if (state.dataSize->FinalZoneSizing(CtrlZoneNum).CoolSizingFactor != 1.0) {
            static constexpr std::string_view Format_995(" Cooling Sizing Factor Information, Zone {}, {:12.5N}\n");
            print(state.files.eio,
                  Format_995,
                  state.dataSize->FinalZoneSizing(CtrlZoneNum).ZoneName,
                  state.dataSize->FinalZoneSizing(CtrlZoneNum).CoolSizingFactor);
        }
    }
    if (ErrorsFound) {
        ShowFatalError(state, "SetUpZoneSizingArrays: Errors found in Sizing:Zone input");
    }
}

void RezeroZoneSizingArrays(EnergyPlusData &state)
{
    // Zero zone sizing arrays between the pulse and normal sizing.
    DisplayString(state, "Re-zeroing zone sizing arrays");

    for (int ctrlZoneNum = 1; ctrlZoneNum <= state.dataGlobal->NumOfZones; ++ctrlZoneNum) {
        for (int desDayNum = 1; desDayNum <= state.dataEnvrn->TotDesDays + state.dataEnvrn->TotRunDesPersDays; ++desDayNum) {
            state.dataSize->ZoneSizing(desDayNum, ctrlZoneNum).zeroMemberData();
            state.dataSize->CalcZoneSizing(desDayNum, ctrlZoneNum).zeroMemberData();
        }
        state.dataSize->CalcFinalZoneSizing(ctrlZoneNum).zeroMemberData();
        state.dataSize->FinalZoneSizing(ctrlZoneNum).zeroMemberData();
    }
}

void UpdateZoneSizing(EnergyPlusData &state, DataGlobalConstants::CallIndicator const CallIndicator)
{

    // SUBROUTINE INFORMATION:
    //       AUTHOR         Fred Buhl
    //       DATE WRITTEN   December 2000
    //       MODIFIED       na
    //       RE-ENGINEERED  na

    // PURPOSE OF THIS SUBROUTINE:
    // Update the result variables of the zone sizing calculation

    // METHODOLOGY EMPLOYED:
    // CallIndicator = 1 (BeginDay) zero the result arrays
    // CallIndicator = 2 (DuringDay) fill arrays, averaging over 1 zone time step
    // CallIndicator = 3 (EndDay) calculate daily maxima
    // CallIndicator = 4 (EndZoneSizingCalc) write out results

    // Using/Aliasing
    auto &FracTimeStepZone = state.dataHVACGlobal->FracTimeStepZone;
    using DataHVACGlobals::SmallMassFlow;
    using DataHVACGlobals::SmallTempDiff;
    using EMSManager::ManageEMS;
    using General::MovingAvg;

    // SUBROUTINE PARAMETER DEFINITIONS:

    static constexpr std::string_view RoutineName("UpdateZoneSizing");

    // SUBROUTINE LOCAL VARIABLE DECLARATIONS:
    int DesDayNum;         // design day index
    int TimeStepIndex;     // zone time step index
    int CtrlZoneNum;       // controlled zone index
    int TimeStepInDay;     // zone time step in day
    int I;                 // write statement index
    int HourCounter;       // Hour Counter
    int TimeStepCounter;   // Time Step Counter
    int Minutes;           // Current Minutes Counter
    int HourPrint;         // Hour to print (timestamp)
    Real64 OAFrac;         // outside air fraction
    int TimeStepAtPeak;    // time step number at heat or cool peak
    int TimeStepAtPeakF;   // time step number at heat or cool peak (final)
    int DDNum;             // Design Day index
    int DDNumF;            // Design Day index (final)
    Real64 TotCoolSizMult; // combines user cooling design flow input with zone sizing multiplier
    Real64 TotHeatSizMult; // combines user heating design flow input with zone sizing multiplier
    Real64 MinOAMass;      // zone minimum outside air mass flow rate kg/s
    Real64 MaxHeatVolFlow; // max of user specified design heating max flow [m3/s]
    Real64 SupplyTemp;     // supply air temperature [C]
    Real64 DeltaTemp;      // supply air delta temperature [deltaC]

    switch (CallIndicator) {
    case DataGlobalConstants::CallIndicator::BeginDay: {
        for (CtrlZoneNum = 1; CtrlZoneNum <= state.dataGlobal->NumOfZones; ++CtrlZoneNum) {

            if (!state.dataZoneEquip->ZoneEquipConfig(CtrlZoneNum).IsControlled) continue;

            state.dataSize->CalcZoneSizing(state.dataSize->CurOverallSimDay, CtrlZoneNum).CoolDesDay = state.dataEnvrn->EnvironmentName;
            state.dataSize->CalcZoneSizing(state.dataSize->CurOverallSimDay, CtrlZoneNum).HeatDesDay = state.dataEnvrn->EnvironmentName;
            state.dataSize->CalcZoneSizing(state.dataSize->CurOverallSimDay, CtrlZoneNum).DesHeatDens = state.dataEnvrn->StdRhoAir;
            state.dataSize->CalcZoneSizing(state.dataSize->CurOverallSimDay, CtrlZoneNum).DesCoolDens = state.dataEnvrn->StdRhoAir;
            state.dataSize->CalcZoneSizing(state.dataSize->CurOverallSimDay, CtrlZoneNum).HeatDDNum = state.dataSize->CurOverallSimDay;
            state.dataSize->CalcZoneSizing(state.dataSize->CurOverallSimDay, CtrlZoneNum).CoolDDNum = state.dataSize->CurOverallSimDay;
        }
    } break;
    case DataGlobalConstants::CallIndicator::DuringDay: {
        TimeStepInDay = (state.dataGlobal->HourOfDay - 1) * state.dataGlobal->NumOfTimeStepInHour + state.dataGlobal->TimeStep;

        // save the results of the ideal zone component calculation in the CalcZoneSizing sequence variables
        for (CtrlZoneNum = 1; CtrlZoneNum <= state.dataGlobal->NumOfZones; ++CtrlZoneNum) {
            if (!state.dataZoneEquip->ZoneEquipConfig(CtrlZoneNum).IsControlled) continue;
            if (state.dataHeatBalFanSys->ZoneThermostatSetPointHi(CtrlZoneNum) > 0.0 &&
                state.dataHeatBalFanSys->ZoneThermostatSetPointHi(CtrlZoneNum) > state.dataSize->ZoneSizThermSetPtHi(CtrlZoneNum)) {
                state.dataSize->ZoneSizThermSetPtHi(CtrlZoneNum) = state.dataHeatBalFanSys->ZoneThermostatSetPointHi(CtrlZoneNum);
            }
            if (state.dataHeatBalFanSys->ZoneThermostatSetPointLo(CtrlZoneNum) > 0.0 &&
                state.dataHeatBalFanSys->ZoneThermostatSetPointLo(CtrlZoneNum) < state.dataSize->ZoneSizThermSetPtLo(CtrlZoneNum)) {
                state.dataSize->ZoneSizThermSetPtLo(CtrlZoneNum) = state.dataHeatBalFanSys->ZoneThermostatSetPointLo(CtrlZoneNum);
            }
            state.dataSize->ZoneSizing(state.dataSize->CurOverallSimDay, CtrlZoneNum).DesHeatSetPtSeq(TimeStepInDay) =
                state.dataHeatBalFanSys->ZoneThermostatSetPointLo(CtrlZoneNum);
            state.dataSize->ZoneSizing(state.dataSize->CurOverallSimDay, CtrlZoneNum).HeatTstatTempSeq(TimeStepInDay) =
                state.dataSize->CalcZoneSizing(state.dataSize->CurOverallSimDay, CtrlZoneNum).HeatTstatTemp;
            state.dataSize->ZoneSizing(state.dataSize->CurOverallSimDay, CtrlZoneNum).DesCoolSetPtSeq(TimeStepInDay) =
                state.dataHeatBalFanSys->ZoneThermostatSetPointHi(CtrlZoneNum);
            state.dataSize->ZoneSizing(state.dataSize->CurOverallSimDay, CtrlZoneNum).CoolTstatTempSeq(TimeStepInDay) =
                state.dataSize->CalcZoneSizing(state.dataSize->CurOverallSimDay, CtrlZoneNum).CoolTstatTemp;
            state.dataSize->CalcZoneSizing(state.dataSize->CurOverallSimDay, CtrlZoneNum).HeatFlowSeq(TimeStepInDay) +=
                state.dataSize->CalcZoneSizing(state.dataSize->CurOverallSimDay, CtrlZoneNum).HeatMassFlow * FracTimeStepZone;
            state.dataSize->CalcZoneSizing(state.dataSize->CurOverallSimDay, CtrlZoneNum).HeatLoadSeq(TimeStepInDay) +=
                state.dataSize->CalcZoneSizing(state.dataSize->CurOverallSimDay, CtrlZoneNum).HeatLoad * FracTimeStepZone;
            state.dataSize->CalcZoneSizing(state.dataSize->CurOverallSimDay, CtrlZoneNum).HeatZoneTempSeq(TimeStepInDay) +=
                state.dataSize->CalcZoneSizing(state.dataSize->CurOverallSimDay, CtrlZoneNum).HeatZoneTemp * FracTimeStepZone;
            state.dataSize->CalcZoneSizing(state.dataSize->CurOverallSimDay, CtrlZoneNum).HeatOutTempSeq(TimeStepInDay) +=
                state.dataSize->CalcZoneSizing(state.dataSize->CurOverallSimDay, CtrlZoneNum).HeatOutTemp * FracTimeStepZone;
            state.dataSize->CalcZoneSizing(state.dataSize->CurOverallSimDay, CtrlZoneNum).HeatZoneRetTempSeq(TimeStepInDay) +=
                state.dataSize->CalcZoneSizing(state.dataSize->CurOverallSimDay, CtrlZoneNum).HeatZoneRetTemp * FracTimeStepZone;
            state.dataSize->CalcZoneSizing(state.dataSize->CurOverallSimDay, CtrlZoneNum).HeatZoneHumRatSeq(TimeStepInDay) +=
                state.dataSize->CalcZoneSizing(state.dataSize->CurOverallSimDay, CtrlZoneNum).HeatZoneHumRat * FracTimeStepZone;
            state.dataSize->CalcZoneSizing(state.dataSize->CurOverallSimDay, CtrlZoneNum).HeatOutHumRatSeq(TimeStepInDay) +=
                state.dataSize->CalcZoneSizing(state.dataSize->CurOverallSimDay, CtrlZoneNum).HeatOutHumRat * FracTimeStepZone;
            state.dataSize->CalcZoneSizing(state.dataSize->CurOverallSimDay, CtrlZoneNum).CoolFlowSeq(TimeStepInDay) +=
                state.dataSize->CalcZoneSizing(state.dataSize->CurOverallSimDay, CtrlZoneNum).CoolMassFlow * FracTimeStepZone;
            state.dataSize->CalcZoneSizing(state.dataSize->CurOverallSimDay, CtrlZoneNum).CoolLoadSeq(TimeStepInDay) +=
                state.dataSize->CalcZoneSizing(state.dataSize->CurOverallSimDay, CtrlZoneNum).CoolLoad * FracTimeStepZone;
            state.dataSize->CalcZoneSizing(state.dataSize->CurOverallSimDay, CtrlZoneNum).CoolZoneTempSeq(TimeStepInDay) +=
                state.dataSize->CalcZoneSizing(state.dataSize->CurOverallSimDay, CtrlZoneNum).CoolZoneTemp * FracTimeStepZone;
            state.dataSize->CalcZoneSizing(state.dataSize->CurOverallSimDay, CtrlZoneNum).CoolOutTempSeq(TimeStepInDay) +=
                state.dataSize->CalcZoneSizing(state.dataSize->CurOverallSimDay, CtrlZoneNum).CoolOutTemp * FracTimeStepZone;
            state.dataSize->CalcZoneSizing(state.dataSize->CurOverallSimDay, CtrlZoneNum).CoolZoneRetTempSeq(TimeStepInDay) +=
                state.dataSize->CalcZoneSizing(state.dataSize->CurOverallSimDay, CtrlZoneNum).CoolZoneRetTemp * FracTimeStepZone;
            state.dataSize->CalcZoneSizing(state.dataSize->CurOverallSimDay, CtrlZoneNum).CoolZoneHumRatSeq(TimeStepInDay) +=
                state.dataSize->CalcZoneSizing(state.dataSize->CurOverallSimDay, CtrlZoneNum).CoolZoneHumRat * FracTimeStepZone;
            state.dataSize->CalcZoneSizing(state.dataSize->CurOverallSimDay, CtrlZoneNum).CoolOutHumRatSeq(TimeStepInDay) +=
                state.dataSize->CalcZoneSizing(state.dataSize->CurOverallSimDay, CtrlZoneNum).CoolOutHumRat * FracTimeStepZone;
            state.dataSize->CalcZoneSizing(state.dataSize->CurOverallSimDay, CtrlZoneNum).DOASHeatLoadSeq(TimeStepInDay) +=
                state.dataSize->CalcZoneSizing(state.dataSize->CurOverallSimDay, CtrlZoneNum).DOASHeatLoad * FracTimeStepZone;
            state.dataSize->CalcZoneSizing(state.dataSize->CurOverallSimDay, CtrlZoneNum).DOASCoolLoadSeq(TimeStepInDay) +=
                state.dataSize->CalcZoneSizing(state.dataSize->CurOverallSimDay, CtrlZoneNum).DOASCoolLoad * FracTimeStepZone;
            state.dataSize->CalcZoneSizing(state.dataSize->CurOverallSimDay, CtrlZoneNum).DOASHeatAddSeq(TimeStepInDay) +=
                state.dataSize->CalcZoneSizing(state.dataSize->CurOverallSimDay, CtrlZoneNum).DOASHeatAdd * FracTimeStepZone;
            state.dataSize->CalcZoneSizing(state.dataSize->CurOverallSimDay, CtrlZoneNum).DOASLatAddSeq(TimeStepInDay) +=
                state.dataSize->CalcZoneSizing(state.dataSize->CurOverallSimDay, CtrlZoneNum).DOASLatAdd * FracTimeStepZone;
            state.dataSize->CalcZoneSizing(state.dataSize->CurOverallSimDay, CtrlZoneNum).DOASSupMassFlowSeq(TimeStepInDay) +=
                state.dataSize->CalcZoneSizing(state.dataSize->CurOverallSimDay, CtrlZoneNum).DOASSupMassFlow * FracTimeStepZone;
            state.dataSize->CalcZoneSizing(state.dataSize->CurOverallSimDay, CtrlZoneNum).DOASSupTempSeq(TimeStepInDay) +=
                state.dataSize->CalcZoneSizing(state.dataSize->CurOverallSimDay, CtrlZoneNum).DOASSupTemp * FracTimeStepZone;
            state.dataSize->CalcZoneSizing(state.dataSize->CurOverallSimDay, CtrlZoneNum).DOASSupHumRatSeq(TimeStepInDay) +=
                state.dataSize->CalcZoneSizing(state.dataSize->CurOverallSimDay, CtrlZoneNum).DOASSupHumRat * FracTimeStepZone;
            state.dataSize->CalcZoneSizing(state.dataSize->CurOverallSimDay, CtrlZoneNum).DOASTotCoolLoadSeq(TimeStepInDay) +=
                state.dataSize->CalcZoneSizing(state.dataSize->CurOverallSimDay, CtrlZoneNum).DOASTotCoolLoad * FracTimeStepZone;
        }
    } break;
    case DataGlobalConstants::CallIndicator::EndDay: {
        // average some of the zone sequences to reduce peakiness
        for (CtrlZoneNum = 1; CtrlZoneNum <= state.dataGlobal->NumOfZones; ++CtrlZoneNum) {
            if (!state.dataZoneEquip->ZoneEquipConfig(CtrlZoneNum).IsControlled) continue;
            state.dataZoneEquipmentManager->AvgData = 0.0;
            MovingAvg(state.dataSize->CalcZoneSizing(state.dataSize->CurOverallSimDay, CtrlZoneNum).CoolFlowSeq,
                      state.dataZoneEquipmentManager->NumOfTimeStepInDay,
                      state.dataSize->NumTimeStepsInAvg,
                      state.dataZoneEquipmentManager->AvgData);
            state.dataSize->CalcZoneSizing(state.dataSize->CurOverallSimDay, CtrlZoneNum).CoolFlowSeq = state.dataZoneEquipmentManager->AvgData;
        }
        for (CtrlZoneNum = 1; CtrlZoneNum <= state.dataGlobal->NumOfZones; ++CtrlZoneNum) {
            if (!state.dataZoneEquip->ZoneEquipConfig(CtrlZoneNum).IsControlled) continue;
            state.dataZoneEquipmentManager->AvgData = 0.0;
            MovingAvg(state.dataSize->CalcZoneSizing(state.dataSize->CurOverallSimDay, CtrlZoneNum).CoolLoadSeq,
                      state.dataZoneEquipmentManager->NumOfTimeStepInDay,
                      state.dataSize->NumTimeStepsInAvg,
                      state.dataZoneEquipmentManager->AvgData);
            state.dataSize->CalcZoneSizing(state.dataSize->CurOverallSimDay, CtrlZoneNum).CoolLoadSeq = state.dataZoneEquipmentManager->AvgData;
        }
        for (CtrlZoneNum = 1; CtrlZoneNum <= state.dataGlobal->NumOfZones; ++CtrlZoneNum) {
            if (!state.dataZoneEquip->ZoneEquipConfig(CtrlZoneNum).IsControlled) continue;
            state.dataZoneEquipmentManager->AvgData = 0.0;
            MovingAvg(state.dataSize->CalcZoneSizing(state.dataSize->CurOverallSimDay, CtrlZoneNum).HeatFlowSeq,
                      state.dataZoneEquipmentManager->NumOfTimeStepInDay,
                      state.dataSize->NumTimeStepsInAvg,
                      state.dataZoneEquipmentManager->AvgData);
            state.dataSize->CalcZoneSizing(state.dataSize->CurOverallSimDay, CtrlZoneNum).HeatFlowSeq = state.dataZoneEquipmentManager->AvgData;
        }
        for (CtrlZoneNum = 1; CtrlZoneNum <= state.dataGlobal->NumOfZones; ++CtrlZoneNum) {
            if (!state.dataZoneEquip->ZoneEquipConfig(CtrlZoneNum).IsControlled) continue;
            state.dataZoneEquipmentManager->AvgData = 0.0;
            MovingAvg(state.dataSize->CalcZoneSizing(state.dataSize->CurOverallSimDay, CtrlZoneNum).HeatLoadSeq,
                      state.dataZoneEquipmentManager->NumOfTimeStepInDay,
                      state.dataSize->NumTimeStepsInAvg,
                      state.dataZoneEquipmentManager->AvgData);
            state.dataSize->CalcZoneSizing(state.dataSize->CurOverallSimDay, CtrlZoneNum).HeatLoadSeq = state.dataZoneEquipmentManager->AvgData;
        }
        for (CtrlZoneNum = 1; CtrlZoneNum <= state.dataGlobal->NumOfZones; ++CtrlZoneNum) {
            if (!state.dataZoneEquip->ZoneEquipConfig(CtrlZoneNum).IsControlled) continue;
            state.dataZoneEquipmentManager->AvgData = 0.0;
            MovingAvg(state.dataSize->CalcZoneSizing(state.dataSize->CurOverallSimDay, CtrlZoneNum).CoolZoneRetTempSeq,
                      state.dataZoneEquipmentManager->NumOfTimeStepInDay,
                      state.dataSize->NumTimeStepsInAvg,
                      state.dataZoneEquipmentManager->AvgData);
            state.dataSize->CalcZoneSizing(state.dataSize->CurOverallSimDay, CtrlZoneNum).CoolZoneRetTempSeq =
                state.dataZoneEquipmentManager->AvgData;
        }
        for (CtrlZoneNum = 1; CtrlZoneNum <= state.dataGlobal->NumOfZones; ++CtrlZoneNum) {
            if (!state.dataZoneEquip->ZoneEquipConfig(CtrlZoneNum).IsControlled) continue;
            state.dataZoneEquipmentManager->AvgData = 0.0;
            MovingAvg(state.dataSize->CalcZoneSizing(state.dataSize->CurOverallSimDay, CtrlZoneNum).HeatZoneRetTempSeq,
                      state.dataZoneEquipmentManager->NumOfTimeStepInDay,
                      state.dataSize->NumTimeStepsInAvg,
                      state.dataZoneEquipmentManager->AvgData);
            state.dataSize->CalcZoneSizing(state.dataSize->CurOverallSimDay, CtrlZoneNum).HeatZoneRetTempSeq =
                state.dataZoneEquipmentManager->AvgData;
        }
        for (CtrlZoneNum = 1; CtrlZoneNum <= state.dataGlobal->NumOfZones; ++CtrlZoneNum) {
            if (!state.dataZoneEquip->ZoneEquipConfig(CtrlZoneNum).IsControlled) continue;
            state.dataZoneEquipmentManager->AvgData = 0.0;
            MovingAvg(state.dataSize->CalcZoneSizing(state.dataSize->CurOverallSimDay, CtrlZoneNum).DOASHeatAddSeq,
                      state.dataZoneEquipmentManager->NumOfTimeStepInDay,
                      state.dataSize->NumTimeStepsInAvg,
                      state.dataZoneEquipmentManager->AvgData);
            state.dataSize->CalcZoneSizing(state.dataSize->CurOverallSimDay, CtrlZoneNum).DOASHeatAddSeq = state.dataZoneEquipmentManager->AvgData;
        }
        for (CtrlZoneNum = 1; CtrlZoneNum <= state.dataGlobal->NumOfZones; ++CtrlZoneNum) {
            if (!state.dataZoneEquip->ZoneEquipConfig(CtrlZoneNum).IsControlled) continue;
            state.dataZoneEquipmentManager->AvgData = 0.0;
            MovingAvg(state.dataSize->CalcZoneSizing(state.dataSize->CurOverallSimDay, CtrlZoneNum).DOASLatAddSeq,
                      state.dataZoneEquipmentManager->NumOfTimeStepInDay,
                      state.dataSize->NumTimeStepsInAvg,
                      state.dataZoneEquipmentManager->AvgData);
            state.dataSize->CalcZoneSizing(state.dataSize->CurOverallSimDay, CtrlZoneNum).DOASLatAddSeq = state.dataZoneEquipmentManager->AvgData;
        }

        for (CtrlZoneNum = 1; CtrlZoneNum <= state.dataGlobal->NumOfZones; ++CtrlZoneNum) {

            if (!state.dataZoneEquip->ZoneEquipConfig(CtrlZoneNum).IsControlled) continue;
            // save the sequence values at the heating peak
            for (TimeStepIndex = 1; TimeStepIndex <= state.dataZoneEquipmentManager->NumOfTimeStepInDay; ++TimeStepIndex) {
                if (state.dataSize->CalcZoneSizing(state.dataSize->CurOverallSimDay, CtrlZoneNum).HeatLoadSeq(TimeStepIndex) >
                    state.dataSize->CalcZoneSizing(state.dataSize->CurOverallSimDay, CtrlZoneNum).DesHeatLoad) {
                    state.dataSize->CalcZoneSizing(state.dataSize->CurOverallSimDay, CtrlZoneNum).DesHeatLoad =
                        state.dataSize->CalcZoneSizing(state.dataSize->CurOverallSimDay, CtrlZoneNum).HeatLoadSeq(TimeStepIndex);
                    state.dataSize->CalcZoneSizing(state.dataSize->CurOverallSimDay, CtrlZoneNum).DesHeatMassFlow =
                        state.dataSize->CalcZoneSizing(state.dataSize->CurOverallSimDay, CtrlZoneNum).HeatFlowSeq(TimeStepIndex);
                    state.dataSize->CalcZoneSizing(state.dataSize->CurOverallSimDay, CtrlZoneNum).ZoneTempAtHeatPeak =
                        state.dataSize->CalcZoneSizing(state.dataSize->CurOverallSimDay, CtrlZoneNum).HeatZoneTempSeq(TimeStepIndex);
                    state.dataSize->CalcZoneSizing(state.dataSize->CurOverallSimDay, CtrlZoneNum).OutTempAtHeatPeak =
                        state.dataSize->CalcZoneSizing(state.dataSize->CurOverallSimDay, CtrlZoneNum).HeatOutTempSeq(TimeStepIndex);
                    state.dataSize->CalcZoneSizing(state.dataSize->CurOverallSimDay, CtrlZoneNum).ZoneRetTempAtHeatPeak =
                        state.dataSize->CalcZoneSizing(state.dataSize->CurOverallSimDay, CtrlZoneNum).HeatZoneRetTempSeq(TimeStepIndex);
                    state.dataSize->CalcZoneSizing(state.dataSize->CurOverallSimDay, CtrlZoneNum).ZoneHumRatAtHeatPeak =
                        state.dataSize->CalcZoneSizing(state.dataSize->CurOverallSimDay, CtrlZoneNum).HeatZoneHumRatSeq(TimeStepIndex);
                    state.dataSize->CalcZoneSizing(state.dataSize->CurOverallSimDay, CtrlZoneNum).OutHumRatAtHeatPeak =
                        state.dataSize->CalcZoneSizing(state.dataSize->CurOverallSimDay, CtrlZoneNum).HeatOutHumRatSeq(TimeStepIndex);
                    state.dataSize->CalcZoneSizing(state.dataSize->CurOverallSimDay, CtrlZoneNum).TimeStepNumAtHeatMax = TimeStepIndex;
                }
            }
            if (state.dataSize->CalcZoneSizing(state.dataSize->CurOverallSimDay, CtrlZoneNum).DesHeatMassFlow > 0.0) {
                state.dataSize->CalcZoneSizing(state.dataSize->CurOverallSimDay, CtrlZoneNum).DesHeatVolFlow =
                    state.dataSize->CalcZoneSizing(state.dataSize->CurOverallSimDay, CtrlZoneNum).DesHeatMassFlow /
                    state.dataSize->CalcZoneSizing(state.dataSize->CurOverallSimDay, CtrlZoneNum).DesHeatDens;
                OAFrac = state.dataSize->CalcZoneSizing(state.dataSize->CurOverallSimDay, CtrlZoneNum).MinOA /
                         max(state.dataSize->CalcZoneSizing(state.dataSize->CurOverallSimDay, CtrlZoneNum).DesHeatVolFlow, SmallMassFlow);
                OAFrac = min(1.0, max(0.0, OAFrac));
                TimeStepAtPeak = state.dataSize->CalcZoneSizing(state.dataSize->CurOverallSimDay, CtrlZoneNum).TimeStepNumAtHeatMax;
                state.dataSize->CalcZoneSizing(state.dataSize->CurOverallSimDay, CtrlZoneNum).DesHeatCoilInTemp =
                    OAFrac * state.dataSize->DesDayWeath(state.dataSize->CurOverallSimDay).Temp(TimeStepAtPeak) +
                    (1.0 - OAFrac) * state.dataSize->CalcZoneSizing(state.dataSize->CurOverallSimDay, CtrlZoneNum).ZoneTempAtHeatPeak;
                state.dataSize->CalcZoneSizing(state.dataSize->CurOverallSimDay, CtrlZoneNum).DesHeatCoilInHumRat =
                    OAFrac * state.dataSize->DesDayWeath(state.dataSize->CurOverallSimDay).HumRat(TimeStepAtPeak) +
                    (1.0 - OAFrac) * state.dataSize->CalcZoneSizing(state.dataSize->CurOverallSimDay, CtrlZoneNum).ZoneHumRatAtHeatPeak;
            }
            // save the sequence values at the cooling peak
            for (TimeStepIndex = 1; TimeStepIndex <= state.dataZoneEquipmentManager->NumOfTimeStepInDay; ++TimeStepIndex) {
                if (state.dataSize->CalcZoneSizing(state.dataSize->CurOverallSimDay, CtrlZoneNum).CoolLoadSeq(TimeStepIndex) >
                    state.dataSize->CalcZoneSizing(state.dataSize->CurOverallSimDay, CtrlZoneNum).DesCoolLoad) {
                    state.dataSize->CalcZoneSizing(state.dataSize->CurOverallSimDay, CtrlZoneNum).DesCoolLoad =
                        state.dataSize->CalcZoneSizing(state.dataSize->CurOverallSimDay, CtrlZoneNum).CoolLoadSeq(TimeStepIndex);
                    state.dataSize->CalcZoneSizing(state.dataSize->CurOverallSimDay, CtrlZoneNum).DesCoolMassFlow =
                        state.dataSize->CalcZoneSizing(state.dataSize->CurOverallSimDay, CtrlZoneNum).CoolFlowSeq(TimeStepIndex);
                    state.dataSize->CalcZoneSizing(state.dataSize->CurOverallSimDay, CtrlZoneNum).ZoneTempAtCoolPeak =
                        state.dataSize->CalcZoneSizing(state.dataSize->CurOverallSimDay, CtrlZoneNum).CoolZoneTempSeq(TimeStepIndex);
                    state.dataSize->CalcZoneSizing(state.dataSize->CurOverallSimDay, CtrlZoneNum).OutTempAtCoolPeak =
                        state.dataSize->CalcZoneSizing(state.dataSize->CurOverallSimDay, CtrlZoneNum).CoolOutTempSeq(TimeStepIndex);
                    state.dataSize->CalcZoneSizing(state.dataSize->CurOverallSimDay, CtrlZoneNum).ZoneRetTempAtCoolPeak =
                        state.dataSize->CalcZoneSizing(state.dataSize->CurOverallSimDay, CtrlZoneNum).CoolZoneRetTempSeq(TimeStepIndex);
                    state.dataSize->CalcZoneSizing(state.dataSize->CurOverallSimDay, CtrlZoneNum).ZoneHumRatAtCoolPeak =
                        state.dataSize->CalcZoneSizing(state.dataSize->CurOverallSimDay, CtrlZoneNum).CoolZoneHumRatSeq(TimeStepIndex);
                    state.dataSize->CalcZoneSizing(state.dataSize->CurOverallSimDay, CtrlZoneNum).OutHumRatAtCoolPeak =
                        state.dataSize->CalcZoneSizing(state.dataSize->CurOverallSimDay, CtrlZoneNum).CoolOutHumRatSeq(TimeStepIndex);
                    state.dataSize->CalcZoneSizing(state.dataSize->CurOverallSimDay, CtrlZoneNum).TimeStepNumAtCoolMax = TimeStepIndex;
                }
            }
            if (state.dataSize->CalcZoneSizing(state.dataSize->CurOverallSimDay, CtrlZoneNum).DesCoolMassFlow > 0.0) {
                state.dataSize->CalcZoneSizing(state.dataSize->CurOverallSimDay, CtrlZoneNum).DesCoolVolFlow =
                    state.dataSize->CalcZoneSizing(state.dataSize->CurOverallSimDay, CtrlZoneNum).DesCoolMassFlow /
                    state.dataSize->CalcZoneSizing(state.dataSize->CurOverallSimDay, CtrlZoneNum).DesCoolDens;
                OAFrac = state.dataSize->CalcZoneSizing(state.dataSize->CurOverallSimDay, CtrlZoneNum).MinOA /
                         max(state.dataSize->CalcZoneSizing(state.dataSize->CurOverallSimDay, CtrlZoneNum).DesCoolVolFlow, SmallMassFlow);
                OAFrac = min(1.0, max(0.0, OAFrac));
                TimeStepAtPeak = state.dataSize->CalcZoneSizing(state.dataSize->CurOverallSimDay, CtrlZoneNum).TimeStepNumAtCoolMax;
                state.dataSize->CalcZoneSizing(state.dataSize->CurOverallSimDay, CtrlZoneNum).DesCoolCoilInTemp =
                    OAFrac * state.dataSize->DesDayWeath(state.dataSize->CurOverallSimDay).Temp(TimeStepAtPeak) +
                    (1.0 - OAFrac) * state.dataSize->CalcZoneSizing(state.dataSize->CurOverallSimDay, CtrlZoneNum).ZoneTempAtCoolPeak;
                state.dataSize->CalcZoneSizing(state.dataSize->CurOverallSimDay, CtrlZoneNum).DesCoolCoilInHumRat =
                    OAFrac * state.dataSize->DesDayWeath(state.dataSize->CurOverallSimDay).HumRat(TimeStepAtPeak) +
                    (1.0 - OAFrac) * state.dataSize->CalcZoneSizing(state.dataSize->CurOverallSimDay, CtrlZoneNum).ZoneHumRatAtCoolPeak;
            }
            // from all the design periods, choose the one needing the most heating and save all its design variables in CalcFinalZoneSizing
            if (state.dataSize->CalcZoneSizing(state.dataSize->CurOverallSimDay, CtrlZoneNum).DesHeatVolFlow >
                state.dataSize->CalcFinalZoneSizing(CtrlZoneNum).DesHeatVolFlow) {
                state.dataSize->CalcFinalZoneSizing(CtrlZoneNum).DesHeatVolFlow =
                    state.dataSize->CalcZoneSizing(state.dataSize->CurOverallSimDay, CtrlZoneNum).DesHeatVolFlow;
                state.dataSize->CalcFinalZoneSizing(CtrlZoneNum).DesHeatLoad =
                    state.dataSize->CalcZoneSizing(state.dataSize->CurOverallSimDay, CtrlZoneNum).DesHeatLoad;
                state.dataSize->CalcFinalZoneSizing(CtrlZoneNum).DesHeatMassFlow =
                    state.dataSize->CalcZoneSizing(state.dataSize->CurOverallSimDay, CtrlZoneNum).DesHeatMassFlow;
                state.dataSize->CalcFinalZoneSizing(CtrlZoneNum).HeatDesDay =
                    state.dataSize->CalcZoneSizing(state.dataSize->CurOverallSimDay, CtrlZoneNum).HeatDesDay;
                state.dataSize->CalcFinalZoneSizing(CtrlZoneNum).DesHeatDens =
                    state.dataSize->CalcZoneSizing(state.dataSize->CurOverallSimDay, CtrlZoneNum).DesHeatDens;
                state.dataSize->CalcFinalZoneSizing(CtrlZoneNum).HeatFlowSeq =
                    state.dataSize->CalcZoneSizing(state.dataSize->CurOverallSimDay, CtrlZoneNum).HeatFlowSeq;
                state.dataSize->CalcFinalZoneSizing(CtrlZoneNum).HeatLoadSeq =
                    state.dataSize->CalcZoneSizing(state.dataSize->CurOverallSimDay, CtrlZoneNum).HeatLoadSeq;
                state.dataSize->CalcFinalZoneSizing(CtrlZoneNum).HeatZoneTempSeq =
                    state.dataSize->CalcZoneSizing(state.dataSize->CurOverallSimDay, CtrlZoneNum).HeatZoneTempSeq;
                state.dataSize->CalcFinalZoneSizing(CtrlZoneNum).HeatOutTempSeq =
                    state.dataSize->CalcZoneSizing(state.dataSize->CurOverallSimDay, CtrlZoneNum).HeatOutTempSeq;
                state.dataSize->CalcFinalZoneSizing(CtrlZoneNum).HeatZoneRetTempSeq =
                    state.dataSize->CalcZoneSizing(state.dataSize->CurOverallSimDay, CtrlZoneNum).HeatZoneRetTempSeq;
                state.dataSize->CalcFinalZoneSizing(CtrlZoneNum).HeatZoneHumRatSeq =
                    state.dataSize->CalcZoneSizing(state.dataSize->CurOverallSimDay, CtrlZoneNum).HeatZoneHumRatSeq;
                state.dataSize->CalcFinalZoneSizing(CtrlZoneNum).HeatOutHumRatSeq =
                    state.dataSize->CalcZoneSizing(state.dataSize->CurOverallSimDay, CtrlZoneNum).HeatOutHumRatSeq;
                state.dataSize->CalcFinalZoneSizing(CtrlZoneNum).ZoneTempAtHeatPeak =
                    state.dataSize->CalcZoneSizing(state.dataSize->CurOverallSimDay, CtrlZoneNum).ZoneTempAtHeatPeak;
                state.dataSize->CalcFinalZoneSizing(CtrlZoneNum).OutTempAtHeatPeak =
                    state.dataSize->CalcZoneSizing(state.dataSize->CurOverallSimDay, CtrlZoneNum).OutTempAtHeatPeak;
                state.dataSize->CalcFinalZoneSizing(CtrlZoneNum).ZoneRetTempAtHeatPeak =
                    state.dataSize->CalcZoneSizing(state.dataSize->CurOverallSimDay, CtrlZoneNum).ZoneRetTempAtHeatPeak;
                state.dataSize->CalcFinalZoneSizing(CtrlZoneNum).ZoneHumRatAtHeatPeak =
                    state.dataSize->CalcZoneSizing(state.dataSize->CurOverallSimDay, CtrlZoneNum).ZoneHumRatAtHeatPeak;
                state.dataSize->CalcFinalZoneSizing(CtrlZoneNum).OutHumRatAtHeatPeak =
                    state.dataSize->CalcZoneSizing(state.dataSize->CurOverallSimDay, CtrlZoneNum).OutHumRatAtHeatPeak;
                state.dataSize->CalcFinalZoneSizing(CtrlZoneNum).HeatDDNum =
                    state.dataSize->CalcZoneSizing(state.dataSize->CurOverallSimDay, CtrlZoneNum).HeatDDNum;
                state.dataSize->CalcFinalZoneSizing(CtrlZoneNum).cHeatDDDate =
                    state.dataSize->DesDayWeath(state.dataSize->CurOverallSimDay).DateString;
                state.dataSize->CalcFinalZoneSizing(CtrlZoneNum).TimeStepNumAtHeatMax =
                    state.dataSize->CalcZoneSizing(state.dataSize->CurOverallSimDay, CtrlZoneNum).TimeStepNumAtHeatMax;
                state.dataSize->CalcFinalZoneSizing(CtrlZoneNum).DesHeatCoilInTemp =
                    state.dataSize->CalcZoneSizing(state.dataSize->CurOverallSimDay, CtrlZoneNum).DesHeatCoilInTemp;
                state.dataSize->CalcFinalZoneSizing(CtrlZoneNum).DesHeatCoilInHumRat =
                    state.dataSize->CalcZoneSizing(state.dataSize->CurOverallSimDay, CtrlZoneNum).DesHeatCoilInHumRat;
            } else {
                state.dataSize->CalcFinalZoneSizing(CtrlZoneNum).DesHeatDens = state.dataEnvrn->StdRhoAir;
                // save design heating load when the there is design heating load and the design heating volume flow rate is zero, i.e., when
                // design heating volume flow rate is set to zero due to heating supply air temp less than zone thermostat temperature
                if (state.dataSize->CalcZoneSizing(state.dataSize->CurOverallSimDay, CtrlZoneNum).DesHeatLoad >
                    state.dataSize->CalcFinalZoneSizing(CtrlZoneNum).DesHeatLoad) {
                    state.dataSize->CalcFinalZoneSizing(CtrlZoneNum).DesHeatLoad =
                        state.dataSize->CalcZoneSizing(state.dataSize->CurOverallSimDay, CtrlZoneNum).DesHeatLoad;
                    state.dataSize->CalcFinalZoneSizing(CtrlZoneNum).HeatDesDay =
                        state.dataSize->CalcZoneSizing(state.dataSize->CurOverallSimDay, CtrlZoneNum).HeatDesDay;
                    state.dataSize->CalcFinalZoneSizing(CtrlZoneNum).HeatLoadSeq =
                        state.dataSize->CalcZoneSizing(state.dataSize->CurOverallSimDay, CtrlZoneNum).HeatLoadSeq;
                    state.dataSize->CalcFinalZoneSizing(CtrlZoneNum).HeatZoneTempSeq =
                        state.dataSize->CalcZoneSizing(state.dataSize->CurOverallSimDay, CtrlZoneNum).HeatZoneTempSeq;
                    state.dataSize->CalcFinalZoneSizing(CtrlZoneNum).HeatOutTempSeq =
                        state.dataSize->CalcZoneSizing(state.dataSize->CurOverallSimDay, CtrlZoneNum).HeatOutTempSeq;
                    state.dataSize->CalcFinalZoneSizing(CtrlZoneNum).HeatZoneRetTempSeq =
                        state.dataSize->CalcZoneSizing(state.dataSize->CurOverallSimDay, CtrlZoneNum).HeatZoneRetTempSeq;
                    state.dataSize->CalcFinalZoneSizing(CtrlZoneNum).HeatZoneHumRatSeq =
                        state.dataSize->CalcZoneSizing(state.dataSize->CurOverallSimDay, CtrlZoneNum).HeatZoneHumRatSeq;
                    state.dataSize->CalcFinalZoneSizing(CtrlZoneNum).HeatOutHumRatSeq =
                        state.dataSize->CalcZoneSizing(state.dataSize->CurOverallSimDay, CtrlZoneNum).HeatOutHumRatSeq;
                    state.dataSize->CalcFinalZoneSizing(CtrlZoneNum).ZoneTempAtHeatPeak =
                        state.dataSize->CalcZoneSizing(state.dataSize->CurOverallSimDay, CtrlZoneNum).ZoneTempAtHeatPeak;
                    state.dataSize->CalcFinalZoneSizing(CtrlZoneNum).OutTempAtHeatPeak =
                        state.dataSize->CalcZoneSizing(state.dataSize->CurOverallSimDay, CtrlZoneNum).OutTempAtHeatPeak;
                    state.dataSize->CalcFinalZoneSizing(CtrlZoneNum).ZoneRetTempAtHeatPeak =
                        state.dataSize->CalcZoneSizing(state.dataSize->CurOverallSimDay, CtrlZoneNum).ZoneRetTempAtHeatPeak;
                    state.dataSize->CalcFinalZoneSizing(CtrlZoneNum).ZoneHumRatAtHeatPeak =
                        state.dataSize->CalcZoneSizing(state.dataSize->CurOverallSimDay, CtrlZoneNum).ZoneHumRatAtHeatPeak;
                    state.dataSize->CalcFinalZoneSizing(CtrlZoneNum).OutHumRatAtHeatPeak =
                        state.dataSize->CalcZoneSizing(state.dataSize->CurOverallSimDay, CtrlZoneNum).OutHumRatAtHeatPeak;
                    state.dataSize->CalcFinalZoneSizing(CtrlZoneNum).HeatDDNum =
                        state.dataSize->CalcZoneSizing(state.dataSize->CurOverallSimDay, CtrlZoneNum).HeatDDNum;
                    state.dataSize->CalcFinalZoneSizing(CtrlZoneNum).cHeatDDDate =
                        state.dataSize->DesDayWeath(state.dataSize->CurOverallSimDay).DateString;
                    state.dataSize->CalcFinalZoneSizing(CtrlZoneNum).TimeStepNumAtHeatMax =
                        state.dataSize->CalcZoneSizing(state.dataSize->CurOverallSimDay, CtrlZoneNum).TimeStepNumAtHeatMax;
                    state.dataSize->CalcFinalZoneSizing(CtrlZoneNum).DesHeatCoilInTemp =
                        state.dataSize->CalcZoneSizing(state.dataSize->CurOverallSimDay, CtrlZoneNum).DesHeatCoilInTemp;
                    state.dataSize->CalcFinalZoneSizing(CtrlZoneNum).DesHeatCoilInHumRat =
                        state.dataSize->CalcZoneSizing(state.dataSize->CurOverallSimDay, CtrlZoneNum).DesHeatCoilInHumRat;
                    state.dataSize->CalcFinalZoneSizing(CtrlZoneNum).HeatTstatTemp =
                        state.dataSize->CalcZoneSizing(state.dataSize->CurOverallSimDay, CtrlZoneNum).HeatTstatTemp;
                }
            }
            // from all the design periods, choose the one needing the most Cooling and save all its design variables in CalcFinalZoneSizing
            if (state.dataSize->CalcZoneSizing(state.dataSize->CurOverallSimDay, CtrlZoneNum).DesCoolVolFlow >
                state.dataSize->CalcFinalZoneSizing(CtrlZoneNum).DesCoolVolFlow) {
                state.dataSize->CalcFinalZoneSizing(CtrlZoneNum).DesCoolVolFlow =
                    state.dataSize->CalcZoneSizing(state.dataSize->CurOverallSimDay, CtrlZoneNum).DesCoolVolFlow;
                state.dataSize->CalcFinalZoneSizing(CtrlZoneNum).DesCoolLoad =
                    state.dataSize->CalcZoneSizing(state.dataSize->CurOverallSimDay, CtrlZoneNum).DesCoolLoad;
                state.dataSize->CalcFinalZoneSizing(CtrlZoneNum).DesCoolMassFlow =
                    state.dataSize->CalcZoneSizing(state.dataSize->CurOverallSimDay, CtrlZoneNum).DesCoolMassFlow;
                state.dataSize->CalcFinalZoneSizing(CtrlZoneNum).CoolDesDay =
                    state.dataSize->CalcZoneSizing(state.dataSize->CurOverallSimDay, CtrlZoneNum).CoolDesDay;
                state.dataSize->CalcFinalZoneSizing(CtrlZoneNum).DesCoolDens =
                    state.dataSize->CalcZoneSizing(state.dataSize->CurOverallSimDay, CtrlZoneNum).DesCoolDens;
                state.dataSize->CalcFinalZoneSizing(CtrlZoneNum).CoolFlowSeq =
                    state.dataSize->CalcZoneSizing(state.dataSize->CurOverallSimDay, CtrlZoneNum).CoolFlowSeq;
                state.dataSize->CalcFinalZoneSizing(CtrlZoneNum).CoolLoadSeq =
                    state.dataSize->CalcZoneSizing(state.dataSize->CurOverallSimDay, CtrlZoneNum).CoolLoadSeq;
                state.dataSize->CalcFinalZoneSizing(CtrlZoneNum).CoolZoneTempSeq =
                    state.dataSize->CalcZoneSizing(state.dataSize->CurOverallSimDay, CtrlZoneNum).CoolZoneTempSeq;
                state.dataSize->CalcFinalZoneSizing(CtrlZoneNum).CoolOutTempSeq =
                    state.dataSize->CalcZoneSizing(state.dataSize->CurOverallSimDay, CtrlZoneNum).CoolOutTempSeq;
                state.dataSize->CalcFinalZoneSizing(CtrlZoneNum).CoolZoneRetTempSeq =
                    state.dataSize->CalcZoneSizing(state.dataSize->CurOverallSimDay, CtrlZoneNum).CoolZoneRetTempSeq;
                state.dataSize->CalcFinalZoneSizing(CtrlZoneNum).CoolZoneHumRatSeq =
                    state.dataSize->CalcZoneSizing(state.dataSize->CurOverallSimDay, CtrlZoneNum).CoolZoneHumRatSeq;
                state.dataSize->CalcFinalZoneSizing(CtrlZoneNum).CoolOutHumRatSeq =
                    state.dataSize->CalcZoneSizing(state.dataSize->CurOverallSimDay, CtrlZoneNum).CoolOutHumRatSeq;
                state.dataSize->CalcFinalZoneSizing(CtrlZoneNum).ZoneTempAtCoolPeak =
                    state.dataSize->CalcZoneSizing(state.dataSize->CurOverallSimDay, CtrlZoneNum).ZoneTempAtCoolPeak;
                state.dataSize->CalcFinalZoneSizing(CtrlZoneNum).OutTempAtCoolPeak =
                    state.dataSize->CalcZoneSizing(state.dataSize->CurOverallSimDay, CtrlZoneNum).OutTempAtCoolPeak;
                state.dataSize->CalcFinalZoneSizing(CtrlZoneNum).ZoneRetTempAtCoolPeak =
                    state.dataSize->CalcZoneSizing(state.dataSize->CurOverallSimDay, CtrlZoneNum).ZoneRetTempAtCoolPeak;
                state.dataSize->CalcFinalZoneSizing(CtrlZoneNum).ZoneHumRatAtCoolPeak =
                    state.dataSize->CalcZoneSizing(state.dataSize->CurOverallSimDay, CtrlZoneNum).ZoneHumRatAtCoolPeak;
                state.dataSize->CalcFinalZoneSizing(CtrlZoneNum).OutHumRatAtCoolPeak =
                    state.dataSize->CalcZoneSizing(state.dataSize->CurOverallSimDay, CtrlZoneNum).OutHumRatAtCoolPeak;
                state.dataSize->CalcFinalZoneSizing(CtrlZoneNum).CoolDDNum =
                    state.dataSize->CalcZoneSizing(state.dataSize->CurOverallSimDay, CtrlZoneNum).CoolDDNum;
                state.dataSize->CalcFinalZoneSizing(CtrlZoneNum).cCoolDDDate =
                    state.dataSize->DesDayWeath(state.dataSize->CurOverallSimDay).DateString;
                state.dataSize->CalcFinalZoneSizing(CtrlZoneNum).TimeStepNumAtCoolMax =
                    state.dataSize->CalcZoneSizing(state.dataSize->CurOverallSimDay, CtrlZoneNum).TimeStepNumAtCoolMax;
                state.dataSize->CalcFinalZoneSizing(CtrlZoneNum).DesCoolCoilInTemp =
                    state.dataSize->CalcZoneSizing(state.dataSize->CurOverallSimDay, CtrlZoneNum).DesCoolCoilInTemp;
                state.dataSize->CalcFinalZoneSizing(CtrlZoneNum).DesCoolCoilInHumRat =
                    state.dataSize->CalcZoneSizing(state.dataSize->CurOverallSimDay, CtrlZoneNum).DesCoolCoilInHumRat;
            } else {
                state.dataSize->CalcFinalZoneSizing(CtrlZoneNum).DesCoolDens = state.dataEnvrn->StdRhoAir;
                // save design cooling load when the there is design cooling load and the design cooling volume flow rate is zero, i.e., when
                // design cooling volume flow rate is set to zero due to cooling supply air temp greater than zone thermostat temperature
                if (state.dataSize->CalcZoneSizing(state.dataSize->CurOverallSimDay, CtrlZoneNum).DesCoolLoad >
                    state.dataSize->CalcFinalZoneSizing(CtrlZoneNum).DesCoolLoad) {
                    state.dataSize->CalcFinalZoneSizing(CtrlZoneNum).DesCoolLoad =
                        state.dataSize->CalcZoneSizing(state.dataSize->CurOverallSimDay, CtrlZoneNum).DesCoolLoad;
                    state.dataSize->CalcFinalZoneSizing(CtrlZoneNum).CoolDesDay =
                        state.dataSize->CalcZoneSizing(state.dataSize->CurOverallSimDay, CtrlZoneNum).CoolDesDay;
                    state.dataSize->CalcFinalZoneSizing(CtrlZoneNum).CoolLoadSeq =
                        state.dataSize->CalcZoneSizing(state.dataSize->CurOverallSimDay, CtrlZoneNum).CoolLoadSeq;
                    state.dataSize->CalcFinalZoneSizing(CtrlZoneNum).CoolZoneTempSeq =
                        state.dataSize->CalcZoneSizing(state.dataSize->CurOverallSimDay, CtrlZoneNum).CoolZoneTempSeq;
                    state.dataSize->CalcFinalZoneSizing(CtrlZoneNum).CoolOutTempSeq =
                        state.dataSize->CalcZoneSizing(state.dataSize->CurOverallSimDay, CtrlZoneNum).CoolOutTempSeq;
                    state.dataSize->CalcFinalZoneSizing(CtrlZoneNum).CoolZoneRetTempSeq =
                        state.dataSize->CalcZoneSizing(state.dataSize->CurOverallSimDay, CtrlZoneNum).CoolZoneRetTempSeq;
                    state.dataSize->CalcFinalZoneSizing(CtrlZoneNum).CoolZoneHumRatSeq =
                        state.dataSize->CalcZoneSizing(state.dataSize->CurOverallSimDay, CtrlZoneNum).CoolZoneHumRatSeq;
                    state.dataSize->CalcFinalZoneSizing(CtrlZoneNum).CoolOutHumRatSeq =
                        state.dataSize->CalcZoneSizing(state.dataSize->CurOverallSimDay, CtrlZoneNum).CoolOutHumRatSeq;
                    state.dataSize->CalcFinalZoneSizing(CtrlZoneNum).ZoneTempAtCoolPeak =
                        state.dataSize->CalcZoneSizing(state.dataSize->CurOverallSimDay, CtrlZoneNum).ZoneTempAtCoolPeak;
                    state.dataSize->CalcFinalZoneSizing(CtrlZoneNum).OutTempAtCoolPeak =
                        state.dataSize->CalcZoneSizing(state.dataSize->CurOverallSimDay, CtrlZoneNum).OutTempAtCoolPeak;
                    state.dataSize->CalcFinalZoneSizing(CtrlZoneNum).ZoneRetTempAtCoolPeak =
                        state.dataSize->CalcZoneSizing(state.dataSize->CurOverallSimDay, CtrlZoneNum).ZoneRetTempAtCoolPeak;
                    state.dataSize->CalcFinalZoneSizing(CtrlZoneNum).ZoneHumRatAtCoolPeak =
                        state.dataSize->CalcZoneSizing(state.dataSize->CurOverallSimDay, CtrlZoneNum).ZoneHumRatAtCoolPeak;
                    state.dataSize->CalcFinalZoneSizing(CtrlZoneNum).OutHumRatAtCoolPeak =
                        state.dataSize->CalcZoneSizing(state.dataSize->CurOverallSimDay, CtrlZoneNum).OutHumRatAtCoolPeak;
                    state.dataSize->CalcFinalZoneSizing(CtrlZoneNum).CoolDDNum =
                        state.dataSize->CalcZoneSizing(state.dataSize->CurOverallSimDay, CtrlZoneNum).CoolDDNum;
                    state.dataSize->CalcFinalZoneSizing(CtrlZoneNum).cCoolDDDate =
                        state.dataSize->DesDayWeath(state.dataSize->CurOverallSimDay).DateString;
                    state.dataSize->CalcFinalZoneSizing(CtrlZoneNum).TimeStepNumAtCoolMax =
                        state.dataSize->CalcZoneSizing(state.dataSize->CurOverallSimDay, CtrlZoneNum).TimeStepNumAtCoolMax;
                    state.dataSize->CalcFinalZoneSizing(CtrlZoneNum).DesCoolCoilInTemp =
                        state.dataSize->CalcZoneSizing(state.dataSize->CurOverallSimDay, CtrlZoneNum).DesCoolCoilInTemp;
                    state.dataSize->CalcFinalZoneSizing(CtrlZoneNum).DesCoolCoilInHumRat =
                        state.dataSize->CalcZoneSizing(state.dataSize->CurOverallSimDay, CtrlZoneNum).DesCoolCoilInHumRat;
                    state.dataSize->CalcFinalZoneSizing(CtrlZoneNum).CoolTstatTemp =
                        state.dataSize->CalcZoneSizing(state.dataSize->CurOverallSimDay, CtrlZoneNum).CoolTstatTemp;
                }
            }
            // save heat peak conditions when there is no design heating load or design heating volume flow rate, i.e., when
            // zone temperature is always greater than the zone heating thermostat temperature
            if (state.dataSize->CalcFinalZoneSizing(CtrlZoneNum).DesHeatLoad == 0) {
                bool FirstIteration = true;
                for (TimeStepIndex = 1; TimeStepIndex <= state.dataZoneEquipmentManager->NumOfTimeStepInDay; ++TimeStepIndex) {
                    if ((state.dataSize->CalcZoneSizing(state.dataSize->CurOverallSimDay, CtrlZoneNum).HeatZoneTempSeq(TimeStepIndex) <
                         state.dataSize->CalcZoneSizing(state.dataSize->CurOverallSimDay, CtrlZoneNum).ZoneTempAtHeatPeak) ||
                        FirstIteration) {
                        state.dataSize->CalcZoneSizing(state.dataSize->CurOverallSimDay, CtrlZoneNum).ZoneTempAtHeatPeak =
                            state.dataSize->CalcZoneSizing(state.dataSize->CurOverallSimDay, CtrlZoneNum).HeatZoneTempSeq(TimeStepIndex);
                        state.dataSize->CalcZoneSizing(state.dataSize->CurOverallSimDay, CtrlZoneNum).OutTempAtHeatPeak =
                            state.dataSize->CalcZoneSizing(state.dataSize->CurOverallSimDay, CtrlZoneNum).HeatOutTempSeq(TimeStepIndex);
                        state.dataSize->CalcZoneSizing(state.dataSize->CurOverallSimDay, CtrlZoneNum).ZoneRetTempAtHeatPeak =
                            state.dataSize->CalcZoneSizing(state.dataSize->CurOverallSimDay, CtrlZoneNum).HeatZoneRetTempSeq(TimeStepIndex);
                        state.dataSize->CalcZoneSizing(state.dataSize->CurOverallSimDay, CtrlZoneNum).ZoneHumRatAtHeatPeak =
                            state.dataSize->CalcZoneSizing(state.dataSize->CurOverallSimDay, CtrlZoneNum).HeatZoneHumRatSeq(TimeStepIndex);
                        state.dataSize->CalcZoneSizing(state.dataSize->CurOverallSimDay, CtrlZoneNum).OutHumRatAtHeatPeak =
                            state.dataSize->CalcZoneSizing(state.dataSize->CurOverallSimDay, CtrlZoneNum).HeatOutHumRatSeq(TimeStepIndex);
                        state.dataSize->CalcZoneSizing(state.dataSize->CurOverallSimDay, CtrlZoneNum).TimeStepNumAtHeatMax = TimeStepIndex;
                        FirstIteration = false;
                    }
                }
                if (state.dataSize->CalcZoneSizing(state.dataSize->CurOverallSimDay, CtrlZoneNum).OutTempAtHeatPeak <=
                    state.dataSize->CalcFinalZoneSizing(CtrlZoneNum).OutTempAtHeatPeak) {
                    state.dataSize->CalcFinalZoneSizing(CtrlZoneNum).HeatDesDay =
                        state.dataSize->CalcZoneSizing(state.dataSize->CurOverallSimDay, CtrlZoneNum).HeatDesDay;
                    state.dataSize->CalcFinalZoneSizing(CtrlZoneNum).HeatZoneTempSeq =
                        state.dataSize->CalcZoneSizing(state.dataSize->CurOverallSimDay, CtrlZoneNum).HeatZoneTempSeq;
                    state.dataSize->CalcFinalZoneSizing(CtrlZoneNum).HeatOutTempSeq =
                        state.dataSize->CalcZoneSizing(state.dataSize->CurOverallSimDay, CtrlZoneNum).HeatOutTempSeq;
                    state.dataSize->CalcFinalZoneSizing(CtrlZoneNum).HeatZoneRetTempSeq =
                        state.dataSize->CalcZoneSizing(state.dataSize->CurOverallSimDay, CtrlZoneNum).HeatZoneRetTempSeq;
                    state.dataSize->CalcFinalZoneSizing(CtrlZoneNum).HeatZoneHumRatSeq =
                        state.dataSize->CalcZoneSizing(state.dataSize->CurOverallSimDay, CtrlZoneNum).HeatZoneHumRatSeq;
                    state.dataSize->CalcFinalZoneSizing(CtrlZoneNum).HeatOutHumRatSeq =
                        state.dataSize->CalcZoneSizing(state.dataSize->CurOverallSimDay, CtrlZoneNum).HeatOutHumRatSeq;
                    state.dataSize->CalcFinalZoneSizing(CtrlZoneNum).ZoneTempAtHeatPeak =
                        state.dataSize->CalcZoneSizing(state.dataSize->CurOverallSimDay, CtrlZoneNum).ZoneTempAtHeatPeak;
                    state.dataSize->CalcFinalZoneSizing(CtrlZoneNum).OutTempAtHeatPeak =
                        state.dataSize->CalcZoneSizing(state.dataSize->CurOverallSimDay, CtrlZoneNum).OutTempAtHeatPeak;
                    state.dataSize->CalcFinalZoneSizing(CtrlZoneNum).ZoneRetTempAtHeatPeak =
                        state.dataSize->CalcZoneSizing(state.dataSize->CurOverallSimDay, CtrlZoneNum).ZoneRetTempAtHeatPeak;
                    state.dataSize->CalcFinalZoneSizing(CtrlZoneNum).ZoneHumRatAtHeatPeak =
                        state.dataSize->CalcZoneSizing(state.dataSize->CurOverallSimDay, CtrlZoneNum).ZoneHumRatAtHeatPeak;
                    state.dataSize->CalcFinalZoneSizing(CtrlZoneNum).OutHumRatAtHeatPeak =
                        state.dataSize->CalcZoneSizing(state.dataSize->CurOverallSimDay, CtrlZoneNum).OutHumRatAtHeatPeak;
                    state.dataSize->CalcFinalZoneSizing(CtrlZoneNum).HeatDDNum =
                        state.dataSize->CalcZoneSizing(state.dataSize->CurOverallSimDay, CtrlZoneNum).HeatDDNum;
                    state.dataSize->CalcFinalZoneSizing(CtrlZoneNum).cHeatDDDate =
                        state.dataSize->DesDayWeath(state.dataSize->CurOverallSimDay).DateString;
                    state.dataSize->CalcFinalZoneSizing(CtrlZoneNum).TimeStepNumAtHeatMax =
                        state.dataSize->CalcZoneSizing(state.dataSize->CurOverallSimDay, CtrlZoneNum).TimeStepNumAtHeatMax;
                    state.dataSize->CalcFinalZoneSizing(CtrlZoneNum).DesHeatCoilInTemp =
                        state.dataSize->CalcZoneSizing(state.dataSize->CurOverallSimDay, CtrlZoneNum).DesHeatCoilInTemp;
                    state.dataSize->CalcFinalZoneSizing(CtrlZoneNum).DesHeatCoilInHumRat =
                        state.dataSize->CalcZoneSizing(state.dataSize->CurOverallSimDay, CtrlZoneNum).DesHeatCoilInHumRat;
                    state.dataSize->CalcFinalZoneSizing(CtrlZoneNum).HeatTstatTemp =
                        state.dataSize->CalcZoneSizing(state.dataSize->CurOverallSimDay, CtrlZoneNum).HeatTstatTemp;
                    FirstIteration = false;
                }
            }
            // save cool peak conditions when there is no design cooling load or design cooling volume flow rate, i.e., when
            // zone temperature is always less than the zone cooling thermostat temperature
            if (state.dataSize->CalcFinalZoneSizing(CtrlZoneNum).DesCoolLoad == 0) {
                bool FirstIteration = true;
                for (TimeStepIndex = 1; TimeStepIndex <= state.dataZoneEquipmentManager->NumOfTimeStepInDay; ++TimeStepIndex) {
                    if ((state.dataSize->CalcZoneSizing(state.dataSize->CurOverallSimDay, CtrlZoneNum).CoolZoneTempSeq(TimeStepIndex) >
                         state.dataSize->CalcZoneSizing(state.dataSize->CurOverallSimDay, CtrlZoneNum).ZoneTempAtCoolPeak) ||
                        FirstIteration) {
                        state.dataSize->CalcZoneSizing(state.dataSize->CurOverallSimDay, CtrlZoneNum).ZoneTempAtCoolPeak =
                            state.dataSize->CalcZoneSizing(state.dataSize->CurOverallSimDay, CtrlZoneNum).CoolZoneTempSeq(TimeStepIndex);
                        state.dataSize->CalcZoneSizing(state.dataSize->CurOverallSimDay, CtrlZoneNum).OutTempAtCoolPeak =
                            state.dataSize->CalcZoneSizing(state.dataSize->CurOverallSimDay, CtrlZoneNum).CoolOutTempSeq(TimeStepIndex);
                        state.dataSize->CalcZoneSizing(state.dataSize->CurOverallSimDay, CtrlZoneNum).ZoneRetTempAtCoolPeak =
                            state.dataSize->CalcZoneSizing(state.dataSize->CurOverallSimDay, CtrlZoneNum).CoolZoneRetTempSeq(TimeStepIndex);
                        state.dataSize->CalcZoneSizing(state.dataSize->CurOverallSimDay, CtrlZoneNum).ZoneHumRatAtCoolPeak =
                            state.dataSize->CalcZoneSizing(state.dataSize->CurOverallSimDay, CtrlZoneNum).CoolZoneHumRatSeq(TimeStepIndex);
                        state.dataSize->CalcZoneSizing(state.dataSize->CurOverallSimDay, CtrlZoneNum).OutHumRatAtCoolPeak =
                            state.dataSize->CalcZoneSizing(state.dataSize->CurOverallSimDay, CtrlZoneNum).CoolOutHumRatSeq(TimeStepIndex);
                        state.dataSize->CalcZoneSizing(state.dataSize->CurOverallSimDay, CtrlZoneNum).TimeStepNumAtCoolMax = TimeStepIndex;
                        FirstIteration = false;
                    }
                }
                if (state.dataSize->CalcZoneSizing(state.dataSize->CurOverallSimDay, CtrlZoneNum).OutTempAtCoolPeak >
                    state.dataSize->CalcFinalZoneSizing(CtrlZoneNum).OutTempAtCoolPeak) {
                    state.dataSize->CalcFinalZoneSizing(CtrlZoneNum).CoolDesDay =
                        state.dataSize->CalcZoneSizing(state.dataSize->CurOverallSimDay, CtrlZoneNum).CoolDesDay;
                    state.dataSize->CalcFinalZoneSizing(CtrlZoneNum).CoolZoneTempSeq =
                        state.dataSize->CalcZoneSizing(state.dataSize->CurOverallSimDay, CtrlZoneNum).CoolZoneTempSeq;
                    state.dataSize->CalcFinalZoneSizing(CtrlZoneNum).CoolOutTempSeq =
                        state.dataSize->CalcZoneSizing(state.dataSize->CurOverallSimDay, CtrlZoneNum).CoolOutTempSeq;
                    state.dataSize->CalcFinalZoneSizing(CtrlZoneNum).CoolZoneRetTempSeq =
                        state.dataSize->CalcZoneSizing(state.dataSize->CurOverallSimDay, CtrlZoneNum).CoolZoneRetTempSeq;
                    state.dataSize->CalcFinalZoneSizing(CtrlZoneNum).CoolZoneHumRatSeq =
                        state.dataSize->CalcZoneSizing(state.dataSize->CurOverallSimDay, CtrlZoneNum).CoolZoneHumRatSeq;
                    state.dataSize->CalcFinalZoneSizing(CtrlZoneNum).CoolOutHumRatSeq =
                        state.dataSize->CalcZoneSizing(state.dataSize->CurOverallSimDay, CtrlZoneNum).CoolOutHumRatSeq;
                    state.dataSize->CalcFinalZoneSizing(CtrlZoneNum).ZoneTempAtCoolPeak =
                        state.dataSize->CalcZoneSizing(state.dataSize->CurOverallSimDay, CtrlZoneNum).ZoneTempAtCoolPeak;
                    state.dataSize->CalcFinalZoneSizing(CtrlZoneNum).OutTempAtCoolPeak =
                        state.dataSize->CalcZoneSizing(state.dataSize->CurOverallSimDay, CtrlZoneNum).OutTempAtCoolPeak;
                    state.dataSize->CalcFinalZoneSizing(CtrlZoneNum).ZoneRetTempAtCoolPeak =
                        state.dataSize->CalcZoneSizing(state.dataSize->CurOverallSimDay, CtrlZoneNum).ZoneRetTempAtCoolPeak;
                    state.dataSize->CalcFinalZoneSizing(CtrlZoneNum).ZoneHumRatAtCoolPeak =
                        state.dataSize->CalcZoneSizing(state.dataSize->CurOverallSimDay, CtrlZoneNum).ZoneHumRatAtCoolPeak;
                    state.dataSize->CalcFinalZoneSizing(CtrlZoneNum).OutHumRatAtCoolPeak =
                        state.dataSize->CalcZoneSizing(state.dataSize->CurOverallSimDay, CtrlZoneNum).OutHumRatAtCoolPeak;
                    state.dataSize->CalcFinalZoneSizing(CtrlZoneNum).CoolDDNum =
                        state.dataSize->CalcZoneSizing(state.dataSize->CurOverallSimDay, CtrlZoneNum).CoolDDNum;
                    state.dataSize->CalcFinalZoneSizing(CtrlZoneNum).cCoolDDDate =
                        state.dataSize->DesDayWeath(state.dataSize->CurOverallSimDay).DateString;
                    state.dataSize->CalcFinalZoneSizing(CtrlZoneNum).TimeStepNumAtCoolMax =
                        state.dataSize->CalcZoneSizing(state.dataSize->CurOverallSimDay, CtrlZoneNum).TimeStepNumAtCoolMax;
                    state.dataSize->CalcFinalZoneSizing(CtrlZoneNum).DesCoolCoilInTemp =
                        state.dataSize->CalcZoneSizing(state.dataSize->CurOverallSimDay, CtrlZoneNum).DesCoolCoilInTemp;
                    state.dataSize->CalcFinalZoneSizing(CtrlZoneNum).DesCoolCoilInHumRat =
                        state.dataSize->CalcZoneSizing(state.dataSize->CurOverallSimDay, CtrlZoneNum).DesCoolCoilInHumRat;
                    state.dataSize->CalcFinalZoneSizing(CtrlZoneNum).CoolTstatTemp =
                        state.dataSize->CalcZoneSizing(state.dataSize->CurOverallSimDay, CtrlZoneNum).CoolTstatTemp;
                }
            }
        }
    } break;
    case DataGlobalConstants::CallIndicator::EndZoneSizingCalc: {
        // candidate EMS calling point to customize CalcFinalZoneSizing
        bool anyEMSRan;
        ManageEMS(state, EMSManager::EMSCallFrom::ZoneSizing, anyEMSRan, ObjexxFCL::Optional_int_const());

        // now apply EMS overrides (if any)

        if (state.dataGlobal->AnyEnergyManagementSystemInModel) {
            for (CtrlZoneNum = 1; CtrlZoneNum <= state.dataGlobal->NumOfZones; ++CtrlZoneNum) {
                if (state.dataSize->CalcFinalZoneSizing(CtrlZoneNum).EMSOverrideDesHeatMassOn) {
                    if (state.dataSize->CalcFinalZoneSizing(CtrlZoneNum).DesHeatMassFlow > 0.0)
                        state.dataSize->CalcFinalZoneSizing(CtrlZoneNum).DesHeatMassFlow =
                            state.dataSize->CalcFinalZoneSizing(CtrlZoneNum).EMSValueDesHeatMassFlow;
                }
                if (state.dataSize->CalcFinalZoneSizing(CtrlZoneNum).EMSOverrideDesCoolMassOn) {
                    if (state.dataSize->CalcFinalZoneSizing(CtrlZoneNum).DesCoolMassFlow > 0.0)
                        state.dataSize->CalcFinalZoneSizing(CtrlZoneNum).DesCoolMassFlow =
                            state.dataSize->CalcFinalZoneSizing(CtrlZoneNum).EMSValueDesCoolMassFlow;
                }
                if (state.dataSize->CalcFinalZoneSizing(CtrlZoneNum).EMSOverrideDesHeatLoadOn) {
                    if (state.dataSize->CalcFinalZoneSizing(CtrlZoneNum).DesHeatLoad > 0.0)
                        state.dataSize->CalcFinalZoneSizing(CtrlZoneNum).DesHeatLoad =
                            state.dataSize->CalcFinalZoneSizing(CtrlZoneNum).EMSValueDesHeatLoad;
                }
                if (state.dataSize->CalcFinalZoneSizing(CtrlZoneNum).EMSOverrideDesCoolLoadOn) {
                    if (state.dataSize->CalcFinalZoneSizing(CtrlZoneNum).DesCoolLoad > 0.0)
                        state.dataSize->CalcFinalZoneSizing(CtrlZoneNum).DesCoolLoad =
                            state.dataSize->CalcFinalZoneSizing(CtrlZoneNum).EMSValueDesCoolLoad;
                }
                if (state.dataSize->CalcFinalZoneSizing(CtrlZoneNum).EMSOverrideDesHeatVolOn) {
                    if (state.dataSize->CalcFinalZoneSizing(CtrlZoneNum).DesHeatVolFlow > 0.0)
                        state.dataSize->CalcFinalZoneSizing(CtrlZoneNum).DesHeatVolFlow =
                            state.dataSize->CalcFinalZoneSizing(CtrlZoneNum).EMSValueDesHeatVolFlow;
                }
                if (state.dataSize->CalcFinalZoneSizing(CtrlZoneNum).EMSOverrideDesCoolVolOn) {
                    if (state.dataSize->CalcFinalZoneSizing(CtrlZoneNum).DesCoolVolFlow > 0.0)
                        state.dataSize->CalcFinalZoneSizing(CtrlZoneNum).DesCoolVolFlow =
                            state.dataSize->CalcFinalZoneSizing(CtrlZoneNum).EMSValueDesCoolVolFlow;
                }
            }
        }

        if (!state.dataGlobal->isPulseZoneSizing) {

            for (CtrlZoneNum = 1; CtrlZoneNum <= state.dataGlobal->NumOfZones; ++CtrlZoneNum) {
                if (!state.dataZoneEquip->ZoneEquipConfig(CtrlZoneNum).IsControlled) continue;
                if (std::abs(state.dataSize->CalcFinalZoneSizing(CtrlZoneNum).DesCoolLoad) <= 1.e-8) {
                    ShowWarningError(
                        state, "Calculated design cooling load for zone=" + state.dataSize->CalcFinalZoneSizing(CtrlZoneNum).ZoneName + " is zero.");
                    ShowContinueError(state, "Check Sizing:Zone and ZoneControl:Thermostat inputs.");
                }
                if (std::abs(state.dataSize->CalcFinalZoneSizing(CtrlZoneNum).DesHeatLoad) <= 1.e-8) {
                    ShowWarningError(
                        state, "Calculated design heating load for zone=" + state.dataSize->CalcFinalZoneSizing(CtrlZoneNum).ZoneName + " is zero.");
                    ShowContinueError(state, "Check Sizing:Zone and ZoneControl:Thermostat inputs.");
                }
            }

            print(state.files.zsz, "Time");
            for (I = 1; I <= state.dataGlobal->NumOfZones; ++I) {
                if (!state.dataZoneEquip->ZoneEquipConfig(I).IsControlled) continue;

                static constexpr std::string_view ZSizeFmt11("{}{}:{}{}{}{}:{}{}{}{}:{}{}{}{}:{}{}");
                print(state.files.zsz,
                      ZSizeFmt11,
                      state.dataSize->SizingFileColSep,
                      state.dataSize->CalcFinalZoneSizing(I).ZoneName,
                      state.dataSize->CalcFinalZoneSizing(I).HeatDesDay,
                      ":Des Heat Load [W]",
                      state.dataSize->SizingFileColSep,
                      state.dataSize->CalcFinalZoneSizing(I).ZoneName,
                      state.dataSize->CalcFinalZoneSizing(I).CoolDesDay,
                      ":Des Sens Cool Load [W]",
                      state.dataSize->SizingFileColSep,
                      state.dataSize->CalcFinalZoneSizing(I).ZoneName,
                      state.dataSize->CalcFinalZoneSizing(I).HeatDesDay,
                      ":Des Heat Mass Flow [kg/s]",
                      state.dataSize->SizingFileColSep,
                      state.dataSize->CalcFinalZoneSizing(I).ZoneName,
                      state.dataSize->CalcFinalZoneSizing(I).CoolDesDay,
                      ":Des Cool Mass Flow [kg/s]");

                // Should this be done only if there is a cooling load? Or would this message help determine why there was no load?
                if (std::abs(state.dataSize->CalcFinalZoneSizing(I).DesCoolLoad) > 1.e-8) {
                    // check for low cooling delta T from supply to zone to see if air volume flow rate might be excessively high
                    if (state.dataSize->CalcFinalZoneSizing(I).ZnCoolDgnSAMethod == SupplyAirTemperature) {
                        SupplyTemp = state.dataSize->CalcFinalZoneSizing(I).CoolDesTemp;
                        DeltaTemp = SupplyTemp - state.dataSize->CalcFinalZoneSizing(I).ZoneTempAtCoolPeak;
                    } else {
                        DeltaTemp = -std::abs(state.dataSize->CalcFinalZoneSizing(I).CoolDesTempDiff);
                        SupplyTemp = DeltaTemp + state.dataSize->CalcFinalZoneSizing(I).ZoneTempAtCoolPeak;
                    }

                    // check for low delta T to avoid very high flow rates
                    if (std::abs(DeltaTemp) < 5.0 && std::abs(DeltaTemp) > SmallTempDiff) { // Vdot exceeds 1200 cfm/ton @ DT=5
                        if (std::abs(DeltaTemp) >= 2.0) {                                   // Vdot exceeds 3000 cfm/ton @ DT=2
                            ShowWarningError(state, "UpdateZoneSizing: Cooling supply air temperature (calculated) within 5C of zone temperature");
                        } else {
                            ShowSevereError(state, "UpdateZoneSizing: Cooling supply air temperature (calculated) within 2C of zone temperature");
                        }
                        ShowContinueError(state, "...check zone thermostat set point and design supply air temperatures");
                        ShowContinueError(state, "...zone name = " + state.dataSize->CalcFinalZoneSizing(I).ZoneName);
                        ShowContinueError(state,
                                          format("...design sensible cooling load = {:.2R} W", state.dataSize->CalcFinalZoneSizing(I).DesCoolLoad));
                        ShowContinueError(state,
                                          format("...thermostat set point temp    = {:.3R} C", state.dataSize->CalcFinalZoneSizing(I).CoolTstatTemp));
                        ShowContinueError(
                            state, format("...zone temperature             = {:.3R} C", state.dataSize->CalcFinalZoneSizing(I).ZoneTempAtCoolPeak));
                        ShowContinueError(state, format("...supply air temperature       = {:.3R} C", SupplyTemp));
                        ShowContinueError(state, format("...temperature difference       = {:.5R} C", DeltaTemp));
                        ShowContinueError(
                            state, format("...calculated volume flow rate  = {:.5R} m3/s", (state.dataSize->CalcFinalZoneSizing(I).DesCoolVolFlow)));
                        ShowContinueError(
                            state, format("...calculated mass flow rate    = {:.5R} kg/s", (state.dataSize->CalcFinalZoneSizing(I).DesCoolMassFlow)));
                        if (SupplyTemp > state.dataSize->CalcFinalZoneSizing(I).ZoneTempAtCoolPeak)
                            ShowContinueError(
                                state, "...Note: supply air temperature should be less than zone temperature during cooling air flow calculations");
                    } else if (std::abs(DeltaTemp) > SmallTempDiff && SupplyTemp > state.dataSize->CalcFinalZoneSizing(I).ZoneTempAtCoolPeak) {
                        ShowSevereError(
                            state, "UpdateZoneSizing: Supply air temperature is greater than zone temperature during cooling air flow calculations");
                        ShowContinueError(
                            state, format("...calculated volume flow rate  = {:.5R} m3/s", (state.dataSize->CalcFinalZoneSizing(I).DesCoolVolFlow)));
                        ShowContinueError(
                            state, format("...calculated mass flow rate    = {:.5R} kg/s", (state.dataSize->CalcFinalZoneSizing(I).DesCoolMassFlow)));
                        ShowContinueError(state,
                                          format("...thermostat set point temp    = {:.3R} C", state.dataSize->CalcFinalZoneSizing(I).CoolTstatTemp));
                        ShowContinueError(
                            state, format("...zone temperature            = {:.3R} C", state.dataSize->CalcFinalZoneSizing(I).ZoneTempAtCoolPeak));
                        ShowContinueError(state, format("...supply air temperature      = {:.3R} C", SupplyTemp));
                        ShowContinueError(state, "...occurs in zone              = " + state.dataSize->CalcFinalZoneSizing(I).ZoneName);
                        ShowContinueError(
                            state, "...Note: supply air temperature should be less than zone temperature during cooling air flow calculations");
                    }
                }
                // Should this be done only if there is a heating load? Or would this message help determine why there was no load?
                if (std::abs(state.dataSize->CalcFinalZoneSizing(I).DesHeatLoad) > 1.e-8) { // ABS() ?
                    // check for low cooling delta T from supply to zone to see if air volume flow rate might be excessively high
                    if (state.dataSize->CalcFinalZoneSizing(I).ZnHeatDgnSAMethod == SupplyAirTemperature) {
                        SupplyTemp = state.dataSize->CalcFinalZoneSizing(I).HeatDesTemp;
                        DeltaTemp = SupplyTemp - state.dataSize->CalcFinalZoneSizing(I).ZoneTempAtHeatPeak;
                    } else {
                        DeltaTemp = state.dataSize->CalcFinalZoneSizing(I).HeatDesTempDiff;
                        SupplyTemp = DeltaTemp + state.dataSize->CalcFinalZoneSizing(I).ZoneTempAtHeatPeak;
                    }

                    if (std::abs(DeltaTemp) < 5.0 && std::abs(DeltaTemp) > SmallTempDiff) { // Vdot exceeds 1200 cfm/ton @ DT=5
                        if (std::abs(DeltaTemp) >= 2.0) {                                   // Vdot exceeds 3000 cfm/ton @ DT=2
                            ShowWarningError(state, "UpdateZoneSizing: Heating supply air temperature (calculated) within 5C of zone temperature");
                        } else {
                            ShowSevereError(state, "UpdateZoneSizing: Heating supply air temperature (calculated) within 2C of zone temperature");
                        }
                        ShowContinueError(state, "...check zone thermostat set point and design supply air temperatures");
                        ShowContinueError(state, "...zone name = " + state.dataSize->CalcFinalZoneSizing(I).ZoneName);
                        ShowContinueError(state,
                                          format("...design heating load         = {:.2R} W", state.dataSize->CalcFinalZoneSizing(I).DesHeatLoad));
                        ShowContinueError(state,
                                          format("...thermostat set point temp   = {:.3R} C", state.dataSize->CalcFinalZoneSizing(I).HeatTstatTemp));
                        ShowContinueError(
                            state, format("...zone temperature            = {:.3R} C", state.dataSize->CalcFinalZoneSizing(I).ZoneTempAtHeatPeak));
                        ShowContinueError(state, format("...supply air temperature      = {:.3R} C", SupplyTemp));
                        ShowContinueError(state, format("...temperature difference      = {:.5R} C", DeltaTemp));
                        ShowContinueError(
                            state, format("...calculated volume flow rate = {:.5R} m3/s", (state.dataSize->CalcFinalZoneSizing(I).DesHeatVolFlow)));
                        ShowContinueError(
                            state, format("...calculated mass flow rate   = {:.5R} kg/s", (state.dataSize->CalcFinalZoneSizing(I).DesHeatMassFlow)));
                        if (SupplyTemp < state.dataSize->CalcFinalZoneSizing(I).ZoneTempAtHeatPeak)
                            ShowContinueError(state,
                                              "...Note: supply air temperature should be greater than zone temperature during heating air "
                                              "flow calculations");
                    } else if (std::abs(DeltaTemp) > SmallTempDiff && SupplyTemp < state.dataSize->CalcFinalZoneSizing(I).ZoneTempAtHeatPeak) {
                        ShowSevereError(
                            state, "UpdateZoneSizing: Supply air temperature is less than zone temperature during heating air flow calculations");
                        ShowContinueError(state,
                                          format("...calculated design heating volume flow rate = {:.5R} m3/s",
                                                 (state.dataSize->CalcFinalZoneSizing(I).DesHeatVolFlow)));
                        ShowContinueError(state,
                                          format("...calculated design heating mass flow rate   = {:.5R} kg/s",
                                                 (state.dataSize->CalcFinalZoneSizing(I).DesHeatMassFlow)));
                        ShowContinueError(state,
                                          format("...thermostat set piont temp   = {:.3R} C", state.dataSize->CalcFinalZoneSizing(I).HeatTstatTemp));
                        ShowContinueError(
                            state, format("...zone temperature            = {:.3R} C", state.dataSize->CalcFinalZoneSizing(I).ZoneTempAtHeatPeak));
                        ShowContinueError(state, format("...supply air temperature      = {:.3R} C", SupplyTemp));
                        ShowContinueError(state, "...occurs in zone              = " + state.dataSize->CalcFinalZoneSizing(I).ZoneName);
                        ShowContinueError(state,
                                          "...Note: supply air temperature should be greater than zone temperature during heating air "
                                          "flow calculations");
                    }
                }
            }

            print(state.files.zsz, "\n");
            //      HourFrac = 0.0
            Minutes = 0;
            TimeStepIndex = 0;
            for (HourCounter = 1; HourCounter <= 24; ++HourCounter) {
                for (TimeStepCounter = 1; TimeStepCounter <= state.dataGlobal->NumOfTimeStepInHour; ++TimeStepCounter) {
                    ++TimeStepIndex;
                    Minutes += state.dataGlobal->MinutesPerTimeStep;
                    if (Minutes == 60) {
                        Minutes = 0;
                        HourPrint = HourCounter;
                    } else {
                        HourPrint = HourCounter - 1;
                    }
                    for (CtrlZoneNum = 1; CtrlZoneNum <= state.dataGlobal->NumOfZones; ++CtrlZoneNum) {
                        if (!state.dataZoneEquip->ZoneEquipConfig(CtrlZoneNum).IsControlled) continue;
                        if (TimeStepIndex == state.dataSize->CalcFinalZoneSizing(CtrlZoneNum).TimeStepNumAtHeatMax) {
                            state.dataSize->HeatPeakDateHrMin(CtrlZoneNum) =
                                state.dataSize->CalcFinalZoneSizing(CtrlZoneNum).cHeatDDDate + ' ' + format(PeakHrMinFmt, HourPrint, Minutes);
                        }
                        if (TimeStepIndex == state.dataSize->CalcFinalZoneSizing(CtrlZoneNum).TimeStepNumAtCoolMax) {
                            state.dataSize->CoolPeakDateHrMin(CtrlZoneNum) =
                                state.dataSize->CalcFinalZoneSizing(CtrlZoneNum).cCoolDDDate + ' ' + format(PeakHrMinFmt, HourPrint, Minutes);
                        }
                    }

                    static constexpr std::string_view ZSizeFmt20("{:02}:{:02}:00");
                    print(state.files.zsz, ZSizeFmt20, HourPrint, Minutes);
                    for (I = 1; I <= state.dataGlobal->NumOfZones; ++I) {
                        if (!state.dataZoneEquip->ZoneEquipConfig(I).IsControlled) continue;
                        static constexpr std::string_view ZSizeFmt21("{}{:12.6E}{}{:12.6E}{}{:12.6E}{}{:12.6E}");
                        print(state.files.zsz,
                              ZSizeFmt21,
                              state.dataSize->SizingFileColSep,
                              state.dataSize->CalcFinalZoneSizing(I).HeatLoadSeq(TimeStepIndex),
                              state.dataSize->SizingFileColSep,
                              state.dataSize->CalcFinalZoneSizing(I).CoolLoadSeq(TimeStepIndex),
                              state.dataSize->SizingFileColSep,
                              state.dataSize->CalcFinalZoneSizing(I).HeatFlowSeq(TimeStepIndex),
                              state.dataSize->SizingFileColSep,
                              state.dataSize->CalcFinalZoneSizing(I).CoolFlowSeq(TimeStepIndex));
                    }
                    print(state.files.zsz, "\n");
                }
            }
            print(state.files.zsz, "Peak");

            for (I = 1; I <= state.dataGlobal->NumOfZones; ++I) {
                if (!state.dataZoneEquip->ZoneEquipConfig(I).IsControlled) continue;

                static constexpr std::string_view ZSizeFmt31("{}{:12.6E}{}{:12.6E}{}{:12.6E}{}{:12.6E}");
                print(state.files.zsz,
                      ZSizeFmt31,
                      state.dataSize->SizingFileColSep,
                      state.dataSize->CalcFinalZoneSizing(I).DesHeatLoad,
                      state.dataSize->SizingFileColSep,
                      state.dataSize->CalcFinalZoneSizing(I).DesCoolLoad,
                      state.dataSize->SizingFileColSep,
                      state.dataSize->CalcFinalZoneSizing(I).DesHeatMassFlow,
                      state.dataSize->SizingFileColSep,
                      state.dataSize->CalcFinalZoneSizing(I).DesCoolMassFlow);
            }
            print(state.files.zsz, "\n");

            print(state.files.zsz, "\nPeak Vol Flow (m3/s)");
            for (I = 1; I <= state.dataGlobal->NumOfZones; ++I) {
                if (!state.dataZoneEquip->ZoneEquipConfig(I).IsControlled) continue;
                static constexpr std::string_view ZSizeFmt41("{}{}{}{:12.6E}{}{:12.6E}");
                print(state.files.zsz,
                      ZSizeFmt41,
                      state.dataSize->SizingFileColSep,
                      state.dataSize->SizingFileColSep,
                      state.dataSize->SizingFileColSep,
                      state.dataSize->CalcFinalZoneSizing(I).DesHeatVolFlow,
                      state.dataSize->SizingFileColSep,
                      state.dataSize->CalcFinalZoneSizing(I).DesCoolVolFlow);
            }
            print(state.files.zsz, "\n");
            state.files.zsz.close();
        }

        // Move data from Calc arrays to user modified arrays

        for (std::size_t i = 0; i < state.dataSize->ZoneSizing.size(); ++i) {
            auto &z(state.dataSize->ZoneSizing[i]);
            auto &c(state.dataSize->CalcZoneSizing[i]);
            z.CoolDesDay = c.CoolDesDay;
            z.HeatDesDay = c.HeatDesDay;
            z.DesHeatDens = c.DesHeatDens;
            z.DesCoolDens = c.DesCoolDens;
            z.HeatDDNum = c.HeatDDNum;
            z.CoolDDNum = c.CoolDDNum;

            z.DesHeatLoad = c.DesHeatLoad;
            z.DesHeatMassFlow = c.DesHeatMassFlow;
            z.ZoneTempAtHeatPeak = c.ZoneTempAtHeatPeak;
            z.OutTempAtHeatPeak = c.OutTempAtHeatPeak;
            z.ZoneRetTempAtHeatPeak = c.ZoneRetTempAtHeatPeak;
            z.ZoneHumRatAtHeatPeak = c.ZoneHumRatAtHeatPeak;
            z.OutHumRatAtHeatPeak = c.OutHumRatAtHeatPeak;
            z.TimeStepNumAtHeatMax = c.TimeStepNumAtHeatMax;
            z.DesHeatVolFlow = c.DesHeatVolFlow;
            z.DesHeatCoilInTemp = c.DesHeatCoilInTemp;
            z.DesHeatCoilInHumRat = c.DesHeatCoilInHumRat;

            z.DesCoolLoad = c.DesCoolLoad;
            z.DesCoolMassFlow = c.DesCoolMassFlow;
            z.ZoneTempAtCoolPeak = c.ZoneTempAtCoolPeak;
            z.OutTempAtCoolPeak = c.OutTempAtCoolPeak;
            z.ZoneRetTempAtCoolPeak = c.ZoneRetTempAtCoolPeak;
            z.ZoneHumRatAtCoolPeak = c.ZoneHumRatAtCoolPeak;
            z.OutHumRatAtCoolPeak = c.OutHumRatAtCoolPeak;
            z.TimeStepNumAtCoolMax = c.TimeStepNumAtCoolMax;
            z.DesCoolVolFlow = c.DesCoolVolFlow;
            z.DesCoolCoilInTemp = c.DesCoolCoilInTemp;
            z.DesCoolCoilInHumRat = c.DesCoolCoilInHumRat;
        }

        for (std::size_t i = 0; i < state.dataSize->FinalZoneSizing.size(); ++i) {
            auto &z(state.dataSize->FinalZoneSizing[i]);
            auto &c(state.dataSize->CalcFinalZoneSizing[i]);
            z.CoolDesDay = c.CoolDesDay;
            z.HeatDesDay = c.HeatDesDay;
            z.DesHeatDens = c.DesHeatDens;
            z.DesCoolDens = c.DesCoolDens;
            z.HeatDDNum = c.HeatDDNum;
            z.CoolDDNum = c.CoolDDNum;

            z.DesHeatLoad = c.DesHeatLoad;
            z.NonAirSysDesHeatLoad = c.DesHeatLoad;
            z.DesHeatMassFlow = c.DesHeatMassFlow;
            z.ZoneTempAtHeatPeak = c.ZoneTempAtHeatPeak;
            z.OutTempAtHeatPeak = c.OutTempAtHeatPeak;
            z.ZoneRetTempAtHeatPeak = c.ZoneRetTempAtHeatPeak;
            z.ZoneHumRatAtHeatPeak = c.ZoneHumRatAtHeatPeak;
            z.OutHumRatAtHeatPeak = c.OutHumRatAtHeatPeak;
            z.TimeStepNumAtHeatMax = c.TimeStepNumAtHeatMax;
            z.DesHeatVolFlow = c.DesHeatVolFlow;
            z.NonAirSysDesHeatVolFlow = c.DesHeatVolFlow;
            z.DesHeatCoilInTemp = c.DesHeatCoilInTemp;
            z.DesHeatCoilInHumRat = c.DesHeatCoilInHumRat;

            z.DesCoolLoad = c.DesCoolLoad;
            z.NonAirSysDesCoolLoad = c.DesCoolLoad;
            z.DesCoolMassFlow = c.DesCoolMassFlow;
            z.ZoneTempAtCoolPeak = c.ZoneTempAtCoolPeak;
            z.OutTempAtCoolPeak = c.OutTempAtCoolPeak;
            z.ZoneRetTempAtCoolPeak = c.ZoneRetTempAtCoolPeak;
            z.ZoneHumRatAtCoolPeak = c.ZoneHumRatAtCoolPeak;
            z.OutHumRatAtCoolPeak = c.OutHumRatAtCoolPeak;
            z.TimeStepNumAtCoolMax = c.TimeStepNumAtCoolMax;
            z.DesCoolVolFlow = c.DesCoolVolFlow;
            z.NonAirSysDesCoolVolFlow = c.DesCoolVolFlow;
            z.DesCoolCoilInTemp = c.DesCoolCoilInTemp;
            z.DesCoolCoilInHumRat = c.DesCoolCoilInHumRat;
        }

        for (DesDayNum = 1; DesDayNum <= state.dataEnvrn->TotDesDays + state.dataEnvrn->TotRunDesPersDays; ++DesDayNum) {
            for (CtrlZoneNum = 1; CtrlZoneNum <= state.dataGlobal->NumOfZones; ++CtrlZoneNum) {
                if (!state.dataZoneEquip->ZoneEquipConfig(CtrlZoneNum).IsControlled) continue;
                for (TimeStepIndex = 1; TimeStepIndex <= state.dataZoneEquipmentManager->NumOfTimeStepInDay; ++TimeStepIndex) {
                    state.dataSize->ZoneSizing(DesDayNum, CtrlZoneNum).HeatFlowSeq(TimeStepIndex) =
                        state.dataSize->CalcZoneSizing(DesDayNum, CtrlZoneNum).HeatFlowSeq(TimeStepIndex);
                    state.dataSize->ZoneSizing(DesDayNum, CtrlZoneNum).HeatLoadSeq(TimeStepIndex) =
                        state.dataSize->CalcZoneSizing(DesDayNum, CtrlZoneNum).HeatLoadSeq(TimeStepIndex);
                    state.dataSize->ZoneSizing(DesDayNum, CtrlZoneNum).CoolFlowSeq(TimeStepIndex) =
                        state.dataSize->CalcZoneSizing(DesDayNum, CtrlZoneNum).CoolFlowSeq(TimeStepIndex);
                    state.dataSize->ZoneSizing(DesDayNum, CtrlZoneNum).CoolLoadSeq(TimeStepIndex) =
                        state.dataSize->CalcZoneSizing(DesDayNum, CtrlZoneNum).CoolLoadSeq(TimeStepIndex);
                    state.dataSize->ZoneSizing(DesDayNum, CtrlZoneNum).HeatZoneTempSeq(TimeStepIndex) =
                        state.dataSize->CalcZoneSizing(DesDayNum, CtrlZoneNum).HeatZoneTempSeq(TimeStepIndex);
                    state.dataSize->ZoneSizing(DesDayNum, CtrlZoneNum).HeatOutTempSeq(TimeStepIndex) =
                        state.dataSize->CalcZoneSizing(DesDayNum, CtrlZoneNum).HeatOutTempSeq(TimeStepIndex);
                    state.dataSize->ZoneSizing(DesDayNum, CtrlZoneNum).HeatZoneRetTempSeq(TimeStepIndex) =
                        state.dataSize->CalcZoneSizing(DesDayNum, CtrlZoneNum).HeatZoneRetTempSeq(TimeStepIndex);
                    state.dataSize->ZoneSizing(DesDayNum, CtrlZoneNum).HeatZoneHumRatSeq(TimeStepIndex) =
                        state.dataSize->CalcZoneSizing(DesDayNum, CtrlZoneNum).HeatZoneHumRatSeq(TimeStepIndex);
                    state.dataSize->ZoneSizing(DesDayNum, CtrlZoneNum).HeatOutHumRatSeq(TimeStepIndex) =
                        state.dataSize->CalcZoneSizing(DesDayNum, CtrlZoneNum).HeatOutHumRatSeq(TimeStepIndex);
                    state.dataSize->ZoneSizing(DesDayNum, CtrlZoneNum).CoolZoneTempSeq(TimeStepIndex) =
                        state.dataSize->CalcZoneSizing(DesDayNum, CtrlZoneNum).CoolZoneTempSeq(TimeStepIndex);
                    state.dataSize->ZoneSizing(DesDayNum, CtrlZoneNum).CoolOutTempSeq(TimeStepIndex) =
                        state.dataSize->CalcZoneSizing(DesDayNum, CtrlZoneNum).CoolOutTempSeq(TimeStepIndex);
                    state.dataSize->ZoneSizing(DesDayNum, CtrlZoneNum).CoolZoneRetTempSeq(TimeStepIndex) =
                        state.dataSize->CalcZoneSizing(DesDayNum, CtrlZoneNum).CoolZoneRetTempSeq(TimeStepIndex);
                    state.dataSize->ZoneSizing(DesDayNum, CtrlZoneNum).CoolZoneHumRatSeq(TimeStepIndex) =
                        state.dataSize->CalcZoneSizing(DesDayNum, CtrlZoneNum).CoolZoneHumRatSeq(TimeStepIndex);
                    state.dataSize->ZoneSizing(DesDayNum, CtrlZoneNum).CoolOutHumRatSeq(TimeStepIndex) =
                        state.dataSize->CalcZoneSizing(DesDayNum, CtrlZoneNum).CoolOutHumRatSeq(TimeStepIndex);
                }
            }
        }

        for (CtrlZoneNum = 1; CtrlZoneNum <= state.dataGlobal->NumOfZones; ++CtrlZoneNum) {
            if (!state.dataZoneEquip->ZoneEquipConfig(CtrlZoneNum).IsControlled) continue;
            for (TimeStepIndex = 1; TimeStepIndex <= state.dataZoneEquipmentManager->NumOfTimeStepInDay; ++TimeStepIndex) {
                state.dataSize->FinalZoneSizing(CtrlZoneNum).HeatFlowSeq(TimeStepIndex) =
                    state.dataSize->CalcFinalZoneSizing(CtrlZoneNum).HeatFlowSeq(TimeStepIndex);
                state.dataSize->FinalZoneSizing(CtrlZoneNum).HeatLoadSeq(TimeStepIndex) =
                    state.dataSize->CalcFinalZoneSizing(CtrlZoneNum).HeatLoadSeq(TimeStepIndex);
                state.dataSize->FinalZoneSizing(CtrlZoneNum).CoolFlowSeq(TimeStepIndex) =
                    state.dataSize->CalcFinalZoneSizing(CtrlZoneNum).CoolFlowSeq(TimeStepIndex);
                state.dataSize->FinalZoneSizing(CtrlZoneNum).CoolLoadSeq(TimeStepIndex) =
                    state.dataSize->CalcFinalZoneSizing(CtrlZoneNum).CoolLoadSeq(TimeStepIndex);
                state.dataSize->FinalZoneSizing(CtrlZoneNum).HeatZoneTempSeq(TimeStepIndex) =
                    state.dataSize->CalcFinalZoneSizing(CtrlZoneNum).HeatZoneTempSeq(TimeStepIndex);
                state.dataSize->FinalZoneSizing(CtrlZoneNum).HeatOutTempSeq(TimeStepIndex) =
                    state.dataSize->CalcFinalZoneSizing(CtrlZoneNum).HeatOutTempSeq(TimeStepIndex);
                state.dataSize->FinalZoneSizing(CtrlZoneNum).HeatZoneRetTempSeq(TimeStepIndex) =
                    state.dataSize->CalcFinalZoneSizing(CtrlZoneNum).HeatZoneRetTempSeq(TimeStepIndex);
                state.dataSize->FinalZoneSizing(CtrlZoneNum).HeatZoneHumRatSeq(TimeStepIndex) =
                    state.dataSize->CalcFinalZoneSizing(CtrlZoneNum).HeatZoneHumRatSeq(TimeStepIndex);
                state.dataSize->FinalZoneSizing(CtrlZoneNum).HeatOutHumRatSeq(TimeStepIndex) =
                    state.dataSize->CalcFinalZoneSizing(CtrlZoneNum).HeatOutHumRatSeq(TimeStepIndex);
                state.dataSize->FinalZoneSizing(CtrlZoneNum).CoolZoneTempSeq(TimeStepIndex) =
                    state.dataSize->CalcFinalZoneSizing(CtrlZoneNum).CoolZoneTempSeq(TimeStepIndex);
                state.dataSize->FinalZoneSizing(CtrlZoneNum).CoolOutTempSeq(TimeStepIndex) =
                    state.dataSize->CalcFinalZoneSizing(CtrlZoneNum).CoolOutTempSeq(TimeStepIndex);
                state.dataSize->FinalZoneSizing(CtrlZoneNum).CoolZoneRetTempSeq(TimeStepIndex) =
                    state.dataSize->CalcFinalZoneSizing(CtrlZoneNum).CoolZoneRetTempSeq(TimeStepIndex);
                state.dataSize->FinalZoneSizing(CtrlZoneNum).CoolZoneHumRatSeq(TimeStepIndex) =
                    state.dataSize->CalcFinalZoneSizing(CtrlZoneNum).CoolZoneHumRatSeq(TimeStepIndex);
                state.dataSize->FinalZoneSizing(CtrlZoneNum).CoolOutHumRatSeq(TimeStepIndex) =
                    state.dataSize->CalcFinalZoneSizing(CtrlZoneNum).CoolOutHumRatSeq(TimeStepIndex);
            }
        }
        for (CtrlZoneNum = 1; CtrlZoneNum <= state.dataGlobal->NumOfZones; ++CtrlZoneNum) {
            if (!state.dataZoneEquip->ZoneEquipConfig(CtrlZoneNum).IsControlled) continue;
            // update non air system design load and air flow to include the sizing factor
            state.dataSize->FinalZoneSizing(CtrlZoneNum).NonAirSysDesCoolLoad *= state.dataSize->FinalZoneSizing(CtrlZoneNum).CoolSizingFactor;
            state.dataSize->FinalZoneSizing(CtrlZoneNum).NonAirSysDesCoolVolFlow *=
                state.dataSize->FinalZoneSizing(CtrlZoneNum).CoolSizingFactor; // NonAirSysDesCoolVolFlow not currently used
            // Now take into account the user specified sizing factor and user specified cooling design air flow rate
            TotCoolSizMult = 0.0;
            // Calculate a sizing factor from the user specified cooling design air flow rate
            if (state.dataSize->FinalZoneSizing(CtrlZoneNum).InpDesCoolAirFlow > 0.0 &&
                state.dataSize->FinalZoneSizing(CtrlZoneNum).CoolAirDesMethod == InpDesAirFlow &&
                state.dataSize->FinalZoneSizing(CtrlZoneNum).DesCoolVolFlow > 0.0) {
                TotCoolSizMult =
                    (state.dataSize->FinalZoneSizing(CtrlZoneNum).InpDesCoolAirFlow / state.dataSize->FinalZoneSizing(CtrlZoneNum).DesCoolVolFlow) *
                    state.dataSize->FinalZoneSizing(CtrlZoneNum).CoolSizingFactor;
                // If no user specified cooling design air flow rate input, use the user specified szing factor
            } else {
                TotCoolSizMult = state.dataSize->FinalZoneSizing(CtrlZoneNum).CoolSizingFactor;
            }
            // If the cooling sizing multiplier is not 1, adjust the cooling design data
            if (std::abs(TotCoolSizMult - 1.0) > 0.00001) {
                if (state.dataSize->FinalZoneSizing(CtrlZoneNum).DesCoolVolFlow > 0.0) {
                    TimeStepAtPeak = state.dataSize->FinalZoneSizing(CtrlZoneNum).TimeStepNumAtCoolMax;
                    DDNum = state.dataSize->FinalZoneSizing(CtrlZoneNum).CoolDDNum;
                    state.dataSize->FinalZoneSizing(CtrlZoneNum).DesCoolVolFlow =
                        state.dataSize->CalcFinalZoneSizing(CtrlZoneNum).DesCoolVolFlow * TotCoolSizMult;
                    state.dataSize->FinalZoneSizing(CtrlZoneNum).DesCoolMassFlow =
                        state.dataSize->CalcFinalZoneSizing(CtrlZoneNum).DesCoolMassFlow * TotCoolSizMult;
                    state.dataSize->FinalZoneSizing(CtrlZoneNum).DesCoolLoad =
                        state.dataSize->CalcFinalZoneSizing(CtrlZoneNum).DesCoolLoad * TotCoolSizMult;
                    state.dataSize->FinalZoneSizing(CtrlZoneNum).CoolFlowSeq =
                        state.dataSize->CalcFinalZoneSizing(CtrlZoneNum).CoolFlowSeq * TotCoolSizMult;
                    state.dataSize->FinalZoneSizing(CtrlZoneNum).CoolLoadSeq =
                        state.dataSize->CalcFinalZoneSizing(CtrlZoneNum).CoolLoadSeq * TotCoolSizMult;
                    OAFrac = state.dataSize->FinalZoneSizing(CtrlZoneNum).MinOA / state.dataSize->FinalZoneSizing(CtrlZoneNum).DesCoolVolFlow;
                    OAFrac = min(1.0, max(0.0, OAFrac));
                    state.dataSize->FinalZoneSizing(CtrlZoneNum).DesCoolCoilInTemp =
                        OAFrac * state.dataSize->DesDayWeath(DDNum).Temp(TimeStepAtPeak) +
                        (1.0 - OAFrac) * state.dataSize->FinalZoneSizing(CtrlZoneNum).ZoneTempAtCoolPeak;
                    state.dataSize->FinalZoneSizing(CtrlZoneNum).DesCoolCoilInHumRat =
                        OAFrac * state.dataSize->DesDayWeath(DDNum).HumRat(TimeStepAtPeak) +
                        (1.0 - OAFrac) * state.dataSize->FinalZoneSizing(CtrlZoneNum).ZoneHumRatAtCoolPeak;
                } else {
                    state.dataSize->FinalZoneSizing(CtrlZoneNum).DesCoolVolFlow = state.dataSize->FinalZoneSizing(CtrlZoneNum).InpDesCoolAirFlow;
                    state.dataSize->FinalZoneSizing(CtrlZoneNum).DesCoolMassFlow =
                        state.dataSize->FinalZoneSizing(CtrlZoneNum).DesCoolVolFlow * state.dataSize->FinalZoneSizing(CtrlZoneNum).DesCoolDens;
                }
                for (DDNum = 1; DDNum <= state.dataEnvrn->TotDesDays + state.dataEnvrn->TotRunDesPersDays; ++DDNum) {
                    if (state.dataSize->ZoneSizing(DDNum, CtrlZoneNum).DesCoolVolFlow > 0.0) {
                        TimeStepAtPeak = state.dataSize->ZoneSizing(DDNum, CtrlZoneNum).TimeStepNumAtCoolMax;
                        state.dataSize->ZoneSizing(DDNum, CtrlZoneNum).DesCoolVolFlow =
                            state.dataSize->CalcZoneSizing(DDNum, CtrlZoneNum).DesCoolVolFlow * TotCoolSizMult;
                        state.dataSize->ZoneSizing(DDNum, CtrlZoneNum).DesCoolMassFlow =
                            state.dataSize->CalcZoneSizing(DDNum, CtrlZoneNum).DesCoolMassFlow * TotCoolSizMult;
                        state.dataSize->ZoneSizing(DDNum, CtrlZoneNum).DesCoolLoad =
                            state.dataSize->CalcZoneSizing(DDNum, CtrlZoneNum).DesCoolLoad * TotCoolSizMult;
                        state.dataSize->ZoneSizing(DDNum, CtrlZoneNum).CoolFlowSeq =
                            state.dataSize->CalcZoneSizing(DDNum, CtrlZoneNum).CoolFlowSeq * TotCoolSizMult;
                        state.dataSize->ZoneSizing(DDNum, CtrlZoneNum).CoolLoadSeq =
                            state.dataSize->CalcZoneSizing(DDNum, CtrlZoneNum).CoolLoadSeq * TotCoolSizMult;
                        OAFrac = state.dataSize->ZoneSizing(DDNum, CtrlZoneNum).MinOA / state.dataSize->ZoneSizing(DDNum, CtrlZoneNum).DesCoolVolFlow;
                        OAFrac = min(1.0, max(0.0, OAFrac));
                        state.dataSize->ZoneSizing(DDNum, CtrlZoneNum).DesCoolCoilInTemp =
                            OAFrac * state.dataSize->DesDayWeath(DDNum).Temp(TimeStepAtPeak) +
                            (1.0 - OAFrac) * state.dataSize->ZoneSizing(DDNum, CtrlZoneNum).ZoneTempAtCoolPeak;
                        state.dataSize->ZoneSizing(DDNum, CtrlZoneNum).DesCoolCoilInHumRat =
                            OAFrac * state.dataSize->DesDayWeath(DDNum).HumRat(TimeStepAtPeak) +
                            (1.0 - OAFrac) * state.dataSize->ZoneSizing(DDNum, CtrlZoneNum).ZoneHumRatAtCoolPeak;
                    } else {
                        state.dataSize->ZoneSizing(DDNum, CtrlZoneNum).DesCoolVolFlow =
                            state.dataSize->ZoneSizing(DDNum, CtrlZoneNum).InpDesCoolAirFlow;
                        state.dataSize->ZoneSizing(DDNum, CtrlZoneNum).DesCoolMassFlow =
                            state.dataSize->ZoneSizing(DDNum, CtrlZoneNum).DesCoolVolFlow *
                            state.dataSize->ZoneSizing(DDNum, CtrlZoneNum).DesCoolDens;
                    }
                    // Save cooling flows without MinOA for use later
                    state.dataSize->ZoneSizing(DDNum, CtrlZoneNum).CoolFlowSeqNoOA = state.dataSize->ZoneSizing(DDNum, CtrlZoneNum).CoolFlowSeq;
                    state.dataSize->ZoneSizing(DDNum, CtrlZoneNum).DesCoolVolFlowNoOA = state.dataSize->ZoneSizing(DDNum, CtrlZoneNum).DesCoolVolFlow;
                    state.dataSize->ZoneSizing(DDNum, CtrlZoneNum).DesCoolMassFlowNoOA =
                        state.dataSize->ZoneSizing(DDNum, CtrlZoneNum).DesCoolMassFlow;
                }
            }
            // Save a set of design cooling air flow rates greater than or equal to the specified minimums without MinOA
            {
                Real64 MaxOfMinCoolVolFlowNoOA = 0.0; // max of the user specified design cooling minimum flows without min OA flow [m3/s]
                if (state.dataSize->FinalZoneSizing(CtrlZoneNum).CoolAirDesMethod == DesAirFlowWithLim) {
                    MaxOfMinCoolVolFlowNoOA = max(state.dataSize->FinalZoneSizing(CtrlZoneNum).DesCoolMinAirFlow,
                                                  state.dataSize->FinalZoneSizing(CtrlZoneNum).DesCoolMinAirFlow2);
                }
                Real64 MaxOfMinCoolMassFlowNoOA =
                    MaxOfMinCoolVolFlowNoOA * state.dataSize->FinalZoneSizing(CtrlZoneNum)
                                                  .DesCoolDens; // max of the user specified design cooling minimum flows without min OA flow [m3/s]
                state.dataSize->FinalZoneSizing(CtrlZoneNum).DesCoolVolFlowNoOA = state.dataSize->FinalZoneSizing(CtrlZoneNum).DesCoolVolFlow;
                state.dataSize->FinalZoneSizing(CtrlZoneNum).DesCoolMassFlowNoOA = state.dataSize->FinalZoneSizing(CtrlZoneNum).DesCoolMassFlow;
                if (MaxOfMinCoolVolFlowNoOA > state.dataSize->FinalZoneSizing(CtrlZoneNum).DesCoolVolFlowNoOA) {
                    state.dataSize->FinalZoneSizing(CtrlZoneNum).DesCoolVolFlowNoOA = MaxOfMinCoolVolFlowNoOA;
                    state.dataSize->FinalZoneSizing(CtrlZoneNum).DesCoolMassFlowNoOA = MaxOfMinCoolMassFlowNoOA;
                }
                for (TimeStepIndex = 1; TimeStepIndex <= state.dataZoneEquipmentManager->NumOfTimeStepInDay; ++TimeStepIndex) {
                    state.dataSize->FinalZoneSizing(CtrlZoneNum).CoolFlowSeqNoOA(TimeStepIndex) =
                        state.dataSize->FinalZoneSizing(CtrlZoneNum).CoolFlowSeq(TimeStepIndex);
                    if (MaxOfMinCoolMassFlowNoOA > state.dataSize->FinalZoneSizing(CtrlZoneNum).CoolFlowSeqNoOA(TimeStepIndex)) {
                        state.dataSize->FinalZoneSizing(CtrlZoneNum).CoolFlowSeqNoOA(TimeStepIndex) = MaxOfMinCoolMassFlowNoOA;
                    }
                }
                for (DDNum = 1; DDNum <= state.dataEnvrn->TotDesDays + state.dataEnvrn->TotRunDesPersDays; ++DDNum) {
                    state.dataSize->ZoneSizing(DDNum, CtrlZoneNum).DesCoolVolFlowNoOA = state.dataSize->ZoneSizing(DDNum, CtrlZoneNum).DesCoolVolFlow;
                    state.dataSize->ZoneSizing(DDNum, CtrlZoneNum).DesCoolMassFlowNoOA =
                        state.dataSize->ZoneSizing(DDNum, CtrlZoneNum).DesCoolMassFlow;
                    MaxOfMinCoolVolFlowNoOA = max(state.dataSize->ZoneSizing(DDNum, CtrlZoneNum).DesCoolMinAirFlow,
                                                  state.dataSize->ZoneSizing(DDNum, CtrlZoneNum).DesCoolMinAirFlow);
                    MaxOfMinCoolMassFlowNoOA = MaxOfMinCoolVolFlowNoOA * state.dataSize->ZoneSizing(DDNum, CtrlZoneNum).DesCoolDens;
                    if (MaxOfMinCoolVolFlowNoOA > state.dataSize->ZoneSizing(DDNum, CtrlZoneNum).DesCoolVolFlow) {
                        state.dataSize->ZoneSizing(DDNum, CtrlZoneNum).DesCoolVolFlowNoOA = MaxOfMinCoolVolFlowNoOA;
                        state.dataSize->ZoneSizing(DDNum, CtrlZoneNum).DesCoolMassFlowNoOA = MaxOfMinCoolMassFlowNoOA;
                    }
                    for (TimeStepIndex = 1; TimeStepIndex <= state.dataZoneEquipmentManager->NumOfTimeStepInDay; ++TimeStepIndex) {
                        state.dataSize->ZoneSizing(DDNum, CtrlZoneNum).CoolFlowSeqNoOA(TimeStepIndex) =
                            state.dataSize->ZoneSizing(DDNum, CtrlZoneNum).CoolFlowSeq(TimeStepIndex);
                        if (MaxOfMinCoolMassFlowNoOA > state.dataSize->ZoneSizing(DDNum, CtrlZoneNum).CoolFlowSeq(TimeStepIndex)) {
                            state.dataSize->ZoneSizing(DDNum, CtrlZoneNum).CoolFlowSeqNoOA(TimeStepIndex) = MaxOfMinCoolMassFlowNoOA;
                        }
                    }
                }
            }

            // Now make sure that the design cooling air flow rates are greater than or equal to the specified minimums including MinOA
            {
                Real64 MaxOfMinCoolVolFlow = 0.0; // max of the user specified design cooling minimum flows and min OA flow [m3/s]
                if (state.dataSize->FinalZoneSizing(CtrlZoneNum).CoolAirDesMethod == DesAirFlowWithLim) {
                    MaxOfMinCoolVolFlow = max(state.dataSize->FinalZoneSizing(CtrlZoneNum).DesCoolMinAirFlow,
                                              state.dataSize->FinalZoneSizing(CtrlZoneNum).DesCoolMinAirFlow2,
                                              state.dataSize->FinalZoneSizing(CtrlZoneNum).MinOA);
                } else {
                    MaxOfMinCoolVolFlow = state.dataSize->FinalZoneSizing(CtrlZoneNum).MinOA;
                }
                Real64 MaxOfMinCoolMassFlow =
                    MaxOfMinCoolVolFlow * state.dataSize->FinalZoneSizing(CtrlZoneNum)
                                              .DesCoolDens; // max of the user specified design cooling minimum flows and min OA flow [kg/s]
                if (MaxOfMinCoolVolFlow > state.dataSize->FinalZoneSizing(CtrlZoneNum).DesCoolVolFlow) {
                    state.dataSize->FinalZoneSizing(CtrlZoneNum).DesCoolVolFlow = MaxOfMinCoolVolFlow;
                    state.dataSize->FinalZoneSizing(CtrlZoneNum).DesCoolMassFlow = MaxOfMinCoolMassFlow;
                }
                for (TimeStepIndex = 1; TimeStepIndex <= state.dataZoneEquipmentManager->NumOfTimeStepInDay; ++TimeStepIndex) {
                    if (MaxOfMinCoolMassFlow > state.dataSize->FinalZoneSizing(CtrlZoneNum).CoolFlowSeq(TimeStepIndex)) {
                        state.dataSize->FinalZoneSizing(CtrlZoneNum).CoolFlowSeq(TimeStepIndex) = MaxOfMinCoolMassFlow;
                    }
                }
                for (DDNum = 1; DDNum <= state.dataEnvrn->TotDesDays + state.dataEnvrn->TotRunDesPersDays; ++DDNum) {
                    MaxOfMinCoolVolFlow = max(state.dataSize->ZoneSizing(DDNum, CtrlZoneNum).DesCoolMinAirFlow,
                                              state.dataSize->ZoneSizing(DDNum, CtrlZoneNum).DesCoolMinAirFlow,
                                              state.dataSize->ZoneSizing(DDNum, CtrlZoneNum).MinOA);
                    MaxOfMinCoolMassFlow = MaxOfMinCoolVolFlow * state.dataSize->ZoneSizing(DDNum, CtrlZoneNum).DesCoolDens;
                    if (MaxOfMinCoolVolFlow > state.dataSize->ZoneSizing(DDNum, CtrlZoneNum).DesCoolVolFlow) {
                        state.dataSize->ZoneSizing(DDNum, CtrlZoneNum).DesCoolVolFlow = MaxOfMinCoolVolFlow;
                        state.dataSize->ZoneSizing(DDNum, CtrlZoneNum).DesCoolMassFlow = MaxOfMinCoolMassFlow;
                    }
                    for (TimeStepIndex = 1; TimeStepIndex <= state.dataZoneEquipmentManager->NumOfTimeStepInDay; ++TimeStepIndex) {
                        if (MaxOfMinCoolMassFlow > state.dataSize->ZoneSizing(DDNum, CtrlZoneNum).CoolFlowSeq(TimeStepIndex)) {
                            state.dataSize->ZoneSizing(DDNum, CtrlZoneNum).CoolFlowSeq(TimeStepIndex) = MaxOfMinCoolMassFlow;
                        }
                    }
                }
            }
            // IF cooling flow rate is 0, this data may be used to size a HP so initialize DDNum, TimeStepatPeak, and sizing data (end of IF)
            if (state.dataSize->FinalZoneSizing(CtrlZoneNum).DesCoolLoad == 0) {
                // Check CoolDDNum and TimeStepNumAtCoolMax value and default to 1 if not set, carried over from previous code
                if (state.dataSize->CalcFinalZoneSizing(CtrlZoneNum).CoolDDNum == 0) {
                    state.dataSize->CalcFinalZoneSizing(CtrlZoneNum).CoolDDNum = 1;
                }
                if (state.dataSize->CalcFinalZoneSizing(CtrlZoneNum).TimeStepNumAtCoolMax == 0) {
                    state.dataSize->CalcFinalZoneSizing(CtrlZoneNum).TimeStepNumAtCoolMax = 1;
                }
                state.dataSize->FinalZoneSizing(CtrlZoneNum).TimeStepNumAtCoolMax =
                    state.dataSize->CalcFinalZoneSizing(CtrlZoneNum).TimeStepNumAtCoolMax;
                state.dataSize->FinalZoneSizing(CtrlZoneNum).CoolDDNum = state.dataSize->CalcFinalZoneSizing(CtrlZoneNum).CoolDDNum;
                state.dataSize->FinalZoneSizing(CtrlZoneNum).CoolDesDay = state.dataSize->CalcFinalZoneSizing(CtrlZoneNum).CoolDesDay;
                DDNumF = state.dataSize->FinalZoneSizing(CtrlZoneNum).CoolDDNum;
                TimeStepAtPeakF = state.dataSize->FinalZoneSizing(CtrlZoneNum).TimeStepNumAtCoolMax;

                // initialize sizing conditions if they have not been set (i.e., no corresponding load) to zone condition
                // issue 6006, heating coils sizing to 0 when no heating load in zone
                if (state.dataSize->ZoneSizing(DDNumF, CtrlZoneNum).DesCoolSetPtSeq.empty()) {
                    ShowSevereError(state,
                                    std::string{RoutineName} + ":  Thermostat cooling set point temperatures are not initialized for Zone = " +
                                        state.dataSize->FinalZoneSizing(CtrlZoneNum).ZoneName);
                    ShowFatalError(state, "Please send your input file to the EnergyPlus support/development team for further investigation.");
                } else {
                    state.dataSize->FinalZoneSizing(CtrlZoneNum).ZoneTempAtCoolPeak =
                        *std::min_element(state.dataSize->ZoneSizing(DDNumF, CtrlZoneNum).DesCoolSetPtSeq.begin(),
                                          state.dataSize->ZoneSizing(DDNumF, CtrlZoneNum).DesCoolSetPtSeq.end());
                }
                state.dataSize->FinalZoneSizing(CtrlZoneNum).OutTempAtCoolPeak =
                    *std::min_element(state.dataSize->ZoneSizing(DDNumF, CtrlZoneNum).CoolOutTempSeq.begin(),
                                      state.dataSize->ZoneSizing(DDNumF, CtrlZoneNum).CoolOutTempSeq.end());
                state.dataSize->FinalZoneSizing(CtrlZoneNum).OutHumRatAtCoolPeak =
                    state.dataSize->ZoneSizing(DDNumF, CtrlZoneNum).CoolOutHumRatSeq(TimeStepAtPeakF);
                state.dataSize->FinalZoneSizing(CtrlZoneNum).ZoneHumRatAtCoolPeak = state.dataSize->ZoneSizing(DDNumF, CtrlZoneNum).CoolDesHumRat;
                state.dataSize->CalcFinalZoneSizing(CtrlZoneNum).ZoneTempAtCoolPeak =
                    state.dataSize->ZoneSizing(DDNumF, CtrlZoneNum).CoolZoneTempSeq(TimeStepAtPeakF);
                state.dataSize->CalcFinalZoneSizing(CtrlZoneNum).ZoneHumRatAtCoolPeak =
                    state.dataSize->ZoneSizing(DDNumF, CtrlZoneNum).CoolZoneHumRatSeq(TimeStepAtPeakF);
                state.dataSize->CalcFinalZoneSizing(CtrlZoneNum).ZoneRetTempAtCoolPeak =
                    state.dataSize->CalcFinalZoneSizing(CtrlZoneNum).ZoneTempAtCoolPeak;
                state.dataSize->FinalZoneSizing(CtrlZoneNum).DesCoolCoilInTemp = state.dataSize->FinalZoneSizing(CtrlZoneNum).ZoneTempAtCoolPeak;
                state.dataSize->FinalZoneSizing(CtrlZoneNum).DesCoolCoilInHumRat = state.dataSize->FinalZoneSizing(CtrlZoneNum).ZoneHumRatAtCoolPeak;
                state.dataSize->FinalZoneSizing(CtrlZoneNum).ZoneRetTempAtCoolPeak = state.dataSize->FinalZoneSizing(CtrlZoneNum).ZoneTempAtCoolPeak;
            }
            // update non air system design load and air flow to include the sizing factor
            state.dataSize->FinalZoneSizing(CtrlZoneNum).NonAirSysDesHeatLoad *= state.dataSize->FinalZoneSizing(CtrlZoneNum).HeatSizingFactor;
            state.dataSize->FinalZoneSizing(CtrlZoneNum).NonAirSysDesHeatVolFlow *= state.dataSize->FinalZoneSizing(CtrlZoneNum).HeatSizingFactor;
            // Now take into account the user specified sizing factor or user specified heating design air flow rate (which overrides the
            // sizing factor)
            TotHeatSizMult = 0.0;
            // Calculate a sizing factor from the user specified heating design air flow rate
            if (state.dataSize->FinalZoneSizing(CtrlZoneNum).InpDesHeatAirFlow > 0.0 &&
                state.dataSize->FinalZoneSizing(CtrlZoneNum).HeatAirDesMethod == InpDesAirFlow &&
                state.dataSize->FinalZoneSizing(CtrlZoneNum).DesHeatVolFlow > 0.0) {
                TotHeatSizMult =
                    (state.dataSize->FinalZoneSizing(CtrlZoneNum).InpDesHeatAirFlow / state.dataSize->FinalZoneSizing(CtrlZoneNum).DesHeatVolFlow) *
                    state.dataSize->FinalZoneSizing(CtrlZoneNum).HeatSizingFactor;
                // Calculate a sizing factor from the user specified max heating design air flow rates
            } else if (state.dataSize->FinalZoneSizing(CtrlZoneNum).HeatAirDesMethod == DesAirFlowWithLim &&
                       state.dataSize->FinalZoneSizing(CtrlZoneNum).DesHeatVolFlow > 0.0) {
                MaxHeatVolFlow = max(state.dataSize->FinalZoneSizing(CtrlZoneNum).DesHeatMaxAirFlow,
                                     state.dataSize->FinalZoneSizing(CtrlZoneNum).DesHeatMaxAirFlow2,
                                     state.dataSize->FinalZoneSizing(CtrlZoneNum).DesCoolVolFlow *
                                         state.dataSize->FinalZoneSizing(CtrlZoneNum).DesHeatMaxAirFlowFrac);
                if (MaxHeatVolFlow < state.dataSize->FinalZoneSizing(CtrlZoneNum).DesHeatVolFlow) {
                    TotHeatSizMult = (MaxHeatVolFlow / state.dataSize->FinalZoneSizing(CtrlZoneNum).DesHeatVolFlow) *
                                     state.dataSize->FinalZoneSizing(CtrlZoneNum).HeatSizingFactor;
                } else {
                    TotHeatSizMult = state.dataSize->FinalZoneSizing(CtrlZoneNum).HeatSizingFactor;
                }
                // If no user specified heating design air flow rate input, use the user specified sizing factor
            } else {
                TotHeatSizMult = state.dataSize->FinalZoneSizing(CtrlZoneNum).HeatSizingFactor;
            }

            if (std::abs(TotHeatSizMult - 1.0) > 0.00001) {
                if (state.dataSize->FinalZoneSizing(CtrlZoneNum).DesHeatVolFlow > 0.0) {
                    TimeStepAtPeak = state.dataSize->FinalZoneSizing(CtrlZoneNum).TimeStepNumAtHeatMax;
                    DDNum = state.dataSize->FinalZoneSizing(CtrlZoneNum).HeatDDNum;
                    state.dataSize->FinalZoneSizing(CtrlZoneNum).DesHeatVolFlow =
                        state.dataSize->CalcFinalZoneSizing(CtrlZoneNum).DesHeatVolFlow * TotHeatSizMult;
                    state.dataSize->FinalZoneSizing(CtrlZoneNum).DesHeatMassFlow =
                        state.dataSize->CalcFinalZoneSizing(CtrlZoneNum).DesHeatMassFlow * TotHeatSizMult;
                    state.dataSize->FinalZoneSizing(CtrlZoneNum).DesHeatLoad =
                        state.dataSize->CalcFinalZoneSizing(CtrlZoneNum).DesHeatLoad * TotHeatSizMult;
                    state.dataSize->FinalZoneSizing(CtrlZoneNum).HeatFlowSeq =
                        state.dataSize->CalcFinalZoneSizing(CtrlZoneNum).HeatFlowSeq * TotHeatSizMult;
                    state.dataSize->FinalZoneSizing(CtrlZoneNum).HeatLoadSeq =
                        state.dataSize->CalcFinalZoneSizing(CtrlZoneNum).HeatLoadSeq * TotHeatSizMult;
                    OAFrac = state.dataSize->FinalZoneSizing(CtrlZoneNum).MinOA / state.dataSize->FinalZoneSizing(CtrlZoneNum).DesHeatVolFlow;
                    OAFrac = min(1.0, max(0.0, OAFrac));
                    state.dataSize->FinalZoneSizing(CtrlZoneNum).DesHeatCoilInTemp =
                        OAFrac * state.dataSize->DesDayWeath(DDNum).Temp(TimeStepAtPeak) +
                        (1.0 - OAFrac) * state.dataSize->FinalZoneSizing(CtrlZoneNum).ZoneTempAtHeatPeak;
                    state.dataSize->FinalZoneSizing(CtrlZoneNum).DesHeatCoilInHumRat =
                        OAFrac * state.dataSize->DesDayWeath(DDNum).HumRat(TimeStepAtPeak) +
                        (1.0 - OAFrac) * state.dataSize->FinalZoneSizing(CtrlZoneNum).ZoneHumRatAtHeatPeak;
                } else {
                    state.dataSize->FinalZoneSizing(CtrlZoneNum).DesHeatVolFlow = state.dataSize->FinalZoneSizing(CtrlZoneNum).InpDesHeatAirFlow;
                    state.dataSize->FinalZoneSizing(CtrlZoneNum).DesHeatMassFlow =
                        state.dataSize->FinalZoneSizing(CtrlZoneNum).DesHeatVolFlow * state.dataSize->FinalZoneSizing(CtrlZoneNum).DesHeatDens;
                }
                for (DDNum = 1; DDNum <= state.dataEnvrn->TotDesDays + state.dataEnvrn->TotRunDesPersDays; ++DDNum) {
                    if (state.dataSize->ZoneSizing(DDNum, CtrlZoneNum).DesHeatVolFlow > 0.0) {
                        TimeStepAtPeak = state.dataSize->ZoneSizing(DDNum, CtrlZoneNum).TimeStepNumAtHeatMax;
                        state.dataSize->ZoneSizing(DDNum, CtrlZoneNum).DesHeatVolFlow =
                            state.dataSize->CalcZoneSizing(DDNum, CtrlZoneNum).DesHeatVolFlow * TotHeatSizMult;
                        state.dataSize->ZoneSizing(DDNum, CtrlZoneNum).DesHeatMassFlow =
                            state.dataSize->CalcZoneSizing(DDNum, CtrlZoneNum).DesHeatMassFlow * TotHeatSizMult;
                        state.dataSize->ZoneSizing(DDNum, CtrlZoneNum).DesHeatLoad =
                            state.dataSize->CalcZoneSizing(DDNum, CtrlZoneNum).DesHeatLoad * TotHeatSizMult;
                        state.dataSize->ZoneSizing(DDNum, CtrlZoneNum).HeatFlowSeq =
                            state.dataSize->CalcZoneSizing(DDNum, CtrlZoneNum).HeatFlowSeq * TotHeatSizMult;
                        state.dataSize->ZoneSizing(DDNum, CtrlZoneNum).HeatLoadSeq =
                            state.dataSize->CalcZoneSizing(DDNum, CtrlZoneNum).HeatLoadSeq * TotHeatSizMult;
                        OAFrac = state.dataSize->ZoneSizing(DDNum, CtrlZoneNum).MinOA / state.dataSize->ZoneSizing(DDNum, CtrlZoneNum).DesHeatVolFlow;
                        OAFrac = min(1.0, max(0.0, OAFrac));
                        state.dataSize->ZoneSizing(DDNum, CtrlZoneNum).DesHeatCoilInTemp =
                            OAFrac * state.dataSize->DesDayWeath(DDNum).Temp(TimeStepAtPeak) +
                            (1.0 - OAFrac) * state.dataSize->ZoneSizing(DDNum, CtrlZoneNum).ZoneTempAtHeatPeak;
                        state.dataSize->ZoneSizing(DDNum, CtrlZoneNum).DesHeatCoilInHumRat =
                            OAFrac * state.dataSize->DesDayWeath(DDNum).HumRat(TimeStepAtPeak) +
                            (1.0 - OAFrac) * state.dataSize->ZoneSizing(DDNum, CtrlZoneNum).ZoneHumRatAtHeatPeak;
                    } else {
                        state.dataSize->ZoneSizing(DDNum, CtrlZoneNum).DesHeatVolFlow =
                            state.dataSize->ZoneSizing(DDNum, CtrlZoneNum).InpDesHeatAirFlow;
                        state.dataSize->ZoneSizing(DDNum, CtrlZoneNum).DesHeatMassFlow =
                            state.dataSize->ZoneSizing(DDNum, CtrlZoneNum).DesHeatVolFlow *
                            state.dataSize->ZoneSizing(DDNum, CtrlZoneNum).DesHeatDens;
                    }
                    // Save heating flows without MinOA for use later
                    state.dataSize->ZoneSizing(DDNum, CtrlZoneNum).HeatFlowSeqNoOA = state.dataSize->ZoneSizing(DDNum, CtrlZoneNum).HeatFlowSeq;
                    state.dataSize->ZoneSizing(DDNum, CtrlZoneNum).DesHeatVolFlowNoOA = state.dataSize->ZoneSizing(DDNum, CtrlZoneNum).DesHeatVolFlow;
                    state.dataSize->ZoneSizing(DDNum, CtrlZoneNum).DesHeatMassFlowNoOA =
                        state.dataSize->ZoneSizing(DDNum, CtrlZoneNum).DesHeatMassFlow;
                }
            }

            // Save a set of design heating air flow rates before the MinOA adjustment
            // just in FinalZoneSizing to use for TermUnit sizing adjustments in SizingManager::UpdateTermUnitFinalZoneSizing
            state.dataSize->FinalZoneSizing(CtrlZoneNum).DesHeatVolFlowNoOA = state.dataSize->FinalZoneSizing(CtrlZoneNum).DesHeatVolFlow;
            state.dataSize->FinalZoneSizing(CtrlZoneNum).DesHeatMassFlowNoOA = state.dataSize->FinalZoneSizing(CtrlZoneNum).DesHeatMassFlow;
            for (TimeStepIndex = 1; TimeStepIndex <= state.dataZoneEquipmentManager->NumOfTimeStepInDay; ++TimeStepIndex) {
                state.dataSize->FinalZoneSizing(CtrlZoneNum).HeatFlowSeqNoOA(TimeStepIndex) =
                    state.dataSize->FinalZoneSizing(CtrlZoneNum).HeatFlowSeq(TimeStepIndex);
            }

            // Now make sure that the design heating air flow rates are greater than or equal to MinOA
            MinOAMass = state.dataSize->FinalZoneSizing(CtrlZoneNum).MinOA * state.dataSize->FinalZoneSizing(CtrlZoneNum).DesHeatDens;
            if (state.dataSize->FinalZoneSizing(CtrlZoneNum).MinOA > state.dataSize->FinalZoneSizing(CtrlZoneNum).DesHeatVolFlow) {
                state.dataSize->FinalZoneSizing(CtrlZoneNum).DesHeatVolFlow = state.dataSize->FinalZoneSizing(CtrlZoneNum).MinOA;
                state.dataSize->FinalZoneSizing(CtrlZoneNum).DesHeatMassFlow = MinOAMass;
            }
            for (TimeStepIndex = 1; TimeStepIndex <= state.dataZoneEquipmentManager->NumOfTimeStepInDay; ++TimeStepIndex) {
                if (MinOAMass > state.dataSize->FinalZoneSizing(CtrlZoneNum).HeatFlowSeq(TimeStepIndex)) {
                    state.dataSize->FinalZoneSizing(CtrlZoneNum).HeatFlowSeq(TimeStepIndex) = MinOAMass;
                }
            }
            for (DDNum = 1; DDNum <= state.dataEnvrn->TotDesDays + state.dataEnvrn->TotRunDesPersDays; ++DDNum) {
                MinOAMass = state.dataSize->ZoneSizing(DDNum, CtrlZoneNum).MinOA * state.dataSize->ZoneSizing(DDNum, CtrlZoneNum).DesHeatDens;
                if (state.dataSize->ZoneSizing(DDNum, CtrlZoneNum).MinOA > state.dataSize->ZoneSizing(DDNum, CtrlZoneNum).DesHeatVolFlow) {
                    state.dataSize->ZoneSizing(DDNum, CtrlZoneNum).DesHeatVolFlow = state.dataSize->ZoneSizing(DDNum, CtrlZoneNum).MinOA;
                    state.dataSize->ZoneSizing(DDNum, CtrlZoneNum).DesHeatMassFlow = MinOAMass;
                }
                for (TimeStepIndex = 1; TimeStepIndex <= state.dataZoneEquipmentManager->NumOfTimeStepInDay; ++TimeStepIndex) {
                    if (MinOAMass > state.dataSize->ZoneSizing(DDNum, CtrlZoneNum).HeatFlowSeq(TimeStepIndex)) {
                        state.dataSize->ZoneSizing(DDNum, CtrlZoneNum).HeatFlowSeq(TimeStepIndex) = MinOAMass;
                    }
                }
            }
            // IF heating flow rate is 0, this data may be used to size a HP so initialize DDNum, TimeStepatPeak, and sizing data
            if (state.dataSize->FinalZoneSizing(CtrlZoneNum).DesHeatLoad == 0) {
                // Check HDDNum and TimeStepNumAtHeatMax value and default to 1 if not set, carried over from previous code
                if (state.dataSize->CalcFinalZoneSizing(CtrlZoneNum).HeatDDNum == 0) {
                    state.dataSize->CalcFinalZoneSizing(CtrlZoneNum).HeatDDNum = 1;
                }
                if (state.dataSize->CalcFinalZoneSizing(CtrlZoneNum).TimeStepNumAtHeatMax == 0) {
                    state.dataSize->CalcFinalZoneSizing(CtrlZoneNum).TimeStepNumAtHeatMax = 1;
                }
                state.dataSize->FinalZoneSizing(CtrlZoneNum).TimeStepNumAtHeatMax =
                    state.dataSize->CalcFinalZoneSizing(CtrlZoneNum).TimeStepNumAtHeatMax;
                state.dataSize->FinalZoneSizing(CtrlZoneNum).HeatDDNum = state.dataSize->CalcFinalZoneSizing(CtrlZoneNum).HeatDDNum;
                state.dataSize->FinalZoneSizing(CtrlZoneNum).HeatDesDay = state.dataSize->CalcFinalZoneSizing(CtrlZoneNum).HeatDesDay;
                DDNumF = state.dataSize->FinalZoneSizing(CtrlZoneNum).HeatDDNum;
                TimeStepAtPeakF = state.dataSize->FinalZoneSizing(CtrlZoneNum).TimeStepNumAtHeatMax;

                // initialize sizing conditions if they have not been set (i.e., no corresponding load) to zone condition
                // issue 6006, heating coils sizing to 0 when no heating load in zone
                if (state.dataSize->ZoneSizing(DDNumF, CtrlZoneNum).DesHeatSetPtSeq.empty()) {
                    ShowSevereError(state,
                                    std::string{RoutineName} + ":  Thermostat heating set point temperatures not initialized for Zone = " +
                                        state.dataSize->FinalZoneSizing(CtrlZoneNum).ZoneName);
                    ShowFatalError(state, "Please send your input file to the EnergyPlus support/development team for further investigation.");
                } else {
                    state.dataSize->FinalZoneSizing(CtrlZoneNum).ZoneTempAtHeatPeak =
                        *std::max_element(state.dataSize->ZoneSizing(DDNumF, CtrlZoneNum).DesHeatSetPtSeq.begin(),
                                          state.dataSize->ZoneSizing(DDNumF, CtrlZoneNum).DesHeatSetPtSeq.end());
                }
                state.dataSize->FinalZoneSizing(CtrlZoneNum).OutTempAtHeatPeak =
                    *std::min_element(state.dataSize->ZoneSizing(DDNumF, CtrlZoneNum).HeatOutTempSeq.begin(),
                                      state.dataSize->ZoneSizing(DDNumF, CtrlZoneNum).HeatOutTempSeq.end());
                state.dataSize->FinalZoneSizing(CtrlZoneNum).OutHumRatAtHeatPeak =
                    state.dataSize->ZoneSizing(DDNumF, CtrlZoneNum).HeatOutHumRatSeq(TimeStepAtPeakF);
                state.dataSize->FinalZoneSizing(CtrlZoneNum).ZoneHumRatAtHeatPeak = state.dataSize->ZoneSizing(DDNumF, CtrlZoneNum).HeatDesHumRat;
                state.dataSize->CalcFinalZoneSizing(CtrlZoneNum).ZoneTempAtHeatPeak =
                    state.dataSize->ZoneSizing(DDNumF, CtrlZoneNum).HeatZoneTempSeq(TimeStepAtPeakF);
                state.dataSize->CalcFinalZoneSizing(CtrlZoneNum).ZoneHumRatAtHeatPeak =
                    state.dataSize->ZoneSizing(DDNumF, CtrlZoneNum).HeatZoneHumRatSeq(TimeStepAtPeakF);
                state.dataSize->CalcFinalZoneSizing(CtrlZoneNum).ZoneRetTempAtHeatPeak =
                    state.dataSize->CalcFinalZoneSizing(CtrlZoneNum).ZoneTempAtHeatPeak;
                state.dataSize->FinalZoneSizing(CtrlZoneNum).DesHeatCoilInTemp = state.dataSize->FinalZoneSizing(CtrlZoneNum).ZoneTempAtHeatPeak;
                state.dataSize->FinalZoneSizing(CtrlZoneNum).DesHeatCoilInHumRat = state.dataSize->FinalZoneSizing(CtrlZoneNum).ZoneHumRatAtHeatPeak;
                state.dataSize->FinalZoneSizing(CtrlZoneNum).ZoneRetTempAtHeatPeak = state.dataSize->FinalZoneSizing(CtrlZoneNum).ZoneTempAtHeatPeak;
            }

            // set the zone minimum cooling supply air flow rate. This will be used for autosizing VAV terminal unit
            // minimum flow rates (comment seems incorrect, really used as a minimum lower limit for the maximum air flow)
            state.dataSize->FinalZoneSizing(CtrlZoneNum).DesCoolVolFlowMin =
                max(state.dataSize->FinalZoneSizing(CtrlZoneNum).DesCoolMinAirFlow,
                    state.dataSize->FinalZoneSizing(CtrlZoneNum).DesCoolMinAirFlow2,
                    state.dataSize->FinalZoneSizing(CtrlZoneNum).DesCoolVolFlow * state.dataSize->FinalZoneSizing(CtrlZoneNum).DesCoolMinAirFlowFrac);
            // set the zone maximum heating supply air flow rate. This will be used for autosizing VAV terminal unit
            // max heating flow rates
            state.dataSize->FinalZoneSizing(CtrlZoneNum).DesHeatVolFlowMax =
                max(state.dataSize->FinalZoneSizing(CtrlZoneNum).DesHeatMaxAirFlow,
                    state.dataSize->FinalZoneSizing(CtrlZoneNum).DesHeatMaxAirFlow2,
                    max(state.dataSize->FinalZoneSizing(CtrlZoneNum).DesCoolVolFlow, state.dataSize->FinalZoneSizing(CtrlZoneNum).DesHeatVolFlow) *
                        state.dataSize->FinalZoneSizing(CtrlZoneNum).DesHeatMaxAirFlowFrac);
            // Determine the design cooling supply air temperature if the supply air temperature difference is specified by user.
            if (state.dataSize->FinalZoneSizing(CtrlZoneNum).ZnCoolDgnSAMethod == TemperatureDifference) {
                state.dataSize->FinalZoneSizing(CtrlZoneNum).CoolDesTemp = state.dataSize->FinalZoneSizing(CtrlZoneNum).ZoneTempAtCoolPeak -
                                                                           std::abs(state.dataSize->FinalZoneSizing(CtrlZoneNum).CoolDesTempDiff);
            }
            // Determine the design heating supply air temperature if the supply air temperature difference is specified by user.
            if (state.dataSize->FinalZoneSizing(CtrlZoneNum).ZnHeatDgnSAMethod == TemperatureDifference) {
                state.dataSize->FinalZoneSizing(CtrlZoneNum).HeatDesTemp = state.dataSize->FinalZoneSizing(CtrlZoneNum).ZoneTempAtHeatPeak +
                                                                           std::abs(state.dataSize->FinalZoneSizing(CtrlZoneNum).HeatDesTempDiff);
            }
        }
    } break;
    default:
        break;
    }
}

void SimZoneEquipment(EnergyPlusData &state, bool const FirstHVACIteration, bool &SimAir)
{

    // SUBROUTINE INFORMATION:
    //       AUTHOR         Russ Taylor
    //       DATE WRITTEN   May 1997
    //       MODIFIED       Raustad/Shirey, FSEC, June 2003
    //       MODIFIED       Gu, FSEC, Jan. 2004, Don Shirey, Aug 2009 (LatOutputProvided)
    //                      July 2012, Chandan Sharma - FSEC: Added zone sys avail managers
    //       RE-ENGINEERED  na

    // PURPOSE OF THIS SUBROUTINE:
    // This subroutine is responsible for determining
    // how much of each type of energy every zone requires.
    // In effect, this subroutine defines and simulates all
    // the system types and in the case of hybrid systems
    // which use more than one type of energy must determine
    // how to apportion the load. An example of a hybrid system
    // is a water loop heat pump with supplemental air.  In
    // this case, a zone will require water from the loop and
    // cooled or heated air from the air system. A simpler
    // example would be a VAV system with baseboard heaters

    // METHODOLOGY EMPLOYED:
    // 1.  Determine zone load - this is zone temperature dependent
    // 2.  Determine balance point - the temperature at which the
    //     zone load is balanced by the system output. The way the
    //     balance point is determined will be different depending on
    //     the type of system being simulated.
    // 3.  Calculate zone energy requirements

    auto &ZoneEqSizing(state.dataSize->ZoneEqSizing);

    // Using/Aliasing
    using namespace DataHVACGlobals;
    using BaseboardElectric::SimElectricBaseboard;
    using BaseboardRadiator::SimBaseboard;
    using CoolingPanelSimple::SimCoolingPanel;
    using ElectricBaseboardRadiator::SimElecBaseboard;
    using EvaporativeCoolers::SimZoneEvaporativeCoolerUnit;
    using FanCoilUnits::SimFanCoilUnit;
    using HeatRecovery::SimHeatRecovery;
    using HighTempRadiantSystem::SimHighTempRadiantSystem;
    using HVACStandAloneERV::SimStandAloneERV;
    using HVACVariableRefrigerantFlow::SimulateVRF;
    using HWBaseboardRadiator::SimHWBaseboard;
    using HybridUnitaryAirConditioners::SimZoneHybridUnitaryAirConditioners;
    using LowTempRadiantSystem::SimLowTempRadiantSystem;
    using PurchasedAirManager::SimPurchasedAir;
    using RefrigeratedCase::SimAirChillerSet;
    using ReturnAirPathManager::SimReturnAirPath;
    using SplitterComponent::SimAirLoopSplitter;
    using SteamBaseboardRadiator::SimSteamBaseboard;
    using SwimmingPool::SimSwimmingPool;
    using SystemAvailabilityManager::GetZoneEqAvailabilityManager;
    using UnitHeater::SimUnitHeater;
    using UnitVentilator::SimUnitVentilator;
    using UserDefinedComponents::SimZoneAirUserDefined;
    using VentilatedSlab::SimVentilatedSlab;
    using WaterThermalTanks::SimHeatPumpWaterHeater;
    using WindowAC::SimWindowAC;
    using ZoneAirLoopEquipmentManager::ManageZoneAirLoopEquipment;
    using ZoneDehumidifier::SimZoneDehumidifier;
    using ZonePlenum::SimAirZonePlenum;

    // SUBROUTINE LOCAL VARIABLE DECLARATIONS:
    int ActualZoneNum;
    int ControlledZoneNum;
    int EquipTypeNum;
    int SupplyAirPathNum;
    int CompNum;
    int EquipPtr;
    int ZoneEquipTypeNum;
    int ZoneCompNum;

    bool SupPathInletChanged(false);
    bool FirstCall; // indicates first call to supply air path components
    bool ErrorFlag;

    Real64 SysOutputProvided; // sensible output delivered by zone equipment (W)
    Real64 LatOutputProvided; // latent output delivered by zone equipment (kg/s)
    Real64 AirSysOutput;
    Real64 NonAirSysOutput;

    // Determine flow rate and temperature of supply air based on type of damper

    FirstCall = true;
    ErrorFlag = false;

    for (SupplyAirPathNum = 1; SupplyAirPathNum <= state.dataZoneEquip->NumSupplyAirPaths; ++SupplyAirPathNum) {

        for (CompNum = 1; CompNum <= state.dataZoneEquip->SupplyAirPath(SupplyAirPathNum).NumOfComponents; ++CompNum) {

            switch (state.dataZoneEquip->SupplyAirPath(SupplyAirPathNum).ComponentTypeEnum(CompNum)) {
            case DataZoneEquipment::AirLoopHVACZone::Splitter: { // 'AirLoopHVAC:ZoneSplitter'

                if (!(state.dataAirflowNetwork->AirflowNetworkFanActivated &&
                      state.dataAirflowNetwork->SimulateAirflowNetwork > AirflowNetwork::AirflowNetworkControlMultizone)) {
                    SimAirLoopSplitter(state,
                                       state.dataZoneEquip->SupplyAirPath(SupplyAirPathNum).ComponentName(CompNum),
                                       FirstHVACIteration,
                                       FirstCall,
                                       SupPathInletChanged,
                                       state.dataZoneEquip->SupplyAirPath(SupplyAirPathNum).ComponentIndex(CompNum));
                }

                break;
            }
            case DataZoneEquipment::AirLoopHVACZone::SupplyPlenum: { // 'AirLoopHVAC:SupplyPlenum'

                SimAirZonePlenum(state,
                                 state.dataZoneEquip->SupplyAirPath(SupplyAirPathNum).ComponentName(CompNum),
                                 DataZoneEquipment::AirLoopHVACZone::SupplyPlenum,
                                 state.dataZoneEquip->SupplyAirPath(SupplyAirPathNum).ComponentIndex(CompNum),
                                 FirstHVACIteration,
                                 FirstCall,
                                 SupPathInletChanged);

                break;
            }
            default: {
                ShowSevereError(state, "Error found in Supply Air Path=" + state.dataZoneEquip->SupplyAirPath(SupplyAirPathNum).Name);
                ShowContinueError(state,
                                  "Invalid Supply Air Path Component=" + state.dataZoneEquip->SupplyAirPath(SupplyAirPathNum).ComponentType(CompNum));
                ShowFatalError(state, "Preceding condition causes termination.");

                break;
            }
            }
        }
    }

    FirstCall = false;

    // Simulate all of the pools. These have a potential impact on surface heat balances, zone air heat balances, and moisture balances.
    // These should be simulated first so that any systems or zone equipment devices deal with the effects of the pool properly.
    SimSwimmingPool(state, FirstHVACIteration);

    // Loop over all the primary air loop; simulate their components (equipment)
    // and controllers
    if (state.dataHeatBal->ZoneAirMassFlow.EnforceZoneMassBalance) {
        if (FirstHVACIteration) {
            CalcAirFlowSimple(state, 0);
        } else {
            CalcAirFlowSimple(
                state, 0, state.dataHeatBal->ZoneAirMassFlow.AdjustZoneMixingFlow, state.dataHeatBal->ZoneAirMassFlow.AdjustZoneInfiltrationFlow);
        }
    }

    for (ControlledZoneNum = 1; ControlledZoneNum <= state.dataGlobal->NumOfZones; ++ControlledZoneNum) {

        if (!state.dataZoneEquip->ZoneEquipConfig(ControlledZoneNum).IsControlled) continue;
        ActualZoneNum = state.dataZoneEquip->ZoneEquipConfig(ControlledZoneNum).ActualZoneNum;

        state.dataHeatBalFanSys->NonAirSystemResponse(ActualZoneNum) = 0.0;
        state.dataHeatBalFanSys->SysDepZoneLoads(ActualZoneNum) = 0.0;
        state.dataZoneEquip->ZoneEquipConfig(ControlledZoneNum).ZoneExh = 0.0;
        state.dataZoneEquip->ZoneEquipConfig(ControlledZoneNum).ZoneExhBalanced = 0.0;
        state.dataZoneEquip->ZoneEquipConfig(ControlledZoneNum).PlenumMassFlow = 0.0;
        state.dataSize->CurZoneEqNum = ControlledZoneNum;

        InitSystemOutputRequired(state, ActualZoneNum, FirstHVACIteration, true);

        auto &TurnFansOn = state.dataHVACGlobal->TurnFansOn;
        auto &TurnFansOff = state.dataHVACGlobal->TurnFansOff;
        auto &TurnZoneFansOnlyOn = state.dataHVACGlobal->TurnZoneFansOnlyOn;

        // Air loop system availability manager status only applies to PIU and exhaust fans
        // Reset fan SAM operation flags for zone fans.
        TurnFansOn = false;
        TurnZoneFansOnlyOn = false;
        TurnFansOff = false;

        for (EquipTypeNum = 1; EquipTypeNum <= state.dataZoneEquip->ZoneEquipList(ControlledZoneNum).NumOfEquipTypes; ++EquipTypeNum) {

            state.dataHVACGlobal->UnbalExhMassFlow = 0.0;
            state.dataHVACGlobal->BalancedExhMassFlow = 0.0;
            state.dataHVACGlobal->PlenumInducedMassFlow = 0.0;
            EquipPtr = state.dataZoneEquipmentManager->PrioritySimOrder(EquipTypeNum).EquipPtr;
            SysOutputProvided = 0.0;
            LatOutputProvided = 0.0;
            state.dataSize->DataCoolCoilCap = 0.0; // reset global variable used only for heat pumps (i.e., DX cooling and heating coils)

            // Reset ZoneEqSizing data (because these may change from one equipment type to the next)
            if (state.dataZoneEquipmentManager->FirstPassZoneEquipFlag) {
                ZoneEqSizing(ControlledZoneNum).AirVolFlow = 0.0;
                ZoneEqSizing(ControlledZoneNum).MaxHWVolFlow = 0.0;
                ZoneEqSizing(ControlledZoneNum).MaxCWVolFlow = 0.0;
                ZoneEqSizing(ControlledZoneNum).OAVolFlow = 0.0;
                ZoneEqSizing(ControlledZoneNum).DesCoolingLoad = 0.0;
                ZoneEqSizing(ControlledZoneNum).DesHeatingLoad = 0.0;
                ZoneEqSizing(ControlledZoneNum).CoolingAirVolFlow = 0.0;
                ZoneEqSizing(ControlledZoneNum).HeatingAirVolFlow = 0.0;
                ZoneEqSizing(ControlledZoneNum).SystemAirVolFlow = 0.0;
                ZoneEqSizing(ControlledZoneNum).AirFlow = false;
                ZoneEqSizing(ControlledZoneNum).CoolingAirFlow = false;
                ZoneEqSizing(ControlledZoneNum).HeatingAirFlow = false;
                ZoneEqSizing(ControlledZoneNum).SystemAirFlow = false;
                ZoneEqSizing(ControlledZoneNum).Capacity = false;
                ZoneEqSizing(ControlledZoneNum).CoolingCapacity = false;
                ZoneEqSizing(ControlledZoneNum).HeatingCapacity = false;
                ZoneEqSizing(ControlledZoneNum).SystemCapacity = false;
                ZoneEqSizing(ControlledZoneNum).DesignSizeFromParent = false;
            }

            ZoneEquipTypeNum = state.dataZoneEquipmentManager->PrioritySimOrder(EquipTypeNum).EquipTypeEnum;

            // TODO: need a way to set ParentIndex for other than UnitarySystem so ZoneCompNum is correct when using ParentIndex
            if (ZoneEquipTypeNum == PkgTermACAirToAir_Num || ZoneEquipTypeNum == PkgTermHPAirToAir_Num) {
                ZoneCompNum = state.dataZoneEquip->ZoneEquipList(state.dataSize->CurZoneEqNum).ParentIndex(EquipPtr);
            } else {
                ZoneCompNum = state.dataZoneEquip->ZoneEquipList(state.dataSize->CurZoneEqNum).EquipIndex(EquipPtr);
            }

            bool ValidSAMComp = false;

            if (ZoneEquipTypeNum <= NumValidSysAvailZoneComponents) ValidSAMComp = true;

            auto &ZoneComp = state.dataHVACGlobal->ZoneComp;

            if (ZoneCompNum > 0 && ValidSAMComp) {

                GetZoneEqAvailabilityManager(state, ZoneEquipTypeNum, ZoneCompNum, ErrorFlag);

                if (ZoneComp(ZoneEquipTypeNum).ZoneCompAvailMgrs(ZoneCompNum).AvailStatus == CycleOn) {
                    state.dataHVACGlobal->ZoneCompTurnFansOn = true;
                    state.dataHVACGlobal->ZoneCompTurnFansOff = false;
                } else if (ZoneComp(ZoneEquipTypeNum).ZoneCompAvailMgrs(ZoneCompNum).AvailStatus == ForceOff) {
                    state.dataHVACGlobal->ZoneCompTurnFansOn = false;
                    state.dataHVACGlobal->ZoneCompTurnFansOff = true;
                } else {
                    state.dataHVACGlobal->ZoneCompTurnFansOn = TurnFansOn;
                    state.dataHVACGlobal->ZoneCompTurnFansOff = TurnFansOff;
                }
            } else {
                state.dataHVACGlobal->ZoneCompTurnFansOn = TurnFansOn;
                state.dataHVACGlobal->ZoneCompTurnFansOff = TurnFansOff;
            }

            switch (ZoneEquipTypeNum) {
            case ZoneEquip::AirDistUnit: { // 'ZoneHVAC:AirDistributionUnit'
                // Air loop system availability manager status only applies to PIU and exhaust fans
                // Check to see if System Availability Managers are asking for fans to cycle on or shut off
                // and set fan on/off flags accordingly.
                if (state.dataZoneEquip->ZoneEquipAvail(ControlledZoneNum) == CycleOn ||
                    state.dataZoneEquip->ZoneEquipAvail(ControlledZoneNum) == CycleOnZoneFansOnly) {
                    TurnFansOn = true;
                }
                if (state.dataZoneEquip->ZoneEquipAvail(ControlledZoneNum) == CycleOnZoneFansOnly) {
                    // Currently used only by parallel powered induction unit
                    TurnZoneFansOnlyOn = true;
                }
                if (state.dataZoneEquip->ZoneEquipAvail(ControlledZoneNum) == ForceOff) {
                    TurnFansOff = true;
                }

                ManageZoneAirLoopEquipment(state,
                                           state.dataZoneEquipmentManager->PrioritySimOrder(EquipTypeNum).EquipName,
                                           FirstHVACIteration,
                                           AirSysOutput,
                                           NonAirSysOutput,
                                           LatOutputProvided,
                                           ActualZoneNum,
                                           ControlledZoneNum,
                                           state.dataZoneEquip->ZoneEquipList(state.dataSize->CurZoneEqNum).EquipIndex(EquipPtr));

                //            reset status flags for other zone equipment
                TurnFansOn = false;
                TurnZoneFansOnlyOn = false;
                TurnFansOff = false;

                state.dataHeatBalFanSys->NonAirSystemResponse(ActualZoneNum) += NonAirSysOutput;
                SysOutputProvided = NonAirSysOutput + AirSysOutput;
            } break;
            case ZoneEquip::VRFTerminalUnit: { // 'ZoneHVAC:TerminalUnit:VariableRefrigerantFlow'
                bool HeatingActive = false;
                bool CoolingActive = false;
                int constexpr OAUnitNum = 0;
                Real64 constexpr OAUCoilOutTemp = 0.0;
                bool constexpr ZoneEquipment = true;
                SimulateVRF(state,
                            state.dataZoneEquipmentManager->PrioritySimOrder(EquipTypeNum).EquipName,
                            FirstHVACIteration,
                            ControlledZoneNum,
                            state.dataZoneEquip->ZoneEquipList(state.dataSize->CurZoneEqNum).EquipIndex(EquipPtr),
                            HeatingActive,
                            CoolingActive,
                            OAUnitNum,
                            OAUCoilOutTemp,
                            ZoneEquipment,
                            SysOutputProvided,
                            LatOutputProvided);
            } break;
            case ZoneEquip::WindowAC: { // 'ZoneHVAC:WindowAirConditioner'
                SimWindowAC(state,
                            state.dataZoneEquipmentManager->PrioritySimOrder(EquipTypeNum).EquipName,
                            ActualZoneNum,
                            FirstHVACIteration,
                            SysOutputProvided,
                            LatOutputProvided,
                            state.dataZoneEquip->ZoneEquipList(state.dataSize->CurZoneEqNum).EquipIndex(EquipPtr));
            } break;
            case ZoneEquip::PkgTermHPAirToAir:
            case ZoneEquip::PkgTermACAirToAir:
            case ZoneEquip::PkgTermHPWaterToAir: { // 'ZoneHVAC:PackagedTerminalHeatPump'
                // 'ZoneHVAC:PackagedTerminalAirConditioner'
                // 'ZoneHVAC:WaterToAirHeatPump'
                SimPackagedTerminalUnit(state,
                                        state.dataZoneEquipmentManager->PrioritySimOrder(EquipTypeNum).EquipName,
                                        ActualZoneNum,
                                        FirstHVACIteration,
                                        SysOutputProvided,
                                        LatOutputProvided,
                                        ZoneEquipTypeNum,
                                        state.dataZoneEquip->ZoneEquipList(state.dataSize->CurZoneEqNum).EquipIndex(EquipPtr));
            } break;
            case ZoneEquip::ZoneUnitarySys: { // 'AirloopHVAC:UnitarySystem'
                int AirLoopNum = 0;
                bool HeatingActive = false;
                bool CoolingActive = false;
                int OAUnitNum = 0;
                Real64 OAUCoilOutTemp = 0.0;
                bool ZoneEquipFlag = true;
                state.dataZoneEquip->ZoneEquipList(state.dataSize->CurZoneEqNum)
                    .compPointer[EquipPtr]
                    ->simulate(state,
                               state.dataZoneEquipmentManager->PrioritySimOrder(EquipTypeNum).EquipName,
                               FirstHVACIteration,
                               AirLoopNum,
                               state.dataZoneEquip->ZoneEquipList(state.dataSize->CurZoneEqNum).EquipIndex(EquipPtr),
                               HeatingActive,
                               CoolingActive,
                               OAUnitNum,
                               OAUCoilOutTemp,
                               ZoneEquipFlag,
                               SysOutputProvided,
                               LatOutputProvided);
            } break;
            case ZoneEquip::ZoneDXDehumidifier: { // 'ZoneHVAC:Dehumidifier:DX'
                SimZoneDehumidifier(state,
                                    state.dataZoneEquipmentManager->PrioritySimOrder(EquipTypeNum).EquipName,
                                    ActualZoneNum,
                                    FirstHVACIteration,
                                    SysOutputProvided,
                                    LatOutputProvided,
                                    state.dataZoneEquip->ZoneEquipList(state.dataSize->CurZoneEqNum).EquipIndex(EquipPtr));

                state.dataHeatBalFanSys->SysDepZoneLoads(ActualZoneNum) += SysOutputProvided;

                SysOutputProvided = 0.0; // Reset to 0.0 since this equipment is controlled based on zone humidity level (not
                                         // temperature) SysOutputProvided amount was already sent above to
                                         // next Predict-Correct series of calcs via SysDepZoneLoads
            } break;
            case ZoneEquip::FanCoil4Pipe: { // 'ZoneHVAC:FourPipeFanCoil'
                SimFanCoilUnit(state,
                               state.dataZoneEquipmentManager->PrioritySimOrder(EquipTypeNum).EquipName,
                               ActualZoneNum,
                               ControlledZoneNum,
                               FirstHVACIteration,
                               SysOutputProvided,
                               LatOutputProvided,
                               state.dataZoneEquip->ZoneEquipList(state.dataSize->CurZoneEqNum).EquipIndex(EquipPtr));
            } break;
            case ZoneEquip::UnitVentilator: { // 'ZoneHVAC:UnitVentilator'
                SimUnitVentilator(state,
                                  state.dataZoneEquipmentManager->PrioritySimOrder(EquipTypeNum).EquipName,
                                  ActualZoneNum,
                                  FirstHVACIteration,
                                  SysOutputProvided,
                                  LatOutputProvided,
                                  state.dataZoneEquip->ZoneEquipList(state.dataSize->CurZoneEqNum).EquipIndex(EquipPtr));
            } break;
            case ZoneEquip::UnitHeater: { // 'ZoneHVAC:UnitHeater'
                SimUnitHeater(state,
                              state.dataZoneEquipmentManager->PrioritySimOrder(EquipTypeNum).EquipName,
                              ActualZoneNum,
                              FirstHVACIteration,
                              SysOutputProvided,
                              LatOutputProvided,
                              state.dataZoneEquip->ZoneEquipList(state.dataSize->CurZoneEqNum).EquipIndex(EquipPtr));
            } break;
            case ZoneEquip::PurchasedAir: { // 'ZoneHVAC:IdealLoadsAirSystem'
                SimPurchasedAir(state,
                                state.dataZoneEquipmentManager->PrioritySimOrder(EquipTypeNum).EquipName,
                                SysOutputProvided,
                                LatOutputProvided,
                                FirstHVACIteration,
                                ControlledZoneNum,
                                ActualZoneNum,
                                state.dataZoneEquip->ZoneEquipList(state.dataSize->CurZoneEqNum).EquipIndex(EquipPtr));
            } break;
            case ZoneEquip::BBWater: { // 'ZoneHVAC:Baseboard:RadiantConvective:Water'
                SimHWBaseboard(state,
                               state.dataZoneEquipmentManager->PrioritySimOrder(EquipTypeNum).EquipName,
                               ActualZoneNum,
                               ControlledZoneNum,
                               FirstHVACIteration,
                               SysOutputProvided,
                               state.dataZoneEquip->ZoneEquipList(state.dataSize->CurZoneEqNum).EquipIndex(EquipPtr));

                state.dataHeatBalFanSys->NonAirSystemResponse(ActualZoneNum) += SysOutputProvided;
                LatOutputProvided = 0.0; // This baseboard does not add/remove any latent heat
            } break;
            case ZoneEquip::BBSteam: { // 'ZoneHVAC:Baseboard:RadiantConvective:Steam'
                SimSteamBaseboard(state,
                                  state.dataZoneEquipmentManager->PrioritySimOrder(EquipTypeNum).EquipName,
                                  ActualZoneNum,
                                  ControlledZoneNum,
                                  FirstHVACIteration,
                                  SysOutputProvided,
                                  state.dataZoneEquip->ZoneEquipList(state.dataSize->CurZoneEqNum).EquipIndex(EquipPtr));

                state.dataHeatBalFanSys->NonAirSystemResponse(ActualZoneNum) += SysOutputProvided;
                LatOutputProvided = 0.0; // This baseboard does not add/remove any latent heat
            } break;
            case ZoneEquip::BBWaterConvective: { // 'ZoneHVAC:Baseboard:Convective:Water'
                SimBaseboard(state,
                             state.dataZoneEquipmentManager->PrioritySimOrder(EquipTypeNum).EquipName,
                             ActualZoneNum,
                             ControlledZoneNum,
                             FirstHVACIteration,
                             SysOutputProvided,
                             state.dataZoneEquip->ZoneEquipList(state.dataSize->CurZoneEqNum).EquipIndex(EquipPtr));

                state.dataHeatBalFanSys->NonAirSystemResponse(ActualZoneNum) += SysOutputProvided;
                LatOutputProvided = 0.0; // This baseboard does not add/remove any latent heat
            } break;
            case ZoneEquip::BBElectricConvective: { // 'ZoneHVAC:Baseboard:Convective:Electric'
                SimElectricBaseboard(state,
                                     state.dataZoneEquipmentManager->PrioritySimOrder(EquipTypeNum).EquipName,
                                     ActualZoneNum,
                                     ControlledZoneNum,
                                     SysOutputProvided,
                                     state.dataZoneEquip->ZoneEquipList(state.dataSize->CurZoneEqNum).EquipIndex(EquipPtr));

                state.dataHeatBalFanSys->NonAirSystemResponse(ActualZoneNum) += SysOutputProvided;
                LatOutputProvided = 0.0; // This baseboard does not add/remove any latent heat
            } break;
            case ZoneEquip::CoolingPanel: { // 'ZoneHVAC:CoolingPanel:RadiantConvective:Water'
                SimCoolingPanel(state,
                                state.dataZoneEquipmentManager->PrioritySimOrder(EquipTypeNum).EquipName,
                                ActualZoneNum,
                                ControlledZoneNum,
                                FirstHVACIteration,
                                SysOutputProvided,
                                state.dataZoneEquip->ZoneEquipList(state.dataSize->CurZoneEqNum).EquipIndex(EquipPtr));

<<<<<<< HEAD
                } else if (SELECT_CASE_var == ZoneUnitarySys_Num || SELECT_CASE_var == PkgTermACAirToAir_Num ||
                           SELECT_CASE_var == PkgTermHPAirToAir_Num || SELECT_CASE_var == PkgTermHPWaterToAir_Num) { // 'AirloopHVAC:UnitarySystem'
                    // AirloopHVAC:UnitarySystem
                    // ZoneHVAC:PackagedTerminalAirConditioner
                    // ZoneHVAC:PackagedTerminalHeatPump
                    // ZoneHVAC:WaterToAirHeatPump
                    int AirLoopNum = 0;
                    bool HeatingActive = false;
                    bool CoolingActive = false;
                    int OAUnitNum = 0;
                    Real64 OAUCoilOutTemp = 0.0;
                    bool ZoneEquipFlag = true;
                    state.dataZoneEquip->ZoneEquipList(state.dataSize->CurZoneEqNum)
                        .compPointer[EquipPtr]
                        ->simulate(state,
                                   state.dataZoneEquipmentManager->PrioritySimOrder(EquipTypeNum).EquipName,
                                   FirstHVACIteration,
                                   AirLoopNum,
                                   state.dataZoneEquip->ZoneEquipList(state.dataSize->CurZoneEqNum).EquipIndex(EquipPtr),
                                   HeatingActive,
                                   CoolingActive,
                                   OAUnitNum,
                                   OAUCoilOutTemp,
                                   ZoneEquipFlag,
                                   SysOutputProvided,
                                   LatOutputProvided);

                } else if (SELECT_CASE_var == ZoneDXDehumidifier_Num) { // 'ZoneHVAC:Dehumidifier:DX'
                    SimZoneDehumidifier(state,
=======
                state.dataHeatBalFanSys->NonAirSystemResponse(ActualZoneNum) += SysOutputProvided;
                LatOutputProvided = 0.0; // This cooling panel does not add/remove any latent heat
            } break;
            case ZoneEquip::HiTempRadiant: { // 'ZoneHVAC:HighTemperatureRadiant'
                SimHighTempRadiantSystem(state,
                                         state.dataZoneEquipmentManager->PrioritySimOrder(EquipTypeNum).EquipName,
                                         FirstHVACIteration,
                                         SysOutputProvided,
                                         state.dataZoneEquip->ZoneEquipList(state.dataSize->CurZoneEqNum).EquipIndex(EquipPtr));
                LatOutputProvided = 0.0; // This baseboard currently sends its latent heat gain directly to predictor/corrector
                                         // via SumLatentHTRadSys... so setting LatOutputProvided = 0.0
            } break;
            case ZoneEquip::LoTempRadiant: { // 'ZoneHVAC:LowTemperatureRadiant:VariableFlow',
                                             // 'ZoneHVAC:LowTemperatureRadiant:ConstantFlow'
                // 'ZoneHVAC:LowTemperatureRadiant:Electric'
                SimLowTempRadiantSystem(state,
>>>>>>> 10e2e0c1
                                        state.dataZoneEquipmentManager->PrioritySimOrder(EquipTypeNum).EquipName,
                                        FirstHVACIteration,
                                        SysOutputProvided,
                                        state.dataZoneEquip->ZoneEquipList(state.dataSize->CurZoneEqNum).EquipIndex(EquipPtr));
                LatOutputProvided = 0.0; // This baseboard does not add/remove any latent heat
            } break;
            case ZoneEquip::ZoneExhaustFan: { // 'Fan:ZoneExhaust'
                // Air loop system availability manager status only applies to PIU and exhaust fans
                // Check to see if System Availability Managers are asking for fans to cycle on or shut off
                // and set fan on/off flags accordingly.
                if (state.dataZoneEquip->ZoneEquipAvail(ControlledZoneNum) == CycleOn ||
                    state.dataZoneEquip->ZoneEquipAvail(ControlledZoneNum) == CycleOnZoneFansOnly) {
                    TurnFansOn = true;
                }
                if (state.dataZoneEquip->ZoneEquipAvail(ControlledZoneNum) == ForceOff) {
                    TurnFansOff = true;
                }

                Fans::SimulateFanComponents(state,
                                            state.dataZoneEquipmentManager->PrioritySimOrder(EquipTypeNum).EquipName,
                                            FirstHVACIteration,
                                            state.dataZoneEquip->ZoneEquipList(state.dataSize->CurZoneEqNum).EquipIndex(EquipPtr));

                //            reset status flags for other zone equipment
                TurnFansOn = false;
                TurnFansOff = false;
            } break;
            case ZoneEquip::HeatXchngr: { // 'HeatExchanger:AirToAir:FlatPlate'
                SimHeatRecovery(state,
                                state.dataZoneEquipmentManager->PrioritySimOrder(EquipTypeNum).EquipName,
                                FirstHVACIteration,
                                state.dataZoneEquip->ZoneEquipList(ControlledZoneNum).EquipIndex(EquipPtr),
                                ContFanCycCoil);
            } break;
            case ZoneEquip::ERVStandAlone: { // 'ZoneHVAC:EnergyRecoveryVentilator'
                SimStandAloneERV(state,
                                 state.dataZoneEquipmentManager->PrioritySimOrder(EquipTypeNum).EquipName,
                                 ActualZoneNum,
                                 FirstHVACIteration,
                                 SysOutputProvided,
                                 LatOutputProvided,
                                 state.dataZoneEquip->ZoneEquipList(ControlledZoneNum).EquipIndex(EquipPtr));
            } break;
            case ZoneEquip::HPWaterHeater: { // 'WaterHeater:HeatPump:PumpedCondenser'
                                             //                        auto HPWH =
                //                        WaterThermalTanks::HeatPumpWaterHeaterData::factory(PrioritySimOrder(EquipTypeNum).EquipName);
                //                        PlantLocation A(0, 0, 0, 0);
                //                        Real64 curLoad = 0.0;
                //                        if (dynamic_cast<WaterThermalTanks::HeatPumpWaterHeaterData*> (HPWH)->StandAlone) {
                //                            dynamic_cast<WaterThermalTanks::HeatPumpWaterHeaterData*> (HPWH)->simulate(A, FirstHVACIteration,
                //                            curLoad, true); SysOutputProvided = dynamic_cast<WaterThermalTanks::HeatPumpWaterHeaterData*>
                //                            (HPWH)->HPWaterHeaterSensibleCapacity; LatOutputProvided =
                //                            dynamic_cast<WaterThermalTanks::HeatPumpWaterHeaterData*> (HPWH)->HPWaterHeaterLatentCapacity;
                //                        } else {
                //                            SysOutputProvided = dynamic_cast<WaterThermalTanks::HeatPumpWaterHeaterData*>
                //                            (HPWH)->HPWaterHeaterSensibleCapacity; LatOutputProvided =
                //                            dynamic_cast<WaterThermalTanks::HeatPumpWaterHeaterData*> (HPWH)->HPWaterHeaterLatentCapacity;
                //                        }

                SimHeatPumpWaterHeater(state,
                                       state.dataZoneEquipmentManager->PrioritySimOrder(EquipTypeNum).EquipName,
                                       FirstHVACIteration,
                                       SysOutputProvided,
                                       LatOutputProvided,
                                       state.dataZoneEquip->ZoneEquipList(ControlledZoneNum).EquipIndex(EquipPtr));
            } break;
            case ZoneEquip::VentilatedSlab: { // 'ZoneHVAC:VentilatedSlab'
                SimVentilatedSlab(state,
                                  state.dataZoneEquipmentManager->PrioritySimOrder(EquipTypeNum).EquipName,
                                  ActualZoneNum,
                                  FirstHVACIteration,
                                  SysOutputProvided,
                                  LatOutputProvided,
                                  state.dataZoneEquip->ZoneEquipList(state.dataSize->CurZoneEqNum).EquipIndex(EquipPtr));
            } break;
            case ZoneEquip::OutdoorAirUnit: { // 'ZoneHVAC:OutdoorAirUnit'
                OutdoorAirUnit::SimOutdoorAirUnit(state,
                                                  state.dataZoneEquipmentManager->PrioritySimOrder(EquipTypeNum).EquipName,
                                                  ActualZoneNum,
                                                  FirstHVACIteration,
                                                  SysOutputProvided,
                                                  LatOutputProvided,
                                                  state.dataZoneEquip->ZoneEquipList(state.dataSize->CurZoneEqNum).EquipIndex(EquipPtr));
            } break;
            case ZoneEquip::BBElectric: { // 'ZoneHVAC:Baseboard:RadiantConvective:Electric'
                SimElecBaseboard(state,
                                 state.dataZoneEquipmentManager->PrioritySimOrder(EquipTypeNum).EquipName,
                                 ActualZoneNum,
                                 ControlledZoneNum,
                                 FirstHVACIteration,
                                 SysOutputProvided,
                                 state.dataZoneEquip->ZoneEquipList(state.dataSize->CurZoneEqNum).EquipIndex(EquipPtr));

                state.dataHeatBalFanSys->NonAirSystemResponse(ActualZoneNum) += SysOutputProvided;
                LatOutputProvided = 0.0; // This baseboard does not add/remove any latent heat
            } break;
            case ZoneEquip::RefrigerationAirChillerSet: { // 'ZoneHVAC:RefrigerationChillerSet'
                SimAirChillerSet(state,
                                 state.dataZoneEquipmentManager->PrioritySimOrder(EquipTypeNum).EquipName,
                                 ActualZoneNum,
                                 FirstHVACIteration,
                                 SysOutputProvided,
                                 LatOutputProvided,
                                 state.dataZoneEquip->ZoneEquipList(state.dataSize->CurZoneEqNum).EquipIndex(EquipPtr));

                state.dataHeatBalFanSys->NonAirSystemResponse(ActualZoneNum) += SysOutputProvided;
            } break;
            case ZoneEquip::UserDefinedZoneHVACForcedAir: {
                SimZoneAirUserDefined(state,
                                      state.dataZoneEquipmentManager->PrioritySimOrder(EquipTypeNum).EquipName,
                                      ActualZoneNum,
                                      SysOutputProvided,
                                      LatOutputProvided,
                                      state.dataZoneEquip->ZoneEquipList(state.dataSize->CurZoneEqNum).EquipIndex(EquipPtr));
            } break;
            case ZoneEquip::ZoneEvaporativeCoolerUnit: {
                SimZoneEvaporativeCoolerUnit(state,
                                             state.dataZoneEquipmentManager->PrioritySimOrder(EquipTypeNum).EquipName,
                                             ActualZoneNum,
                                             SysOutputProvided,
                                             LatOutputProvided,
                                             state.dataZoneEquip->ZoneEquipList(state.dataSize->CurZoneEqNum).EquipIndex(EquipPtr));
            } break;
            case ZoneEquip::ZoneHybridEvaporativeCooler: {
                SimZoneHybridUnitaryAirConditioners(state,
                                                    state.dataZoneEquipmentManager->PrioritySimOrder(EquipTypeNum).EquipName,
                                                    ActualZoneNum,
                                                    SysOutputProvided,
                                                    LatOutputProvided,
                                                    state.dataZoneEquip->ZoneEquipList(state.dataSize->CurZoneEqNum).EquipIndex(EquipPtr));
            } break;
            default:
                break;
            }

            state.dataZoneEquip->ZoneEquipConfig(ControlledZoneNum).ZoneExh +=
                (state.dataHVACGlobal->UnbalExhMassFlow +
                 state.dataHVACGlobal->BalancedExhMassFlow); // This is the total "exhaust" flow from equipment such as a zone exhaust fan
            state.dataZoneEquip->ZoneEquipConfig(ControlledZoneNum).ZoneExhBalanced += state.dataHVACGlobal->BalancedExhMassFlow;
            state.dataZoneEquip->ZoneEquipConfig(ControlledZoneNum).PlenumMassFlow += state.dataHVACGlobal->PlenumInducedMassFlow;

            // Store available capacities for load distribution calculations
            if (FirstHVACIteration &&
                (state.dataZoneEquip->ZoneEquipList(state.dataSize->CurZoneEqNum).LoadDistScheme != DataZoneEquipment::LoadDist::Sequential)) {
                if (SysOutputProvided > 0.0) {
                    state.dataZoneEquip->ZoneEquipList(state.dataSize->CurZoneEqNum).HeatingCapacity(EquipPtr) = SysOutputProvided;
                } else {
                    state.dataZoneEquip->ZoneEquipList(state.dataSize->CurZoneEqNum).CoolingCapacity(EquipPtr) = SysOutputProvided;
                }
            }

            UpdateSystemOutputRequired(state, ActualZoneNum, SysOutputProvided, LatOutputProvided, EquipTypeNum);
            state.dataSize->CurTermUnitSizingNum = 0;
        } // zone loop
    }     // End of controlled zone loop
    state.dataSize->CurZoneEqNum = 0;
    state.dataZoneEquipmentManager->FirstPassZoneEquipFlag = false;

    // This is the call to the Supply Air Path after the components are simulated to update
    //  the path inlets

    // Process supply air path components in reverse order
    for (SupplyAirPathNum = 1; SupplyAirPathNum <= state.dataZoneEquip->NumSupplyAirPaths; ++SupplyAirPathNum) {

        SupPathInletChanged = false;

        for (CompNum = state.dataZoneEquip->SupplyAirPath(SupplyAirPathNum).NumOfComponents; CompNum >= 1; --CompNum) {
            switch (state.dataZoneEquip->SupplyAirPath(SupplyAirPathNum).ComponentTypeEnum(CompNum)) {
            case DataZoneEquipment::AirLoopHVACZone::Splitter: { // 'AirLoopHVAC:ZoneSplitter'
                if (!(state.dataAirflowNetwork->AirflowNetworkFanActivated &&
                      state.dataAirflowNetwork->SimulateAirflowNetwork > AirflowNetwork::AirflowNetworkControlMultizone)) {
                    SimAirLoopSplitter(state,
                                       state.dataZoneEquip->SupplyAirPath(SupplyAirPathNum).ComponentName(CompNum),
                                       FirstHVACIteration,
                                       FirstCall,
                                       SupPathInletChanged,
                                       state.dataZoneEquip->SupplyAirPath(SupplyAirPathNum).ComponentIndex(CompNum));
                }
            } break;
            case DataZoneEquipment::AirLoopHVACZone::SupplyPlenum: { // 'AirLoopHVAC:SupplyPlenum'
                SimAirZonePlenum(state,
                                 state.dataZoneEquip->SupplyAirPath(SupplyAirPathNum).ComponentName(CompNum),
                                 DataZoneEquipment::AirLoopHVACZone::SupplyPlenum,
                                 state.dataZoneEquip->SupplyAirPath(SupplyAirPathNum).ComponentIndex(CompNum),
                                 FirstHVACIteration,
                                 FirstCall,
                                 SupPathInletChanged);

            } break;
            default: {
                ShowSevereError(state, "Error found in Supply Air Path=" + state.dataZoneEquip->SupplyAirPath(SupplyAirPathNum).Name);
                ShowContinueError(state,
                                  "Invalid Supply Air Path Component=" + state.dataZoneEquip->SupplyAirPath(SupplyAirPathNum).ComponentType(CompNum));
                ShowFatalError(state, "Preceding condition causes termination.");
            } break;
            }
        }

        if (SupPathInletChanged) {
            // If the supply air path inlet conditions have been changed, the Air Loop must be resimulated
            SimAir = true;
        }

    } // end of the Supply Air Path DO Loop

    CalcZoneMassBalance(state, FirstHVACIteration);

    CalcZoneLeavingConditions(state, FirstHVACIteration);

    SimReturnAirPath(state);
}

void SetZoneEquipSimOrder(EnergyPlusData &state, int const ControlledZoneNum, int const ActualZoneNum)
{

    // SUBROUTINE INFORMATION:
    //       AUTHOR         Russ Taylor
    //       DATE WRITTEN   May 1997
    //       MODIFIED       na
    //       RE-ENGINEERED  na

    // PURPOSE OF THIS SUBROUTINE:
    // Set simulation priorities based on user specified priorities and
    // required conditions (heating or cooling).

    // SUBROUTINE LOCAL VARIABLE DECLARATIONS:
    int CurEqHeatingPriority; // Used to make sure "optimization features" on compilers don't defeat purpose of this routine
    int CurEqCoolingPriority; // Used to make sure "optimization features" on compilers don't defeat purpose of this routine

    auto &zeq(state.dataZoneEquip->ZoneEquipList(ControlledZoneNum));
    int const NumOfEquipTypes(zeq.NumOfEquipTypes);
    for (int EquipTypeNum = 1; EquipTypeNum <= NumOfEquipTypes; ++EquipTypeNum) {
        auto &pso(state.dataZoneEquipmentManager->PrioritySimOrder(EquipTypeNum));
        pso.EquipType = zeq.EquipType(EquipTypeNum);
        pso.EquipName = zeq.EquipName(EquipTypeNum);
        pso.EquipTypeEnum = zeq.EquipTypeEnum(EquipTypeNum);
        pso.CoolingPriority = zeq.CoolingPriority(EquipTypeNum);
        pso.HeatingPriority = zeq.HeatingPriority(EquipTypeNum);
        pso.EquipPtr = EquipTypeNum;
    }
    for (int EquipTypeNum = NumOfEquipTypes + 1, EquipTypeNum_end = state.dataZoneEquipmentManager->PrioritySimOrder.u();
         EquipTypeNum <= EquipTypeNum_end;
         ++EquipTypeNum) { // Reset unused upper array portion
        auto &pso(state.dataZoneEquipmentManager->PrioritySimOrder(EquipTypeNum));
        pso.EquipType.clear();
        pso.EquipName.clear();
        pso.EquipTypeEnum = 0;
        pso.EquipPtr = 0;
    }

    for (int EquipTypeNum = 1; EquipTypeNum <= NumOfEquipTypes; ++EquipTypeNum) {
        auto &pso(state.dataZoneEquipmentManager->PrioritySimOrder(EquipTypeNum));

        CurEqHeatingPriority = pso.HeatingPriority;
        CurEqCoolingPriority = pso.CoolingPriority;

        for (int ComparedEquipTypeNum = EquipTypeNum; ComparedEquipTypeNum <= NumOfEquipTypes; ++ComparedEquipTypeNum) {
            auto &psc(state.dataZoneEquipmentManager->PrioritySimOrder(ComparedEquipTypeNum));

            if ((CurEqCoolingPriority > psc.CoolingPriority &&
                 state.dataZoneEnergyDemand->ZoneSysEnergyDemand(ActualZoneNum).RemainingOutputRequired < 0.0) ||
                (CurEqHeatingPriority > psc.HeatingPriority &&
                 state.dataZoneEnergyDemand->ZoneSysEnergyDemand(ActualZoneNum).RemainingOutputRequired >= 0.0)) {

                // Tuned C++ string swap avoids copying
                pso.EquipType.swap(psc.EquipType);
                pso.EquipName.swap(psc.EquipName);
                std::swap(pso.EquipPtr, psc.EquipPtr);
                std::swap(pso.EquipTypeEnum, psc.EquipTypeEnum);
                std::swap(pso.CoolingPriority, psc.CoolingPriority);
                std::swap(pso.HeatingPriority, psc.HeatingPriority);

                CurEqCoolingPriority = pso.CoolingPriority;
                CurEqHeatingPriority = pso.HeatingPriority;
            }
        }
    }
}

void InitSystemOutputRequired(EnergyPlusData &state, int const ZoneNum, bool const FirstHVACIteration, bool const ResetSimOrder)
{

    // SUBROUTINE INFORMATION:
    //       AUTHOR         Russ Taylor
    //       DATE WRITTEN   May 1997
    //       MODIFIED       Don Shirey, Aug 2009 (latent/moisture additions)

    // PURPOSE OF THIS SUBROUTINE:
    // Initialize remaining output required variables

    // METHODOLOGY EMPLOYED:
    // Initialize remaining output variables using predictor calculations

    auto &energy(state.dataZoneEnergyDemand->ZoneSysEnergyDemand(ZoneNum));
    auto &moisture(state.dataZoneEnergyDemand->ZoneSysMoistureDemand(ZoneNum));

    energy.RemainingOutputRequired = energy.TotalOutputRequired;
    energy.UnadjRemainingOutputRequired = energy.TotalOutputRequired;
    energy.RemainingOutputReqToHeatSP = energy.OutputRequiredToHeatingSP;
    energy.UnadjRemainingOutputReqToHeatSP = energy.OutputRequiredToHeatingSP;
    energy.RemainingOutputReqToCoolSP = energy.OutputRequiredToCoolingSP;
    energy.UnadjRemainingOutputReqToCoolSP = energy.OutputRequiredToCoolingSP;

    moisture.RemainingOutputRequired = moisture.TotalOutputRequired;
    moisture.UnadjRemainingOutputRequired = moisture.TotalOutputRequired;
    moisture.RemainingOutputReqToHumidSP = moisture.OutputRequiredToHumidifyingSP;
    moisture.UnadjRemainingOutputReqToHumidSP = moisture.OutputRequiredToHumidifyingSP;
    moisture.RemainingOutputReqToDehumidSP = moisture.OutputRequiredToDehumidifyingSP;
    moisture.UnadjRemainingOutputReqToDehumidSP = moisture.OutputRequiredToDehumidifyingSP;

    if (ResetSimOrder) {
        const int ControlledZoneNum = [&] {
            for (int i = 1; i <= state.dataGlobal->NumOfZones; ++i) {
                if (state.dataZoneEquip->ZoneEquipConfig(i).ActualZoneNum == ZoneNum) return i;
            }
            return 0;
        }();
        SetZoneEquipSimOrder(state, ControlledZoneNum, ZoneNum);
    }

    // If one sequenced load is allocated, then all have been allocated in InitZoneEquipment
    if (allocated(energy.SequencedOutputRequired)) {
        // Check if controlled first, because if it's not, there is no zone equipment list
        if (!state.dataHeatBal->Zone(ZoneNum).IsControlled || state.dataGlobal->ZoneSizingCalc) {
            // init each sequenced demand to the full output
            energy.SequencedOutputRequired = energy.TotalOutputRequired;                            // array assignment
            energy.SequencedOutputRequiredToHeatingSP = energy.OutputRequiredToHeatingSP;           // array assignment
            energy.SequencedOutputRequiredToCoolingSP = energy.OutputRequiredToCoolingSP;           // array assignment
                                                                                                    // init each sequenced demand to the full output
            moisture.SequencedOutputRequired = moisture.TotalOutputRequired;                        // array assignment
            moisture.SequencedOutputRequiredToHumidSP = moisture.OutputRequiredToHumidifyingSP;     // array assignment
            moisture.SequencedOutputRequiredToDehumidSP = moisture.OutputRequiredToDehumidifyingSP; // array assignment
        } else if (FirstHVACIteration) {
            auto loadDistType = state.dataZoneEquip->ZoneEquipList(state.dataHeatBal->Zone(ZoneNum).ZoneEqNum).LoadDistScheme;
            if ((loadDistType == DataZoneEquipment::LoadDist::Sequential) || (loadDistType == DataZoneEquipment::LoadDist::Uniform)) {
                // init each sequenced demand to the full output
                energy.SequencedOutputRequired = energy.TotalOutputRequired;                        // array assignment
                energy.SequencedOutputRequiredToHeatingSP = energy.OutputRequiredToHeatingSP;       // array assignment
                energy.SequencedOutputRequiredToCoolingSP = energy.OutputRequiredToCoolingSP;       // array assignment
                                                                                                    // init each sequenced demand to the full output
                moisture.SequencedOutputRequired = moisture.TotalOutputRequired;                    // array assignment
                moisture.SequencedOutputRequiredToHumidSP = moisture.OutputRequiredToHumidifyingSP; // array assignment
                moisture.SequencedOutputRequiredToDehumidSP = moisture.OutputRequiredToDehumidifyingSP; // array assignment
            } else if ((loadDistType == DataZoneEquipment::LoadDist::UniformPLR) ||
                       (loadDistType == DataZoneEquipment::LoadDist::SequentialUniformPLR)) {
                // init each sequenced demand to the zone design load in order to get available capacities from equipment
                if (energy.TotalOutputRequired >= 0.0) {
                    energy.SequencedOutputRequired = state.dataSize->FinalZoneSizing(ZoneNum).DesHeatLoad; // array assignment
                } else {
                    energy.SequencedOutputRequired = -state.dataSize->FinalZoneSizing(ZoneNum).DesCoolLoad; // array assignment
                }
                if (energy.TotalOutputRequired >= 0.0) {
                    energy.SequencedOutputRequiredToHeatingSP = state.dataSize->FinalZoneSizing(ZoneNum).DesHeatLoad; // array assignment
                } else {
                    energy.SequencedOutputRequiredToHeatingSP = -state.dataSize->FinalZoneSizing(ZoneNum).DesCoolLoad; // array assignment
                }
                if (energy.TotalOutputRequired >= 0.0) {
                    energy.SequencedOutputRequiredToCoolingSP = state.dataSize->FinalZoneSizing(ZoneNum).DesHeatLoad; // array assignment
                } else {
                    energy.SequencedOutputRequiredToCoolingSP = -state.dataSize->FinalZoneSizing(ZoneNum).DesCoolLoad; // array assignment
                }
                // init each sequenced moisture demand to the full output
                moisture.SequencedOutputRequired = moisture.TotalOutputRequired;                        // array assignment
                moisture.SequencedOutputRequiredToHumidSP = moisture.OutputRequiredToHumidifyingSP;     // array assignment
                moisture.SequencedOutputRequiredToDehumidSP = moisture.OutputRequiredToDehumidifyingSP; // array assignment
            }
        } else {
            // init first sequenced sensible demand to the full output
            energy.SequencedOutputRequired(1) = energy.TotalOutputRequired;
            energy.SequencedOutputRequiredToHeatingSP(1) = energy.OutputRequiredToHeatingSP;
            energy.SequencedOutputRequiredToCoolingSP(1) = energy.OutputRequiredToCoolingSP;
            // init first sequenced moisture demand to the full output
            moisture.SequencedOutputRequired(1) = moisture.TotalOutputRequired;
            moisture.SequencedOutputRequiredToHumidSP(1) = moisture.OutputRequiredToHumidifyingSP;
            moisture.SequencedOutputRequiredToDehumidSP(1) = moisture.OutputRequiredToDehumidifyingSP;
        }
    }

    state.dataZoneEnergyDemand->CurDeadBandOrSetback(ZoneNum) = state.dataZoneEnergyDemand->DeadBandOrSetback(ZoneNum);

    DistributeSystemOutputRequired(state, ZoneNum, FirstHVACIteration);
}

void DistributeSystemOutputRequired(EnergyPlusData &state, int const ActualZoneNum, bool const FirstHVACIteration)
{
    // Distribute zone equipment loads according to load distribution scheme

    // Do nothing if this zone is uncontrolled or doing zone sizing
    if (!state.dataHeatBal->Zone(ActualZoneNum).IsControlled) return;
    if (state.dataGlobal->ZoneSizingCalc) return;

    int ctrlZoneNum = state.dataHeatBal->Zone(ActualZoneNum).ZoneEqNum;
    // Do nothing on FirstHVACIteration if not UniformLoading and not SequentialLoading
    if (FirstHVACIteration && (state.dataZoneEquip->ZoneEquipList(ctrlZoneNum).LoadDistScheme != DataZoneEquipment::LoadDist::Uniform) &&
        (state.dataZoneEquip->ZoneEquipList(ctrlZoneNum).LoadDistScheme != DataZoneEquipment::LoadDist::Sequential)) {
        return;
    }

    auto &energy(state.dataZoneEnergyDemand->ZoneSysEnergyDemand(ActualZoneNum));
    auto &moisture(state.dataZoneEnergyDemand->ZoneSysMoistureDemand(ActualZoneNum));
    auto &thisZEqList(state.dataZoneEquip->ZoneEquipList(ctrlZoneNum));
    Real64 heatLoadRatio = 1.0;
    Real64 coolLoadRatio = 1.0;
    Real64 availCap = 0.0;
    Real64 plr = 1.0;
    int numOperating = 0;

    switch (thisZEqList.LoadDistScheme) {
    case DataZoneEquipment::LoadDist::Sequential:
        // Nothing to do here for this case
        {
            // Set the load (with load fraction) for the first equipment in priority order
            constexpr int priorityNum = 1;
            const int &equipNum = state.dataZoneEquipmentManager->PrioritySimOrder(priorityNum).EquipPtr;

            // Determine whether we're heating or cooling and choose the appropriate fraction
            const Real64 heatLoadRatio = thisZEqList.SequentialHeatingFraction(state, equipNum);
            const Real64 coolLoadRatio = thisZEqList.SequentialCoolingFraction(state, equipNum);
            const Real64 loadRatio = (energy.TotalOutputRequired >= 0.0) ? heatLoadRatio : coolLoadRatio;

            // Energy loads
            energy.SequencedOutputRequired(priorityNum) = energy.TotalOutputRequired * loadRatio;
            energy.SequencedOutputRequiredToHeatingSP(priorityNum) = energy.OutputRequiredToHeatingSP * loadRatio;
            energy.SequencedOutputRequiredToCoolingSP(priorityNum) = energy.OutputRequiredToCoolingSP * loadRatio;
            energy.RemainingOutputRequired = energy.SequencedOutputRequired(priorityNum);
            energy.RemainingOutputReqToHeatSP = energy.SequencedOutputRequiredToHeatingSP(priorityNum);
            energy.RemainingOutputReqToCoolSP = energy.SequencedOutputRequiredToCoolingSP(priorityNum);

            // Moisture loads
            moisture.SequencedOutputRequired(priorityNum) = moisture.TotalOutputRequired * loadRatio;
            moisture.SequencedOutputRequiredToHumidSP(priorityNum) = moisture.OutputRequiredToHumidifyingSP * loadRatio;
            moisture.SequencedOutputRequiredToDehumidSP(priorityNum) = moisture.OutputRequiredToDehumidifyingSP * loadRatio;
            moisture.RemainingOutputRequired = moisture.SequencedOutputRequired(priorityNum);
            moisture.RemainingOutputReqToHumidSP = moisture.SequencedOutputRequiredToHumidSP(priorityNum);
            moisture.RemainingOutputReqToDehumidSP = moisture.SequencedOutputRequiredToDehumidSP(priorityNum);

            break;
        }
    case DataZoneEquipment::LoadDist::Uniform:
        // Distribute load uniformly across all active equipment
        if (thisZEqList.NumAvailHeatEquip > 0) {
            heatLoadRatio = 1.0 / thisZEqList.NumAvailHeatEquip;
        } else {
            heatLoadRatio = 1.0;
        }
        if (thisZEqList.NumAvailCoolEquip > 0) {
            coolLoadRatio = 1.0 / thisZEqList.NumAvailCoolEquip;
        } else {
            coolLoadRatio = 1.0;
        }
        for (int equipNum = 1.0; equipNum <= thisZEqList.NumOfEquipTypes; ++equipNum) {
            if (energy.TotalOutputRequired >= 0.0) {
                if (thisZEqList.HeatingPriority(equipNum) > 0) {
                    energy.SequencedOutputRequired(equipNum) = energy.TotalOutputRequired * heatLoadRatio;
                    energy.SequencedOutputRequiredToHeatingSP(equipNum) = energy.OutputRequiredToHeatingSP * heatLoadRatio;
                    energy.SequencedOutputRequiredToCoolingSP(equipNum) = energy.OutputRequiredToCoolingSP * heatLoadRatio;
                    moisture.SequencedOutputRequired(equipNum) = moisture.TotalOutputRequired * heatLoadRatio;
                    moisture.SequencedOutputRequiredToHumidSP(equipNum) = moisture.OutputRequiredToHumidifyingSP * heatLoadRatio;
                    moisture.SequencedOutputRequiredToDehumidSP(equipNum) = moisture.OutputRequiredToDehumidifyingSP * heatLoadRatio;
                } else {
                    energy.SequencedOutputRequired(equipNum) = 0.0;
                    energy.SequencedOutputRequiredToHeatingSP(equipNum) = 0.0;
                    energy.SequencedOutputRequiredToCoolingSP(equipNum) = 0.0;
                    moisture.SequencedOutputRequired(equipNum) = 0.0;
                    moisture.SequencedOutputRequiredToHumidSP(equipNum) = 0.0;
                    moisture.SequencedOutputRequiredToDehumidSP(equipNum) = 0.0;
                }
            } else {
                if (thisZEqList.CoolingPriority(equipNum) > 0) {
                    energy.SequencedOutputRequired(equipNum) = energy.TotalOutputRequired * coolLoadRatio;
                    energy.SequencedOutputRequiredToHeatingSP(equipNum) = energy.OutputRequiredToHeatingSP * coolLoadRatio;
                    energy.SequencedOutputRequiredToCoolingSP(equipNum) = energy.OutputRequiredToCoolingSP * coolLoadRatio;
                    moisture.SequencedOutputRequired(equipNum) = moisture.TotalOutputRequired * coolLoadRatio;
                    moisture.SequencedOutputRequiredToHumidSP(equipNum) = moisture.OutputRequiredToHumidifyingSP * coolLoadRatio;
                    moisture.SequencedOutputRequiredToDehumidSP(equipNum) = moisture.OutputRequiredToDehumidifyingSP * coolLoadRatio;
                } else {
                    energy.SequencedOutputRequired(equipNum) = 0.0;
                    energy.SequencedOutputRequiredToHeatingSP(equipNum) = 0.0;
                    energy.SequencedOutputRequiredToCoolingSP(equipNum) = 0.0;
                    moisture.SequencedOutputRequired(equipNum) = 0.0;
                    moisture.SequencedOutputRequiredToHumidSP(equipNum) = 0.0;
                    moisture.SequencedOutputRequiredToDehumidSP(equipNum) = 0.0;
                }
            }
        }
        break;
    case DataZoneEquipment::LoadDist::UniformPLR:
        // Distribute load at uniform PLR across all active equipment
        if (energy.TotalOutputRequired >= 0.0) {
            for (int equipNum = 1.0; equipNum <= thisZEqList.NumOfEquipTypes; ++equipNum) {
                if (thisZEqList.HeatingPriority(equipNum) > 0) availCap += thisZEqList.HeatingCapacity(equipNum);
            }
            if (availCap > 0.0) {
                plr = energy.TotalOutputRequired / availCap;
            } else {
                plr = 0.0;
            }
        } else {
            for (int equipNum = 1.0; equipNum <= thisZEqList.NumOfEquipTypes; ++equipNum) {
                if (thisZEqList.CoolingPriority(equipNum) > 0) availCap += thisZEqList.CoolingCapacity(equipNum);
            }
            if (availCap < 0.0) {
                plr = energy.TotalOutputRequired / availCap;
            } else {
                plr = 0.0;
            }
        }
        if (plr <= 0.0) break; // Don't change anything
        for (int equipNum = 1.0; equipNum <= thisZEqList.NumOfEquipTypes; ++equipNum) {
            if (energy.TotalOutputRequired >= 0.0) {
                if (thisZEqList.HeatingPriority(equipNum) > 0) {
                    energy.SequencedOutputRequired(equipNum) = thisZEqList.HeatingCapacity(equipNum) * plr;
                    energy.SequencedOutputRequiredToHeatingSP(equipNum) = thisZEqList.HeatingCapacity(equipNum) * plr;
                    energy.SequencedOutputRequiredToCoolingSP(equipNum) = thisZEqList.HeatingCapacity(equipNum) * plr;
                    if (energy.OutputRequiredToHeatingSP != 0.0) {
                        moisture.SequencedOutputRequired(equipNum) =
                            moisture.TotalOutputRequired * (thisZEqList.HeatingCapacity(equipNum) * plr) / energy.OutputRequiredToHeatingSP;
                        moisture.SequencedOutputRequiredToHumidSP(equipNum) =
                            moisture.OutputRequiredToHumidifyingSP * (thisZEqList.HeatingCapacity(equipNum) * plr) / energy.OutputRequiredToHeatingSP;
                    } else {
                        moisture.SequencedOutputRequired(equipNum) = moisture.TotalOutputRequired * plr;
                        moisture.SequencedOutputRequiredToHumidSP(equipNum) = moisture.OutputRequiredToHumidifyingSP * plr;
                    }
                    moisture.SequencedOutputRequiredToDehumidSP(equipNum) = 0.0;
                } else {
                    energy.SequencedOutputRequired(equipNum) = 0.0;
                    energy.SequencedOutputRequiredToHeatingSP(equipNum) = 0.0;
                    energy.SequencedOutputRequiredToCoolingSP(equipNum) = 0.0;
                    moisture.SequencedOutputRequired(equipNum) = 0.0;
                    moisture.SequencedOutputRequiredToHumidSP(equipNum) = 0.0;
                    moisture.SequencedOutputRequiredToDehumidSP(equipNum) = 0.0;
                }
            } else {
                if (thisZEqList.CoolingPriority(equipNum) > 0) {
                    energy.SequencedOutputRequired(equipNum) = thisZEqList.CoolingCapacity(equipNum) * plr;
                    energy.SequencedOutputRequiredToHeatingSP(equipNum) = thisZEqList.CoolingCapacity(equipNum) * plr;
                    energy.SequencedOutputRequiredToCoolingSP(equipNum) = thisZEqList.CoolingCapacity(equipNum) * plr;
                    if (energy.OutputRequiredToCoolingSP != 0.0) {
                        moisture.SequencedOutputRequired(equipNum) =
                            moisture.TotalOutputRequired * (thisZEqList.CoolingCapacity(equipNum) * plr) / energy.OutputRequiredToCoolingSP;
                        moisture.SequencedOutputRequiredToDehumidSP(equipNum) = moisture.OutputRequiredToDehumidifyingSP *
                                                                                (thisZEqList.CoolingCapacity(equipNum) * plr) /
                                                                                energy.OutputRequiredToCoolingSP;
                    } else {
                        moisture.SequencedOutputRequired(equipNum) = moisture.TotalOutputRequired * plr;
                        moisture.SequencedOutputRequiredToDehumidSP(equipNum) = moisture.OutputRequiredToDehumidifyingSP * plr;
                    }
                    moisture.SequencedOutputRequiredToHumidSP(equipNum) = 0.0;
                } else {
                    energy.SequencedOutputRequired(equipNum) = 0.0;
                    energy.SequencedOutputRequiredToHeatingSP(equipNum) = 0.0;
                    energy.SequencedOutputRequiredToCoolingSP(equipNum) = 0.0;
                    moisture.SequencedOutputRequired(equipNum) = 0.0;
                    moisture.SequencedOutputRequiredToHumidSP(equipNum) = 0.0;
                    moisture.SequencedOutputRequiredToDehumidSP(equipNum) = 0.0;
                }
            }
        }
        break;
    case DataZoneEquipment::LoadDist::SequentialUniformPLR:
        // Determine how many pieces of equipment are required to meet the current load,
        // then distribute load at uniform PLR across all active equipment
        if (energy.TotalOutputRequired >= 0.0) {
            // For heating capacities and TotalOutputRequired are positive
            for (int equipNum = 1.0; equipNum <= thisZEqList.NumOfEquipTypes; ++equipNum) {
                if ((thisZEqList.HeatingCapacity(equipNum) > 0.0) && (availCap < energy.TotalOutputRequired)) {
                    if (thisZEqList.HeatingPriority(equipNum) > 0) availCap += thisZEqList.HeatingCapacity(equipNum);
                    ++numOperating;
                }
            }
            if (availCap > 0.0) {
                plr = energy.TotalOutputRequired / availCap;
            } else {
                plr = 0.0;
                numOperating = 0;
            }
        } else {
            for (int equipNum = 1.0; equipNum <= thisZEqList.NumOfEquipTypes; ++equipNum) {
                // For cooling capacities and TotalOutputRequired are negative
                if ((thisZEqList.CoolingCapacity(equipNum) < 0.0) && (availCap > energy.TotalOutputRequired)) {
                    if (thisZEqList.CoolingPriority(equipNum) > 0) availCap += thisZEqList.CoolingCapacity(equipNum);
                    ++numOperating;
                }
            }
            if (availCap < 0.0) {
                plr = energy.TotalOutputRequired / availCap;
            } else {
                plr = 0.0;
                numOperating = 0;
            }
        }
        if (plr <= 0.0) break; // Don't change anything
        // Set loads for operating equipment
        for (int equipNum = 1.0; equipNum <= numOperating; ++equipNum) {
            if (energy.TotalOutputRequired >= 0.0) {
                if (thisZEqList.HeatingPriority(equipNum) > 0) {
                    energy.SequencedOutputRequired(equipNum) = thisZEqList.HeatingCapacity(equipNum) * plr;
                    energy.SequencedOutputRequiredToHeatingSP(equipNum) = thisZEqList.HeatingCapacity(equipNum) * plr;
                    energy.SequencedOutputRequiredToCoolingSP(equipNum) = thisZEqList.HeatingCapacity(equipNum) * plr;
                    if (energy.OutputRequiredToHeatingSP != 0.0) {
                        moisture.SequencedOutputRequired(equipNum) =
                            moisture.TotalOutputRequired * (thisZEqList.HeatingCapacity(equipNum) * plr) / energy.OutputRequiredToHeatingSP;
                        moisture.SequencedOutputRequiredToHumidSP(equipNum) =
                            moisture.OutputRequiredToHumidifyingSP * (thisZEqList.HeatingCapacity(equipNum) * plr) / energy.OutputRequiredToHeatingSP;
                    } else {
                        moisture.SequencedOutputRequired(equipNum) = moisture.TotalOutputRequired * plr;
                        moisture.SequencedOutputRequiredToHumidSP(equipNum) = moisture.OutputRequiredToHumidifyingSP * plr;
                    }
                    moisture.SequencedOutputRequiredToDehumidSP(equipNum) = 0.0;
                } else {
                    energy.SequencedOutputRequired(equipNum) = 0.0;
                    energy.SequencedOutputRequiredToHeatingSP(equipNum) = 0.0;
                    energy.SequencedOutputRequiredToCoolingSP(equipNum) = 0.0;
                    moisture.SequencedOutputRequired(equipNum) = 0.0;
                    moisture.SequencedOutputRequiredToHumidSP(equipNum) = 0.0;
                    moisture.SequencedOutputRequiredToDehumidSP(equipNum) = 0.0;
                }
            } else {
                if (thisZEqList.CoolingPriority(equipNum) > 0) {
                    energy.SequencedOutputRequired(equipNum) = thisZEqList.CoolingCapacity(equipNum) * plr;
                    energy.SequencedOutputRequiredToHeatingSP(equipNum) = thisZEqList.CoolingCapacity(equipNum) * plr;
                    energy.SequencedOutputRequiredToCoolingSP(equipNum) = thisZEqList.CoolingCapacity(equipNum) * plr;
                    if (energy.OutputRequiredToCoolingSP != 0.0) {
                        moisture.SequencedOutputRequired(equipNum) =
                            moisture.TotalOutputRequired * (thisZEqList.CoolingCapacity(equipNum) * plr) / energy.OutputRequiredToCoolingSP;
                        moisture.SequencedOutputRequiredToDehumidSP(equipNum) = moisture.OutputRequiredToDehumidifyingSP *
                                                                                (thisZEqList.CoolingCapacity(equipNum) * plr) /
                                                                                energy.OutputRequiredToCoolingSP;
                    } else {
                        moisture.SequencedOutputRequired(equipNum) = moisture.TotalOutputRequired * plr;
                        moisture.SequencedOutputRequiredToDehumidSP(equipNum) = moisture.OutputRequiredToDehumidifyingSP * plr;
                    }
                    moisture.SequencedOutputRequiredToHumidSP(equipNum) = 0.0;
                } else {
                    energy.SequencedOutputRequired(equipNum) = 0.0;
                    energy.SequencedOutputRequiredToHeatingSP(equipNum) = 0.0;
                    energy.SequencedOutputRequiredToCoolingSP(equipNum) = 0.0;
                    moisture.SequencedOutputRequired(equipNum) = 0.0;
                    moisture.SequencedOutputRequiredToHumidSP(equipNum) = 0.0;
                    moisture.SequencedOutputRequiredToDehumidSP(equipNum) = 0.0;
                }
            }
        }
        // Set loads to zero for remaining equipment
        for (int equipNum = numOperating + 1; equipNum <= thisZEqList.NumOfEquipTypes; ++equipNum) {
            energy.SequencedOutputRequired(equipNum) = 0.0;
            energy.SequencedOutputRequiredToHeatingSP(equipNum) = 0.0;
            energy.SequencedOutputRequiredToCoolingSP(equipNum) = 0.0;
            moisture.SequencedOutputRequired(equipNum) = 0.0;
            moisture.SequencedOutputRequiredToHumidSP(equipNum) = 0.0;
            moisture.SequencedOutputRequiredToDehumidSP(equipNum) = 0.0;
        }
        break;
    default:
        ShowFatalError(state, "DistributeSystemOutputRequired: Illegal load distribution scheme type.");
        break;
    }
    // For every load distribution scheme except SequentialLoad
    //  set the remaining loads to the first equipment type's load to support equipment types that don't use the sequenced loads
    if (thisZEqList.LoadDistScheme != DataZoneEquipment::LoadDist::Sequential) {
        energy.RemainingOutputRequired = energy.SequencedOutputRequired(1);
        moisture.RemainingOutputRequired = moisture.SequencedOutputRequired(1);
        energy.RemainingOutputReqToHeatSP = energy.SequencedOutputRequiredToHeatingSP(1);
        moisture.RemainingOutputReqToHumidSP = moisture.SequencedOutputRequiredToHumidSP(1);
        energy.RemainingOutputReqToCoolSP = energy.SequencedOutputRequiredToCoolingSP(1);
        moisture.RemainingOutputReqToDehumidSP = moisture.SequencedOutputRequiredToDehumidSP(1);
    }
}

void UpdateSystemOutputRequired(EnergyPlusData &state,
                                int const ZoneNum,
                                Real64 const SysOutputProvided,     // sensible output provided by zone equipment (W)
                                Real64 const LatOutputProvided,     // latent output provided by zone equipment (kg/s)
                                Optional_int_const EquipPriorityNum // index in PrioritySimOrder for this update
)
{

    // SUBROUTINE INFORMATION:
    //       AUTHOR         Russ Taylor
    //       DATE WRITTEN   Unknown
    //       MODIFIED       B. Griffith Sept 2011, add storage of requirements by sequence

    using DataHVACGlobals::DualSetPointWithDeadBand;
    using DataHVACGlobals::SingleCoolingSetPoint;
    using DataHVACGlobals::SingleHeatCoolSetPoint;
    using DataHVACGlobals::SingleHeatingSetPoint;

    int ctrlZoneNum = state.dataHeatBal->Zone(ZoneNum).ZoneEqNum;
    auto &energy(state.dataZoneEnergyDemand->ZoneSysEnergyDemand(ZoneNum));
    auto &moisture(state.dataZoneEnergyDemand->ZoneSysMoistureDemand(ZoneNum));

    // If zone is uncontrolled use original method for remaining output
    if (!state.dataHeatBal->Zone(ZoneNum).IsControlled) {
        // SequentialLoading, use original method for remaining output
        energy.UnadjRemainingOutputRequired -= SysOutputProvided;
        energy.RemainingOutputRequired = energy.UnadjRemainingOutputRequired;
        energy.UnadjRemainingOutputReqToHeatSP -= SysOutputProvided;
        energy.RemainingOutputReqToHeatSP = energy.UnadjRemainingOutputReqToHeatSP;
        energy.UnadjRemainingOutputReqToCoolSP -= SysOutputProvided;
        energy.RemainingOutputReqToCoolSP = energy.UnadjRemainingOutputReqToCoolSP;
        // Latent output updates
        moisture.UnadjRemainingOutputRequired -= LatOutputProvided;
        moisture.RemainingOutputRequired = moisture.UnadjRemainingOutputRequired;
        moisture.UnadjRemainingOutputReqToHumidSP -= LatOutputProvided;
        moisture.RemainingOutputReqToHumidSP = moisture.UnadjRemainingOutputReqToHumidSP;
        moisture.UnadjRemainingOutputReqToDehumidSP -= LatOutputProvided;
        moisture.RemainingOutputReqToDehumidSP = moisture.UnadjRemainingOutputReqToDehumidSP;

        // re-evaluate if loads are now such that in dead band or set back
        {
            auto const SELECT_CASE_var(state.dataHeatBalFanSys->TempControlType(ZoneNum));
            if (SELECT_CASE_var == 0) { // uncontrolled zone; shouldn't ever get here, but who knows
                state.dataZoneEnergyDemand->CurDeadBandOrSetback(ZoneNum) = false;
            } else if (SELECT_CASE_var == SingleHeatingSetPoint) {
                if ((energy.RemainingOutputRequired - 1.0) < 0.0) {
                    state.dataZoneEnergyDemand->CurDeadBandOrSetback(ZoneNum) = true;
                } else {
                    state.dataZoneEnergyDemand->CurDeadBandOrSetback(ZoneNum) = false;
                }
            } else if (SELECT_CASE_var == SingleCoolingSetPoint) {
                if ((energy.RemainingOutputRequired + 1.0) > 0.0) {
                    state.dataZoneEnergyDemand->CurDeadBandOrSetback(ZoneNum) = true;
                } else {
                    state.dataZoneEnergyDemand->CurDeadBandOrSetback(ZoneNum) = false;
                }
            } else if (SELECT_CASE_var == SingleHeatCoolSetPoint) {
                if (energy.RemainingOutputReqToHeatSP < 0.0 && energy.RemainingOutputReqToCoolSP > 0.0) {
                    state.dataZoneEnergyDemand->CurDeadBandOrSetback(ZoneNum) = true;
                } else {
                    state.dataZoneEnergyDemand->CurDeadBandOrSetback(ZoneNum) = false;
                }
            } else if (SELECT_CASE_var == DualSetPointWithDeadBand) {
                if (energy.RemainingOutputReqToHeatSP < 0.0 && energy.RemainingOutputReqToCoolSP > 0.0) {
                    state.dataZoneEnergyDemand->CurDeadBandOrSetback(ZoneNum) = true;
                } else {
                    state.dataZoneEnergyDemand->CurDeadBandOrSetback(ZoneNum) = false;
                }
            }
        }

        if (present(EquipPriorityNum)) {
            // now store remaining load at the by sequence level
            if (EquipPriorityNum + 1 <= energy.NumZoneEquipment) {
                energy.SequencedOutputRequired(EquipPriorityNum + 1) = energy.RemainingOutputRequired;
                moisture.SequencedOutputRequired(EquipPriorityNum + 1) = moisture.RemainingOutputRequired;
            }

            if (state.dataZoneEquipmentManager->PrioritySimOrder(EquipPriorityNum).HeatingPriority + 1 <= energy.NumZoneEquipment) {
                energy.SequencedOutputRequiredToHeatingSP(state.dataZoneEquipmentManager->PrioritySimOrder(EquipPriorityNum).HeatingPriority + 1) =
                    energy.RemainingOutputReqToHeatSP;
                moisture.SequencedOutputRequiredToHumidSP(state.dataZoneEquipmentManager->PrioritySimOrder(EquipPriorityNum).HeatingPriority + 1) =
                    moisture.RemainingOutputReqToHumidSP;
            }
            if (state.dataZoneEquipmentManager->PrioritySimOrder(EquipPriorityNum).CoolingPriority + 1 <= energy.NumZoneEquipment) {
                energy.SequencedOutputRequiredToCoolingSP(state.dataZoneEquipmentManager->PrioritySimOrder(EquipPriorityNum).CoolingPriority + 1) =
                    energy.RemainingOutputReqToCoolSP;
                moisture.SequencedOutputRequiredToDehumidSP(state.dataZoneEquipmentManager->PrioritySimOrder(EquipPriorityNum).CoolingPriority + 1) =
                    moisture.RemainingOutputReqToDehumidSP;
            }
        }
        return;
    }

    // Sensible output updates
    auto &thisZEqList(state.dataZoneEquip->ZoneEquipList(ctrlZoneNum));
    switch (thisZEqList.LoadDistScheme) {
    case DataZoneEquipment::LoadDist::Sequential: {
        // Subtract the system output from the unadjusted loads required
        energy.UnadjRemainingOutputRequired -= SysOutputProvided;
        energy.UnadjRemainingOutputReqToHeatSP -= SysOutputProvided;
        energy.UnadjRemainingOutputReqToCoolSP -= SysOutputProvided;
        moisture.UnadjRemainingOutputRequired -= LatOutputProvided;
        moisture.UnadjRemainingOutputReqToHumidSP -= LatOutputProvided;
        moisture.UnadjRemainingOutputReqToDehumidSP -= LatOutputProvided;

        if (present(EquipPriorityNum) && EquipPriorityNum < thisZEqList.NumOfEquipTypes) {

            // Look up the next system in priority order
            int nextEquipPriorityNum = EquipPriorityNum + 1;
            const int &nextSystem = state.dataZoneEquipmentManager->PrioritySimOrder(nextEquipPriorityNum).EquipPtr;

            // Determine the load ratio based on whether we're heating or cooling
            const Real64 loadRatio = (energy.TotalOutputRequired >= 0.0) ? thisZEqList.SequentialHeatingFraction(state, nextSystem)
                                                                         : thisZEqList.SequentialCoolingFraction(state, nextSystem);

            // Update the zone energy demands
            energy.RemainingOutputRequired = loadRatio * energy.UnadjRemainingOutputRequired;
            energy.RemainingOutputReqToHeatSP = loadRatio * energy.UnadjRemainingOutputReqToHeatSP;
            energy.RemainingOutputReqToCoolSP = loadRatio * energy.UnadjRemainingOutputReqToCoolSP;
            moisture.RemainingOutputRequired = loadRatio * moisture.UnadjRemainingOutputRequired;
            moisture.RemainingOutputReqToHumidSP = loadRatio * moisture.UnadjRemainingOutputReqToHumidSP;
            moisture.RemainingOutputReqToDehumidSP = loadRatio * moisture.UnadjRemainingOutputReqToDehumidSP;

            // now store remaining load at the sequence level
            energy.SequencedOutputRequired(nextEquipPriorityNum) = energy.RemainingOutputRequired;
            energy.SequencedOutputRequiredToHeatingSP(nextEquipPriorityNum) = energy.RemainingOutputReqToHeatSP;
            energy.SequencedOutputRequiredToCoolingSP(nextEquipPriorityNum) = energy.RemainingOutputReqToCoolSP;
            moisture.SequencedOutputRequired(nextEquipPriorityNum) = moisture.RemainingOutputRequired;
            moisture.SequencedOutputRequiredToHumidSP(nextEquipPriorityNum) = moisture.RemainingOutputReqToHumidSP;
            moisture.SequencedOutputRequiredToDehumidSP(nextEquipPriorityNum) = moisture.RemainingOutputReqToDehumidSP;
        } else {
            // SequentialLoading, use original method for remaining output
            energy.RemainingOutputRequired = energy.UnadjRemainingOutputRequired;
            energy.RemainingOutputReqToHeatSP = energy.UnadjRemainingOutputReqToHeatSP;
            energy.RemainingOutputReqToCoolSP = energy.UnadjRemainingOutputReqToCoolSP;
            // Latent output updates
            moisture.RemainingOutputRequired = moisture.UnadjRemainingOutputRequired;
            moisture.RemainingOutputReqToHumidSP = moisture.UnadjRemainingOutputReqToHumidSP;
            moisture.RemainingOutputReqToDehumidSP = moisture.UnadjRemainingOutputReqToDehumidSP;
        }

        // re-evaluate if loads are now such that in dead band or set back
        {
            auto const SELECT_CASE_var(state.dataHeatBalFanSys->TempControlType(ZoneNum));
            if (SELECT_CASE_var == 0) { // uncontrolled zone; shouldn't ever get here, but who knows
                state.dataZoneEnergyDemand->CurDeadBandOrSetback(ZoneNum) = false;
            } else if (SELECT_CASE_var == SingleHeatingSetPoint) {
                if ((energy.RemainingOutputRequired - 1.0) < 0.0) {
                    state.dataZoneEnergyDemand->CurDeadBandOrSetback(ZoneNum) = true;
                } else {
                    state.dataZoneEnergyDemand->CurDeadBandOrSetback(ZoneNum) = false;
                }
            } else if (SELECT_CASE_var == SingleCoolingSetPoint) {
                if ((energy.RemainingOutputRequired + 1.0) > 0.0) {
                    state.dataZoneEnergyDemand->CurDeadBandOrSetback(ZoneNum) = true;
                } else {
                    state.dataZoneEnergyDemand->CurDeadBandOrSetback(ZoneNum) = false;
                }
            } else if (SELECT_CASE_var == SingleHeatCoolSetPoint) {
                if (energy.RemainingOutputReqToHeatSP < 0.0 && energy.RemainingOutputReqToCoolSP > 0.0) {
                    state.dataZoneEnergyDemand->CurDeadBandOrSetback(ZoneNum) = true;
                } else {
                    state.dataZoneEnergyDemand->CurDeadBandOrSetback(ZoneNum) = false;
                }
            } else if (SELECT_CASE_var == DualSetPointWithDeadBand) {
                if (energy.RemainingOutputReqToHeatSP < 0.0 && energy.RemainingOutputReqToCoolSP > 0.0) {
                    state.dataZoneEnergyDemand->CurDeadBandOrSetback(ZoneNum) = true;
                } else {
                    state.dataZoneEnergyDemand->CurDeadBandOrSetback(ZoneNum) = false;
                }
            }
        }

    } break;
    case DataZoneEquipment::LoadDist::Uniform:
    case DataZoneEquipment::LoadDist::UniformPLR:
    case DataZoneEquipment::LoadDist::SequentialUniformPLR:
        // For every load distribution scheme except SequentialLoad, do not touch the sequenced loads,
        // but set the remaining loads to the next equipment type's load to support equipment types that don't use the sequenced loads
        if (present(EquipPriorityNum)) {
            if (EquipPriorityNum + 1 <= energy.NumZoneEquipment) {
                energy.RemainingOutputRequired = energy.SequencedOutputRequired(EquipPriorityNum + 1);
                moisture.RemainingOutputRequired = moisture.SequencedOutputRequired(EquipPriorityNum + 1);
            }

            if (state.dataZoneEquipmentManager->PrioritySimOrder(EquipPriorityNum).HeatingPriority + 1 <= energy.NumZoneEquipment) {
                energy.RemainingOutputReqToHeatSP =
                    energy.SequencedOutputRequiredToHeatingSP(state.dataZoneEquipmentManager->PrioritySimOrder(EquipPriorityNum).HeatingPriority + 1);
                moisture.RemainingOutputReqToHumidSP =
                    moisture.SequencedOutputRequiredToHumidSP(state.dataZoneEquipmentManager->PrioritySimOrder(EquipPriorityNum).HeatingPriority + 1);
            }
            if (state.dataZoneEquipmentManager->PrioritySimOrder(EquipPriorityNum).CoolingPriority + 1 <= energy.NumZoneEquipment) {
                energy.RemainingOutputReqToCoolSP =
                    energy.SequencedOutputRequiredToCoolingSP(state.dataZoneEquipmentManager->PrioritySimOrder(EquipPriorityNum).CoolingPriority + 1);
                moisture.RemainingOutputReqToDehumidSP = moisture.SequencedOutputRequiredToDehumidSP(
                    state.dataZoneEquipmentManager->PrioritySimOrder(EquipPriorityNum).CoolingPriority + 1);
            }
        }
        break;
    default:
        ShowFatalError(state, "UpdateSystemOutputRequired: Illegal load distribution scheme type.");
        break;
    }
}

void CalcZoneMassBalance(EnergyPlusData &state, bool const FirstHVACIteration)
{

    // SUBROUTINE INFORMATION:
    //       AUTHOR         Russ Taylor
    //       DATE WRITTEN   May 1997

    // PURPOSE OF THIS SUBROUTINE:
    // Perform zone mass balance to get outlet air flow conditions.

    // METHODOLOGY EMPLOYED:
    // Mass continuity equation.

    using namespace DataRoomAirModel; // UCSD
    auto &NumPrimaryAirSys = state.dataHVACGlobal->NumPrimaryAirSys;
    using DataHVACGlobals::SmallMassFlow;
    auto &ZoneMassBalanceHVACReSim = state.dataHVACGlobal->ZoneMassBalanceHVACReSim;
    using ScheduleManager::GetCurrentScheduleValue;

    int constexpr IterMax(25);
    Real64 constexpr ConvergenceTolerance(0.000010);

    int NodeNum;
    int ZoneNode; // zone air node number
    Real64 TotInletAirMassFlowRateMax;
    Real64 TotInletAirMassFlowRateMaxAvail;
    Real64 TotInletAirMassFlowRateMin;
    Real64 TotInletAirMassFlowRateMinAvail;
    Real64 TotInletAirMassFlowRate;
    Real64 TotExhaustAirMassFlowRate;

    Real64 ZoneMixingAirMassFlowRate;
    Real64 ZoneMixingNetAirMassFlowRate;
    Real64 ZoneMixMassFlowRate;
    Real64 ZoneMixingAirMassFlowRatePrevious;
    Real64 ZoneReturnAirMassFlowRate;
    Real64 ZoneInfiltrationMassFlowRate;
    Real64 BuildingZoneMixingFlowOld;
    Real64 BuildingZoneMixingFlow;
    Real64 StdTotalReturnMassFlow;
    int Iteration;
    int ZoneNum1;

    Real64 BuildingZoneReturnFlow;
    Real64 BuildingZoneReturnFlowOld;

    ZoneMassBalanceHVACReSim = false;
    Iteration = 0;
    BuildingZoneMixingFlow = 0.0;
    BuildingZoneMixingFlowOld = 0.0;
    BuildingZoneReturnFlow = 0.0;
    BuildingZoneReturnFlowOld = 0.0;

    auto &Node(state.dataLoopNodes->Node);

    // Total loop supply and recirc flows (these have been zeroed earlier in InitZoneEquipment
    for (int airDistUnit = 1; airDistUnit <= state.dataDefineEquipment->NumAirDistUnits; ++airDistUnit) {
        int airLoop = state.dataDefineEquipment->AirDistUnit(airDistUnit).AirLoopNum;
        if (airLoop > 0) {
            state.dataAirLoop->AirLoopFlow(airLoop).SupFlow += state.dataDefineEquipment->AirDistUnit(airDistUnit).MassFlowRateSup;
            state.dataAirLoop->AirLoopFlow(airLoop).RecircFlow += state.dataDefineEquipment->AirDistUnit(airDistUnit).MassFlowRatePlenInd;
            state.dataAirLoop->AirLoopFlow(airLoop).LeakFlow += state.dataDefineEquipment->AirDistUnit(airDistUnit).MassFlowRateDnStrLk +
                                                                state.dataDefineEquipment->AirDistUnit(airDistUnit).MassFlowRateUpStrLk;
        }
    }

    // Set max OA flow and frac for systems which are all OA (no OASys)
    for (int airLoop = 1; airLoop <= state.dataHVACGlobal->NumPrimaryAirSys; ++airLoop) {
        if (state.dataAirSystemsData->PrimaryAirSystems(airLoop).isAllOA) {
            state.dataAirLoop->AirLoopFlow(airLoop).MaxOutAir = state.dataAirLoop->AirLoopFlow(airLoop).SupFlow;
            state.dataAirLoop->AirLoopFlow(airLoop).OAFlow = state.dataAirLoop->AirLoopFlow(airLoop).SupFlow;
            state.dataAirLoop->AirLoopFlow(airLoop).OAFrac = 1.0;
        }
    }

    do {
        if (state.dataHeatBal->ZoneAirMassFlow.EnforceZoneMassBalance) {
            // These are also reset in ZoneEquipmentManager::InitZoneEquipment, reset again here for each zone mass balance iteration
            for (int airLoop = 1; airLoop <= state.dataHVACGlobal->NumPrimaryAirSys; ++airLoop) {
                state.dataAirLoop->AirLoopFlow(airLoop).ZoneRetFlow = 0.0;
                state.dataAirLoop->AirLoopFlow(airLoop).SysRetFlow = 0.0;
                state.dataAirLoop->AirLoopFlow(airLoop).ExcessZoneExhFlow = 0.0;
            }
            for (int ZoneNum = 1; ZoneNum <= state.dataGlobal->NumOfZones; ++ZoneNum) {
                if (!state.dataZoneEquip->ZoneEquipConfig(ZoneNum).IsControlled) continue;
                state.dataHeatBalFanSys->ZoneInfiltrationFlag(ZoneNum) = false;
                state.dataHeatBal->MassConservation(ZoneNum).IncludeInfilToZoneMassBal = 0.0;
                state.dataHeatBal->MassConservation(ZoneNum).RetMassFlowRate = 0.0;
                state.dataZoneEquip->ZoneEquipConfig(ZoneNum).ExcessZoneExh = 0.0;
            }
        }
        BuildingZoneMixingFlowOld = BuildingZoneMixingFlow;
        BuildingZoneMixingFlow = 0.0;

        BuildingZoneReturnFlowOld = BuildingZoneReturnFlow;
        BuildingZoneReturnFlow = 0.0;

        for (ZoneNum1 = 1; ZoneNum1 <= state.dataGlobal->NumOfZones; ++ZoneNum1) {
            int ZoneNum = ZoneNum1;
            if (state.dataHeatBal->ZoneAirMassFlow.EnforceZoneMassBalance) ZoneNum = state.dataHeatBalFanSys->ZoneReOrder(ZoneNum1);

            if (!state.dataZoneEquip->ZoneEquipConfig(ZoneNum).IsControlled) continue;

            state.dataZoneEquip->ZoneEquipConfig(ZoneNum).TotInletAirMassFlowRate = 0.0;
            TotInletAirMassFlowRateMax = 0.0;
            TotInletAirMassFlowRateMaxAvail = 0.0;
            TotInletAirMassFlowRateMin = 0.0;
            TotInletAirMassFlowRateMinAvail = 0.0;
            TotInletAirMassFlowRate = 0.0;
            TotExhaustAirMassFlowRate = 0.0;

            state.dataZoneEquip->ZoneEquipConfig(ZoneNum).TotExhaustAirMassFlowRate = 0.0;

            ZoneMixingAirMassFlowRate = 0.0;
            ZoneMixingNetAirMassFlowRate = 0.0;
            ZoneMixMassFlowRate = 0.0;
            ZoneReturnAirMassFlowRate = 0.0;
            ZoneInfiltrationMassFlowRate = 0.0;
            ZoneMixingAirMassFlowRatePrevious = 0.0;

            for (NodeNum = 1; NodeNum <= state.dataZoneEquip->ZoneEquipConfig(ZoneNum).NumInletNodes; ++NodeNum) {
                {
                    auto const &thisNode(Node(state.dataZoneEquip->ZoneEquipConfig(ZoneNum).InletNode(NodeNum)));
                    state.dataZoneEquip->ZoneEquipConfig(ZoneNum).TotInletAirMassFlowRate += thisNode.MassFlowRate;
                    TotInletAirMassFlowRateMax += thisNode.MassFlowRateMax;
                    TotInletAirMassFlowRateMaxAvail += thisNode.MassFlowRateMaxAvail;
                    TotInletAirMassFlowRateMin += thisNode.MassFlowRateMin;
                    TotInletAirMassFlowRateMinAvail += thisNode.MassFlowRateMinAvail;
                }
            }

            TotInletAirMassFlowRate = state.dataZoneEquip->ZoneEquipConfig(ZoneNum).TotInletAirMassFlowRate;

            for (NodeNum = 1; NodeNum <= state.dataZoneEquip->ZoneEquipConfig(ZoneNum).NumExhaustNodes; ++NodeNum) {

                if (state.dataAirflowNetwork->AirflowNetworkNumOfExhFan == 0) {
                    state.dataZoneEquip->ZoneEquipConfig(ZoneNum).TotExhaustAirMassFlowRate +=
                        Node(state.dataZoneEquip->ZoneEquipConfig(ZoneNum).ExhaustNode(NodeNum)).MassFlowRate;
                }
            }
            TotExhaustAirMassFlowRate = state.dataZoneEquip->ZoneEquipConfig(ZoneNum).TotExhaustAirMassFlowRate;

            // Include zone mixing mass flow rate
            if (state.dataHeatBalFanSys->ZoneMassBalanceFlag(ZoneNum)) {
                int NumRetNodes = state.dataZoneEquip->ZoneEquipConfig(ZoneNum).NumReturnNodes;
                for (int NodeNumHere = 1; NodeNumHere <= NumRetNodes; ++NodeNumHere) {
                    int RetNode = state.dataZoneEquip->ZoneEquipConfig(ZoneNum).ReturnNode(NodeNumHere);
                    if (RetNode > 0) {
                        ZoneReturnAirMassFlowRate += Node(RetNode).MassFlowRate;
                    }
                }
                // Set zone mixing incoming mass flow rate
                if ((Iteration == 0) || state.dataHeatBal->ZoneAirMassFlow.ZoneFlowAdjustment == DataHeatBalance::AdjustmentType::AdjustReturnOnly ||
                    state.dataHeatBal->ZoneAirMassFlow.ZoneFlowAdjustment == DataHeatBalance::AdjustmentType::AdjustReturnThenMixing) {
                    ZoneMixingAirMassFlowRate = state.dataHeatBalFanSys->MixingMassFlowZone(ZoneNum);
                } else {
                    ZoneMixingAirMassFlowRate = max(0.0,
                                                    ZoneReturnAirMassFlowRate + TotExhaustAirMassFlowRate - TotInletAirMassFlowRate +
                                                        state.dataHeatBal->MassConservation(ZoneNum).MixingSourceMassFlowRate);
                }
                CalcZoneMixingFlowRateOfReceivingZone(state, ZoneNum, ZoneMixingAirMassFlowRate);
                ZoneMixingNetAirMassFlowRate = state.dataHeatBal->MassConservation(ZoneNum).MixingMassFlowRate -
                                               state.dataHeatBal->MassConservation(ZoneNum).MixingSourceMassFlowRate;
            }

            ZoneNode = state.dataZoneEquip->ZoneEquipConfig(ZoneNum).ZoneNode;
            Node(ZoneNode).MassFlowRate = TotInletAirMassFlowRate;
            Node(ZoneNode).MassFlowRateMax = TotInletAirMassFlowRateMax;
            Node(ZoneNode).MassFlowRateMaxAvail = TotInletAirMassFlowRateMaxAvail;
            Node(ZoneNode).MassFlowRateMin = TotInletAirMassFlowRateMin;
            Node(ZoneNode).MassFlowRateMinAvail = TotInletAirMassFlowRateMinAvail;

            // Calculate standard return air flow rate using default method of inlets minus exhausts adjusted for "balanced" exhaust flow
            StdTotalReturnMassFlow = TotInletAirMassFlowRate + ZoneMixingNetAirMassFlowRate -
                                     (TotExhaustAirMassFlowRate - state.dataZoneEquip->ZoneEquipConfig(ZoneNum).ZoneExhBalanced);

            if (!state.dataHeatBal->ZoneAirMassFlow.EnforceZoneMassBalance) {
                if (StdTotalReturnMassFlow < 0.0) {
                    state.dataZoneEquip->ZoneEquipConfig(ZoneNum).ExcessZoneExh = -StdTotalReturnMassFlow;
                    StdTotalReturnMassFlow = 0.0;
                } else {
                    state.dataZoneEquip->ZoneEquipConfig(ZoneNum).ExcessZoneExh = 0.0;
                }
            } else {
                state.dataZoneEquip->ZoneEquipConfig(ZoneNum).ExcessZoneExh = 0.0;
                StdTotalReturnMassFlow = max(0.0, StdTotalReturnMassFlow);
            }

            Real64 FinalTotalReturnMassFlow = 0;
            CalcZoneReturnFlows(state, ZoneNum, StdTotalReturnMassFlow, FinalTotalReturnMassFlow);
            if (state.dataHeatBal->ZoneAirMassFlow.EnforceZoneMassBalance) {
                // set mass conservation variables
                state.dataHeatBal->MassConservation(ZoneNum).InMassFlowRate = TotInletAirMassFlowRate;
                state.dataHeatBal->MassConservation(ZoneNum).ExhMassFlowRate = TotExhaustAirMassFlowRate;

                if (state.dataHeatBal->ZoneAirMassFlow.ZoneFlowAdjustment == DataHeatBalance::AdjustmentType::AdjustMixingOnly ||
                    state.dataHeatBal->ZoneAirMassFlow.ZoneFlowAdjustment == DataHeatBalance::AdjustmentType::AdjustMixingThenReturn) {
                    ZoneReturnAirMassFlowRate = FinalTotalReturnMassFlow;
                    Real64 AdjustedTotalReturnMassFlow = 0;
                    state.dataHeatBal->MassConservation(ZoneNum).RetMassFlowRate = FinalTotalReturnMassFlow;
                    ZoneReturnAirMassFlowRate = FinalTotalReturnMassFlow;
                    if (state.dataHeatBal->ZoneAirMassFlow.ZoneFlowAdjustment == DataHeatBalance::AdjustmentType::AdjustMixingThenReturn) {

                        // Calculate return air flow rate using mass conservation equation
                        AdjustedTotalReturnMassFlow = max(0.0, TotInletAirMassFlowRate - TotExhaustAirMassFlowRate + ZoneMixingNetAirMassFlowRate);
                        AdjustedTotalReturnMassFlow =
                            min(AdjustedTotalReturnMassFlow, state.dataZoneEquip->ZoneEquipConfig(ZoneNum).AirLoopDesSupply);
                        // add adjust zone return node air flow calc
                        CalcZoneReturnFlows(state, ZoneNum, AdjustedTotalReturnMassFlow, FinalTotalReturnMassFlow);
                        state.dataHeatBal->MassConservation(ZoneNum).RetMassFlowRate = FinalTotalReturnMassFlow;
                        ZoneReturnAirMassFlowRate = FinalTotalReturnMassFlow;
                    }
                    // Set zone infiltration air flow rate
                    CalcZoneInfiltrationFlows(state, ZoneNum, ZoneReturnAirMassFlowRate);

                } else if (state.dataHeatBal->ZoneAirMassFlow.ZoneFlowAdjustment == DataHeatBalance::AdjustmentType::AdjustReturnOnly ||
                           state.dataHeatBal->ZoneAirMassFlow.ZoneFlowAdjustment == DataHeatBalance::AdjustmentType::AdjustReturnThenMixing) {

                    Real64 AdjustedTotalReturnMassFlow = 0;
                    // Calculate return air flow rate using mass conservation equation
                    AdjustedTotalReturnMassFlow = max(0.0, TotInletAirMassFlowRate - TotExhaustAirMassFlowRate + ZoneMixingNetAirMassFlowRate);
                    AdjustedTotalReturnMassFlow = min(AdjustedTotalReturnMassFlow, state.dataZoneEquip->ZoneEquipConfig(ZoneNum).AirLoopDesSupply);

                    // add adjust zone return node air flow calculation
                    CalcZoneReturnFlows(state, ZoneNum, AdjustedTotalReturnMassFlow, FinalTotalReturnMassFlow);
                    state.dataHeatBal->MassConservation(ZoneNum).RetMassFlowRate = FinalTotalReturnMassFlow;
                    ZoneReturnAirMassFlowRate = FinalTotalReturnMassFlow;

                    if (state.dataHeatBal->ZoneAirMassFlow.ZoneFlowAdjustment == DataHeatBalance::AdjustmentType::AdjustReturnThenMixing) {
                        ZoneMixingAirMassFlowRate = max(0.0,
                                                        ZoneReturnAirMassFlowRate + TotExhaustAirMassFlowRate - TotInletAirMassFlowRate +
                                                            state.dataHeatBal->MassConservation(ZoneNum).MixingSourceMassFlowRate);
                        CalcZoneMixingFlowRateOfReceivingZone(state, ZoneNum, ZoneMixingAirMassFlowRate);
                        ZoneMixingNetAirMassFlowRate = state.dataHeatBal->MassConservation(ZoneNum).MixingMassFlowRate -
                                                       state.dataHeatBal->MassConservation(ZoneNum).MixingSourceMassFlowRate;

                        // Calculate return air flow rate using mass conservation equation
                        AdjustedTotalReturnMassFlow = max(0.0, TotInletAirMassFlowRate - TotExhaustAirMassFlowRate + ZoneMixingNetAirMassFlowRate);
                        AdjustedTotalReturnMassFlow =
                            min(AdjustedTotalReturnMassFlow, state.dataZoneEquip->ZoneEquipConfig(ZoneNum).AirLoopDesSupply);

                        // add adjust zone return node air flow calc
                        CalcZoneReturnFlows(state, ZoneNum, AdjustedTotalReturnMassFlow, FinalTotalReturnMassFlow);
                        state.dataHeatBal->MassConservation(ZoneNum).RetMassFlowRate = FinalTotalReturnMassFlow;
                        ZoneReturnAirMassFlowRate = FinalTotalReturnMassFlow;
                    }

                    // Set zone infiltration air flow rate
                    CalcZoneInfiltrationFlows(state, ZoneNum, ZoneReturnAirMassFlowRate);
                } else {
                    // if infiltration treatment method is not None
                    // Set zone infiltration air flow rate
                    CalcZoneInfiltrationFlows(state, ZoneNum, ZoneReturnAirMassFlowRate);
                }
            }

            BuildingZoneMixingFlow += state.dataHeatBal->MassConservation(ZoneNum).MixingMassFlowRate;
            BuildingZoneReturnFlow += state.dataHeatBal->MassConservation(ZoneNum).RetMassFlowRate;

            // Accumulate airloop total return flows and allocate excess exhaust flows
            for (int returnNum = 1; returnNum <= state.dataZoneEquip->ZoneEquipConfig(ZoneNum).NumReturnNodes; ++returnNum) {
                int retNode = state.dataZoneEquip->ZoneEquipConfig(ZoneNum).ReturnNode(returnNum);
                int airLoop = state.dataZoneEquip->ZoneEquipConfig(ZoneNum).ReturnNodeAirLoopNum(returnNum);
                if (airLoop > 0) {
                    state.dataAirLoop->AirLoopFlow(airLoop).ZoneRetFlow += Node(retNode).MassFlowRate;
                    if (state.dataZoneEquip->ZoneEquipConfig(ZoneNum).TotAvailAirLoopOA > 0.0) {
                        state.dataAirLoop->AirLoopFlow(airLoop).ExcessZoneExhFlow += state.dataZoneEquip->ZoneEquipConfig(ZoneNum).ExcessZoneExh *
                                                                                     state.dataAirLoop->AirLoopFlow(airLoop).MaxOutAir /
                                                                                     state.dataZoneEquip->ZoneEquipConfig(ZoneNum).TotAvailAirLoopOA;
                    }
                }
            }
        }

        // adjust the zone return air flow rates to match any excess zone exhaust flows
        for (int airLoopNum = 1; airLoopNum <= NumPrimaryAirSys; ++airLoopNum) {
            auto &thisAirLoopFlow(state.dataAirLoop->AirLoopFlow(airLoopNum));
            Real64 adjZoneRetFlow = max(0.0, thisAirLoopFlow.ZoneRetFlow - thisAirLoopFlow.ExcessZoneExhFlow);
            if (thisAirLoopFlow.ZoneRetFlow > 0.0) {
                thisAirLoopFlow.ZoneRetFlowRatio = adjZoneRetFlow / thisAirLoopFlow.ZoneRetFlow;
            } else {
                thisAirLoopFlow.ZoneRetFlowRatio = 1.0;
            }
            thisAirLoopFlow.ZoneRetFlow = 0.0; // reset to zero and re-accumulate below
        }

        for (int zoneNum = 1; zoneNum <= state.dataGlobal->NumOfZones; ++zoneNum) {
            auto &thisZoneEquip(state.dataZoneEquip->ZoneEquipConfig(zoneNum));
            if (!thisZoneEquip.IsControlled) continue;
            int numRetNodes = thisZoneEquip.NumReturnNodes;
            Real64 totalZoneReturnMassFlow = 0.0;
            for (int returnNum = 1; returnNum <= numRetNodes; ++returnNum) {
                int retNode = thisZoneEquip.ReturnNode(returnNum);
                int airLoopNum = thisZoneEquip.ReturnNodeAirLoopNum(returnNum);
                if (retNode > 0) {
                    if (airLoopNum > 0) {
                        auto &thisAirLoopFlow(state.dataAirLoop->AirLoopFlow(airLoopNum));
                        Node(retNode).MassFlowRate *= thisAirLoopFlow.ZoneRetFlowRatio;
                        thisAirLoopFlow.ZoneRetFlow += Node(retNode).MassFlowRate;
                    }
                    totalZoneReturnMassFlow += Node(retNode).MassFlowRate;
                }
            }
            // Check zone flow balance but not when zone air mass balance is active
            if (!state.dataHeatBal->ZoneAirMassFlow.EnforceZoneMassBalance && !state.dataGlobal->DoingSizing &&
                !state.dataGlobal->DoingHVACSizingSimulations && !state.dataGlobal->WarmupFlag && !FirstHVACIteration) {
                if (!thisZoneEquip.FlowError) {
                    // Net system flows first (sum leaving flows, less entering flows)
                    Real64 sysUnbalExhaust = (thisZoneEquip.TotExhaustAirMassFlowRate - thisZoneEquip.ZoneExhBalanced);
                    Real64 sysUnbalancedFlow = sysUnbalExhaust + totalZoneReturnMassFlow - thisZoneEquip.TotInletAirMassFlowRate;
                    if (sysUnbalancedFlow > SmallMassFlow) {
                        int actualZone = thisZoneEquip.ActualZoneNum;
                        // Now include infiltration, ventilation, and mixing flows (these are all entering the zone, so subtract them)
                        Real64 incomingFlow = state.dataHeatBalFanSys->OAMFL(actualZone) + state.dataHeatBalFanSys->VAMFL(actualZone) +
                                              state.dataHeatBalFanSys->MixingMassFlowZone(actualZone);
                        Real64 unbalancedFlow = max(0.0, sysUnbalancedFlow - incomingFlow);
                        if (unbalancedFlow > SmallMassFlow) {
                            // Re-check on volume basis - use current zone density for incoming, standard density for HVAC sys
                            Real64 zoneTemp = Node(thisZoneEquip.ZoneNode).Temp;
                            Real64 zoneHumRat = Node(thisZoneEquip.ZoneNode).HumRat;
                            Real64 rhoZone = PsyRhoAirFnPbTdbW(state, state.dataEnvrn->OutBaroPress, zoneTemp, zoneHumRat, "CalcZoneMassBalance");
                            Real64 incomingVolFlow = incomingFlow / rhoZone;
                            Real64 sysUnbalancedVolFlow = sysUnbalancedFlow / state.dataEnvrn->StdRhoAir;
                            Real64 unbalancedVolFlow = max(0.0, sysUnbalancedVolFlow - incomingVolFlow);
                            if (unbalancedVolFlow > DataHVACGlobals::SmallAirVolFlow) {
                                ShowWarningError(state,
                                                 "In zone " + thisZoneEquip.ZoneName +
                                                     " there is unbalanced air flow. Load due to induced outdoor air is neglected.");
                                ShowContinueErrorTimeStamp(state, "");
                                ShowContinueError(state,
                                                  format("  Flows [m3/s]: Inlets: {:.6R}  Unbalanced exhausts: {:.6R}  Returns: {:.6R}",
                                                         thisZoneEquip.TotInletAirMassFlowRate / state.dataEnvrn->StdRhoAir,
                                                         sysUnbalExhaust / state.dataEnvrn->StdRhoAir,
                                                         totalZoneReturnMassFlow / state.dataEnvrn->StdRhoAir));
                                ShowContinueError(state,
                                                  format("  Infiltration: {:.6R}  Zone Ventilation: {:.6R}  Mixing (incoming): {:.6R}",
                                                         state.dataHeatBalFanSys->OAMFL(actualZone) / rhoZone,
                                                         state.dataHeatBalFanSys->VAMFL(actualZone) / rhoZone,
                                                         state.dataHeatBalFanSys->MixingMassFlowZone(actualZone) / rhoZone));
                                ShowContinueError(
                                    state,
                                    format("  Imbalance (excess outflow): {:.6R}  Total system OA flow (for all airloops serving this zone): {:.6R}",
                                           unbalancedVolFlow,
                                           thisZoneEquip.TotAvailAirLoopOA / state.dataEnvrn->StdRhoAir));
                                ShowContinueError(state, "  This error will only be reported once per zone.");
                                thisZoneEquip.FlowError = true;
                            }
                        }
                    }
                }
            }
        }

        // update the
        if (Iteration > 0) {
            Real64 totalResidual = 0.0;
            totalResidual =
                std::abs(BuildingZoneMixingFlow - BuildingZoneMixingFlowOld) + std::abs(BuildingZoneReturnFlow - BuildingZoneReturnFlowOld);
            if (totalResidual < ConvergenceTolerance) {
                ZoneMassBalanceHVACReSim = false;
                break;
            } else {
                ZoneMassBalanceHVACReSim = true;
            }
        }
        if (!state.dataHeatBal->ZoneAirMassFlow.EnforceZoneMassBalance) break;
        Iteration += 1;

    } while (Iteration < IterMax);
    // Set system return flows
    for (int AirLoopNum = 1; AirLoopNum <= NumPrimaryAirSys; ++AirLoopNum) {
        auto &thisAirLoopFlow(state.dataAirLoop->AirLoopFlow(AirLoopNum));
        thisAirLoopFlow.SysRetFlow = thisAirLoopFlow.ZoneRetFlow - thisAirLoopFlow.RecircFlow + thisAirLoopFlow.LeakFlow;
    }
}

void CalcZoneReturnFlows(EnergyPlusData &state,
                         int const ZoneNum,
                         Real64 &ExpTotalReturnMassFlow,  // Expected total return air mass flow rate
                         Real64 &FinalTotalReturnMassFlow // Final total return air mass flow rate
)
{
    auto &thisZoneEquip(state.dataZoneEquip->ZoneEquipConfig(ZoneNum));
    int numRetNodes = thisZoneEquip.NumReturnNodes;
    Real64 totReturnFlow = 0.0; // Total flow to all return nodes in the zone (kg/s)
    Real64 totVarReturnFlow =
        0.0; // Total variable return flow, for return nodes connected to an airloop with an OA system or not with specified flow (kg/s)
    Real64 returnSchedFrac = ScheduleManager::GetCurrentScheduleValue(state, thisZoneEquip.ReturnFlowSchedPtrNum);
    thisZoneEquip.FixedReturnFlow = false;
    FinalTotalReturnMassFlow = 0.0;
    thisZoneEquip.TotAvailAirLoopOA = 0.0;

    // Set initial flow rate for each return node
    for (int returnNum = 1; returnNum <= numRetNodes; ++returnNum) {
        int retNode = thisZoneEquip.ReturnNode(returnNum);

        if (retNode > 0) {
            Real64 returnNodeMassFlow = 0.0;
            auto &retNodeData(state.dataLoopNodes->Node(retNode));

            int inletNum = thisZoneEquip.ReturnNodeInletNum(returnNum); // which inlet node matches this return node (same airloop)
            int ADUNum = 0;
            if (inletNum > 0) ADUNum = thisZoneEquip.InletNodeADUNum(inletNum);
            int airLoop = thisZoneEquip.ReturnNodeAirLoopNum(returnNum);
            Real64 airLoopReturnFrac = 1.0;
            if (airLoop > 0) {
                // Establish corresponding airloop inlet(s) mass flow rate and set return node max/min/maxavail
                Real64 inletMassFlow = 0.0;
                int maxMinNodeNum = 0;
                auto &thisAirLoopFlow(state.dataAirLoop->AirLoopFlow(airLoop));
                if (ADUNum > 0) {
                    // Zone return node could carry supply flow to zone without leaks plus any induced flow from plenum (but don't include other
                    // secondary flows from exhaust nodes)
                    inletMassFlow = state.dataDefineEquipment->AirDistUnit(ADUNum).MassFlowRateZSup +
                                    state.dataDefineEquipment->AirDistUnit(ADUNum).MassFlowRatePlenInd;
                    maxMinNodeNum = state.dataDefineEquipment->AirDistUnit(ADUNum).OutletNodeNum;
                } else if (inletNum > 0) {
                    // If not connected to an ADU, then use the inlet node flow
                    inletMassFlow = state.dataLoopNodes->Node(thisZoneEquip.InletNode(inletNum)).MassFlowRate;
                    maxMinNodeNum = thisZoneEquip.InletNode(inletNum);
                }
                if (maxMinNodeNum > 0) {
                    auto const &maxMinNodeData(state.dataLoopNodes->Node(maxMinNodeNum));
                    retNodeData.MassFlowRateMax = maxMinNodeData.MassFlowRateMax;
                    retNodeData.MassFlowRateMin = maxMinNodeData.MassFlowRateMin;
                    retNodeData.MassFlowRateMaxAvail = maxMinNodeData.MassFlowRateMaxAvail;
                } else {
                    auto const &zoneNodeData(state.dataLoopNodes->Node(thisZoneEquip.ZoneNode));
                    retNodeData.MassFlowRateMax = zoneNodeData.MassFlowRateMax;
                    retNodeData.MassFlowRateMin = zoneNodeData.MassFlowRateMin;
                    retNodeData.MassFlowRateMaxAvail = zoneNodeData.MassFlowRateMaxAvail;
                }

                airLoopReturnFrac = thisAirLoopFlow.DesReturnFrac;
                if (state.dataAirSystemsData->PrimaryAirSystems(airLoop).OASysExists && (thisAirLoopFlow.MaxOutAir > 0.0)) {
                    // Set return flow as fraction of matching inlet node flow if there is an OA system and available OA flow > 0.0
                    returnNodeMassFlow = airLoopReturnFrac * inletMassFlow;
                    thisZoneEquip.TotAvailAirLoopOA += thisAirLoopFlow.MaxOutAir;
                } else {
                    // Set return flow to matching inlet node flow
                    returnNodeMassFlow = inletMassFlow;
                    thisZoneEquip.FixedReturnFlow(returnNum) = true;
                }
            } else {
                returnNodeMassFlow = 0.0;
            }

            // Return node 1 is special
            if (returnNum == 1) {
                // Make no return air flow adjustments during sizing
                if ((state.dataGlobal->DoingSizing) && numRetNodes == 1) {
                    returnNodeMassFlow = ExpTotalReturnMassFlow;
                    if (airLoop > 0) {
                        if (!state.dataAirSystemsData->PrimaryAirSystems(airLoop).OASysExists ||
                            (state.dataAirLoop->AirLoopFlow(airLoop).MaxOutAir == 0.0)) {
                            ExpTotalReturnMassFlow = max(0.0, ExpTotalReturnMassFlow - thisZoneEquip.ZoneExhBalanced + thisZoneEquip.ZoneExh);
                            returnNodeMassFlow = ExpTotalReturnMassFlow;
                        }
                    }
                } else if (!state.dataGlobal->DoingSizing) {
                    if (thisZoneEquip.NumReturnFlowBasisNodes > 0) {
                        // Set base return air flow rate for node 1 using basis node flow rates
                        Real64 basisNodesMassFlow = 0.0;
                        for (int nodeNum = 1; nodeNum <= thisZoneEquip.NumReturnFlowBasisNodes; ++nodeNum) {
                            basisNodesMassFlow += state.dataLoopNodes->Node(thisZoneEquip.ReturnFlowBasisNode(nodeNum)).MassFlowRate;
                        }
                        returnNodeMassFlow = max(0.0, (basisNodesMassFlow * returnSchedFrac));
                        thisZoneEquip.FixedReturnFlow(returnNum) = true;
                    } else {
                        // If only 1 return node, use the standard return mass flow
                        if ((numRetNodes == 1) && !thisZoneEquip.FixedReturnFlow(returnNum)) {
                            returnNodeMassFlow = max(0.0, (ExpTotalReturnMassFlow * returnSchedFrac * airLoopReturnFrac));
                        }
                    }
                }
            }
            totReturnFlow += returnNodeMassFlow;
            retNodeData.MassFlowRate = returnNodeMassFlow;
            retNodeData.MassFlowRateMinAvail = 0.0;
            if (!thisZoneEquip.FixedReturnFlow(returnNum)) totVarReturnFlow += returnNodeMassFlow;
        }
    }

    // if zone mass balance true, set to expected return flow
    if (state.dataHeatBal->ZoneAirMassFlow.ZoneFlowAdjustment != DataHeatBalance::AdjustmentType::NoAdjustReturnAndMixing) {
        // applies zone return flow schedule multiplier
        ExpTotalReturnMassFlow = returnSchedFrac * ExpTotalReturnMassFlow;
        // set air flow rate for each return node
        Real64 zoneTotReturnFlow = 0.0;
        Real64 returnNodeMassFlow = 0.0;
        for (int returnNum = 1; returnNum <= numRetNodes; ++returnNum) {
            int retNode = thisZoneEquip.ReturnNode(returnNum);
            if (retNode > 0) {
                if (numRetNodes == 1) {
                    returnNodeMassFlow = ExpTotalReturnMassFlow;
                } else { // multiple return nodes
                    if (ExpTotalReturnMassFlow > 0.0) {
                        Real64 returnAdjFactor = state.dataLoopNodes->Node(retNode).MassFlowRate / ExpTotalReturnMassFlow;
                        returnNodeMassFlow = returnAdjFactor * ExpTotalReturnMassFlow;
                    } else {
                        returnNodeMassFlow = 0.0;
                    }
                }
            }
            zoneTotReturnFlow += returnNodeMassFlow;
        }
        // Adjust return node flows if zone total return flow is > 0
        if (zoneTotReturnFlow > 0.0) {
            for (int returnNum = 1; returnNum <= numRetNodes; ++returnNum) {
                int retNode = thisZoneEquip.ReturnNode(returnNum);
                if (retNode > 0) {
                    if (numRetNodes == 1) {
                        // set it to expected return flows
                        state.dataLoopNodes->Node(retNode).MassFlowRate = ExpTotalReturnMassFlow;
                        FinalTotalReturnMassFlow = ExpTotalReturnMassFlow;
                    } else { // multiple return nodes, adjust nodes flow
                        Real64 newReturnFlow = 0.0;
                        Real64 returnAdjFactor = ExpTotalReturnMassFlow / zoneTotReturnFlow;
                        Real64 curReturnFlow = state.dataLoopNodes->Node(retNode).MassFlowRate;
                        newReturnFlow = curReturnFlow * returnAdjFactor;
                        state.dataLoopNodes->Node(retNode).MassFlowRate = newReturnFlow;
                        FinalTotalReturnMassFlow += newReturnFlow;
                    }
                }
            }
        } else {
            FinalTotalReturnMassFlow = ExpTotalReturnMassFlow;
        }
    } else {
        // Adjust return flows if greater than expected (i.e. there is exhaust or mixing flow reducing the total available for return)
        if ((totReturnFlow > ExpTotalReturnMassFlow) && (totVarReturnFlow > 0.0)) {
            Real64 newReturnFlow = 0.0;
            Real64 returnAdjFactor = (1 - ((totReturnFlow - ExpTotalReturnMassFlow) / totVarReturnFlow)); // Return flow adjustment factor
            for (int returnNum = 1; returnNum <= numRetNodes; ++returnNum) {
                int retNode = thisZoneEquip.ReturnNode(returnNum);
                Real64 curReturnFlow = state.dataLoopNodes->Node(retNode).MassFlowRate;
                if (retNode > 0) {
                    if (!thisZoneEquip.FixedReturnFlow(returnNum)) {
                        newReturnFlow = curReturnFlow * returnAdjFactor;
                        FinalTotalReturnMassFlow += newReturnFlow;
                        state.dataLoopNodes->Node(retNode).MassFlowRate = newReturnFlow;
                    } else {
                        FinalTotalReturnMassFlow += curReturnFlow;
                    }
                }
            }
        } else {
            FinalTotalReturnMassFlow = totReturnFlow;
        }
    }
}

void CalcZoneInfiltrationFlows(EnergyPlusData &state,
                               int const ZoneNum,                // current zone index
                               Real64 &ZoneReturnAirMassFlowRate // zone total zone return air mass flow rate
)
{
    Real64 constexpr ConvergenceTolerance(0.000010);
    Real64 ZoneInfiltrationMassFlowRate = 0.0;

    // Set zone infiltration flow rate
    if (state.dataHeatBal->ZoneAirMassFlow.InfiltrationTreatment != DataHeatBalance::InfiltrationFlow::No) {
        if (state.dataHeatBal->MassConservation(ZoneNum).InfiltrationPtr > 0) {
            if (state.dataHeatBal->MassConservation(ZoneNum).IsOnlySourceZone ||
                (state.dataHeatBal->ZoneAirMassFlow.InfiltrationForZones == DataHeatBalance::InfiltrationZoneType::AllZones)) {
                ZoneInfiltrationMassFlowRate = state.dataHeatBal->MassConservation(ZoneNum).MixingSourceMassFlowRate -
                                               state.dataHeatBal->MassConservation(ZoneNum).MixingMassFlowRate +
                                               state.dataZoneEquip->ZoneEquipConfig(ZoneNum).TotExhaustAirMassFlowRate + ZoneReturnAirMassFlowRate -
                                               state.dataZoneEquip->ZoneEquipConfig(ZoneNum).TotInletAirMassFlowRate;
                if (state.dataHeatBal->ZoneAirMassFlow.InfiltrationTreatment == DataHeatBalance::InfiltrationFlow::Adjust) {
                    if (std::abs(ZoneInfiltrationMassFlowRate) > ConvergenceTolerance) {
                        state.dataHeatBalFanSys->ZoneInfiltrationFlag(ZoneNum) = true;
                        state.dataHeatBal->MassConservation(ZoneNum).InfiltrationMassFlowRate = ZoneInfiltrationMassFlowRate;
                        state.dataHeatBal->MassConservation(ZoneNum).IncludeInfilToZoneMassBal = 1;
                        state.dataHeatBal->Infiltration(state.dataHeatBal->MassConservation(ZoneNum).InfiltrationPtr).MassFlowRate =
                            ZoneInfiltrationMassFlowRate;
                        state.dataHeatBal->Infiltration(state.dataHeatBal->MassConservation(ZoneNum).InfiltrationPtr).MassFlowRate =
                            max(0.0, state.dataHeatBal->Infiltration(state.dataHeatBal->MassConservation(ZoneNum).InfiltrationPtr).MassFlowRate);
                    } else {
                        state.dataHeatBal->MassConservation(ZoneNum).InfiltrationMassFlowRate = 0.0;
                        state.dataHeatBal->Infiltration(state.dataHeatBal->MassConservation(ZoneNum).InfiltrationPtr).MassFlowRate = 0.0;
                    }
                } else if (state.dataHeatBal->ZoneAirMassFlow.InfiltrationTreatment == DataHeatBalance::InfiltrationFlow::Add) {
                    if (ZoneInfiltrationMassFlowRate > ConvergenceTolerance) {
                        state.dataHeatBalFanSys->ZoneInfiltrationFlag(ZoneNum) = true;
                        state.dataHeatBal->MassConservation(ZoneNum).InfiltrationMassFlowRate = ZoneInfiltrationMassFlowRate;
                        state.dataHeatBal->MassConservation(ZoneNum).IncludeInfilToZoneMassBal = 1;
                        state.dataHeatBal->Infiltration(state.dataHeatBal->MassConservation(ZoneNum).InfiltrationPtr).MassFlowRate +=
                            ZoneInfiltrationMassFlowRate;
                    } else {
                        state.dataHeatBal->MassConservation(ZoneNum).InfiltrationMassFlowRate = 0.0;
                    }
                } else if (state.dataHeatBal->ZoneAirMassFlow.InfiltrationTreatment == DataHeatBalance::InfiltrationFlow::No) {
                    state.dataHeatBal->MassConservation(ZoneNum).InfiltrationMassFlowRate = 0.0;
                }
            } else {
                if (state.dataHeatBal->ZoneAirMassFlow.InfiltrationTreatment == DataHeatBalance::InfiltrationFlow::Adjust) {
                    state.dataHeatBal->MassConservation(ZoneNum).InfiltrationMassFlowRate =
                        state.dataHeatBal->Infiltration(state.dataHeatBal->MassConservation(ZoneNum).InfiltrationPtr).MassFlowRate;
                } else if (state.dataHeatBal->ZoneAirMassFlow.InfiltrationTreatment == DataHeatBalance::InfiltrationFlow::Add) {
                    state.dataHeatBal->MassConservation(ZoneNum).InfiltrationMassFlowRate = 0.0;
                } else if (state.dataHeatBal->ZoneAirMassFlow.InfiltrationTreatment == DataHeatBalance::InfiltrationFlow::No) {
                    state.dataHeatBal->MassConservation(ZoneNum).InfiltrationMassFlowRate = 0.0;
                }
            }
        } else {
            // Zone has no infiltration objects
            state.dataHeatBal->MassConservation(ZoneNum).InfiltrationMassFlowRate = 0.0;
        }
    }
}

void CalcZoneLeavingConditions(EnergyPlusData &state, bool const FirstHVACIteration)
{

    // SUBROUTINE INFORMATION:
    //       AUTHOR         Richard Liesen
    //       DATE WRITTEN   January 2001
    //       MODIFIED       June 2003, FCW: add heat from airflow window to return air
    //       RE-ENGINEERED  na

    // PURPOSE OF THIS SUBROUTINE:
    // Perform zone upate of the leaving conditions.

    // METHODOLOGY EMPLOYED:
    // Energy Balance.

    // Using/Aliasing
    using DataHVACGlobals::RetTempMax;
    using DataHVACGlobals::RetTempMin;
    using DataSurfaces::AirFlowWindow_Destination_ReturnAir;
    using InternalHeatGains::SumAllReturnAirConvectionGains;
    using InternalHeatGains::SumAllReturnAirLatentGains;

    // SUBROUTINE LOCAL VARIABLE DECLARATIONS:
    Real64 QRetAir;           // Heat to return air from lights
    Real64 CpAir;             // Air heat capacity [J/kg-K]
    Real64 TempRetAir;        // Return air temperature [C]
    Real64 TempZoneAir;       // Zone air temperature [C]
    int ZoneNum;              // Controlled zone number
    int ActualZoneNum;        // Zone number
    int ZoneNode;             // Node number of controlled zone
    int ReturnNode;           // Node number of controlled zone's return air
    int ReturnNodeExhaustNum; // Asscoaited exhaust node number, corresponding to the return node
    int SurfNum;              // Surface number
    Real64 MassFlowRA;        // Return air mass flow [kg/s]
    Real64 FlowThisTS;        // Window gap air mass flow [kg/s]
    Real64 WinGapFlowToRA;    // Mass flow to return air from all airflow windows in zone [kg/s]
    Real64 WinGapFlowTtoRA;   // Sum of mass flow times outlet temp for all airflow windows in zone [(kg/s)-C]
    Real64 WinGapTtoRA;       // Temp of outlet flow mixture to return air from all airflow windows in zone [C]
    Real64 H2OHtOfVap;        // Heat of vaporization of water (W/kg)
    Real64 ZoneMult;          // zone multiplier
    Real64 SumRetAirLatentGainRate;

    for (ZoneNum = 1; ZoneNum <= state.dataGlobal->NumOfZones; ++ZoneNum) {
        if (!state.dataZoneEquip->ZoneEquipConfig(ZoneNum).IsControlled) continue;
        ActualZoneNum = state.dataZoneEquip->ZoneEquipConfig(ZoneNum).ActualZoneNum;
        // A return air system may not exist for certain systems; Therefore when no return node exists
        // there is no update.  Of course if there is no return air system then you cannot update
        // the energy for the return air heat gain from the lights statements.
        if (state.dataZoneEquip->ZoneEquipConfig(ZoneNum).NumReturnNodes == 0) continue;
        ZoneNode = state.dataZoneEquip->ZoneEquipConfig(ZoneNum).ZoneNode;
        ZoneMult = state.dataHeatBal->Zone(ActualZoneNum).Multiplier * state.dataHeatBal->Zone(ActualZoneNum).ListMultiplier;
        for (int nodeCount = 1; nodeCount <= state.dataZoneEquip->ZoneEquipConfig(ZoneNum).NumReturnNodes; ++nodeCount) {
            ReturnNode = state.dataZoneEquip->ZoneEquipConfig(ZoneNum).ReturnNode(nodeCount);
            ReturnNodeExhaustNum = state.dataZoneEquip->ZoneEquipConfig(ZoneNum).ReturnNodeExhaustNodeNum(nodeCount);

            // RETURN AIR HEAT GAIN from the Lights statement; this heat gain is stored in
            // Add sensible heat gain from refrigerated cases with under case returns
            QRetAir = SumAllReturnAirConvectionGains(state, ActualZoneNum, ReturnNode);

            // Need to add the energy to the return air from lights and from airflow windows. Where the heat
            // is added depends on if there is system flow or not.  If there is system flow the heat is added
            // to the Zone Return Node.  If there is no system flow then the heat is added back to the zone in the
            // Correct step through the SysDepZoneLoads variable.

            MassFlowRA = state.dataLoopNodes->Node(ReturnNode).MassFlowRate / ZoneMult;
            if (ReturnNodeExhaustNum > 0 && state.dataLoopNodes->Node(ReturnNodeExhaustNum).MassFlowRate > 0.0) {
                MassFlowRA += state.dataLoopNodes->Node(ReturnNodeExhaustNum).MassFlowRate;
            }

            // user defined room air model may feed temp that differs from zone node
            if (allocated(state.dataRoomAirMod->AirPatternZoneInfo)) {
                if ((state.dataRoomAirMod->AirPatternZoneInfo(ActualZoneNum).IsUsed) && (!state.dataGlobal->BeginEnvrnFlag)) {
                    TempZoneAir = state.dataRoomAirMod->AirPatternZoneInfo(ActualZoneNum).Tleaving;
                    TempRetAir = TempZoneAir;
                } else {
                    TempZoneAir = state.dataLoopNodes->Node(ZoneNode).Temp;
                    TempRetAir = TempZoneAir;
                }
            } else {
                TempZoneAir = state.dataLoopNodes->Node(ZoneNode).Temp;
                TempRetAir = TempZoneAir;
            }

            WinGapFlowToRA = 0.0;
            WinGapTtoRA = 0.0;
            WinGapFlowTtoRA = 0.0;

            if (state.dataZoneEquip->ZoneEquipConfig(ZoneNum).ZoneHasAirFlowWindowReturn) {
                for (SurfNum = state.dataHeatBal->Zone(ActualZoneNum).HTSurfaceFirst; SurfNum <= state.dataHeatBal->Zone(ActualZoneNum).HTSurfaceLast;
                     ++SurfNum) {
                    if (state.dataSurface->SurfWinAirflowThisTS(SurfNum) > 0.0 &&
                        state.dataSurface->SurfWinAirflowDestination(SurfNum) == AirFlowWindow_Destination_ReturnAir) {
                        FlowThisTS = PsyRhoAirFnPbTdbW(state,
                                                       state.dataEnvrn->OutBaroPress,
                                                       state.dataSurface->SurfWinTAirflowGapOutlet(SurfNum),
                                                       state.dataLoopNodes->Node(ZoneNode).HumRat) *
                                     state.dataSurface->SurfWinAirflowThisTS(SurfNum) * state.dataSurface->Surface(SurfNum).Width;
                        WinGapFlowToRA += FlowThisTS;
                        WinGapFlowTtoRA += FlowThisTS * state.dataSurface->SurfWinTAirflowGapOutlet(SurfNum);
                    }
                }
            }
            if (WinGapFlowToRA > 0.0) WinGapTtoRA = WinGapFlowTtoRA / WinGapFlowToRA;
            // the flag NoHeatToReturnAir is TRUE if the system is zonal only or is central with on/off air flow. In these
            // cases the heat to return air is treated as a zone heat gain and dealt with in CalcZoneSums in
            // MODULE ZoneTempPredictorCorrector.
            if (!state.dataHeatBal->Zone(ActualZoneNum).NoHeatToReturnAir) {
                CpAir = PsyCpAirFnW(state.dataLoopNodes->Node(ZoneNode).HumRat);
                if (MassFlowRA > 0.0) {
                    if (WinGapFlowToRA > 0.0) {
                        // Add heat-to-return from window gap airflow
                        if (MassFlowRA >= WinGapFlowToRA) {
                            TempRetAir = (WinGapFlowTtoRA + (MassFlowRA - WinGapFlowToRA) * TempZoneAir) / MassFlowRA;
                        } else {
                            // All of return air comes from flow through airflow windows
                            TempRetAir = WinGapTtoRA;
                            // Put heat from window airflow that exceeds return air flow into zone air
                            state.dataHeatBalFanSys->SysDepZoneLoads(ActualZoneNum) +=
                                (WinGapFlowToRA - MassFlowRA) * CpAir * (WinGapTtoRA - TempZoneAir);
                        }
                    }
                    // Add heat-to-return from lights
                    TempRetAir += QRetAir / (MassFlowRA * CpAir);
                    if (TempRetAir > RetTempMax) {
                        state.dataLoopNodes->Node(ReturnNode).Temp = RetTempMax;
                        if (!state.dataGlobal->ZoneSizingCalc) {
                            state.dataHeatBalFanSys->SysDepZoneLoads(ActualZoneNum) += CpAir * MassFlowRA * (TempRetAir - RetTempMax);
                        }
                    } else if (TempRetAir < RetTempMin) {
                        state.dataLoopNodes->Node(ReturnNode).Temp = RetTempMin;
                        if (!state.dataGlobal->ZoneSizingCalc) {
                            state.dataHeatBalFanSys->SysDepZoneLoads(ActualZoneNum) += CpAir * MassFlowRA * (TempRetAir - RetTempMin);
                        }
                    } else {
                        state.dataLoopNodes->Node(ReturnNode).Temp = TempRetAir;
                    }
                    if (ReturnNodeExhaustNum > 0 && state.dataLoopNodes->Node(ReturnNodeExhaustNum).MassFlowRate > 0.0 && QRetAir > 0.0) {
                        if (state.dataZoneEquip->ZoneEquipConfig(ZoneNum).SharedExhaustNode(nodeCount) != LightReturnExhaustConfig::Shared) {
                            state.dataLoopNodes->Node(ReturnNodeExhaustNum).Temp = TempRetAir;
                        } else {
                            state.dataLoopNodes->Node(ReturnNodeExhaustNum).Temp += QRetAir / (MassFlowRA * CpAir);
                        }
                    }
                } else { // No return air flow
                    // Assign all heat-to-return from window gap airflow to zone air
                    if (WinGapFlowToRA > 0.0)
                        state.dataHeatBalFanSys->SysDepZoneLoads(ActualZoneNum) += WinGapFlowToRA * CpAir * (WinGapTtoRA - TempZoneAir);
                    // Assign all heat-to-return from lights to zone air
                    if (QRetAir > 0.0) state.dataHeatBalFanSys->SysDepZoneLoads(ActualZoneNum) += QRetAir;
                    state.dataLoopNodes->Node(ReturnNode).Temp = state.dataLoopNodes->Node(ZoneNode).Temp;
                }
            } else {
                // update the return air node for zonal and central on/off systems
                state.dataLoopNodes->Node(ReturnNode).Temp = state.dataLoopNodes->Node(ZoneNode).Temp;
            }

            // Update the rest of the Return Air Node conditions, if the return air system exists!
            state.dataLoopNodes->Node(ReturnNode).Press = state.dataLoopNodes->Node(ZoneNode).Press;

            // Include impact of under case returns for refrigerated display case when updating the return air node humidity
            if (!state.dataHeatBal->Zone(ActualZoneNum).NoHeatToReturnAir) {
                if (MassFlowRA > 0) {
                    SumRetAirLatentGainRate = SumAllReturnAirLatentGains(state, ZoneNum, ReturnNode);
                    H2OHtOfVap = PsyHgAirFnWTdb(state.dataLoopNodes->Node(ZoneNode).HumRat, state.dataLoopNodes->Node(ReturnNode).Temp);
                    state.dataLoopNodes->Node(ReturnNode).HumRat =
                        state.dataLoopNodes->Node(ZoneNode).HumRat + (SumRetAirLatentGainRate / (H2OHtOfVap * MassFlowRA));
                } else {
                    // If no mass flow rate exists, include the latent HVAC case credit with the latent Zone case credit
                    state.dataLoopNodes->Node(ReturnNode).HumRat = state.dataLoopNodes->Node(ZoneNode).HumRat;
                    state.dataHeatBal->RefrigCaseCredit(ActualZoneNum).LatCaseCreditToZone +=
                        state.dataHeatBal->RefrigCaseCredit(ActualZoneNum).LatCaseCreditToHVAC;
                    // shouldn't the HVAC term be zeroed out then?
                    SumRetAirLatentGainRate = SumAllReturnAirLatentGains(state, ZoneNum, ReturnNode);
                    state.dataHeatBalFanSys->ZoneLatentGain(ActualZoneNum) += SumRetAirLatentGainRate;
                }
            } else {
                state.dataLoopNodes->Node(ReturnNode).HumRat = state.dataLoopNodes->Node(ZoneNode).HumRat;
                state.dataHeatBal->RefrigCaseCredit(ActualZoneNum).LatCaseCreditToZone +=
                    state.dataHeatBal->RefrigCaseCredit(ActualZoneNum).LatCaseCreditToHVAC;
                // shouldn't the HVAC term be zeroed out then?
                SumRetAirLatentGainRate = SumAllReturnAirLatentGains(state, ZoneNum, ReturnNode);
                state.dataHeatBalFanSys->ZoneLatentGain(ActualZoneNum) += SumRetAirLatentGainRate;
            }

            state.dataLoopNodes->Node(ReturnNode).Enthalpy =
                PsyHFnTdbW(state.dataLoopNodes->Node(ReturnNode).Temp, state.dataLoopNodes->Node(ReturnNode).HumRat);

            if (state.dataContaminantBalance->Contaminant.CO2Simulation)
                state.dataLoopNodes->Node(ReturnNode).CO2 = state.dataLoopNodes->Node(ZoneNode).CO2;
            if (state.dataContaminantBalance->Contaminant.GenericContamSimulation)
                state.dataLoopNodes->Node(ReturnNode).GenContam = state.dataLoopNodes->Node(ZoneNode).GenContam;

        } // End of check for a return air node, which implies a return air system.

        // Reset current deadband flags, remaining output required, so no impact beyond zone equipment
        InitSystemOutputRequired(state, ActualZoneNum, FirstHVACIteration, true);
    }
}

void UpdateZoneEquipment(EnergyPlusData &state, bool &SimAir)
{
    // SUBROUTINE INFORMATION:
    //       AUTHOR         Russ Taylor
    //       DATE WRITTEN   Nov 1997
    //       MODIFIED       na
    //       RE-ENGINEERED  na

    // PURPOSE OF THIS SUBROUTINE:
    // This subroutine performs the update for Zone Equipment Management.
    // Specifically, it transfers the conditions from the zone equipment return air nodes across
    // to the air loop side, allowing for multiple return air nodes

    // Using/Aliasing
    auto &NumPrimaryAirSys = state.dataHVACGlobal->NumPrimaryAirSys;
    using HVACInterfaceManager::UpdateHVACInterface;

    // SUBROUTINE LOCAL VARIABLE DECLARATIONS:
    int ZoneGroupNum;
    int RetAirPathNum;

    // Transfer the conditions from the zone equipment return air nodes across
    // to the air loop side, allowing for multiple return air nodes
    for (ZoneGroupNum = 1; ZoneGroupNum <= NumPrimaryAirSys; ++ZoneGroupNum) {
        for (RetAirPathNum = 1; RetAirPathNum <= state.dataAirLoop->AirToZoneNodeInfo(ZoneGroupNum).NumReturnNodes; ++RetAirPathNum) {
            UpdateHVACInterface(state,
                                ZoneGroupNum,
                                DataConvergParams::CalledFrom::AirSystemDemandSide,
                                state.dataAirLoop->AirToZoneNodeInfo(ZoneGroupNum).ZoneEquipReturnNodeNum(RetAirPathNum),
                                state.dataAirLoop->AirToZoneNodeInfo(ZoneGroupNum).AirLoopReturnNodeNum(RetAirPathNum),
                                SimAir);
        }
    }
}

void CalcAirFlowSimple(EnergyPlusData &state,
                       int const SysTimestepLoop,                // System time step index
                       bool const AdjustZoneMixingFlowFlag,      // holds zone mixing air flow calc status
                       bool const AdjustZoneInfiltrationFlowFlag // holds zone mixing air flow calc status
)
{

    // SUBROUTINE INFORMATION:
    //       AUTHOR         Legacy Code
    //       DATE WRITTEN   na
    //       MODIFIED       Shirey, Jan 2008 (MIXING objects, use avg. conditions for Cp, Air Density and Hfg)
    //       MODIFIED       L. Lawrie and L. GU, Jan. 2008 (Allow multiple infiltration and ventilation objects)
    //                      B. Griffith. Jan 2009 add infiltration, residential basic/sherman-grimsrud and enhanced/AIM2
    //                      L. Lawrie - March 2009 - move ventilation electric calculation to this routine (for
    //                        Electricity Net.
    //                      L. Gu - Dec. 2009 - Added a new ventilation object to calculate flow rate based on wind and stack
    //                        effect through an opening.
    //       MODIFIED       Stovall - Aug 2011 (add refrigerator door mixing)
    //       RE-ENGINEERED  na

    // PURPOSE OF THIS SUBROUTINE:
    // This subroutine calculates the air component of the heat balance.

    // Using/Aliasing
    using namespace DataHeatBalFanSys;
    using namespace DataHeatBalance;
    using CoolTower::ManageCoolTower;
    using DataHVACGlobals::CycleOn;
    using DataHVACGlobals::CycleOnZoneFansOnly;
    auto &TimeStepSys = state.dataHVACGlobal->TimeStepSys;
    using EarthTube::ManageEarthTube;
    using Psychrometrics::PsyCpAirFnW;
    using Psychrometrics::PsyRhoAirFnPbTdbW;
    using Psychrometrics::PsyTdbFnHW;
    using Psychrometrics::PsyWFnTdbTwbPb;
    using ScheduleManager::GetCurrentScheduleValue;
    using ThermalChimney::ManageThermalChimney;
    using namespace DataLoopNode;

    // SUBROUTINE PARAMETER DEFINITIONS:
    constexpr Real64 StdGravity(9.80665); // The acceleration of gravity at the sea level (m/s2)
    static constexpr std::string_view RoutineNameMixing("CalcAirFlowSimple:Mixing");
    static constexpr std::string_view RoutineNameCrossMixing("CalcAirFlowSimple:CrossMixing");
    static constexpr std::string_view RoutineNameRefrigerationDoorMixing("CalcAirFlowSimple:RefrigerationDoorMixing");
    static constexpr std::string_view RoutineNameInfiltration("CalcAirFlowSimple:Infiltration");
    static constexpr std::string_view RoutineNameZoneAirBalance("CalcAirFlowSimple:ZoneAirBalance");

    // SUBROUTINE LOCAL VARIABLE DECLARATIONS:
    Real64 MCP;
    Real64 MCPxM;
    Real64 MCPxN;
    Real64 TZM;               // Temperature of From Zone
    Real64 TZN;               // Temperature of this zone
    Real64 TD;                // Delta Temp limit of Mixing statement
    Real64 Tavg;              // Average temperature in two zones exchanging air
    Real64 Wavg;              // Average humidity ratio in two zones exchanging air
    int m;                    // Index to From Zone
    int n;                    // Index of this zone
    int j;                    // Loop Counter
    int NZ;                   // A pointer
    int I;                    // Ventilation master object index
    int NH;                   // Hybrid controlled zone number
    Real64 AirDensity;        // Density of air (kg/m^3)
    Real64 CpAir;             // Heat capacity of air (J/kg-C)
    Real64 OutletAirEnthalpy; // Enthlapy of outlet air (VENTILATION objects)
    Real64 TempExt;
    Real64 WindSpeedExt;
    Real64 WindDirExt;
    Real64 HumRatExt;
    Real64 EnthalpyExt;
    bool MixingLimitFlag;
    Real64 MixingTmin;
    Real64 MixingTmax;

    Real64 IVF; // DESIGN INFILTRATION FLOW RATE (M**3/SEC)
    Real64 VVF; // DESIGN VENTILATION FLOW RATE (M**3/SEC)
    Real64 MCpI_temp;
    Real64 VAMFL_temp;

    Real64 Cw;    // Opening effectivenss
    Real64 Cd;    // Discharge coefficent
    Real64 angle; // Angle between wind direction and effective angle
    Real64 Qw;    // Volumetric flow driven by wind
    Real64 Qst;   // Volumetric flow driven by stack effect
    Real64 MassFlowDiff;
    // following variables used for refrigeration door mixing and all defined in EngRef
    int ZoneA;
    int ZoneB;
    Real64 TZoneA;
    Real64 TZoneB;
    Real64 HumRatZoneA;
    Real64 HumRatZoneB;
    Real64 AirDensityZoneA;
    Real64 CpAirZoneA;
    Real64 AirDensityZoneB;
    Real64 CpAirZoneB;
    Real64 AirDensityAvg;
    Real64 MassFlowDryAir;
    Real64 SchedDoorOpen;
    Real64 DoorHeight;
    Real64 DoorArea;
    Real64 DoorProt;
    Real64 FDens;
    Real64 Fb;
    Real64 FFlow;
    Real64 MassFlowToA;
    Real64 MassFlowToB;
    Real64 MassFlowXCpToA;
    Real64 MassFlowXCpToB;
    Real64 MassFlowXCpXTempToA;
    Real64 MassFlowXCpXTempToB;
    Real64 MassFlowXHumRatToA;
    Real64 MassFlowXHumRatToB;
    Real64 MassFlowRate;

    // Allocate the ZMAT and ZHumRat arrays

    if (!allocated(state.dataZoneEquip->ZMAT)) state.dataZoneEquip->ZMAT.allocate(state.dataGlobal->NumOfZones);
    if (!allocated(state.dataZoneEquip->ZHumRat)) state.dataZoneEquip->ZHumRat.allocate(state.dataGlobal->NumOfZones);
    if (!allocated(state.dataZoneEquip->VentMCP)) state.dataZoneEquip->VentMCP.allocate(state.dataHeatBal->TotVentilation);

    // Allocate module level logical arrays for MIXING and CROSS MIXING reporting
    if (!allocated(state.dataZoneEquip->CrossMixingReportFlag))
        state.dataZoneEquip->CrossMixingReportFlag.allocate(state.dataHeatBal->TotCrossMixing);
    if (!allocated(state.dataZoneEquip->MixingReportFlag)) state.dataZoneEquip->MixingReportFlag.allocate(state.dataHeatBal->TotMixing);

    if (!allocated(state.dataHeatBalFanSys->MCPTThermChim)) state.dataHeatBalFanSys->MCPTThermChim.allocate(state.dataGlobal->NumOfZones);
    if (!allocated(state.dataHeatBalFanSys->MCPThermChim)) state.dataHeatBalFanSys->MCPThermChim.allocate(state.dataGlobal->NumOfZones);
    if (!allocated(state.dataHeatBalFanSys->ThermChimAMFL)) state.dataHeatBalFanSys->ThermChimAMFL.allocate(state.dataGlobal->NumOfZones);

    //                                      COMPUTE ZONE AIR MIXINGS
    state.dataHeatBalFanSys->MCPM = 0.0;
    state.dataHeatBalFanSys->MCPTM = 0.0;
    state.dataHeatBalFanSys->MixingMassFlowZone = 0.0;
    state.dataHeatBalFanSys->MixingMassFlowXHumRat = 0.0;
    state.dataZoneEquip->CrossMixingReportFlag = false;
    state.dataZoneEquip->MixingReportFlag = false;
    if (state.dataContaminantBalance->Contaminant.CO2Simulation &&
        state.dataHeatBal->TotMixing + state.dataHeatBal->TotCrossMixing + state.dataHeatBal->TotRefDoorMixing > 0)
        state.dataContaminantBalance->MixingMassFlowCO2 = 0.0;
    if (state.dataContaminantBalance->Contaminant.GenericContamSimulation &&
        state.dataHeatBal->TotMixing + state.dataHeatBal->TotCrossMixing + state.dataHeatBal->TotRefDoorMixing > 0)
        state.dataContaminantBalance->MixingMassFlowGC = 0.0;

    IVF = 0.0;
    state.dataHeatBalFanSys->MCPTI = 0.0;
    state.dataHeatBalFanSys->MCPI = 0.0;
    state.dataHeatBalFanSys->OAMFL = 0.0;
    VVF = 0.0;
    state.dataHeatBalFanSys->MCPTV = 0.0;
    state.dataHeatBalFanSys->MCPV = 0.0;
    state.dataHeatBalFanSys->VAMFL = 0.0;
    state.dataZoneEquip->VentMCP = 0.0;
    state.dataHeatBalFanSys->MDotCPOA = 0.0;
    state.dataHeatBalFanSys->MDotOA = 0.0;
    state.dataHeatBalFanSys->MCPThermChim = 0.0;
    state.dataHeatBalFanSys->ThermChimAMFL = 0.0;
    state.dataHeatBalFanSys->MCPTThermChim = 0.0;
    MassFlowRate = 0.0;

    if (state.dataHeatBal->AirFlowFlag != UseSimpleAirFlow) return;
    // AirflowNetwork Multizone field /= SIMPLE
    if (!(state.dataAirflowNetwork->SimulateAirflowNetwork == AirflowNetwork::AirflowNetworkControlSimple ||
          state.dataAirflowNetwork->SimulateAirflowNetwork == AirflowNetwork::AirflowNetworkControlSimpleADS)) {
        return;
    }

    ManageEarthTube(state);
    ManageCoolTower(state);
    ManageThermalChimney(state);

    // Assign zone air temperature
    for (j = 1; j <= state.dataGlobal->NumOfZones; ++j) {
        state.dataZoneEquip->ZMAT(j) = state.dataHeatBalFanSys->MAT(j);
        state.dataZoneEquip->ZHumRat(j) = state.dataHeatBalFanSys->ZoneAirHumRat(j);
        // This is only temporary fix for CR8867.  (L. Gu 8/12)
        if (SysTimestepLoop == 1) {
            state.dataZoneEquip->ZMAT(j) = state.dataHeatBalFanSys->XMPT(j);
            state.dataZoneEquip->ZHumRat(j) = state.dataHeatBalFanSys->WZoneTimeMinusP(j);
        }
    }

    // Process the scheduled Ventilation for air heat balance
    if (state.dataHeatBal->TotVentilation > 0) {
        for (auto &e : state.dataHeatBal->ZnAirRpt) {
            e.VentilFanElec = 0.0;
        }
    }

    // Initialization of ZoneAirBalance
    if (state.dataHeatBal->TotZoneAirBalance > 0) {
        for (auto &e : state.dataHeatBal->ZoneAirBalance) {
            e.BalMassFlowRate = 0.0;
            e.InfMassFlowRate = 0.0;
            e.NatMassFlowRate = 0.0;
            e.ExhMassFlowRate = 0.0;
            e.IntMassFlowRate = 0.0;
            e.ERVMassFlowRate = 0.0;
        }
    }

    for (j = 1; j <= state.dataHeatBal->TotVentilation; ++j) {
        // Use air node information linked to the zone if defined
        NZ = state.dataHeatBal->Ventilation(j).ZonePtr;
        state.dataHeatBal->Ventilation(j).FanPower = 0.0;
        TempExt = state.dataHeatBal->Zone(NZ).OutDryBulbTemp;
        WindSpeedExt = state.dataHeatBal->Zone(NZ).WindSpeed;
        WindDirExt = state.dataHeatBal->Zone(NZ).WindDir;
        if (state.dataHeatBal->Zone(NZ).HasLinkedOutAirNode) {
            HumRatExt = state.dataLoopNodes->Node(state.dataHeatBal->Zone(NZ).LinkedOutAirNode).HumRat;
            EnthalpyExt = state.dataLoopNodes->Node(state.dataHeatBal->Zone(NZ).LinkedOutAirNode).Enthalpy;
        } else {
            HumRatExt = state.dataEnvrn->OutHumRat;
            EnthalpyExt = state.dataEnvrn->OutEnthalpy;
        }
        AirDensity = PsyRhoAirFnPbTdbW(state, state.dataEnvrn->OutBaroPress, TempExt, HumRatExt);
        CpAir = PsyCpAirFnW(HumRatExt);
        // Hybrid ventilation global control
        if (state.dataHeatBal->Ventilation(j).HybridControlType == DataHeatBalance::HybridCtrlType::Global &&
            state.dataHeatBal->Ventilation(j).HybridControlMasterNum > 0) {
            I = state.dataHeatBal->Ventilation(j).HybridControlMasterNum;
            NH = state.dataHeatBal->Ventilation(I).ZonePtr;
            if (j == I) {
                state.dataHeatBal->Ventilation(j).HybridControlMasterStatus = false;
            }
        } else {
            I = j;
            NH = NZ;
        }
        // Check scheduled temperatures
        if (state.dataHeatBal->Ventilation(I).MinIndoorTempSchedPtr > 0) {
            state.dataHeatBal->Ventilation(I).MinIndoorTemperature =
                GetCurrentScheduleValue(state, state.dataHeatBal->Ventilation(I).MinIndoorTempSchedPtr);
        }
        if (state.dataHeatBal->Ventilation(I).MaxIndoorTempSchedPtr > 0) {
            state.dataHeatBal->Ventilation(I).MaxIndoorTemperature =
                GetCurrentScheduleValue(state, state.dataHeatBal->Ventilation(I).MaxIndoorTempSchedPtr);
        }
        // Ensure the minimum indoor temperature <= the maximum indoor temperature
        if (state.dataHeatBal->Ventilation(I).MinIndoorTempSchedPtr > 0 || state.dataHeatBal->Ventilation(I).MaxIndoorTempSchedPtr > 0) {
            if (state.dataHeatBal->Ventilation(I).MinIndoorTemperature > state.dataHeatBal->Ventilation(I).MaxIndoorTemperature) {
                ++state.dataHeatBal->Ventilation(I).IndoorTempErrCount;
                if (state.dataHeatBal->Ventilation(I).IndoorTempErrCount < 2) {
                    ShowWarningError(
                        state,
                        "Ventilation indoor temperature control: The minimum indoor temperature is above the maximum indoor temperature in " +
                            state.dataHeatBal->Ventilation(I).Name);
                    ShowContinueError(state, "The minimum indoor temperature is set to the maximum indoor temperature. Simulation continues.");
                    ShowContinueErrorTimeStamp(state, " Occurrence info:");
                } else {
                    ShowRecurringWarningErrorAtEnd(state,
                                                   "The minimum indoor temperature is still above the maximum indoor temperature",
                                                   state.dataHeatBal->Ventilation(I).IndoorTempErrIndex,
                                                   state.dataHeatBal->Ventilation(I).MinIndoorTemperature,
                                                   state.dataHeatBal->Ventilation(I).MinIndoorTemperature);
                }
                state.dataHeatBal->Ventilation(I).MinIndoorTemperature = state.dataHeatBal->Ventilation(I).MaxIndoorTemperature;
            }
        }
        if (state.dataHeatBal->Ventilation(I).MinOutdoorTempSchedPtr > 0) {
            state.dataHeatBal->Ventilation(I).MinOutdoorTemperature =
                GetCurrentScheduleValue(state, state.dataHeatBal->Ventilation(I).MinOutdoorTempSchedPtr);
        }
        if (state.dataHeatBal->Ventilation(I).MaxOutdoorTempSchedPtr > 0) {
            state.dataHeatBal->Ventilation(I).MaxOutdoorTemperature =
                GetCurrentScheduleValue(state, state.dataHeatBal->Ventilation(I).MaxOutdoorTempSchedPtr);
        }
        // Ensure the minimum outdoor temperature <= the maximum outdoor temperature
        if (state.dataHeatBal->Ventilation(I).MinOutdoorTempSchedPtr > 0 || state.dataHeatBal->Ventilation(I).MaxOutdoorTempSchedPtr > 0) {
            if (state.dataHeatBal->Ventilation(I).MinOutdoorTemperature > state.dataHeatBal->Ventilation(I).MaxOutdoorTemperature) {
                ++state.dataHeatBal->Ventilation(I).OutdoorTempErrCount;
                if (state.dataHeatBal->Ventilation(I).OutdoorTempErrCount < 2) {
                    ShowWarningError(
                        state,
                        "Ventilation outdoor temperature control: The minimum outdoor temperature is above the maximum outdoor temperature in " +
                            state.dataHeatBal->Ventilation(I).Name);
                    ShowContinueError(state, "The minimum outdoor temperature is set to the maximum outdoor temperature. Simulation continues.");
                    ShowContinueErrorTimeStamp(state, " Occurrence info:");
                } else {
                    ShowRecurringWarningErrorAtEnd(state,
                                                   "The minimum outdoor temperature is still above the maximum outdoor temperature",
                                                   state.dataHeatBal->Ventilation(I).OutdoorTempErrIndex,
                                                   state.dataHeatBal->Ventilation(I).MinOutdoorTemperature,
                                                   state.dataHeatBal->Ventilation(I).MinOutdoorTemperature);
                }
                state.dataHeatBal->Ventilation(I).MinIndoorTemperature = state.dataHeatBal->Ventilation(I).MaxIndoorTemperature;
            }
        }
        if (state.dataHeatBal->Ventilation(I).DeltaTempSchedPtr > 0) {
            state.dataHeatBal->Ventilation(I).DelTemperature = GetCurrentScheduleValue(state, state.dataHeatBal->Ventilation(I).DeltaTempSchedPtr);
        }
        // Skip this if the zone is below the minimum indoor temperature limit
        if ((state.dataZoneEquip->ZMAT(NH) < state.dataHeatBal->Ventilation(I).MinIndoorTemperature) &&
            (!state.dataHeatBal->Ventilation(j).EMSSimpleVentOn))
            continue;
        // Skip this if the zone is above the maximum indoor temperature limit
        if ((state.dataZoneEquip->ZMAT(NH) > state.dataHeatBal->Ventilation(I).MaxIndoorTemperature) &&
            (!state.dataHeatBal->Ventilation(j).EMSSimpleVentOn))
            continue;
        // Skip if below the temperature difference limit (3/12/03 Negative DelTemperature allowed now)
        if (((state.dataZoneEquip->ZMAT(NH) - TempExt) < state.dataHeatBal->Ventilation(I).DelTemperature) &&
            (!state.dataHeatBal->Ventilation(j).EMSSimpleVentOn))
            continue;
        // Skip this if the outdoor temperature is below the minimum outdoor temperature limit
        if ((TempExt < state.dataHeatBal->Ventilation(I).MinOutdoorTemperature) && (!state.dataHeatBal->Ventilation(j).EMSSimpleVentOn)) continue;
        // Skip this if the outdoor temperature is above the maximum outdoor temperature limit
        if ((TempExt > state.dataHeatBal->Ventilation(I).MaxOutdoorTemperature) && (!state.dataHeatBal->Ventilation(j).EMSSimpleVentOn)) continue;
        // Skip this if the outdoor wind speed is above the maximum windspeed limit
        if ((WindSpeedExt > state.dataHeatBal->Ventilation(I).MaxWindSpeed) && (!state.dataHeatBal->Ventilation(j).EMSSimpleVentOn)) continue;

        // Hybrid ventilation controls
        if ((state.dataHeatBal->Ventilation(j).HybridControlType == DataHeatBalance::HybridCtrlType::Close) &&
            (!state.dataHeatBal->Ventilation(j).EMSSimpleVentOn))
            continue;
        if (state.dataHeatBal->Ventilation(j).HybridControlType == DataHeatBalance::HybridCtrlType::Global &&
            state.dataHeatBal->Ventilation(j).HybridControlMasterNum > 0) {
            if (j == I) state.dataHeatBal->Ventilation(j).HybridControlMasterStatus = true;
        }

        if (state.dataHeatBal->Ventilation(j).ModelType == DataHeatBalance::VentilationModelType::DesignFlowRate) {
            // CR6845 if calculated < 0, don't propagate.
            VVF = state.dataHeatBal->Ventilation(j).DesignLevel * GetCurrentScheduleValue(state, state.dataHeatBal->Ventilation(j).SchedPtr);

            if (state.dataHeatBal->Ventilation(j).EMSSimpleVentOn) VVF = state.dataHeatBal->Ventilation(j).EMSimpleVentFlowRate;

            if (VVF < 0.0) VVF = 0.0;
            state.dataZoneEquip->VentMCP(j) =
                VVF * AirDensity * CpAir *
                (state.dataHeatBal->Ventilation(j).ConstantTermCoef +
                 std::abs(TempExt - state.dataZoneEquip->ZMAT(NZ)) * state.dataHeatBal->Ventilation(j).TemperatureTermCoef +
                 WindSpeedExt *
                     (state.dataHeatBal->Ventilation(j).VelocityTermCoef + WindSpeedExt * state.dataHeatBal->Ventilation(j).VelocitySQTermCoef));
            if (state.dataZoneEquip->VentMCP(j) < 0.0) state.dataZoneEquip->VentMCP(j) = 0.0;
            VAMFL_temp = state.dataZoneEquip->VentMCP(j) / CpAir;
            if (state.dataHeatBal->Ventilation(j).QuadratureSum) {
                switch (state.dataHeatBal->Ventilation(j).FanType) {
                    // ventilation type based calculation
                case DataHeatBalance::VentilationType::Exhaust: {
                    state.dataHeatBal->ZoneAirBalance(state.dataHeatBal->Ventilation(j).OABalancePtr).ExhMassFlowRate +=
                        state.dataZoneEquip->VentMCP(j) / CpAir;
                } break;
                case DataHeatBalance::VentilationType::Intake: {
                    state.dataHeatBal->ZoneAirBalance(state.dataHeatBal->Ventilation(j).OABalancePtr).IntMassFlowRate +=
                        state.dataZoneEquip->VentMCP(j) / CpAir;
                } break;
                case DataHeatBalance::VentilationType::Natural: {
                    state.dataHeatBal->ZoneAirBalance(state.dataHeatBal->Ventilation(j).OABalancePtr).NatMassFlowRate +=
                        state.dataZoneEquip->VentMCP(j) / CpAir;
                } break;
                case DataHeatBalance::VentilationType::Balanced: {
                    state.dataHeatBal->ZoneAirBalance(state.dataHeatBal->Ventilation(j).OABalancePtr).BalMassFlowRate +=
                        state.dataZoneEquip->VentMCP(j) / CpAir;
                } break;
                default:
                    break;
                }
            } else {
                state.dataHeatBalFanSys->MCPV(NZ) += state.dataZoneEquip->VentMCP(j);
                state.dataHeatBalFanSys->VAMFL(NZ) += VAMFL_temp;
            }
            if (state.dataHeatBal->Ventilation(j).FanEfficiency > 0.0) {
                state.dataHeatBal->Ventilation(j).FanPower =
                    VAMFL_temp * state.dataHeatBal->Ventilation(j).FanPressure / (state.dataHeatBal->Ventilation(j).FanEfficiency * AirDensity);
                if (state.dataHeatBal->Ventilation(j).FanType == DataHeatBalance::VentilationType::Balanced)
                    state.dataHeatBal->Ventilation(j).FanPower *= 2.0;
                // calc electric
                if (state.dataAirflowNetwork->SimulateAirflowNetwork == AirflowNetwork::AirflowNetworkControlSimpleADS) {
                    // CR7608 IF (.not. TurnFansOn .or. .not. AirflowNetworkZoneFlag(NZ)) &
                    if (!state.dataGlobal->KickOffSimulation) {
                        if (!(state.dataZoneEquip->ZoneEquipAvail(NZ) == CycleOn || state.dataZoneEquip->ZoneEquipAvail(NZ) == CycleOnZoneFansOnly) ||
                            !state.dataAirflowNetwork->AirflowNetworkZoneFlag(NZ))
                            state.dataHeatBal->ZnAirRpt(NZ).VentilFanElec +=
                                state.dataHeatBal->Ventilation(j).FanPower * TimeStepSys * DataGlobalConstants::SecInHour;
                    } else if (!state.dataAirflowNetwork->AirflowNetworkZoneFlag(NZ)) {
                        state.dataHeatBal->ZnAirRpt(NZ).VentilFanElec +=
                            state.dataHeatBal->Ventilation(j).FanPower * TimeStepSys * DataGlobalConstants::SecInHour;
                    }
                } else {
                    state.dataHeatBal->ZnAirRpt(NZ).VentilFanElec +=
                        state.dataHeatBal->Ventilation(j).FanPower * TimeStepSys * DataGlobalConstants::SecInHour;
                }
            }
            // Intake fans will add some heat to the air, raising the temperature for an intake fan...
            if (state.dataHeatBal->Ventilation(j).FanType == DataHeatBalance::VentilationType::Intake ||
                state.dataHeatBal->Ventilation(j).FanType == DataHeatBalance::VentilationType::Balanced) {
                if (VAMFL_temp == 0.0) {
                    OutletAirEnthalpy = EnthalpyExt;
                } else {
                    if (state.dataHeatBal->Ventilation(j).FanPower > 0.0) {
                        if (state.dataHeatBal->Ventilation(j).FanType == DataHeatBalance::VentilationType::Balanced) {
                            OutletAirEnthalpy =
                                EnthalpyExt + state.dataHeatBal->Ventilation(j).FanPower / VAMFL_temp / 2.0; // Half fan power to calculate inlet T
                        } else {
                            OutletAirEnthalpy = EnthalpyExt + state.dataHeatBal->Ventilation(j).FanPower / VAMFL_temp;
                        }
                    } else {
                        OutletAirEnthalpy = EnthalpyExt;
                    }
                }
                state.dataHeatBal->Ventilation(j).AirTemp = PsyTdbFnHW(OutletAirEnthalpy, HumRatExt);
            } else {
                state.dataHeatBal->Ventilation(j).AirTemp = TempExt;
            }
            if (!state.dataHeatBal->Ventilation(j).QuadratureSum)
                state.dataHeatBalFanSys->MCPTV(NZ) += state.dataZoneEquip->VentMCP(j) * state.dataHeatBal->Ventilation(j).AirTemp;
        }

        if (state.dataHeatBal->Ventilation(j).ModelType == DataHeatBalance::VentilationModelType::WindAndStack) {
            if (state.dataHeatBal->Ventilation(j).OpenEff != DataGlobalConstants::AutoCalculate) {
                Cw = state.dataHeatBal->Ventilation(j).OpenEff;
            } else {
                // linear interpolation between effective angle and wind direction
                angle = std::abs(WindDirExt - state.dataHeatBal->Ventilation(j).EffAngle);
                if (angle > 180.0) angle -= 180.0;
                Cw = 0.55 + angle / 180.0 * (0.3 - 0.55);
            }
            if (state.dataHeatBal->Ventilation(j).DiscCoef != DataGlobalConstants::AutoCalculate) {
                Cd = state.dataHeatBal->Ventilation(j).DiscCoef;
            } else {
                Cd = 0.40 + 0.0045 * std::abs(TempExt - state.dataZoneEquip->ZMAT(NZ));
            }
            Qw = Cw * state.dataHeatBal->Ventilation(j).OpenArea *
                 GetCurrentScheduleValue(state, state.dataHeatBal->Ventilation(j).OpenAreaSchedPtr) * WindSpeedExt;
            Qst = Cd * state.dataHeatBal->Ventilation(j).OpenArea *
                  GetCurrentScheduleValue(state, state.dataHeatBal->Ventilation(j).OpenAreaSchedPtr) *
                  std::sqrt(2.0 * 9.81 * state.dataHeatBal->Ventilation(j).DH * std::abs(TempExt - state.dataZoneEquip->ZMAT(NZ)) /
                            (state.dataZoneEquip->ZMAT(NZ) + 273.15));
            VVF = std::sqrt(Qw * Qw + Qst * Qst);
            if (state.dataHeatBal->Ventilation(j).EMSSimpleVentOn) VVF = state.dataHeatBal->Ventilation(j).EMSimpleVentFlowRate;
            if (VVF < 0.0) VVF = 0.0;
            state.dataZoneEquip->VentMCP(j) = VVF * AirDensity * CpAir;
            if (state.dataZoneEquip->VentMCP(j) < 0.0) state.dataZoneEquip->VentMCP(j) = 0.0;
            if (state.dataHeatBal->Ventilation(j).QuadratureSum) {
                state.dataHeatBal->ZoneAirBalance(state.dataHeatBal->Ventilation(j).OABalancePtr).NatMassFlowRate +=
                    state.dataZoneEquip->VentMCP(j) / CpAir;
            } else {
                state.dataHeatBalFanSys->MCPV(NZ) += state.dataZoneEquip->VentMCP(j);
                VAMFL_temp = state.dataZoneEquip->VentMCP(j) / CpAir;
                state.dataHeatBalFanSys->VAMFL(NZ) += VAMFL_temp;
                state.dataHeatBal->Ventilation(j).AirTemp = TempExt;
                state.dataHeatBalFanSys->MCPTV(NZ) += state.dataZoneEquip->VentMCP(j) * state.dataHeatBal->Ventilation(j).AirTemp;
            }
        }
    }

    // Process Mixing
    for (j = 1; j <= state.dataHeatBal->TotMixing; ++j) {
        n = state.dataHeatBal->Mixing(j).ZonePtr;
        m = state.dataHeatBal->Mixing(j).FromZone;
        TD = state.dataHeatBal->Mixing(j).DeltaTemperature;
        // Get scheduled delta temperature
        if (state.dataHeatBal->Mixing(j).DeltaTempSchedPtr > 0) {
            TD = GetCurrentScheduleValue(state, state.dataHeatBal->Mixing(j).DeltaTempSchedPtr);
        }
        TZN = state.dataZoneEquip->ZMAT(n);
        TZM = state.dataZoneEquip->ZMAT(m);

        // Hybrid ventilation controls
        if (state.dataHeatBal->Mixing(j).HybridControlType == DataHeatBalance::HybridCtrlType::Close) continue;
        // Check temperature limit
        MixingLimitFlag = false;

        // Hybrid ventilation global control
        if (state.dataHeatBal->Mixing(j).HybridControlType == DataHeatBalance::HybridCtrlType::Global &&
            state.dataHeatBal->Mixing(j).HybridControlMasterNum > 0) {
            I = state.dataHeatBal->Mixing(j).HybridControlMasterNum;
            if (!state.dataHeatBal->Ventilation(I).HybridControlMasterStatus) continue;
        } else {
            // Ensure the minimum indoor temperature <= the maximum indoor temperature
            if (state.dataHeatBal->Mixing(j).MinIndoorTempSchedPtr > 0)
                MixingTmin = GetCurrentScheduleValue(state, state.dataHeatBal->Mixing(j).MinIndoorTempSchedPtr);
            if (state.dataHeatBal->Mixing(j).MaxIndoorTempSchedPtr > 0)
                MixingTmax = GetCurrentScheduleValue(state, state.dataHeatBal->Mixing(j).MaxIndoorTempSchedPtr);
            if (state.dataHeatBal->Mixing(j).MinIndoorTempSchedPtr > 0 && state.dataHeatBal->Mixing(j).MaxIndoorTempSchedPtr > 0) {
                if (MixingTmin > MixingTmax) {
                    ++state.dataHeatBal->Mixing(j).IndoorTempErrCount;
                    if (state.dataHeatBal->Mixing(j).IndoorTempErrCount < 2) {
                        ShowWarningError(state,
                                         "Mixing zone temperature control: The minimum zone temperature is above the maximum zone temperature in " +
                                             state.dataHeatBal->Mixing(j).Name);
                        ShowContinueError(state, "The minimum zone temperature is set to the maximum zone temperature. Simulation continues.");
                        ShowContinueErrorTimeStamp(state, " Occurrence info:");
                    } else {
                        ShowRecurringWarningErrorAtEnd(state,
                                                       "The minimum zone temperature is still above the maximum zone temperature",
                                                       state.dataHeatBal->Mixing(j).IndoorTempErrIndex,
                                                       MixingTmin,
                                                       MixingTmin);
                    }
                    MixingTmin = MixingTmax;
                }
            }
            if (state.dataHeatBal->Mixing(j).MinIndoorTempSchedPtr > 0) {
                if (TZN < MixingTmin) MixingLimitFlag = true;
            }
            if (state.dataHeatBal->Mixing(j).MaxIndoorTempSchedPtr > 0) {
                if (TZN > MixingTmax) MixingLimitFlag = true;
            }
            // Ensure the minimum source temperature <= the maximum source temperature
            if (state.dataHeatBal->Mixing(j).MinSourceTempSchedPtr > 0)
                MixingTmin = GetCurrentScheduleValue(state, state.dataHeatBal->Mixing(j).MinSourceTempSchedPtr);
            if (state.dataHeatBal->Mixing(j).MaxSourceTempSchedPtr > 0)
                MixingTmax = GetCurrentScheduleValue(state, state.dataHeatBal->Mixing(j).MaxSourceTempSchedPtr);
            if (state.dataHeatBal->Mixing(j).MinSourceTempSchedPtr > 0 && state.dataHeatBal->Mixing(j).MaxSourceTempSchedPtr > 0) {
                if (MixingTmin > MixingTmax) {
                    ++state.dataHeatBal->Mixing(j).SourceTempErrCount;
                    if (state.dataHeatBal->Mixing(j).SourceTempErrCount < 2) {
                        ShowWarningError(
                            state,
                            "Mixing source temperature control: The minimum source temperature is above the maximum source temperature in " +
                                state.dataHeatBal->Mixing(j).Name);
                        ShowContinueError(state, "The minimum source temperature is set to the maximum source temperature. Simulation continues.");
                        ShowContinueErrorTimeStamp(state, " Occurrence info:");
                    } else {
                        ShowRecurringWarningErrorAtEnd(state,
                                                       "The minimum source temperature is still above the maximum source temperature",
                                                       state.dataHeatBal->Mixing(j).SourceTempErrIndex,
                                                       MixingTmin,
                                                       MixingTmin);
                    }
                    MixingTmin = MixingTmax;
                }
            }
            if (state.dataHeatBal->Mixing(j).MinSourceTempSchedPtr > 0) {
                if (TZM < MixingTmin) MixingLimitFlag = true;
            }
            if (state.dataHeatBal->Mixing(j).MaxSourceTempSchedPtr > 0) {
                if (TZM > MixingTmax) MixingLimitFlag = true;
            }
            // Ensure the minimum outdoor temperature <= the maximum outdoor temperature
            TempExt = state.dataHeatBal->Zone(n).OutDryBulbTemp;
            if (state.dataHeatBal->Mixing(j).MinOutdoorTempSchedPtr > 0)
                MixingTmin = GetCurrentScheduleValue(state, state.dataHeatBal->Mixing(j).MinOutdoorTempSchedPtr);
            if (state.dataHeatBal->Mixing(j).MaxOutdoorTempSchedPtr > 0)
                MixingTmax = GetCurrentScheduleValue(state, state.dataHeatBal->Mixing(j).MaxOutdoorTempSchedPtr);
            if (state.dataHeatBal->Mixing(j).MinOutdoorTempSchedPtr > 0 && state.dataHeatBal->Mixing(j).MaxOutdoorTempSchedPtr > 0) {
                if (MixingTmin > MixingTmax) {
                    ++state.dataHeatBal->Mixing(j).OutdoorTempErrCount;
                    if (state.dataHeatBal->Mixing(j).OutdoorTempErrCount < 2) {
                        ShowWarningError(
                            state,
                            "Mixing outdoor temperature control: The minimum outdoor temperature is above the maximum outdoor temperature in " +
                                state.dataHeatBal->Mixing(j).Name);
                        ShowContinueError(state, "The minimum outdoor temperature is set to the maximum source temperature. Simulation continues.");
                        ShowContinueErrorTimeStamp(state, " Occurrence info:");
                    } else {
                        ShowRecurringWarningErrorAtEnd(state,
                                                       "The minimum outdoor temperature is still above the maximum outdoor temperature",
                                                       state.dataHeatBal->Mixing(j).OutdoorTempErrIndex,
                                                       MixingTmin,
                                                       MixingTmin);
                    }
                    MixingTmin = MixingTmax;
                }
            }
            if (state.dataHeatBal->Mixing(j).MinOutdoorTempSchedPtr > 0) {
                if (TempExt < MixingTmin) MixingLimitFlag = true;
            }
            if (state.dataHeatBal->Mixing(j).MaxOutdoorTempSchedPtr > 0) {
                if (TempExt > MixingTmax) MixingLimitFlag = true;
            }
        }

        if (state.dataHeatBal->Mixing(j).HybridControlType != DataHeatBalance::HybridCtrlType::Global && MixingLimitFlag) continue;
        if (state.dataHeatBal->Mixing(j).HybridControlType == DataHeatBalance::HybridCtrlType::Global) TD = 0.0;

        //  If TD equals zero (default) set coefficients for full mixing otherwise test
        //    for mixing conditions if user input delta temp > 0, then from zone temp (TZM)
        //    must be td degrees warmer than zone temp (TZN).  If user input delta temp < 0,
        //    then from zone temp (TZM) must be TD degrees cooler than zone temp (TZN).
        if (TD < 0.0) {
            if (TZM < TZN + TD) {
                //            Per Jan 17, 2008 conference call, agreed to use average conditions for Rho, Cp and Hfg
                //             RhoAirM = PsyRhoAirFnPbTdbW(state, OutBaroPress,tzm,ZHumRat(m))
                //             MCP=Mixing(J)%DesiredAirFlowRate * PsyCpAirFnW(ZHumRat(m),tzm) * RhoAirM
                AirDensity = PsyRhoAirFnPbTdbW(state,
                                               state.dataEnvrn->OutBaroPress,
                                               (TZN + TZM) / 2.0,
                                               (state.dataZoneEquip->ZHumRat(n) + state.dataZoneEquip->ZHumRat(m)) / 2.0);
                CpAir = PsyCpAirFnW((state.dataZoneEquip->ZHumRat(n) + state.dataZoneEquip->ZHumRat(m)) / 2.0); // Use average conditions

                state.dataHeatBal->Mixing(j).DesiredAirFlowRate = state.dataHeatBal->Mixing(j).DesiredAirFlowRateSaved;
                if (state.dataHeatBalFanSys->ZoneMassBalanceFlag(n) && AdjustZoneMixingFlowFlag) {
                    if (state.dataHeatBal->Mixing(j).MixingMassFlowRate > 0.0) {
                        state.dataHeatBal->Mixing(j).DesiredAirFlowRate = state.dataHeatBal->Mixing(j).MixingMassFlowRate / AirDensity;
                    }
                }
                state.dataHeatBal->Mixing(j).MixingMassFlowRate = state.dataHeatBal->Mixing(j).DesiredAirFlowRate * AirDensity;

                MCP = state.dataHeatBal->Mixing(j).DesiredAirFlowRate * CpAir * AirDensity;
                state.dataHeatBalFanSys->MCPM(n) += MCP;
                state.dataHeatBalFanSys->MCPTM(n) += MCP * TZM;

                // Now to determine the moisture conditions
                state.dataHeatBalFanSys->MixingMassFlowZone(n) += state.dataHeatBal->Mixing(j).DesiredAirFlowRate * AirDensity;
                state.dataHeatBalFanSys->MixingMassFlowXHumRat(n) +=
                    state.dataHeatBal->Mixing(j).DesiredAirFlowRate * AirDensity * state.dataZoneEquip->ZHumRat(m);
                if (state.dataContaminantBalance->Contaminant.CO2Simulation) {
                    state.dataContaminantBalance->MixingMassFlowCO2(n) +=
                        state.dataHeatBal->Mixing(j).DesiredAirFlowRate * AirDensity * state.dataContaminantBalance->ZoneAirCO2(m);
                }
                if (state.dataContaminantBalance->Contaminant.GenericContamSimulation) {
                    state.dataContaminantBalance->MixingMassFlowGC(n) +=
                        state.dataHeatBal->Mixing(j).DesiredAirFlowRate * AirDensity * state.dataContaminantBalance->ZoneAirGC(m);
                }
                state.dataZoneEquip->MixingReportFlag(j) = true;
            }
        }
        if (TD > 0.0) {
            if (TZM > TZN + TD) {
                //             RhoAirM = PsyRhoAirFnPbTdbW(state, OutBaroPress,tzm,ZHumRat(m))
                //             MCP=Mixing(J)%DesiredAirFlowRate * PsyCpAirFnW(ZHumRat(m),tzm) * RhoAirM
                AirDensity = PsyRhoAirFnPbTdbW(state,
                                               state.dataEnvrn->OutBaroPress,
                                               (TZN + TZM) / 2.0,
                                               (state.dataZoneEquip->ZHumRat(n) + state.dataZoneEquip->ZHumRat(m)) / 2.0); // Use avg conditions
                CpAir = PsyCpAirFnW((state.dataZoneEquip->ZHumRat(n) + state.dataZoneEquip->ZHumRat(m)) / 2.0);            // Use average conditions

                state.dataHeatBal->Mixing(j).DesiredAirFlowRate = state.dataHeatBal->Mixing(j).DesiredAirFlowRateSaved;
                if (state.dataHeatBalFanSys->ZoneMassBalanceFlag(n) && AdjustZoneMixingFlowFlag) {
                    if (state.dataHeatBal->Mixing(j).MixingMassFlowRate > 0.0) {
                        state.dataHeatBal->Mixing(j).DesiredAirFlowRate = state.dataHeatBal->Mixing(j).MixingMassFlowRate / AirDensity;
                    }
                }
                state.dataHeatBal->Mixing(j).MixingMassFlowRate = state.dataHeatBal->Mixing(j).DesiredAirFlowRate * AirDensity;

                MCP = state.dataHeatBal->Mixing(j).DesiredAirFlowRate * CpAir * AirDensity;
                state.dataHeatBalFanSys->MCPM(n) += MCP;
                state.dataHeatBalFanSys->MCPTM(n) += MCP * TZM;
                // Now to determine the moisture conditions
                state.dataHeatBalFanSys->MixingMassFlowZone(n) += state.dataHeatBal->Mixing(j).DesiredAirFlowRate * AirDensity;
                state.dataHeatBalFanSys->MixingMassFlowXHumRat(n) +=
                    state.dataHeatBal->Mixing(j).DesiredAirFlowRate * AirDensity * state.dataZoneEquip->ZHumRat(m);
                if (state.dataContaminantBalance->Contaminant.CO2Simulation) {
                    state.dataContaminantBalance->MixingMassFlowCO2(n) +=
                        state.dataHeatBal->Mixing(j).DesiredAirFlowRate * AirDensity * state.dataContaminantBalance->ZoneAirCO2(m);
                }
                if (state.dataContaminantBalance->Contaminant.GenericContamSimulation) {
                    state.dataContaminantBalance->MixingMassFlowGC(n) +=
                        state.dataHeatBal->Mixing(j).DesiredAirFlowRate * AirDensity * state.dataContaminantBalance->ZoneAirGC(m);
                }
                state.dataZoneEquip->MixingReportFlag(j) = true;
            }
        }
        if (TD == 0.0) {
            //          RhoAirM = PsyRhoAirFnPbTdbW(state, OutBaroPress,tzm,ZHumRat(m))
            //          MCP=Mixing(J)%DesiredAirFlowRate * PsyCpAirFnW(ZHumRat(m),tzm) * RhoAirM
            AirDensity = PsyRhoAirFnPbTdbW(state,
                                           state.dataEnvrn->OutBaroPress,
                                           (TZN + TZM) / 2.0,
                                           (state.dataZoneEquip->ZHumRat(n) + state.dataZoneEquip->ZHumRat(m)) / 2.0,
                                           RoutineNameMixing);                                              // Use avg conditions
            CpAir = PsyCpAirFnW((state.dataZoneEquip->ZHumRat(n) + state.dataZoneEquip->ZHumRat(m)) / 2.0); // Use average conditions

            state.dataHeatBal->Mixing(j).DesiredAirFlowRate = state.dataHeatBal->Mixing(j).DesiredAirFlowRateSaved;
            if (state.dataHeatBalFanSys->ZoneMassBalanceFlag(n) && AdjustZoneMixingFlowFlag) {
                if (state.dataHeatBal->Mixing(j).MixingMassFlowRate > 0.0) {
                    state.dataHeatBal->Mixing(j).DesiredAirFlowRate = state.dataHeatBal->Mixing(j).MixingMassFlowRate / AirDensity;
                }
            }
            state.dataHeatBal->Mixing(j).MixingMassFlowRate = state.dataHeatBal->Mixing(j).DesiredAirFlowRate * AirDensity;

            MCP = state.dataHeatBal->Mixing(j).DesiredAirFlowRate * CpAir * AirDensity;
            state.dataHeatBalFanSys->MCPM(n) += MCP;
            state.dataHeatBalFanSys->MCPTM(n) += MCP * TZM;
            // Now to determine the moisture conditions
            state.dataHeatBalFanSys->MixingMassFlowZone(n) += state.dataHeatBal->Mixing(j).DesiredAirFlowRate * AirDensity;
            state.dataHeatBalFanSys->MixingMassFlowXHumRat(n) +=
                state.dataHeatBal->Mixing(j).DesiredAirFlowRate * AirDensity * state.dataZoneEquip->ZHumRat(m);
            if (state.dataContaminantBalance->Contaminant.CO2Simulation) {
                state.dataContaminantBalance->MixingMassFlowCO2(n) +=
                    state.dataHeatBal->Mixing(j).DesiredAirFlowRate * AirDensity * state.dataContaminantBalance->ZoneAirCO2(m);
            }
            if (state.dataContaminantBalance->Contaminant.GenericContamSimulation) {
                state.dataContaminantBalance->MixingMassFlowGC(n) +=
                    state.dataHeatBal->Mixing(j).DesiredAirFlowRate * AirDensity * state.dataContaminantBalance->ZoneAirGC(m);
            }
            state.dataZoneEquip->MixingReportFlag(j) = true;
        }
    }

    //                              COMPUTE CROSS ZONE
    //                              AIR MIXING
    for (j = 1; j <= state.dataHeatBal->TotCrossMixing; ++j) {
        n = state.dataHeatBal->CrossMixing(j).ZonePtr;
        m = state.dataHeatBal->CrossMixing(j).FromZone;
        TD = state.dataHeatBal->CrossMixing(j).DeltaTemperature;
        // Get scheduled delta temperature
        if (state.dataHeatBal->CrossMixing(j).DeltaTempSchedPtr > 0) {
            TD = GetCurrentScheduleValue(state, state.dataHeatBal->CrossMixing(j).DeltaTempSchedPtr);
        }

        if (TD >= 0.0) {
            TZN = state.dataZoneEquip->ZMAT(n);
            TZM = state.dataZoneEquip->ZMAT(m);
            // Check temperature limit
            MixingLimitFlag = false;
            // Ensure the minimum indoor temperature <= the maximum indoor temperature
            if (state.dataHeatBal->CrossMixing(j).MinIndoorTempSchedPtr > 0)
                MixingTmin = GetCurrentScheduleValue(state, state.dataHeatBal->CrossMixing(j).MinIndoorTempSchedPtr);
            if (state.dataHeatBal->CrossMixing(j).MaxIndoorTempSchedPtr > 0)
                MixingTmax = GetCurrentScheduleValue(state, state.dataHeatBal->CrossMixing(j).MaxIndoorTempSchedPtr);
            if (state.dataHeatBal->CrossMixing(j).MinIndoorTempSchedPtr > 0 && state.dataHeatBal->CrossMixing(j).MaxIndoorTempSchedPtr > 0) {
                if (MixingTmin > MixingTmax) {
                    ++state.dataHeatBal->CrossMixing(j).IndoorTempErrCount;
                    if (state.dataHeatBal->CrossMixing(j).IndoorTempErrCount < 2) {
                        ShowWarningError(
                            state,
                            "CrossMixing zone temperature control: The minimum zone temperature is above the maximum zone temperature in " +
                                state.dataHeatBal->CrossMixing(j).Name);
                        ShowContinueError(state, "The minimum zone temperature is set to the maximum zone temperature. Simulation continues.");
                        ShowContinueErrorTimeStamp(state, " Occurrence info:");
                    } else {
                        ShowRecurringWarningErrorAtEnd(state,
                                                       "The minimum zone temperature is still above the maximum zone temperature",
                                                       state.dataHeatBal->CrossMixing(j).IndoorTempErrIndex,
                                                       MixingTmin,
                                                       MixingTmin);
                    }
                    MixingTmin = MixingTmax;
                }
            }
            if (state.dataHeatBal->CrossMixing(j).MinIndoorTempSchedPtr > 0) {
                if (TZN < MixingTmin) MixingLimitFlag = true;
            }
            if (state.dataHeatBal->CrossMixing(j).MaxIndoorTempSchedPtr > 0) {
                if (TZN > MixingTmax) MixingLimitFlag = true;
            }
            // Ensure the minimum source temperature <= the maximum source temperature
            if (state.dataHeatBal->CrossMixing(j).MinSourceTempSchedPtr > 0)
                MixingTmin = GetCurrentScheduleValue(state, state.dataHeatBal->CrossMixing(j).MinSourceTempSchedPtr);
            if (state.dataHeatBal->CrossMixing(j).MaxSourceTempSchedPtr > 0)
                MixingTmax = GetCurrentScheduleValue(state, state.dataHeatBal->CrossMixing(j).MaxSourceTempSchedPtr);
            if (state.dataHeatBal->CrossMixing(j).MinSourceTempSchedPtr > 0 && state.dataHeatBal->CrossMixing(j).MaxSourceTempSchedPtr > 0) {
                if (MixingTmin > MixingTmax) {
                    ++state.dataHeatBal->CrossMixing(j).SourceTempErrCount;
                    if (state.dataHeatBal->CrossMixing(j).SourceTempErrCount < 2) {
                        ShowWarningError(
                            state,
                            "CrossMixing source temperature control: The minimum source temperature is above the maximum source temperature in " +
                                state.dataHeatBal->CrossMixing(j).Name);
                        ShowContinueError(state, "The minimum source temperature is set to the maximum source temperature. Simulation continues.");
                        ShowContinueErrorTimeStamp(state, " Occurrence info:");
                    } else {
                        ShowRecurringWarningErrorAtEnd(state,
                                                       "The minimum source temperature is still above the maximum source temperature",
                                                       state.dataHeatBal->CrossMixing(j).SourceTempErrIndex,
                                                       MixingTmin,
                                                       MixingTmin);
                    }
                    MixingTmin = MixingTmax;
                }
            }
            if (state.dataHeatBal->CrossMixing(j).MinSourceTempSchedPtr > 0) {
                if (TZM < MixingTmin) MixingLimitFlag = true;
            }
            if (state.dataHeatBal->CrossMixing(j).MaxSourceTempSchedPtr > 0) {
                if (TZM > MixingTmax) MixingLimitFlag = true;
            }
            // Ensure the minimum outdoor temperature <= the maximum outdoor temperature
            TempExt = state.dataHeatBal->Zone(n).OutDryBulbTemp;
            if (state.dataHeatBal->CrossMixing(j).MinOutdoorTempSchedPtr > 0)
                MixingTmin = GetCurrentScheduleValue(state, state.dataHeatBal->CrossMixing(j).MinOutdoorTempSchedPtr);
            if (state.dataHeatBal->CrossMixing(j).MaxOutdoorTempSchedPtr > 0)
                MixingTmax = GetCurrentScheduleValue(state, state.dataHeatBal->CrossMixing(j).MaxOutdoorTempSchedPtr);
            if (state.dataHeatBal->CrossMixing(j).MinOutdoorTempSchedPtr > 0 && state.dataHeatBal->CrossMixing(j).MaxOutdoorTempSchedPtr > 0) {
                if (MixingTmin > MixingTmax) {
                    ++state.dataHeatBal->CrossMixing(j).OutdoorTempErrCount;
                    if (state.dataHeatBal->CrossMixing(j).OutdoorTempErrCount < 2) {
                        ShowWarningError(state,
                                         "CrossMixing outdoor temperature control: The minimum outdoor temperature is above the maximum outdoor "
                                         "temperature in " +
                                             state.dataHeatBal->Mixing(j).Name);
                        ShowContinueError(state, "The minimum outdoor temperature is set to the maximum source temperature. Simulation continues.");
                        ShowContinueErrorTimeStamp(state, " Occurrence info:");
                    } else {
                        ShowRecurringWarningErrorAtEnd(state,
                                                       "The minimum outdoor temperature is still above the maximum outdoor temperature",
                                                       state.dataHeatBal->CrossMixing(j).OutdoorTempErrIndex,
                                                       MixingTmin,
                                                       MixingTmin);
                    }
                    MixingTmin = MixingTmax;
                }
            }
            if (state.dataHeatBal->CrossMixing(j).MinOutdoorTempSchedPtr > 0) {
                if (TempExt < MixingTmin) MixingLimitFlag = true;
            }
            if (state.dataHeatBal->CrossMixing(j).MaxOutdoorTempSchedPtr > 0) {
                if (TempExt > MixingTmax) MixingLimitFlag = true;
            }
            if (MixingLimitFlag) continue;

            if ((TD == 0.0 || (TD > 0.0 && (TZM - TZN) >= TD))) {
                state.dataZoneEquip->CrossMixingReportFlag(j) = true; // set reporting flag
            }

            if ((TD <= 0.0) || ((TD > 0.0) && (TZM - TZN >= TD))) {
                //                                      SET COEFFICIENTS .
                Tavg = (TZN + TZM) / 2.0;
                Wavg = (state.dataZoneEquip->ZHumRat(n) + state.dataZoneEquip->ZHumRat(m)) / 2.0;
                AirDensity = PsyRhoAirFnPbTdbW(state, state.dataEnvrn->OutBaroPress, Tavg, Wavg, RoutineNameCrossMixing);
                CpAir = PsyCpAirFnW(Wavg);
                MCPxN = state.dataHeatBal->CrossMixing(j).DesiredAirFlowRate * CpAir * AirDensity;
                state.dataHeatBalFanSys->MCPM(n) += MCPxN;

                MCPxM = state.dataHeatBal->CrossMixing(j).DesiredAirFlowRate * CpAir * AirDensity;
                state.dataHeatBalFanSys->MCPM(m) += MCPxM;
                state.dataHeatBalFanSys->MCPTM(n) += MCPxM * TZM;
                state.dataHeatBalFanSys->MCPTM(m) += MCPxN * TZN;

                // Now to determine the moisture conditions
                state.dataHeatBalFanSys->MixingMassFlowZone(m) += state.dataHeatBal->CrossMixing(j).DesiredAirFlowRate * AirDensity;
                state.dataHeatBalFanSys->MixingMassFlowXHumRat(m) +=
                    state.dataHeatBal->CrossMixing(j).DesiredAirFlowRate * AirDensity * state.dataZoneEquip->ZHumRat(n);

                state.dataHeatBalFanSys->MixingMassFlowZone(n) += state.dataHeatBal->CrossMixing(j).DesiredAirFlowRate * AirDensity;
                state.dataHeatBalFanSys->MixingMassFlowXHumRat(n) +=
                    state.dataHeatBal->CrossMixing(j).DesiredAirFlowRate * AirDensity * state.dataZoneEquip->ZHumRat(m);
                if (state.dataContaminantBalance->Contaminant.CO2Simulation) {
                    state.dataContaminantBalance->MixingMassFlowCO2(m) +=
                        state.dataHeatBal->CrossMixing(j).DesiredAirFlowRate * AirDensity * state.dataContaminantBalance->ZoneAirCO2(n);
                    state.dataContaminantBalance->MixingMassFlowCO2(n) +=
                        state.dataHeatBal->CrossMixing(j).DesiredAirFlowRate * AirDensity * state.dataContaminantBalance->ZoneAirCO2(m);
                }
                if (state.dataContaminantBalance->Contaminant.GenericContamSimulation) {
                    state.dataContaminantBalance->MixingMassFlowGC(m) +=
                        state.dataHeatBal->CrossMixing(j).DesiredAirFlowRate * AirDensity * state.dataContaminantBalance->ZoneAirGC(n);
                    state.dataContaminantBalance->MixingMassFlowGC(n) +=
                        state.dataHeatBal->CrossMixing(j).DesiredAirFlowRate * AirDensity * state.dataContaminantBalance->ZoneAirGC(m);
                }
            }
        }
    }

    //                              COMPUTE REFRIGERATION DOOR
    //                              AIR MIXING
    if (state.dataHeatBal->TotRefDoorMixing > 0) {
        // Zone loops structured in getinput so only do each pair of zones bounding door once, even if multiple doors in one zone
        for (ZoneA = 1; ZoneA <= (state.dataGlobal->NumOfZones - 1); ++ZoneA) {
            if (!state.dataHeatBal->RefDoorMixing(ZoneA).RefDoorMixFlag) continue;
            for (j = 1; j <= state.dataHeatBal->RefDoorMixing(ZoneA).NumRefDoorConnections; ++j) {
                ZoneB = state.dataHeatBal->RefDoorMixing(ZoneA).MateZonePtr(j);
                TZoneA = state.dataZoneEquip->ZMAT(ZoneA);
                TZoneB = state.dataZoneEquip->ZMAT(ZoneB);
                HumRatZoneA = state.dataZoneEquip->ZHumRat(ZoneA);
                HumRatZoneB = state.dataZoneEquip->ZHumRat(ZoneB);
                AirDensityZoneA = PsyRhoAirFnPbTdbW(state, state.dataEnvrn->OutBaroPress, TZoneA, HumRatZoneA, RoutineNameRefrigerationDoorMixing);
                CpAirZoneA = PsyCpAirFnW(HumRatZoneA);
                AirDensityZoneB = PsyRhoAirFnPbTdbW(state, state.dataEnvrn->OutBaroPress, TZoneB, HumRatZoneB, RoutineNameRefrigerationDoorMixing);
                CpAirZoneB = PsyCpAirFnW(HumRatZoneB);
                Tavg = (TZoneA + TZoneB) / 2.0;
                Wavg = (HumRatZoneA + HumRatZoneB) / 2.0;
                AirDensityAvg = PsyRhoAirFnPbTdbW(state, state.dataEnvrn->OutBaroPress, Tavg, Wavg, RoutineNameRefrigerationDoorMixing);

                if (state.dataHeatBal->RefDoorMixing(ZoneA).EMSRefDoorMixingOn(j)) {
                    MassFlowDryAir = state.dataHeatBal->RefDoorMixing(ZoneA).VolRefDoorFlowRate(j) * AirDensityAvg;
                } else {
                    SchedDoorOpen = GetCurrentScheduleValue(state, state.dataHeatBal->RefDoorMixing(ZoneA).OpenSchedPtr(j));
                    if (SchedDoorOpen == 0.0) continue;
                    DoorHeight = state.dataHeatBal->RefDoorMixing(ZoneA).DoorHeight(j);
                    DoorArea = state.dataHeatBal->RefDoorMixing(ZoneA).DoorArea(j);
                    DoorProt = state.dataHeatBal->RefDoorMixing(ZoneA).Protection(j);
                    if (AirDensityZoneA >= AirDensityZoneB) {
                        // Mass of dry air flow between zones is equal,
                        // but have to calc directionally to avoid sqrt(neg number)
                        FDens = std::pow(2.0 / (1.0 + std::pow(AirDensityZoneA / AirDensityZoneB, 1.0 / 3.0)), 1.5);
                        Fb = 0.221 * DoorArea * AirDensityZoneA * FDens *
                             std::sqrt((1.0 - AirDensityZoneB / AirDensityZoneA) * StdGravity * DoorHeight);
                    } else { // ZoneADens < ZoneBDens
                        FDens = std::pow(2.0 / (1.0 + std::pow(AirDensityZoneB / AirDensityZoneA, 1.0 / 3.0)), 1.5);
                        Fb = 0.221 * DoorArea * AirDensityZoneB * FDens *
                             std::sqrt((1.0 - AirDensityZoneA / AirDensityZoneB) * StdGravity * DoorHeight);
                    } // ZoneADens .GE. ZoneBDens
                    // FFlow = Doorway flow factor, is determined by temperature difference
                    FFlow = 1.1;
                    if (std::abs(TZoneA - TZoneB) > 11.0) FFlow = 0.8;
                    MassFlowDryAir = Fb * SchedDoorOpen * FFlow * (1.0 - DoorProt);
                    state.dataHeatBal->RefDoorMixing(ZoneA).VolRefDoorFlowRate(j) = MassFlowDryAir / AirDensityAvg;
                    // Note - VolRefDoorFlowRate is used ONLY for reporting purposes, where it is
                    //       used with the avg density to generate a reported mass flow
                    //       Considering the small values typical for HumRat, this is not far off.
                } // EMSRefDoorMixingOn

                MassFlowToA = MassFlowDryAir * (1.0 + HumRatZoneB);
                MassFlowToB = MassFlowDryAir * (1.0 + HumRatZoneA);
                MassFlowXCpToA = MassFlowToA * CpAirZoneB;
                MassFlowXCpToB = MassFlowToB * CpAirZoneA;
                MassFlowXCpXTempToA = MassFlowXCpToA * TZoneB;
                MassFlowXCpXTempToB = MassFlowXCpToB * TZoneA;
                MassFlowXHumRatToA = MassFlowToA * HumRatZoneB;
                MassFlowXHumRatToB = MassFlowToB * HumRatZoneA;

                state.dataHeatBalFanSys->MCPM(ZoneA) += MassFlowXCpToA;
                state.dataHeatBalFanSys->MCPM(ZoneB) += MassFlowXCpToB;
                state.dataHeatBalFanSys->MCPTM(ZoneA) += MassFlowXCpXTempToA;
                state.dataHeatBalFanSys->MCPTM(ZoneB) += MassFlowXCpXTempToB;

                // Now to determine the moisture conditions
                state.dataHeatBalFanSys->MixingMassFlowZone(ZoneA) += MassFlowToA;
                state.dataHeatBalFanSys->MixingMassFlowZone(ZoneB) += MassFlowToB;
                state.dataHeatBalFanSys->MixingMassFlowXHumRat(ZoneA) += MassFlowXHumRatToA;
                state.dataHeatBalFanSys->MixingMassFlowXHumRat(ZoneB) += MassFlowXHumRatToB;

                // Now to determine the CO2 and generic contaminant conditions
                if (state.dataContaminantBalance->Contaminant.CO2Simulation) {
                    state.dataContaminantBalance->MixingMassFlowCO2(ZoneA) += MassFlowToA * state.dataContaminantBalance->ZoneAirCO2(ZoneB);
                    state.dataContaminantBalance->MixingMassFlowCO2(ZoneB) += MassFlowToB * state.dataContaminantBalance->ZoneAirCO2(ZoneA);
                }
                if (state.dataContaminantBalance->Contaminant.GenericContamSimulation) {
                    state.dataContaminantBalance->MixingMassFlowGC(ZoneA) += MassFlowToA * state.dataContaminantBalance->ZoneAirGC(ZoneB);
                    state.dataContaminantBalance->MixingMassFlowGC(ZoneB) += MassFlowToB * state.dataContaminantBalance->ZoneAirGC(ZoneA);
                }

            } // J=1,RefDoorMixing(ZoneA)%NumRefDoorConnections
        }     // ZoneA=1,(NumOfZones - 1)
    }         //(TotRefrigerationDoorMixing > 0) THEN

    // Process the scheduled Infiltration for air heat balance depending on model type
    for (j = 1; j <= state.dataHeatBal->TotInfiltration; ++j) {

        NZ = state.dataHeatBal->Infiltration(j).ZonePtr;

        TempExt = state.dataHeatBal->Zone(NZ).OutDryBulbTemp;
        WindSpeedExt = state.dataHeatBal->Zone(NZ).WindSpeed;

        // Use air node information linked to the zone if defined

        if (state.dataHeatBal->Zone(NZ).HasLinkedOutAirNode) {
            HumRatExt = state.dataLoopNodes->Node(state.dataHeatBal->Zone(NZ).LinkedOutAirNode).HumRat;
        } else {
            HumRatExt = state.dataEnvrn->OutHumRat;
        }

        AirDensity = PsyRhoAirFnPbTdbW(state, state.dataEnvrn->OutBaroPress, TempExt, HumRatExt, RoutineNameInfiltration);
        CpAir = PsyCpAirFnW(HumRatExt);

        // CR7751  should maybe use code below, indoor conditions instead of outdoor conditions
        //   AirDensity = PsyRhoAirFnPbTdbW(state, OutBaroPress, ZMAT(NZ), ZHumRat(NZ))
        //   CpAir = PsyCpAirFnW(ZHumRat(NZ),ZMAT(NZ))
        switch (state.dataHeatBal->Infiltration(j).ModelType) {
        case DataHeatBalance::InfiltrationModelType::DesignFlowRate: {
            IVF = state.dataHeatBal->Infiltration(j).DesignLevel * GetCurrentScheduleValue(state, state.dataHeatBal->Infiltration(j).SchedPtr);
            // CR6845 if calculated < 0.0, don't propagate
            if (IVF < 0.0) IVF = 0.0;
            MCpI_temp = IVF * AirDensity * CpAir *
                        (state.dataHeatBal->Infiltration(j).ConstantTermCoef +
                         std::abs(TempExt - state.dataZoneEquip->ZMAT(NZ)) * state.dataHeatBal->Infiltration(j).TemperatureTermCoef +
                         WindSpeedExt * (state.dataHeatBal->Infiltration(j).VelocityTermCoef +
                                         WindSpeedExt * state.dataHeatBal->Infiltration(j).VelocitySQTermCoef));

            if (MCpI_temp < 0.0) MCpI_temp = 0.0;
            state.dataHeatBal->Infiltration(j).VolumeFlowRate = MCpI_temp / AirDensity / CpAir;
            if (AdjustZoneInfiltrationFlowFlag && state.dataHeatBalFanSys->ZoneInfiltrationFlag(NZ)) {
                if (state.dataHeatBal->ZoneAirMassFlow.InfiltrationTreatment == DataHeatBalance::InfiltrationFlow::Adjust) {
                    // if ( Infiltration(j).MassFlowRate > 0.0 ) {
                    state.dataHeatBal->Infiltration(j).VolumeFlowRate = state.dataHeatBal->Infiltration(j).MassFlowRate / AirDensity;
                    MCpI_temp = state.dataHeatBal->Infiltration(j).VolumeFlowRate * AirDensity * CpAir;
                    //}
                }
                if (state.dataHeatBal->ZoneAirMassFlow.InfiltrationTreatment == DataHeatBalance::InfiltrationFlow::Add) {
                    state.dataHeatBal->Infiltration(j).VolumeFlowRate = state.dataHeatBal->Infiltration(j).VolumeFlowRate +
                                                                        state.dataHeatBal->MassConservation(NZ).InfiltrationMassFlowRate / AirDensity;
                    MCpI_temp = state.dataHeatBal->Infiltration(j).VolumeFlowRate * AirDensity * CpAir;
                }
            }
            state.dataHeatBal->Infiltration(j).MassFlowRate = state.dataHeatBal->Infiltration(j).VolumeFlowRate * AirDensity;
        } break;
        case DataHeatBalance::InfiltrationModelType::ShermanGrimsrud: {
            // Sherman Grimsrud model as formulated in ASHRAE HoF
            WindSpeedExt = state.dataEnvrn->WindSpeed; // formulated to use wind at Meterological Station rather than local
            IVF = GetCurrentScheduleValue(state, state.dataHeatBal->Infiltration(j).SchedPtr) * state.dataHeatBal->Infiltration(j).LeakageArea /
                  1000.0 *
                  std::sqrt(state.dataHeatBal->Infiltration(j).BasicStackCoefficient * std::abs(TempExt - state.dataZoneEquip->ZMAT(NZ)) +
                            state.dataHeatBal->Infiltration(j).BasicWindCoefficient * pow_2(WindSpeedExt));
            if (IVF < 0.0) IVF = 0.0;
            MCpI_temp = IVF * AirDensity * CpAir;
            if (MCpI_temp < 0.0) MCpI_temp = 0.0;
            state.dataHeatBal->Infiltration(j).VolumeFlowRate = MCpI_temp / AirDensity / CpAir;
            if (AdjustZoneInfiltrationFlowFlag && state.dataHeatBalFanSys->ZoneInfiltrationFlag(NZ)) {
                if (state.dataHeatBal->ZoneAirMassFlow.InfiltrationTreatment == DataHeatBalance::InfiltrationFlow::Adjust) {
                    if (state.dataHeatBal->Infiltration(j).MassFlowRate > 0.0) {
                        state.dataHeatBal->Infiltration(j).VolumeFlowRate = state.dataHeatBal->Infiltration(j).MassFlowRate / AirDensity;
                        MCpI_temp = state.dataHeatBal->Infiltration(j).VolumeFlowRate * AirDensity * CpAir;
                    }
                }
                if (state.dataHeatBal->ZoneAirMassFlow.InfiltrationTreatment == DataHeatBalance::InfiltrationFlow::Add) {
                    state.dataHeatBal->Infiltration(j).VolumeFlowRate = state.dataHeatBal->Infiltration(j).VolumeFlowRate +
                                                                        state.dataHeatBal->MassConservation(NZ).InfiltrationMassFlowRate / AirDensity;
                    MCpI_temp = state.dataHeatBal->Infiltration(j).VolumeFlowRate * AirDensity * CpAir;
                }
            }
            state.dataHeatBal->Infiltration(j).MassFlowRate = state.dataHeatBal->Infiltration(j).VolumeFlowRate * AirDensity;
        } break;
        case DataHeatBalance::InfiltrationModelType::AIM2: {
            // Walker Wilson model as formulated in ASHRAE HoF
            IVF = GetCurrentScheduleValue(state, state.dataHeatBal->Infiltration(j).SchedPtr) *
                  std::sqrt(pow_2(state.dataHeatBal->Infiltration(j).FlowCoefficient * state.dataHeatBal->Infiltration(j).AIM2StackCoefficient *
                                  std::pow(std::abs(TempExt - state.dataZoneEquip->ZMAT(NZ)), state.dataHeatBal->Infiltration(j).PressureExponent)) +
                            pow_2(state.dataHeatBal->Infiltration(j).FlowCoefficient * state.dataHeatBal->Infiltration(j).AIM2WindCoefficient *
                                  std::pow(state.dataHeatBal->Infiltration(j).ShelterFactor * WindSpeedExt,
                                           2.0 * state.dataHeatBal->Infiltration(j).PressureExponent)));
            if (IVF < 0.0) IVF = 0.0;
            MCpI_temp = IVF * AirDensity * CpAir;
            if (MCpI_temp < 0.0) MCpI_temp = 0.0;
            state.dataHeatBal->Infiltration(j).VolumeFlowRate = MCpI_temp / AirDensity / CpAir;
            if (AdjustZoneInfiltrationFlowFlag && state.dataHeatBalFanSys->ZoneInfiltrationFlag(NZ)) {
                if (state.dataHeatBal->ZoneAirMassFlow.InfiltrationTreatment == DataHeatBalance::InfiltrationFlow::Adjust) {
                    if (state.dataHeatBal->Infiltration(j).MassFlowRate > 0.0) {
                        state.dataHeatBal->Infiltration(j).VolumeFlowRate = state.dataHeatBal->Infiltration(j).MassFlowRate / AirDensity;
                        MCpI_temp = state.dataHeatBal->Infiltration(j).VolumeFlowRate * AirDensity * CpAir;
                    }
                }
                if (state.dataHeatBal->ZoneAirMassFlow.InfiltrationTreatment == DataHeatBalance::InfiltrationFlow::Add) {
                    state.dataHeatBal->Infiltration(j).VolumeFlowRate = state.dataHeatBal->Infiltration(j).VolumeFlowRate +
                                                                        state.dataHeatBal->MassConservation(NZ).InfiltrationMassFlowRate / AirDensity;
                    MCpI_temp = state.dataHeatBal->Infiltration(j).VolumeFlowRate * AirDensity * CpAir;
                }
            }
            state.dataHeatBal->Infiltration(j).MassFlowRate = state.dataHeatBal->Infiltration(j).VolumeFlowRate * AirDensity;
        } break;
        default:
            break;
        }

        if (state.dataHeatBal->Infiltration(j).EMSOverrideOn) {
            IVF = state.dataHeatBal->Infiltration(j).EMSAirFlowRateValue;
            if (IVF < 0.0) IVF = 0.0;
            MCpI_temp = IVF * AirDensity * CpAir;
            if (MCpI_temp < 0.0) MCpI_temp = 0.0;
        }

        if (state.dataHeatBal->Infiltration(j).QuadratureSum) {
            state.dataHeatBal->ZoneAirBalance(state.dataHeatBal->Infiltration(j).OABalancePtr).InfMassFlowRate += MCpI_temp / CpAir;
        } else {
            state.dataHeatBal->Infiltration(j).MCpI_temp = MCpI_temp;
            state.dataHeatBalFanSys->MCPI(NZ) += MCpI_temp;
            state.dataHeatBalFanSys->OAMFL(NZ) += MCpI_temp / CpAir;
            state.dataHeatBalFanSys->MCPTI(NZ) += MCpI_temp * TempExt;
        }
    }

    // Add infiltration rate enhanced by the existence of thermal chimney
    for (NZ = 1; NZ <= state.dataGlobal->NumOfZones; ++NZ) {
        state.dataHeatBalFanSys->MCPI(NZ) += state.dataHeatBalFanSys->MCPThermChim(NZ);
        state.dataHeatBalFanSys->OAMFL(NZ) += state.dataHeatBalFanSys->ThermChimAMFL(NZ);
        state.dataHeatBalFanSys->MCPTI(NZ) += state.dataHeatBalFanSys->MCPTThermChim(NZ);
    }

    // Calculate combined outdoor air flows
    for (j = 1; j <= state.dataHeatBal->TotZoneAirBalance; ++j) {
        if (state.dataHeatBal->ZoneAirBalance(j).BalanceMethod == AirBalance::Quadrature) {
            if (!state.dataHeatBal->ZoneAirBalance(j).OneTimeFlag) GetStandAloneERVNodes(state, j);
            if (state.dataHeatBal->ZoneAirBalance(j).NumOfERVs > 0) {
                for (I = 1; I <= state.dataHeatBal->ZoneAirBalance(j).NumOfERVs; ++I) {
                    MassFlowDiff = state.dataLoopNodes->Node(state.dataHeatBal->ZoneAirBalance(j).ERVExhaustNode(I)).MassFlowRate -
                                   state.dataLoopNodes->Node(state.dataHeatBal->ZoneAirBalance(j).ERVInletNode(I)).MassFlowRate;
                    if (MassFlowDiff > 0.0) {
                        state.dataHeatBal->ZoneAirBalance(j).ERVMassFlowRate += MassFlowDiff;
                    }
                }
            }
            NZ = state.dataHeatBal->ZoneAirBalance(j).ZonePtr;
            AirDensity = PsyRhoAirFnPbTdbW(
                state, state.dataEnvrn->OutBaroPress, state.dataHeatBal->Zone(NZ).OutDryBulbTemp, HumRatExt, RoutineNameZoneAirBalance);
            CpAir = PsyCpAirFnW(HumRatExt);
            state.dataHeatBal->ZoneAirBalance(j).ERVMassFlowRate *= AirDensity;
            state.dataHeatBalFanSys->MDotOA(NZ) =
                std::sqrt(pow_2(state.dataHeatBal->ZoneAirBalance(j).NatMassFlowRate) + pow_2(state.dataHeatBal->ZoneAirBalance(j).IntMassFlowRate) +
                          pow_2(state.dataHeatBal->ZoneAirBalance(j).ExhMassFlowRate) + pow_2(state.dataHeatBal->ZoneAirBalance(j).ERVMassFlowRate) +
                          pow_2(state.dataHeatBal->ZoneAirBalance(j).InfMassFlowRate) +
                          pow_2(AirDensity * state.dataHeatBal->ZoneAirBalance(j).InducedAirRate *
                                GetCurrentScheduleValue(state, state.dataHeatBal->ZoneAirBalance(j).InducedAirSchedPtr))) +
                state.dataHeatBal->ZoneAirBalance(j).BalMassFlowRate;
            state.dataHeatBalFanSys->MDotCPOA(NZ) = state.dataHeatBalFanSys->MDotOA(NZ) * CpAir;
        }
    }
}

void GetStandAloneERVNodes(EnergyPlusData &state, int const OutdoorNum) // Zone Air Balance Outdoor index
{

    // SUBROUTINE INFORMATION:
    //       AUTHOR         Lixing Gu
    //       DATE WRITTEN   July 2010
    //       MODIFIED       na
    //       RE-ENGINEERED  na

    // PURPOSE OF THIS SUBROUTINE:
    // This subroutine gets node numbers of stand alone ERVs to calculate combined outdoor air flows.

    // METHODOLOGY EMPLOYED:
    // Uses program data structures ZoneEquipInfo

    // Using/Aliasing
    using HVACStandAloneERV::GetStandAloneERVOutAirNode;
    using HVACStandAloneERV::GetStandAloneERVReturnAirNode;

    // SUBROUTINE LOCAL VARIABLE DECLARATIONS:
    int ZoneNum(0); // zone index
    int j;          // index
    int I;          // index

    if (allocated(state.dataZoneEquip->ZoneEquipList)) {
        ZoneNum = state.dataHeatBal->ZoneAirBalance(OutdoorNum).ZonePtr;
        state.dataHeatBal->ZoneAirBalance(OutdoorNum).OneTimeFlag = true;
        if (state.dataZoneEquip->ZoneEquipList(ZoneNum).NumOfEquipTypes > 0) {
            for (I = 1; I <= state.dataZoneEquip->ZoneEquipList(ZoneNum).NumOfEquipTypes; ++I) {
                if (state.dataZoneEquip->ZoneEquipList(ZoneNum).EquipTypeEnum(I) == DataZoneEquipment::ZoneEquip::ERVStandAlone) {
                    ++state.dataHeatBal->ZoneAirBalance(OutdoorNum).NumOfERVs;
                }
            }
            if (state.dataHeatBal->ZoneAirBalance(OutdoorNum).NumOfERVs > 0) {
                state.dataHeatBal->ZoneAirBalance(OutdoorNum).ERVInletNode.allocate(state.dataHeatBal->ZoneAirBalance(OutdoorNum).NumOfERVs);
                state.dataHeatBal->ZoneAirBalance(OutdoorNum).ERVExhaustNode.allocate(state.dataHeatBal->ZoneAirBalance(OutdoorNum).NumOfERVs);
                j = 1;
                for (I = 1; I <= state.dataZoneEquip->ZoneEquipList(ZoneNum).NumOfEquipTypes; ++I) {
                    if (state.dataZoneEquip->ZoneEquipList(ZoneNum).EquipTypeEnum(I) == DataZoneEquipment::ZoneEquip::ERVStandAlone) {
                        state.dataHeatBal->ZoneAirBalance(OutdoorNum).ERVInletNode(j) =
                            GetStandAloneERVOutAirNode(state, state.dataZoneEquip->ZoneEquipList(ZoneNum).EquipIndex(I));
                        state.dataHeatBal->ZoneAirBalance(OutdoorNum).ERVExhaustNode(j) =
                            GetStandAloneERVReturnAirNode(state, state.dataZoneEquip->ZoneEquipList(ZoneNum).EquipIndex(I));
                        ++j;
                    }
                }
            }
        }
    }
}

void CalcZoneMixingFlowRateOfReceivingZone(EnergyPlusData &state, int const ZoneNum, Real64 &ZoneMixingMassFlowRate)
{

    // SUBROUTINE INFORMATION:
    //       AUTHOR         Bereket Nigusse
    //       DATE WRITTEN   February 2014
    //       MODIFIED       na
    //       RE-ENGINEERED  na

    // PURPOSE OF THIS SUBROUTINE:
    // This subroutine updates the receiving zone mixing flow rate to ensures the zone
    // air mass balance.

    int Loop;
    int MixingNum;
    int NumOfReceivingZoneMixingObjects;
    Real64 MixingMassFlowRate; // current zone mixing mass flow rate, [kg/s]

    MixingMassFlowRate = 0.0;
    NumOfReceivingZoneMixingObjects = state.dataHeatBal->MassConservation(ZoneNum).NumReceivingZonesMixingObject;
    if (NumOfReceivingZoneMixingObjects > 0) {
        // distribute the total zone mixing flow rate to the source zones
        for (Loop = 1; Loop <= NumOfReceivingZoneMixingObjects; ++Loop) {
            MixingNum = state.dataHeatBal->MassConservation(ZoneNum).ZoneMixingReceivingPtr(Loop);
            state.dataHeatBal->Mixing(MixingNum).MixingMassFlowRate =
                state.dataHeatBal->MassConservation(ZoneNum).ZoneMixingReceivingFr(Loop) * ZoneMixingMassFlowRate;
            MixingMassFlowRate += state.dataHeatBal->Mixing(MixingNum).MixingMassFlowRate;
            CalcZoneMixingFlowRateOfSourceZone(state, state.dataHeatBal->Mixing(MixingNum).FromZone);
        }
    }
    state.dataHeatBal->MassConservation(ZoneNum).MixingMassFlowRate = MixingMassFlowRate;
    ZoneMixingMassFlowRate = MixingMassFlowRate;
}

void CalcZoneMixingFlowRateOfSourceZone(EnergyPlusData &state, int const ZoneNum)
{

    // SUBROUTINE INFORMATION:
    //       AUTHOR         Bereket Nigusse
    //       DATE WRITTEN   February 2014
    //       MODIFIED       na
    //       RE-ENGINEERED  na

    // PURPOSE OF THIS SUBROUTINE:
    // This subroutine calculates the zone mixing flow rate such that it ensures the zone
    // air mass balance.

    int Loop;
    int MixingNum;
    int ZoneMixingNum;
    int NumOfSourceZoneMixingObjects;
    Real64 ZoneSourceMassFlowRate; // current zone as a source mass flow rate for zone mixing in other zones, [kg/s]

    ZoneSourceMassFlowRate = 0.0;
    NumOfSourceZoneMixingObjects = state.dataHeatBal->MassConservation(ZoneNum).NumSourceZonesMixingObject;
    if (NumOfSourceZoneMixingObjects > 0) {
        for (ZoneMixingNum = 1; ZoneMixingNum <= NumOfSourceZoneMixingObjects; ++ZoneMixingNum) {
            MixingNum = state.dataHeatBal->MassConservation(ZoneNum).ZoneMixingSourcesPtr(ZoneMixingNum);
            for (Loop = 1; Loop <= state.dataHeatBal->TotMixing; ++Loop) {
                if (Loop == MixingNum) {
                    ZoneSourceMassFlowRate += state.dataHeatBal->Mixing(Loop).MixingMassFlowRate;
                }
            }
        }
    }
    state.dataHeatBal->MassConservation(ZoneNum).MixingSourceMassFlowRate = ZoneSourceMassFlowRate;
}

void AutoCalcDOASControlStrategy(EnergyPlusData &state)
{
    // SUBROUTINE INFORMATION:
    //       AUTHOR         Fred Buhl
    //       DATE WRITTEN   March 2016
    //       MODIFIED       na
    //       RE-ENGINEERED  na

    // PURPOSE OF THIS Function:
    // This subroutine does the autosizing calculations for the Sizing:Zone
    // DOAS input.

    // REFERENCES:
    // See IO Ref for suggested values

    int ZoneSizIndex;
    bool ErrorsFound;

    ErrorsFound = false;
    for (ZoneSizIndex = 1; ZoneSizIndex <= state.dataSize->NumZoneSizingInput; ++ZoneSizIndex) {
        if (state.dataSize->ZoneSizingInput(ZoneSizIndex).AccountForDOAS) {
            if (state.dataSize->ZoneSizingInput(ZoneSizIndex).DOASControlStrategy == DOANeutralSup) {
                if (state.dataSize->ZoneSizingInput(ZoneSizIndex).DOASLowSetpoint == AutoSize &&
                    state.dataSize->ZoneSizingInput(ZoneSizIndex).DOASHighSetpoint == AutoSize) {
                    state.dataSize->ZoneSizingInput(ZoneSizIndex).DOASLowSetpoint = 21.1;
                    state.dataSize->ZoneSizingInput(ZoneSizIndex).DOASHighSetpoint = 23.9;
                } else if (state.dataSize->ZoneSizingInput(ZoneSizIndex).DOASLowSetpoint == AutoSize &&
                           state.dataSize->ZoneSizingInput(ZoneSizIndex).DOASHighSetpoint > 0.0) {
                    state.dataSize->ZoneSizingInput(ZoneSizIndex).DOASLowSetpoint =
                        state.dataSize->ZoneSizingInput(ZoneSizIndex).DOASHighSetpoint - 2.8;
                } else if (state.dataSize->ZoneSizingInput(ZoneSizIndex).DOASLowSetpoint > 0.0 &&
                           state.dataSize->ZoneSizingInput(ZoneSizIndex).DOASHighSetpoint == AutoSize) {
                    state.dataSize->ZoneSizingInput(ZoneSizIndex).DOASHighSetpoint =
                        state.dataSize->ZoneSizingInput(ZoneSizIndex).DOASLowSetpoint + 2.8;
                }
                ReportZoneSizingDOASInputs(state,
                                           state.dataSize->ZoneSizingInput(ZoneSizIndex).ZoneName,
                                           "NeutralSupplyAir",
                                           state.dataSize->ZoneSizingInput(ZoneSizIndex).DOASLowSetpoint,
                                           state.dataSize->ZoneSizingInput(ZoneSizIndex).DOASHighSetpoint);
            } else if (state.dataSize->ZoneSizingInput(ZoneSizIndex).DOASControlStrategy == DOANeutralDehumSup) {
                if (state.dataSize->ZoneSizingInput(ZoneSizIndex).DOASLowSetpoint == AutoSize &&
                    state.dataSize->ZoneSizingInput(ZoneSizIndex).DOASHighSetpoint == AutoSize) {
                    state.dataSize->ZoneSizingInput(ZoneSizIndex).DOASLowSetpoint = 14.4;
                    state.dataSize->ZoneSizingInput(ZoneSizIndex).DOASHighSetpoint = 22.2;
                } else if (state.dataSize->ZoneSizingInput(ZoneSizIndex).DOASLowSetpoint == AutoSize &&
                           state.dataSize->ZoneSizingInput(ZoneSizIndex).DOASHighSetpoint > 0.0) {
                    state.dataSize->ZoneSizingInput(ZoneSizIndex).DOASLowSetpoint = 14.4;
                } else if (state.dataSize->ZoneSizingInput(ZoneSizIndex).DOASLowSetpoint > 0.0 &&
                           state.dataSize->ZoneSizingInput(ZoneSizIndex).DOASHighSetpoint == AutoSize) {
                    state.dataSize->ZoneSizingInput(ZoneSizIndex).DOASHighSetpoint = 22.2;
                }
                ReportZoneSizingDOASInputs(state,
                                           state.dataSize->ZoneSizingInput(ZoneSizIndex).ZoneName,
                                           "NeutralDehumidifiedSupplyAir",
                                           state.dataSize->ZoneSizingInput(ZoneSizIndex).DOASLowSetpoint,
                                           state.dataSize->ZoneSizingInput(ZoneSizIndex).DOASHighSetpoint);
            } else if (state.dataSize->ZoneSizingInput(ZoneSizIndex).DOASControlStrategy == DOACoolSup) {
                if (state.dataSize->ZoneSizingInput(ZoneSizIndex).DOASLowSetpoint == AutoSize &&
                    state.dataSize->ZoneSizingInput(ZoneSizIndex).DOASHighSetpoint == AutoSize) {
                    state.dataSize->ZoneSizingInput(ZoneSizIndex).DOASLowSetpoint = 12.2;
                    state.dataSize->ZoneSizingInput(ZoneSizIndex).DOASHighSetpoint = 14.4;
                } else if (state.dataSize->ZoneSizingInput(ZoneSizIndex).DOASLowSetpoint == AutoSize &&
                           state.dataSize->ZoneSizingInput(ZoneSizIndex).DOASHighSetpoint > 0.0) {
                    state.dataSize->ZoneSizingInput(ZoneSizIndex).DOASLowSetpoint =
                        state.dataSize->ZoneSizingInput(ZoneSizIndex).DOASHighSetpoint - 2.2;
                } else if (state.dataSize->ZoneSizingInput(ZoneSizIndex).DOASLowSetpoint > 0.0 &&
                           state.dataSize->ZoneSizingInput(ZoneSizIndex).DOASHighSetpoint == AutoSize) {
                    state.dataSize->ZoneSizingInput(ZoneSizIndex).DOASHighSetpoint =
                        state.dataSize->ZoneSizingInput(ZoneSizIndex).DOASLowSetpoint + 2.2;
                }
                ReportZoneSizingDOASInputs(state,
                                           state.dataSize->ZoneSizingInput(ZoneSizIndex).ZoneName,
                                           "ColdSupplyAir",
                                           state.dataSize->ZoneSizingInput(ZoneSizIndex).DOASLowSetpoint,
                                           state.dataSize->ZoneSizingInput(ZoneSizIndex).DOASHighSetpoint);
            }
            if (state.dataSize->ZoneSizingInput(ZoneSizIndex).DOASLowSetpoint > state.dataSize->ZoneSizingInput(ZoneSizIndex).DOASHighSetpoint) {
                ShowSevereError(state, "For Sizing:Zone = " + state.dataSize->ZoneSizingInput(ZoneSizIndex).ZoneName);
                ShowContinueError(state, "... Dedicated Outside Air Low Setpoint for Design must be less than the High Setpoint");
                ErrorsFound = true;
            }
        }
    }
    if (ErrorsFound) {
        ShowFatalError(state, "Errors found in DOAS sizing input. Program terminates.");
    }
}

void ReportZoneSizingDOASInputs(EnergyPlusData &state,
                                std::string const &ZoneName,         // the name of the zone
                                std::string const &DOASCtrlStrategy, // DOAS control strategy
                                Real64 const DOASLowTemp,            // DOAS design low setpoint temperature [C]
                                Real64 const DOASHighTemp            // DOAS design high setpoint temperature [C]
)
{

    // SUBROUTINE INFORMATION:
    //       AUTHOR         Fred Buhl
    //       DATE WRITTEN   March 2016
    //       MODIFIED       na
    //       RE-ENGINEERED  na

    // PURPOSE OF THIS SUBROUTINE:
    // This subroutine writes the DOAS Sizing:Zone input for 1 zone to the eio file

    // Using/Aliasing

    // Formats
    static constexpr std::string_view Format_990(
        "! <Zone Sizing DOAS Inputs>, Zone Name, DOAS Design Control Strategy, DOAS Design Low Setpoint Temperature "
        "{C}, DOAS Design High Setpoint Temperature {C} ");

    if (state.dataZoneEquipmentManager->reportDOASZoneSizingHeader) {
        print(state.files.eio, "{}\n", Format_990);
        state.dataZoneEquipmentManager->reportDOASZoneSizingHeader = false;
    }

    static constexpr std::string_view Format_991(" Zone Sizing DOAS Inputs, {}, {}, {:.3R}, {:.3R}\n");
    print(state.files.eio, Format_991, ZoneName, DOASCtrlStrategy, DOASLowTemp, DOASHighTemp);

    // BSLLC Start
    // if ( sqlite ) {
    //     state.dataSQLiteProcedures->sqlite->addSQLiteZoneSizingRecord( ZoneName, LoadType, CalcDesLoad, UserDesLoad, CalcDesFlow, UserDesFlow,
    //     DesDayName, PeakHrMin,
    //         PeakTemp, PeakHumRat, MinOAVolFlow, DOASHeatAddRate );
    // }
    // BSLLC Finish
}

} // namespace EnergyPlus::ZoneEquipmentManager<|MERGE_RESOLUTION|>--- conflicted
+++ resolved
@@ -3263,20 +3263,9 @@
                             LatOutputProvided,
                             state.dataZoneEquip->ZoneEquipList(state.dataSize->CurZoneEqNum).EquipIndex(EquipPtr));
             } break;
-            case ZoneEquip::PkgTermHPAirToAir:
-            case ZoneEquip::PkgTermACAirToAir:
-            case ZoneEquip::PkgTermHPWaterToAir: { // 'ZoneHVAC:PackagedTerminalHeatPump'
-                // 'ZoneHVAC:PackagedTerminalAirConditioner'
-                // 'ZoneHVAC:WaterToAirHeatPump'
-                SimPackagedTerminalUnit(state,
-                                        state.dataZoneEquipmentManager->PrioritySimOrder(EquipTypeNum).EquipName,
-                                        ActualZoneNum,
-                                        FirstHVACIteration,
-                                        SysOutputProvided,
-                                        LatOutputProvided,
-                                        ZoneEquipTypeNum,
-                                        state.dataZoneEquip->ZoneEquipList(state.dataSize->CurZoneEqNum).EquipIndex(EquipPtr));
-            } break;
+            case ZoneEquip::PkgTermHPAirToAir: // 'ZoneHVAC:PackagedTerminalHeatPump'
+            case ZoneEquip::PkgTermACAirToAir: // 'ZoneHVAC:PackagedTerminalAirConditioner'
+            case ZoneEquip::PkgTermHPWaterToAir: // 'ZoneHVAC:WaterToAirHeatPump'
             case ZoneEquip::ZoneUnitarySys: { // 'AirloopHVAC:UnitarySystem'
                 int AirLoopNum = 0;
                 bool HeatingActive = false;
@@ -3408,37 +3397,6 @@
                                 SysOutputProvided,
                                 state.dataZoneEquip->ZoneEquipList(state.dataSize->CurZoneEqNum).EquipIndex(EquipPtr));
 
-<<<<<<< HEAD
-                } else if (SELECT_CASE_var == ZoneUnitarySys_Num || SELECT_CASE_var == PkgTermACAirToAir_Num ||
-                           SELECT_CASE_var == PkgTermHPAirToAir_Num || SELECT_CASE_var == PkgTermHPWaterToAir_Num) { // 'AirloopHVAC:UnitarySystem'
-                    // AirloopHVAC:UnitarySystem
-                    // ZoneHVAC:PackagedTerminalAirConditioner
-                    // ZoneHVAC:PackagedTerminalHeatPump
-                    // ZoneHVAC:WaterToAirHeatPump
-                    int AirLoopNum = 0;
-                    bool HeatingActive = false;
-                    bool CoolingActive = false;
-                    int OAUnitNum = 0;
-                    Real64 OAUCoilOutTemp = 0.0;
-                    bool ZoneEquipFlag = true;
-                    state.dataZoneEquip->ZoneEquipList(state.dataSize->CurZoneEqNum)
-                        .compPointer[EquipPtr]
-                        ->simulate(state,
-                                   state.dataZoneEquipmentManager->PrioritySimOrder(EquipTypeNum).EquipName,
-                                   FirstHVACIteration,
-                                   AirLoopNum,
-                                   state.dataZoneEquip->ZoneEquipList(state.dataSize->CurZoneEqNum).EquipIndex(EquipPtr),
-                                   HeatingActive,
-                                   CoolingActive,
-                                   OAUnitNum,
-                                   OAUCoilOutTemp,
-                                   ZoneEquipFlag,
-                                   SysOutputProvided,
-                                   LatOutputProvided);
-
-                } else if (SELECT_CASE_var == ZoneDXDehumidifier_Num) { // 'ZoneHVAC:Dehumidifier:DX'
-                    SimZoneDehumidifier(state,
-=======
                 state.dataHeatBalFanSys->NonAirSystemResponse(ActualZoneNum) += SysOutputProvided;
                 LatOutputProvided = 0.0; // This cooling panel does not add/remove any latent heat
             } break;
@@ -3455,7 +3413,6 @@
                                              // 'ZoneHVAC:LowTemperatureRadiant:ConstantFlow'
                 // 'ZoneHVAC:LowTemperatureRadiant:Electric'
                 SimLowTempRadiantSystem(state,
->>>>>>> 10e2e0c1
                                         state.dataZoneEquipmentManager->PrioritySimOrder(EquipTypeNum).EquipName,
                                         FirstHVACIteration,
                                         SysOutputProvided,
