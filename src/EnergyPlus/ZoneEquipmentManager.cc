--- conflicted
+++ resolved
@@ -4305,27 +4305,17 @@
             Real64 returnNodeMassFlow = 0.0;
             for (int returnNum = 1; returnNum <= numRetNodes; ++returnNum) {
                 int retNode = thisZoneEquip.ReturnNode(returnNum);
-<<<<<<< HEAD
+                Real64 curReturnFlow = state.dataLoopNodes->Node(retNode).MassFlowRate;
                 if (retNode > 0) {
                     if (numRetNodes == 1) {
                         returnNodeMassFlow = ExpTotalReturnMassFlow;
                     } else { // multiple return nodes
                         if (ExpTotalReturnMassFlow > 0.0) {
-                            Real64 returnAdjFactor = DataLoopNode::Node(retNode).MassFlowRate / ExpTotalReturnMassFlow;
+                            Real64 returnAdjFactor = state.dataLoopNodes->Node(retNode).MassFlowRate / ExpTotalReturnMassFlow;
                             returnNodeMassFlow = returnAdjFactor * ExpTotalReturnMassFlow;
                         } else {
                             returnNodeMassFlow = 0.0;
                         }
-=======
-                Real64 curReturnFlow = state.dataLoopNodes->Node(retNode).MassFlowRate;
-                if (retNode > 0) {
-                    if (!thisZoneEquip.FixedReturnFlow(returnNum)) {
-                        newReturnFlow = curReturnFlow * returnAdjFactor;
-                        FinalTotalReturnMassFlow += newReturnFlow;
-                        state.dataLoopNodes->Node(retNode).MassFlowRate = newReturnFlow;
-                    } else {
-                        FinalTotalReturnMassFlow += curReturnFlow;
->>>>>>> cb7f35fe
                     }
                 }
                 zoneTotReturnFlow += returnNodeMassFlow;
@@ -4337,14 +4327,14 @@
                     if (retNode > 0) {
                         if (numRetNodes == 1) {
                             // set it to expected return flows
-                            DataLoopNode::Node(retNode).MassFlowRate = ExpTotalReturnMassFlow;
+                            state.dataLoopNodes->Node(retNode).MassFlowRate = ExpTotalReturnMassFlow;
                             FinalTotalReturnMassFlow = ExpTotalReturnMassFlow;
                         } else { // multiple return nodes, adjust nodes flow
                             Real64 newReturnFlow = 0.0;
                             Real64 returnAdjFactor = ExpTotalReturnMassFlow / zoneTotReturnFlow;
-                            Real64 curReturnFlow = DataLoopNode::Node(retNode).MassFlowRate;
+                            Real64 curReturnFlow = state.dataLoopNodes->Node(retNode).MassFlowRate;
                             newReturnFlow = curReturnFlow * returnAdjFactor;
-                            DataLoopNode::Node(retNode).MassFlowRate = newReturnFlow;
+                            state.dataLoopNodes->Node(retNode).MassFlowRate = newReturnFlow;
                             FinalTotalReturnMassFlow += newReturnFlow;
                         }
                     }
@@ -4360,12 +4350,12 @@
                 Real64 returnAdjFactor = (1 - ((totReturnFlow - ExpTotalReturnMassFlow) / totVarReturnFlow)); // Return flow adjustment factor
                 for (int returnNum = 1; returnNum <= numRetNodes; ++returnNum) {
                     int retNode = thisZoneEquip.ReturnNode(returnNum);
-                    Real64 curReturnFlow = DataLoopNode::Node(retNode).MassFlowRate;
+                    Real64 curReturnFlow = state.dataLoopNodes->Node(retNode).MassFlowRate;
                     if (retNode > 0) {
                         if (!thisZoneEquip.FixedReturnFlow(returnNum)) {
                             newReturnFlow = curReturnFlow * returnAdjFactor;
                             FinalTotalReturnMassFlow += newReturnFlow;
-                            DataLoopNode::Node(retNode).MassFlowRate = newReturnFlow;
+                            state.dataLoopNodes->Node(retNode).MassFlowRate = newReturnFlow;
                         } else {
                             FinalTotalReturnMassFlow += curReturnFlow;
                         }
