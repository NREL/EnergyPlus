// EnergyPlus, Copyright (c) 1996-2020, The Board of Trustees of the University of Illinois,
// The Regents of the University of California, through Lawrence Berkeley National Laboratory
// (subject to receipt of any required approvals from the U.S. Dept. of Energy), Oak Ridge
// National Laboratory, managed by UT-Battelle, Alliance for Sustainable Energy, LLC, and other
// contributors. All rights reserved.
//
// NOTICE: This Software was developed under funding from the U.S. Department of Energy and the
// U.S. Government consequently retains certain rights. As such, the U.S. Government has been
// granted for itself and others acting on its behalf a paid-up, nonexclusive, irrevocable,
// worldwide license in the Software to reproduce, distribute copies to the public, prepare
// derivative works, and perform publicly and display publicly, and to permit others to do so.
//
// Redistribution and use in source and binary forms, with or without modification, are permitted
// provided that the following conditions are met:
//
// (1) Redistributions of source code must retain the above copyright notice, this list of
//     conditions and the following disclaimer.
//
// (2) Redistributions in binary form must reproduce the above copyright notice, this list of
//     conditions and the following disclaimer in the documentation and/or other materials
//     provided with the distribution.
//
// (3) Neither the name of the University of California, Lawrence Berkeley National Laboratory,
//     the University of Illinois, U.S. Dept. of Energy nor the names of its contributors may be
//     used to endorse or promote products derived from this software without specific prior
//     written permission.
//
// (4) Use of EnergyPlus(TM) Name. If Licensee (i) distributes the software in stand-alone form
//     without changes from the version obtained under this License, or (ii) Licensee makes a
//     reference solely to the software portion of its product, Licensee must refer to the
//     software as "EnergyPlus version X" software, where "X" is the version number Licensee
//     obtained under this License and may not use a different name for the software. Except as
//     specifically required in this Section (4), Licensee shall not use in a company name, a
//     product name, in advertising, publicity, or other promotional activities any name, trade
//     name, trademark, logo, or other designation of "EnergyPlus", "E+", "e+" or confusingly
//     similar designation, without the U.S. Department of Energy's prior written consent.
//
// THIS SOFTWARE IS PROVIDED BY THE COPYRIGHT HOLDERS AND CONTRIBUTORS "AS IS" AND ANY EXPRESS OR
// IMPLIED WARRANTIES, INCLUDING, BUT NOT LIMITED TO, THE IMPLIED WARRANTIES OF MERCHANTABILITY
// AND FITNESS FOR A PARTICULAR PURPOSE ARE DISCLAIMED. IN NO EVENT SHALL THE COPYRIGHT OWNER OR
// CONTRIBUTORS BE LIABLE FOR ANY DIRECT, INDIRECT, INCIDENTAL, SPECIAL, EXEMPLARY, OR
// CONSEQUENTIAL DAMAGES (INCLUDING, BUT NOT LIMITED TO, PROCUREMENT OF SUBSTITUTE GOODS OR
// SERVICES; LOSS OF USE, DATA, OR PROFITS; OR BUSINESS INTERRUPTION) HOWEVER CAUSED AND ON ANY
// THEORY OF LIABILITY, WHETHER IN CONTRACT, STRICT LIABILITY, OR TORT (INCLUDING NEGLIGENCE OR
// OTHERWISE) ARISING IN ANY WAY OUT OF THE USE OF THIS SOFTWARE, EVEN IF ADVISED OF THE
// POSSIBILITY OF SUCH DAMAGE.

// C++ Headers
#include <cmath>
#include <string>

// EnergyPlus Headers
#include <EnergyPlus/Autosizing/Base.hh>
#include <EnergyPlus/Data/EnergyPlusData.hh>
#include <EnergyPlus/DataAirSystems.hh>
#include <EnergyPlus/DataDefineEquip.hh>
#include <EnergyPlus/DataEnvironment.hh>
#include <EnergyPlus/DataGlobalConstants.hh>
#include <EnergyPlus/DataHVACGlobals.hh>
#include <EnergyPlus/DataHeatBalance.hh>
#include <EnergyPlus/DataIPShortCuts.hh>
#include <EnergyPlus/DataSizing.hh>
#include <EnergyPlus/DataStringGlobals.hh>
#include <EnergyPlus/DataZoneEquipment.hh>
#include <EnergyPlus/DisplayRoutines.hh>
#include <EnergyPlus/DualDuct.hh>
#include <EnergyPlus/EMSManager.hh>
#include <EnergyPlus/General.hh>
#include <EnergyPlus/HVACCooledBeam.hh>
#include <EnergyPlus/HVACSingleDuctInduc.hh>
#include <EnergyPlus/HeatBalanceManager.hh>
#include <EnergyPlus/InputProcessing/InputProcessor.hh>
#include <EnergyPlus/OutputReportPredefined.hh>
#include <EnergyPlus/OutputReportTabular.hh>
#include <EnergyPlus/PoweredInductionUnits.hh>
#include <EnergyPlus/SQLiteProcedures.hh>
#include <EnergyPlus/ScheduleManager.hh>
#include <EnergyPlus/SimAirServingZones.hh>
#include <EnergyPlus/SingleDuct.hh>
#include <EnergyPlus/SizingManager.hh>
#include <EnergyPlus/UtilityRoutines.hh>
#include <EnergyPlus/WeatherManager.hh>
#include <EnergyPlus/ZoneEquipmentManager.hh>

namespace EnergyPlus {

namespace SizingManager {

    // MODULE INFORMATION:
    //       AUTHOR         Fred Buhl
    //       DATE WRITTEN   December 2000
    //       MODIFIED       na
    //       RE-ENGINEERED  na

    // PURPOSE OF THIS MODULE:
    // This module contains the data and routines relating to managing the sizing
    // simulations.

    // Using/Aliasing
    using namespace HeatBalanceManager;
    using namespace WeatherManager;
    using namespace DataSizing;
    using DataHVACGlobals::NumPrimaryAirSys;
    using DataStringGlobals::CharComma;
    using DataStringGlobals::CharSpace;
    using DataStringGlobals::CharTab;
    using DataZoneEquipment::ZoneEquipConfig;

    void ManageSizing(EnergyPlusData &state)
    {

        // SUBROUTINE INFORMATION:
        //       AUTHOR         Fred Buhl
        //       DATE WRITTEN   December 2000
        //       MODIFIED       na
        //       RE-ENGINEERED  na

        // PURPOSE OF THIS SUBROUTINE:
        // This subroutine manages the sizing simulations (using design day condiions)
        // for zones, central air systems, and central plants and zone heating and cooling

        // METHODOLOGY EMPLOYED:
        // Design day simulations are run with the zones supplied with "Ideal Loads",
        // yielding zone design supply air flow rates and zone heating and cooling capacities.
        // Design day simulations are run again with central air systems supplied by
        // purchased hot and cold water, yielding central heating and cooling capacities.

        // Using/Aliasing
        using DataEnvironment::DayOfMonth;
        using DataEnvironment::EndMonthFlag;
        using DataEnvironment::EnvironmentName;
        using DataEnvironment::Month;
        using DataEnvironment::OutBaroPress;
        using DataEnvironment::OutDryBulbTemp;
        using DataEnvironment::OutHumRat;
        using SimAirServingZones::ManageAirLoops;
        using SimAirServingZones::UpdateSysSizing;
        using ZoneEquipmentManager::ManageZoneEquipment;
        using ZoneEquipmentManager::RezeroZoneSizingArrays;
        using ZoneEquipmentManager::UpdateZoneSizing;
        using namespace OutputReportPredefined;
        using DataHeatBalance::Zone;
        using General::RoundSigDigits;
        using General::TrimSigDigits;
        using OutputReportTabular::AllocateLoadComponentArrays;
        using OutputReportTabular::ComputeLoadComponentDecayCurve;
        using OutputReportTabular::DeallocateLoadComponentArrays;
        using OutputReportTabular::hasSizingPeriodsDays;
        using OutputReportTabular::isCompLoadRepReq;

        // SUBROUTINE PARAMETER DEFINITIONS:
        static std::string const RoutineName("ManageSizing: ");

        // SUBROUTINE LOCAL VARIABLE DECLARATIONS:
        static bool Available(false); // an environment is available to process
        static bool ErrorsFound(false);
        static bool SimAir(false);
        static bool SimZoneEquip(false);
        static int TimeStepInDay(0); // time step number
        static int LastMonth(0);
        static int LastDayOfMonth(0);
        static int CtrlZoneNum(0);       // controlled zone index
        static int ZoneNum(0);           // index into the Zone data array for the controlled zone
        static Real64 TempAtPeak(0.0);   // Outside temperature at peak cooling/heating for reporting
        static Real64 HumRatAtPeak(0.0); // Outside humidity ratio at peak cooling/heating for reporting
        static int TimeStepAtPeak(0);    // time step number at heat or cool peak
        static int DDNum(0);             // Design Day index
        static int AirLoopNum(0);        // air loop index
        //  EXTERNAL            ReportZoneSizing
        //  EXTERNAL            ReportSysSizing
        std::string curName;
        int NumSizingPeriodsPerformed;
        int numZoneSizeIter; // number of times to repeat zone sizing calcs. 1 normal, 2 load component reporting
        int iZoneCalcIter;   // index for repeating the zone sizing calcs
        bool isUserReqCompLoadReport;
        Real64 DOASHeatGainRateAtHtPk(0.0); // zone heat gain rate from the DOAS at the heating peak [W]
        Real64 DOASHeatGainRateAtClPk(0.0); // zone heat gain rate from the DOAS at the cooling peak [W]
        Real64 TStatSetPtAtPk(0.0);         // thermostat set point at peak

        // FLOW:

        TimeStepInDay = 0;
        SysSizingRunDone = false;
        ZoneSizingRunDone = false;
        curName = "Unknown";
        GetOARequirements(state);          // get the OA requirements object
        GetZoneAirDistribution(state);     // get zone air distribution objects
        GetZoneHVACSizing(state);          // get zone HVAC sizing object
        GetAirTerminalSizing(state);       // get air terminal sizing object
        GetSizingParams(state); // get the building level sizing paramets
        GetZoneSizingInput(state);         // get the Zone Sizing input
        GetSystemSizingInput(state);       // get the System Sizing input
        GetPlantSizingInput(state);        // get the Plant Sizing input

        // okay, check sizing inputs vs desires vs requirements
        if (state.dataGlobal->DoZoneSizing || state.dataGlobal->DoSystemSizing) {
            if ((NumSysSizInput > 0 && NumZoneSizingInput == 0) || (!state.dataGlobal->DoZoneSizing && state.dataGlobal->DoSystemSizing && NumSysSizInput > 0)) {
                ShowSevereError(state, RoutineName + "Requested System Sizing but did not request Zone Sizing.");
                ShowContinueError(state, "System Sizing cannot be done without Zone Sizing");
                ShowFatalError(state, "Program terminates for preceding conditions.");
            }
        }

        // determine if the second set of zone sizing calculations should be performed
        // that include a pulse for the load component reporting
        isUserReqCompLoadReport = isCompLoadRepReq(state); // check getinput structure if load component report is requested
        bool fileHasSizingPeriodDays =
            hasSizingPeriodsDays(state); // check getinput if SizingPeriod:DesignDays or SizingPeriod:WeatherFileDays are present
        if (state.dataGlobal->DoZoneSizing && (NumZoneSizingInput > 0) && fileHasSizingPeriodDays) {
            state.dataGlobal->CompLoadReportIsReq = isUserReqCompLoadReport;
        } else { // produce a warning if the user asked for the report but it will not be generated because sizing is not done
            if (isUserReqCompLoadReport) {
                if (fileHasSizingPeriodDays) {
                    ShowWarningError(state,
                        RoutineName +
                        "The ZoneComponentLoadSummary report was requested but no sizing objects were found so that report cannot be generated.");
                } else {
                    ShowWarningError(state, RoutineName + "The ZoneComponentLoadSummary report was requested but no SizingPeriod:DesignDay or "
                                                   "SizingPeriod:WeatherFileDays objects were found so that report cannot be generated.");
                }
            }
        }
        if (state.dataGlobal->CompLoadReportIsReq) { // if that report is created then zone sizing calculations are repeated
            numZoneSizeIter = 2;
        } else {
            numZoneSizeIter = 1;
        }

        if ((state.dataGlobal->DoZoneSizing) && (NumZoneSizingInput == 0)) {
            ShowWarningError(state,
                RoutineName +
                "For a zone sizing run, there must be at least 1 Sizing:Zone input object. SimulationControl Zone Sizing option ignored.");
        }

        if ((NumZoneSizingInput > 0) && (state.dataGlobal->DoZoneSizing || state.dataGlobal->DoSystemSizing || state.dataGlobal->DoPlantSizing)) {

            if (state.dataGlobal->DoDesDaySim || state.dataGlobal->DoWeathSim) {
                state.dataGlobal->DoOutputReporting = false;
            }
            state.dataGlobal->DoOutputReporting = false;
            state.dataGlobal->ZoneSizingCalc = true;
            Available = true;

            if (SizingFileColSep == CharComma) {
                state.files.zsz.fileName = state.files.outputZszCsvFileName;
            } else if (SizingFileColSep == CharTab) {
                state.files.zsz.fileName = state.files.outputZszTabFileName;
            } else {
                state.files.zsz.fileName = state.files.outputZszTxtFileName;
            }

            state.files.zsz.ensure_open(state, "ManageSizing", state.files.outputControl.zsz);

            ShowMessage(state, "Beginning Zone Sizing Calculations");

            ResetEnvironmentCounter(state);
            state.dataGlobal->KickOffSizing = true;
            SetupZoneSizing(state, ErrorsFound); // Should only be done ONCE
            state.dataGlobal->KickOffSizing = false;

            for (iZoneCalcIter = 1; iZoneCalcIter <= numZoneSizeIter; ++iZoneCalcIter) { // normally this is performed once but if load component
                // report is requested, these are repeated with a pulse in
                // each zone.

                // set flag if performing a "pulse" set of sizing calcs
                // the pulse simulation needs to be done first (the 1 in the following line) otherwise
                // the difference seen in the loads in the epluspls and epluszsz files are not
                // simple decreasing curves but appear as amost random fluctuations.
                state.dataGlobal->isPulseZoneSizing = (state.dataGlobal->CompLoadReportIsReq && (iZoneCalcIter == 1));

                Available = true;

                ResetEnvironmentCounter(state);
                CurOverallSimDay = 0;
                NumSizingPeriodsPerformed = 0;
                while (Available) { // loop over environments

                    GetNextEnvironment(state, Available, ErrorsFound); // get an environment

                    if (!Available) break;
                    if (ErrorsFound) break;

                    // check that environment is one of the design days
                    if (state.dataGlobal->KindOfSim == DataGlobalConstants::KindOfSim::RunPeriodWeather) {
                        continue;
                    }

                    ++NumSizingPeriodsPerformed;

                    state.dataGlobal->BeginEnvrnFlag = true;
                    if ((state.dataGlobal->KindOfSim == DataGlobalConstants::KindOfSim::DesignDay) && (state.dataWeatherManager->DesDayInput(state.dataWeatherManager->Environment(state.dataWeatherManager->Envrn).DesignDayNum).suppressBegEnvReset)) {
                        // user has input in SizingPeriod:DesignDay directing to skip begin environment rests, for accuracy-with-speed as zones can
                        // more easily converge fewer warmup days are allowed
                        DisplayString(state, "Suppressing Initialization of New Environment Parameters");
                        state.dataGlobal->beginEnvrnWarmStartFlag = true;
                    } else {
                        state.dataGlobal->beginEnvrnWarmStartFlag = false;
                    }
                    state.dataGlobal->EndEnvrnFlag = false;
                    EndMonthFlag = false;
                    state.dataGlobal->WarmupFlag = true;
                    state.dataGlobal->DayOfSim = 0;
                    state.dataGlobal->DayOfSimChr = "0";
                    CurEnvirNumSimDay = 1;
                    ++CurOverallSimDay;
                    while ((state.dataGlobal->DayOfSim < state.dataGlobal->NumOfDayInEnvrn) || (state.dataGlobal->WarmupFlag)) { // Begin day loop ...

                        ++state.dataGlobal->DayOfSim;
                        if (!state.dataGlobal->WarmupFlag && state.dataGlobal->DayOfSim > 1) {
                            ++CurEnvirNumSimDay;
                        }

                        state.dataGlobal->DayOfSimChr = fmt::to_string(state.dataGlobal->DayOfSim);
                        state.dataGlobal->BeginDayFlag = true;
                        state.dataGlobal->EndDayFlag = false;

                        if (state.dataGlobal->WarmupFlag) {
                            DisplayString(state, "Warming up");
                        } else { // (.NOT.WarmupFlag)
                            if (state.dataGlobal->DayOfSim == 1) {
                                if (!state.dataGlobal->isPulseZoneSizing) {
                                    DisplayString(state, "Performing Zone Sizing Simulation");
                                    DisplayString(state, "...for Sizing Period: #" + RoundSigDigits(NumSizingPeriodsPerformed) + ' ' + EnvironmentName);
                                } else {
                                    DisplayString(state, "Performing Zone Sizing Simulation for Load Component Report");
                                    DisplayString(state, "...for Sizing Period: #" + RoundSigDigits(NumSizingPeriodsPerformed) + ' ' + EnvironmentName);
                                }
                            }
                            UpdateZoneSizing(state, DataGlobalConstants::CallIndicator::BeginDay);
                            UpdateFacilitySizing(state, DataGlobalConstants::CallIndicator::BeginDay);
                        }

                        for (state.dataGlobal->HourOfDay = 1; state.dataGlobal->HourOfDay <= 24; ++state.dataGlobal->HourOfDay) { // Begin hour loop ...

                            state.dataGlobal->BeginHourFlag = true;
                            state.dataGlobal->EndHourFlag = false;

                            for (state.dataGlobal->TimeStep = 1; state.dataGlobal->TimeStep <= state.dataGlobal->NumOfTimeStepInHour; ++state.dataGlobal->TimeStep) { // Begin time step (TINC) loop ...

                                state.dataGlobal->BeginTimeStepFlag = true;

                                // Set the End__Flag variables to true if necessary.  Note that
                                // each flag builds on the previous level.  EndDayFlag cannot be
                                // .TRUE. unless EndHourFlag is also .TRUE., etc.  Note that the
                                // EndEnvrnFlag and the EndSimFlag cannot be set during warmup.
                                // Note also that BeginTimeStepFlag, EndTimeStepFlag, and the
                                // SubTimeStepFlags can/will be set/reset in the HVAC Manager.

                                if (state.dataGlobal->TimeStep == state.dataGlobal->NumOfTimeStepInHour) {
                                    state.dataGlobal->EndHourFlag = true;
                                    if (state.dataGlobal->HourOfDay == 24) {
                                        state.dataGlobal->EndDayFlag = true;
                                        if ((!state.dataGlobal->WarmupFlag) && (state.dataGlobal->DayOfSim == state.dataGlobal->NumOfDayInEnvrn)) {
                                            state.dataGlobal->EndEnvrnFlag = true;
                                        }
                                    }
                                }

                                // set flag for pulse used in load component reporting
                                state.dataGlobal->doLoadComponentPulseNow =
                                    CalcdoLoadComponentPulseNow(state, state.dataGlobal->isPulseZoneSizing, state.dataGlobal->WarmupFlag, state.dataGlobal->HourOfDay, state.dataGlobal->TimeStep, state.dataGlobal->KindOfSim);

                                ManageWeather(state);

                                if (!state.dataGlobal->WarmupFlag) {
                                    TimeStepInDay = (state.dataGlobal->HourOfDay - 1) * state.dataGlobal->NumOfTimeStepInHour + state.dataGlobal->TimeStep;
                                    if (state.dataGlobal->HourOfDay == 1 && state.dataGlobal->TimeStep == 1) {
                                        DesDayWeath(CurOverallSimDay).DateString = TrimSigDigits(Month) + '/' + TrimSigDigits(DayOfMonth);
                                    }
                                    DesDayWeath(CurOverallSimDay).Temp(TimeStepInDay) = OutDryBulbTemp;
                                    DesDayWeath(CurOverallSimDay).HumRat(TimeStepInDay) = OutHumRat;
                                    DesDayWeath(CurOverallSimDay).Press(TimeStepInDay) = OutBaroPress;
                                }

                                ManageHeatBalance(state);

                                state.dataGlobal->BeginHourFlag = false;
                                state.dataGlobal->BeginDayFlag = false;
                                state.dataGlobal->BeginEnvrnFlag = false;
                                state.dataGlobal->BeginSimFlag = false;

                            } // ... End time step (TINC) loop.

                            state.dataGlobal->PreviousHour = state.dataGlobal->HourOfDay;

                        } // ... End hour loop.

                        if (state.dataGlobal->EndDayFlag) {
                            UpdateZoneSizing(state, DataGlobalConstants::CallIndicator::EndDay);
                            UpdateFacilitySizing(state, DataGlobalConstants::CallIndicator::EndDay);
                        }

                        if (!state.dataGlobal->WarmupFlag && (state.dataGlobal->DayOfSim > 0) && (state.dataGlobal->DayOfSim < state.dataGlobal->NumOfDayInEnvrn)) {
                            ++CurOverallSimDay;
                        }

                    } // ... End day loop.

                    LastMonth = Month;
                    LastDayOfMonth = DayOfMonth;

                } // ... End environment loop

                if (NumSizingPeriodsPerformed > 0) {
                    UpdateZoneSizing(state, DataGlobalConstants::CallIndicator::EndZoneSizingCalc);
                    UpdateFacilitySizing(state, DataGlobalConstants::CallIndicator::EndZoneSizingCalc);
                    ZoneSizingRunDone = true;
                } else {
                    ShowSevereError(state, RoutineName + "No Sizing periods were performed for Zone Sizing. No Zone Sizing calculations saved.");
                    ErrorsFound = true;
                }

<<<<<<< HEAD
                if (isPulseZoneSizing && state.dataSizingManager->runZeroingOnce) {
                    RezeroZoneSizingArrays(); // zero all arrays related to zone sizing.
                    state.dataSizingManager->runZeroingOnce = false;
=======
                if (state.dataGlobal->isPulseZoneSizing && runZeroingOnce) {
                    RezeroZoneSizingArrays(state); // zero all arrays related to zone sizing.
                    runZeroingOnce = false;
>>>>>>> e5b42d8c
                }
            } // loop that repeats the zone sizing calcs for the load component report, if requested

            // both the pulse and normal zone sizing is complete so now post processing of the results is performed
            if (state.dataGlobal->CompLoadReportIsReq) {
                // call the routine that computes the decay curve
                ComputeLoadComponentDecayCurve(state);
                // remove some of the arrays used to derive the decay curves
                DeallocateLoadComponentArrays();
            }
        }

        state.dataGlobal->ZoneSizingCalc = false;
        state.dataGlobal->DoOutputReporting = false;
        Month = LastMonth;
        DayOfMonth = LastDayOfMonth;

<<<<<<< HEAD
        if ((DoSystemSizing) && (NumSysSizInput == 0) && (state.dataSizingManager->NumAirLoops > 0)) {
=======
        if ((state.dataGlobal->DoSystemSizing) && (NumSysSizInput == 0) && (NumAirLoops > 0)) {
>>>>>>> e5b42d8c
            ShowWarningError(state,
                RoutineName +
                "For a system sizing run, there must be at least 1 Sizing:System object input. SimulationControl System Sizing option ignored.");
        }

        if ((NumSysSizInput > 0) && (state.dataGlobal->DoSystemSizing || state.dataGlobal->DoPlantSizing) && !ErrorsFound) {

            ShowMessage(state, "Beginning System Sizing Calculations");

            state.dataGlobal->SysSizingCalc = true;
            Available = true;
            if (SizingFileColSep == CharComma) {
                state.files.ssz.fileName = state.files.outputSszCsvFileName;
            } else if (SizingFileColSep == CharTab) {
                state.files.ssz.fileName = state.files.outputSszTabFileName;
            } else {
                state.files.ssz.fileName = state.files.outputSszTxtFileName;
            }
            state.files.ssz.ensure_open(state, "ManageSizing", state.files.outputControl.ssz);

            SimAir = true;
            SimZoneEquip = true;

            ManageZoneEquipment(state, true, SimZoneEquip, SimAir);
            ManageAirLoops(state, true, SimAir, SimZoneEquip);
            SizingManager::UpdateTermUnitFinalZoneSizing(state); // AirDistUnits have been loaded now so TermUnitSizing values are all in place
            SimAirServingZones::SizeSysOutdoorAir(state);        // System OA can be sized now that TermUnitFinalZoneSizing is initialized
            ResetEnvironmentCounter(state);
            CurEnvirNumSimDay = 0;
            CurOverallSimDay = 0;
            NumSizingPeriodsPerformed = 0;
            while (Available) { // loop over environments

                GetNextEnvironment(state, Available, ErrorsFound); // get an environment

                // check that environment is one of the design days
                if (state.dataGlobal->KindOfSim == DataGlobalConstants::KindOfSim::RunPeriodWeather) {
                    continue;
                }

                if (!Available) break;
                if (ErrorsFound) break;

                ++NumSizingPeriodsPerformed;

                state.dataGlobal->BeginEnvrnFlag = true;
                if ((state.dataGlobal->KindOfSim == DataGlobalConstants::KindOfSim::DesignDay) && (state.dataWeatherManager->DesDayInput(state.dataWeatherManager->Environment(state.dataWeatherManager->Envrn).DesignDayNum).suppressBegEnvReset)) {
                    // user has input in SizingPeriod:DesignDay directing to skip begin environment rests, for accuracy-with-speed as zones can more
                    // easily converge fewer warmup days are allowed
                    DisplayString(state, "Suppressing Initialization of New Environment Parameters");
                    state.dataGlobal->beginEnvrnWarmStartFlag = true;
                } else {
                    state.dataGlobal->beginEnvrnWarmStartFlag = false;
                }
                state.dataGlobal->EndEnvrnFlag = false;
                state.dataGlobal->WarmupFlag = false;
                state.dataGlobal->DayOfSim = 0;
                state.dataGlobal->DayOfSimChr = "0";
                CurEnvirNumSimDay = 1;
                ++CurOverallSimDay;

                while ((state.dataGlobal->DayOfSim < state.dataGlobal->NumOfDayInEnvrn) || (state.dataGlobal->WarmupFlag)) { // Begin day loop ...

                    ++state.dataGlobal->DayOfSim;
                    if (!state.dataGlobal->WarmupFlag && state.dataGlobal->DayOfSim > 1) {
                        ++CurEnvirNumSimDay;
                    }
                    state.dataGlobal->DayOfSimChr = fmt::to_string(state.dataGlobal->DayOfSim);
                    state.dataGlobal->BeginDayFlag = true;
                    state.dataGlobal->EndDayFlag = false;

                    if (state.dataGlobal->WarmupFlag) {
                        DisplayString(state, "Warming up");
                    } else { // (.NOT.WarmupFlag)
                        if (state.dataGlobal->DayOfSim == 1) {
                            DisplayString(state, "Calculating System sizing");
                            DisplayString(state, "...for Sizing Period: #" + RoundSigDigits(NumSizingPeriodsPerformed) + ' ' + EnvironmentName);
                        }
                        UpdateSysSizing(state, DataGlobalConstants::CallIndicator::BeginDay);
                    }

                    for (state.dataGlobal->HourOfDay = 1; state.dataGlobal->HourOfDay <= 24; ++state.dataGlobal->HourOfDay) { // Begin hour loop ...

                        state.dataGlobal->BeginHourFlag = true;
                        state.dataGlobal->EndHourFlag = false;

                        for (state.dataGlobal->TimeStep = 1; state.dataGlobal->TimeStep <= state.dataGlobal->NumOfTimeStepInHour; ++state.dataGlobal->TimeStep) { // Begin time step (TINC) loop ...

                            state.dataGlobal->BeginTimeStepFlag = true;

                            // Set the End__Flag variables to true if necessary.  Note that
                            // each flag builds on the previous level.  EndDayFlag cannot be
                            // .TRUE. unless EndHourFlag is also .TRUE., etc.  Note that the
                            // EndEnvrnFlag and the EndSimFlag cannot be set during warmup.

                            if (state.dataGlobal->TimeStep == state.dataGlobal->NumOfTimeStepInHour) {
                                state.dataGlobal->EndHourFlag = true;
                                if (state.dataGlobal->HourOfDay == 24) {
                                    state.dataGlobal->EndDayFlag = true;
                                    if ((!state.dataGlobal->WarmupFlag) && (state.dataGlobal->DayOfSim == state.dataGlobal->NumOfDayInEnvrn)) {
                                        state.dataGlobal->EndEnvrnFlag = true;
                                    }
                                }
                            }

                            ManageWeather(state);

                            UpdateSysSizing(state, DataGlobalConstants::CallIndicator::DuringDay);

                            state.dataGlobal->BeginHourFlag = false;
                            state.dataGlobal->BeginDayFlag = false;
                            state.dataGlobal->BeginEnvrnFlag = false;

                        } // ... End time step (TINC) loop.

                        state.dataGlobal->PreviousHour = state.dataGlobal->HourOfDay;

                    } // ... End hour loop.

                    if (state.dataGlobal->EndDayFlag) UpdateSysSizing(state, DataGlobalConstants::CallIndicator::EndDay);

                    if (!state.dataGlobal->WarmupFlag && (state.dataGlobal->DayOfSim > 0) && (state.dataGlobal->DayOfSim < state.dataGlobal->NumOfDayInEnvrn)) {
                        ++CurOverallSimDay;
                    }

                } // ... End day loop.

            } // ... End environment loop

            if (NumSizingPeriodsPerformed > 0) {
                UpdateSysSizing(state, DataGlobalConstants::CallIndicator::EndSysSizingCalc);
                SysSizingRunDone = true;
            } else {
                ShowSevereError(state, RoutineName + "No Sizing periods were performed for System Sizing. No System Sizing calculations saved.");
                ErrorsFound = true;
            }
        } else if ((NumZoneSizingInput > 0) && (state.dataGlobal->DoZoneSizing || state.dataGlobal->DoSystemSizing || state.dataGlobal->DoPlantSizing)) {
            // If zone sizing but no system sizing - still need to set up system zone equipment and transfer zone sizing data to
            // TermUnitFinalZoneSizing
            state.dataGlobal->SysSizingCalc = true; // set true here so equipment does not try to size yet
            SimAir = true;
            SimZoneEquip = true;

            ManageZoneEquipment(state, true, SimZoneEquip, SimAir);
            SizingManager::UpdateTermUnitFinalZoneSizing(state); // AirDistUnits have been loaded now so TermUnitSizing values are all in place
        }
        state.dataGlobal->SysSizingCalc = false;

        // report sizing results to eio file
        if (ZoneSizingRunDone) {
            for (CtrlZoneNum = 1; CtrlZoneNum <= state.dataGlobal->NumOfZones; ++CtrlZoneNum) {
                if (!ZoneEquipConfig(CtrlZoneNum).IsControlled) continue;
                ZoneNum = FinalZoneSizing(CtrlZoneNum).ActualZoneNum;
                if (FinalZoneSizing(CtrlZoneNum).DesCoolVolFlow > 0.0) {
                    TimeStepAtPeak = FinalZoneSizing(CtrlZoneNum).TimeStepNumAtCoolMax;
                    DDNum = FinalZoneSizing(CtrlZoneNum).CoolDDNum;
                    if (DDNum > 0 && TimeStepAtPeak > 0) {
                        TempAtPeak = DesDayWeath(DDNum).Temp(TimeStepAtPeak);
                        HumRatAtPeak = DesDayWeath(DDNum).HumRat(TimeStepAtPeak);
                        DOASHeatGainRateAtClPk = CalcZoneSizing(DDNum, CtrlZoneNum).DOASHeatAddSeq(TimeStepAtPeak);
                        TStatSetPtAtPk = ZoneSizing(DDNum, CtrlZoneNum).CoolTstatTempSeq(TimeStepAtPeak);
                    } else {
                        TempAtPeak = 0.0;
                        HumRatAtPeak = 0.0;
                        DOASHeatGainRateAtClPk = 0.0;
                        TStatSetPtAtPk = 0.0;
                    }
                    ReportZoneSizing(state,
                                     FinalZoneSizing(CtrlZoneNum).ZoneName,
                                     "Cooling",
                                     CalcFinalZoneSizing(CtrlZoneNum).DesCoolLoad,
                                     FinalZoneSizing(CtrlZoneNum).DesCoolLoad,
                                     CalcFinalZoneSizing(CtrlZoneNum).DesCoolVolFlow,
                                     FinalZoneSizing(CtrlZoneNum).DesCoolVolFlow,
                                     FinalZoneSizing(CtrlZoneNum).CoolDesDay,
                                     CoolPeakDateHrMin(CtrlZoneNum),
                                     TempAtPeak,
                                     HumRatAtPeak,
                                     Zone(ZoneNum).FloorArea,
                                     Zone(ZoneNum).TotOccupants,
                                     FinalZoneSizing(CtrlZoneNum).MinOA,
                                     DOASHeatGainRateAtClPk);
                    curName = FinalZoneSizing(CtrlZoneNum).ZoneName;
                    PreDefTableEntry(pdchZnClCalcDesLd, curName, CalcFinalZoneSizing(CtrlZoneNum).DesCoolLoad);
                    PreDefTableEntry(pdchZnClUserDesLd, curName, FinalZoneSizing(CtrlZoneNum).DesCoolLoad);
                    if (Zone(ZoneNum).FloorArea != 0.0) {
                        PreDefTableEntry(pdchZnClUserDesLdPerArea, curName, FinalZoneSizing(CtrlZoneNum).DesCoolLoad / Zone(ZoneNum).FloorArea);
                    }
                    PreDefTableEntry(pdchZnClCalcDesAirFlow, curName, CalcFinalZoneSizing(CtrlZoneNum).DesCoolVolFlow, 3);
                    PreDefTableEntry(pdchZnClUserDesAirFlow, curName, FinalZoneSizing(CtrlZoneNum).DesCoolVolFlow, 3);
                    PreDefTableEntry(pdchZnClDesDay, curName, FinalZoneSizing(CtrlZoneNum).CoolDesDay);
                    PreDefTableEntry(pdchZnClPkTime, curName, CoolPeakDateHrMin(CtrlZoneNum));
                    PreDefTableEntry(pdchZnClPkTstatTemp, curName, TStatSetPtAtPk);
                    PreDefTableEntry(pdchZnClPkIndTemp, curName, CalcFinalZoneSizing(CtrlZoneNum).ZoneTempAtCoolPeak);
                    PreDefTableEntry(pdchZnClPkIndHum, curName, CalcFinalZoneSizing(CtrlZoneNum).ZoneHumRatAtCoolPeak, 5);
                    PreDefTableEntry(pdchZnClPkOATemp, curName, TempAtPeak);
                    PreDefTableEntry(pdchZnClPkOAHum, curName, HumRatAtPeak, 5);
                    PreDefTableEntry(pdchZnClPkOAMinFlow, curName, FinalZoneSizing(CtrlZoneNum).MinOA, 3);
                    PreDefTableEntry(pdchZnClPkDOASHeatGain, curName, DOASHeatGainRateAtClPk);
                } else {
                    curName = FinalZoneSizing(CtrlZoneNum).ZoneName;
                    PreDefTableEntry(pdchZnClCalcDesLd, curName, 0.0, 1);
                    PreDefTableEntry(pdchZnClUserDesLd, curName, 0.0, 1);
                    PreDefTableEntry(pdchZnClUserDesLdPerArea, curName, 0.0, 1);
                    PreDefTableEntry(pdchZnClCalcDesAirFlow, curName, 0.0, 1);
                    PreDefTableEntry(pdchZnClUserDesAirFlow, curName, 0.0, 1);
                    PreDefTableEntry(pdchZnClDesDay, curName, "N/A");
                    PreDefTableEntry(pdchZnClPkTime, curName, "N/A");
                    PreDefTableEntry(pdchZnClPkTstatTemp, curName, 0.0, 1);
                    PreDefTableEntry(pdchZnClPkIndTemp, curName, 0.0, 1);
                    PreDefTableEntry(pdchZnClPkIndHum, curName, 0.0, 1);
                    PreDefTableEntry(pdchZnClPkOATemp, curName, 0.0, 1);
                    PreDefTableEntry(pdchZnClPkOAHum, curName, 0.0, 1);
                    PreDefTableEntry(pdchZnClPkOAMinFlow, curName, 0.0, 1);
                    PreDefTableEntry(pdchZnClPkDOASHeatGain, curName, 0.0, 1);
                }
                if (FinalZoneSizing(CtrlZoneNum).DesHeatVolFlow > 0.0) {
                    TimeStepAtPeak = FinalZoneSizing(CtrlZoneNum).TimeStepNumAtHeatMax;
                    DDNum = FinalZoneSizing(CtrlZoneNum).HeatDDNum;
                    if (DDNum > 0 && TimeStepAtPeak > 0) {
                        TempAtPeak = DesDayWeath(DDNum).Temp(TimeStepAtPeak);
                        HumRatAtPeak = DesDayWeath(DDNum).HumRat(TimeStepAtPeak);
                        DOASHeatGainRateAtHtPk = CalcZoneSizing(DDNum, CtrlZoneNum).DOASHeatAddSeq(TimeStepAtPeak);
                        TStatSetPtAtPk = ZoneSizing(DDNum, CtrlZoneNum).HeatTstatTempSeq(TimeStepAtPeak);
                    } else {
                        TempAtPeak = 0.0;
                        HumRatAtPeak = 0.0;
                        DOASHeatGainRateAtHtPk = 0.0;
                        TStatSetPtAtPk = 0.0;
                    }
                    ReportZoneSizing(state,
                                     FinalZoneSizing(CtrlZoneNum).ZoneName,
                                     "Heating",
                                     CalcFinalZoneSizing(CtrlZoneNum).DesHeatLoad,
                                     FinalZoneSizing(CtrlZoneNum).DesHeatLoad,
                                     CalcFinalZoneSizing(CtrlZoneNum).DesHeatVolFlow,
                                     FinalZoneSizing(CtrlZoneNum).DesHeatVolFlow,
                                     FinalZoneSizing(CtrlZoneNum).HeatDesDay,
                                     HeatPeakDateHrMin(CtrlZoneNum),
                                     TempAtPeak,
                                     HumRatAtPeak,
                                     Zone(ZoneNum).FloorArea,
                                     Zone(ZoneNum).TotOccupants,
                                     FinalZoneSizing(CtrlZoneNum).MinOA,
                                     DOASHeatGainRateAtHtPk);
                    curName = FinalZoneSizing(CtrlZoneNum).ZoneName;
                    PreDefTableEntry(pdchZnHtCalcDesLd, curName, CalcFinalZoneSizing(CtrlZoneNum).DesHeatLoad);
                    PreDefTableEntry(pdchZnHtUserDesLd, curName, FinalZoneSizing(CtrlZoneNum).DesHeatLoad);
                    if (Zone(ZoneNum).FloorArea != 0.0) {
                        PreDefTableEntry(pdchZnHtUserDesLdPerArea, curName, FinalZoneSizing(CtrlZoneNum).DesHeatLoad / Zone(ZoneNum).FloorArea);
                    }
                    PreDefTableEntry(pdchZnHtCalcDesAirFlow, curName, CalcFinalZoneSizing(CtrlZoneNum).DesHeatVolFlow, 3);
                    PreDefTableEntry(pdchZnHtUserDesAirFlow, curName, FinalZoneSizing(CtrlZoneNum).DesHeatVolFlow, 3);
                    PreDefTableEntry(pdchZnHtDesDay, curName, FinalZoneSizing(CtrlZoneNum).HeatDesDay);
                    PreDefTableEntry(pdchZnHtPkTime, curName, HeatPeakDateHrMin(CtrlZoneNum));
                    PreDefTableEntry(pdchZnHtPkTstatTemp, curName, TStatSetPtAtPk);
                    PreDefTableEntry(pdchZnHtPkIndTemp, curName, CalcFinalZoneSizing(CtrlZoneNum).ZoneTempAtHeatPeak);
                    PreDefTableEntry(pdchZnHtPkIndHum, curName, CalcFinalZoneSizing(CtrlZoneNum).ZoneHumRatAtHeatPeak, 5);
                    PreDefTableEntry(pdchZnHtPkOATemp, curName, TempAtPeak);
                    PreDefTableEntry(pdchZnHtPkOAHum, curName, HumRatAtPeak, 5);
                    PreDefTableEntry(pdchZnHtPkOAMinFlow, curName, FinalZoneSizing(CtrlZoneNum).MinOA, 3);
                    PreDefTableEntry(pdchZnHtPkDOASHeatGain, curName, DOASHeatGainRateAtHtPk);
                } else {
                    curName = FinalZoneSizing(CtrlZoneNum).ZoneName;
                    PreDefTableEntry(pdchZnHtCalcDesLd, curName, 0.0, 1);
                    PreDefTableEntry(pdchZnHtUserDesLd, curName, 0.0, 1);
                    PreDefTableEntry(pdchZnHtUserDesLdPerArea, curName, 0.0, 1);
                    PreDefTableEntry(pdchZnHtCalcDesAirFlow, curName, 0.0, 1);
                    PreDefTableEntry(pdchZnHtUserDesAirFlow, curName, 0.0, 1);
                    PreDefTableEntry(pdchZnHtDesDay, curName, "N/A");
                    PreDefTableEntry(pdchZnHtPkTime, curName, "N/A");
                    PreDefTableEntry(pdchZnHtPkTstatTemp, curName, 0.0, 1);
                    PreDefTableEntry(pdchZnHtPkIndTemp, curName, 0.0, 1);
                    PreDefTableEntry(pdchZnHtPkIndHum, curName, 0.0, 1);
                    PreDefTableEntry(pdchZnHtPkOATemp, curName, 0.0, 1);
                    PreDefTableEntry(pdchZnHtPkOAHum, curName, 0.0, 1);
                    PreDefTableEntry(pdchZnHtPkOAMinFlow, curName, 0.0, 1);
                    PreDefTableEntry(pdchZnHtPkDOASHeatGain, curName, 0.0, 1);
                }
            }
            // Deallocate arrays no longer needed
            ZoneSizing.deallocate();
            // CalcZoneSizing.deallocate();
        }
        if (SysSizingRunDone) {
            for (AirLoopNum = 1; AirLoopNum <= NumPrimaryAirSys; ++AirLoopNum) {
                curName = FinalSysSizing(AirLoopNum).AirPriLoopName;
                PreDefTableEntry(pdchSysSizCalcClAir, curName, CalcSysSizing(AirLoopNum).DesCoolVolFlow);
                if (std::abs(CalcSysSizing(AirLoopNum).DesCoolVolFlow) <= 1.e-8) {
                    ShowWarningError(state, RoutineName + "Calculated Cooling Design Air Flow Rate for System=" + FinalSysSizing(AirLoopNum).AirPriLoopName +
                                     " is zero.");
                    ShowContinueError(state, "Check Sizing:Zone and ZoneControl:Thermostat inputs.");
                }
                PreDefTableEntry(pdchSysSizUserClAir, curName, FinalSysSizing(AirLoopNum).DesCoolVolFlow);
                PreDefTableEntry(pdchSysSizCalcHtAir, curName, CalcSysSizing(AirLoopNum).DesHeatVolFlow);
                if (std::abs(CalcSysSizing(AirLoopNum).DesHeatVolFlow) <= 1.e-8) {
                    ShowWarningError(state, RoutineName + "Calculated Heating Design Air Flow Rate for System=" + FinalSysSizing(AirLoopNum).AirPriLoopName +
                                     " is zero.");
                    ShowContinueError(state, "Check Sizing:Zone and ZoneControl:Thermostat inputs.");
                }
                std::string coolPeakLoadKind = "";
                std::string coolPeakDDDate = "";
                int coolPeakDD = 0;
                Real64 coolCap = 0.;
                if (FinalSysSizing(AirLoopNum).CoolingPeakLoadType == SensibleCoolingLoad) {
                    coolPeakLoadKind = "Sensible";
                    coolPeakDDDate = SysSizPeakDDNum(AirLoopNum).cSensCoolPeakDDDate;
                    coolPeakDD = SysSizPeakDDNum(AirLoopNum).SensCoolPeakDD;
                    coolCap = FinalSysSizing(AirLoopNum).SensCoolCap;
                } else if (FinalSysSizing(AirLoopNum).CoolingPeakLoadType == TotalCoolingLoad) {
                    coolPeakLoadKind = "Total";
                    coolPeakDDDate = SysSizPeakDDNum(AirLoopNum).cTotCoolPeakDDDate;
                    coolPeakDD = SysSizPeakDDNum(AirLoopNum).TotCoolPeakDD;
                    coolCap = FinalSysSizing(AirLoopNum).TotCoolCap;
                }
                if (coolPeakDD > 0) {
                    ReportSysSizing(state,
                                    curName,
                                    "Cooling",
                                    coolPeakLoadKind,
                                    coolCap,
                                    CalcSysSizing(AirLoopNum).DesCoolVolFlow,
                                    FinalSysSizing(AirLoopNum).DesCoolVolFlow,
                                    FinalSysSizing(AirLoopNum).CoolDesDay,
                                    coolPeakDDDate,
                                    SysSizPeakDDNum(AirLoopNum).TimeStepAtHeatPk(coolPeakDD));
                } else {
                    ReportSysSizing(state,
                                    curName,
                                    "Cooling",
                                    coolPeakLoadKind,
                                    coolCap,
                                    CalcSysSizing(AirLoopNum).DesCoolVolFlow,
                                    FinalSysSizing(AirLoopNum).DesCoolVolFlow,
                                    FinalSysSizing(AirLoopNum).CoolDesDay,
                                    coolPeakDDDate,
                                    0);
                }
                int heatPeakDD = SysSizPeakDDNum(AirLoopNum).HeatPeakDD;
                if (heatPeakDD > 0) {
                    ReportSysSizing(state,
                                    curName,
                                    "Heating",
                                    "Sensible",
                                    FinalSysSizing(AirLoopNum).HeatCap,
                                    CalcSysSizing(AirLoopNum).DesHeatVolFlow,
                                    FinalSysSizing(AirLoopNum).DesHeatVolFlow,
                                    FinalSysSizing(AirLoopNum).HeatDesDay,
                                    SysSizPeakDDNum(AirLoopNum).cHeatPeakDDDate,
                                    SysSizPeakDDNum(AirLoopNum).TimeStepAtHeatPk(heatPeakDD));
                } else {
                    ReportSysSizing(state,
                                    curName,
                                    "Heating",
                                    "Sensible",
                                    FinalSysSizing(AirLoopNum).HeatCap,
                                    CalcSysSizing(AirLoopNum).DesHeatVolFlow,
                                    FinalSysSizing(AirLoopNum).DesHeatVolFlow,
                                    FinalSysSizing(AirLoopNum).HeatDesDay,
                                    SysSizPeakDDNum(AirLoopNum).cHeatPeakDDDate,
                                    0);
                }
                PreDefTableEntry(pdchSysSizUserHtAir, curName, FinalSysSizing(AirLoopNum).DesHeatVolFlow);
            }
            // Deallocate arrays no longer needed
            SysSizing.deallocate();
        }

        if ((state.dataGlobal->DoPlantSizing) && (NumPltSizInput == 0)) {
            ShowWarningError(state,
                RoutineName +
                "For a plant sizing run, there must be at least 1 Sizing:Plant object input. SimulationControl Plant Sizing option ignored.");
        }

        if ((NumPltSizInput > 0) && (state.dataGlobal->DoPlantSizing) && !ErrorsFound) {

            ShowMessage(state, "Beginning Plant Sizing Calculations");
        }

        if (ErrorsFound) {
            ShowFatalError(state, "Program terminates due to preceding conditions.");
        }
    }

    bool CalcdoLoadComponentPulseNow(
        EnergyPlusData &state,
        bool const isPulseZoneSizing,
        bool const WarmupFlag,
        int const HourOfDay,
        int const TimeStep,
        DataGlobalConstants::KindOfSim const KindOfSim)
    {
        // This routine decides whether or not to do a Load Component Pulse.  True when yes it should, false when in shouldn't
        // This check looks to do the pulse at the first time step of the 10th hour of the day while not in warmup mode.
        // This needs to be done not just on the first day of a simulation because when the user picks a design day derived from
        // an attached weather file the design day is not necessarily the first day of the simulation.

        int const HourDayToPulse(10);
        int const TimeStepToPulse(1);

        if ((isPulseZoneSizing) && (!WarmupFlag) && (HourOfDay == HourDayToPulse) && (TimeStep == TimeStepToPulse) &&
            ((KindOfSim == DataGlobalConstants::KindOfSim::RunPeriodDesign) || (state.dataGlobal->DayOfSim == 1))) {
            return true;
        } else {
            return false;
        }
    }

    void ManageSystemSizingAdjustments(EnergyPlusData &state)
    {
        // This routine adjusts system sizing outcomes based on how the zone air terminals finish out their sizing.
        // The zone models are executed to trigger their sizing routines
        // Then the air terminal units are scanned to sum design flow rates. Every air terminal connected to a particular air loop is summed for
        //  1. minimum heating flow rate, 2. maximum heating flow rate, and 3. maximum flow rate.
        // the summed values are used to "Adjust" the system sizing results
        // the corrected values are used to autosize the central heating flow ratio, if set to autosize by the user.

        // Also store zone level flow information for Standard 62.1 calculations, Vpz, Vpz_min, Vdz, and Vdz_min for both cooling and heating

        if ((NumSysSizInput > 0) && (state.dataGlobal->DoSystemSizing)) { // only if there is system sizing

            // call zone component models to execute their component sizing routines
            bool t_SimZoneEquip(true);
            bool t_SimAir(false);
            state.dataGlobal->BeginEnvrnFlag = true; // trigger begin envrn blocks in zone equipment models
            ZoneEquipmentManager::ManageZoneEquipment(state, true, t_SimZoneEquip, t_SimAir);
            state.dataGlobal->BeginEnvrnFlag = false;

            for (int AirLoopNum = 1; AirLoopNum <= NumPrimaryAirSys; ++AirLoopNum) {
                // Mine data from ATUs to find new design heating flow rates and new maximum flow rates
                Real64 airLoopMaxFlowRateSum(0.0);
                Real64 airLoopHeatingMinimumFlowRateSum(0.0);
                Real64 airLoopHeatingMaximumFlowRateSum(0.0);

                // sum up heating and max flows for any single duct systems, store 62.1 values by zone
                if (allocated(state.dataSingleDuct->sd_airterminal) && state.dataSingleDuct->NumSDAirTerminal > 0) {
                    for (int singleDuctATUNum = 1; singleDuctATUNum <= state.dataSingleDuct->NumSDAirTerminal; ++singleDuctATUNum) {
                        if (AirLoopNum == state.dataSingleDuct->sd_airterminal(singleDuctATUNum).AirLoopNum) {
                            int termUnitSizingIndex =
                                DataDefineEquip::AirDistUnit(state.dataSingleDuct->sd_airterminal(singleDuctATUNum).ADUNum).TermUnitSizingNum;
                            airLoopMaxFlowRateSum += state.dataSingleDuct->sd_airterminal(singleDuctATUNum).MaxAirVolFlowRate;

                            DataSizing::VpzClgByZone(termUnitSizingIndex) =
                                state.dataSingleDuct->sd_airterminal(singleDuctATUNum).MaxAirVolFlowRate; // store std 62.1 values

                            if (state.dataSingleDuct->sd_airterminal(singleDuctATUNum).SysType_Num == SingleDuct::SysType::SingleDuctConstVolReheat ||
                                state.dataSingleDuct->sd_airterminal(singleDuctATUNum).SysType_Num == SingleDuct::SysType::SingleDuctConstVolNoReheat) {
                                airLoopHeatingMinimumFlowRateSum += state.dataSingleDuct->sd_airterminal(singleDuctATUNum).MaxAirVolFlowRate;
                                airLoopHeatingMaximumFlowRateSum += state.dataSingleDuct->sd_airterminal(singleDuctATUNum).MaxAirVolFlowRate;

                                DataSizing::VpzHtgByZone(termUnitSizingIndex) =
                                    state.dataSingleDuct->sd_airterminal(singleDuctATUNum).MaxAirVolFlowRate; // store std 62.1 values
                                DataSizing::VpzMinClgByZone(termUnitSizingIndex) =
                                    state.dataSingleDuct->sd_airterminal(singleDuctATUNum).MaxAirVolFlowRate; // store std 62.1 values
                                DataSizing::VpzMinHtgByZone(termUnitSizingIndex) =
                                    state.dataSingleDuct->sd_airterminal(singleDuctATUNum).MaxAirVolFlowRate; // store std 62.1 values

                            } else {
                                airLoopHeatingMinimumFlowRateSum += state.dataSingleDuct->sd_airterminal(singleDuctATUNum).MaxAirVolFlowRate *
                                                                    state.dataSingleDuct->sd_airterminal(singleDuctATUNum).ZoneMinAirFrac;
                                DataSizing::VpzMinClgByZone(termUnitSizingIndex) =
                                    state.dataSingleDuct->sd_airterminal(singleDuctATUNum).MaxAirVolFlowRate *
                                    state.dataSingleDuct->sd_airterminal(singleDuctATUNum).ZoneMinAirFrac; // store std 62.1 values
                                DataSizing::VpzMinHtgByZone(termUnitSizingIndex) =
                                    state.dataSingleDuct->sd_airterminal(singleDuctATUNum).MaxAirVolFlowRate *
                                    state.dataSingleDuct->sd_airterminal(singleDuctATUNum).ZoneMinAirFrac; // store std 62.1 values
                                if (state.dataSingleDuct->sd_airterminal(singleDuctATUNum).MaxHeatAirVolFlowRate >
                                    0.0) { // VS fan ATU has this non zero, so use it
                                    airLoopHeatingMaximumFlowRateSum += state.dataSingleDuct->sd_airterminal(singleDuctATUNum).MaxHeatAirVolFlowRate;
                                    DataSizing::VpzHtgByZone(termUnitSizingIndex) =
                                        state.dataSingleDuct->sd_airterminal(singleDuctATUNum).MaxHeatAirVolFlowRate; // store std 62.1 values
                                } else {
                                    if (state.dataSingleDuct->sd_airterminal(singleDuctATUNum).DamperHeatingAction == SingleDuct::Action::ReverseAction) {
                                        airLoopHeatingMaximumFlowRateSum += state.dataSingleDuct->sd_airterminal(singleDuctATUNum).MaxAirVolFlowRate;
                                        DataSizing::VpzHtgByZone(termUnitSizingIndex) =
                                            state.dataSingleDuct->sd_airterminal(singleDuctATUNum).MaxAirVolFlowRate; // store std 62.1 values
                                    } else if (state.dataSingleDuct->sd_airterminal(singleDuctATUNum).DamperHeatingAction ==
                                               SingleDuct::Action::ReverseActionWithLimits) {
                                        airLoopHeatingMaximumFlowRateSum +=
                                            max(state.dataSingleDuct->sd_airterminal(singleDuctATUNum).MaxAirVolFlowRateDuringReheat,
                                                (state.dataSingleDuct->sd_airterminal(singleDuctATUNum).MaxAirVolFlowRate *
                                                 state.dataSingleDuct->sd_airterminal(singleDuctATUNum).ZoneMinAirFrac));
                                        DataSizing::VpzHtgByZone(termUnitSizingIndex) =
                                            max(state.dataSingleDuct->sd_airterminal(singleDuctATUNum).MaxAirVolFlowRateDuringReheat,
                                                (state.dataSingleDuct->sd_airterminal(singleDuctATUNum).MaxAirVolFlowRate *
                                                 state.dataSingleDuct->sd_airterminal(singleDuctATUNum).ZoneMinAirFrac)); // store std 62.1 values
                                    } else {
                                        airLoopHeatingMaximumFlowRateSum += state.dataSingleDuct->sd_airterminal(singleDuctATUNum).MaxAirVolFlowRate *
                                                                            state.dataSingleDuct->sd_airterminal(singleDuctATUNum).ZoneMinAirFrac;
                                        DataSizing::VpzHtgByZone(termUnitSizingIndex) =
                                            state.dataSingleDuct->sd_airterminal(singleDuctATUNum).MaxAirVolFlowRate *
                                            state.dataSingleDuct->sd_airterminal(singleDuctATUNum).ZoneMinAirFrac; // store std 62.1 values
                                    }
                                }
                            }
                            // single-path air terminal so Vdz = Vpz
                            DataSizing::VdzClgByZone(termUnitSizingIndex) = DataSizing::VpzClgByZone(termUnitSizingIndex); // store std 62.1 values
                            DataSizing::VdzMinClgByZone(termUnitSizingIndex) =
                                DataSizing::VpzMinClgByZone(termUnitSizingIndex);                                          // store std 62.1 values
                            DataSizing::VdzHtgByZone(termUnitSizingIndex) = DataSizing::VpzHtgByZone(termUnitSizingIndex); // store std 62.1 values
                            DataSizing::VdzMinHtgByZone(termUnitSizingIndex) =
                                DataSizing::VpzMinHtgByZone(termUnitSizingIndex); // store std 62.1 values
                        }
                    }
                }

                // sum up heating and max flows for any dual duct air terminals
                if (allocated(DualDuct::dd_airterminal) && DualDuct::NumDDAirTerminal > 0) {
                    for (int dualDuctATUNum = 1; dualDuctATUNum <= DualDuct::NumDDAirTerminal; ++dualDuctATUNum) {
                        if (AirLoopNum == DualDuct::dd_airterminal(dualDuctATUNum).AirLoopNum) {
                            int termUnitSizingIndex = DataDefineEquip::AirDistUnit(DualDuct::dd_airterminal(dualDuctATUNum).ADUNum).TermUnitSizingNum;
                            airLoopMaxFlowRateSum += DualDuct::dd_airterminal(dualDuctATUNum).MaxAirVolFlowRate;
                            DataSizing::VpzClgByZone(termUnitSizingIndex) =
                                DualDuct::dd_airterminal(dualDuctATUNum).MaxAirVolFlowRate; // store std 62.1 value

                            if (DualDuct::dd_airterminal(dualDuctATUNum).DamperType == DualDuct::DualDuct_ConstantVolume) {
                                airLoopHeatingMaximumFlowRateSum += DualDuct::dd_airterminal(dualDuctATUNum).MaxAirVolFlowRate;
                                airLoopHeatingMinimumFlowRateSum += DualDuct::dd_airterminal(dualDuctATUNum).MaxAirVolFlowRate;
                                DataSizing::VpzMinClgByZone(termUnitSizingIndex) =
                                    DualDuct::dd_airterminal(dualDuctATUNum).MaxAirVolFlowRate; // store std 62.1 value
                                DataSizing::VpzHtgByZone(termUnitSizingIndex) =
                                    DualDuct::dd_airterminal(dualDuctATUNum).MaxAirVolFlowRate; // store std 62.1 value
                                DataSizing::VpzMinHtgByZone(termUnitSizingIndex) =
                                    DualDuct::dd_airterminal(dualDuctATUNum).MaxAirVolFlowRate; // store std 62.1 value
                                DataSizing::VdzClgByZone(termUnitSizingIndex) = DataSizing::VpzClgByZone(termUnitSizingIndex);
                                DataSizing::VdzMinClgByZone(termUnitSizingIndex) = DataSizing::VpzMinClgByZone(termUnitSizingIndex);
                                DataSizing::VdzHtgByZone(termUnitSizingIndex) = DataSizing::VpzHtgByZone(termUnitSizingIndex);
                                DataSizing::VdzMinHtgByZone(termUnitSizingIndex) = DataSizing::VpzMinHtgByZone(termUnitSizingIndex);

                            } else if (DualDuct::dd_airterminal(dualDuctATUNum).DamperType == DualDuct::DualDuct_VariableVolume) {
                                airLoopHeatingMaximumFlowRateSum += DualDuct::dd_airterminal(dualDuctATUNum).MaxAirVolFlowRate;
                                airLoopHeatingMinimumFlowRateSum += DualDuct::dd_airterminal(dualDuctATUNum).MaxAirVolFlowRate *
                                                                    DualDuct::dd_airterminal(dualDuctATUNum).ZoneMinAirFrac;
                                DataSizing::VpzMinClgByZone(termUnitSizingIndex) =
                                    DualDuct::dd_airterminal(dualDuctATUNum).MaxAirVolFlowRate *
                                    DualDuct::dd_airterminal(dualDuctATUNum).ZoneMinAirFrac; // store std 62.1 value
                                DataSizing::VpzHtgByZone(termUnitSizingIndex) =
                                    DualDuct::dd_airterminal(dualDuctATUNum).MaxAirVolFlowRate; // store std 62.1 value
                                DataSizing::VpzMinHtgByZone(termUnitSizingIndex) =
                                    DualDuct::dd_airterminal(dualDuctATUNum).MaxAirVolFlowRate *
                                    DualDuct::dd_airterminal(dualDuctATUNum).ZoneMinAirFrac; // store std 62.1 value
                                DataSizing::VdzClgByZone(termUnitSizingIndex) = DataSizing::VpzClgByZone(termUnitSizingIndex);
                                DataSizing::VdzMinClgByZone(termUnitSizingIndex) = DataSizing::VpzMinClgByZone(termUnitSizingIndex);
                                DataSizing::VdzHtgByZone(termUnitSizingIndex) = DataSizing::VpzHtgByZone(termUnitSizingIndex);
                                DataSizing::VdzMinHtgByZone(termUnitSizingIndex) = DataSizing::VpzMinHtgByZone(termUnitSizingIndex);
                            } else if (DualDuct::dd_airterminal(dualDuctATUNum).DamperType == DualDuct::DualDuct_OutdoorAir) {
                                airLoopHeatingMaximumFlowRateSum += DualDuct::dd_airterminal(dualDuctATUNum).MaxAirVolFlowRate;
                                // Calculate the design OA flow rate for this zone
                                bool UseOccSchFlag = false;
                                bool UseMinOASchFlag = false;
                                Real64 designOAductFlow(0.0);
                                designOAductFlow =
                                    DataZoneEquipment::CalcDesignSpecificationOutdoorAir(state, DualDuct::dd_airterminal(dualDuctATUNum).OARequirementsPtr,
                                                                                         DualDuct::dd_airterminal(dualDuctATUNum).ActualZoneNum,
                                                                                         UseOccSchFlag,
                                                                                         UseMinOASchFlag);
                                airLoopHeatingMinimumFlowRateSum += designOAductFlow;
                                // is this a dual duct is dual path for Std 62.1 ?? not sure, assume not because Vpz = Vdz
                                // anyDualPathAirTerminals = true;
                                DataSizing::VpzMinClgByZone(termUnitSizingIndex) = designOAductFlow; // not sure about this
                                DataSizing::VpzHtgByZone(termUnitSizingIndex) = designOAductFlow;    // no heating for this terminal
                                DataSizing::VpzMinHtgByZone(termUnitSizingIndex) = designOAductFlow;
                                DataSizing::VdzClgByZone(termUnitSizingIndex) = DualDuct::dd_airterminal(dualDuctATUNum).MaxAirVolFlowRate;
                                DataSizing::VdzMinClgByZone(termUnitSizingIndex) = designOAductFlow;
                                DataSizing::VdzHtgByZone(termUnitSizingIndex) = designOAductFlow;
                                DataSizing::VdzMinHtgByZone(termUnitSizingIndex) = designOAductFlow;
                            }
                        }
                    }
                }

                // sum up heating and max flows for any PIU air terminals
                if (allocated(PoweredInductionUnits::PIU) && PoweredInductionUnits::NumPIUs > 0) {
                    for (int pIUATUNum = 1; pIUATUNum <= PoweredInductionUnits::NumPIUs; ++pIUATUNum) {
                        if (AirLoopNum == PoweredInductionUnits::PIU(pIUATUNum).AirLoopNum) {
                            int termUnitSizingIndex = DataDefineEquip::AirDistUnit(PoweredInductionUnits::PIU(pIUATUNum).ADUNum).TermUnitSizingNum;
                            airLoopMaxFlowRateSum += PoweredInductionUnits::PIU(pIUATUNum).MaxPriAirVolFlow;
                            if (PoweredInductionUnits::PIU(pIUATUNum).UnitType_Num == PoweredInductionUnits::SingleDuct_SeriesPIU_Reheat) {
                                airLoopHeatingMaximumFlowRateSum +=
                                    PoweredInductionUnits::PIU(pIUATUNum).MinPriAirFlowFrac * PoweredInductionUnits::PIU(pIUATUNum).MaxPriAirVolFlow;
                                airLoopHeatingMinimumFlowRateSum +=
                                    PoweredInductionUnits::PIU(pIUATUNum).MinPriAirFlowFrac * PoweredInductionUnits::PIU(pIUATUNum).MaxPriAirVolFlow;

                                // dual path for std 62.1
                                DataSizing::VpzClgByZone(termUnitSizingIndex) = PoweredInductionUnits::PIU(pIUATUNum).MaxPriAirVolFlow;
                                DataSizing::VpzMinClgByZone(termUnitSizingIndex) =
                                    PoweredInductionUnits::PIU(pIUATUNum).MinPriAirFlowFrac * PoweredInductionUnits::PIU(pIUATUNum).MaxPriAirVolFlow;
                                DataSizing::VdzClgByZone(termUnitSizingIndex) =
                                    PoweredInductionUnits::PIU(pIUATUNum).MaxTotAirVolFlow; // which is constant for series PIU
                                DataSizing::VdzMinClgByZone(termUnitSizingIndex) =
                                    PoweredInductionUnits::PIU(pIUATUNum)
                                        .MaxTotAirVolFlow; // min dz is the same as max because series PIU has constant discharge volume

                                DataSizing::VpzHtgByZone(termUnitSizingIndex) =
                                    PoweredInductionUnits::PIU(pIUATUNum).MinPriAirFlowFrac *
                                    PoweredInductionUnits::PIU(pIUATUNum).MaxPriAirVolFlow; // runs at minimum primary for heating always
                                DataSizing::VpzMinHtgByZone(termUnitSizingIndex) =
                                    PoweredInductionUnits::PIU(pIUATUNum).MinPriAirFlowFrac *
                                    PoweredInductionUnits::PIU(pIUATUNum).MaxPriAirVolFlow; // runs at minimum primary for heating always
                                DataSizing::VdzHtgByZone(termUnitSizingIndex) =
                                    PoweredInductionUnits::PIU(pIUATUNum).MaxTotAirVolFlow; // which is constant for series PIU
                                DataSizing::VdzMinHtgByZone(termUnitSizingIndex) =
                                    PoweredInductionUnits::PIU(pIUATUNum).MaxTotAirVolFlow; // which is constant for series PIU

                                // store Ep for 62.1 calculations
                                DataSizing::TermUnitFinalZoneSizing(termUnitSizingIndex).ZonePrimaryAirFraction =
                                    DataSizing::VpzMinClgByZone(termUnitSizingIndex) /
                                    DataSizing::VdzClgByZone(termUnitSizingIndex); // min primary divided by max total
                                DataSizing::TermUnitFinalZoneSizing(termUnitSizingIndex).ZonePrimaryAirFractionHtg =
                                    DataSizing::VpzMinHtgByZone(termUnitSizingIndex) / DataSizing::VdzHtgByZone(termUnitSizingIndex);

                            } else if (PoweredInductionUnits::PIU(pIUATUNum).UnitType_Num == PoweredInductionUnits::SingleDuct_ParallelPIU_Reheat) {
                                airLoopHeatingMaximumFlowRateSum +=
                                    PoweredInductionUnits::PIU(pIUATUNum).MinPriAirFlowFrac * PoweredInductionUnits::PIU(pIUATUNum).MaxPriAirVolFlow;
                                airLoopHeatingMinimumFlowRateSum +=
                                    PoweredInductionUnits::PIU(pIUATUNum).MinPriAirFlowFrac * PoweredInductionUnits::PIU(pIUATUNum).MaxPriAirVolFlow;

                                // dual path for std 62.1
                                DataSizing::VpzClgByZone(termUnitSizingIndex) = PoweredInductionUnits::PIU(pIUATUNum).MaxPriAirVolFlow;
                                DataSizing::VpzMinClgByZone(termUnitSizingIndex) =
                                    PoweredInductionUnits::PIU(pIUATUNum).MinPriAirFlowFrac * PoweredInductionUnits::PIU(pIUATUNum).MaxPriAirVolFlow;
                                DataSizing::VdzClgByZone(termUnitSizingIndex) =
                                    PoweredInductionUnits::PIU(pIUATUNum)
                                        .MaxPriAirVolFlow; // for Parallel PIU expect Fan off durign max cooling, so discharge is all primary
                                DataSizing::VdzMinClgByZone(termUnitSizingIndex) =
                                    PoweredInductionUnits::PIU(pIUATUNum).MinPriAirFlowFrac * PoweredInductionUnits::PIU(pIUATUNum).MaxPriAirVolFlow +
                                    PoweredInductionUnits::PIU(pIUATUNum)
                                        .MaxSecAirVolFlow; // expect secondary fan to be running at min cooling, for reheat

                                DataSizing::VpzHtgByZone(termUnitSizingIndex) =
                                    PoweredInductionUnits::PIU(pIUATUNum).MinPriAirFlowFrac *
                                    PoweredInductionUnits::PIU(pIUATUNum).MaxPriAirVolFlow; // primary at minimum
                                DataSizing::VpzMinHtgByZone(termUnitSizingIndex) =
                                    PoweredInductionUnits::PIU(pIUATUNum).MinPriAirFlowFrac *
                                    PoweredInductionUnits::PIU(pIUATUNum).MaxPriAirVolFlow; // primary at minimum
                                DataSizing::VdzHtgByZone(termUnitSizingIndex) =
                                    PoweredInductionUnits::PIU(pIUATUNum).MinPriAirFlowFrac * PoweredInductionUnits::PIU(pIUATUNum).MaxPriAirVolFlow +
                                    PoweredInductionUnits::PIU(pIUATUNum).MaxSecAirVolFlow; // expect min primary and CV fan running
                                DataSizing::VdzMinHtgByZone(termUnitSizingIndex) =
                                    PoweredInductionUnits::PIU(pIUATUNum).MinPriAirFlowFrac * PoweredInductionUnits::PIU(pIUATUNum).MaxPriAirVolFlow +
                                    PoweredInductionUnits::PIU(pIUATUNum).MaxSecAirVolFlow; // expect min primary and CV fan running

                                DataSizing::TermUnitFinalZoneSizing(termUnitSizingIndex).ZonePrimaryAirFraction =
                                    DataSizing::VpzMinClgByZone(termUnitSizingIndex) /
                                    DataSizing::VdzClgByZone(termUnitSizingIndex); // min primary divided by max total
                                DataSizing::TermUnitFinalZoneSizing(termUnitSizingIndex).ZonePrimaryAirFractionHtg =
                                    DataSizing::VpzMinHtgByZone(termUnitSizingIndex) / DataSizing::VdzHtgByZone(termUnitSizingIndex);
                            }
                        }
                    }
                }

                // sum up heating and max flows for any four pipe induction units
                // dual path for std 62.1
                if (allocated(HVACSingleDuctInduc::IndUnit) && (HVACSingleDuctInduc::NumIndUnits > 0)) {
                    for (int indUnitNum = 1; indUnitNum <= HVACSingleDuctInduc::NumIndUnits; ++indUnitNum) {
                        if (AirLoopNum == HVACSingleDuctInduc::IndUnit(indUnitNum).AirLoopNum) {
                            int termUnitSizingIndex = DataDefineEquip::AirDistUnit(HVACSingleDuctInduc::IndUnit(indUnitNum).ADUNum).TermUnitSizingNum;

                            airLoopHeatingMaximumFlowRateSum +=
                                HVACSingleDuctInduc::IndUnit(indUnitNum).MaxPriAirMassFlow / DataEnvironment::StdRhoAir;
                            airLoopHeatingMinimumFlowRateSum +=
                                HVACSingleDuctInduc::IndUnit(indUnitNum).MaxPriAirMassFlow / DataEnvironment::StdRhoAir;
                            airLoopMaxFlowRateSum += HVACSingleDuctInduc::IndUnit(indUnitNum).MaxPriAirMassFlow / DataEnvironment::StdRhoAir;
                            // store Std 62.1 values, CV system
                            DataSizing::VpzClgByZone(termUnitSizingIndex) =
                                HVACSingleDuctInduc::IndUnit(indUnitNum).MaxPriAirMassFlow / DataEnvironment::StdRhoAir;
                            DataSizing::VpzMinClgByZone(termUnitSizingIndex) =
                                HVACSingleDuctInduc::IndUnit(indUnitNum).MaxPriAirMassFlow / DataEnvironment::StdRhoAir;
                            DataSizing::VdzClgByZone(termUnitSizingIndex) = HVACSingleDuctInduc::IndUnit(indUnitNum).MaxTotAirVolFlow;
                            DataSizing::VdzMinClgByZone(termUnitSizingIndex) = HVACSingleDuctInduc::IndUnit(indUnitNum).MaxTotAirVolFlow;
                            DataSizing::VpzHtgByZone(termUnitSizingIndex) =
                                HVACSingleDuctInduc::IndUnit(indUnitNum).MaxPriAirMassFlow / DataEnvironment::StdRhoAir;
                            DataSizing::VpzMinHtgByZone(termUnitSizingIndex) =
                                HVACSingleDuctInduc::IndUnit(indUnitNum).MaxPriAirMassFlow / DataEnvironment::StdRhoAir;
                            DataSizing::VdzHtgByZone(termUnitSizingIndex) = HVACSingleDuctInduc::IndUnit(indUnitNum).MaxTotAirVolFlow;
                            DataSizing::VdzMinHtgByZone(termUnitSizingIndex) = HVACSingleDuctInduc::IndUnit(indUnitNum).MaxTotAirVolFlow;
                        }
                    }
                }

                // sum up heating and max flows for any two pipe constant volume cooled beam terminal units
                if (allocated(HVACCooledBeam::CoolBeam) && (HVACCooledBeam::NumCB > 0)) {
                    for (int coolBeamNum = 1; coolBeamNum <= HVACCooledBeam::NumCB; ++coolBeamNum) {
                        if (AirLoopNum == HVACCooledBeam::CoolBeam(coolBeamNum).AirLoopNum) {
                            int termUnitSizingIndex = DataDefineEquip::AirDistUnit(HVACCooledBeam::CoolBeam(coolBeamNum).ADUNum).TermUnitSizingNum;
                            airLoopHeatingMaximumFlowRateSum += HVACCooledBeam::CoolBeam(coolBeamNum).MaxAirVolFlow;
                            airLoopHeatingMinimumFlowRateSum += HVACCooledBeam::CoolBeam(coolBeamNum).MaxAirVolFlow;
                            airLoopMaxFlowRateSum += HVACCooledBeam::CoolBeam(coolBeamNum).MaxAirVolFlow;

                            // store std 62.1 values, beam will actually have secondary flow but that is not part of the model since it uses non air
                            // system term, we have no secondary flow rate information to work with
                            DataSizing::VpzClgByZone(termUnitSizingIndex) = HVACCooledBeam::CoolBeam(coolBeamNum).MaxAirVolFlow;
                            DataSizing::VpzMinClgByZone(termUnitSizingIndex) = HVACCooledBeam::CoolBeam(coolBeamNum).MaxAirVolFlow;
                            DataSizing::VpzHtgByZone(termUnitSizingIndex) = HVACCooledBeam::CoolBeam(coolBeamNum).MaxAirVolFlow;
                            DataSizing::VpzMinHtgByZone(termUnitSizingIndex) = HVACCooledBeam::CoolBeam(coolBeamNum).MaxAirVolFlow;
                            DataSizing::VdzClgByZone(termUnitSizingIndex) = HVACCooledBeam::CoolBeam(coolBeamNum).MaxAirVolFlow;
                            DataSizing::VdzMinClgByZone(termUnitSizingIndex) = HVACCooledBeam::CoolBeam(coolBeamNum).MaxAirVolFlow;
                            DataSizing::VdzHtgByZone(termUnitSizingIndex) = HVACCooledBeam::CoolBeam(coolBeamNum).MaxAirVolFlow;
                            DataSizing::VdzMinHtgByZone(termUnitSizingIndex) = HVACCooledBeam::CoolBeam(coolBeamNum).MaxAirVolFlow;
                        }
                    }
                }

                // sum up heating and max flows for any four pipe cooled beam terminal units (the only one using the airTerminalPtr at this point)
                if (allocated(DataDefineEquip::AirDistUnit) && DataDefineEquip::NumAirDistUnits > 0) {
                    for (int aDUNum = 1; aDUNum <= DataDefineEquip::NumAirDistUnits; ++aDUNum) {
                        if (DataDefineEquip::AirDistUnit(aDUNum).airTerminalPtr.get() != nullptr) {
                            if (AirLoopNum == DataDefineEquip::AirDistUnit(aDUNum).airTerminalPtr->getAirLoopNum()) {
                                airLoopHeatingMaximumFlowRateSum += DataDefineEquip::AirDistUnit(aDUNum).airTerminalPtr->getPrimAirDesignVolFlow();
                                airLoopHeatingMinimumFlowRateSum += DataDefineEquip::AirDistUnit(aDUNum).airTerminalPtr->getPrimAirDesignVolFlow();
                                airLoopMaxFlowRateSum += DataDefineEquip::AirDistUnit(aDUNum).airTerminalPtr->getPrimAirDesignVolFlow();
                                // store Std 62.1 values, have no modeling of secondary flow rates for induced flow from beam
                                int termUnitSizingIndex = DataDefineEquip::AirDistUnit(aDUNum).airTerminalPtr->getTermUnitSizingIndex();
                                DataSizing::VpzClgByZone(termUnitSizingIndex) =
                                    DataDefineEquip::AirDistUnit(aDUNum).airTerminalPtr->getPrimAirDesignVolFlow();
                                DataSizing::VpzMinClgByZone(termUnitSizingIndex) =
                                    DataDefineEquip::AirDistUnit(aDUNum).airTerminalPtr->getPrimAirDesignVolFlow();
                                DataSizing::VpzHtgByZone(termUnitSizingIndex) =
                                    DataDefineEquip::AirDistUnit(aDUNum).airTerminalPtr->getPrimAirDesignVolFlow();
                                DataSizing::VpzMinHtgByZone(termUnitSizingIndex) =
                                    DataDefineEquip::AirDistUnit(aDUNum).airTerminalPtr->getPrimAirDesignVolFlow();
                                DataSizing::VdzClgByZone(termUnitSizingIndex) =
                                    DataDefineEquip::AirDistUnit(aDUNum).airTerminalPtr->getPrimAirDesignVolFlow();
                                DataSizing::VdzMinClgByZone(termUnitSizingIndex) =
                                    DataDefineEquip::AirDistUnit(aDUNum).airTerminalPtr->getPrimAirDesignVolFlow();
                                DataSizing::VdzHtgByZone(termUnitSizingIndex) =
                                    DataDefineEquip::AirDistUnit(aDUNum).airTerminalPtr->getPrimAirDesignVolFlow();
                                DataSizing::VdzMinHtgByZone(termUnitSizingIndex) =
                                    DataDefineEquip::AirDistUnit(aDUNum).airTerminalPtr->getPrimAirDesignVolFlow();
                            }
                        }
                    }
                }

                // sum up flows for any air terminal mixers
                if (allocated(state.dataSingleDuct->SysATMixer) && (state.dataSingleDuct->NumATMixers > 0)) {
                    for (int aTMixerNum = 1; aTMixerNum <= state.dataSingleDuct->NumATMixers; ++aTMixerNum) {
                        if (AirLoopNum == state.dataSingleDuct->SysATMixer(aTMixerNum).AirLoopNum) {
                            int termUnitSizingIndex = DataDefineEquip::AirDistUnit(state.dataSingleDuct->SysATMixer(aTMixerNum).ADUNum).TermUnitSizingNum;
                            airLoopHeatingMaximumFlowRateSum += state.dataSingleDuct->SysATMixer(aTMixerNum).DesignPrimaryAirVolRate;
                            airLoopHeatingMinimumFlowRateSum += state.dataSingleDuct->SysATMixer(aTMixerNum).DesignPrimaryAirVolRate;
                            airLoopMaxFlowRateSum += state.dataSingleDuct->SysATMixer(aTMixerNum).DesignPrimaryAirVolRate;

                            DataSizing::VpzClgByZone(termUnitSizingIndex) = state.dataSingleDuct->SysATMixer(aTMixerNum).DesignPrimaryAirVolRate;
                            DataSizing::VpzMinClgByZone(termUnitSizingIndex) = state.dataSingleDuct->SysATMixer(aTMixerNum).DesignPrimaryAirVolRate;
                            DataSizing::VpzHtgByZone(termUnitSizingIndex) = state.dataSingleDuct->SysATMixer(aTMixerNum).DesignPrimaryAirVolRate;
                            DataSizing::VpzMinHtgByZone(termUnitSizingIndex) = state.dataSingleDuct->SysATMixer(aTMixerNum).DesignPrimaryAirVolRate;
                            // the ZoneHVAC devices will have secondary flow but how to get it, future work
                            DataSizing::VdzClgByZone(termUnitSizingIndex) = state.dataSingleDuct->SysATMixer(aTMixerNum).DesignPrimaryAirVolRate;
                            DataSizing::VdzMinClgByZone(termUnitSizingIndex) = state.dataSingleDuct->SysATMixer(aTMixerNum).DesignPrimaryAirVolRate;
                            DataSizing::VdzHtgByZone(termUnitSizingIndex) = state.dataSingleDuct->SysATMixer(aTMixerNum).DesignPrimaryAirVolRate;
                            DataSizing::VdzMinHtgByZone(termUnitSizingIndex) = state.dataSingleDuct->SysATMixer(aTMixerNum).DesignPrimaryAirVolRate;
                        }
                    }
                }

                std::string curName = FinalSysSizing(AirLoopNum).AirPriLoopName;
                BaseSizer::reportSizerOutput(state,
                    "AirLoopHVAC", curName, "Sum of Air Terminal Maximum Heating Flow Rates [m3/s]", airLoopHeatingMaximumFlowRateSum);
                BaseSizer::reportSizerOutput(state,
                    "AirLoopHVAC", curName, "Sum of Air Terminal Minimum Heating Flow Rates [m3/s]", airLoopHeatingMinimumFlowRateSum);
                BaseSizer::reportSizerOutput(state, "AirLoopHVAC", curName, "Sum of Air Terminal Maximum Flow Rates [m3/s]", airLoopMaxFlowRateSum);

                // Adjust system sizing info
                if (allocated(FinalSysSizing)) {
                    // correct sizing design heating volume flow rate based on finalized air terminal unit operation

                    if (FinalSysSizing(AirLoopNum).SizingOption ==
                        NonCoincident) { // If non-coincident sizing method for this air loop, the we can use these sum's from air terminals directly
                        FinalSysSizing(AirLoopNum).DesHeatVolFlow = max(airLoopHeatingMaximumFlowRateSum, FinalSysSizing(AirLoopNum).DesHeatVolFlow);
                        FinalSysSizing(AirLoopNum).DesMainVolFlow = max(airLoopMaxFlowRateSum, FinalSysSizing(AirLoopNum).DesMainVolFlow);
                        if (FinalSysSizing(AirLoopNum).sysSizeCoolingDominant) {
                            FinalSysSizing(AirLoopNum).DesCoolVolFlow = FinalSysSizing(AirLoopNum).DesMainVolFlow;
                            FinalSysSizing(AirLoopNum).MassFlowAtCoolPeak = FinalSysSizing(AirLoopNum).DesCoolVolFlow * DataEnvironment::StdRhoAir;
                        } else if (FinalSysSizing(AirLoopNum).sysSizeHeatingDominant) { // make sure cooling is at least at minimum.
                            FinalSysSizing(AirLoopNum).DesCoolVolFlow =
                                max(airLoopHeatingMinimumFlowRateSum, FinalSysSizing(AirLoopNum).DesCoolVolFlow);
                            FinalSysSizing(AirLoopNum).MassFlowAtCoolPeak = FinalSysSizing(AirLoopNum).DesCoolVolFlow * DataEnvironment::StdRhoAir;
                        }
                    } else if (FinalSysSizing(AirLoopNum).SizingOption == Coincident) {

                        if (FinalSysSizing(AirLoopNum).sysSizeCoolingDominant) { // use minimum heating flow sum from air terminals
                            // know that minimum heating flow is a hard minimum regardless of concurrence situation, so make sure that design is at
                            // least that high.
                            FinalSysSizing(AirLoopNum).DesHeatVolFlow =
                                max(airLoopHeatingMinimumFlowRateSum, FinalSysSizing(AirLoopNum).DesHeatVolFlow);
                            FinalSysSizing(AirLoopNum).DesMainVolFlow =
                                max(airLoopHeatingMinimumFlowRateSum, FinalSysSizing(AirLoopNum).DesMainVolFlow);
                            FinalSysSizing(AirLoopNum).DesCoolVolFlow = FinalSysSizing(AirLoopNum).DesMainVolFlow;
                            FinalSysSizing(AirLoopNum).MassFlowAtCoolPeak = FinalSysSizing(AirLoopNum).DesCoolVolFlow * DataEnvironment::StdRhoAir;
                        } else if (FinalSysSizing(AirLoopNum).sysSizeHeatingDominant) { // use maximum heating flow sum from air terminals
                            FinalSysSizing(AirLoopNum).DesHeatVolFlow =
                                max(airLoopHeatingMaximumFlowRateSum, FinalSysSizing(AirLoopNum).DesHeatVolFlow);
                            FinalSysSizing(AirLoopNum).DesMainVolFlow =
                                max(airLoopHeatingMaximumFlowRateSum, FinalSysSizing(AirLoopNum).DesMainVolFlow);
                            // make sure cooling is at least at minimum.
                            FinalSysSizing(AirLoopNum).DesCoolVolFlow =
                                max(airLoopHeatingMinimumFlowRateSum, FinalSysSizing(AirLoopNum).DesCoolVolFlow);
                            FinalSysSizing(AirLoopNum).MassFlowAtCoolPeak = FinalSysSizing(AirLoopNum).DesCoolVolFlow * DataEnvironment::StdRhoAir;
                        }
                    }
                    // report out adjusted design flow rates
                    BaseSizer::reportSizerOutput(state,
                        "AirLoopHVAC", curName, "Adjusted Heating Design Air Flow Rate [m3/s]", FinalSysSizing(AirLoopNum).DesHeatVolFlow);
                    OutputReportPredefined::PreDefTableEntry(
                        OutputReportPredefined::pdchSysSizAdjustedHtAir, curName, FinalSysSizing(AirLoopNum).DesHeatVolFlow, 4);
                    BaseSizer::reportSizerOutput(state,
                        "AirLoopHVAC", curName, "Adjusted Cooling Design Air Flow Rate [m3/s]", FinalSysSizing(AirLoopNum).DesCoolVolFlow);
                    OutputReportPredefined::PreDefTableEntry(
                        OutputReportPredefined::pdchSysSizAdjustedClAir, curName, FinalSysSizing(AirLoopNum).DesCoolVolFlow, 4);
                    BaseSizer::reportSizerOutput(state,
                        "AirLoopHVAC", curName, "Adjusted Main Design Air Flow Rate [m3/s]", FinalSysSizing(AirLoopNum).DesMainVolFlow);
                    OutputReportPredefined::PreDefTableEntry(
                        OutputReportPredefined::pdchSysSizAdjustedMainAir, curName, FinalSysSizing(AirLoopNum).DesMainVolFlow, 4);

                    // Autosize central heating min system air flow rate, using corrected design heating flow, using maximum heating flow summation
                    if (FinalSysSizing(AirLoopNum).SysAirMinFlowRatWasAutoSized) {
                        if (FinalSysSizing(AirLoopNum).DesMainVolFlow > 0.0) { // protect div by zero
                            FinalSysSizing(AirLoopNum).SysAirMinFlowRat =
                                FinalSysSizing(AirLoopNum).DesHeatVolFlow / FinalSysSizing(AirLoopNum).DesMainVolFlow;
                        } else { // big trouble anyway.
                            FinalSysSizing(AirLoopNum).SysAirMinFlowRat = 1.0;
                        }
                        BaseSizer::reportSizerOutput(state,
                            "AirLoopHVAC", curName, "Calculated Heating Air Flow Ratio []", FinalSysSizing(AirLoopNum).SysAirMinFlowRat);
                        OutputReportPredefined::PreDefTableEntry(
                            OutputReportPredefined::pdchSysSizCalcHeatFlowRatio, curName, FinalSysSizing(AirLoopNum).SysAirMinFlowRat, 4);
                        BaseSizer::reportSizerOutput(state,
                            "AirLoopHVAC", curName, "User Heating Air Flow Ratio []", FinalSysSizing(AirLoopNum).SysAirMinFlowRat);
                        OutputReportPredefined::PreDefTableEntry(
                            OutputReportPredefined::pdchSysSizUserHeatFlowRatio, curName, FinalSysSizing(AirLoopNum).SysAirMinFlowRat, 4);
                    } else {
                        BaseSizer::reportSizerOutput(state,
                            "AirLoopHVAC", curName, "User Heating Air Flow Ratio []", FinalSysSizing(AirLoopNum).SysAirMinFlowRat);
                        OutputReportPredefined::PreDefTableEntry(
                            OutputReportPredefined::pdchSysSizUserHeatFlowRatio, curName, FinalSysSizing(AirLoopNum).SysAirMinFlowRat, 4);
                        Real64 calcSysAirMinFlowRat(0.0);
                        if (FinalSysSizing(AirLoopNum).DesMainVolFlow > 0.0) { // protect div by zero
                            calcSysAirMinFlowRat = FinalSysSizing(AirLoopNum).DesHeatVolFlow / FinalSysSizing(AirLoopNum).DesMainVolFlow;
                        }
                        BaseSizer::reportSizerOutput(state, "AirLoopHVAC", curName, "Calculated Heating Air Flow Ratio []", calcSysAirMinFlowRat);
                        OutputReportPredefined::PreDefTableEntry(
                            OutputReportPredefined::pdchSysSizCalcHeatFlowRatio, curName, calcSysAirMinFlowRat, 4);
                    }
                }
            }

        } // if doing any system sizing
    }

    void ManageSystemVentilationAdjustments(EnergyPlusData &state)
    {
        // redo std 62.1 calculations using latest information on zone flows and report to tables

        // redo 62.1 zone calculations with final (or user) zone terminal flow sizes, only redo calculations that might change with final flows
        for (int AirLoopNum = 1; AirLoopNum <= NumPrimaryAirSys; ++AirLoopNum) {
            int SysSizNum =
                UtilityRoutines::FindItemInList(FinalSysSizing(AirLoopNum).AirPriLoopName, SysSizInput, &SystemSizingInputData::AirPriLoopName);
            if (SysSizNum == 0) SysSizNum = 1; // use first when none applicable
            if (FinalSysSizing(AirLoopNum).OAAutoSized && SysSizInput(SysSizNum).SystemOAMethod == SOAM_VRP &&
                state.dataAirLoop->AirLoopZoneInfo(AirLoopNum).NumZones > 1 && FinalSysSizing(AirLoopNum).LoadSizeType != Ventilation) {

                // Loop over all zones connected to air loop, redo both cooling and heating calcs for Zdz minimum discharge outdoor air fraction for
                // each zone
                for (int zoneNum = 1; zoneNum <= state.dataAirLoop->AirToZoneNodeInfo(AirLoopNum).NumZonesCooled; ++zoneNum) {
                    int termUnitSizingIndex = state.dataAirLoop->AirToZoneNodeInfo(AirLoopNum).TermUnitCoolSizingIndex(zoneNum);
                    if (DataSizing::VdzMinClgByZone(termUnitSizingIndex) > 0.0) {
                        DataSizing::ZdzClgByZone(termUnitSizingIndex) =
                            min(1.0, TermUnitFinalZoneSizing(termUnitSizingIndex).VozClgByZone / DataSizing::VdzMinClgByZone(termUnitSizingIndex));
                    } else { // would divide by zero, so set to max ??
                        DataSizing::ZdzClgByZone(termUnitSizingIndex) = 1.0;
                    }
                    if (DataSizing::VdzMinHtgByZone(termUnitSizingIndex) > 0.0) {
                        DataSizing::ZdzHtgByZone(termUnitSizingIndex) =
                            min(1.0, TermUnitFinalZoneSizing(termUnitSizingIndex).VozHtgByZone / DataSizing::VdzMinHtgByZone(termUnitSizingIndex));
                    } else { // would divide by zero, so set to max
                        DataSizing::ZdzHtgByZone(termUnitSizingIndex) = 1.0;
                    }
                }
                for (int zoneNum = 1; zoneNum <= state.dataAirLoop->AirToZoneNodeInfo(AirLoopNum).NumZonesHeated; ++zoneNum) {
                    int termUnitSizingIndex = state.dataAirLoop->AirToZoneNodeInfo(AirLoopNum).TermUnitHeatSizingIndex(zoneNum);
                    if (DataSizing::VdzMinClgByZone(termUnitSizingIndex) > 0.0) {
                        DataSizing::ZdzClgByZone(termUnitSizingIndex) =
                            min(1.0, TermUnitFinalZoneSizing(termUnitSizingIndex).VozClgByZone / DataSizing::VdzMinClgByZone(termUnitSizingIndex));
                    } else { // would divide by zero, so set to max ??
                        DataSizing::ZdzClgByZone(termUnitSizingIndex) = 1.0;
                    }
                    if (DataSizing::VdzMinHtgByZone(termUnitSizingIndex) > 0.0) {
                        DataSizing::ZdzHtgByZone(termUnitSizingIndex) =
                            min(1.0, TermUnitFinalZoneSizing(termUnitSizingIndex).VozHtgByZone / DataSizing::VdzMinHtgByZone(termUnitSizingIndex));
                    } else { // would divide by zero, so set to max
                        DataSizing::ZdzHtgByZone(termUnitSizingIndex) = 1.0;
                    }
                } // end loop over zones on air loop to calculate Zdz values

                // Sum Voz values for System Vou, in E+ the Vbz value has now been corrected to remove population Diversity, so we add the term back
                // in here directly to get Vou, now corrected again to only apply D to the people part
                DataSizing::VouBySys(AirLoopNum) = DataSizing::DBySys(AirLoopNum) * SumRpxPzBySys(AirLoopNum) + SumRaxAzBySys(AirLoopNum);
                // redo VpzClgSumBySys( AirLoopNum ) with latest values, for reporting
                DataSizing::VpzClgSumBySys(AirLoopNum) = 0.0;
                for (int zoneNum = 1; zoneNum <= state.dataAirLoop->AirToZoneNodeInfo(AirLoopNum).NumZonesCooled; ++zoneNum) {
                    int termUnitSizingIndex = state.dataAirLoop->AirToZoneNodeInfo(AirLoopNum).TermUnitCoolSizingIndex(zoneNum);
                    DataSizing::VpzClgSumBySys(AirLoopNum) += DataSizing::VdzClgByZone(termUnitSizingIndex);
                }
                for (int zoneNum = 1; zoneNum <= state.dataAirLoop->AirToZoneNodeInfo(AirLoopNum).NumZonesHeated; ++zoneNum) {
                    int termUnitSizingIndex = state.dataAirLoop->AirToZoneNodeInfo(AirLoopNum).TermUnitHeatSizingIndex(zoneNum);
                    int MatchingCooledZoneNum = General::FindNumberInList(termUnitSizingIndex,
                                                                          state.dataAirLoop->AirToZoneNodeInfo(AirLoopNum).TermUnitCoolSizingIndex,
                                                                          state.dataAirLoop->AirToZoneNodeInfo(AirLoopNum).NumZonesCooled);
                    if (MatchingCooledZoneNum == 0) {
                        DataSizing::VpzClgSumBySys(AirLoopNum) += DataSizing::VdzClgByZone(termUnitSizingIndex);
                    }
                }

                // Fill Vps for cooling VRP calculation, use cooling design flow rate as adjusted in ManageSystemSizingAdjustments ( to use
                // conincident sizing result if available for block air flow
                DataSizing::VpsClgBySys(AirLoopNum) = FinalSysSizing(SysSizNum).DesCoolVolFlow;

                // Fill Vps for heating VRP calculation, use heating min by zone from air terminal scan in ManageSystemSizingAdjustments
                DataSizing::VpsHtgBySys(AirLoopNum) = 0.0;
                DataSizing::VpzHtgSumBySys(AirLoopNum) = 0.0; // for reporting only
                for (int zoneNum = 1; zoneNum <= state.dataAirLoop->AirToZoneNodeInfo(AirLoopNum).NumZonesCooled; ++zoneNum) {
                    int termUnitSizingIndex = state.dataAirLoop->AirToZoneNodeInfo(AirLoopNum).TermUnitCoolSizingIndex(zoneNum);
                    DataSizing::VpsHtgBySys(AirLoopNum) += DataSizing::VpzMinHtgByZone(termUnitSizingIndex);
                    DataSizing::VpzHtgSumBySys(AirLoopNum) += DataSizing::VpzHtgByZone(termUnitSizingIndex);
                }
                for (int zoneNum = 1; zoneNum <= state.dataAirLoop->AirToZoneNodeInfo(AirLoopNum).NumZonesHeated; ++zoneNum) {
                    int termUnitSizingIndex = state.dataAirLoop->AirToZoneNodeInfo(AirLoopNum).TermUnitHeatSizingIndex(zoneNum);
                    int MatchingCooledZoneNum = General::FindNumberInList(termUnitSizingIndex,
                                                                          state.dataAirLoop->AirToZoneNodeInfo(AirLoopNum).TermUnitCoolSizingIndex,
                                                                          state.dataAirLoop->AirToZoneNodeInfo(AirLoopNum).NumZonesCooled);
                    if (MatchingCooledZoneNum == 0) {
                        DataSizing::VpsHtgBySys(AirLoopNum) += DataSizing::VpzMinHtgByZone(termUnitSizingIndex);
                        DataSizing::VpzHtgSumBySys(AirLoopNum) += DataSizing::VpzHtgByZone(termUnitSizingIndex);
                    }
                }
                // Fill Xs values
                DataSizing::XsBySysCool(AirLoopNum) = DataSizing::VouBySys(AirLoopNum) / DataSizing::VpsClgBySys(AirLoopNum);
                DataSizing::XsBySysHeat(AirLoopNum) = DataSizing::VouBySys(AirLoopNum) / DataSizing::VpsHtgBySys(AirLoopNum);

                // Loop over zones and calculate Evz for each for both cooling and heating, and find mins
                DataSizing::EvzMinBySysCool(AirLoopNum) = 1.0;
                DataSizing::EvzMinBySysHeat(AirLoopNum) = 1.0;

                // make two passes, one for cooled zone and one for heated zones, if some zones are duplicate, it's OK, it'll just redo the same calcs
                for (int coolHeatPass = 1; coolHeatPass <= 2; ++coolHeatPass) {
                    int numZones = 0;
                    if (coolHeatPass == 1) {
                        numZones = state.dataAirLoop->AirToZoneNodeInfo(AirLoopNum).NumZonesCooled;
                    } else {
                        numZones = state.dataAirLoop->AirToZoneNodeInfo(AirLoopNum).NumZonesHeated;
                    }
                    for (int zoneNum = 1; zoneNum <= numZones; ++zoneNum) {
                        int termUnitSizingIndex = 0;
                        if (coolHeatPass == 1) {
                            termUnitSizingIndex = state.dataAirLoop->AirToZoneNodeInfo(AirLoopNum).TermUnitCoolSizingIndex(zoneNum);
                        } else {
                            termUnitSizingIndex = state.dataAirLoop->AirToZoneNodeInfo(AirLoopNum).TermUnitHeatSizingIndex(zoneNum);
                        }
                        Real64 Er = TermUnitFinalZoneSizing(termUnitSizingIndex)
                                        .ZoneSecondaryRecirculation; // user input in Zone Air Distribution design spec object

                        if (Er > 0.0) { // multi path zone
                            // Find Evz for cooling
                            Real64 Ep_Clg = TermUnitFinalZoneSizing(termUnitSizingIndex)
                                                .ZonePrimaryAirFraction; // as adjusted in ManageSystemSizingAdjustments();
                            Real64 Fa_Clg = Ep_Clg + (1.0 - Ep_Clg) * Er;
                            FaByZoneCool(termUnitSizingIndex) = Fa_Clg;
                            Real64 Fb_Clg = Ep_Clg;
                            FbByZoneCool(termUnitSizingIndex) = Fb_Clg;
                            Real64 Ez_Clg = TermUnitFinalZoneSizing(termUnitSizingIndex)
                                                .ZoneADEffCooling; // user input in Zone Air Distribution design spec object
                            Real64 Fc_Clg = 1.0 - (1.0 - Ez_Clg) * (1.0 - Er) * (1 - Ep_Clg);
                            FcByZoneCool(termUnitSizingIndex) = Fc_Clg;
                            DataSizing::EvzByZoneCool(termUnitSizingIndex) =
                                (Fa_Clg + DataSizing::XsBySysCool(AirLoopNum) * Fb_Clg - DataSizing::ZdzClgByZone(termUnitSizingIndex) * Fc_Clg) /
                                Fa_Clg;
                            // note that SimAirServingZones::LimitZoneVentEff is intended only for single path per I/O ref

                            // find Evz for heating
                            Real64 Ep_Htg = TermUnitFinalZoneSizing(termUnitSizingIndex)
                                                .ZonePrimaryAirFractionHtg; // as adjusted in ManageSystemSizingAdjustments();
                            Real64 Fa_Htg = Ep_Htg + (1.0 - Ep_Htg) * Er;
                            FaByZoneHeat(termUnitSizingIndex) = Fa_Htg;
                            Real64 Fb_Htg = Ep_Htg;
                            FbByZoneCool(termUnitSizingIndex) = Fb_Htg;
                            Real64 Ez_Htg = TermUnitFinalZoneSizing(termUnitSizingIndex)
                                                .ZoneADEffHeating; // user input in Zone Air Distribution design spec object
                            Real64 Fc_Htg = 1.0 - (1.0 - Ez_Htg) * (1.0 - Er) * (1 - Ep_Htg);
                            FcByZoneHeat(termUnitSizingIndex) = Fc_Htg;
                            DataSizing::EvzByZoneHeat(termUnitSizingIndex) =
                                (Fa_Htg + DataSizing::XsBySysHeat(AirLoopNum) * Fb_Htg - DataSizing::ZdzHtgByZone(termUnitSizingIndex) * Fc_Htg) /
                                Fa_Htg;

                        } else { // single path zone
                            DataSizing::EvzByZoneCool(termUnitSizingIndex) =
                                1.0 + DataSizing::XsBySysCool(AirLoopNum) - DataSizing::ZdzClgByZone(termUnitSizingIndex);
                            SimAirServingZones::LimitZoneVentEff(DataSizing::XsBySysCool(AirLoopNum),
                                                                 VbzByZone(termUnitSizingIndex) / DataSizing::EvzByZoneCool(termUnitSizingIndex),
                                                                 termUnitSizingIndex,
                                                                 DataSizing::EvzByZoneCool(termUnitSizingIndex));
                            DataSizing::EvzByZoneHeat(termUnitSizingIndex) =
                                1.0 + DataSizing::XsBySysHeat(AirLoopNum) - DataSizing::ZdzHtgByZone(termUnitSizingIndex);
                            SimAirServingZones::LimitZoneVentEff(DataSizing::XsBySysHeat(AirLoopNum),
                                                                 VbzByZone(termUnitSizingIndex) / DataSizing::EvzByZoneHeat(termUnitSizingIndex),
                                                                 termUnitSizingIndex,
                                                                 DataSizing::EvzByZoneHeat(termUnitSizingIndex));
                        }

                        if (DataSizing::EvzByZoneCool(termUnitSizingIndex) < DataSizing::EvzMinBySysCool(AirLoopNum)) {
                            DataSizing::EvzMinBySysCool(AirLoopNum) = DataSizing::EvzByZoneCool(termUnitSizingIndex);
                        }
                        if (DataSizing::EvzByZoneHeat(termUnitSizingIndex) < DataSizing::EvzMinBySysHeat(AirLoopNum)) {
                            DataSizing::EvzMinBySysHeat(AirLoopNum) = DataSizing::EvzByZoneHeat(termUnitSizingIndex);
                        }
                    } // end loop over zones on air loop to calculate Evz by zone and find mins

                    // calculate Vot for both cooling and heating
                    DataSizing::VotClgBySys(AirLoopNum) = DataSizing::VouBySys(AirLoopNum) / DataSizing::EvzMinBySysCool(AirLoopNum);
                    DataSizing::VotHtgBySys(AirLoopNum) = DataSizing::VouBySys(AirLoopNum) / DataSizing::EvzMinBySysHeat(AirLoopNum);
                    // the design zone ventilation value is based on the larger of the system-level cooling Vot and/or heating Vot
                    FinalSysSizing(AirLoopNum).DesOutAirVolFlow = max(VotClgBySys(AirLoopNum), VotHtgBySys(AirLoopNum));
                }
            } // system OA is autosized and VRP
            else if ((FinalSysSizing(AirLoopNum).OAAutoSized && SysSizInput(SysSizNum).SystemOAMethod == SOAM_VRP &&
                      state.dataAirLoop->AirLoopZoneInfo(AirLoopNum).NumZones == 1)) { // single zone VRP
                int termUnitSizingIndex = 0;
                termUnitSizingIndex = state.dataAirLoop->AirToZoneNodeInfo(AirLoopNum).TermUnitCoolSizingIndex(1);
                if (termUnitSizingIndex == 0) {
                    termUnitSizingIndex = state.dataAirLoop->AirToZoneNodeInfo(AirLoopNum).TermUnitHeatSizingIndex(1);
                }
                // single zone cooling
                DataSizing::VotClgBySys(AirLoopNum) = VbzByZone(termUnitSizingIndex) / TermUnitFinalZoneSizing(termUnitSizingIndex).ZoneADEffCooling;
                DataSizing::EvzByZoneCool(termUnitSizingIndex) = TermUnitFinalZoneSizing(termUnitSizingIndex).ZoneADEffCooling;
                DataSizing::EvzMinBySysCool(AirLoopNum) = DataSizing::EvzByZoneCool(termUnitSizingIndex);
                DataSizing::VpsClgBySys(AirLoopNum) = FinalSysSizing(SysSizNum).DesCoolVolFlow;
                DataSizing::VpzClgSumBySys(AirLoopNum) = DataSizing::VdzClgByZone(termUnitSizingIndex);
                // single zone heating
                DataSizing::VotHtgBySys(AirLoopNum) = VbzByZone(termUnitSizingIndex) / TermUnitFinalZoneSizing(termUnitSizingIndex).ZoneADEffHeating;
                DataSizing::EvzByZoneHeat(termUnitSizingIndex) = TermUnitFinalZoneSizing(termUnitSizingIndex).ZoneADEffHeating;
                DataSizing::EvzMinBySysHeat(AirLoopNum) = DataSizing::EvzByZoneHeat(termUnitSizingIndex);
                DataSizing::VpsHtgBySys(AirLoopNum) = DataSizing::VpzMinHtgByZone(termUnitSizingIndex);
                DataSizing::VpzHtgSumBySys(AirLoopNum) = DataSizing::VpzHtgByZone(termUnitSizingIndex);

                // the design zone ventilation value is based on the larger of the system-level cooling Vot and/or heating Vot
                FinalSysSizing(AirLoopNum).DesOutAirVolFlow = max(VotClgBySys(AirLoopNum), VotHtgBySys(AirLoopNum));
                // Fill Xs values for reporting
                DataSizing::XsBySysCool(AirLoopNum) = FinalSysSizing(AirLoopNum).DesOutAirVolFlow / DataSizing::VpsClgBySys(AirLoopNum);
                DataSizing::XsBySysHeat(AirLoopNum) = FinalSysSizing(AirLoopNum).DesOutAirVolFlow / DataSizing::VpsHtgBySys(AirLoopNum);

            } else { // not vrp, zone sum, fill out values that still apply
                // redo VpzClgSumBySys( AirLoopNum ) with latest values, for reporting
                DataSizing::VpzClgSumBySys(AirLoopNum) = 0.0;
                // Fill Vps for cooling VRP calculation, use cooling design flow rate as adjusted in ManageSystemSizingAdjustments ( to use
                // conincident sizing result if available for block air flow
                DataSizing::VpsClgBySys(AirLoopNum) = FinalSysSizing(SysSizNum).DesCoolVolFlow;
                // Fill Vps for heating VRP calculation, use heating min by zone from air terminal scan in ManageSystemSizingAdjustments
                DataSizing::VpsHtgBySys(AirLoopNum) = 0.0;
                DataSizing::VpzHtgSumBySys(AirLoopNum) = 0.0; // for reporting only
                for (int zoneNum = 1; zoneNum <= state.dataAirLoop->AirToZoneNodeInfo(AirLoopNum).NumZonesCooled; ++zoneNum) {
                    int termUnitSizingIndex = state.dataAirLoop->AirToZoneNodeInfo(AirLoopNum).TermUnitCoolSizingIndex(zoneNum);
                    DataSizing::VpzClgSumBySys(AirLoopNum) += DataSizing::VdzClgByZone(termUnitSizingIndex);
                    DataSizing::VpsHtgBySys(AirLoopNum) += DataSizing::VpzMinHtgByZone(termUnitSizingIndex);
                    DataSizing::VpzHtgSumBySys(AirLoopNum) += DataSizing::VpzHtgByZone(termUnitSizingIndex);
                }
                for (int zoneNum = 1; zoneNum <= state.dataAirLoop->AirToZoneNodeInfo(AirLoopNum).NumZonesHeated; ++zoneNum) {
                    int termUnitSizingIndex = state.dataAirLoop->AirToZoneNodeInfo(AirLoopNum).TermUnitHeatSizingIndex(zoneNum);
                    int MatchingCooledZoneNum = General::FindNumberInList(termUnitSizingIndex,
                                                                          state.dataAirLoop->AirToZoneNodeInfo(AirLoopNum).TermUnitCoolSizingIndex,
                                                                          state.dataAirLoop->AirToZoneNodeInfo(AirLoopNum).NumZonesCooled);
                    if (MatchingCooledZoneNum == 0) {
                        DataSizing::VpzClgSumBySys(AirLoopNum) += DataSizing::VdzClgByZone(termUnitSizingIndex);
                        DataSizing::VpsHtgBySys(AirLoopNum) += DataSizing::VpzMinHtgByZone(termUnitSizingIndex);
                        DataSizing::VpzHtgSumBySys(AirLoopNum) += DataSizing::VpzHtgByZone(termUnitSizingIndex);
                    }
                }
            }
        } // airloop loop

        // write out predefined standard 62.1 report data, total of 8 tables
        for (int AirLoopNum = 1; AirLoopNum <= NumPrimaryAirSys; ++AirLoopNum) {

            // System Ventilation Requirements for Cooling (table 1)
            OutputReportPredefined::PreDefTableEntry(
                OutputReportPredefined::pdchS62svrClSumVpz, FinalSysSizing(AirLoopNum).AirPriLoopName, VpzClgSumBySys(AirLoopNum), 4); // Vpz-sum
            OutputReportPredefined::PreDefTableEntry(
                OutputReportPredefined::pdchS62svrClPs, FinalSysSizing(AirLoopNum).AirPriLoopName, PsBySys(AirLoopNum), 4); // Ps
            OutputReportPredefined::PreDefTableEntry(
                OutputReportPredefined::pdchS62svrClSumPz, FinalSysSizing(AirLoopNum).AirPriLoopName, PzSumBySys(AirLoopNum), 4); // Pz-sum
            OutputReportPredefined::PreDefTableEntry(
                OutputReportPredefined::pdchS62svrClD, FinalSysSizing(AirLoopNum).AirPriLoopName, DBySys(AirLoopNum), 4); // D
            OutputReportPredefined::PreDefTableEntry(
                OutputReportPredefined::pdchS62svrClVou, FinalSysSizing(AirLoopNum).AirPriLoopName, VouBySys(AirLoopNum), 4); // Vou
            OutputReportPredefined::PreDefTableEntry(
                OutputReportPredefined::pdchS62svrClVps, FinalSysSizing(AirLoopNum).AirPriLoopName, DataSizing::VpsClgBySys(AirLoopNum), 4); // Vps
            OutputReportPredefined::PreDefTableEntry(
                OutputReportPredefined::pdchS62svrClXs, FinalSysSizing(AirLoopNum).AirPriLoopName, XsBySysCool(AirLoopNum), 4); // Xs
            OutputReportPredefined::PreDefTableEntry(
                OutputReportPredefined::pdchS62svrClEv, FinalSysSizing(AirLoopNum).AirPriLoopName, EvzMinBySysCool(AirLoopNum), 4); // Ev
            OutputReportPredefined::PreDefTableEntry(
                OutputReportPredefined::pdchS62svrClVot, FinalSysSizing(AirLoopNum).AirPriLoopName, VotClgBySys(AirLoopNum), 4); // Vot
            if (DataSizing::VpsClgBySys(AirLoopNum) != 0.0) {                                                                    // Move here
                OutputReportPredefined::PreDefTableEntry(OutputReportPredefined::pdchS62svrClPercOA,
                                                         FinalSysSizing(AirLoopNum).AirPriLoopName,
                                                         VotClgBySys(AirLoopNum) / DataSizing::VpsClgBySys(AirLoopNum),
                                                         4); //%OA
            }
            OutputReportPredefined::PreDefTableEntry(OutputReportPredefined::pdchS62svrClEnvironmentOfPs,
                                                     FinalSysSizing(AirLoopNum).AirPriLoopName,
                                                     DataSizing::PeakPsOccurrenceEnvironmentStringBySys(AirLoopNum));
            OutputReportPredefined::PreDefTableEntry(OutputReportPredefined::pdchS62svrClTimeOfPs,
                                                     FinalSysSizing(AirLoopNum).AirPriLoopName,
                                                     DataSizing::PeakPsOccurrenceDateTimeStringBySys(AirLoopNum));

            // system ventilation requirements for heating ( table 2 )
            OutputReportPredefined::PreDefTableEntry(
                OutputReportPredefined::pdchS62svrHtSumVpz, FinalSysSizing(AirLoopNum).AirPriLoopName, VpzHtgSumBySys(AirLoopNum), 4); // Vpz-sum
            OutputReportPredefined::PreDefTableEntry(
                OutputReportPredefined::pdchS62svrHtPs, FinalSysSizing(AirLoopNum).AirPriLoopName, PsBySys(AirLoopNum), 4); // Ps
            OutputReportPredefined::PreDefTableEntry(
                OutputReportPredefined::pdchS62svrHtSumPz, FinalSysSizing(AirLoopNum).AirPriLoopName, PzSumBySys(AirLoopNum), 4); // Pz-sum
            OutputReportPredefined::PreDefTableEntry(
                OutputReportPredefined::pdchS62svrHtD, FinalSysSizing(AirLoopNum).AirPriLoopName, DBySys(AirLoopNum), 4); // D
            OutputReportPredefined::PreDefTableEntry(
                OutputReportPredefined::pdchS62svrHtVou, FinalSysSizing(AirLoopNum).AirPriLoopName, DataSizing::VouBySys(AirLoopNum), 4); // Vou
            OutputReportPredefined::PreDefTableEntry(
                OutputReportPredefined::pdchS62svrHtVps, FinalSysSizing(AirLoopNum).AirPriLoopName, DataSizing::VpsHtgBySys(AirLoopNum), 4); // Vps
            OutputReportPredefined::PreDefTableEntry(
                OutputReportPredefined::pdchS62svrHtXs, FinalSysSizing(AirLoopNum).AirPriLoopName, XsBySysHeat(AirLoopNum), 4); // Xs
            OutputReportPredefined::PreDefTableEntry(
                OutputReportPredefined::pdchS62svrHtEv, FinalSysSizing(AirLoopNum).AirPriLoopName, EvzMinBySysHeat(AirLoopNum), 4); // Ev
            OutputReportPredefined::PreDefTableEntry(
                OutputReportPredefined::pdchS62svrHtVot, FinalSysSizing(AirLoopNum).AirPriLoopName, VotHtgBySys(AirLoopNum), 4); // Vot
            if (DataSizing::VpsHtgBySys(AirLoopNum) != 0.0) {
                OutputReportPredefined::PreDefTableEntry(OutputReportPredefined::pdchS62svrHtPercOA,
                                                         FinalSysSizing(AirLoopNum).AirPriLoopName,
                                                         VotHtgBySys(AirLoopNum) / DataSizing::VpsHtgBySys(AirLoopNum),
                                                         4); //%OA
            }
            // heating time of peak Ps is the same as for cooling (for now)
            OutputReportPredefined::PreDefTableEntry(OutputReportPredefined::pdchS62svrHtEnvironmentOfPs,
                                                     FinalSysSizing(AirLoopNum).AirPriLoopName,
                                                     DataSizing::PeakPsOccurrenceEnvironmentStringBySys(AirLoopNum));
            OutputReportPredefined::PreDefTableEntry(OutputReportPredefined::pdchS62svrHtTimeOfPs,
                                                     FinalSysSizing(AirLoopNum).AirPriLoopName,
                                                     DataSizing::PeakPsOccurrenceDateTimeStringBySys(AirLoopNum));

            // Zone ventilation parameters, (table 3)
            // make two passes, one for cooled zones and one for heated zones, if a zone is the same on the second pass, skip it
            for (int coolHeatPass = 1; coolHeatPass <= 2; ++coolHeatPass) {
                int numZones = 0;
                if (coolHeatPass == 1) {
                    numZones = state.dataAirLoop->AirToZoneNodeInfo(AirLoopNum).NumZonesCooled;
                } else {
                    numZones = state.dataAirLoop->AirToZoneNodeInfo(AirLoopNum).NumZonesHeated;
                }
                for (int zoneNum = 1; zoneNum <= numZones; ++zoneNum) {
                    int termUnitSizingIndex = 0;
                    int MatchingCooledZoneNum = 0;
                    if (coolHeatPass == 1) {
                        termUnitSizingIndex = state.dataAirLoop->AirToZoneNodeInfo(AirLoopNum).TermUnitCoolSizingIndex(zoneNum);
                    } else {
                        termUnitSizingIndex = state.dataAirLoop->AirToZoneNodeInfo(AirLoopNum).TermUnitHeatSizingIndex(zoneNum);
                        MatchingCooledZoneNum = General::FindNumberInList(termUnitSizingIndex,
                                                                          state.dataAirLoop->AirToZoneNodeInfo(AirLoopNum).TermUnitCoolSizingIndex,
                                                                          state.dataAirLoop->AirToZoneNodeInfo(AirLoopNum).NumZonesCooled);
                    }
                    if (MatchingCooledZoneNum == 0) {
                        OutputReportPredefined::PreDefTableEntry(OutputReportPredefined::pdchS62zvpAlN,
                                                                 TermUnitFinalZoneSizing(termUnitSizingIndex).ZoneName,
                                                                 DataAirSystems::PrimaryAirSystem(AirLoopNum).Name); // Air loop name
                        OutputReportPredefined::PreDefTableEntry(OutputReportPredefined::pdchS62zvpRp,
                                                                 TermUnitFinalZoneSizing(termUnitSizingIndex).ZoneName,
                                                                 TermUnitFinalZoneSizing(termUnitSizingIndex).DesOAFlowPPer,
                                                                 6); // Rp
                        OutputReportPredefined::PreDefTableEntry(OutputReportPredefined::pdchS62zvpPz,
                                                                 TermUnitFinalZoneSizing(termUnitSizingIndex).ZoneName,
                                                                 TermUnitFinalZoneSizing(termUnitSizingIndex).TotPeopleInZone,
                                                                 4); // Pz
                        OutputReportPredefined::PreDefTableEntry(OutputReportPredefined::pdchS62zvpRa,
                                                                 TermUnitFinalZoneSizing(termUnitSizingIndex).ZoneName,
                                                                 TermUnitFinalZoneSizing(termUnitSizingIndex).DesOAFlowPerArea,
                                                                 6); // Ra
                        OutputReportPredefined::PreDefTableEntry(OutputReportPredefined::pdchS62zvpAz,
                                                                 TermUnitFinalZoneSizing(termUnitSizingIndex).ZoneName,
                                                                 TermUnitFinalZoneSizing(termUnitSizingIndex).TotalZoneFloorArea); // Az
                        OutputReportPredefined::PreDefTableEntry(
                            OutputReportPredefined::pdchS62zvpVbz,
                            TermUnitFinalZoneSizing(termUnitSizingIndex).ZoneName,
                            VbzByZone(termUnitSizingIndex),
                            4); // Vbz, now corrected so that Vbz does not already have system population term multiplied into it
                        OutputReportPredefined::PreDefTableEntry(OutputReportPredefined::pdchS62zvpClEz,
                                                                 TermUnitFinalZoneSizing(termUnitSizingIndex).ZoneName,
                                                                 TermUnitFinalZoneSizing(termUnitSizingIndex).ZoneADEffCooling,
                                                                 4); // Ez-clg
                        if (TermUnitFinalZoneSizing(termUnitSizingIndex).ZoneADEffCooling > 0.0) {
                            OutputReportPredefined::PreDefTableEntry(OutputReportPredefined::pdchS62zvpClVoz,
                                                                     TermUnitFinalZoneSizing(termUnitSizingIndex).ZoneName,
                                                                     VbzByZone(termUnitSizingIndex) /
                                                                         TermUnitFinalZoneSizing(termUnitSizingIndex).ZoneADEffCooling,
                                                                     4); // Voz-clg
                        }
                        OutputReportPredefined::PreDefTableEntry(OutputReportPredefined::pdchS62zvpHtEz,
                                                                 TermUnitFinalZoneSizing(termUnitSizingIndex).ZoneName,
                                                                 TermUnitFinalZoneSizing(termUnitSizingIndex).ZoneADEffHeating,
                                                                 3); // Ez-htg
                        if (TermUnitFinalZoneSizing(termUnitSizingIndex).ZoneADEffHeating != 0.0) {
                            OutputReportPredefined::PreDefTableEntry(OutputReportPredefined::pdchS62zvpHtVoz,
                                                                     TermUnitFinalZoneSizing(termUnitSizingIndex).ZoneName,
                                                                     VbzByZone(termUnitSizingIndex) /
                                                                         TermUnitFinalZoneSizing(termUnitSizingIndex).ZoneADEffHeating,
                                                                     4); // Voz-htg
                        }
                    }
                }
            }

            // System Ventilation Parameters, (Table 4)

            // first do some summations needed
            Real64 RpPzSum(0.0);
            Real64 RaAzSum(0.0);
            Real64 AzSum(0.0);
            Real64 VbzSum(0.0);
            Real64 VozClgSum(0.0);
            Real64 VozHtgSum(0.0);
            Real64 VdzClgSum(0.0);
            Real64 VdzHtgSum(0.0);
            Real64 VpzMinClgSum(0.0);
            Real64 VpzMinHtgSum(0.0);
            // make two passes, one for cooled zones and one for heated zones, if a zone is the same on the second pass, skip it
            for (int coolHeatPass = 1; coolHeatPass <= 2; ++coolHeatPass) {
                int numZones = 0;
                if (coolHeatPass == 1) {
                    numZones = state.dataAirLoop->AirToZoneNodeInfo(AirLoopNum).NumZonesCooled;
                } else {
                    numZones = state.dataAirLoop->AirToZoneNodeInfo(AirLoopNum).NumZonesHeated;
                }
                for (int zoneNum = 1; zoneNum <= numZones; ++zoneNum) {
                    int termUnitSizingIndex = 0;
                    int MatchingCooledZoneNum = 0;
                    if (coolHeatPass == 1) {
                        termUnitSizingIndex = state.dataAirLoop->AirToZoneNodeInfo(AirLoopNum).TermUnitCoolSizingIndex(zoneNum);
                    } else {
                        termUnitSizingIndex = state.dataAirLoop->AirToZoneNodeInfo(AirLoopNum).TermUnitHeatSizingIndex(zoneNum);
                        MatchingCooledZoneNum = General::FindNumberInList(termUnitSizingIndex,
                                                                          state.dataAirLoop->AirToZoneNodeInfo(AirLoopNum).TermUnitCoolSizingIndex,
                                                                          state.dataAirLoop->AirToZoneNodeInfo(AirLoopNum).NumZonesCooled);
                    }
                    if (MatchingCooledZoneNum == 0) {

                        // Zone ventilation parameters, (table 3)
                        RpPzSum +=
                            TermUnitFinalZoneSizing(termUnitSizingIndex).DesOAFlowPPer * TermUnitFinalZoneSizing(termUnitSizingIndex).TotPeopleInZone;
                        RaAzSum += TermUnitFinalZoneSizing(termUnitSizingIndex).DesOAFlowPerArea *
                                   TermUnitFinalZoneSizing(termUnitSizingIndex).TotalZoneFloorArea;
                        AzSum += TermUnitFinalZoneSizing(termUnitSizingIndex).TotalZoneFloorArea;
                        VbzSum += VbzByZone(termUnitSizingIndex);
                        if (TermUnitFinalZoneSizing(termUnitSizingIndex).ZoneADEffCooling != 0.0) {
                            VozClgSum += VbzByZone(termUnitSizingIndex) / TermUnitFinalZoneSizing(termUnitSizingIndex).ZoneADEffCooling;
                        }
                        if (TermUnitFinalZoneSizing(termUnitSizingIndex).ZoneADEffHeating != 0.0) {
                            VozHtgSum += VbzByZone(termUnitSizingIndex) / TermUnitFinalZoneSizing(termUnitSizingIndex).ZoneADEffHeating;
                        }

                        VpzMinClgSum += VpzMinClgByZone(termUnitSizingIndex);
                        VdzClgSum += VdzClgByZone(termUnitSizingIndex);
                        VpzMinHtgSum += VpzMinHtgByZone(termUnitSizingIndex);
                        VdzHtgSum += VdzMinHtgByZone(termUnitSizingIndex);

                        // Zone Ventilation Calculations for Cooling Design, (Table 5)
                        OutputReportPredefined::PreDefTableEntry(OutputReportPredefined::pdchS62zcdAlN,
                                                                 TermUnitFinalZoneSizing(termUnitSizingIndex).ZoneName,
                                                                 state.dataAirLoop->AirToZoneNodeInfo(AirLoopNum).AirLoopName); // Air loop name
                        for (int iAirDistUnit = 1; iAirDistUnit <= DataDefineEquip::NumAirDistUnits; ++iAirDistUnit) {
                            if (DataDefineEquip::AirDistUnit(iAirDistUnit).TermUnitSizingNum == termUnitSizingIndex) {
                                OutputReportPredefined::PreDefTableEntry(
                                    OutputReportPredefined::pdchS62zcdBox,
                                    TermUnitFinalZoneSizing(termUnitSizingIndex).ZoneName,
                                    DataDefineEquip::AirDistUnit(iAirDistUnit).EquipType(1)); // use first type of equipment listed
                                break;                                                        // if it has been found no more searching is needed
                            }
                        }
                        OutputReportPredefined::PreDefTableEntry(OutputReportPredefined::pdchS62zcdVpz,
                                                                 TermUnitFinalZoneSizing(termUnitSizingIndex).ZoneName,
                                                                 VpzClgByZone(termUnitSizingIndex),
                                                                 4); // Vpz LS:
                        OutputReportPredefined::PreDefTableEntry(OutputReportPredefined::pdchS62zcdVdz,
                                                                 TermUnitFinalZoneSizing(termUnitSizingIndex).ZoneName,
                                                                 VdzClgByZone(termUnitSizingIndex),
                                                                 4); // Vdz
                        OutputReportPredefined::PreDefTableEntry(OutputReportPredefined::pdchS62zcdVpzmin,
                                                                 TermUnitFinalZoneSizing(termUnitSizingIndex).ZoneName,
                                                                 VpzMinClgByZone(termUnitSizingIndex),
                                                                 4); // Vpz-min
                        if (TermUnitFinalZoneSizing(termUnitSizingIndex).ZoneADEffCooling > 0.0) {
                            OutputReportPredefined::PreDefTableEntry(OutputReportPredefined::pdchS62zcdVozclg,
                                                                     TermUnitFinalZoneSizing(termUnitSizingIndex).ZoneName,
                                                                     VbzByZone(termUnitSizingIndex) /
                                                                         TermUnitFinalZoneSizing(termUnitSizingIndex).ZoneADEffCooling,
                                                                     4); // Voz-clg
                        }
                        OutputReportPredefined::PreDefTableEntry(OutputReportPredefined::pdchS62zcdZpz,
                                                                 TermUnitFinalZoneSizing(termUnitSizingIndex).ZoneName,
                                                                 DataSizing::ZdzClgByZone(termUnitSizingIndex),
                                                                 4); // Zpz = Voz/Vpz (see eq 6-5 in 62.1-2010)
                        OutputReportPredefined::PreDefTableEntry(OutputReportPredefined::pdchS62zcdEp,
                                                                 TermUnitFinalZoneSizing(termUnitSizingIndex).ZoneName,
                                                                 TermUnitFinalZoneSizing(termUnitSizingIndex).ZonePrimaryAirFraction,
                                                                 4); // Ep
                        OutputReportPredefined::PreDefTableEntry(OutputReportPredefined::pdchS62zcdEr,
                                                                 TermUnitFinalZoneSizing(termUnitSizingIndex).ZoneName,
                                                                 TermUnitFinalZoneSizing(termUnitSizingIndex).ZoneSecondaryRecirculation,
                                                                 4); // Er
                        OutputReportPredefined::PreDefTableEntry(OutputReportPredefined::pdchS62zcdFa,
                                                                 TermUnitFinalZoneSizing(termUnitSizingIndex).ZoneName,
                                                                 FaByZoneCool(termUnitSizingIndex),
                                                                 4); // Fa
                        OutputReportPredefined::PreDefTableEntry(OutputReportPredefined::pdchS62zcdFb,
                                                                 TermUnitFinalZoneSizing(termUnitSizingIndex).ZoneName,
                                                                 FbByZoneCool(termUnitSizingIndex),
                                                                 4); // Fb
                        OutputReportPredefined::PreDefTableEntry(OutputReportPredefined::pdchS62zcdFc,
                                                                 TermUnitFinalZoneSizing(termUnitSizingIndex).ZoneName,
                                                                 FcByZoneCool(termUnitSizingIndex),
                                                                 4); // Fc
                        OutputReportPredefined::PreDefTableEntry(OutputReportPredefined::pdchS62zcdEvz,
                                                                 TermUnitFinalZoneSizing(termUnitSizingIndex).ZoneName,
                                                                 EvzByZoneCool(termUnitSizingIndex),
                                                                 4); // Evz

                        // Zone Ventilation Calculations for Heating Design (Table 7)
                        OutputReportPredefined::PreDefTableEntry(OutputReportPredefined::pdchS62zhdAlN,
                                                                 TermUnitFinalZoneSizing(termUnitSizingIndex).ZoneName,
                                                                 state.dataAirLoop->AirToZoneNodeInfo(AirLoopNum).AirLoopName); // Air loop name
                        for (int iAirDistUnit = 1; iAirDistUnit <= DataDefineEquip::NumAirDistUnits; ++iAirDistUnit) {
                            if (DataDefineEquip::AirDistUnit(iAirDistUnit).TermUnitSizingNum == termUnitSizingIndex) {
                                OutputReportPredefined::PreDefTableEntry(
                                    OutputReportPredefined::pdchS62zhdBox,
                                    TermUnitFinalZoneSizing(termUnitSizingIndex).ZoneName,
                                    DataDefineEquip::AirDistUnit(iAirDistUnit).EquipType(1)); // use first type of equipment listed
                                break;                                                        // if it has been found no more searching is needed
                            }
                        }
                        OutputReportPredefined::PreDefTableEntry(OutputReportPredefined::pdchS62zhdVpz,
                                                                 TermUnitFinalZoneSizing(termUnitSizingIndex).ZoneName,
                                                                 VpzHtgByZone(termUnitSizingIndex),
                                                                 4); // Vpz
                        OutputReportPredefined::PreDefTableEntry(OutputReportPredefined::pdchS62zhdVdz,
                                                                 TermUnitFinalZoneSizing(termUnitSizingIndex).ZoneName,
                                                                 VdzHtgByZone(termUnitSizingIndex),
                                                                 4); // Vdz
                        OutputReportPredefined::PreDefTableEntry(OutputReportPredefined::pdchS62zhdVpzmin,
                                                                 TermUnitFinalZoneSizing(termUnitSizingIndex).ZoneName,
                                                                 VpzMinHtgByZone(termUnitSizingIndex),
                                                                 4); // Vpz-min
                        if (TermUnitFinalZoneSizing(termUnitSizingIndex).ZoneADEffHeating != 0.0) {
                            OutputReportPredefined::PreDefTableEntry(OutputReportPredefined::pdchS62zhdVozhtg,
                                                                     TermUnitFinalZoneSizing(termUnitSizingIndex).ZoneName,
                                                                     VbzByZone(termUnitSizingIndex) /
                                                                         TermUnitFinalZoneSizing(termUnitSizingIndex).ZoneADEffHeating,
                                                                     4); // Voz-htg
                        }
                        OutputReportPredefined::PreDefTableEntry(OutputReportPredefined::pdchS62zhdZpz,
                                                                 TermUnitFinalZoneSizing(termUnitSizingIndex).ZoneName,
                                                                 TermUnitFinalZoneSizing(termUnitSizingIndex).ZpzHtgByZone,
                                                                 4); // Zpz = Voz/Vpz (see eq 6-5 in 62.1-2010)
                        OutputReportPredefined::PreDefTableEntry(OutputReportPredefined::pdchS62zhdEp,
                                                                 TermUnitFinalZoneSizing(termUnitSizingIndex).ZoneName,
                                                                 TermUnitFinalZoneSizing(termUnitSizingIndex).ZonePrimaryAirFractionHtg,
                                                                 4); // Ep
                        OutputReportPredefined::PreDefTableEntry(OutputReportPredefined::pdchS62zhdEr,
                                                                 TermUnitFinalZoneSizing(termUnitSizingIndex).ZoneName,
                                                                 TermUnitFinalZoneSizing(termUnitSizingIndex).ZoneSecondaryRecirculation,
                                                                 4); // Er
                        OutputReportPredefined::PreDefTableEntry(OutputReportPredefined::pdchS62zhdFa,
                                                                 TermUnitFinalZoneSizing(termUnitSizingIndex).ZoneName,
                                                                 FaByZoneHeat(termUnitSizingIndex),
                                                                 4); // Fa
                        OutputReportPredefined::PreDefTableEntry(OutputReportPredefined::pdchS62zhdFb,
                                                                 TermUnitFinalZoneSizing(termUnitSizingIndex).ZoneName,
                                                                 FbByZoneHeat(termUnitSizingIndex),
                                                                 4); // Fb
                        OutputReportPredefined::PreDefTableEntry(OutputReportPredefined::pdchS62zhdFc,
                                                                 TermUnitFinalZoneSizing(termUnitSizingIndex).ZoneName,
                                                                 FcByZoneHeat(termUnitSizingIndex),
                                                                 4); // Fc
                        OutputReportPredefined::PreDefTableEntry(OutputReportPredefined::pdchS62zhdEvz,
                                                                 TermUnitFinalZoneSizing(termUnitSizingIndex).ZoneName,
                                                                 EvzByZoneHeat(termUnitSizingIndex),
                                                                 4); // Evz
                    }
                }
            }

            // System Ventilation Parameters, (Table 4)
            if (PzSumBySys(AirLoopNum) != 0.0) {
                OutputReportPredefined::PreDefTableEntry(OutputReportPredefined::pdchS62svpRp,
                                                         FinalSysSizing(AirLoopNum).AirPriLoopName,
                                                         RpPzSum / PzSumBySys(AirLoopNum),
                                                         6); // Average Rp for system
            }
            OutputReportPredefined::PreDefTableEntry(
                OutputReportPredefined::pdchS62svpPz, FinalSysSizing(AirLoopNum).AirPriLoopName, PzSumBySys(AirLoopNum));
            if (AzSum != 0.0) {
                OutputReportPredefined::PreDefTableEntry(
                    OutputReportPredefined::pdchS62svpRa, FinalSysSizing(AirLoopNum).AirPriLoopName, RaAzSum / AzSum, 6); // average Ra for system
            }
            OutputReportPredefined::PreDefTableEntry(OutputReportPredefined::pdchS62svpAz,
                                                     FinalSysSizing(AirLoopNum).AirPriLoopName,
                                                     AzSum,
                                                     4); // Az sum
            OutputReportPredefined::PreDefTableEntry(OutputReportPredefined::pdchS62svpVbz, FinalSysSizing(AirLoopNum).AirPriLoopName, VbzSum, 4);
            OutputReportPredefined::PreDefTableEntry(OutputReportPredefined::pdchS62svpClVoz,
                                                     FinalSysSizing(AirLoopNum).AirPriLoopName,
                                                     VozClgSum,
                                                     4); // Voz-clg
            OutputReportPredefined::PreDefTableEntry(OutputReportPredefined::pdchS62svpHtVoz,
                                                     FinalSysSizing(AirLoopNum).AirPriLoopName,
                                                     VozHtgSum,
                                                     4); // Voz-htg

            // System Ventilation Calculations for Cooling Design (Table 6)
            OutputReportPredefined::PreDefTableEntry(
                OutputReportPredefined::pdchS62scdVpz, FinalSysSizing(AirLoopNum).AirPriLoopName, VpzClgSumBySys(AirLoopNum), 4); // Vpz-sum
            OutputReportPredefined::PreDefTableEntry(
                OutputReportPredefined::pdchS62scdVps, FinalSysSizing(AirLoopNum).AirPriLoopName, DataSizing::VpsClgBySys(AirLoopNum), 4); // Vps
            OutputReportPredefined::PreDefTableEntry(
                OutputReportPredefined::pdchS62scdVpzmin, FinalSysSizing(AirLoopNum).AirPriLoopName, VpzMinClgSum, 4); // Vpz-min
            OutputReportPredefined::PreDefTableEntry(OutputReportPredefined::pdchS62scdVdz,
                                                     FinalSysSizing(AirLoopNum).AirPriLoopName,
                                                     VdzClgSum,
                                                     4); // Vdz-sum
            OutputReportPredefined::PreDefTableEntry(OutputReportPredefined::pdchS62scdVozclg,
                                                     FinalSysSizing(AirLoopNum).AirPriLoopName,
                                                     VozClgSum,
                                                     4); // Voz-clg
            OutputReportPredefined::PreDefTableEntry(
                OutputReportPredefined::pdchS62scdEvz, FinalSysSizing(AirLoopNum).AirPriLoopName, EvzMinBySysCool(AirLoopNum), 4); // Evz-min

            // System Ventilation Calculations for Heating Design (Table 8)
            OutputReportPredefined::PreDefTableEntry(
                OutputReportPredefined::pdchS62shdVpz, FinalSysSizing(AirLoopNum).AirPriLoopName, VpzHtgSumBySys(AirLoopNum), 4); // Vpz-sum
            OutputReportPredefined::PreDefTableEntry(
                OutputReportPredefined::pdchS62shdVps, FinalSysSizing(AirLoopNum).AirPriLoopName, DataSizing::VpsHtgBySys(AirLoopNum), 4); // Vps
            OutputReportPredefined::PreDefTableEntry(OutputReportPredefined::pdchS62shdVdz,
                                                     FinalSysSizing(AirLoopNum).AirPriLoopName,
                                                     VdzHtgSum,
                                                     4); // Vdz-sum
            OutputReportPredefined::PreDefTableEntry(
                OutputReportPredefined::pdchS62shdVpzmin, FinalSysSizing(AirLoopNum).AirPriLoopName, VpzMinHtgSum, 4); // Vpz-min
            OutputReportPredefined::PreDefTableEntry(OutputReportPredefined::pdchS62shdVozhtg,
                                                     FinalSysSizing(AirLoopNum).AirPriLoopName,
                                                     VozHtgSum,
                                                     4); // Voz-htg
            OutputReportPredefined::PreDefTableEntry(
                OutputReportPredefined::pdchS62shdEvz, FinalSysSizing(AirLoopNum).AirPriLoopName, EvzMinBySysHeat(AirLoopNum), 4); // Evz-min
        } // loop over air loops for table writing
    }

    void DetermineSystemPopulationDiversity(EnergyPlusData &state)
    {
        // determine Pz sum, Ps, and D for each air system for standard 62.1

        // first determine if any airloops use VRP, if not then don't need to march thru year of schedules for performance
        bool anyVRPinModel(false);
        for (int AirLoopNum = 1; AirLoopNum <= NumPrimaryAirSys; ++AirLoopNum) {
            if (FinalSysSizing(AirLoopNum).SystemOAMethod == SOAM_VRP) {
                anyVRPinModel = true;
                break;
            }
        }
        // First get the design (max) level of people in all zones connected to air loop
        for (int AirLoopNum = 1; AirLoopNum <= NumPrimaryAirSys; ++AirLoopNum) {
            int SysSizNum =
                UtilityRoutines::FindItemInList(FinalSysSizing(AirLoopNum).AirPriLoopName, SysSizInput, &SystemSizingInputData::AirPriLoopName);
            if (SysSizNum == 0) SysSizNum = 1; // use first when none applicable
            if (FinalSysSizing(AirLoopNum).OAAutoSized) {
                PzSumBySys(AirLoopNum) = 0.0;
                PsBySys(AirLoopNum) = 0.0;
                for (int zoneNumOnLoop = 1; zoneNumOnLoop <= state.dataAirLoop->AirLoopZoneInfo(AirLoopNum).NumZones; ++zoneNumOnLoop) {
                    int CtrlZoneNum = state.dataAirLoop->AirLoopZoneInfo(AirLoopNum).ActualZoneNumber(zoneNumOnLoop);
                    for (int PeopleNum = 1; PeopleNum <= DataHeatBalance::TotPeople; ++PeopleNum) {
                        if (DataHeatBalance::People(PeopleNum).ZonePtr == FinalZoneSizing(CtrlZoneNum).ActualZoneNum) {
                            PzSumBySys(AirLoopNum) += (DataHeatBalance::People(PeopleNum).NumberOfPeople *
                                                       DataHeatBalance::Zone(FinalZoneSizing(CtrlZoneNum).ActualZoneNum).Multiplier *
                                                       DataHeatBalance::Zone(FinalZoneSizing(CtrlZoneNum).ActualZoneNum).ListMultiplier);
                        }
                    }
                }
            }
        }

        if (!anyVRPinModel) {
            for (int AirLoopNum = 1; AirLoopNum <= NumPrimaryAirSys; ++AirLoopNum) {
                DBySys(AirLoopNum) = 1.0;
            }
            return; // early return to not march through schedules
        }

        DisplayString(state, "Standard 62.1 Ventilation Rate Procedure: Process Concurrent People by Air System");
        // now march through all zone timesteps for entire year to find the concurrent max
        int DaysInYear(366);  // assume leap year
        int dayOfWeekType(1); // assume year starts on Sunday
        WeatherManager::CalcSpecialDayTypes(state);
        for (int DayLoop = 1; DayLoop <= DaysInYear; ++DayLoop) { // loop over all days in year
            DataEnvironment::HolidayIndex = state.dataWeatherManager->SpecialDayTypes(DayLoop);
            DataEnvironment::DayOfYear_Schedule = DayLoop;
            DataEnvironment::DayOfWeek = dayOfWeekType;
            ++dayOfWeekType;
            if (dayOfWeekType > 7) dayOfWeekType = 1;
            for (int hrOfDay = 1; hrOfDay <= 24; ++hrOfDay) {       // loop over all hours in day
                state.dataGlobal->HourOfDay = hrOfDay;                   // avoid crash in schedule manager
                for (int TS = 1; TS <= state.dataGlobal->NumOfTimeStepInHour; ++TS) { // loop over all timesteps in hour
                    state.dataGlobal->TimeStep = TS;                     // avoid crash in schedule manager
                    Real64 TSfraction(0.0);
                    if (state.dataGlobal->NumOfTimeStepInHour > 0.0) TSfraction = 1.0 / double(state.dataGlobal->NumOfTimeStepInHour);
                    for (int AirLoopNum = 1; AirLoopNum <= NumPrimaryAirSys; ++AirLoopNum) { // loop over all the air systems
                        int SysSizNum = UtilityRoutines::FindItemInList(
                            FinalSysSizing(AirLoopNum).AirPriLoopName, SysSizInput, &SystemSizingInputData::AirPriLoopName);
                        if (SysSizNum == 0) SysSizNum = 1; // use first when none applicable
                        if (FinalSysSizing(AirLoopNum).OAAutoSized) {

                            // Loop over all zones connected to air loop
                            Real64 TotConcurrentPeopleOnSys = 0.0;
                            for (int zoneNumOnLoop = 1; zoneNumOnLoop <= state.dataAirLoop->AirLoopZoneInfo(AirLoopNum).NumZones; ++zoneNumOnLoop) {
                                int CtrlZoneNum = state.dataAirLoop->AirLoopZoneInfo(AirLoopNum).ActualZoneNumber(zoneNumOnLoop);

                                for (int PeopleNum = 1; PeopleNum <= DataHeatBalance::TotPeople; ++PeopleNum) {
                                    if (DataHeatBalance::People(PeopleNum).ZonePtr == FinalZoneSizing(CtrlZoneNum).ActualZoneNum) {
                                        Real64 PeopleInZone = (DataHeatBalance::People(PeopleNum).NumberOfPeople *
                                                               DataHeatBalance::Zone(FinalZoneSizing(CtrlZoneNum).ActualZoneNum).Multiplier *
                                                               DataHeatBalance::Zone(FinalZoneSizing(CtrlZoneNum).ActualZoneNum).ListMultiplier);
                                        Real64 schMultiplier =
                                            ScheduleManager::LookUpScheduleValue(state, DataHeatBalance::People(PeopleNum).NumberOfPeoplePtr, hrOfDay, TS);
                                        PeopleInZone = PeopleInZone * schMultiplier;
                                        TotConcurrentPeopleOnSys += PeopleInZone;
                                    }
                                }
                            }
                            if (TotConcurrentPeopleOnSys >= DataSizing::PsBySys(AirLoopNum)) {
                                DataSizing::PsBySys(AirLoopNum) = TotConcurrentPeopleOnSys; // store max concurrent occupancy on system
                                // store timing description of Last occurrence of max
                                int Month(0);
                                int DayOfMonth(0);
                                General::InvOrdinalDay(DayLoop, Month, DayOfMonth, 1);
                                Real64 TimeHrsFraction = (double(hrOfDay) - 1.0) + double(TS) * TSfraction;
                                int TimeHrsInt = int(TimeHrsFraction);
                                int TimeMinsInt = nint((TimeHrsFraction - TimeHrsInt) * 60.0);
                                if (TimeMinsInt == 60) {
                                    ++TimeHrsInt;
                                    TimeMinsInt = 0;
                                }
                                DataSizing::PeakPsOccurrenceDateTimeStringBySys(AirLoopNum) =
                                    format("{:02}/{:02} {:02}:{:02}", Month, DayOfMonth, TimeHrsInt, TimeMinsInt);
                                DataSizing::PeakPsOccurrenceEnvironmentStringBySys(AirLoopNum) = "Full Year Schedule";
                            }
                        } // if autosizied and VRP
                    }     // air loops
                }
            }
        }

        // compute D for standard 62.1 by system
        for (int AirLoopNum = 1; AirLoopNum <= NumPrimaryAirSys; ++AirLoopNum) {
            if (PzSumBySys(AirLoopNum) > 0.0) {
                DBySys(AirLoopNum) = PsBySys(AirLoopNum) / PzSumBySys(AirLoopNum);
            } else {
                DBySys(AirLoopNum) = 1.0;
            }
            DBySys(AirLoopNum) = min(1.0, DBySys(AirLoopNum));

            // For single zone systems, D should be 1.0.
            if (state.dataAirLoop->AirLoopZoneInfo(AirLoopNum).NumZones == 1) {
                DBySys(AirLoopNum) = 1.0;
            }
        }
    }

    void GetOARequirements(EnergyPlusData &state)
    {

        // SUBROUTINE INFORMATION:
        //       AUTHOR         R. Raustad - FSEC
        //       DATE WRITTEN   February 2010
        //       MODIFIED       na
        //       RE-ENGINEERED  na

        // PURPOSE OF THIS SUBROUTINE:
        // Obtains input data for the OA Requirements object and stores it in
        // appropriate data structure.

        // METHODOLOGY EMPLOYED:
        // Uses InputProcessor "Get" routines to obtain data.
        // This object requires only a name where the default values are assumed
        // if subsequent fields are not entered.

        // Using/Aliasing
        using ScheduleManager::CheckScheduleValueMinMax;
        using ScheduleManager::GetScheduleIndex;
        using ScheduleManager::GetScheduleMaxValue;
        using namespace DataIPShortCuts;
        using General::RoundSigDigits;

        // SUBROUTINE PARAMETER DEFINITIONS:
        static std::string const RoutineName("GetOARequirements: "); // include trailing blank space

        // SUBROUTINE LOCAL VARIABLE DECLARATIONS:
        int NumAlphas;  // Number of Alphas for each GetObjectItem call
        int NumNumbers; // Number of Numbers for each GetObjectItem call
        int TotalArgs;  // Total number of alpha and numeric arguments (max) for a
        int IOStatus;   // Used in GetObjectItem
        int OAIndex;
        static bool ErrorsFound(false); // If errors detected in input
        //  REAL(r64) :: CalcAmt

        std::string CurrentModuleObject; // for ease in getting objects
        Array1D_string Alphas;           // Alpha input items for object
        Array1D_string cAlphaFields;     // Alpha field names
        Array1D_string cNumericFields;   // Numeric field names
        Array1D<Real64> Numbers;         // Numeric input items for object
        Array1D_bool lAlphaBlanks;       // Logical array, alpha field input BLANK = .TRUE.
        Array1D_bool lNumericBlanks;     // Logical array, numeric field input BLANK = .TRUE.

        CurrentModuleObject = "DesignSpecification:OutdoorAir";
        NumOARequirements = inputProcessor->getNumObjectsFound(state, CurrentModuleObject);
        inputProcessor->getObjectDefMaxArgs(state, CurrentModuleObject, TotalArgs, NumAlphas, NumNumbers);

        Alphas.allocate(NumAlphas);
        cAlphaFields.allocate(NumAlphas);
        cNumericFields.allocate(NumNumbers);
        Numbers.dimension(NumNumbers, 0.0);
        lAlphaBlanks.dimension(NumAlphas, true);
        lNumericBlanks.dimension(NumNumbers, true);

        if (NumOARequirements > 0) {
            OARequirements.allocate(NumOARequirements);

            // Start Loading the System Input
            for (OAIndex = 1; OAIndex <= NumOARequirements; ++OAIndex) {

                inputProcessor->getObjectItem(state,
                                              CurrentModuleObject,
                                              OAIndex,
                                              Alphas,
                                              NumAlphas,
                                              Numbers,
                                              NumNumbers,
                                              IOStatus,
                                              lNumericBlanks,
                                              lAlphaBlanks,
                                              cAlphaFields,
                                              cNumericFields);
                UtilityRoutines::IsNameEmpty(state, Alphas(1), CurrentModuleObject, ErrorsFound);

                OARequirements(OAIndex).Name = Alphas(1);

                ProcessInputOARequirements(state,
                                           CurrentModuleObject,
                                           OAIndex,
                                           Alphas,
                                           NumAlphas,
                                           Numbers,
                                           NumNumbers,
                                           lNumericBlanks,
                                           lAlphaBlanks,
                                           cAlphaFields,
                                           cNumericFields,
                                           ErrorsFound);
            }

            Alphas.deallocate();
            cAlphaFields.deallocate();
            cNumericFields.deallocate();
            Numbers.deallocate();
            lAlphaBlanks.deallocate();
            lNumericBlanks.deallocate();

            if (ErrorsFound) {
                ShowFatalError(state, RoutineName + "Errors found in input.  Preceding condition(s) cause termination.");
            }
        }
    }

    void ProcessInputOARequirements(EnergyPlusData &state,
                                    std::string const &CurrentModuleObject,
                                    int const OAIndex,
                                    Array1D_string const &Alphas,
                                    int &NumAlphas,
                                    Array1D<Real64> const &Numbers,
                                    int &NumNumbers,
                                    [[maybe_unused]] Array1D_bool const &lNumericBlanks, // Unused
                                    Array1D_bool const &lAlphaBlanks,
                                    Array1D_string const &cAlphaFields,
                                    [[maybe_unused]] Array1D_string const &cNumericFields, // Unused
                                    bool &ErrorsFound                                      // If errors found in input
    )
    {

        // SUBROUTINE INFORMATION:
        //       AUTHOR         R. Raustad - FSEC
        //       DATE WRITTEN   February 2010
        //       MODIFIED       na
        //       RE-ENGINEERED  na

        // PURPOSE OF THIS SUBROUTINE:
        // Obtains input data for the OA Requirements object and stores it in
        // appropriate data structure.

        // METHODOLOGY EMPLOYED:
        // Uses InputProcessor "Get" routines to obtain data.
        // This object requires only a name where the default values are assumed
        // if subsequent fields are not entered.

        // REFERENCES:
        // na

        using ScheduleManager::CheckScheduleValueMinMax;
        using ScheduleManager::GetScheduleIndex;
        using ScheduleManager::GetScheduleMaxValue;
        using namespace DataIPShortCuts;
        using General::RoundSigDigits;

        // Locals
        // SUBROUTINE ARGUMENT DEFINITIONS:
        // na

        // SUBROUTINE PARAMETER DEFINITIONS:
        static std::string const RoutineName("GetOARequirements: "); // include trailing blank space

        // INTERFACE BLOCK SPECIFICATIONS
        // na

        // DERIVED TYPE DEFINITIONS
        // na

        if (NumAlphas > 1) {
            if (UtilityRoutines::SameString(Alphas(2), "Flow/Person")) {
                OARequirements(OAIndex).OAFlowMethod = OAFlowPPer;
            } else if (UtilityRoutines::SameString(Alphas(2), "Flow/Zone")) {
                OARequirements(OAIndex).OAFlowMethod = OAFlow;
            } else if (UtilityRoutines::SameString(Alphas(2), "Flow/Area")) {
                OARequirements(OAIndex).OAFlowMethod = OAFlowPerArea;
            } else if (UtilityRoutines::SameString(Alphas(2), "AirChanges/Hour")) {
                OARequirements(OAIndex).OAFlowMethod = OAFlowACH;
            } else if (UtilityRoutines::SameString(Alphas(2), "Sum")) {
                OARequirements(OAIndex).OAFlowMethod = OAFlowSum;
            } else if (UtilityRoutines::SameString(Alphas(2), "Maximum")) {
                OARequirements(OAIndex).OAFlowMethod = OAFlowMax;
            } else if (UtilityRoutines::SameString(Alphas(2),
                                                   "INDOORAIRQUALITYPROCEDURE")) { // Indoor Air Quality Procedure based on ASHRAE Standard 62.1-2007
                OARequirements(OAIndex).OAFlowMethod = ZOAM_IAQP;
            } else if (UtilityRoutines::SameString(
                           Alphas(2), "PROPORTIONALCONTROLBASEDONOCCUPANCYSCHEDULE")) { // Proportional Control based on ASHRAE Standard 62.1-2004
                OARequirements(OAIndex).OAFlowMethod = ZOAM_ProportionalControlSchOcc;
            } else if (UtilityRoutines::SameString(
                           Alphas(2), "PROPORTIONALCONTROLBASEDONDESIGNOCCUPANCY")) { // Proportional Control based on ASHRAE Standard 62.1-2004
                OARequirements(OAIndex).OAFlowMethod = ZOAM_ProportionalControlDesOcc;
            } else {
                ShowSevereError(state, RoutineName + CurrentModuleObject + "=\"" + OARequirements(OAIndex).Name + "\",");
                ShowContinueError(state, "...Invalid " + cAlphaFields(2) + "=\"" + Alphas(2) + "\",");
                ShowContinueError(state, "...Valid choices are Flow/Person, Flow/Zone, Flow/Area, AirChanges/Hour, Sum, Maximum, IndoorAirQualityProcedure, "
                                  "ProportionalControlBasedOnDesignOccupancy, and ProportionalControlBasedonOccupancySchedule.");
                ErrorsFound = true;
            }
        } else {
            // default value for Outdoor Air Method
            OARequirements(OAIndex).OAFlowMethod = OAFlowPPer;
        }
        if (NumNumbers > 0) {
            OARequirements(OAIndex).OAFlowPerPerson = Numbers(1);
        } else {
            // default value for Outdoor Air Flow per Person when per person flow is counted
            OARequirements(OAIndex).OAFlowPerPerson = 0.00944;
        }
        // if one of the methods that should not use the flow per person field is chosen then zero out the flow per person to avoid it
        // being counted later #4378
        if (OARequirements(OAIndex).OAFlowMethod != OAFlowPPer && OARequirements(OAIndex).OAFlowMethod != OAFlowSum &&
            OARequirements(OAIndex).OAFlowMethod != OAFlowMax && OARequirements(OAIndex).OAFlowMethod != ZOAM_ProportionalControlSchOcc &&
            OARequirements(OAIndex).OAFlowMethod != ZOAM_ProportionalControlDesOcc && OARequirements(OAIndex).OAFlowMethod != ZOAM_IAQP) {
            OARequirements(OAIndex).OAFlowPerPerson = 0.0;
        }
        // remaining fields default to 0
        if (NumNumbers > 1) {
            if (OARequirements(OAIndex).OAFlowMethod == OAFlowPerArea || OARequirements(OAIndex).OAFlowMethod == OAFlowSum ||
                OARequirements(OAIndex).OAFlowMethod == OAFlowMax) {
                OARequirements(OAIndex).OAFlowPerArea = Numbers(2);
            } else if (OARequirements(OAIndex).OAFlowMethod == ZOAM_ProportionalControlSchOcc ||
                       OARequirements(OAIndex).OAFlowMethod == ZOAM_ProportionalControlDesOcc || OARequirements(OAIndex).OAFlowMethod == ZOAM_IAQP) {
                OARequirements(OAIndex).OAFlowPerArea = Numbers(2);
            } else {
                OARequirements(OAIndex).OAFlowPerArea = 0.0;
            }
        }
        if (NumNumbers > 2) {
            if (OARequirements(OAIndex).OAFlowMethod == OAFlow || OARequirements(OAIndex).OAFlowMethod == OAFlowSum ||
                OARequirements(OAIndex).OAFlowMethod == OAFlowMax || OARequirements(OAIndex).OAFlowMethod == ZOAM_IAQP) {
                OARequirements(OAIndex).OAFlowPerZone = Numbers(3);
            } else {
                OARequirements(OAIndex).OAFlowPerZone = 0.0;
            }
        }

        if (NumNumbers > 3) {
            if (OARequirements(OAIndex).OAFlowMethod == OAFlowACH || OARequirements(OAIndex).OAFlowMethod == OAFlowSum ||
                OARequirements(OAIndex).OAFlowMethod == OAFlowMax || OARequirements(OAIndex).OAFlowMethod == ZOAM_IAQP) {
                OARequirements(OAIndex).OAFlowACH = Numbers(4);
            } else {
                OARequirements(OAIndex).OAFlowACH = 0.0;
            }
        }

        // Set default schedule
        OARequirements(OAIndex).OAFlowFracSchPtr = DataGlobalConstants::ScheduleAlwaysOn();
        if (NumAlphas > 2) {
            if (!lAlphaBlanks(3)) {
                OARequirements(OAIndex).OAFlowFracSchPtr = GetScheduleIndex(state, Alphas(3));
                if (OARequirements(OAIndex).OAFlowFracSchPtr > 0) {
                    if (!CheckScheduleValueMinMax(state, OARequirements(OAIndex).OAFlowFracSchPtr, ">=", 0.0, "<=", 1.0)) {
                        ShowSevereError(state, RoutineName + CurrentModuleObject + "=\"" + OARequirements(OAIndex).Name + "\",");
                        ShowContinueError(state, "Error found in " + cAlphaFields(3) + " = " + Alphas(3));
                        ShowContinueError(state, "Schedule values must be (>=0., <=1.)");
                        ErrorsFound = true;
                    }
                } else {
                    ShowSevereError(state, RoutineName + CurrentModuleObject + "=\"" + OARequirements(OAIndex).Name + "\",");
                    ShowContinueError(state, "...Not Found " + cAlphaFields(3) + "=\"" + Alphas(3) + "\".");
                    ErrorsFound = true;
                }
            }
        }

        if (NumAlphas > 3) {
            if (!lAlphaBlanks(4)) {
                OARequirements(OAIndex).OAPropCtlMinRateSchPtr = GetScheduleIndex(state, Alphas(4));
                if (OARequirements(OAIndex).OAPropCtlMinRateSchPtr > 0) {
                    if (!CheckScheduleValueMinMax(state, OARequirements(OAIndex).OAPropCtlMinRateSchPtr, ">=", 0.0, "<=", 1.0)) {
                        ShowSevereError(state, RoutineName + CurrentModuleObject + "=\"" + OARequirements(OAIndex).Name + "\",");
                        ShowContinueError(state, "Error found in " + cAlphaFields(4) + " = " + Alphas(4));
                        ShowContinueError(state, "Schedule values must be (>=0., <=1.)");
                        ErrorsFound = true;
                    }
                } else {
                    ShowSevereError(state, RoutineName + CurrentModuleObject + "=\"" + OARequirements(OAIndex).Name + "\",");
                    ShowContinueError(state, "...Not Found " + cAlphaFields(4) + "=\"" + Alphas(4) + "\".");
                    ErrorsFound = true;
                }
            }
        }
    }

    void GetZoneAirDistribution(EnergyPlusData &state)
    {

        // SUBROUTINE INFORMATION:
        //       AUTHOR         T. Hong - LBNL
        //       DATE WRITTEN   March 2012
        //       MODIFIED       na
        //       RE-ENGINEERED  na

        // PURPOSE OF THIS SUBROUTINE:
        // Obtains input data for the zone air distribution objects and stores it in
        // appropriate data structure.

        // METHODOLOGY EMPLOYED:
        // Uses InputProcessor "Get" routines to obtain data.
        // This object requires only a name where the default values are assumed
        // if subsequent fields are not entered.

        // Using/Aliasing
        using ScheduleManager::CheckScheduleValueMinMax;
        using ScheduleManager::GetScheduleIndex;
        using namespace DataIPShortCuts;

        // SUBROUTINE PARAMETER DEFINITIONS:
        static std::string const RoutineName("GetZoneAirDistribution: "); // include trailing blank space

        // SUBROUTINE LOCAL VARIABLE DECLARATIONS:
        int NumAlphas;  // Number of Alphas for each GetObjectItem call
        int NumNumbers; // Number of Numbers for each GetObjectItem call
        int TotalArgs;  // Total number of alpha and numeric arguments (max) for a
        int IOStatus;   // Used in GetObjectItem
        int ZADIndex;
        static bool ErrorsFound(false); // If errors detected in input

        std::string CurrentModuleObject; // for ease in getting objects
        Array1D_string Alphas;           // Alpha input items for object
        Array1D_string cAlphaFields;     // Alpha field names
        Array1D_string cNumericFields;   // Numeric field names
        Array1D<Real64> Numbers;         // Numeric input items for object
        Array1D_bool lAlphaBlanks;       // Logical array, alpha field input BLANK = .TRUE.
        Array1D_bool lNumericBlanks;     // Logical array, numeric field input BLANK = .TRUE.

        CurrentModuleObject = "DesignSpecification:ZoneAirDistribution";
        NumZoneAirDistribution = inputProcessor->getNumObjectsFound(state, CurrentModuleObject);
        inputProcessor->getObjectDefMaxArgs(state, CurrentModuleObject, TotalArgs, NumAlphas, NumNumbers);

        Alphas.allocate(NumAlphas);
        cAlphaFields.allocate(NumAlphas);
        cNumericFields.allocate(NumNumbers);
        Numbers.dimension(NumNumbers, 0.0);
        lAlphaBlanks.dimension(NumAlphas, true);
        lNumericBlanks.dimension(NumNumbers, true);

        if (NumZoneAirDistribution > 0) {
            ZoneAirDistribution.allocate(NumZoneAirDistribution);

            // Start Loading the zone air distribution input
            for (ZADIndex = 1; ZADIndex <= NumZoneAirDistribution; ++ZADIndex) {

                inputProcessor->getObjectItem(state, CurrentModuleObject,
                                              ZADIndex,
                                              Alphas,
                                              NumAlphas,
                                              Numbers,
                                              NumNumbers,
                                              IOStatus,
                                              lNumericBlanks,
                                              lAlphaBlanks,
                                              cAlphaFields,
                                              cNumericFields);
                UtilityRoutines::IsNameEmpty(state, Alphas(1), CurrentModuleObject, ErrorsFound);

                ZoneAirDistribution(ZADIndex).Name = Alphas(1);

                // Zone Air Distribution Effectiveness in Cooling Mode
                if (NumNumbers > 0) {
                    ZoneAirDistribution(ZADIndex).ZoneADEffCooling = Numbers(1);
                } else {
                    // default value
                    ZoneAirDistribution(ZADIndex).ZoneADEffCooling = 1.0;
                }

                // Zone Air Distribution Effectiveness in Heating Mode
                if (NumNumbers > 1) {
                    ZoneAirDistribution(ZADIndex).ZoneADEffHeating = Numbers(2);
                } else {
                    // default value
                    ZoneAirDistribution(ZADIndex).ZoneADEffHeating = 1.0;
                }

                // Zone Secondary Recirculation Fraction
                if (NumNumbers > 2) {
                    ZoneAirDistribution(ZADIndex).ZoneSecondaryRecirculation = Numbers(3);
                } else {
                    // default value
                    ZoneAirDistribution(ZADIndex).ZoneSecondaryRecirculation = 0.0;
                }

                // Zone Ventilation Efficiency
                if (NumNumbers > 3) {
                    ZoneAirDistribution(ZADIndex).ZoneVentilationEff = Numbers(4);
                } else {
                    // default value
                    ZoneAirDistribution(ZADIndex).ZoneVentilationEff = 0.0;
                }

                if (NumAlphas > 1) {
                    if (!lAlphaBlanks(2)) {
                        ZoneAirDistribution(ZADIndex).ZoneADEffSchName = Alphas(2);
                        ZoneAirDistribution(ZADIndex).ZoneADEffSchPtr = GetScheduleIndex(state, Alphas(2));
                        if (ZoneAirDistribution(ZADIndex).ZoneADEffSchPtr > 0) {
                            if (!CheckScheduleValueMinMax(state, ZoneAirDistribution(ZADIndex).ZoneADEffSchPtr, ">", 0.0)) {
                                ShowSevereError(state, RoutineName + CurrentModuleObject + "=\"" + ZoneAirDistribution(ZADIndex).Name + "\",");
                                ShowContinueError(state, "Error found in " + cAlphaFields(2) + " = " + Alphas(2));
                                ShowContinueError(state, "Schedule values must be >0.0)");
                                ErrorsFound = true;
                            }
                        } else {
                            ShowSevereError(state, RoutineName + CurrentModuleObject + "=\"" + ZoneAirDistribution(ZADIndex).Name + "\",");
                            ShowContinueError(state, "...Not Found " + cAlphaFields(2) + "=\"" + Alphas(2) + "\".");
                            ErrorsFound = true;
                        }
                    }
                }
            }

            Alphas.deallocate();
            cAlphaFields.deallocate();
            cNumericFields.deallocate();
            Numbers.deallocate();
            lAlphaBlanks.deallocate();
            lNumericBlanks.deallocate();

            if (ErrorsFound) {
                ShowFatalError(state, RoutineName + "Errors found in input.  Preceding condition(s) cause termination.");
            }
        }
    }

    void GetSizingParams(EnergyPlusData &state)
    {

        // SUBROUTINE INFORMATION:
        //       AUTHOR         Fred Buhl
        //       DATE WRITTEN   January 2002
        //       MODIFIED       na
        //       RE-ENGINEERED  na

        // PURPOSE OF THIS SUBROUTINE:
        // Obtains input data for the Sizing Parameters object and stores it in
        // appropriate data structure.

        // METHODOLOGY EMPLOYED:
        // Uses InputProcessor "Get" routines to obtain data.

        // Using/Aliasing
        using namespace DataIPShortCuts;
        using General::RoundSigDigits;

        // SUBROUTINE LOCAL VARIABLE DECLARATIONS:
        int NumAlphas;  // Number of Alphas for each GetObjectItem call
        int NumNumbers; // Number of Numbers for each GetObjectItem call
        int IOStatus;   // Used in GetObjectItem
        int NumSizParams;
        int Temp;

        cCurrentModuleObject = "Sizing:Parameters";
        NumSizParams = inputProcessor->getNumObjectsFound(state, cCurrentModuleObject);

        if (NumSizParams == 1) {
            inputProcessor->getObjectItem(state,
                                          cCurrentModuleObject,
                                          1,
                                          cAlphaArgs,
                                          NumAlphas,
                                          rNumericArgs,
                                          NumNumbers,
                                          IOStatus,
                                          lNumericFieldBlanks,
                                          lAlphaFieldBlanks,
                                          cAlphaFieldNames,
                                          cNumericFieldNames);
            if (lNumericFieldBlanks(1) || rNumericArgs(1) < 0.0) {
                GlobalHeatSizingFactor = 1.0;
            } else {
                GlobalHeatSizingFactor = rNumericArgs(1);
            }
            if (lNumericFieldBlanks(2) || rNumericArgs(2) < 0.0) {
                GlobalCoolSizingFactor = 1.0;
            } else {
                GlobalCoolSizingFactor = rNumericArgs(2);
            }
            if (lNumericFieldBlanks(3) || rNumericArgs(3) <= 0.0) {
                NumTimeStepsInAvg = state.dataGlobal->NumOfTimeStepInHour;
            } else {
                NumTimeStepsInAvg = int(rNumericArgs(3));
            }
        } else if (NumSizParams == 0) {
            GlobalHeatSizingFactor = 1.0;
            GlobalCoolSizingFactor = 1.0;
            NumTimeStepsInAvg = state.dataGlobal->NumOfTimeStepInHour;
        } else {
            ShowFatalError(state, cCurrentModuleObject + ": More than 1 occurrence of this object; only 1 allowed");
        }

        if (NumTimeStepsInAvg < state.dataGlobal->NumOfTimeStepInHour) {
            ShowWarningError(state, cCurrentModuleObject + ": note " + cNumericFieldNames(3) + " entered value=[" + RoundSigDigits(NumTimeStepsInAvg) +
                             "] is less than 1 hour (i.e., " + RoundSigDigits(state.dataGlobal->NumOfTimeStepInHour) + " timesteps).");
        }

        cCurrentModuleObject = "OutputControl:Sizing:Style";
        Temp = inputProcessor->getNumObjectsFound(state, cCurrentModuleObject);

        if (Temp == 0) {
            cAlphaArgs(1) = "Comma";
            SizingFileColSep = CharComma; // comma
        } else if (Temp == 1) {
            inputProcessor->getObjectItem(state,
                                          cCurrentModuleObject,
                                          1,
                                          cAlphaArgs,
                                          NumAlphas,
                                          rNumericArgs,
                                          NumNumbers,
                                          IOStatus,
                                          lNumericFieldBlanks,
                                          lAlphaFieldBlanks,
                                          cAlphaFieldNames,
                                          cNumericFieldNames);
            if (cAlphaArgs(1) == "COMMA") {
                SizingFileColSep = CharComma; // comma
                cAlphaArgs(1) = "Comma";
            } else if (cAlphaArgs(1) == "TAB") {
                SizingFileColSep = CharTab; // tab
                cAlphaArgs(1) = "Tab";
            } else if (cAlphaArgs(1) == "FIXED" || cAlphaArgs(1) == "SPACE") {
                SizingFileColSep = CharSpace; // space
                cAlphaArgs(1) = "Space";
            } else {
                SizingFileColSep = CharComma; // comma
                ShowWarningError(state, cCurrentModuleObject + ": invalid " + cAlphaFieldNames(1) + " entered value=\"" + cAlphaArgs(1) +
                                 "\", Commas will be used to separate fields.");
                cAlphaArgs(1) = "Comma";
            }
            print(state.files.eio, "! <Sizing Output Files>,Style\n");
            print(state.files.eio, "Sizing Output Files,{}\n", cAlphaArgs(1));
        }
    }

    void GetZoneSizingInput(EnergyPlusData &state)
    {

        // SUBROUTINE INFORMATION:
        //       AUTHOR         Fred Buhl
        //       DATE WRITTEN   December 2000
        //       MODIFIED       Mangesh Basarkar, 06/2011: Specifying zone outside air based on design specification object
        //       RE-ENGINEERED  na

        // PURPOSE OF THIS SUBROUTINE:
        // Obtains input data for zone sizing objects and stores it in
        // appropriate data structures.

        // METHODOLOGY EMPLOYED:
        // Uses InputProcessor "Get" routines to obtain data.

        // Using/Aliasing
        using namespace DataIPShortCuts;
        using General::RoundSigDigits;

        // SUBROUTINE LOCAL VARIABLE DECLARATIONS:
        int ZoneSizIndex;               // loop index
        int NumAlphas;                  // Number of Alphas for each GetObjectItem call
        int NumNumbers;                 // Number of Numbers for each GetObjectItem call
        int IOStatus;                   // Used in GetObjectItem
        static bool ErrorsFound(false); // Set to true if errors in input, fatal at end of routine
        int NumDesDays;                 // Number of design days in input
        int NumSizingZoneStatements;
        int Item;
        int Item1;
        int ZLItem;
        bool errFlag;
        Array1D_string ZoneNames;
        int NumZones;
        int NumZoneLists;
        int OAIndex;  // Index of design specification object
        int ObjIndex; // Index of zone air distribution effectiveness object name
        bool DesHeatMaxAirFlowPerAreaUsrInp;
        bool DesHeatMaxAirFlowUsrInp;
        bool DesHeatMaxAirFlowFracUsrInp;

        struct GlobalMiscObject
        {
            // Members
            std::string Name;
            int ZoneOrZoneListPtr;
            int NumOfZones;
            int StartPtr;
            bool ZoneListActive;

            // Default Constructor
            GlobalMiscObject() : ZoneOrZoneListPtr(0), NumOfZones(0), StartPtr(0), ZoneListActive(false)
            {
            }
        };

        // Object Data
        Array1D<ZoneListData> ZoneListNames;
        Array1D<GlobalMiscObject> SizingZoneObjects;

        cCurrentModuleObject = "Sizing:Zone";
        NumSizingZoneStatements = inputProcessor->getNumObjectsFound(state, cCurrentModuleObject);
        SizingZoneObjects.allocate(NumSizingZoneStatements);

        if (NumSizingZoneStatements > 0) {
            errFlag = false;
            GetZoneAndZoneListNames(state, errFlag, NumZones, ZoneNames, NumZoneLists, ZoneListNames);
        }

        cCurrentModuleObject = "Sizing:Zone";
        NumZoneSizingInput = 0;
        errFlag = false;
        for (Item = 1; Item <= NumSizingZoneStatements; ++Item) {
            inputProcessor->getObjectItem(state,
                                          cCurrentModuleObject,
                                          Item,
                                          cAlphaArgs,
                                          NumAlphas,
                                          rNumericArgs,
                                          NumNumbers,
                                          IOStatus,
                                          lNumericFieldBlanks,
                                          lAlphaFieldBlanks,
                                          cAlphaFieldNames,
                                          cNumericFieldNames);
            UtilityRoutines::IsNameEmpty(state, cAlphaArgs(1), cCurrentModuleObject, ErrorsFound);

            SizingZoneObjects(Item).Name = cAlphaArgs(1);

            Item1 = UtilityRoutines::FindItemInList(cAlphaArgs(1), ZoneNames, NumZones);
            ZLItem = 0;
            if (Item1 == 0 && NumZoneLists > 0) ZLItem = UtilityRoutines::FindItemInList(cAlphaArgs(1), ZoneListNames);
            if (Item1 > 0) {
                SizingZoneObjects(Item).StartPtr = NumZoneSizingInput + 1;
                ++NumZoneSizingInput;
                SizingZoneObjects(Item).NumOfZones = 1;
                SizingZoneObjects(Item).ZoneListActive = false;
                SizingZoneObjects(Item).ZoneOrZoneListPtr = Item1;
            } else if (ZLItem > 0) {
                SizingZoneObjects(Item).StartPtr = NumZoneSizingInput + 1;
                NumZoneSizingInput += ZoneListNames(ZLItem).NumOfZones;
                SizingZoneObjects(Item).NumOfZones = ZoneListNames(ZLItem).NumOfZones;
                SizingZoneObjects(Item).ZoneListActive = true;
                SizingZoneObjects(Item).ZoneOrZoneListPtr = ZLItem;
            } else {
                ShowSevereError(state, cCurrentModuleObject + "=\"" + cAlphaArgs(1) + "\" invalid " + cAlphaFieldNames(1) + " not found.");
                ErrorsFound = true;
                errFlag = true;
            }
        }

        if (errFlag) {
            ShowSevereError(state, "GetZoneSizingInput: Errors with invalid names in " + cCurrentModuleObject + " objects.");
            ShowContinueError(state, "...These will not be read in.  Other errors may occur.");
            NumZoneSizingInput = 0;
        }

        if (NumZoneSizingInput > 0) {
            NumDesDays = inputProcessor->getNumObjectsFound(state, "SizingPeriod:DesignDay") +
                         inputProcessor->getNumObjectsFound(state, "SizingPeriod:WeatherFileDays") +
                         inputProcessor->getNumObjectsFound(state, "SizingPeriod:WeatherFileConditionType");
            if (NumDesDays == 0 && (state.dataGlobal->DoZoneSizing || state.dataGlobal->DoSystemSizing || state.dataGlobal->DoPlantSizing)) {
                ShowSevereError(state, "Zone Sizing calculations need SizingPeriod:* input. None found.");
                ErrorsFound = true;
            }
            ZoneSizingInput.allocate(NumZoneSizingInput);

            ZoneSizIndex = 0;
            for (Item = 1; Item <= NumSizingZoneStatements; ++Item) {

                inputProcessor->getObjectItem(state,
                                              cCurrentModuleObject,
                                              Item,
                                              cAlphaArgs,
                                              NumAlphas,
                                              rNumericArgs,
                                              NumNumbers,
                                              IOStatus,
                                              lNumericFieldBlanks,
                                              lAlphaFieldBlanks,
                                              cAlphaFieldNames,
                                              cNumericFieldNames);

                for (Item1 = 1; Item1 <= SizingZoneObjects(Item).NumOfZones; ++Item1) {
                    ++ZoneSizIndex;
                    if (!SizingZoneObjects(Item).ZoneListActive) {
                        if (SizingZoneObjects(Item).ZoneOrZoneListPtr > 0) {
                            ZoneSizingInput(ZoneSizIndex).ZoneName = ZoneNames(SizingZoneObjects(Item).ZoneOrZoneListPtr);
                        } else {
                            // Invalid zone, will be caught later
                            ZoneSizingInput(ZoneSizIndex).ZoneName = "Invalid Zone Name";
                        }
                    } else { // Zone list active
                        if (SizingZoneObjects(Item).ZoneOrZoneListPtr > 0 &&
                            ZoneListNames(SizingZoneObjects(Item).ZoneOrZoneListPtr).Zones(Item1) > 0) {
                            ZoneSizingInput(ZoneSizIndex).ZoneName = ZoneNames(ZoneListNames(SizingZoneObjects(Item).ZoneOrZoneListPtr).Zones(Item1));
                        } else {
                            // Invalid zone, will be caught later
                            ZoneSizingInput(ZoneSizIndex).ZoneName = "Invalid Zone Name";
                        }
                    }
                    bool const nameEmpty = UtilityRoutines::IsNameEmpty(state, cAlphaArgs(1), cCurrentModuleObject, ErrorsFound);
                    if (nameEmpty && !SizingZoneObjects(Item).ZoneListActive) {
                        ShowContinueError(state, "Zone may have been entered in a ZoneList assignment.");
                    }

                    //  A2, \field Zone Cooling Design Supply Air Temperature Input Method
                    //      \required-field
                    //      \type choice
                    //      \key SupplyAirTemperature
                    //      \key TemperatureDifference
                    //      \default SupplyAirTemperature
                    {
                        auto const coolingSATMethod(cAlphaArgs(2));
                        if (coolingSATMethod == "SUPPLYAIRTEMPERATURE") {
                            ZoneSizingInput(ZoneSizIndex).ZnCoolDgnSAMethod = SupplyAirTemperature;
                        } else if (coolingSATMethod == "TEMPERATUREDIFFERENCE") {
                            ZoneSizingInput(ZoneSizIndex).ZnCoolDgnSAMethod = TemperatureDifference;
                        } else {
                            ShowSevereError(state, cCurrentModuleObject + "=\"" + cAlphaArgs(1) + "\", invalid data.");
                            ShowContinueError(state, "... incorrect " + cAlphaFieldNames(2) + "=\"" + cAlphaArgs(2) + "\"");
                            ShowContinueError(state, "... valid values are SupplyAirTemperature or TemperatureDifference.");
                            ErrorsFound = true;
                        }
                    }
                    //  N1, \field Zone Cooling Design Supply Air Temperature
                    //      \type real
                    //      \units C
                    //      \note Zone Cooling Design Supply Air Temperature is only used when Zone Cooling Design
                    //      \note Supply Air Temperature Input Method = SupplyAirTemperature
                    if (lNumericFieldBlanks(1)) {
                        ZoneSizingInput(ZoneSizIndex).CoolDesTemp = 0.0;
                    } else if (rNumericArgs(1) < 0.0 && ZoneSizingInput(ZoneSizIndex).ZnCoolDgnSAMethod == SupplyAirTemperature) {
                        ShowSevereError(state, cCurrentModuleObject + "=\"" + cAlphaArgs(1) + "\", invalid data.");
                        ShowContinueError(state, "... incorrect " + cNumericFieldNames(1) + "=[" + RoundSigDigits(rNumericArgs(1), 2) +
                                          "],  value should not be negative.");
                        ErrorsFound = true;
                    } else if (rNumericArgs(1) >= 0.0 && ZoneSizingInput(ZoneSizIndex).ZnCoolDgnSAMethod == SupplyAirTemperature) {
                        ZoneSizingInput(ZoneSizIndex).CoolDesTemp = rNumericArgs(1);
                    } else {
                        ZoneSizingInput(ZoneSizIndex).CoolDesTemp = 0.0;
                    }
                    //  N2, \field Zone Cooling Design Supply Air Temperature Difference
                    //      \type real
                    //      \units delta C
                    //      \note Zone Cooling Design Supply Air Temperature is only used when Zone Cooling Design
                    //      \note Supply Air Temperature Input Method = TemperatureDifference
                    //      \note The absolute of this value is value will be subtracted from room temperature
                    //      \note at peak load to calculate Zone Cooling Design Supply Air Temperature.
                    if (lNumericFieldBlanks(2)) {
                        ZoneSizingInput(ZoneSizIndex).CoolDesTempDiff = 0.0;
                    } else if (ZoneSizingInput(ZoneSizIndex).ZnCoolDgnSAMethod == TemperatureDifference) {
                        ZoneSizingInput(ZoneSizIndex).CoolDesTempDiff = rNumericArgs(2);
                    } else {
                        ZoneSizingInput(ZoneSizIndex).CoolDesTempDiff = 0.0;
                    }
                    //  A3, \field Zone Heating Design Supply Air Temperature Input Method
                    //      \required-field
                    //      \type choice
                    //      \key SupplyAirTemperature
                    //      \key TemperatureDifference
                    //      \default SupplyAirTemperature
                    {
                        auto const heatingSATMethod(cAlphaArgs(3));
                        if (heatingSATMethod == "SUPPLYAIRTEMPERATURE") {
                            ZoneSizingInput(ZoneSizIndex).ZnHeatDgnSAMethod = SupplyAirTemperature;
                        } else if (heatingSATMethod == "TEMPERATUREDIFFERENCE") {
                            ZoneSizingInput(ZoneSizIndex).ZnHeatDgnSAMethod = TemperatureDifference;
                        } else {
                            ShowSevereError(state, cCurrentModuleObject + "=\"" + cAlphaArgs(1) + "\", invalid data.");
                            ShowContinueError(state, "... incorrect " + cAlphaFieldNames(3) + "=\"" + cAlphaArgs(3) + "\"");
                            ShowContinueError(state, "... valid values are SupplyAirTemperature or TemperatureDifference.");
                            ErrorsFound = true;
                        }
                    }
                    //  N3, \field Zone Heating Design Supply Air Temperature
                    //      \type real
                    //      \units C
                    //      \note Zone Heating Design Supply Air Temperature is only used when Zone Heating Design
                    //      \note Supply Air Temperature Input Method = SupplyAirTemperature
                    if (lNumericFieldBlanks(3)) {
                        ZoneSizingInput(ZoneSizIndex).HeatDesTemp = 0.0;
                    } else if (rNumericArgs(3) < 0.0 && ZoneSizingInput(ZoneSizIndex).ZnHeatDgnSAMethod == SupplyAirTemperature) {
                        ShowSevereError(state, cCurrentModuleObject + "=\"" + cAlphaArgs(1) + "\", invalid data.");
                        ShowContinueError(state, "... incorrect " + cNumericFieldNames(3) + "=[" + RoundSigDigits(rNumericArgs(3), 2) +
                                          "],  value should not be negative.");
                        ErrorsFound = true;
                    } else if (rNumericArgs(3) >= 0.0 && ZoneSizingInput(ZoneSizIndex).ZnHeatDgnSAMethod == SupplyAirTemperature) {
                        ZoneSizingInput(ZoneSizIndex).HeatDesTemp = rNumericArgs(3);
                    } else {
                        ZoneSizingInput(ZoneSizIndex).HeatDesTemp = 0.0;
                    }
                    //  N4, \field Zone Heating Design Supply Air Temperature Difference
                    //      \type real
                    //      \units deltaC
                    //      \note Zone Heating Design Supply Air Temperature is only used when Zone Heating Design
                    //      \note Supply Air Temperature Input Method = TemperatureDifference
                    //      \note The absolute of this value is value will be added to room temperature
                    //      \note at peak load to calculate Zone Heating Design Supply Air Temperature.
                    if (lNumericFieldBlanks(4)) {
                        ZoneSizingInput(ZoneSizIndex).HeatDesTempDiff = 0.0;
                    } else if (ZoneSizingInput(ZoneSizIndex).ZnHeatDgnSAMethod == TemperatureDifference) {
                        ZoneSizingInput(ZoneSizIndex).HeatDesTempDiff = rNumericArgs(4);
                    } else {
                        ZoneSizingInput(ZoneSizIndex).HeatDesTempDiff = 0.0;
                    }
                    //  N5, \field Zone Cooling Design Supply Air Humidity Ratio
                    //      \required-field
                    //      \minimum 0.0
                    //      \type real
                    //      \units kgWater/kgDryAir
                    if (lNumericFieldBlanks(5)) {
                        ZoneSizingInput(ZoneSizIndex).CoolDesHumRat = 0.0;
                    } else if (rNumericArgs(5) < 0.0) {
                        ShowSevereError(state, cCurrentModuleObject + ": incorrect " + cNumericFieldNames(5) + ": " + RoundSigDigits(rNumericArgs(5), 2));
                        ShowContinueError(state, ".. value should not be negative. Occurs in Sizing Object=" + cAlphaArgs(1));
                        ErrorsFound = true;
                    } else {
                        ZoneSizingInput(ZoneSizIndex).CoolDesHumRat = rNumericArgs(5);
                    }
                    //  N6, \field Zone Heating Design Supply Air Humidity Ratio
                    //      \required-field
                    //      \minimum 0.0
                    //      \type real
                    //      \units kgWater/kgDryAir
                    if (lNumericFieldBlanks(6)) {
                        ZoneSizingInput(ZoneSizIndex).HeatDesHumRat = 0.0;
                    } else if (rNumericArgs(6) < 0.0) {
                        ShowSevereError(state, cCurrentModuleObject + ": incorrect " + cNumericFieldNames(6) + ": " + RoundSigDigits(rNumericArgs(6), 2));
                        ShowContinueError(state, ".. value should not be negative. Occurs in Sizing Object=" + cAlphaArgs(1));
                        ErrorsFound = true;
                    } else {
                        ZoneSizingInput(ZoneSizIndex).HeatDesHumRat = rNumericArgs(6);
                    }
                    //  A4, \field Design Specification Outdoor Air Object Name
                    //      \type object-list
                    //      \object-list DesignSpecificationOutdoorAirNames
                    ZoneSizingInput(ZoneSizIndex).DesignSpecOAObjName = cAlphaArgs(4);

                    // Getting zone OA parameters from Design Specification object
                    if (!lAlphaFieldBlanks(4)) {
                        OAIndex = UtilityRoutines::FindItemInList(ZoneSizingInput(ZoneSizIndex).DesignSpecOAObjName, OARequirements);
                        if (OAIndex > 0) {
                            ZoneSizingInput(ZoneSizIndex).OADesMethod = OARequirements(OAIndex).OAFlowMethod;
                            ZoneSizingInput(ZoneSizIndex).DesOAFlowPPer = OARequirements(OAIndex).OAFlowPerPerson;
                            ZoneSizingInput(ZoneSizIndex).DesOAFlowPerArea = OARequirements(OAIndex).OAFlowPerArea;
                            ZoneSizingInput(ZoneSizIndex).DesOAFlow = OARequirements(OAIndex).OAFlowPerZone;
                            ZoneSizingInput(ZoneSizIndex).ZoneDesignSpecOAIndex = OAIndex;
                        } else {
                            ShowSevereError(state, cCurrentModuleObject + "=\"" + cAlphaArgs(1) + "\", invalid data.");
                            ShowContinueError(state, "... incorrect " + cAlphaFieldNames(4) + "=\"" + cAlphaArgs(4) + "\".");
                            ErrorsFound = true;
                        }
                    } else { // If no design spec object specified, i.e. no OA, then set OA method to None as default but flows to 0
                        ZoneSizingInput(ZoneSizIndex).OADesMethod = 0;
                        ZoneSizingInput(ZoneSizIndex).DesOAFlowPPer = 0.0;
                        ZoneSizingInput(ZoneSizIndex).DesOAFlowPerArea = 0.0;
                        ZoneSizingInput(ZoneSizIndex).DesOAFlow = 0.0;
                    }

                    //  N7, \field Zone Heating Sizing Factor
                    //      \note if blank, global heating sizing factor from Sizing:Parameters is used.
                    //      \minimum> 0
                    if (lNumericFieldBlanks(7) || rNumericArgs(7) == 0.0) {
                        ZoneSizingInput(ZoneSizIndex).HeatSizingFactor = GlobalHeatSizingFactor;
                    } else if (rNumericArgs(7) < 0.0) {
                        ShowSevereError(state, cCurrentModuleObject + "=\"" + cAlphaArgs(1) + "\", invalid data.");
                        ShowContinueError(state, "... incorrect " + cNumericFieldNames(7) + "=[" + RoundSigDigits(rNumericArgs(7), 2) +
                                          "],  value should not be negative.");
                        ErrorsFound = true;
                    } else {
                        ZoneSizingInput(ZoneSizIndex).HeatSizingFactor = rNumericArgs(7);
                    }
                    //  N8, \field Zone Cooling Sizing Factor
                    //      \note if blank, global cooling sizing factor from Sizing:Parameters is used.
                    //      \minimum> 0
                    if (lNumericFieldBlanks(8) || rNumericArgs(8) == 0.0) {
                        ZoneSizingInput(ZoneSizIndex).CoolSizingFactor = GlobalCoolSizingFactor;
                    } else if (rNumericArgs(8) < 0.0) {
                        ShowSevereError(state, cCurrentModuleObject + "=\"" + cAlphaArgs(1) + "\", invalid data.");
                        ShowContinueError(state, "... incorrect " + cNumericFieldNames(8) + "=[" + RoundSigDigits(rNumericArgs(8), 2) +
                                          "],  value should not be negative.");
                        ErrorsFound = true;
                    } else {
                        ZoneSizingInput(ZoneSizIndex).CoolSizingFactor = rNumericArgs(8);
                    }
                    //  N9, \field Cooling Design Air Flow Rate
                    //      \type real
                    //      \units m3/s
                    //      \minimum 0
                    //      \default 0
                    //      \note This input is used if Cooling Design Air Flow Method is Flow/Zone
                    //      \note This value will be multiplied by the global or zone sizing factor and
                    //      \note by zone multipliers.
                    if (lNumericFieldBlanks(9)) {
                        ZoneSizingInput(ZoneSizIndex).DesCoolAirFlow = 0.0;
                    } else if (rNumericArgs(9) < 0.0) {
                        ShowSevereError(state, cCurrentModuleObject + "=\"" + cAlphaArgs(1) + "\", invalid data.");
                        ShowContinueError(state, "... incorrect " + cNumericFieldNames(9) + "=[" + RoundSigDigits(rNumericArgs(9), 2) +
                                          "],  value should not be negative.");
                        ErrorsFound = true;
                    } else {
                        ZoneSizingInput(ZoneSizIndex).DesCoolAirFlow = rNumericArgs(9);
                    }
                    //  N10,\field Cooling Minimum Air Flow per Zone Floor Area
                    //      \type real
                    //      \units m3/s-m2
                    //      \minimum 0
                    //      \default .000762
                    //      \note default is .15 cfm/ft2
                    //      \note This input is used if Cooling Design Air Flow Method is design day with limit
                    if (lNumericFieldBlanks(10)) {
                        if (rNumericArgs(10) <= 0.0) { // in case someone changes the default in the IDD
                            ZoneSizingInput(ZoneSizIndex).DesCoolMinAirFlowPerArea = 0.000762;
                        } else {
                            ZoneSizingInput(ZoneSizIndex).DesCoolMinAirFlowPerArea = rNumericArgs(10);
                        }
                    } else if (rNumericArgs(10) < 0.0) {
                        ShowSevereError(state, cCurrentModuleObject + "=\"" + cAlphaArgs(1) + "\", invalid data.");
                        ShowContinueError(state, "... incorrect " + cNumericFieldNames(108) + "=[" + RoundSigDigits(rNumericArgs(10), 2) +
                                          "],  value should not be negative.");
                        ErrorsFound = true;
                    } else {
                        ZoneSizingInput(ZoneSizIndex).DesCoolMinAirFlowPerArea = rNumericArgs(10);
                    }
                    //  N11,\field Cooling Minimum Air Flow
                    //      \type real
                    //      \units m3/s
                    //      \minimum 0
                    //      \default 0
                    //      \note This input is used if Cooling Design Air Flow Method is design day with limit
                    if (lNumericFieldBlanks(11)) {
                        ZoneSizingInput(ZoneSizIndex).DesCoolMinAirFlow = 0.0;
                    } else if (rNumericArgs(11) < 0.0) {
                        ShowSevereError(state, cCurrentModuleObject + "=\"" + cAlphaArgs(1) + "\", invalid data.");
                        ShowContinueError(state, "... incorrect " + cNumericFieldNames(11) + "=[" + RoundSigDigits(rNumericArgs(11), 2) +
                                          "],  value should not be negative.");
                        ErrorsFound = true;
                    } else {
                        ZoneSizingInput(ZoneSizIndex).DesCoolMinAirFlow = rNumericArgs(11);
                    }
                    //  N12,\field Cooling Minimum Air Flow Fraction
                    if (rNumericArgs(12) < 0.0) {
                        ShowSevereError(state, cCurrentModuleObject + "=\"" + cAlphaArgs(1) + "\", invalid data.");
                        ShowContinueError(state, "... incorrect " + cNumericFieldNames(12) + "=[" + RoundSigDigits(rNumericArgs(12), 2) +
                                          "],  value should not be negative.");
                        ErrorsFound = true;
                    } else {
                        ZoneSizingInput(ZoneSizIndex).DesCoolMinAirFlowFrac = rNumericArgs(12);
                    }

                    //  N13,\field Heating Design Air Flow Rate
                    //      \type real
                    //      \units m3/s
                    //      \minimum 0
                    //      \default 0
                    //      \note This input is used if Heating Design Air Flow Method is Flow/Zone.
                    //      \note This value will be multiplied by the global or zone sizing factor and
                    //      \note by zone multipliers.
                    if (lNumericFieldBlanks(13)) {
                        ZoneSizingInput(ZoneSizIndex).DesHeatAirFlow = 0.0;
                    } else if (rNumericArgs(13) < 0.0) {
                        ShowSevereError(state, cCurrentModuleObject + "=\"" + cAlphaArgs(1) + "\", invalid data.");
                        ShowContinueError(state, "... incorrect " + cNumericFieldNames(13) + "=[" + RoundSigDigits(rNumericArgs(13), 2) +
                                          "],  value should not be negative.");
                        ErrorsFound = true;
                    } else {
                        ZoneSizingInput(ZoneSizIndex).DesHeatAirFlow = rNumericArgs(13);
                    }
                    //  N14,\field Heating Maximum Air Flow per Zone Floor Area
                    //      \type real
                    //      \units m3/s-m2
                    //      \minimum 0
                    //      \default .002032
                    //      \note default is .40 cfm/ft2
                    //      \note This input is not currently used for autosizing any of the components.
                    DesHeatMaxAirFlowPerAreaUsrInp = false;
                    if (lNumericFieldBlanks(14)) {
                        if (rNumericArgs(14) <= 0.0) { // in case someone changes the default in the IDD
                            ZoneSizingInput(ZoneSizIndex).DesHeatMaxAirFlowPerArea = 0.002032;
                        } else {
                            ZoneSizingInput(ZoneSizIndex).DesHeatMaxAirFlowPerArea = rNumericArgs(14);
                        }
                    } else if (rNumericArgs(14) < 0.0) {
                        ShowSevereError(state, cCurrentModuleObject + "=\"" + cAlphaArgs(1) + "\", invalid data.");
                        ShowContinueError(state, "... incorrect " + cNumericFieldNames(14) + "=[" + RoundSigDigits(rNumericArgs(14), 2) +
                                          "],  value should not be negative.");
                        ErrorsFound = true;
                    } else {
                        ZoneSizingInput(ZoneSizIndex).DesHeatMaxAirFlowPerArea = rNumericArgs(14);
                        DesHeatMaxAirFlowPerAreaUsrInp = true;
                    }
                    //  N15,\field Heating Maximum Air Flow
                    //      \type real
                    //      \units m3/s
                    //      \minimum 0
                    //      \default .1415762
                    //      \note default is 300 cfm
                    //      \note This input is not currently used for autosizing any of the components.
                    DesHeatMaxAirFlowUsrInp = false;
                    if (lNumericFieldBlanks(15)) {
                        if (rNumericArgs(15) <= 0.0) { // in case someone changes the default in the IDD
                            ZoneSizingInput(ZoneSizIndex).DesHeatMaxAirFlow = 0.1415762;
                        } else {
                            ZoneSizingInput(ZoneSizIndex).DesHeatMaxAirFlow = rNumericArgs(15);
                        }
                    } else if (rNumericArgs(15) < 0.0) {
                        ShowSevereError(state, cCurrentModuleObject + "=\"" + cAlphaArgs(1) + "\", invalid data.");
                        ShowContinueError(state, "... incorrect " + cNumericFieldNames(15) + "=[" + RoundSigDigits(rNumericArgs(15), 2) +
                                          "],  value should not be negative.");
                        ErrorsFound = true;
                    } else {
                        ZoneSizingInput(ZoneSizIndex).DesHeatMaxAirFlow = rNumericArgs(15);
                        DesHeatMaxAirFlowUsrInp = true;
                    }
                    //  N16;\field Heating Maximum Air Flow Fraction
                    //      \note fraction of the Heating Design Air Flow Rate
                    //      \note This input is not currently used for autosizing any of the components.
                    //      \type real
                    //      \minimum 0
                    //      \default 0.3
                    DesHeatMaxAirFlowFracUsrInp = false;
                    if (lNumericFieldBlanks(16)) {
                        if (rNumericArgs(16) <= 0.0) { // in case someone changes the default in the IDD
                            ZoneSizingInput(ZoneSizIndex).DesHeatMaxAirFlowFrac = 0.3;
                        } else {
                            ZoneSizingInput(ZoneSizIndex).DesHeatMaxAirFlowFrac = rNumericArgs(16);
                        }
                    } else if (rNumericArgs(16) < 0.0) {
                        ShowSevereError(state, cCurrentModuleObject + "=\"" + cAlphaArgs(1) + "\", invalid data.");
                        ShowContinueError(state, "... incorrect " + cNumericFieldNames(16) + "=[" + RoundSigDigits(rNumericArgs(16), 2) +
                                          "],  value should not be negative.");
                        ErrorsFound = true;
                    } else {
                        ZoneSizingInput(ZoneSizIndex).DesHeatMaxAirFlowFrac = rNumericArgs(16);
                        DesHeatMaxAirFlowFracUsrInp = true;
                    }
                    // make sure the user specified inputs of the previous 3 inputs override the defaults
                    if (DesHeatMaxAirFlowPerAreaUsrInp || DesHeatMaxAirFlowUsrInp || DesHeatMaxAirFlowFracUsrInp) {
                        if (!DesHeatMaxAirFlowPerAreaUsrInp) {
                            ZoneSizingInput(ZoneSizIndex).DesHeatMaxAirFlowPerArea = 0.0;
                        }
                        if (!DesHeatMaxAirFlowUsrInp) {
                            ZoneSizingInput(ZoneSizIndex).DesHeatMaxAirFlow = 0.0;
                        }
                        if (!DesHeatMaxAirFlowFracUsrInp) {
                            ZoneSizingInput(ZoneSizIndex).DesHeatMaxAirFlowFrac = 0.0;
                        }
                    }

                    //  A7, \field Zone Air Distribution Object Name and add its inputs
                    if (!lAlphaFieldBlanks(7)) {
                        ZoneSizingInput(ZoneSizIndex).ZoneAirDistEffObjName = cAlphaArgs(7);
                        ObjIndex = UtilityRoutines::FindItemInList(ZoneSizingInput(ZoneSizIndex).ZoneAirDistEffObjName, ZoneAirDistribution);
                        if (ObjIndex > 0) {
                            ZoneSizingInput(ZoneSizIndex).ZoneADEffCooling = ZoneAirDistribution(ObjIndex).ZoneADEffCooling;
                            ZoneSizingInput(ZoneSizIndex).ZoneADEffHeating = ZoneAirDistribution(ObjIndex).ZoneADEffHeating;
                            ZoneSizingInput(ZoneSizIndex).ZoneSecondaryRecirculation = ZoneAirDistribution(ObjIndex).ZoneSecondaryRecirculation;
                            ZoneSizingInput(ZoneSizIndex).ZoneAirDistributionIndex = ObjIndex;
                            ZoneSizingInput(ZoneSizIndex).ZoneVentilationEff = ZoneAirDistribution(ObjIndex).ZoneVentilationEff;
                        } else {
                            // generate a warning message
                            ShowSevereError(state, cCurrentModuleObject + "=\"" + cAlphaArgs(1) + "\", invalid data.");
                            ShowContinueError(state, "... not found " + cAlphaFieldNames(7) + "=\"" + cAlphaArgs(7) + "\".");
                            ErrorsFound = true;
                        }
                    } else {
                        // assume defaults
                        ZoneSizingInput(ZoneSizIndex).ZoneADEffCooling = 1.0;
                        ZoneSizingInput(ZoneSizIndex).ZoneADEffHeating = 1.0;
                        ZoneSizingInput(ZoneSizIndex).ZoneSecondaryRecirculation = 0.0;
                    }

                    {
                        auto const coolAirDesMethod(cAlphaArgs(5));
                        if (coolAirDesMethod == "DESIGNDAY") {
                            ZoneSizingInput(ZoneSizIndex).CoolAirDesMethod = FromDDCalc;
                        } else if (coolAirDesMethod == "FLOW/ZONE") {
                            ZoneSizingInput(ZoneSizIndex).CoolAirDesMethod = InpDesAirFlow;
                        } else if (coolAirDesMethod == "DESIGNDAYWITHLIMIT") {
                            ZoneSizingInput(ZoneSizIndex).CoolAirDesMethod = DesAirFlowWithLim;
                        } else {
                            ShowSevereError(state, cCurrentModuleObject + "=\"" + cAlphaArgs(1) + "\", invalid data.");
                            ShowContinueError(state, "... incorrect " + cAlphaFieldNames(5) + "=\"" + cAlphaArgs(5) + "\".");
                            ShowContinueError(state, "... valid values are DesignDay, Flow/Zone or DesignDayWithLimit.");
                            ErrorsFound = true;
                        }
                    }
                    {
                        auto const heatAirDesMethod(cAlphaArgs(6));
                        if (heatAirDesMethod == "DESIGNDAY") {
                            ZoneSizingInput(ZoneSizIndex).HeatAirDesMethod = FromDDCalc;
                        } else if (heatAirDesMethod == "FLOW/ZONE") {
                            ZoneSizingInput(ZoneSizIndex).HeatAirDesMethod = InpDesAirFlow;
                        } else if (heatAirDesMethod == "DESIGNDAYWITHLIMIT") {
                            ZoneSizingInput(ZoneSizIndex).HeatAirDesMethod = DesAirFlowWithLim;
                        } else {
                            ShowSevereError(state, cCurrentModuleObject + "=\"" + cAlphaArgs(1) + "\", invalid data.");
                            ShowContinueError(state, "... incorrect " + cAlphaFieldNames(6) + "=\"" + cAlphaArgs(6) + "\".");
                            ShowContinueError(state, "... valid values are DesignDay, Flow/Zone or DesignDayWithLimit.");
                            ErrorsFound = true;
                        }
                    }
                    if (cAlphaArgs(8) == "YES") {
                        ZoneSizingInput(ZoneSizIndex).AccountForDOAS = true;
                    } else {
                        ZoneSizingInput(ZoneSizIndex).AccountForDOAS = false;
                    }
                    if (ZoneSizingInput(ZoneSizIndex).AccountForDOAS) {
                        {
                            auto const DOASControlMethod(cAlphaArgs(9));
                            if (DOASControlMethod == "NEUTRALSUPPLYAIR") {
                                ZoneSizingInput(ZoneSizIndex).DOASControlStrategy = DOANeutralSup;
                            } else if (DOASControlMethod == "NEUTRALDEHUMIDIFIEDSUPPLYAIR") {
                                ZoneSizingInput(ZoneSizIndex).DOASControlStrategy = DOANeutralDehumSup;
                            } else if (DOASControlMethod == "COLDSUPPLYAIR") {
                                ZoneSizingInput(ZoneSizIndex).DOASControlStrategy = DOACoolSup;
                            } else {
                                ShowSevereError(state, cCurrentModuleObject + "=\"" + cAlphaArgs(1) + "\", invalid data.");
                                ShowContinueError(state, "... incorrect " + cAlphaFieldNames(9) + "=\"" + cAlphaArgs(9) + "\".");
                                ShowContinueError(state, "... valid values are NeutralSupplyAir, NeutralDehumidifiedSupplyAir or ColdSupplyAir.");
                                ErrorsFound = true;
                            }
                        }
                        ZoneSizingInput(ZoneSizIndex).DOASLowSetpoint = rNumericArgs(17);
                        ZoneSizingInput(ZoneSizIndex).DOASHighSetpoint = rNumericArgs(18);
                        if (rNumericArgs(17) > 0.0 && rNumericArgs(18) > 0.0 && rNumericArgs(17) >= rNumericArgs(18)) {
                            ShowSevereError(state, cCurrentModuleObject + "=\"" + cAlphaArgs(1) + "\", invalid data.");
                            ShowContinueError(state, "... Dedicated Outside Air Low Setpoint for Design must be less than the High Setpoint");
                            ErrorsFound = true;
                        }
                    }
                }
            }
        }

        if (ErrorsFound) {
            ShowFatalError(state, cCurrentModuleObject + ": Errors found in getting input. Program terminates.");
        }
    }

    void GetZoneAndZoneListNames(EnergyPlusData &state, bool &ErrorsFound, int &NumZones, Array1D_string &ZoneNames, int &NumZoneLists, Array1D<ZoneListData> &ZoneListNames)
    {

        // SUBROUTINE INFORMATION:
        //       AUTHOR         Linda Lawrie
        //       DATE WRITTEN   October 2010
        //       MODIFIED       na
        //       RE-ENGINEERED  na

        // PURPOSE OF THIS SUBROUTINE:
        // Get Zone and ZoneList Names so Sizing:Zone can use global ZoneList.
        // This is not a full validation of these objects -- only enough to fill
        // structures for the Sizing:Zone object.

        // Using/Aliasing
        using namespace DataIPShortCuts;

        // SUBROUTINE LOCAL VARIABLE DECLARATIONS:
        int Item;
        int Found;
        int Item1;
        int NumAlphas;
        int NumNumbers;
        int IOStatus;
        bool InErrFlag; // Preserve (no current use) the input status of ErrorsFound

        InErrFlag = ErrorsFound;
        cCurrentModuleObject = "Zone";
        NumZones = inputProcessor->getNumObjectsFound(state, cCurrentModuleObject);
        ZoneNames.allocate(NumZones);

        for (Item = 1; Item <= NumZones; ++Item) {
            inputProcessor->getObjectItem(state,
                                          cCurrentModuleObject,
                                          Item,
                                          cAlphaArgs,
                                          NumAlphas,
                                          rNumericArgs,
                                          NumNumbers,
                                          IOStatus,
                                          lNumericFieldBlanks,
                                          lAlphaFieldBlanks,
                                          cAlphaFieldNames,
                                          cNumericFieldNames);
            // validation, but no error
            Found = UtilityRoutines::FindItemInList(cAlphaArgs(1), ZoneNames, Item - 1);
            if (Found == 0) {
                ZoneNames(Item) = cAlphaArgs(1);
            } else {
                ZoneNames(Item) = "xxxxx";
            }
        }

        cCurrentModuleObject = "ZoneList";
        NumZoneLists = inputProcessor->getNumObjectsFound(state, cCurrentModuleObject);
        ZoneListNames.allocate(NumZoneLists);

        for (Item = 1; Item <= NumZoneLists; ++Item) {
            inputProcessor->getObjectItem(state,
                                          cCurrentModuleObject,
                                          Item,
                                          cAlphaArgs,
                                          NumAlphas,
                                          rNumericArgs,
                                          NumNumbers,
                                          IOStatus,
                                          lNumericFieldBlanks,
                                          lAlphaFieldBlanks,
                                          cAlphaFieldNames,
                                          cNumericFieldNames);
            // validation, but no error
            Found = UtilityRoutines::FindItemInList(cAlphaArgs(1), ZoneListNames, Item - 1);
            if (Found == 0) {
                ZoneListNames(Item).Name = cAlphaArgs(1);
            } else {
                ZoneListNames(Item).Name = "xxxxx";
            }
            ZoneListNames(Item).Zones.allocate(NumAlphas - 1);
            ZoneListNames(Item).NumOfZones = NumAlphas - 1;
            for (Item1 = 2; Item1 <= NumAlphas; ++Item1) {
                Found = UtilityRoutines::FindItemInList(cAlphaArgs(Item1), ZoneNames, NumZones);
                ZoneListNames(Item).Zones(Item1 - 1) = Found;
            }
        }
    }

    void GetSystemSizingInput(EnergyPlusData &state)
    {

        // SUBROUTINE INFORMATION:
        //       AUTHOR         Fred Buhl
        //       DATE WRITTEN   January 2001
        //       MODIFIED       na
        //       RE-ENGINEERED  na

        // PURPOSE OF THIS SUBROUTINE:
        // Obtains input data for System Sizing objects and stores it in
        // appropriate data structures.

        // METHODOLOGY EMPLOYED:
        // Uses InputProcessor "Get" routines to obtain data.

        // Using/Aliasing
        using namespace DataIPShortCuts;
        using General::RoundSigDigits;
        using General::TrimSigDigits;

        // Sizing:System;
        int const iNameAlphaNum = 1;                          // A1, \field AirLoop Name
        int const iLoadTypeSizeAlphaNum = 2;                  // A2, \field Type of Load to Size On
        int const iCoolCapControlAlphaNum = 11;               // A11 \field Central Cooling Capacity Control Method
        int const iDesignOAVolFlowNumericNum = 1;             // N1, \field Design Outdoor Air Flow Rate
        int const iMinSysAirFlowRatioNumericNum = 2;          // N2, \field Minimum System Air Flow Ratio
        int const iPreheatDesignTempNumericNum = 3;           // N3, \field Preheat Design Temperature
        int const iPreheatDesignHumRatNumericNum = 4;         // N4, \field Preheat Design Humidity Ratio
        int const iPrecoolDesignTempNumericNum = 5;           // N5, \field Precool Design Temperature
        int const iPrecoolDesignHumRatNumericNum = 6;         // N6, \field Precool Design Humidity Ratio
        int const iCentralCoolDesignSATempNumericNum = 7;     // N7, \field Central Cooling Design Supply Air Temperature
        int const iCentralHeatDesignSATempNumericNum = 8;     // N8, \field Central Heating Design Supply Air Temperature
        int const iSizingOptionAlphaNum = 3;                  //  A3, \field Sizing Option
        int const i100PercentOACoolingAlphaNum = 4;           //  A4, \field 100% Outdoor Air in Cooling
        int const i100PercentOAHeatingAlphaNum = 5;           //  A5, \field 100% Outdoor Air in Heating
        int const iCentralCoolDesignSAHumRatNumericNum = 9;   // N9, \field Central Cooling Design Supply Air Humidity Ratio
        int const iCentralHeatDesignSAHumRatNumericNum = 10;  // N10, \field Central Heating Design Supply Air Humidity Ratio
        int const iCoolSAFMAlphaNum = 6;                      // A6, \field Cooling Design Air Flow Method
        int const iMaxCoolAirVolFlowNumericNum = 11;          // N11, \field Cooling Design Air Flow Rate {m3/s}
        int const iCoolFlowPerFloorAreaNumericNum = 12;       // N12, \field Supply Air Flow Rate Per Floor Area During Cooling Operation {m3/s-m2}
        int const iCoolFlowPerFracCoolNumericNum = 13;        // N13, \field Fraction of Autosized Design Cooling Supply Air Flow Rate {-}
        int const iCoolFlowPerCoolCapNumericNum = 14;         // N14, \field Design Supply Air Flow Rate Per Unit Cooling Capacity {m3/s-W}
        int const iHeatSAFMAlphaNum = 7;                      // A7, \field Heating Design Air Flow Method
        int const iMaxHeatAirVolFlowNumericNum = 15;          // N15, \field Heating Design Air Flow Rate {m3/s}
        int const iHeatFlowPerFloorAreaNumericNum = 16;       // N16, \field Supply Air Flow Rate Per Floor Area During Heating Operation {m3/s-m2}
        int const iHeatFlowPerFracHeatNumericNum = 17;        // N17, \field Fraction of Autosized Design Heating Supply Air Flow Rate {-}
        int const iHeatFlowPerFracCoolNumericNum = 18;        // N18, \field Fraction of Autosized Design Cooling Supply Air Flow Rate {-}
        int const iHeatFlowPerHeatCapNumericNum = 19;         // N19, \field Design Supply Air Flow Rate Per Unit Heating Capacity {m3/s-W}
        int const iSystemOASMethodAlphaNum = 8;               // A8,  \field System Outdoor Air Method
        int const iZoneMaxOAFractionNumericNum = 20;          // N20, \field Zone Maximum Outdoor Air Fraction
        int const iCoolCAPMAlphaNum(9);                       // A9, \field Cooling Design Capacity Method
        int const iCoolDesignCapacityNumericNum(21);          // N21, \field Cooling Design Capacity {W}
        int const iCoolCapacityPerFloorAreaNumericNum(22);    // N22, \field Cooling Design Capacity Per Floor Area {W/m2}
        int const iCoolFracOfAutosizedCapacityNumericNum(23); // N23, \field Fraction of Autosized Cooling Design Capacity {-}
        int const iHeatCAPMAlphaNum(10);                      // A10, \field Heating Design Capacity Method
        int const iHeatDesignCapacityNumericNum(24);          // N24, \field Heating Design Capacity {W}
        int const iHeatCapacityPerFloorAreaNumericNum(25);    // N25, \field Heating Design Capacity Per Floor Area {W/m2}
        int const iHeatFracOfAutosizedCapacityNumericNum(26); // N26, \field Fraction of Autosized Cooling Design Capacity {-}

        // SUBROUTINE LOCAL VARIABLE DECLARATIONS:
        int SysSizIndex;                // loop index
        int NumAlphas;                  // Number of Alphas for each GetObjectItem call
        int NumNumbers;                 // Number of Numbers for each GetObjectItem call
        int IOStatus;                   // Used in GetObjectItem
        static bool ErrorsFound(false); // Set to true if errors in input, fatal at end of routine
        int NumDesDays;                 // Number of design days in input

        state.dataSizingManager->NumAirLoops = inputProcessor->getNumObjectsFound(state, "AirLoopHVAC");
        cCurrentModuleObject = "Sizing:System";
        NumSysSizInput = inputProcessor->getNumObjectsFound(state, cCurrentModuleObject);

        if (NumSysSizInput > 0) {
            NumDesDays = inputProcessor->getNumObjectsFound(state, "SizingPeriod:DesignDay") +
                         inputProcessor->getNumObjectsFound(state, "SizingPeriod:WeatherFileDays") +
                         inputProcessor->getNumObjectsFound(state, "SizingPeriod:WeatherFileConditionType");
            if (NumDesDays == 0 && (state.dataGlobal->DoSystemSizing || state.dataGlobal->DoPlantSizing)) {
                ShowSevereError(state, "System Sizing calculations need SizingPeriod:* input. None found.");
                ErrorsFound = true;
            }
            SysSizInput.allocate(NumSysSizInput);
        }

        for (SysSizIndex = 1; SysSizIndex <= NumSysSizInput; ++SysSizIndex) {
            inputProcessor->getObjectItem(state,
                                          cCurrentModuleObject,
                                          SysSizIndex,
                                          cAlphaArgs,
                                          NumAlphas,
                                          rNumericArgs,
                                          NumNumbers,
                                          IOStatus,
                                          lNumericFieldBlanks,
                                          lAlphaFieldBlanks,
                                          cAlphaFieldNames,
                                          cNumericFieldNames);
            UtilityRoutines::IsNameEmpty(state, cAlphaArgs(iNameAlphaNum), cCurrentModuleObject, ErrorsFound);

            SysSizInput(SysSizIndex).AirPriLoopName = cAlphaArgs(iNameAlphaNum);
            {
                auto const loadSizeType(cAlphaArgs(iLoadTypeSizeAlphaNum));
                if (loadSizeType == "SENSIBLE") {
                    SysSizInput(SysSizIndex).LoadSizeType = Sensible;
                    // } else if ( loadSizeType == "LATENT" ) {
                    // SysSizInput( SysSizIndex ).LoadSizeType = Latent;
                } else if (loadSizeType == "TOTAL") {
                    SysSizInput(SysSizIndex).LoadSizeType = Total;
                } else if (loadSizeType == "VENTILATIONREQUIREMENT") {
                    SysSizInput(SysSizIndex).LoadSizeType = Ventilation;
                } else {
                    ShowSevereError(state, cCurrentModuleObject + "=\"" + cAlphaArgs(iNameAlphaNum) + "\", invalid data.");
                    ShowContinueError(state, "... incorrect " + cAlphaFieldNames(iLoadTypeSizeAlphaNum) + "=\"" + cAlphaArgs(iLoadTypeSizeAlphaNum) + "\".");
                    ShowContinueError(state, "... valid values are Sensible, Total, or VentilationRequirement.");
                    ErrorsFound = true;
                }
            }
            // assign CoolingPeakLoadType based on LoadSizeType for now
            if (SysSizInput(SysSizIndex).LoadSizeType == Sensible) {
                SysSizInput(SysSizIndex).CoolingPeakLoadType = SensibleCoolingLoad;
            } else if (SysSizInput(SysSizIndex).LoadSizeType == Total) {
                SysSizInput(SysSizIndex).CoolingPeakLoadType = TotalCoolingLoad;
            } else {
                SysSizInput(SysSizIndex).CoolingPeakLoadType = SensibleCoolingLoad;
            }
            // set the CoolCapControl input
            SysSizInput(SysSizIndex).CoolCapControl = VAV;
            {
                auto const CoolCapCtrl(cAlphaArgs(iCoolCapControlAlphaNum));
                if (CoolCapCtrl == "VAV") {
                    SysSizInput(SysSizIndex).CoolCapControl = VAV;
                } else if (CoolCapCtrl == "BYPASS") {
                    SysSizInput(SysSizIndex).CoolCapControl = Bypass;
                } else if (CoolCapCtrl == "VT") {
                    SysSizInput(SysSizIndex).CoolCapControl = VT;
                } else if (CoolCapCtrl == "ONOFF") {
                    SysSizInput(SysSizIndex).CoolCapControl = OnOff;
                } else {
                    ShowSevereError(state, cCurrentModuleObject + "=\"" + cAlphaArgs(iNameAlphaNum) + "\", invalid data.");
                    ShowContinueError(state, "... incorrect " + cAlphaFieldNames(iCoolCapControlAlphaNum) + "=\"" + cAlphaArgs(iCoolCapControlAlphaNum) +
                                      "\".");
                    ShowContinueError(state, "... valid values are VAV, Bypass, VT, or OnOff.");
                    ErrorsFound = true;
                }
            }
            {
                auto const sizingOption(cAlphaArgs(iSizingOptionAlphaNum));
                if (sizingOption == "COINCIDENT") {
                    SysSizInput(SysSizIndex).SizingOption = Coincident;
                } else if (sizingOption == "NONCOINCIDENT") {
                    SysSizInput(SysSizIndex).SizingOption = NonCoincident;
                } else {
                    ShowSevereError(state, cCurrentModuleObject + "=\"" + cAlphaArgs(iNameAlphaNum) + "\", invalid data.");
                    ShowContinueError(state, "... incorrect " + cAlphaFieldNames(iSizingOptionAlphaNum) + "=\"" + cAlphaArgs(iSizingOptionAlphaNum) + "\".");
                    ShowContinueError(state, "... valid values are Coincident or NonCoincident.");
                    ErrorsFound = true;
                }
            }
            {
                auto const coolOAOption(cAlphaArgs(i100PercentOACoolingAlphaNum));
                if (coolOAOption == "YES") {
                    SysSizInput(SysSizIndex).CoolOAOption = AllOA;
                } else if (coolOAOption == "NO") {
                    SysSizInput(SysSizIndex).CoolOAOption = MinOA;
                } else {
                    ShowSevereError(state, cCurrentModuleObject + "=\"" + cAlphaArgs(iNameAlphaNum) + "\", invalid data.");
                    ShowContinueError(state, "... incorrect " + cAlphaFieldNames(i100PercentOACoolingAlphaNum) + "=\"" +
                                      cAlphaArgs(i100PercentOACoolingAlphaNum) + "\".");
                    ShowContinueError(state, "... valid values are Yes or No.");
                    ErrorsFound = true;
                }
            }
            {
                auto const heatOAOption(cAlphaArgs(i100PercentOAHeatingAlphaNum));
                if (heatOAOption == "YES") {
                    SysSizInput(SysSizIndex).HeatOAOption = 1;
                } else if (heatOAOption == "NO") {
                    SysSizInput(SysSizIndex).HeatOAOption = 2;
                } else {
                    ShowSevereError(state, cCurrentModuleObject + "=\"" + cAlphaArgs(iNameAlphaNum) + "\", invalid data.");
                    ShowContinueError(state, "... incorrect " + cAlphaFieldNames(i100PercentOAHeatingAlphaNum) + "=\"" +
                                      cAlphaArgs(i100PercentOAHeatingAlphaNum) + "\".");
                    ShowContinueError(state, "... valid values are Yes or No.");
                    ErrorsFound = true;
                }
            }

            //  N1, \field Design Outdoor Air Flow Rate
            //      \type real
            //      \default autosize
            //      \minimum 0.0
            // int const  iDesignOAVolFlowNumericNum = 1;     // N1, \field Design Outdoor Air Flow Rate
            if (lNumericFieldBlanks(iDesignOAVolFlowNumericNum)) {
                SysSizInput(SysSizIndex).DesOutAirVolFlow = AutoSize;
            } else if (rNumericArgs(iDesignOAVolFlowNumericNum) < 0.0 && rNumericArgs(iDesignOAVolFlowNumericNum) != AutoSize) {
                ShowSevereError(state, cCurrentModuleObject + "=\"" + cAlphaArgs(iNameAlphaNum) + "\", invalid data.");
                ShowContinueError(state, "... incorrect " + cNumericFieldNames(iDesignOAVolFlowNumericNum) + "=[" +
                                  RoundSigDigits(rNumericArgs(iDesignOAVolFlowNumericNum), 2) + "],  value should not be negative.");
                ErrorsFound = true;
            } else {
                SysSizInput(SysSizIndex).DesOutAirVolFlow = rNumericArgs(iDesignOAVolFlowNumericNum);
            }
            if (SysSizInput(SysSizIndex).DesOutAirVolFlow == AutoSize) {
                SysSizInput(SysSizIndex).OAAutoSized = true;
            }

            //  N2, \field Minimum System Air Flow Ratio
            //      \required-field
            //      \type real
            //      \minimum 0.0
            //      \maximum 1.0
            // int const iMinSysAirFlowRatioNumericNum = 2;  // N2, \field Minimum System Air Flow Ratio
            if (lNumericFieldBlanks(iMinSysAirFlowRatioNumericNum)) {
                SysSizInput(SysSizIndex).SysAirMinFlowRat = 0.0;
            } else if ((rNumericArgs(iMinSysAirFlowRatioNumericNum) < 0.0) && (rNumericArgs(iMinSysAirFlowRatioNumericNum) != DataSizing::AutoSize)) {
                ShowSevereError(state, cCurrentModuleObject + "=\"" + cAlphaArgs(iMinSysAirFlowRatioNumericNum) + "\", invalid data.");
                ShowContinueError(state, "... incorrect " + cNumericFieldNames(iMinSysAirFlowRatioNumericNum) + "=[" +
                                  RoundSigDigits(rNumericArgs(iMinSysAirFlowRatioNumericNum), 2) + "],  value should not be negative.");
                ErrorsFound = true;
            } else {
                SysSizInput(SysSizIndex).SysAirMinFlowRat = rNumericArgs(iMinSysAirFlowRatioNumericNum);
                if (rNumericArgs(iMinSysAirFlowRatioNumericNum) == DataSizing::AutoSize) {
                    SysSizInput(SysSizIndex).SysAirMinFlowRatWasAutoSized = true;
                }
            }
            // int const iPreheatDesignTempNumericNum = 3; // N3, \field Preheat Design Temperature
            // int const iPreheatDesignHumRatNumericNum = 4; // N4, \field Preheat Design Humidity Ratio
            // int const iPrecoolDesignTempNumericNum = 5; // N5, \field Precool Design Temperature
            // int const iPrecoolDesignHumRatNumericNum = 6; // N6, \field Precool Design Humidity Ratio
            // int const iCentralCoolDesignSATempNumericNum = 7; // N7, \field Central Cooling Design Supply Air Temperature
            // int const iCentralHeatDesignSATempNumericNum = 8; // N8, \field Central Heating Design Supply Air Temperature
            // int const iCentralCoolDesignSAHumRatNumericNum = 9; // N9, \field Central Cooling Design Supply Air Humidity Ratio
            // int const iCentralHeatDesignSAHumRatNumericNum = 10; // N10, \field Central Heating Design Supply Air Humidity Ratio
            SysSizInput(SysSizIndex).PreheatTemp = rNumericArgs(iPreheatDesignTempNumericNum);
            SysSizInput(SysSizIndex).PreheatHumRat = rNumericArgs(iPreheatDesignHumRatNumericNum);
            SysSizInput(SysSizIndex).PrecoolTemp = rNumericArgs(iPrecoolDesignTempNumericNum);
            SysSizInput(SysSizIndex).PrecoolHumRat = rNumericArgs(iPrecoolDesignHumRatNumericNum);
            SysSizInput(SysSizIndex).CoolSupTemp = rNumericArgs(iCentralCoolDesignSATempNumericNum);
            SysSizInput(SysSizIndex).HeatSupTemp = rNumericArgs(iCentralHeatDesignSATempNumericNum);
            SysSizInput(SysSizIndex).CoolSupHumRat = rNumericArgs(iCentralCoolDesignSAHumRatNumericNum);
            SysSizInput(SysSizIndex).HeatSupHumRat = rNumericArgs(iCentralHeatDesignSAHumRatNumericNum);
            //  N11, \field Cooling Design Air Flow Rate
            //      \note This input is used if Cooling Design Air Flow Method is Flow/System
            //      \note This value will *not* be multiplied by any sizing factor or by zone multipliers.
            //      \note If using zone multipliers, this value must be large enough to serve the multiplied zones.
            //      \type real
            //      \units m3/s
            //      \minimum 0
            //      \default 0
            // int const iCoolSAFMAlphaNum = 6; // A6, \field Cooling Design Air Flow Method
            // int const iMaxCoolAirVolFlowNumericNum = 11; // N11, \field Cooling Design Air Flow Rate {m3/s}
            // int const iCoolFlowPerFloorAreaNumericNum = 12; // N12, \field Supply Air Flow Rate Per Floor Area During Cooling Operation {m3/s-m2}
            // int const iCoolFlowPerFracCoolNumericNum = 13; // N13, \field Fraction of Autosized Design Cooling Supply Air Flow Rate {-}
            // int const iCoolFlowPerCoolCapNumericNum = 14; // N14, \field Design Supply Air Flow Rate Per Unit Cooling Capacity {m3/s-W}

            if (lNumericFieldBlanks(iMaxCoolAirVolFlowNumericNum)) {
                SysSizInput(SysSizIndex).DesCoolAirFlow = 0.0;
            } else if (rNumericArgs(iMaxCoolAirVolFlowNumericNum) < 0.0) {
                ShowSevereError(state, cCurrentModuleObject + "=\"" + cAlphaArgs(iNameAlphaNum) + "\", invalid data.");
                ShowContinueError(state, "... incorrect " + cNumericFieldNames(iMaxCoolAirVolFlowNumericNum) + "=[" +
                                  RoundSigDigits(rNumericArgs(iMaxCoolAirVolFlowNumericNum), 2) + "],  value should not be negative.");
                ErrorsFound = true;
            } else {
                SysSizInput(SysSizIndex).DesCoolAirFlow = rNumericArgs(iMaxCoolAirVolFlowNumericNum);
            }
            //  N12;\field Heating Design Air Flow Rate
            //      \note This input is used if Heating Design Air Flow Method is Flow/System
            //      \note This value will *not* be multiplied by any sizing factor or by zone multipliers.
            //      \note If using zone multipliers, this value must be large enough to serve the multiplied zones.
            //      \type real
            //      \units m3/s
            //      \minimum 0
            //      \default 0
            // int const iHeatSAFMAlphaNum = 7; // A7, \field Heating Design Air Flow Method
            // int const iMaxHeatAirVolFlowNumericNum = 12; // N15, \field Heating Design Air Flow Rate {m3/s}
            // int const iHeatFlowPerFloorAreaNumericNum = 16; // N16, \field Supply Air Flow Rate Per Floor Area During Heating Operation {m3/s-m2}
            // int const iHeatFlowPerFracHeatNumericNum = 17; // N17, \field Fraction of Autosized Design Heating Supply Air Flow Rate {-}
            // int const iHeatFlowPerFracCoolNumericNum = 18; // N18, \field Fraction of Autosized Design Cooling Supply Air Flow Rate {-}
            // int const iHeatFlowPerHeatCapNumericNum = 19; // N19, \field Design Supply Air Flow Rate Per Unit Heating Capacity {m3/s-W}
            // add input fields for other cooling sizing methods
            if (lNumericFieldBlanks(iMaxHeatAirVolFlowNumericNum)) {
                SysSizInput(SysSizIndex).DesHeatAirFlow = 0.0;
            } else if (rNumericArgs(iMaxHeatAirVolFlowNumericNum) < 0.0) {
                ShowSevereError(state, cCurrentModuleObject + "=\"" + cAlphaArgs(iNameAlphaNum) + "\", invalid data.");
                ShowContinueError(state, "... incorrect " + cNumericFieldNames(iMaxHeatAirVolFlowNumericNum) + "=[" +
                                  RoundSigDigits(rNumericArgs(iMaxHeatAirVolFlowNumericNum), 2) + "],  value should not be negative.");
                ErrorsFound = true;
            } else {
                SysSizInput(SysSizIndex).DesHeatAirFlow = rNumericArgs(iMaxHeatAirVolFlowNumericNum);
            }
            //  N13;\field Maximum Zone Outdoor Air Fraction
            //      \type real
            //      \default 1.0
            //      \minimum> 0.0
            //      \units dimensionless
            // int const iSystemOASMethodAlphaNum = 8; // A8,  \field System Outdoor Air Method
            // int const iZoneMaxOAFractionNumericNum = 13; // N20, \field Zone Maximum Outdoor Air Fraction

            // add input fields for other heating sizing methods
            if (lNumericFieldBlanks(iZoneMaxOAFractionNumericNum)) {
                SysSizInput(SysSizIndex).MaxZoneOAFraction = 0.0;
            } else if (rNumericArgs(iZoneMaxOAFractionNumericNum) < 0.0) {
                ShowSevereError(state, cCurrentModuleObject + "=\"" + cAlphaArgs(iNameAlphaNum) + "\", invalid data.");
                ShowContinueError(state, "... incorrect " + cNumericFieldNames(iZoneMaxOAFractionNumericNum) + "=[" +
                                  RoundSigDigits(rNumericArgs(iZoneMaxOAFractionNumericNum), 2) + "],  value should not be negative.");
                ErrorsFound = true;
            } else {
                SysSizInput(SysSizIndex).MaxZoneOAFraction = rNumericArgs(iZoneMaxOAFractionNumericNum);
            }
            {
                auto const coolAirDesMethod(cAlphaArgs(iCoolSAFMAlphaNum));
                if (coolAirDesMethod == "DESIGNDAY") {
                    SysSizInput(SysSizIndex).CoolAirDesMethod = FromDDCalc;
                } else if (coolAirDesMethod == "FLOW/SYSTEM") {
                    SysSizInput(SysSizIndex).CoolAirDesMethod = InpDesAirFlow;
                } else if (coolAirDesMethod == "FLOWPERFLOORAREA") {
                    SysSizInput(SysSizIndex).CoolAirDesMethod = InpDesAirFlow;
                    SysSizInput(SysSizIndex).ScaleCoolSAFMethod = FlowPerFloorArea;
                    SysSizInput(SysSizIndex).FlowPerFloorAreaCooled = rNumericArgs(iCoolFlowPerFloorAreaNumericNum);
                } else if (coolAirDesMethod == "FRACTIONOFAUTOSIZEDCOOLINGAIRFLOW") {
                    SysSizInput(SysSizIndex).CoolAirDesMethod = FromDDCalc;
                    SysSizInput(SysSizIndex).ScaleCoolSAFMethod = FractionOfAutosizedCoolingAirflow;
                    SysSizInput(SysSizIndex).FractionOfAutosizedCoolingAirflow = rNumericArgs(iCoolFlowPerFracCoolNumericNum);
                } else if (coolAirDesMethod == "FLOWPERCOOLINGCAPACITY") {
                    SysSizInput(SysSizIndex).CoolAirDesMethod = FromDDCalc;
                    SysSizInput(SysSizIndex).ScaleCoolSAFMethod = FlowPerCoolingCapacity;
                    SysSizInput(SysSizIndex).FlowPerCoolingCapacity = rNumericArgs(iCoolFlowPerCoolCapNumericNum);
                } else {
                    ShowSevereError(state, cCurrentModuleObject + "=\"" + cAlphaArgs(iNameAlphaNum) + "\", invalid data.");
                    ShowContinueError(state, "... incorrect " + cAlphaFieldNames(iCoolSAFMAlphaNum) + "=\"" + cAlphaArgs(iCoolSAFMAlphaNum) + "\".");
                    ShowContinueError(state, "... valid values are DesignDay, Flow/System, FlowPerFloorArea, FractionOfAutosizedCoolingAirflow, or "
                                      "FlowPerCoolingCapacity.");
                    ErrorsFound = true;
                }
            }
            {
                auto const heatAirDesMethod(cAlphaArgs(iHeatSAFMAlphaNum));
                if (heatAirDesMethod == "DESIGNDAY") {
                    SysSizInput(SysSizIndex).HeatAirDesMethod = FromDDCalc;
                } else if (heatAirDesMethod == "FLOW/SYSTEM") {
                    SysSizInput(SysSizIndex).HeatAirDesMethod = InpDesAirFlow;
                } else if (heatAirDesMethod == "FLOWPERFLOORAREA") {
                    SysSizInput(SysSizIndex).HeatAirDesMethod = InpDesAirFlow;
                    SysSizInput(SysSizIndex).ScaleHeatSAFMethod = FlowPerFloorArea;
                    SysSizInput(SysSizIndex).FlowPerFloorAreaHeated = rNumericArgs(iHeatFlowPerFloorAreaNumericNum);
                } else if (heatAirDesMethod == "FRACTIONOFAUTOSIZEDHEATINGAIRFLOW") {
                    SysSizInput(SysSizIndex).HeatAirDesMethod = FromDDCalc;
                    SysSizInput(SysSizIndex).ScaleHeatSAFMethod = FractionOfAutosizedHeatingAirflow;
                    SysSizInput(SysSizIndex).FractionOfAutosizedHeatingAirflow = rNumericArgs(iHeatFlowPerFracHeatNumericNum);
                } else if (heatAirDesMethod == "FRACTIONOFAUTOSIZEDCOOLINGAIRFLOW") {
                    SysSizInput(SysSizIndex).HeatAirDesMethod = FromDDCalc;
                    SysSizInput(SysSizIndex).ScaleHeatSAFMethod = FractionOfAutosizedCoolingAirflow;
                    SysSizInput(SysSizIndex).FractionOfAutosizedCoolingAirflow = rNumericArgs(iHeatFlowPerFracCoolNumericNum);
                } else if (heatAirDesMethod == "FLOWPERHEATINGCAPACITY") {
                    SysSizInput(SysSizIndex).HeatAirDesMethod = FromDDCalc;
                    SysSizInput(SysSizIndex).ScaleHeatSAFMethod = FlowPerHeatingCapacity;
                    SysSizInput(SysSizIndex).FlowPerHeatingCapacity = rNumericArgs(iHeatFlowPerHeatCapNumericNum);
                } else {
                    ShowSevereError(state, cCurrentModuleObject + "=\"" + cAlphaArgs(iNameAlphaNum) + "\", invalid data.");
                    ShowContinueError(state, "... incorrect " + cAlphaFieldNames(iHeatSAFMAlphaNum) + "=\"" + cAlphaArgs(iHeatSAFMAlphaNum) + "\".");
                    ShowContinueError(state, "... valid values are DesignDay, Flow/System, FlowPerFloorArea, FractionOfAutosizedHeatingAirflow, or "
                                      "FlowPerHeatingCapacity.");
                    ErrorsFound = true;
                }
            }
            {
                auto const systemOAMethod(cAlphaArgs(iSystemOASMethodAlphaNum));
                if (systemOAMethod == "ZONESUM") {
                    SysSizInput(SysSizIndex).SystemOAMethod = SOAM_ZoneSum;
                } else if (systemOAMethod == "VENTILATIONRATEPROCEDURE") {
                    SysSizInput(SysSizIndex).SystemOAMethod = SOAM_VRP;
                    if (SysSizInput(SysSizIndex).LoadSizeType == Ventilation) {
                        ShowWarningError(state, cCurrentModuleObject + "=\"" + cAlphaArgs(iNameAlphaNum) + "\", invalid combination of inputs.");
                        ShowContinueError(state, cAlphaFieldNames(iLoadTypeSizeAlphaNum) + " = " + cAlphaArgs(iLoadTypeSizeAlphaNum) + " and " +
                                          cAlphaFieldNames(iSystemOASMethodAlphaNum) + " = " + cAlphaArgs(iSystemOASMethodAlphaNum) + ".");
                        ShowContinueError(state, "Resetting System Outdoor Air Method to ZoneSum.");
                        SysSizInput(SysSizIndex).SystemOAMethod = SOAM_ZoneSum;
                    } else {
                        if (SysSizInput(SysSizIndex).DesOutAirVolFlow > 0) {
                            ShowSevereError(state, cCurrentModuleObject + "=\"" + cAlphaArgs(iNameAlphaNum) + "\", invalid data.");
                            ShowContinueError(state, "SystemOAMethod is set to VRP and " + cNumericFieldNames(iDesignOAVolFlowNumericNum) +
                                              " > 0, user entry will be ignored.");
                        }
                    }
                } else {
                    ShowSevereError(state, cCurrentModuleObject + "=\"" + cAlphaArgs(iNameAlphaNum) + "\", invalid data.");
                    ShowContinueError(state, "... incorrect " + cAlphaFieldNames(iSystemOASMethodAlphaNum) + "=\"" + cAlphaArgs(iSystemOASMethodAlphaNum) +
                                      "\".");
                    ShowContinueError(state, "... valid values are ZoneSum or VentilationRateProcedure.");
                    ErrorsFound = true;
                }
            }

            // Determine SysSizInput electric Cooling design capacity sizing method
            if (UtilityRoutines::SameString(cAlphaArgs(iCoolCAPMAlphaNum), "COOLINGDESIGNCAPACITY")) {
                SysSizInput(SysSizIndex).CoolingCapMethod = CoolingDesignCapacity;
                // SysSizInput( SysSizIndex ).ScaledCoolingCapacity = AutoSize can be set to autosize cooling capacity
                SysSizInput(SysSizIndex).ScaledCoolingCapacity = rNumericArgs(iCoolDesignCapacityNumericNum);
                if (SysSizInput(SysSizIndex).ScaledCoolingCapacity < 0.0 && SysSizInput(SysSizIndex).ScaledCoolingCapacity != AutoSize) {
                    ShowSevereError(state, cCurrentModuleObject + " = " + SysSizInput(SysSizIndex).AirPriLoopName);
                    ShowContinueError(state, "Illegal " + cNumericFieldNames(iCoolDesignCapacityNumericNum) + " = " +
                                      TrimSigDigits(rNumericArgs(iCoolDesignCapacityNumericNum), 7));
                    ErrorsFound = true;
                }
            } else if (UtilityRoutines::SameString(cAlphaArgs(iCoolCAPMAlphaNum), "CAPACITYPERFLOORAREA")) {
                SysSizInput(SysSizIndex).CoolingCapMethod = CapacityPerFloorArea;
                if (!lNumericFieldBlanks(iCoolCapacityPerFloorAreaNumericNum)) {
                    SysSizInput(SysSizIndex).ScaledCoolingCapacity = rNumericArgs(iCoolCapacityPerFloorAreaNumericNum);
                    if (SysSizInput(SysSizIndex).ScaledCoolingCapacity <= 0.0) {
                        ShowSevereError(state, cCurrentModuleObject + " = " + SysSizInput(SysSizIndex).AirPriLoopName);
                        ShowContinueError(state, "Input for " + cAlphaFieldNames(iCoolCAPMAlphaNum) + " = " + cAlphaArgs(iCoolCAPMAlphaNum));
                        ShowContinueError(state, "Illegal " + cNumericFieldNames(iCoolCapacityPerFloorAreaNumericNum) + " = " +
                                          TrimSigDigits(rNumericArgs(iCoolCapacityPerFloorAreaNumericNum), 7));
                        ErrorsFound = true;
                    } else if (SysSizInput(SysSizIndex).ScaledCoolingCapacity == AutoSize) {
                        ShowSevereError(state, cCurrentModuleObject + " = " + SysSizInput(SysSizIndex).AirPriLoopName);
                        ShowContinueError(state, "Input for " + cAlphaFieldNames(iCoolCAPMAlphaNum) + " = " + cAlphaArgs(iCoolCAPMAlphaNum));
                        ShowContinueError(state, "Illegal " + cNumericFieldNames(iCoolCapacityPerFloorAreaNumericNum) + " = Autosize");
                        ErrorsFound = true;
                    }
                } else {
                    ShowSevereError(state, cCurrentModuleObject + " = " + SysSizInput(SysSizIndex).AirPriLoopName);
                    ShowContinueError(state, "Input for " + cAlphaFieldNames(iCoolCAPMAlphaNum) + " = " + cAlphaArgs(iCoolCAPMAlphaNum));
                    ShowContinueError(state, "Blank field not allowed for " + cNumericFieldNames(iCoolCapacityPerFloorAreaNumericNum));
                    ErrorsFound = true;
                }
            } else if (UtilityRoutines::SameString(cAlphaArgs(iCoolCAPMAlphaNum), "FRACTIONOFAUTOSIZEDCOOLINGCAPACITY")) {
                SysSizInput(SysSizIndex).CoolingCapMethod = FractionOfAutosizedCoolingCapacity;
                if (!lNumericFieldBlanks(iCoolFracOfAutosizedCapacityNumericNum)) {
                    SysSizInput(SysSizIndex).ScaledCoolingCapacity = rNumericArgs(iCoolFracOfAutosizedCapacityNumericNum);
                    if (SysSizInput(SysSizIndex).ScaledCoolingCapacity < 0.0) {
                        ShowSevereError(state, cCurrentModuleObject + " = " + SysSizInput(SysSizIndex).AirPriLoopName);
                        ShowContinueError(state, "Illegal " + cNumericFieldNames(iCoolFracOfAutosizedCapacityNumericNum) + " = " +
                                          TrimSigDigits(rNumericArgs(iCoolFracOfAutosizedCapacityNumericNum), 7));
                        ErrorsFound = true;
                    }
                } else {
                    ShowSevereError(state, cCurrentModuleObject + " = " + SysSizInput(SysSizIndex).AirPriLoopName);
                    ShowContinueError(state, "Input for " + cAlphaFieldNames(iCoolCAPMAlphaNum) + " = " + cAlphaArgs(iCoolCAPMAlphaNum));
                    ShowContinueError(state, "Blank field not allowed for " + cNumericFieldNames(iCoolFracOfAutosizedCapacityNumericNum));
                    ErrorsFound = true;
                }
            } else if (UtilityRoutines::SameString(cAlphaArgs(iCoolCAPMAlphaNum), "NONE")) {
                SysSizInput(SysSizIndex).CoolingCapMethod = None;
                SysSizInput(SysSizIndex).ScaledCoolingCapacity = 0.0;
            } else {
                ShowSevereError(state, cCurrentModuleObject + "=\"" + cAlphaArgs(iNameAlphaNum) + "\", invalid data.");
                ShowContinueError(state, "... incorrect " + cAlphaFieldNames(iCoolCAPMAlphaNum) + "=\"" + cAlphaArgs(iCoolCAPMAlphaNum) + "\".");
                ShowContinueError(state, "... valid values are CoolingDesignCapacity, CapacityPerFloorArea, FractionOfAutosizedCoolingCapacity, or None.");
                ErrorsFound = true;
            }

            // Determine SysSizInput electric heating design capacity sizing method
            if (UtilityRoutines::SameString(cAlphaArgs(iHeatCAPMAlphaNum), "HEATINGDESIGNCAPACITY")) {
                SysSizInput(SysSizIndex).HeatingCapMethod = HeatingDesignCapacity;
                // SysSizInput( SysSizIndex ).ScaledHeatingCapacity = AutoSize can be set to autosize heating capacity
                SysSizInput(SysSizIndex).ScaledHeatingCapacity = rNumericArgs(iHeatDesignCapacityNumericNum);
                if (SysSizInput(SysSizIndex).ScaledHeatingCapacity < 0.0 && SysSizInput(SysSizIndex).ScaledHeatingCapacity != AutoSize) {
                    ShowSevereError(state, cCurrentModuleObject + " = " + SysSizInput(SysSizIndex).AirPriLoopName);
                    ShowContinueError(state, "Illegal " + cNumericFieldNames(iHeatDesignCapacityNumericNum) + " = " +
                                      TrimSigDigits(rNumericArgs(iHeatDesignCapacityNumericNum), 7));
                    ErrorsFound = true;
                }
            } else if (UtilityRoutines::SameString(cAlphaArgs(iHeatCAPMAlphaNum), "CAPACITYPERFLOORAREA")) {
                SysSizInput(SysSizIndex).HeatingCapMethod = CapacityPerFloorArea;
                if (!lNumericFieldBlanks(iHeatCapacityPerFloorAreaNumericNum)) {
                    SysSizInput(SysSizIndex).ScaledHeatingCapacity = rNumericArgs(iHeatCapacityPerFloorAreaNumericNum);
                    if (SysSizInput(SysSizIndex).ScaledHeatingCapacity <= 0.0) {
                        ShowSevereError(state, cCurrentModuleObject + " = " + SysSizInput(SysSizIndex).AirPriLoopName);
                        ShowContinueError(state, "Input for " + cAlphaFieldNames(iHeatCAPMAlphaNum) + " = " + cAlphaArgs(iHeatCAPMAlphaNum));
                        ShowContinueError(state, "Illegal " + cNumericFieldNames(iHeatCapacityPerFloorAreaNumericNum) + " = " +
                                          TrimSigDigits(rNumericArgs(iHeatCapacityPerFloorAreaNumericNum), 7));
                        ErrorsFound = true;
                    } else if (SysSizInput(SysSizIndex).ScaledHeatingCapacity == AutoSize) {
                        ShowSevereError(state, cCurrentModuleObject + " = " + SysSizInput(SysSizIndex).AirPriLoopName);
                        ShowContinueError(state, "Input for " + cAlphaFieldNames(iHeatCAPMAlphaNum) + " = " + cAlphaArgs(iHeatCAPMAlphaNum));
                        ShowContinueError(state, "Illegal " + cNumericFieldNames(iHeatCapacityPerFloorAreaNumericNum) + " = Autosize");
                        ErrorsFound = true;
                    }
                } else {
                    ShowSevereError(state, cCurrentModuleObject + " = " + SysSizInput(SysSizIndex).AirPriLoopName);
                    ShowContinueError(state, "Input for " + cAlphaFieldNames(iHeatCAPMAlphaNum) + " = " + cAlphaArgs(iHeatCAPMAlphaNum));
                    ShowContinueError(state, "Blank field not allowed for " + cNumericFieldNames(iHeatCapacityPerFloorAreaNumericNum));
                    ErrorsFound = true;
                }
            } else if (UtilityRoutines::SameString(cAlphaArgs(iHeatCAPMAlphaNum), "FRACTIONOFAUTOSIZEDHEATINGCAPACITY")) {
                SysSizInput(SysSizIndex).HeatingCapMethod = FractionOfAutosizedHeatingCapacity;
                if (!lNumericFieldBlanks(iHeatFracOfAutosizedCapacityNumericNum)) {
                    SysSizInput(SysSizIndex).ScaledHeatingCapacity = rNumericArgs(iHeatFracOfAutosizedCapacityNumericNum);
                    if (SysSizInput(SysSizIndex).ScaledHeatingCapacity < 0.0) {
                        ShowSevereError(state, cCurrentModuleObject + " = " + SysSizInput(SysSizIndex).AirPriLoopName);
                        ShowContinueError(state, "Illegal " + cNumericFieldNames(iHeatFracOfAutosizedCapacityNumericNum) + " = " +
                                          TrimSigDigits(rNumericArgs(iHeatFracOfAutosizedCapacityNumericNum), 7));
                        ErrorsFound = true;
                    }
                } else {
                    ShowSevereError(state, cCurrentModuleObject + " = " + SysSizInput(SysSizIndex).AirPriLoopName);
                    ShowContinueError(state, "Input for " + cAlphaFieldNames(iHeatCAPMAlphaNum) + " = " + cAlphaArgs(iHeatCAPMAlphaNum));
                    ShowContinueError(state, "Blank field not allowed for " + cNumericFieldNames(iHeatFracOfAutosizedCapacityNumericNum));
                    ErrorsFound = true;
                }
            } else if (UtilityRoutines::SameString(cAlphaArgs(iHeatCAPMAlphaNum), "NONE")) {
                SysSizInput(SysSizIndex).HeatingCapMethod = None;
                SysSizInput(SysSizIndex).ScaledHeatingCapacity = 0.0;
            } else {
                ShowSevereError(state, cCurrentModuleObject + "=\"" + cAlphaArgs(iNameAlphaNum) + "\", invalid data.");
                ShowContinueError(state, "... incorrect " + cAlphaFieldNames(iHeatCAPMAlphaNum) + "=\"" + cAlphaArgs(iHeatCAPMAlphaNum) + "\".");
                ShowContinueError(state, "... valid values are HeatingDesignCapacity, CapacityPerFloorArea, FractionOfAutosizedHeatingCapacity, or None.");
                ErrorsFound = true;
            }
        }

        if (ErrorsFound) {
            ShowFatalError(state, cCurrentModuleObject + ": Errors found in getting input. Program terminates.");
        }
    }

    void GetPlantSizingInput(EnergyPlusData &state)
    {

        // SUBROUTINE INFORMATION:
        //       AUTHOR         Fred Buhl
        //       DATE WRITTEN   October 2001
        //       MODIFIED       na
        //       RE-ENGINEERED  na

        // PURPOSE OF THIS SUBROUTINE:
        // Obtains input data for Plant Sizing objects and stores it in
        // appropriate data structures.

        // METHODOLOGY EMPLOYED:
        // Uses InputProcessor "Get" routines to obtain data.

        // Using/Aliasing
        using namespace DataIPShortCuts;

        // SUBROUTINE LOCAL VARIABLE DECLARATIONS:
        int PltSizIndex;                // loop index
        int NumAlphas;                  // Number of Alphas for each GetObjectItem call
        int NumNumbers;                 // Number of Numbers for each GetObjectItem call
        int IOStatus;                   // Used in GetObjectItem
        static bool ErrorsFound(false); // Set to true if errors in input, fatal at end of routine
        int NumDesDays;                 // Number of design days in input

        cCurrentModuleObject = "Sizing:Plant";
        NumPltSizInput = inputProcessor->getNumObjectsFound(state, cCurrentModuleObject);

        if (NumPltSizInput > 0) {
            NumDesDays = inputProcessor->getNumObjectsFound(state, "SizingPeriod:DesignDay") +
                         inputProcessor->getNumObjectsFound(state, "SizingPeriod:WeatherFileDays") +
                         inputProcessor->getNumObjectsFound(state, "SizingPeriod:WeatherFileConditionType");
            if (NumDesDays == 0 && state.dataGlobal->DoPlantSizing) {
                ShowSevereError(state, "Plant Sizing calculations need SizingPeriod:* input");
                ErrorsFound = true;
            }
            PlantSizData.allocate(NumPltSizInput);
            for (auto &e : PlantSizData) {
                e.PlantLoopName.clear();
                e.ExitTemp = 0.0;
                e.DeltaT = 0.0;
                e.LoopType = 0;
                e.DesVolFlowRate = 0.0;
            }
            for (int i = 1; i <= NumPltSizInput; ++i) {
                PlantSizData(i).ConcurrenceOption = NonCoincident;
                PlantSizData(i).NumTimeStepsInAvg = 1;
            }
        }

        for (PltSizIndex = 1; PltSizIndex <= NumPltSizInput; ++PltSizIndex) {
            inputProcessor->getObjectItem(state,
                                          cCurrentModuleObject,
                                          PltSizIndex,
                                          cAlphaArgs,
                                          NumAlphas,
                                          rNumericArgs,
                                          NumNumbers,
                                          IOStatus,
                                          lNumericFieldBlanks,
                                          lAlphaFieldBlanks,
                                          cAlphaFieldNames,
                                          cNumericFieldNames);
            UtilityRoutines::IsNameEmpty(state, cAlphaArgs(1), cCurrentModuleObject, ErrorsFound);

            PlantSizData(PltSizIndex).PlantLoopName = cAlphaArgs(1);
            PlantSizData(PltSizIndex).ExitTemp = rNumericArgs(1);
            PlantSizData(PltSizIndex).DeltaT = rNumericArgs(2);
            if (NumNumbers > 2) {
                PlantSizData(PltSizIndex).NumTimeStepsInAvg = rNumericArgs(3);
            } else {
                PlantSizData(PltSizIndex).NumTimeStepsInAvg = 1.0;
            }

            {
                auto const loopType(cAlphaArgs(2));
                if (loopType == "HEATING") {
                    PlantSizData(PltSizIndex).LoopType = HeatingLoop;
                } else if (loopType == "COOLING") {
                    PlantSizData(PltSizIndex).LoopType = CoolingLoop;
                } else if (loopType == "CONDENSER") {
                    PlantSizData(PltSizIndex).LoopType = CondenserLoop;
                } else if (loopType == "STEAM") {
                    PlantSizData(PltSizIndex).LoopType = SteamLoop;
                } else {
                    ShowSevereError(state, cCurrentModuleObject + "=\"" + cAlphaArgs(1) + "\", invalid data.");
                    ShowContinueError(state, "...incorrect " + cAlphaFieldNames(2) + "=\"" + cAlphaArgs(2) + "\".");
                    ShowContinueError(state, "...Valid values are \"Heating\", \"Cooling\", \"Condenser\" or \"Steam\".");
                    ErrorsFound = true;
                }
            }

            if (NumAlphas > 2) {
                {
                    auto const concurrenceOption(cAlphaArgs(3));
                    if (concurrenceOption == "NONCOINCIDENT") {
                        PlantSizData(PltSizIndex).ConcurrenceOption = NonCoincident;
                    } else if (concurrenceOption == "COINCIDENT") {
                        PlantSizData(PltSizIndex).ConcurrenceOption = Coincident;
                    } else {
                        ShowSevereError(state, cCurrentModuleObject + "=\"" + cAlphaArgs(1) + "\", invalid data.");
                        ShowContinueError(state, "...incorrect " + cAlphaFieldNames(3) + "=\"" + cAlphaArgs(3) + "\".");
                        ShowContinueError(state, "...Valid values are \"NonCoincident\" or \"Coincident\".");
                        ErrorsFound = true;
                    }
                }
            }
            if (NumAlphas > 3) {
                {
                    auto const sizingFactorOption(cAlphaArgs(4));
                    if (sizingFactorOption == "NONE") {
                        PlantSizData(PltSizIndex).SizingFactorOption = NoSizingFactorMode;
                    } else if (sizingFactorOption == "GLOBALHEATINGSIZINGFACTOR") {
                        PlantSizData(PltSizIndex).SizingFactorOption = GlobalHeatingSizingFactorMode;
                    } else if (sizingFactorOption == "GLOBALCOOLINGSIZINGFACTOR") {
                        PlantSizData(PltSizIndex).SizingFactorOption = GlobalCoolingSizingFactorMode;
                    } else if (sizingFactorOption == "LOOPCOMPONENTSIZINGFACTOR") {
                        PlantSizData(PltSizIndex).SizingFactorOption = LoopComponentSizingFactorMode;
                    }
                }
            }
            SetupEMSInternalVariable(state,
                "Plant Design Volume Flow Rate", PlantSizData(PltSizIndex).PlantLoopName, "[m3/s]", PlantSizData(PltSizIndex).DesVolFlowRate);
        }

        if (ErrorsFound) {
            ShowFatalError(state, cCurrentModuleObject + ": Errors found in getting input. Program terminates.");
        }
    }

    void SetupZoneSizing(EnergyPlusData &state, bool &ErrorsFound)
    {

        // SUBROUTINE INFORMATION:
        //       AUTHOR         L. Lawrie/F. Buhl
        //       DATE WRITTEN   March 2010
        //       MODIFIED       na
        //       RE-ENGINEERED  na

        // PURPOSE OF THIS SUBROUTINE:
        //  execute a few (1) time steps of a simulation to facilitate setting up model for zone sizing
        //  developed to resolve reverse DD problems caused be the differences
        //  that stem from setup and information gathering that occurs during the first pass.

        // METHODOLOGY EMPLOYED:
        // Using global flag (kickoff sizing simulation), only a few time steps are executed.
        // global flag is used in other parts of simulation to terminate quickly.

        // Using/Aliasing
        using DataEnvironment::EndMonthFlag;

        // SUBROUTINE LOCAL VARIABLE DECLARATIONS:

        bool Available = true;

        CurOverallSimDay = 0;
        while (Available) { // do for each environment

            GetNextEnvironment(state, Available, ErrorsFound);

            if (!Available) break;
            if (ErrorsFound) break;

            // check that environment is one of the design days
            if (state.dataGlobal->KindOfSim == DataGlobalConstants::KindOfSim::RunPeriodWeather) {
                continue;
            }

            state.dataGlobal->BeginEnvrnFlag = true;
            state.dataGlobal->EndEnvrnFlag = false;
            EndMonthFlag = false;
            state.dataGlobal->WarmupFlag = true;
            state.dataGlobal->DayOfSim = 0;

            CurEnvirNumSimDay = 1;
            ++CurOverallSimDay;

            ++state.dataGlobal->DayOfSim;
            state.dataGlobal->BeginDayFlag = true;
            state.dataGlobal->EndDayFlag = false;

            state.dataGlobal->HourOfDay = 1;

            state.dataGlobal->BeginHourFlag = true;
            state.dataGlobal->EndHourFlag = false;

            state.dataGlobal->TimeStep = 1;

            state.dataGlobal->BeginTimeStepFlag = true;

            ManageWeather(state);

            ManageHeatBalance(state);

            state.dataGlobal->BeginHourFlag = false;
            state.dataGlobal->BeginDayFlag = false;
            state.dataGlobal->BeginEnvrnFlag = false;
            state.dataGlobal->BeginSimFlag = false;
            state.dataGlobal->BeginFullSimFlag = false;

            //          ! do another timestep=1
            ManageWeather(state);

            ManageHeatBalance(state);

            //         do an end of day, end of environment time step

            state.dataGlobal->HourOfDay = 24;
            state.dataGlobal->TimeStep = state.dataGlobal->NumOfTimeStepInHour;
            state.dataGlobal->EndEnvrnFlag = true;

            ManageWeather(state);

            ManageHeatBalance(state);

        } // ... End environment loop.
    }

    void ReportZoneSizing(EnergyPlusData &state,
                          std::string const &ZoneName,   // the name of the zone
                          std::string const &LoadType,   // the description of the input variable
                          Real64 const CalcDesLoad,      // the value from the sizing calculation [W]
                          Real64 const UserDesLoad,      // the value from the sizing calculation modified by user input [W]
                          Real64 const CalcDesFlow,      // calculated design air flow rate [m3/s]
                          Real64 const UserDesFlow,      // user input or modified design air flow rate [m3/s]
                          std::string const &DesDayName, // the name of the design day that produced the peak
                          std::string const &PeakHrMin,  // time stamp of the peak
                          Real64 const PeakTemp,         // temperature at peak [C]
                          Real64 const PeakHumRat,       // humidity ratio at peak [kg water/kg dry air]
                          Real64 const FloorArea,        // zone floor area [m2]
                          Real64 const TotOccs,          // design number of occupants for the zone
                          Real64 const MinOAVolFlow,     // zone design minimum outside air flow rate [m3/s]
                          Real64 const DOASHeatAddRate   // zone design heat addition rate from the DOAS [W]
    )
    {

        // SUBROUTINE INFORMATION:
        //       AUTHOR         Fred Buhl
        //       DATE WRITTEN   Decenber 2001
        //       MODIFIED       August 2008, Greg Stark
        //       RE-ENGINEERED  na

        // PURPOSE OF THIS SUBROUTINE:
        // This subroutine writes one item of zone sizing data to the "eio" file..

        // METHODOLOGY EMPLOYED:
        // na

        // REFERENCES:
        // na

        // Using/Aliasing
        using DataStringGlobals::VerString;
        using General::RoundSigDigits;

        // Locals
        // SUBROUTINE ARGUMENT DEFINITIONS:

        // SUBROUTINE PARAMETER DEFINITIONS:

        // INTERFACE BLOCK SPECIFICATIONS
        // na

        // DERIVED TYPE DEFINITIONS
        // na

        // SUBROUTINE LOCAL VARIABLE DECLARATIONS:

        if (state.dataSizingManager->ReportZoneSizingMyOneTimeFlag) {
            static constexpr auto Format_990(
                "! <Zone Sizing Information>, Zone Name, Load Type, Calc Des Load {W}, User Des Load {W}, Calc Des Air Flow "
                "Rate {m3/s}, User Des Air Flow Rate {m3/s}, Design Day Name, Date/Time of Peak, Temperature at Peak {C}, "
                "Humidity Ratio at Peak {kgWater/kgDryAir}, Floor Area {m2}, # Occupants, Calc Outdoor Air Flow Rate {m3/s}, "
                "Calc DOAS Heat Addition Rate {W}");
            print(state.files.eio, "{}\n", Format_990);
            state.dataSizingManager->ReportZoneSizingMyOneTimeFlag = false;
        }

        static constexpr auto Format_991(
            " Zone Sizing Information, {}, {}, {:.5R}, {:.5R}, {:.5R}, {:.5R}, {}, {}, {:.5R}, {:.5R}, {:.5R}, {:.5R}, {:.5R}, {:.5R}\n");
        print(state.files.eio,
              Format_991,
              ZoneName,
              LoadType,
              CalcDesLoad,
              UserDesLoad,
              CalcDesFlow,
              UserDesFlow,
              DesDayName,
              PeakHrMin,
              PeakTemp,
              PeakHumRat,
              FloorArea,
              TotOccs,
              MinOAVolFlow,
              DOASHeatAddRate);

        // BSLLC Start
        if (sqlite) {
            sqlite->addSQLiteZoneSizingRecord(ZoneName,
                                              LoadType,
                                              CalcDesLoad,
                                              UserDesLoad,
                                              CalcDesFlow,
                                              UserDesFlow,
                                              DesDayName,
                                              PeakHrMin,
                                              PeakTemp,
                                              PeakHumRat,
                                              MinOAVolFlow,
                                              DOASHeatAddRate);
        }
        // BSLLC Finish
    }

    // Writes system sizing data to EIO file using one row per system
    void ReportSysSizing(EnergyPlusData &state,
                         std::string const &SysName,      // the name of the zone
                         std::string const &LoadType,     // either "Cooling" or "Heating"
                         std::string const &PeakLoadKind, // either "Sensible" or "Total"
                         Real64 const &UserDesCap,        // User  Design Capacity
                         Real64 const &CalcDesVolFlow,    // Calculated  Design Air Flow Rate
                         Real64 const &UserDesVolFlow,    // User Design Air Flow Rate
                         std::string const &DesDayName,   // the name of the design day that produced the peak
                         std::string const &DesDayDate,   // the date that produced the peak
                         int const &TimeStepIndex         // time step of the peak
    )
    {
        using General::RoundSigDigits;

        if (state.dataSizingManager->ReportSysSizingMyOneTimeFlag) {
            print(state.files.eio,
                  "{}\n",
                  "! <System Sizing Information>, System Name, Load Type, Peak Load Kind, User Design Capacity, Calc Des Air "
                  "Flow Rate [m3/s], User Des Air Flow Rate [m3/s], Design Day Name, Date/Time of Peak");
            state.dataSizingManager->ReportSysSizingMyOneTimeFlag = false;
        }
        std::string dateHrMin = DesDayDate + " " + TimeIndexToHrMinString(state, TimeStepIndex);
        print(state.files.eio,
              " System Sizing Information, {}, {}, {}, {:.2R}, {:.5R}, {:.5R}, {}, {}\n",
              SysName,
              LoadType,
              PeakLoadKind,
              UserDesCap,
              CalcDesVolFlow,
              UserDesVolFlow,
              DesDayName,
              dateHrMin);

        // BSLLC Start
        if (sqlite)
            sqlite->addSQLiteSystemSizingRecord(SysName, LoadType, PeakLoadKind, UserDesCap, CalcDesVolFlow, UserDesVolFlow, DesDayName, dateHrMin);
        // BSLLC Finish
    }

    // convert an index for the timestep of the day into a hour minute string in the format 00:00
    std::string TimeIndexToHrMinString(EnergyPlusData &state, int timeIndex)
    {
        int tMinOfDay = timeIndex * state.dataGlobal->MinutesPerTimeStep;
        int tHr = int(tMinOfDay / 60.);
        int tMin = tMinOfDay - tHr * 60;
        return format(PeakHrMinFmt, tHr, tMin);
    }

    void GetZoneHVACSizing(EnergyPlusData &state)
    {
        // SUBROUTINE INFORMATION:
        //       AUTHOR         B. Nigusse - FSEC
        //       DATE WRITTEN   July 2014
        //       MODIFIED       na
        //       RE-ENGINEERED  na

        // PURPOSE OF THIS SUBROUTINE:
        // Obtains input data for the ZoneHVAC sizing methods object and stores it in
        // appropriate data structure.

        // METHODOLOGY EMPLOYED:
        // Uses InputProcessor "Get" routines to obtain data.
        // This object requires only a name where the default values are assumed
        // if subsequent fields are not entered.

        // Using/Aliasing
        using namespace DataIPShortCuts;
        using DataSizing::NumZoneHVACSizing;
        using DataSizing::ZoneHVACSizing;
        using General::RoundSigDigits;
        using General::TrimSigDigits;

        // SUBROUTINE PARAMETER DEFINITIONS:
        static std::string const RoutineName("GetZoneHVACSizing: "); // include trailing blank space

        // SUBROUTINE LOCAL VARIABLE DECLARATIONS:

        int iHeatSAFMAlphaNum;                     // get input index to Zone HVAC sizing heat supp air flow method
        int iCoolSAFMAlphaNum;                     // get input index to Zone HVAC sizing cool supp air flow method
        int iMaxCoolAirVolFlowNumericNum;          // get input index to Zone HVAC sizing cool supply air flow
        int iMaxHeatAirVolFlowNumericNum;          // get input index to Zone HVAC sizing heat supply air flow
        int iNoCoolHeatSAFMAlphaNum;               // get input index to Zone HVAC sizing no cool/heat supply air flow
        int iMaxNoCoolHeatAirVolFlowNumericNum;    // get input index to Zone HVAC sizing no cool/heat supply air flow
        int iCoolFlowPerFloorAreaNumericNum;       // get input index to Zone HVAC sizing cool flow per floor area
        int iCoolFlowPerFracCoolNumericNum;        // get input index to Zone HVAC sizing cool flow per fraction cool
        int iCoolFlowPerCoolCapNumericNum;         // get input index to Zone HVAC sizing cool flow per cooling cap
        int iHeatFlowPerFloorAreaNumericNum;       // get input index to Zone HVAC sizing heat flow per floor area
        int iHeatFlowPerFracCoolNumericNum;        // get input index to Zone HVAC sizing heat flow per fraction heat
        int iHeatFlowPerHeatCapNumericNum;         // get input index to Zone HVAC sizing heat flow per heating cap
        int iNoCoolHeatFlowPerFloorAreaNumericNum; // get input index to Zone HVAC sizing no cool/heat FPA
        int iNoCoolHeatFlowPerFracCoolNumericNum;  // get input index to Zone HVAC sizing no cool/heat FPFC
        int iNoCoolHeatFlowPerFracHeatNumericNum;  // get input index to Zone HVAC sizing no cool/heat FPFH

        int iCoolCAPMAlphaNum;                      // get input index to Zone HVAC sizing chilled water flow method
        int iCoolDesignCapacityNumericNum;          // get input index to Zone HVAC sizing chilled water flow
        int iCoolCapacityPerFloorAreaNumericNum;    // get input index to Zone HVAC sizing cooling capacity per floor area
        int iCoolFracOfAutosizedCapacityNumericNum; // get input index to Zone HVAC sizing capacity as fraction autozized cooling capacity

        int iHeatCAPMAlphaNum;                      // get input index to Zone HVAC sizing heating capacity
        int iHeatDesignCapacityNumericNum;          // get input index to Zone HVAC sizing heating design capacity
        int iHeatCapacityPerFloorAreaNumericNum;    // get input index to Zone HVAC sizing heating capacity per floor area
        int iHeatFracOfAutosizedCapacityNumericNum; // get input index to Zone HVAC sizing capacity as fraction autozized cooling capacity

        iCoolSAFMAlphaNum = 2;               // get input index to Zone HVAC sizing heat supp air flow method
        iMaxCoolAirVolFlowNumericNum = 1;    // get input index to Zone HVAC sizing cool supply air flow
        iCoolFlowPerFloorAreaNumericNum = 2; // get input index to Zone HVAC sizing cool flow per floor area
        iCoolFlowPerFracCoolNumericNum = 3;  // get input index to Zone HVAC sizing cool flow per fraction cool
        iCoolFlowPerCoolCapNumericNum = 4;   // get input index to Zone HVAC sizing cool flow per cooling cap

        iNoCoolHeatSAFMAlphaNum = 3;               // get input index to Zone HVAC sizing no cool/heat supply air flow
        iMaxNoCoolHeatAirVolFlowNumericNum = 5;    // get input index to Zone HVAC sizing no cool/heat supply air flow
        iNoCoolHeatFlowPerFloorAreaNumericNum = 6; // get input index to Zone HVAC sizing no cool/heat FPA
        iNoCoolHeatFlowPerFracCoolNumericNum = 7;  // get input index to Zone HVAC sizing no cool/heat FPFC
        iNoCoolHeatFlowPerFracHeatNumericNum = 8;  // get input index to Zone HVAC sizing no cool/heat FPFH

        iHeatSAFMAlphaNum = 4;                // get input index to Zone HVAC sizing cool supp air flow method
        iMaxHeatAirVolFlowNumericNum = 9;     // get input index to Zone HVAC sizing heat supply air flow
        iHeatFlowPerFloorAreaNumericNum = 10; // get input index to Zone HVAC sizing heat flow per floor area
        iHeatFlowPerFracCoolNumericNum = 11;  // get input index to Zone HVAC sizing heat flow per fraction heat
        iHeatFlowPerHeatCapNumericNum = 12;   // get input index to Zone HVAC sizing heat flow per heating cap

        iCoolCAPMAlphaNum = 5;                       // get input index to Zone HVAC sizing cooling design capacity method
        iCoolDesignCapacityNumericNum = 13;          // get input index to Zone HVAC sizing cooling design capacity
        iCoolCapacityPerFloorAreaNumericNum = 14;    // get input index to Zone HVAC sizing cooling design capacity per floor area
        iCoolFracOfAutosizedCapacityNumericNum = 15; // get input index to Zone HVAC sizing as a fraction of cooling design capacity

        iHeatCAPMAlphaNum = 6;                       // get input index to Zone HVAC sizing heating capacity
        iHeatDesignCapacityNumericNum = 16;          // get input index to Zone HVAC sizing heating design capacity
        iHeatCapacityPerFloorAreaNumericNum = 17;    // get input index to Zone HVAC sizing heating capacity per floor area
        iHeatFracOfAutosizedCapacityNumericNum = 18; // get input index to Zone HVAC sizing capacity as fraction autozized heating capacity

        int NumAlphas;                  // Number of Alphas for each GetObjectItem call
        int NumNumbers;                 // Number of Numbers for each GetObjectItem call
        int TotalArgs;                  // Total number of alpha and numeric arguments (max) for a
        int IOStatus;                   // Used in GetObjectItem
        int zSIndex;                    // index of "DesignSpecification:ZoneHVAC:Sizing" objects
        static bool ErrorsFound(false); // If errors detected in input
        //  REAL(r64) :: CalcAmt

        std::string CurrentModuleObject; // for ease in getting objects
        Array1D_string Alphas;           // Alpha input items for object
        Array1D_string cAlphaFields;     // Alpha field names
        Array1D_string cNumericFields;   // Numeric field names
        Array1D<Real64> Numbers;         // Numeric input items for object
        Array1D_bool lAlphaBlanks;       // Logical array, alpha field input BLANK = .TRUE.
        Array1D_bool lNumericBlanks;     // Logical array, numeric field input BLANK = .TRUE.

        CurrentModuleObject = "DesignSpecification:ZoneHVAC:Sizing";
        NumZoneHVACSizing = inputProcessor->getNumObjectsFound(state, CurrentModuleObject);
        inputProcessor->getObjectDefMaxArgs(state, CurrentModuleObject, TotalArgs, NumAlphas, NumNumbers);

        Alphas.allocate(NumAlphas);
        cAlphaFields.allocate(NumAlphas);
        cNumericFields.allocate(NumNumbers);
        Numbers.dimension(NumNumbers, 0.0);
        lAlphaBlanks.dimension(NumAlphas, true);
        lNumericBlanks.dimension(NumNumbers, true);

        if (NumZoneHVACSizing > 0) {
            ZoneHVACSizing.allocate(NumZoneHVACSizing);

            // Start Loading the System Input
            for (zSIndex = 1; zSIndex <= NumZoneHVACSizing; ++zSIndex) {

                Alphas = "";
                cAlphaFields = "";
                cNumericFields = "";
                Numbers = 0;
                lAlphaBlanks = true;
                lNumericBlanks = true;

                inputProcessor->getObjectItem(state,
                                              CurrentModuleObject,
                                              zSIndex,
                                              Alphas,
                                              NumAlphas,
                                              Numbers,
                                              NumNumbers,
                                              IOStatus,
                                              lNumericBlanks,
                                              lAlphaBlanks,
                                              cAlphaFields,
                                              cNumericFields);
                UtilityRoutines::IsNameEmpty(state, Alphas(1), CurrentModuleObject, ErrorsFound);

                ZoneHVACSizing(zSIndex).Name = Alphas(1);

                // Determine supply air flow rate sizing method for cooling mode
                if (UtilityRoutines::SameString(Alphas(iCoolSAFMAlphaNum), "SupplyAirFlowRate")) {
                    ZoneHVACSizing(zSIndex).CoolingSAFMethod = SupplyAirFlowRate;

                    if (!lNumericBlanks(iMaxCoolAirVolFlowNumericNum)) {
                        ZoneHVACSizing(zSIndex).MaxCoolAirVolFlow = Numbers(iMaxCoolAirVolFlowNumericNum);
                        if (ZoneHVACSizing(zSIndex).MaxCoolAirVolFlow == AutoSize) ZoneHVACSizing(zSIndex).RequestAutoSize = true;
                        if (ZoneHVACSizing(zSIndex).MaxCoolAirVolFlow <= 0.0 && ZoneHVACSizing(zSIndex).MaxCoolAirVolFlow != AutoSize) {
                            ShowSevereError(state, CurrentModuleObject + " = " + ZoneHVACSizing(zSIndex).Name);
                            ShowContinueError(state, "Illegal " + cNumericFields(iMaxCoolAirVolFlowNumericNum) + " = " +
                                              TrimSigDigits(Numbers(iMaxCoolAirVolFlowNumericNum), 7));
                            ErrorsFound = true;
                        }
                    } else {
                        ShowSevereError(state, CurrentModuleObject + " = " + ZoneHVACSizing(zSIndex).Name);
                        ShowContinueError(state, "Input for " + cAlphaFields(iCoolSAFMAlphaNum) + " = " + Alphas(iCoolSAFMAlphaNum));
                        ShowContinueError(state, "Blank field not allowed for " + cNumericFields(iMaxCoolAirVolFlowNumericNum));
                        ErrorsFound = true;
                    }
                } else if (UtilityRoutines::SameString(Alphas(iCoolSAFMAlphaNum), "FlowPerFloorArea")) {
                    ZoneHVACSizing(zSIndex).CoolingSAFMethod = FlowPerFloorArea;
                    if (!lNumericBlanks(iCoolFlowPerFloorAreaNumericNum)) {
                        ZoneHVACSizing(zSIndex).MaxCoolAirVolFlow = Numbers(iCoolFlowPerFloorAreaNumericNum);
                        if (ZoneHVACSizing(zSIndex).MaxCoolAirVolFlow <= 0.0 && ZoneHVACSizing(zSIndex).MaxCoolAirVolFlow != AutoSize) {
                            ShowSevereError(state, CurrentModuleObject + " = " + ZoneHVACSizing(zSIndex).Name);
                            ShowContinueError(state, "Input for " + cAlphaFields(iCoolSAFMAlphaNum) + " = " + Alphas(iCoolSAFMAlphaNum));
                            ShowContinueError(state, "Illegal " + cNumericFields(iCoolFlowPerFloorAreaNumericNum) + " = " +
                                              TrimSigDigits(Numbers(iCoolFlowPerFloorAreaNumericNum), 7));
                            ErrorsFound = true;
                            // Autosized input is not allowed
                        } else if (ZoneHVACSizing(zSIndex).MaxCoolAirVolFlow == AutoSize) {
                            ShowSevereError(state, CurrentModuleObject + " = " + ZoneHVACSizing(zSIndex).Name);
                            ShowContinueError(state, "Input for " + cAlphaFields(iCoolSAFMAlphaNum) + " = " + Alphas(iCoolSAFMAlphaNum));
                            ShowContinueError(state, "Illegal " + cNumericFields(iCoolFlowPerFloorAreaNumericNum) + " = Autosize");
                            ErrorsFound = true;
                        } else {
                            // user input cooling supply air flow per unit conditioned area is saved in ZoneHVACSizing(zSIndex).MaxCoolAirVolFlow
                            ZoneHVACSizing(zSIndex).RequestAutoSize = true;
                        }
                    } else {
                        ShowSevereError(state, CurrentModuleObject + " = " + ZoneHVACSizing(zSIndex).Name);
                        ShowContinueError(state, "Input for " + cAlphaFields(iCoolSAFMAlphaNum) + " = " + Alphas(iCoolSAFMAlphaNum));
                        ShowContinueError(state, "Blank field not allowed for " + cNumericFields(iCoolFlowPerFloorAreaNumericNum));
                        ErrorsFound = true;
                    }
                } else if (UtilityRoutines::SameString(Alphas(iCoolSAFMAlphaNum), "FractionOfAutosizedCoolingAirflow")) {
                    ZoneHVACSizing(zSIndex).CoolingSAFMethod = FractionOfAutosizedCoolingAirflow;
                    if (!lNumericBlanks(iCoolFlowPerFracCoolNumericNum)) {
                        ZoneHVACSizing(zSIndex).MaxCoolAirVolFlow = Numbers(iCoolFlowPerFracCoolNumericNum);
                        if (ZoneHVACSizing(zSIndex).MaxCoolAirVolFlow <= 0.0 && ZoneHVACSizing(zSIndex).MaxCoolAirVolFlow != AutoSize) {
                            ShowSevereError(state, CurrentModuleObject + " = " + ZoneHVACSizing(zSIndex).Name);
                            ShowContinueError(state, "Input for " + cAlphaFields(iCoolSAFMAlphaNum) + " = " + Alphas(iCoolSAFMAlphaNum));
                            ShowContinueError(state, "Illegal " + cNumericFields(iCoolFlowPerFracCoolNumericNum) + " = " +
                                              TrimSigDigits(Numbers(iCoolFlowPerFracCoolNumericNum), 7));
                            ErrorsFound = true;
                            // Autosized input is not allowed
                        } else if (ZoneHVACSizing(zSIndex).MaxCoolAirVolFlow == AutoSize) {
                            ShowSevereError(state, CurrentModuleObject + " = " + ZoneHVACSizing(zSIndex).Name);
                            ShowContinueError(state, "Input for " + cAlphaFields(iCoolSAFMAlphaNum) + " = " + Alphas(iCoolSAFMAlphaNum));
                            ShowContinueError(state, "Illegal " + cNumericFields(iCoolFlowPerFracCoolNumericNum) + " = Autosize");
                            ErrorsFound = true;
                        } else {
                            // user input fraction of cooling supply air flow rate is saved in ZoneHVACSizing(zSIndex).MaxCoolAirVolFlow
                            ZoneHVACSizing(zSIndex).RequestAutoSize = true;
                        }
                    } else {
                        ShowSevereError(state, CurrentModuleObject + " = " + ZoneHVACSizing(zSIndex).Name);
                        ShowContinueError(state, "Input for " + cAlphaFields(iCoolSAFMAlphaNum) + " = " + Alphas(iCoolSAFMAlphaNum));
                        ShowContinueError(state, "Blank field not allowed for " + cNumericFields(iCoolFlowPerFracCoolNumericNum));
                        ErrorsFound = true;
                    }
                } else if (UtilityRoutines::SameString(Alphas(iCoolSAFMAlphaNum), "FlowPerCoolingCapacity")) {

                    ZoneHVACSizing(zSIndex).CoolingSAFMethod = FlowPerCoolingCapacity;
                    if (!lNumericBlanks(iCoolFlowPerCoolCapNumericNum)) {
                        ZoneHVACSizing(zSIndex).MaxCoolAirVolFlow = Numbers(iCoolFlowPerCoolCapNumericNum);
                        if (ZoneHVACSizing(zSIndex).MaxCoolAirVolFlow <= 0.0 && ZoneHVACSizing(zSIndex).MaxCoolAirVolFlow != AutoSize) {
                            ShowSevereError(state, CurrentModuleObject + " = " + ZoneHVACSizing(zSIndex).Name);
                            ShowContinueError(state, "Input for " + cAlphaFields(iCoolSAFMAlphaNum) + " = " + Alphas(iCoolSAFMAlphaNum));
                            ShowContinueError(state, "Illegal " + cNumericFields(iCoolFlowPerCoolCapNumericNum) + " = " +
                                              TrimSigDigits(Numbers(iCoolFlowPerCoolCapNumericNum), 7));
                            ErrorsFound = true;
                            // Autosized input is not allowed
                        } else if (ZoneHVACSizing(zSIndex).MaxCoolAirVolFlow == AutoSize) {
                            ShowSevereError(state, CurrentModuleObject + " = " + ZoneHVACSizing(zSIndex).Name);
                            ShowContinueError(state, "Input for " + cAlphaFields(iCoolSAFMAlphaNum) + " = " + Alphas(iCoolSAFMAlphaNum));
                            ShowContinueError(state, "Illegal " + cNumericFields(iCoolFlowPerCoolCapNumericNum) + " = Autosize");
                            ErrorsFound = true;
                        } else {
                            // user input cooling supply air flow per unit cooling capacity is saved in ZoneHVACSizing(zSIndex).MaxCoolAirVolFlow
                            ZoneHVACSizing(zSIndex).RequestAutoSize = true;
                        }
                    } else {
                        ShowSevereError(state, CurrentModuleObject + " = " + ZoneHVACSizing(zSIndex).Name);
                        ShowContinueError(state, "Input for " + cAlphaFields(iCoolSAFMAlphaNum) + " = " + Alphas(iCoolSAFMAlphaNum));
                        ShowContinueError(state, "Blank field not allowed for " + cNumericFields(iCoolFlowPerCoolCapNumericNum));
                        ErrorsFound = true;
                    }
                } else if (UtilityRoutines::SameString(Alphas(iCoolSAFMAlphaNum), "None") || lAlphaBlanks(iCoolSAFMAlphaNum)) {
                    ZoneHVACSizing(zSIndex).CoolingSAFMethod = None;
                    ZoneHVACSizing(zSIndex).MaxCoolAirVolFlow = 0.0;
                    // cooling supply air flow rate will not be sized, may be cooling coil does not exist
                } else {
                    ShowSevereError(state, CurrentModuleObject + " = " + ZoneHVACSizing(zSIndex).Name);
                    ShowContinueError(state, "Illegal " + cAlphaFields(iCoolSAFMAlphaNum) + " = " + Alphas(iCoolSAFMAlphaNum));
                    ErrorsFound = true;
                }
                // Determine supply air flow rate sizing method for heating mode
                if (UtilityRoutines::SameString(Alphas(iHeatSAFMAlphaNum), "SupplyAirFlowRate")) {
                    ZoneHVACSizing(zSIndex).HeatingSAFMethod = SupplyAirFlowRate;
                    if (!lNumericBlanks(iMaxHeatAirVolFlowNumericNum)) {
                        ZoneHVACSizing(zSIndex).MaxHeatAirVolFlow = Numbers(iMaxHeatAirVolFlowNumericNum);
                        if (ZoneHVACSizing(zSIndex).MaxHeatAirVolFlow == AutoSize) ZoneHVACSizing(zSIndex).RequestAutoSize = true;

                        if (ZoneHVACSizing(zSIndex).MaxHeatAirVolFlow <= 0.0 && ZoneHVACSizing(zSIndex).MaxHeatAirVolFlow != AutoSize) {
                            ShowSevereError(state, CurrentModuleObject + " = " + ZoneHVACSizing(zSIndex).Name);
                            ShowContinueError(state, "Illegal " + cNumericFields(iMaxHeatAirVolFlowNumericNum) + " = " +
                                              TrimSigDigits(Numbers(iMaxHeatAirVolFlowNumericNum), 7));
                            ErrorsFound = true;
                        }
                    } else {
                        ShowSevereError(state, CurrentModuleObject + " = " + ZoneHVACSizing(zSIndex).Name);
                        ShowContinueError(state, "Input for " + cAlphaFields(iHeatSAFMAlphaNum) + " = " + Alphas(iHeatSAFMAlphaNum));
                        ShowContinueError(state, "Blank field not allowed for " + cNumericFields(iMaxHeatAirVolFlowNumericNum));
                        ErrorsFound = true;
                    }
                } else if (UtilityRoutines::SameString(Alphas(iHeatSAFMAlphaNum), "FlowPerFloorArea")) {
                    ZoneHVACSizing(zSIndex).HeatingSAFMethod = FlowPerFloorArea;
                    if (!lNumericBlanks(iHeatFlowPerFloorAreaNumericNum)) {
                        ZoneHVACSizing(zSIndex).MaxHeatAirVolFlow = Numbers(iHeatFlowPerFloorAreaNumericNum);
                        if (ZoneHVACSizing(zSIndex).MaxHeatAirVolFlow <= 0.0 && ZoneHVACSizing(zSIndex).MaxHeatAirVolFlow != AutoSize) {
                            ShowSevereError(state, CurrentModuleObject + " = " + ZoneHVACSizing(zSIndex).Name);
                            ShowContinueError(state, "Input for " + cAlphaFields(iHeatSAFMAlphaNum) + " = " + Alphas(iHeatSAFMAlphaNum));
                            ShowContinueError(state, "Illegal " + cNumericFields(iHeatFlowPerFloorAreaNumericNum) + " = " +
                                              TrimSigDigits(Numbers(iHeatFlowPerFloorAreaNumericNum), 7));
                            ErrorsFound = true;
                            // Autosized input is not allowed
                        } else if (ZoneHVACSizing(zSIndex).MaxHeatAirVolFlow == AutoSize) {
                            ShowSevereError(state, CurrentModuleObject + " = " + ZoneHVACSizing(zSIndex).Name);
                            ShowContinueError(state, "Input for " + cAlphaFields(iHeatSAFMAlphaNum) + " = " + Alphas(iHeatSAFMAlphaNum));
                            ShowContinueError(state, "Illegal " + cNumericFields(iHeatFlowPerFloorAreaNumericNum) + " = Autosize");
                            ErrorsFound = true;
                        } else {
                            // user input heating supply air flow per unit conditioned area is saved in ZoneHVACSizing(zSIndex).MaxHeatAirVolFlow
                            ZoneHVACSizing(zSIndex).RequestAutoSize = true;
                        }
                    } else {
                        ShowSevereError(state, CurrentModuleObject + " = " + ZoneHVACSizing(zSIndex).Name);
                        ShowContinueError(state, "Input for " + cAlphaFields(iHeatSAFMAlphaNum) + " = " + Alphas(iHeatSAFMAlphaNum));
                        ShowContinueError(state, "Blank field not allowed for " + cNumericFields(iHeatFlowPerFloorAreaNumericNum));
                        ErrorsFound = true;
                    }
                } else if (UtilityRoutines::SameString(Alphas(iHeatSAFMAlphaNum), "FractionOfAutosizedHeatingAirflow")) {
                    ZoneHVACSizing(zSIndex).HeatingSAFMethod = FractionOfAutosizedHeatingAirflow;
                    if (!lNumericBlanks(iHeatFlowPerFracCoolNumericNum)) {
                        ZoneHVACSizing(zSIndex).MaxHeatAirVolFlow = Numbers(iHeatFlowPerFracCoolNumericNum);
                        if (ZoneHVACSizing(zSIndex).MaxHeatAirVolFlow <= 0.0 && ZoneHVACSizing(zSIndex).MaxHeatAirVolFlow != AutoSize) {
                            ShowSevereError(state, CurrentModuleObject + " = " + ZoneHVACSizing(zSIndex).Name);
                            ShowContinueError(state, "Input for " + cAlphaFields(iHeatSAFMAlphaNum) + " = " + Alphas(iHeatSAFMAlphaNum));
                            ShowContinueError(state, "Illegal " + cNumericFields(iHeatFlowPerFracCoolNumericNum) + " = " +
                                              TrimSigDigits(Numbers(iHeatFlowPerFracCoolNumericNum), 7));
                            ErrorsFound = true;
                            // Autosized input is not allowed
                        } else if (ZoneHVACSizing(zSIndex).MaxHeatAirVolFlow == AutoSize) {
                            ShowSevereError(state, CurrentModuleObject + " = " + ZoneHVACSizing(zSIndex).Name);
                            ShowContinueError(state, "Input for " + cAlphaFields(iHeatSAFMAlphaNum) + " = " + Alphas(iHeatSAFMAlphaNum));
                            ShowContinueError(state, "Illegal " + cNumericFields(iHeatFlowPerFracCoolNumericNum) + " = Autosize");
                            ErrorsFound = true;
                        } else {
                            // user input fraction of heating supply air flow rate is saved in ZoneHVACSizing(zSIndex).MaxHeatAirVolFlow
                            ZoneHVACSizing(zSIndex).RequestAutoSize = true;
                        }
                    } else {
                        ShowSevereError(state, CurrentModuleObject + " = " + ZoneHVACSizing(zSIndex).Name);
                        ShowContinueError(state, "Input for " + cAlphaFields(iHeatSAFMAlphaNum) + " = " + Alphas(iHeatSAFMAlphaNum));
                        ShowContinueError(state, "Blank field not allowed for " + cNumericFields(iHeatFlowPerFracCoolNumericNum));
                        ErrorsFound = true;
                    }
                } else if (UtilityRoutines::SameString(Alphas(iHeatSAFMAlphaNum), "FlowPerHeatingCapacity")) {
                    ZoneHVACSizing(zSIndex).HeatingSAFMethod = FlowPerHeatingCapacity;
                    if (!lNumericBlanks(iHeatFlowPerHeatCapNumericNum)) {
                        ZoneHVACSizing(zSIndex).MaxHeatAirVolFlow = Numbers(iHeatFlowPerHeatCapNumericNum);
                        if (ZoneHVACSizing(zSIndex).MaxHeatAirVolFlow <= 0.0 && ZoneHVACSizing(zSIndex).MaxHeatAirVolFlow != AutoSize) {
                            ShowSevereError(state, CurrentModuleObject + " = " + ZoneHVACSizing(zSIndex).Name);
                            ShowContinueError(state, "Input for " + cAlphaFields(iHeatSAFMAlphaNum) + " = " + Alphas(iHeatSAFMAlphaNum));
                            ShowContinueError(state, "Illegal " + cNumericFields(iHeatFlowPerHeatCapNumericNum) + " = " +
                                              TrimSigDigits(Numbers(iHeatFlowPerHeatCapNumericNum), 7));
                            ErrorsFound = true;
                            // Autosized input is not allowed
                        } else if (ZoneHVACSizing(zSIndex).MaxHeatAirVolFlow == AutoSize) {
                            ShowSevereError(state, CurrentModuleObject + " = " + ZoneHVACSizing(zSIndex).Name);
                            ShowContinueError(state, "Input for " + cAlphaFields(iHeatSAFMAlphaNum) + " = " + Alphas(iHeatSAFMAlphaNum));
                            ShowContinueError(state, "Illegal " + cNumericFields(iHeatFlowPerHeatCapNumericNum) + " = Autosize");
                            ErrorsFound = true;
                        } else {
                            // user input heating supply air flow per unit heating capacity is saved in ZoneHVACSizing(zSIndex).MaxHeatAirVolFlow
                            ZoneHVACSizing(zSIndex).RequestAutoSize = true;
                        }
                    } else {
                        ShowSevereError(state, CurrentModuleObject + " = " + ZoneHVACSizing(zSIndex).Name);
                        ShowContinueError(state, "Input for " + cAlphaFields(iHeatSAFMAlphaNum) + " = " + Alphas(iHeatSAFMAlphaNum));
                        ShowContinueError(state, "Blank field not allowed for " + cNumericFields(iHeatFlowPerHeatCapNumericNum));
                        ErrorsFound = true;
                    }
                } else if (UtilityRoutines::SameString(Alphas(iHeatSAFMAlphaNum), "None") || lAlphaBlanks(iHeatSAFMAlphaNum)) {
                    ZoneHVACSizing(zSIndex).HeatingSAFMethod = None;
                    ZoneHVACSizing(zSIndex).MaxHeatAirVolFlow = 0.0;
                } else {
                    ShowSevereError(state, CurrentModuleObject + " = " + ZoneHVACSizing(zSIndex).Name);
                    ShowContinueError(state, "Illegal " + cAlphaFields(iHeatSAFMAlphaNum) + " = " + Alphas(iHeatSAFMAlphaNum));
                    ErrorsFound = true;
                }

                // Determine supply air flow rate sizing method when cooling or heating is not needed
                if (UtilityRoutines::SameString(Alphas(iNoCoolHeatSAFMAlphaNum), "SupplyAirFlowRate")) {
                    ZoneHVACSizing(zSIndex).NoCoolHeatSAFMethod = SupplyAirFlowRate;
                    if (!lNumericBlanks(iMaxNoCoolHeatAirVolFlowNumericNum)) {
                        ZoneHVACSizing(zSIndex).MaxNoCoolHeatAirVolFlow = Numbers(iMaxNoCoolHeatAirVolFlowNumericNum);
                        if (ZoneHVACSizing(zSIndex).MaxNoCoolHeatAirVolFlow == AutoSize) ZoneHVACSizing(zSIndex).RequestAutoSize = true;
                        if (ZoneHVACSizing(zSIndex).MaxNoCoolHeatAirVolFlow < 0.0 && ZoneHVACSizing(zSIndex).MaxNoCoolHeatAirVolFlow != AutoSize) {
                            ShowSevereError(state, CurrentModuleObject + " = " + ZoneHVACSizing(zSIndex).Name);
                            ShowContinueError(state, "Illegal " + cNumericFields(iMaxNoCoolHeatAirVolFlowNumericNum) + " = " +
                                              TrimSigDigits(Numbers(iMaxNoCoolHeatAirVolFlowNumericNum), 7));
                            ErrorsFound = true;
                        }
                    } else {
                        ShowSevereError(state, CurrentModuleObject + " = " + ZoneHVACSizing(zSIndex).Name);
                        ShowContinueError(state, "Input for " + cAlphaFields(iNoCoolHeatSAFMAlphaNum) + " = " + Alphas(iNoCoolHeatSAFMAlphaNum));
                        ShowContinueError(state, "Blank field not allowed for " + cNumericFields(iMaxNoCoolHeatAirVolFlowNumericNum));
                        ErrorsFound = true;
                    }
                } else if (UtilityRoutines::SameString(Alphas(iNoCoolHeatSAFMAlphaNum), "FlowPerFloorArea")) {
                    ZoneHVACSizing(zSIndex).NoCoolHeatSAFMethod = FlowPerFloorArea;
                    if (!lNumericBlanks(iNoCoolHeatFlowPerFloorAreaNumericNum)) {
                        ZoneHVACSizing(zSIndex).MaxNoCoolHeatAirVolFlow = Numbers(iNoCoolHeatFlowPerFloorAreaNumericNum);
                        if (ZoneHVACSizing(zSIndex).MaxNoCoolHeatAirVolFlow < 0.0 && ZoneHVACSizing(zSIndex).MaxNoCoolHeatAirVolFlow != AutoSize) {
                            ShowSevereError(state, CurrentModuleObject + " = " + ZoneHVACSizing(zSIndex).Name);
                            ShowContinueError(state, "Input for " + cAlphaFields(iNoCoolHeatSAFMAlphaNum) + " = " + Alphas(iNoCoolHeatSAFMAlphaNum));
                            ShowContinueError(state, "Illegal " + cNumericFields(iNoCoolHeatFlowPerFloorAreaNumericNum) + " = " +
                                              TrimSigDigits(Numbers(iNoCoolHeatFlowPerFloorAreaNumericNum), 7));
                            ErrorsFound = true;
                            // Autosized input is not allowed
                        } else if (ZoneHVACSizing(zSIndex).MaxNoCoolHeatAirVolFlow == AutoSize) {
                            ShowSevereError(state, CurrentModuleObject + " = " + ZoneHVACSizing(zSIndex).Name);
                            ShowContinueError(state, "Input for " + cAlphaFields(iNoCoolHeatSAFMAlphaNum) + " = " + Alphas(iNoCoolHeatSAFMAlphaNum));
                            ShowContinueError(state, "Illegal " + cNumericFields(iNoCoolHeatFlowPerFloorAreaNumericNum) + " = Autosize");
                            ErrorsFound = true;
                        } else {
                            // user input supply air flow per unit floor area during no cooling or heating area is saved in
                            // ZoneHVACSizing(zSIndex).MaxNoCoolHeatAirVolFlow
                            ZoneHVACSizing(zSIndex).RequestAutoSize = true;
                        }
                    } else {
                        ShowSevereError(state, CurrentModuleObject + " = " + ZoneHVACSizing(zSIndex).Name);
                        ShowContinueError(state, "Input for " + cAlphaFields(iNoCoolHeatSAFMAlphaNum) + " = " + Alphas(iNoCoolHeatSAFMAlphaNum));
                        ShowContinueError(state, "Blank field not allowed for " + cNumericFields(iNoCoolHeatFlowPerFloorAreaNumericNum));
                        ErrorsFound = true;
                    }
                } else if (UtilityRoutines::SameString(Alphas(iNoCoolHeatSAFMAlphaNum), "FractionOfAutosizedCoolingAirflow")) {
                    ZoneHVACSizing(zSIndex).NoCoolHeatSAFMethod = FractionOfAutosizedCoolingAirflow;
                    if (!lNumericBlanks(iNoCoolHeatFlowPerFracCoolNumericNum)) {
                        ZoneHVACSizing(zSIndex).MaxNoCoolHeatAirVolFlow = Numbers(iNoCoolHeatFlowPerFracCoolNumericNum);
                        if (ZoneHVACSizing(zSIndex).MaxNoCoolHeatAirVolFlow < 0.0 && ZoneHVACSizing(zSIndex).MaxNoCoolHeatAirVolFlow != AutoSize) {
                            ShowSevereError(state, CurrentModuleObject + " = " + ZoneHVACSizing(zSIndex).Name);
                            ShowContinueError(state, "Input for " + cAlphaFields(iNoCoolHeatSAFMAlphaNum) + " = " + Alphas(iNoCoolHeatSAFMAlphaNum));
                            ShowContinueError(state, "Illegal " + cNumericFields(iNoCoolHeatFlowPerFracCoolNumericNum) + " = " +
                                              TrimSigDigits(Numbers(iNoCoolHeatFlowPerFracCoolNumericNum), 7));
                            ErrorsFound = true;
                            // Autosized input is not allowed
                        } else if (ZoneHVACSizing(zSIndex).MaxNoCoolHeatAirVolFlow == AutoSize) {
                            ShowSevereError(state, CurrentModuleObject + " = " + ZoneHVACSizing(zSIndex).Name);
                            ShowContinueError(state, "Input for " + cAlphaFields(iNoCoolHeatSAFMAlphaNum) + " = " + Alphas(iNoCoolHeatSAFMAlphaNum));
                            ShowContinueError(state, "Illegal " + cNumericFields(iNoCoolHeatFlowPerFracCoolNumericNum) + " = Autosize");
                            ErrorsFound = true;
                        } else {
                            // user input frcation of cooling supply air flow rate during no cooling or heating area is saved in
                            // ZoneHVACSizing(zSIndex).MaxNoCoolHeatAirVolFlow
                            ZoneHVACSizing(zSIndex).RequestAutoSize = true;
                        }
                    } else {
                        ShowSevereError(state, CurrentModuleObject + " = " + ZoneHVACSizing(zSIndex).Name);
                        ShowContinueError(state, "Input for " + cAlphaFields(iNoCoolHeatSAFMAlphaNum) + " = " + Alphas(iNoCoolHeatSAFMAlphaNum));
                        ShowContinueError(state, "Blank field not allowed for " + cNumericFields(iNoCoolHeatFlowPerFracCoolNumericNum));
                        ErrorsFound = true;
                    }
                } else if (UtilityRoutines::SameString(Alphas(iNoCoolHeatSAFMAlphaNum), "FractionOfAutosizedHeatingAirflow")) {
                    ZoneHVACSizing(zSIndex).NoCoolHeatSAFMethod = FractionOfAutosizedHeatingAirflow;
                    if (!lNumericBlanks(iNoCoolHeatFlowPerFracHeatNumericNum)) {
                        ZoneHVACSizing(zSIndex).MaxNoCoolHeatAirVolFlow = Numbers(iNoCoolHeatFlowPerFracHeatNumericNum);
                        if (ZoneHVACSizing(zSIndex).MaxNoCoolHeatAirVolFlow < 0.0 && ZoneHVACSizing(zSIndex).MaxNoCoolHeatAirVolFlow != AutoSize) {
                            ShowSevereError(state, CurrentModuleObject + " = " + ZoneHVACSizing(zSIndex).Name);
                            ShowContinueError(state, "Input for " + cAlphaFields(iNoCoolHeatSAFMAlphaNum) + " = " + Alphas(iNoCoolHeatSAFMAlphaNum));
                            ShowContinueError(state, "Illegal " + cNumericFields(iNoCoolHeatFlowPerFracHeatNumericNum) + " = " +
                                              TrimSigDigits(Numbers(iNoCoolHeatFlowPerFracHeatNumericNum), 7));
                            ErrorsFound = true;
                            // Autosized input is not allowed
                        } else if (ZoneHVACSizing(zSIndex).MaxNoCoolHeatAirVolFlow == AutoSize) {
                            ShowSevereError(state, CurrentModuleObject + " = " + ZoneHVACSizing(zSIndex).Name);
                            ShowContinueError(state, "Input for " + cAlphaFields(iNoCoolHeatSAFMAlphaNum) + " = " + Alphas(iNoCoolHeatSAFMAlphaNum));
                            ShowContinueError(state, "Illegal " + cNumericFields(iNoCoolHeatFlowPerFracHeatNumericNum) + " = Autosize");
                            ErrorsFound = true;
                        } else {
                            // user input frcation of heating supply air flow rate during no cooling or heating area is saved in
                            // ZoneHVACSizing(zSIndex).MaxNoCoolHeatAirVolFlow
                            ZoneHVACSizing(zSIndex).RequestAutoSize = true;
                        }
                    } else {
                        ShowSevereError(state, CurrentModuleObject + " = " + ZoneHVACSizing(zSIndex).Name);
                        ShowContinueError(state, "Input for " + cAlphaFields(iNoCoolHeatSAFMAlphaNum) + " = " + Alphas(iNoCoolHeatSAFMAlphaNum));
                        ShowContinueError(state, "Blank field not allowed for " + cNumericFields(iNoCoolHeatFlowPerFracHeatNumericNum));
                        ErrorsFound = true;
                    }
                } else if (UtilityRoutines::SameString(Alphas(iNoCoolHeatSAFMAlphaNum), "None") || lAlphaBlanks(iNoCoolHeatSAFMAlphaNum)) {
                    ZoneHVACSizing(zSIndex).NoCoolHeatSAFMethod = None;
                    ZoneHVACSizing(zSIndex).MaxNoCoolHeatAirVolFlow = 0.0;
                } else {
                    ShowSevereError(state, CurrentModuleObject + " = " + ZoneHVACSizing(zSIndex).Name);
                    ShowContinueError(state, "Illegal " + cAlphaFields(iNoCoolHeatSAFMAlphaNum) + " = " + Alphas(iNoCoolHeatSAFMAlphaNum));
                    ErrorsFound = true;
                }

                // Determine cooling design capacity of zoneHVAC equipment
                if (UtilityRoutines::SameString(Alphas(iCoolCAPMAlphaNum), "CoolingDesignCapacity")) {
                    ZoneHVACSizing(zSIndex).CoolingCapMethod = CoolingDesignCapacity;
                    if (!lNumericBlanks(iCoolDesignCapacityNumericNum)) {
                        ZoneHVACSizing(zSIndex).ScaledCoolingCapacity = Numbers(iCoolDesignCapacityNumericNum);
                        if (ZoneHVACSizing(zSIndex).ScaledCoolingCapacity == AutoSize) ZoneHVACSizing(zSIndex).RequestAutoSize = true;
                        if (ZoneHVACSizing(zSIndex).ScaledCoolingCapacity < 0.0 && ZoneHVACSizing(zSIndex).ScaledCoolingCapacity != AutoSize) {
                            ShowSevereError(state, CurrentModuleObject + " = " + ZoneHVACSizing(zSIndex).Name);
                            ShowContinueError(state, "Illegal " + cNumericFields(iCoolDesignCapacityNumericNum) + " = " +
                                              TrimSigDigits(Numbers(iCoolDesignCapacityNumericNum), 7));
                            ErrorsFound = true;
                        }
                    } else {
                        ShowSevereError(state, CurrentModuleObject + " = " + ZoneHVACSizing(zSIndex).Name);
                        ShowContinueError(state, "Input for " + cAlphaFields(iCoolCAPMAlphaNum) + " = " + Alphas(iCoolCAPMAlphaNum));
                        ShowContinueError(state, "Blank field not allowed for " + cNumericFields(iCoolDesignCapacityNumericNum));
                        ErrorsFound = true;
                    }
                } else if (UtilityRoutines::SameString(Alphas(iCoolCAPMAlphaNum), "CapacityPerFloorArea")) {
                    ZoneHVACSizing(zSIndex).CoolingCapMethod = CapacityPerFloorArea;
                    if (!lNumericBlanks(iCoolCapacityPerFloorAreaNumericNum)) {
                        ZoneHVACSizing(zSIndex).ScaledCoolingCapacity = Numbers(iCoolCapacityPerFloorAreaNumericNum);
                        if (ZoneHVACSizing(zSIndex).ScaledCoolingCapacity <= 0.0) {
                            ShowSevereError(state, CurrentModuleObject + " = " + ZoneHVACSizing(zSIndex).Name);
                            ShowContinueError(state, "Input for " + cAlphaFields(iCoolCAPMAlphaNum) + " = " + Alphas(iCoolCAPMAlphaNum));
                            ShowContinueError(state, "Illegal " + cNumericFields(iCoolCapacityPerFloorAreaNumericNum) + " = " +
                                              TrimSigDigits(Numbers(iCoolCapacityPerFloorAreaNumericNum), 7));
                            ErrorsFound = true;
                            // Autosized input is not allowed
                        } else if (ZoneHVACSizing(zSIndex).ScaledCoolingCapacity == AutoSize) {
                            ShowSevereError(state, CurrentModuleObject + " = " + ZoneHVACSizing(zSIndex).Name);
                            ShowContinueError(state, "Input for " + cAlphaFields(iCoolCAPMAlphaNum) + " = " + Alphas(iCoolCAPMAlphaNum));
                            ShowContinueError(state, "Illegal " + cNumericFields(iCoolCapacityPerFloorAreaNumericNum) + " = Autosize");
                            ErrorsFound = true;
                        }
                    } else {
                        ShowSevereError(state, CurrentModuleObject + " = " + ZoneHVACSizing(zSIndex).Name);
                        ShowContinueError(state, "Input for " + cAlphaFields(iCoolCAPMAlphaNum) + " = " + Alphas(iCoolCAPMAlphaNum));
                        ShowContinueError(state, "Blank field not allowed for " + cNumericFields(iCoolCapacityPerFloorAreaNumericNum));
                        ErrorsFound = true;
                    }
                } else if (UtilityRoutines::SameString(Alphas(iCoolCAPMAlphaNum), "FractionOfAutosizedCoolingCapacity")) {
                    ZoneHVACSizing(zSIndex).CoolingCapMethod = FractionOfAutosizedCoolingCapacity;
                    if (!lNumericBlanks(iCoolFracOfAutosizedCapacityNumericNum)) {
                        ZoneHVACSizing(zSIndex).ScaledCoolingCapacity = Numbers(iCoolFracOfAutosizedCapacityNumericNum);
                        if (ZoneHVACSizing(zSIndex).ScaledCoolingCapacity == AutoSize) ZoneHVACSizing(zSIndex).RequestAutoSize = true;
                        if (ZoneHVACSizing(zSIndex).ScaledCoolingCapacity < 0.0 && ZoneHVACSizing(zSIndex).ScaledCoolingCapacity != AutoSize) {
                            ShowSevereError(state, CurrentModuleObject + " = " + ZoneHVACSizing(zSIndex).Name);
                            ShowContinueError(state, "Illegal " + cNumericFields(iCoolFracOfAutosizedCapacityNumericNum) + " = " +
                                              TrimSigDigits(Numbers(iCoolFracOfAutosizedCapacityNumericNum), 7));
                            ErrorsFound = true;
                        }
                    } else {
                        ShowSevereError(state, CurrentModuleObject + " = " + ZoneHVACSizing(zSIndex).Name);
                        ShowContinueError(state, "Input for " + cAlphaFields(iCoolCAPMAlphaNum) + " = " + Alphas(iCoolCAPMAlphaNum));
                        ShowContinueError(state, "Blank field not allowed for " + cNumericFields(iCoolFracOfAutosizedCapacityNumericNum));
                        ErrorsFound = true;
                    }
                } else if (UtilityRoutines::SameString(Alphas(iCoolCAPMAlphaNum), "None") || lAlphaBlanks(iCoolCAPMAlphaNum)) {
                    ZoneHVACSizing(zSIndex).CoolingCapMethod = None;
                } else {
                    ShowSevereError(state, CurrentModuleObject + " = " + ZoneHVACSizing(zSIndex).Name);
                    ShowContinueError(state, "Illegal " + cAlphaFields(iCoolCAPMAlphaNum) + " = " + Alphas(iCoolCAPMAlphaNum));
                    ErrorsFound = true;
                }

                // Determine heating design capacity of zone HVAC equipment
                if (UtilityRoutines::SameString(Alphas(iHeatCAPMAlphaNum), "HeatingDesignCapacity")) {
                    ZoneHVACSizing(zSIndex).HeatingCapMethod = HeatingDesignCapacity;
                    if (!lNumericBlanks(iHeatDesignCapacityNumericNum)) {
                        ZoneHVACSizing(zSIndex).ScaledHeatingCapacity = Numbers(iHeatDesignCapacityNumericNum);
                        if (ZoneHVACSizing(zSIndex).ScaledHeatingCapacity == AutoSize) ZoneHVACSizing(zSIndex).RequestAutoSize = true;
                        if (ZoneHVACSizing(zSIndex).ScaledHeatingCapacity < 0.0 && ZoneHVACSizing(zSIndex).ScaledHeatingCapacity != AutoSize) {
                            ShowSevereError(state, CurrentModuleObject + " = " + ZoneHVACSizing(zSIndex).Name);
                            ShowContinueError(state, "Illegal " + cNumericFields(iHeatDesignCapacityNumericNum) + " = " +
                                              TrimSigDigits(Numbers(iHeatDesignCapacityNumericNum), 7));
                            ErrorsFound = true;
                        }
                    } else {
                        ShowSevereError(state, CurrentModuleObject + " = " + ZoneHVACSizing(zSIndex).Name);
                        ShowContinueError(state, "Input for " + cAlphaFields(iHeatCAPMAlphaNum) + " = " + Alphas(iHeatCAPMAlphaNum));
                        ShowContinueError(state, "Blank field not allowed for " + cNumericFields(iHeatDesignCapacityNumericNum));
                        ErrorsFound = true;
                    }
                } else if (UtilityRoutines::SameString(Alphas(iHeatCAPMAlphaNum), "CapacityPerFloorArea")) {
                    ZoneHVACSizing(zSIndex).HeatingCapMethod = CapacityPerFloorArea;
                    if (!lNumericBlanks(iHeatCapacityPerFloorAreaNumericNum)) {
                        ZoneHVACSizing(zSIndex).ScaledHeatingCapacity = Numbers(iHeatCapacityPerFloorAreaNumericNum);
                        if (ZoneHVACSizing(zSIndex).ScaledHeatingCapacity <= 0.0) {
                            ShowSevereError(state, CurrentModuleObject + " = " + ZoneHVACSizing(zSIndex).Name);
                            ShowContinueError(state, "Input for " + cAlphaFields(iHeatCAPMAlphaNum) + " = " + Alphas(iHeatCAPMAlphaNum));
                            ShowContinueError(state, "Illegal " + cNumericFields(iHeatCapacityPerFloorAreaNumericNum) + " = " +
                                              TrimSigDigits(Numbers(iHeatCapacityPerFloorAreaNumericNum), 7));
                            ErrorsFound = true;
                            // Autosized input is not allowed
                        } else if (ZoneHVACSizing(zSIndex).ScaledHeatingCapacity == AutoSize) {
                            ShowSevereError(state, CurrentModuleObject + " = " + ZoneHVACSizing(zSIndex).Name);
                            ShowContinueError(state, "Input for " + cAlphaFields(iHeatCAPMAlphaNum) + " = " + Alphas(iHeatCAPMAlphaNum));
                            ShowContinueError(state, "Illegal " + cNumericFields(iHeatCapacityPerFloorAreaNumericNum) + " = Autosize");
                            ErrorsFound = true;
                        }
                    } else {
                        ShowSevereError(state, CurrentModuleObject + " = " + ZoneHVACSizing(zSIndex).Name);
                        ShowContinueError(state, "Input for " + cAlphaFields(iHeatCAPMAlphaNum) + " = " + Alphas(iHeatCAPMAlphaNum));
                        ShowContinueError(state, "Blank field not allowed for " + cNumericFields(iHeatCapacityPerFloorAreaNumericNum));
                        ErrorsFound = true;
                    }
                } else if (UtilityRoutines::SameString(Alphas(iHeatCAPMAlphaNum), "FractionOfAutosizedHeatingCapacity")) {
                    ZoneHVACSizing(zSIndex).HeatingCapMethod = FractionOfAutosizedHeatingCapacity;
                    if (!lNumericBlanks(iHeatFracOfAutosizedCapacityNumericNum)) {
                        ZoneHVACSizing(zSIndex).ScaledHeatingCapacity = Numbers(iHeatFracOfAutosizedCapacityNumericNum);
                        if (ZoneHVACSizing(zSIndex).ScaledHeatingCapacity == AutoSize) ZoneHVACSizing(zSIndex).RequestAutoSize = true;
                        if (ZoneHVACSizing(zSIndex).ScaledHeatingCapacity < 0.0 && ZoneHVACSizing(zSIndex).ScaledCoolingCapacity != AutoSize) {
                            ShowSevereError(state, CurrentModuleObject + " = " + ZoneHVACSizing(zSIndex).Name);
                            ShowContinueError(state, "Illegal " + cNumericFields(iHeatFracOfAutosizedCapacityNumericNum) + " = " +
                                              TrimSigDigits(Numbers(iHeatFracOfAutosizedCapacityNumericNum), 7));
                            ErrorsFound = true;
                        }
                    } else {
                        ShowSevereError(state, CurrentModuleObject + " = " + ZoneHVACSizing(zSIndex).Name);
                        ShowContinueError(state, "Input for " + cAlphaFields(iHeatCAPMAlphaNum) + " = " + Alphas(iHeatCAPMAlphaNum));
                        ShowContinueError(state, "Blank field not allowed for " + cNumericFields(iHeatFracOfAutosizedCapacityNumericNum));
                        ErrorsFound = true;
                    }
                } else if (UtilityRoutines::SameString(Alphas(iHeatCAPMAlphaNum), "None") || lAlphaBlanks(iHeatCAPMAlphaNum)) {
                    ZoneHVACSizing(zSIndex).HeatingCapMethod = None;
                } else {
                    ShowSevereError(state, CurrentModuleObject + " = " + ZoneHVACSizing(zSIndex).Name);
                    ShowContinueError(state, "Illegal " + cAlphaFields(iHeatCAPMAlphaNum) + " = " + Alphas(iHeatCAPMAlphaNum));
                    ErrorsFound = true;
                }
            }
        }

        Alphas.deallocate();
        cAlphaFields.deallocate();
        cNumericFields.deallocate();
        Numbers.deallocate();
        lAlphaBlanks.deallocate();
        lNumericBlanks.deallocate();

        if (ErrorsFound) {
            ShowFatalError(state, RoutineName + "Errors found in input.  Preceding condition(s) cause termination.");
        }
    }

    void GetAirTerminalSizing(EnergyPlusData &state)
    {
        // SUBROUTINE INFORMATION:
        //       AUTHOR         M.J. Witte
        //       DATE WRITTEN   February 2017

        // PURPOSE OF THIS SUBROUTINE:
        // Obtains input data for the AirTerminal sizing methods object and stores it in
        // appropriate data structure.

        using namespace DataIPShortCuts;
        using General::RoundSigDigits;
        using General::TrimSigDigits;

        static std::string const RoutineName("GetAirTerminalSizing: "); // include trailing blank space

        int NumAlphas;           // Number of Alphas for each GetObjectItem call
        int NumNumbers;          // Number of Numbers for each GetObjectItem call
        int TotalArgs;           // Total number of alpha and numeric arguments (max) for a
        int IOStatus;            // Used in GetObjectItem
        bool ErrorsFound(false); // If errors detected in input

        cCurrentModuleObject = "DesignSpecification:AirTerminal:Sizing";
        DataSizing::NumAirTerminalSizingSpec = inputProcessor->getNumObjectsFound(state, cCurrentModuleObject);
        inputProcessor->getObjectDefMaxArgs(state, cCurrentModuleObject, TotalArgs, NumAlphas, NumNumbers);

        if (DataSizing::NumAirTerminalSizingSpec > 0) {
            AirTerminalSizingSpec.allocate(DataSizing::NumAirTerminalSizingSpec);

            // Start Loading the System Input
            for (int zSIndex = 1; zSIndex <= DataSizing::NumAirTerminalSizingSpec; ++zSIndex) {

                inputProcessor->getObjectItem(state,
                                              cCurrentModuleObject,
                                              zSIndex,
                                              cAlphaArgs,
                                              NumAlphas,
                                              rNumericArgs,
                                              NumNumbers,
                                              IOStatus,
                                              lNumericFieldBlanks,
                                              lAlphaFieldBlanks,
                                              cAlphaFieldNames,
                                              cNumericFieldNames);

                UtilityRoutines::IsNameEmpty(state, cAlphaArgs(1), cCurrentModuleObject, ErrorsFound);

                auto &thisATSizing(DataSizing::AirTerminalSizingSpec(zSIndex));
                thisATSizing.Name = cAlphaArgs(1);
                thisATSizing.DesSensCoolingFrac = rNumericArgs(1);
                thisATSizing.DesCoolSATRatio = rNumericArgs(2);
                thisATSizing.DesSensHeatingFrac = rNumericArgs(3);
                thisATSizing.DesHeatSATRatio = rNumericArgs(4);
                thisATSizing.MinOAFrac = rNumericArgs(5);
            }
        }

        if (ErrorsFound) {
            ShowFatalError(state, RoutineName + "Errors found in input.  Preceding condition(s) cause termination.");
        }
    }

    // Update the sizing for the entire facilty to gather values for reporting - Glazer January 2017
    void UpdateFacilitySizing([[maybe_unused]] EnergyPlusData &state, DataGlobalConstants::CallIndicator const CallIndicator)
    {
        int NumOfTimeStepInDay = state.dataGlobal->NumOfTimeStepInHour * 24;

        //  test if allocated here
        if (!CalcFacilitySizing.allocated()) {
            CalcFacilitySizing.allocate(DataEnvironment::TotDesDays + DataEnvironment::TotRunDesPersDays);
            for (int DDNum = 1; DDNum <= DataEnvironment::TotDesDays + DataEnvironment::TotRunDesPersDays; ++DDNum) {
                CalcFacilitySizing(DDNum).DOASHeatAddSeq.allocate(NumOfTimeStepInDay);
                CalcFacilitySizing(DDNum).DOASLatAddSeq.allocate(NumOfTimeStepInDay);
                CalcFacilitySizing(DDNum).CoolOutHumRatSeq.allocate(NumOfTimeStepInDay);
                CalcFacilitySizing(DDNum).CoolOutTempSeq.allocate(NumOfTimeStepInDay);
                CalcFacilitySizing(DDNum).CoolZoneTempSeq.allocate(NumOfTimeStepInDay);
                CalcFacilitySizing(DDNum).CoolLoadSeq.allocate(NumOfTimeStepInDay);
                CalcFacilitySizing(DDNum).HeatOutHumRatSeq.allocate(NumOfTimeStepInDay);
                CalcFacilitySizing(DDNum).HeatOutTempSeq.allocate(NumOfTimeStepInDay);
                CalcFacilitySizing(DDNum).HeatZoneTempSeq.allocate(NumOfTimeStepInDay);
                CalcFacilitySizing(DDNum).HeatLoadSeq.allocate(NumOfTimeStepInDay);

                CalcFacilitySizing(DDNum).DOASHeatAddSeq = 0.;
                CalcFacilitySizing(DDNum).DOASLatAddSeq = 0.;
                CalcFacilitySizing(DDNum).CoolOutHumRatSeq = 0.;
                CalcFacilitySizing(DDNum).CoolOutTempSeq = 0.;
                CalcFacilitySizing(DDNum).CoolZoneTempSeq = 0.;
                CalcFacilitySizing(DDNum).CoolLoadSeq = 0.;
                CalcFacilitySizing(DDNum).HeatOutHumRatSeq = 0.;
                CalcFacilitySizing(DDNum).HeatOutTempSeq = 0.;
                CalcFacilitySizing(DDNum).HeatZoneTempSeq = 0.;
                CalcFacilitySizing(DDNum).HeatLoadSeq = 0.;
            }
        }
        if (!CalcFinalFacilitySizing.DOASHeatAddSeq.allocated()) {
            CalcFinalFacilitySizing.DOASHeatAddSeq.allocate(NumOfTimeStepInDay);
            CalcFinalFacilitySizing.DOASLatAddSeq.allocate(NumOfTimeStepInDay);
            CalcFinalFacilitySizing.CoolOutHumRatSeq.allocate(NumOfTimeStepInDay);
            CalcFinalFacilitySizing.CoolOutTempSeq.allocate(NumOfTimeStepInDay);
            CalcFinalFacilitySizing.CoolZoneTempSeq.allocate(NumOfTimeStepInDay);
            CalcFinalFacilitySizing.CoolLoadSeq.allocate(NumOfTimeStepInDay);
            CalcFinalFacilitySizing.HeatOutHumRatSeq.allocate(NumOfTimeStepInDay);
            CalcFinalFacilitySizing.HeatOutTempSeq.allocate(NumOfTimeStepInDay);
            CalcFinalFacilitySizing.HeatZoneTempSeq.allocate(NumOfTimeStepInDay);
            CalcFinalFacilitySizing.HeatLoadSeq.allocate(NumOfTimeStepInDay);

            CalcFinalFacilitySizing.DOASHeatAddSeq = 0.;
            CalcFinalFacilitySizing.DOASLatAddSeq = 0.;
            CalcFinalFacilitySizing.CoolOutHumRatSeq = 0.;
            CalcFinalFacilitySizing.CoolOutTempSeq = 0.;
            CalcFinalFacilitySizing.CoolZoneTempSeq = 0.;
            CalcFinalFacilitySizing.CoolLoadSeq = 0.;
            CalcFinalFacilitySizing.HeatOutHumRatSeq = 0.;
            CalcFinalFacilitySizing.HeatOutTempSeq = 0.;
            CalcFinalFacilitySizing.HeatZoneTempSeq = 0.;
            CalcFinalFacilitySizing.HeatLoadSeq = 0.;
        }
        if (CallIndicator == DataGlobalConstants::CallIndicator::BeginDay) {
            CalcFacilitySizing(CurOverallSimDay).HeatDDNum = CurOverallSimDay;
            CalcFacilitySizing(CurOverallSimDay).CoolDDNum = CurOverallSimDay;
        } else if (CallIndicator == DataGlobalConstants::CallIndicator::DuringDay) {
            int TimeStepInDay = (state.dataGlobal->HourOfDay - 1) * state.dataGlobal->NumOfTimeStepInHour + state.dataGlobal->TimeStep;
            // save the results of the ideal zone component calculation in the CalcZoneSizing sequence variables
            Real64 sumCoolLoad = 0.;
            Real64 sumHeatLoad = 0.;
            Real64 wghtdCoolZoneTemp = 0.;
            Real64 wghtdHeatZoneTemp = 0.;
            Real64 wghtdCoolHumRat = 0.;
            Real64 wghtdHeatHumRat = 0.;
            Real64 wghtdCoolDOASHeatAdd = 0.;
            Real64 wghtdCoolDOASLatAdd = 0.;
            for (int CtrlZoneNum = 1; CtrlZoneNum <= state.dataGlobal->NumOfZones; ++CtrlZoneNum) {
                if (!ZoneEquipConfig(CtrlZoneNum).IsControlled) continue;
                Real64 curCoolLoad = CalcZoneSizing(CurOverallSimDay, CtrlZoneNum).CoolLoadSeq(TimeStepInDay);
                if (curCoolLoad > 0.0) {
                    sumCoolLoad += curCoolLoad;
                    wghtdCoolZoneTemp += CalcZoneSizing(CurOverallSimDay, CtrlZoneNum).CoolZoneTempSeq(TimeStepInDay) * curCoolLoad;
                    wghtdCoolHumRat += CalcZoneSizing(CurOverallSimDay, CtrlZoneNum).CoolZoneHumRatSeq(TimeStepInDay) * curCoolLoad;
                    wghtdCoolDOASHeatAdd += CalcZoneSizing(CurOverallSimDay, CtrlZoneNum).DOASHeatAddSeq(TimeStepInDay) * curCoolLoad;
                    wghtdCoolDOASLatAdd += CalcZoneSizing(CurOverallSimDay, CtrlZoneNum).DOASLatAddSeq(TimeStepInDay) * curCoolLoad;
                }
                Real64 curHeatLoad = CalcZoneSizing(CurOverallSimDay, CtrlZoneNum).HeatLoadSeq(TimeStepInDay);
                if (curHeatLoad > 0.0) {
                    sumHeatLoad += curHeatLoad;
                    wghtdHeatZoneTemp += CalcZoneSizing(CurOverallSimDay, CtrlZoneNum).HeatZoneTempSeq(TimeStepInDay) * curHeatLoad;
                    wghtdHeatHumRat += CalcZoneSizing(CurOverallSimDay, CtrlZoneNum).HeatZoneHumRatSeq(TimeStepInDay) * curHeatLoad;
                }
            }

            CalcFacilitySizing(CurOverallSimDay).CoolLoadSeq(TimeStepInDay) = sumCoolLoad;
            CalcFacilitySizing(CurOverallSimDay).HeatLoadSeq(TimeStepInDay) = sumHeatLoad;

            if (sumCoolLoad != 0.) {
                CalcFacilitySizing(CurOverallSimDay).CoolZoneTempSeq(TimeStepInDay) = wghtdCoolZoneTemp / sumCoolLoad;
                CalcFacilitySizing(CurOverallSimDay).CoolOutHumRatSeq(TimeStepInDay) = wghtdCoolHumRat / sumCoolLoad;
                CalcFacilitySizing(CurOverallSimDay).DOASHeatAddSeq(TimeStepInDay) = wghtdCoolDOASHeatAdd / sumCoolLoad;
                CalcFacilitySizing(CurOverallSimDay).DOASLatAddSeq(TimeStepInDay) = wghtdCoolDOASLatAdd / sumCoolLoad;
            }
            if (sumHeatLoad != 0.) {
                CalcFacilitySizing(CurOverallSimDay).HeatZoneTempSeq(TimeStepInDay) = wghtdHeatZoneTemp / sumHeatLoad;
                CalcFacilitySizing(CurOverallSimDay).HeatOutHumRatSeq(TimeStepInDay) = wghtdHeatHumRat / sumHeatLoad;
            }

        } else if (CallIndicator == DataGlobalConstants::CallIndicator::EndDay) {
            for (int TimeStepIndex = 1; TimeStepIndex <= NumOfTimeStepInDay; ++TimeStepIndex) {
                if (CalcFacilitySizing(CurOverallSimDay).CoolLoadSeq(TimeStepIndex) > CalcFacilitySizing(CurOverallSimDay).DesCoolLoad) {
                    CalcFacilitySizing(CurOverallSimDay).DesCoolLoad = CalcFacilitySizing(CurOverallSimDay).CoolLoadSeq(TimeStepIndex);
                    CalcFacilitySizing(CurOverallSimDay).TimeStepNumAtCoolMax = TimeStepIndex;
                }
                if (CalcFacilitySizing(CurOverallSimDay).HeatLoadSeq(TimeStepIndex) > CalcFacilitySizing(CurOverallSimDay).DesHeatLoad) {
                    CalcFacilitySizing(CurOverallSimDay).DesHeatLoad = CalcFacilitySizing(CurOverallSimDay).HeatLoadSeq(TimeStepIndex);
                    CalcFacilitySizing(CurOverallSimDay).TimeStepNumAtHeatMax = TimeStepIndex;
                }
            }

        } else if (CallIndicator == DataGlobalConstants::CallIndicator::EndZoneSizingCalc) {
            for (int DDNum = 1; DDNum <= DataEnvironment::TotDesDays + DataEnvironment::TotRunDesPersDays; ++DDNum) {
                if (CalcFacilitySizing(DDNum).DesCoolLoad > CalcFinalFacilitySizing.DesCoolLoad) {
                    CalcFinalFacilitySizing.DesCoolLoad = CalcFacilitySizing(DDNum).DesCoolLoad;
                    CalcFinalFacilitySizing.TimeStepNumAtCoolMax = CalcFacilitySizing(DDNum).TimeStepNumAtCoolMax;
                    CalcFinalFacilitySizing.CoolDDNum = CalcFacilitySizing(DDNum).CoolDDNum;
                    for (int TimeStepIndex = 1; TimeStepIndex <= NumOfTimeStepInDay; ++TimeStepIndex) {
                        CalcFinalFacilitySizing.CoolOutHumRatSeq(TimeStepIndex) = CalcFacilitySizing(DDNum).CoolOutHumRatSeq(TimeStepIndex);
                        CalcFinalFacilitySizing.CoolOutTempSeq(TimeStepIndex) = CalcFacilitySizing(DDNum).CoolOutTempSeq(TimeStepIndex);
                        CalcFinalFacilitySizing.CoolZoneTempSeq(TimeStepIndex) = CalcFacilitySizing(DDNum).CoolZoneTempSeq(TimeStepIndex);
                        CalcFinalFacilitySizing.DOASHeatAddSeq(TimeStepIndex) = CalcFacilitySizing(DDNum).DOASHeatAddSeq(TimeStepIndex);
                        CalcFinalFacilitySizing.DOASLatAddSeq(TimeStepIndex) = CalcFacilitySizing(DDNum).DOASLatAddSeq(TimeStepIndex);
                    }
                }
                if (CalcFacilitySizing(DDNum).DesHeatLoad > CalcFinalFacilitySizing.DesHeatLoad) {
                    CalcFinalFacilitySizing.DesHeatLoad = CalcFacilitySizing(DDNum).DesHeatLoad;
                    CalcFinalFacilitySizing.TimeStepNumAtHeatMax = CalcFacilitySizing(DDNum).TimeStepNumAtHeatMax;
                    CalcFinalFacilitySizing.HeatDDNum = CalcFacilitySizing(DDNum).HeatDDNum;
                    for (int TimeStepIndex = 1; TimeStepIndex <= NumOfTimeStepInDay; ++TimeStepIndex) {
                        CalcFinalFacilitySizing.HeatOutHumRatSeq(TimeStepIndex) = CalcFacilitySizing(DDNum).HeatOutHumRatSeq(TimeStepIndex);
                        CalcFinalFacilitySizing.HeatOutTempSeq(TimeStepIndex) = CalcFacilitySizing(DDNum).HeatOutTempSeq(TimeStepIndex);
                        CalcFinalFacilitySizing.HeatZoneTempSeq(TimeStepIndex) = CalcFacilitySizing(DDNum).HeatZoneTempSeq(TimeStepIndex);
                    }
                }
            }
        }
    }

    void UpdateTermUnitFinalZoneSizing(EnergyPlusData &state)
    {
        // Move data from FinalZoneSizing to TermUnitFinalZoneSizing and apply terminal unit sizing adjustments
        // Called once to initialize before system sizing
        // M.J. Witte, July 2017

        for (int termUnitSizingIndex = 1; termUnitSizingIndex <= DataSizing::NumAirTerminalUnits; ++termUnitSizingIndex) {
            auto &thisTUFZSizing(TermUnitFinalZoneSizing(termUnitSizingIndex));
            auto &thisTUSizing(TermUnitSizing(termUnitSizingIndex));
            int ctrlZoneNum = thisTUSizing.CtrlZoneNum;
            auto const &thisFZSizing(FinalZoneSizing(ctrlZoneNum));

            // Copy everything from FinalZoneSizing to TermUnitFinalZoneSizing
            thisTUFZSizing = thisFZSizing;
            thisTUFZSizing.ADUName = thisTUSizing.ADUName;

            if (DataSizing::NumAirTerminalSizingSpec > 0) {
                // Apply DesignSpecification:AirTerminal:Sizing adjustments - default ratios are 1.0
                Real64 minOAFrac = thisTUSizing.SpecMinOAFrac;
                // Outdoor air
                thisTUFZSizing.MinOA = thisFZSizing.MinOA * minOAFrac;
                thisTUFZSizing.TotalOAFromPeople = thisFZSizing.TotalOAFromPeople * minOAFrac;
                thisTUFZSizing.TotalOAFromArea = thisFZSizing.TotalOAFromArea * minOAFrac;
                Real64 minOACoolMassFlow = thisTUFZSizing.MinOA * thisFZSizing.DesCoolDens;
                Real64 minOAHeatMassFlow = thisTUFZSizing.MinOA * thisFZSizing.DesHeatDens;
                // Cooling
                Real64 coolFlowRatio = 1.0;
                if (thisTUSizing.SpecDesCoolSATRatio > 0.0) {
                    coolFlowRatio = thisTUSizing.SpecDesSensCoolingFrac / thisTUSizing.SpecDesCoolSATRatio;
                } else {
                    coolFlowRatio = thisTUSizing.SpecDesSensCoolingFrac;
                }
                Real64 coolLoadRatio = thisTUSizing.SpecDesSensCoolingFrac;
                thisTUFZSizing.DesCoolLoad = thisFZSizing.DesCoolLoad * coolLoadRatio;
                thisTUFZSizing.CoolMassFlow = thisFZSizing.CoolMassFlow * coolFlowRatio; // this field in TUFSizing doesn't appear to be used
                thisTUFZSizing.CoolLoadSeq = thisFZSizing.CoolLoadSeq * coolLoadRatio;   // this field in TUFSizing doesn't appear to be used
                thisTUFZSizing.NonAirSysDesCoolLoad = thisFZSizing.NonAirSysDesCoolLoad * coolLoadRatio;
                thisTUFZSizing.NonAirSysDesCoolVolFlow = thisFZSizing.NonAirSysDesCoolVolFlow * coolFlowRatio;
                // Adjust DesCoolVolFlow, DesCoolMassFlow, and CoolFlowSeq with cooling frac, SAT ratio, and minOA frac adjustments
                thisTUFZSizing.DesCoolVolFlow =
                    thisTUSizing.applyTermUnitSizingCoolFlow(thisFZSizing.DesCoolVolFlow, thisFZSizing.DesCoolVolFlowNoOA);
                thisTUFZSizing.DesCoolVolFlow = max(thisTUFZSizing.DesCoolVolFlow, thisTUFZSizing.MinOA);
                thisTUFZSizing.DesCoolVolFlowNoOA = thisFZSizing.DesCoolVolFlowNoOA * coolFlowRatio;
                thisTUFZSizing.DesCoolMassFlow = thisTUFZSizing.DesCoolVolFlow * thisFZSizing.DesCoolDens;
                thisTUFZSizing.DesCoolMassFlow = max(thisTUFZSizing.DesCoolMassFlow, minOACoolMassFlow);
                thisTUFZSizing.DesCoolMassFlowNoOA = thisTUFZSizing.DesCoolVolFlowNoOA * thisFZSizing.DesCoolDens;
                for (int timeIndex = 1; timeIndex <= (state.dataGlobal->NumOfTimeStepInHour * 24); ++timeIndex) {
                    thisTUFZSizing.CoolFlowSeq(timeIndex) =
                        thisTUSizing.applyTermUnitSizingCoolFlow(thisFZSizing.CoolFlowSeq(timeIndex), thisFZSizing.CoolFlowSeqNoOA(timeIndex));
                    thisTUFZSizing.CoolFlowSeq(timeIndex) = max(thisTUFZSizing.CoolFlowSeq(timeIndex), minOACoolMassFlow);
                    thisTUFZSizing.CoolFlowSeqNoOA(timeIndex) = thisFZSizing.CoolFlowSeqNoOA(timeIndex) * coolFlowRatio;
                }
                // Adjust for possible MinOA impact on DesCoolVolFlowMin, with cooling frac adjustment but no SAT adjustment
                thisTUFZSizing.DesCoolMinAirFlow =
                    thisFZSizing.DesCoolMinAirFlow * thisTUSizing.SpecDesSensCoolingFrac; // no SAT adjustment, this is a straight flow rate input
                thisTUFZSizing.DesCoolMinAirFlow2 =
                    thisFZSizing.DesCoolMinAirFlow2 * thisTUSizing.SpecDesSensCoolingFrac; // no SAT adjustment, this is based on area
                thisTUFZSizing.DesCoolVolFlowMin = max(thisTUFZSizing.DesCoolMinAirFlow,
                                                       thisTUFZSizing.DesCoolMinAirFlow2,
                                                       thisTUFZSizing.DesCoolVolFlow * thisTUFZSizing.DesCoolMinAirFlowFrac);

                // Heating
                Real64 heatFlowRatio = 1.0;
                if (thisTUSizing.SpecDesHeatSATRatio > 0.0) {
                    heatFlowRatio = thisTUSizing.SpecDesSensHeatingFrac / thisTUSizing.SpecDesHeatSATRatio;
                } else {
                    heatFlowRatio = thisTUSizing.SpecDesSensHeatingFrac;
                }
                Real64 heatLoadRatio = thisTUSizing.SpecDesSensHeatingFrac;
                thisTUFZSizing.DesHeatLoad = thisFZSizing.DesHeatLoad * heatLoadRatio;
                thisTUFZSizing.HeatMassFlow = thisFZSizing.HeatMassFlow * heatFlowRatio; // this field in TUFSizing doesn't appear to be used
                thisTUFZSizing.HeatLoadSeq = thisFZSizing.HeatLoadSeq * heatLoadRatio;   // this field in TUFSizing doesn't appear to be used
                thisTUFZSizing.NonAirSysDesHeatLoad = thisFZSizing.NonAirSysDesHeatLoad * heatLoadRatio;
                thisTUFZSizing.NonAirSysDesHeatVolFlow = thisFZSizing.NonAirSysDesHeatVolFlow * heatFlowRatio;
                // Adjust DesHeatVolFlow, DesHeatMassFlow, and HeatFlowSeq with Heating frac, SAT ratio, and minOA frac adjustments
                thisTUFZSizing.DesHeatVolFlow =
                    thisTUSizing.applyTermUnitSizingHeatFlow(thisFZSizing.DesHeatVolFlow, thisFZSizing.DesHeatVolFlowNoOA);
                thisTUFZSizing.DesHeatVolFlow = max(thisTUFZSizing.DesHeatVolFlow, thisTUFZSizing.MinOA);
                thisTUFZSizing.DesHeatVolFlowNoOA = thisFZSizing.DesHeatVolFlowNoOA * heatFlowRatio;
                thisTUFZSizing.DesHeatMassFlow = thisTUFZSizing.DesHeatVolFlow * thisFZSizing.DesHeatDens;
                thisTUFZSizing.DesHeatMassFlow = max(thisTUFZSizing.DesHeatMassFlow, minOAHeatMassFlow);
                thisTUFZSizing.DesHeatMassFlowNoOA = thisTUFZSizing.DesHeatVolFlowNoOA * thisFZSizing.DesHeatDens;
                for (int timeIndex = 1; timeIndex <= (state.dataGlobal->NumOfTimeStepInHour * 24); ++timeIndex) {
                    thisTUFZSizing.HeatFlowSeq(timeIndex) =
                        thisTUSizing.applyTermUnitSizingHeatFlow(thisFZSizing.HeatFlowSeq(timeIndex), thisFZSizing.HeatFlowSeqNoOA(timeIndex));
                    thisTUFZSizing.HeatFlowSeq(timeIndex) = max(thisTUFZSizing.HeatFlowSeq(timeIndex), minOAHeatMassFlow);
                    thisTUFZSizing.HeatFlowSeqNoOA(timeIndex) = thisFZSizing.HeatFlowSeqNoOA(timeIndex) * heatFlowRatio;
                }
                // DesHeatVolFlowMax is a mixed bag, so just repeat the original comparison from UpdateZoneSizing using the new flows
                thisTUFZSizing.DesHeatMaxAirFlow =
                    thisFZSizing.DesHeatMaxAirFlow * thisTUSizing.SpecDesSensHeatingFrac; // no SAT adjustment, this is a straight flow rate input
                thisTUFZSizing.DesHeatMaxAirFlow2 =
                    thisFZSizing.DesHeatMaxAirFlow2 * thisTUSizing.SpecDesSensHeatingFrac; // no SAT adjustment, this is based on area
                thisTUFZSizing.DesHeatVolFlowMax =
                    max(thisTUFZSizing.DesHeatMaxAirFlow,
                        thisTUFZSizing.DesHeatMaxAirFlow2,
                        max(thisTUFZSizing.DesCoolVolFlow, thisTUFZSizing.DesHeatVolFlow) * thisTUFZSizing.DesHeatMaxAirFlowFrac);
                // Outdoor air fractions
                if (thisTUFZSizing.DesCoolVolFlow > 0.0) {
                    thisTUFZSizing.DesCoolOAFlowFrac = min(thisFZSizing.MinOA / thisTUFZSizing.DesCoolVolFlow, 1.0);
                } else {
                    thisTUFZSizing.DesCoolOAFlowFrac = 0.0;
                }
                if (thisTUFZSizing.DesHeatVolFlow > 0.0) {
                    thisTUFZSizing.DesHeatOAFlowFrac = min(thisFZSizing.MinOA / thisTUFZSizing.DesHeatVolFlow, 1.0);
                } else {
                    thisTUFZSizing.DesHeatOAFlowFrac = 0.0;
                }
            }
        }
    }
} // namespace SizingManager

} // namespace EnergyPlus<|MERGE_RESOLUTION|>--- conflicted
+++ resolved
@@ -410,15 +410,9 @@
                     ErrorsFound = true;
                 }
 
-<<<<<<< HEAD
-                if (isPulseZoneSizing && state.dataSizingManager->runZeroingOnce) {
-                    RezeroZoneSizingArrays(); // zero all arrays related to zone sizing.
+                if (state.dataGlobal->isPulseZoneSizing && state.dataSizingManager->runZeroingOnce) {
+                    RezeroZoneSizingArrays(state); // zero all arrays related to zone sizing.
                     state.dataSizingManager->runZeroingOnce = false;
-=======
-                if (state.dataGlobal->isPulseZoneSizing && runZeroingOnce) {
-                    RezeroZoneSizingArrays(state); // zero all arrays related to zone sizing.
-                    runZeroingOnce = false;
->>>>>>> e5b42d8c
                 }
             } // loop that repeats the zone sizing calcs for the load component report, if requested
 
@@ -436,11 +430,7 @@
         Month = LastMonth;
         DayOfMonth = LastDayOfMonth;
 
-<<<<<<< HEAD
-        if ((DoSystemSizing) && (NumSysSizInput == 0) && (state.dataSizingManager->NumAirLoops > 0)) {
-=======
-        if ((state.dataGlobal->DoSystemSizing) && (NumSysSizInput == 0) && (NumAirLoops > 0)) {
->>>>>>> e5b42d8c
+        if ((state.dataGlobal->DoSystemSizing) && (NumSysSizInput == 0) && (state.dataSizingManager->NumAirLoops > 0)) {
             ShowWarningError(state,
                 RoutineName +
                 "For a system sizing run, there must be at least 1 Sizing:System object input. SimulationControl System Sizing option ignored.");
