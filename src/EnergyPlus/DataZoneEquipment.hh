// EnergyPlus, Copyright (c) 1996-2021, The Board of Trustees of the University of Illinois,
// The Regents of the University of California, through Lawrence Berkeley National Laboratory
// (subject to receipt of any required approvals from the U.S. Dept. of Energy), Oak Ridge
// National Laboratory, managed by UT-Battelle, Alliance for Sustainable Energy, LLC, and other
// contributors. All rights reserved.
//
// NOTICE: This Software was developed under funding from the U.S. Department of Energy and the
// U.S. Government consequently retains certain rights. As such, the U.S. Government has been
// granted for itself and others acting on its behalf a paid-up, nonexclusive, irrevocable,
// worldwide license in the Software to reproduce, distribute copies to the public, prepare
// derivative works, and perform publicly and display publicly, and to permit others to do so.
//
// Redistribution and use in source and binary forms, with or without modification, are permitted
// provided that the following conditions are met:
//
// (1) Redistributions of source code must retain the above copyright notice, this list of
//     conditions and the following disclaimer.
//
// (2) Redistributions in binary form must reproduce the above copyright notice, this list of
//     conditions and the following disclaimer in the documentation and/or other materials
//     provided with the distribution.
//
// (3) Neither the name of the University of California, Lawrence Berkeley National Laboratory,
//     the University of Illinois, U.S. Dept. of Energy nor the names of its contributors may be
//     used to endorse or promote products derived from this software without specific prior
//     written permission.
//
// (4) Use of EnergyPlus(TM) Name. If Licensee (i) distributes the software in stand-alone form
//     without changes from the version obtained under this License, or (ii) Licensee makes a
//     reference solely to the software portion of its product, Licensee must refer to the
//     software as "EnergyPlus version X" software, where "X" is the version number Licensee
//     obtained under this License and may not use a different name for the software. Except as
//     specifically required in this Section (4), Licensee shall not use in a company name, a
//     product name, in advertising, publicity, or other promotional activities any name, trade
//     name, trademark, logo, or other designation of "EnergyPlus", "E+", "e+" or confusingly
//     similar designation, without the U.S. Department of Energy's prior written consent.
//
// THIS SOFTWARE IS PROVIDED BY THE COPYRIGHT HOLDERS AND CONTRIBUTORS "AS IS" AND ANY EXPRESS OR
// IMPLIED WARRANTIES, INCLUDING, BUT NOT LIMITED TO, THE IMPLIED WARRANTIES OF MERCHANTABILITY
// AND FITNESS FOR A PARTICULAR PURPOSE ARE DISCLAIMED. IN NO EVENT SHALL THE COPYRIGHT OWNER OR
// CONTRIBUTORS BE LIABLE FOR ANY DIRECT, INDIRECT, INCIDENTAL, SPECIAL, EXEMPLARY, OR
// CONSEQUENTIAL DAMAGES (INCLUDING, BUT NOT LIMITED TO, PROCUREMENT OF SUBSTITUTE GOODS OR
// SERVICES; LOSS OF USE, DATA, OR PROFITS; OR BUSINESS INTERRUPTION) HOWEVER CAUSED AND ON ANY
// THEORY OF LIABILITY, WHETHER IN CONTRACT, STRICT LIABILITY, OR TORT (INCLUDING NEGLIGENCE OR
// OTHERWISE) ARISING IN ANY WAY OUT OF THE USE OF THIS SOFTWARE, EVEN IF ADVISED OF THE
// POSSIBILITY OF SUCH DAMAGE.

#ifndef DataZoneEquipment_hh_INCLUDED
#define DataZoneEquipment_hh_INCLUDED

// C++ Headers
#include <unordered_set>

// ObjexxFCL Headers
#include <ObjexxFCL/Array1D.hh>
#include <ObjexxFCL/Optional.hh>

// EnergyPlus Headers
#include <EnergyPlus/Data/BaseData.hh>
#include <EnergyPlus/DataGlobals.hh>
#include <EnergyPlus/DataHVACSystems.hh>
#include <EnergyPlus/EnergyPlus.hh>
#include <EnergyPlus/OutputProcessor.hh>
#include <EnergyPlus/SystemReports.hh>

namespace EnergyPlus {

// Forward declarations
struct EnergyPlusData;

namespace DataZoneEquipment {

    // Using/Aliasing
    // Data
    // -only module should be available to other modules and routines.
    // Thus, all variables in this module must be PUBLIC.

    // MODULE PARAMETER DEFINITIONS:
    enum class AirNodeType
    {
        Invalid = -1,
        PathInlet,
        CompInlet,
        Intermediate,
        Outlet,
        Num
    };

    enum class AirLoopHVACZone
    {
<<<<<<< HEAD
        Unassigned = -1,
        Splitter,
        SupplyPlenum,
        Mixer,
        ReturnPlenum,
        NUM
    };

    constexpr std::array<std::string_view, static_cast<int>(AirLoopHVACZone::NUM)> AirLoopHVACTypeNames = {
=======
        Invalid = -1,
        ZoneSplitter,
        ZoneSupplyPlenum,
        ZoneMixer,
        ZoneReturnPlenum,
        Num
    };

    constexpr std::array<std::string_view, static_cast<int>(AirLoopHVAC::Num)> AirLoopHVACTypeNamesCC = {
>>>>>>> b03bdf04
        "AirLoopHVAC:ZoneSplitter", "AirLoopHVAC:SupplyPlenum", "AirLoopHVAC:ZoneMixer", "AirLoopHVAC:ReturnPlenum"};

    constexpr std::array<std::string_view, static_cast<int>(AirLoopHVACZone::NUM)> AirLoopHVACTypeNamesUC = {
        "AIRLOOPHVAC:ZONESPLITTER", "AIRLOOPHVAC:SUPPLYPLENUM", "AIRLOOPHVAC:ZONEMIXER", "AIRLOOPHVAC:RETURNPLENUM"};

    // Start zone equip objects
    // list units that are valid for zone system availability managers first
    enum ZoneEquip
    {
        Invalid = -1,
        FanCoil4Pipe = 1,
        PkgTermHPAirToAir,
        PkgTermACAirToAir,
        PkgTermHPWaterToAir,
        WindowAC,
        UnitHeater,
        UnitVentilator,
        ERVStandAlone,
        VentilatedSlab,
        OutdoorAirUnit,
        VRFTerminalUnit,
        PurchasedAir,
        ZoneEvaporativeCoolerUnit,
        ZoneHybridEvaporativeCooler, // last zone equipment type to use zone availability manager. The above list must not change or
                                     // NumValidSysAvailZoneComponents must also change.
        AirDistUnit,
        BBWaterConvective,
        BBElectricConvective,
        HiTempRadiant,
        LoTempRadiant,
        ZoneExhaustFan,
        HeatXchngr,
        HPWaterHeater,
        BBWater,
        ZoneDXDehumidifier,
        BBSteam,
        BBElectric,
        RefrigerationAirChillerSet,
        UserDefinedZoneHVACForcedAir,
        CoolingPanel,
        ZoneUnitarySys,
        Num
    };

    constexpr int NumValidSysAvailZoneComponents(14);
    extern Array1D_string const cValidSysAvailManagerCompTypes;

    // Per Person Ventilation Rate Mode
    enum class PerPersonVentRateMode
    {
        Invalid = -1,
        DCVByCurrentLevel,
        ByDesignLevel,
        Num
    };

    enum class LoadDist
    {
<<<<<<< HEAD
        Unassigned = -1,
        Sequential,
        Uniform,
        UniformPLR,
        SequentialUniformPLR,
        NUM
=======
        Invalid = -1,
        SequentialLoading,
        UniformLoading,
        UniformPLRLoading,
        SequentialUniformPLRLoading,
        Num
>>>>>>> b03bdf04
    };

    enum class LightReturnExhaustConfig : int
    {
        Invalid = -1,
        NoExhast = 0, // No exhaust node
        Single = 1,   // One to one configuration
        Multi = 2,    // Multiple return node referred
        Shared = 3,   // Shared exhaust node
        Num
    };

    struct EquipMeterData
    {
        // Members
        std::string ReportVarName;
        OutputProcessor::Unit ReportVarUnits;
        DataGlobalConstants::ResourceType ResourceType;
        std::string EndUse;
        SystemReports::EndUseType EndUse_CompMode;
        std::string Group;
        int ReportVarIndex;
        OutputProcessor::TimeStepType ReportVarIndexType;
        OutputProcessor::VariableType ReportVarType;
        Real64 CurMeterReading;

        // Default Constructor
        EquipMeterData()
            : ReportVarUnits(OutputProcessor::Unit::None), ResourceType(DataGlobalConstants::ResourceType::None),
              EndUse_CompMode(SystemReports::EndUseType::NoHeatNoCool), ReportVarIndex(0), ReportVarIndexType(OutputProcessor::TimeStepType::Zone),
              ReportVarType(OutputProcessor::VariableType::NotFound), CurMeterReading(0.0)
        {
        }
    };

    struct SubSubEquipmentData // data for an individual component
    {
        // Members
        std::string TypeOf; // The 'keyWord' identifying  component type
        std::string Name;   // Component name
        int EquipIndex;     // Component Index for routines
        bool ON;            // When true, the designated component or operation scheme is available
        int InletNodeNum;
        int OutletNodeNum;
        int NumMeteredVars;
        Array1D<EquipMeterData> MeteredVar; // Index of energy output report data
        int EnergyTransComp;                // 1=EnergyTransfer, 0=No EnergyTransfer  Flag needed for reporting
        int ZoneEqToPlantPtr;               // 0=No plant loop connection, >=0 index to ZoneEqToPlant array
        int OpMode;
        Real64 Capacity;
        Real64 Efficiency;
        Real64 TotPlantSupplyElec;
        Real64 TotPlantSupplyGas;
        Real64 TotPlantSupplyPurch;

        // Default Constructor
        SubSubEquipmentData()
            : EquipIndex(0), ON(true), InletNodeNum(0), OutletNodeNum(0), NumMeteredVars(0), EnergyTransComp(0), ZoneEqToPlantPtr(0), OpMode(0),
              Capacity(0.0), Efficiency(0.0), TotPlantSupplyElec(0.0), TotPlantSupplyGas(0.0), TotPlantSupplyPurch(0.0)
        {
        }
    };

    struct SubEquipmentData // data for an individual component
    {
        // Members
        bool Parent; // When true, the designated component is made up of sub-components
        int NumSubSubEquip;
        std::string TypeOf; // The 'keyWord' identifying  component type
        std::string Name;   // Component name
        int EquipIndex;     // Component Index for routines
        bool ON;            // When true, the designated component or operation scheme is available
        int InletNodeNum;
        int OutletNodeNum;
        int NumMeteredVars;
        Array1D<EquipMeterData> MeteredVar;           // Index of energy output report data
        Array1D<SubSubEquipmentData> SubSubEquipData; // Component list
        int EnergyTransComp;                          // 1=EnergyTransfer, 0=No EnergyTransfer  Flag needed for reporting
        int ZoneEqToPlantPtr;                         // 0=No plant loop connection, >0 index to ZoneEqToPlant array
        int OpMode;
        Real64 Capacity;
        Real64 Efficiency;
        Real64 TotPlantSupplyElec;
        Real64 TotPlantSupplyGas;
        Real64 TotPlantSupplyPurch;

        // Default Constructor
        SubEquipmentData()
            : Parent(false), NumSubSubEquip(0), EquipIndex(0), ON(true), InletNodeNum(0), OutletNodeNum(0), NumMeteredVars(0), EnergyTransComp(0),
              ZoneEqToPlantPtr(0), OpMode(0), Capacity(0.0), Efficiency(0.0), TotPlantSupplyElec(0.0), TotPlantSupplyGas(0.0),
              TotPlantSupplyPurch(0.0)
        {
        }
    };

    struct AirIn
    {
        // Members
        int InNode;  // Air distribution unit inlet node
        int OutNode; // Air distribution unit Outlet node
        bool SupplyAirPathExists;
        int MainBranchIndex;
        int SupplyBranchIndex;
        int AirDistUnitIndex;    // equipment number in EquipList
        int TermUnitSizingIndex; // Pointer to TermUnitSizing and TermUnitFinalZoneSizing data for this terminal unit
        int SupplyAirPathIndex;
        Array1D<SubSubEquipmentData> Coil;

        // Default Constructor
        AirIn()
            : InNode(0), OutNode(0), SupplyAirPathExists(false), MainBranchIndex(0), SupplyBranchIndex(0), AirDistUnitIndex(0),
              TermUnitSizingIndex(0), SupplyAirPathIndex(0)
        {
        }
    };

    struct EquipConfiguration
    {
        // Members
        std::string ZoneName;
        int ActualZoneNum; // index into the Zone data
        std::string EquipListName;
        int EquipListIndex;
        std::string ControlListName;
        int ZoneNode;
        int NumInletNodes;                // number of inlet nodes
        int NumExhaustNodes;              // number of exhaust nodes
        int NumReturnNodes;               // number of return air nodes
        int NumReturnFlowBasisNodes;      // number of return air flow basis nodes
        int ReturnFlowSchedPtrNum;        // return air flow fraction schedule pointer
        bool FlowError;                   // flow error flag
        Array1D_int InletNode;            // zone supply air inlet nodes
        Array1D_int InletNodeAirLoopNum;  // air loop number connected to this inlet node (0 if not an airloop node)
        Array1D_int InletNodeADUNum;      // AirDistUnit connected to this inlet node (0 if not an ADU node, could be zone equip or direct air)
        Array1D_int ExhaustNode;          // zone air exhaust nodes
        Array1D_int ReturnNode;           // zone return air nodes (node numbers)
        Array1D_int ReturnNodeAirLoopNum; // air loop number connected to this return node
        Array1D_int
            ReturnNodeInletNum; // zone supply air inlet index that matched this return node (same zone, same airloop) - not the inlet node number
        Array1D_bool FixedReturnFlow;         // true if return node is fixed and cannot be adjusted in CalcZoneReturnFlows
        Array1D_int ReturnNodePlenumNum;      // number of the return plenum attached to this return node (zero if none)
        Array1D_int ReturnFlowBasisNode;      // return air flow basis nodes
        Array1D_int ReturnNodeExhaustNodeNum; // Exhaust node number flow to a corrsponding return node due to light heat gain
        // Array1D_int SharedExhaustNode;        // Exhaust node number shared by return nodes 0 No exhaust; 1 No share; > 1 shared; -1 use the
        // exhaust node value
        Array1D<LightReturnExhaustConfig>
            SharedExhaustNode; // Exhaust node number shared by return nodes 0 No exhaust; 1 No share; > 1 shared; -1 use the exhaust node value

        bool ZonalSystemOnly;     // TRUE if served by a zonal system (only)
        bool IsControlled;        // True when this is a controlled zone.
        Real64 ZoneExh;           // zone exhaust (unbalanced+balanced) mass flow rate [kg/s]
        Real64 ZoneExhBalanced;   // balanced zone exhaust mass flow rate [kg/s]
        Real64 PlenumMassFlow;    // zone air mass flow rate induced from plenum [kg/s]
        Real64 ExcessZoneExh;     // excess zone exhaust to be balanced by other zones (only used when !ZoneAirMassFlow.EnforceZoneMassBalance) [kg/s]
        Real64 TotAvailAirLoopOA; // total airloop OA available for systems serving this zone (used to apportion excess exhaust) [kg/s}
        Real64 TotInletAirMassFlowRate;   // total inlet node mass flow rate [kg/s]
        Real64 TotExhaustAirMassFlowRate; // total exhaust node mass flow rate [kg/s]
        // AirDistUnitCool and AirDistUnitHeat
        // do not correspond with the AIR DISTRIBUTION UNIT object in the zone equipment list.
        // AirDistUnitCool/AirDistUnitHeat, may represent a DIRECT AIR object,
        // or the cold/hot side of AIR DISTRIBUTION
        // UNIT object.  That is both AirDistUnitHeat and AirDistUnitCool are required to describe a dual
        // duct AIR DISTRIBUTION object in the ZoneEquipList.
        Array1D<AirIn> AirDistUnitHeat; // dimensioned to number of zone inlet nodes
        Array1D<AirIn> AirDistUnitCool; // dimensioned to number of zone inlet nodes.
        bool InFloorActiveElement;      // Convection adapation, true if zone has in-floor HVAC
        bool InWallActiveElement;       // Convection adapation, true if zone has in-wall HVAC
        bool InCeilingActiveElement;    // Convection adapation,
        // true when zone has in-ceiling HVAC
        bool ZoneHasAirFlowWindowReturn; // true if zone has an airflow window (WindowProperty:AirflowControl) with destination=ReturnAir
        bool ZoneHasAirLoopWithOASys;    // true if zone is served by one or more airloops with an outdoor air system
        int ZoneAirDistributionIndex;    // index to DesignSpecification:ZoneAirDistribution object
        int ZoneDesignSpecOAIndex;       // index to DesignSpecification:OutdoorAir object
        Real64 AirLoopDesSupply;         // air lood design supply air flow rate [kg/s]

        // Default Constructor
        EquipConfiguration()
            : ZoneName("Uncontrolled Zone"), ActualZoneNum(0), EquipListIndex(0), ZoneNode(0), NumInletNodes(0), NumExhaustNodes(0),
              NumReturnNodes(0), NumReturnFlowBasisNodes(0), ReturnFlowSchedPtrNum(0), FlowError(false), ZonalSystemOnly(false), IsControlled(false),
              ZoneExh(0.0), ZoneExhBalanced(0.0), PlenumMassFlow(0.0), ExcessZoneExh(0.0), TotAvailAirLoopOA(0.0), TotInletAirMassFlowRate(0.0),
              TotExhaustAirMassFlowRate(0.0), InFloorActiveElement(false), InWallActiveElement(false), InCeilingActiveElement(false),
              ZoneHasAirFlowWindowReturn(false), ZoneHasAirLoopWithOASys(false), ZoneAirDistributionIndex(0), ZoneDesignSpecOAIndex(0),
              AirLoopDesSupply(0.0)
        {
        }
    };

    struct EquipmentData // data for an individual component
    {
        // Members
        bool Parent; // When true, the designated component is made up of sub-components
        int NumSubEquip;
        std::string TypeOf; // The 'keyWord' identifying  component type
        std::string Name;   // Component name
        bool ON;            // When true, the designated component or operation scheme is available
        int NumInlets;
        int NumOutlets;
        Array1D_int InletNodeNums;
        Array1D_int OutletNodeNums;
        int NumMeteredVars;
        Array1D<EquipMeterData> MeteredVar;     // Index of energy output report data
        Array1D<SubEquipmentData> SubEquipData; // Component list
        int EnergyTransComp;                    // 1=EnergyTransfer, 0=No EnergyTransfer  Flag needed for reporting
        int ZoneEqToPlantPtr;                   // 0=No plant loop connection, >0 index to ZoneEqToPlant array
        Real64 TotPlantSupplyElec;
        Real64 TotPlantSupplyGas;
        Real64 TotPlantSupplyPurch;
        int OpMode;

        // Default Constructor
        EquipmentData()
            : Parent(false), NumSubEquip(0), ON(true), NumInlets(0), NumOutlets(0), NumMeteredVars(0), EnergyTransComp(0), ZoneEqToPlantPtr(0),
              TotPlantSupplyElec(0.0), TotPlantSupplyGas(0.0), TotPlantSupplyPurch(0.0), OpMode(0)
        {
        }
    };

    struct EquipList
    {
        // Members
        std::string Name;                           // Name of the equipment list
        DataZoneEquipment::LoadDist LoadDistScheme; // load distribution scheme
        int NumOfEquipTypes;                        // Number of items on this list
        int NumAvailHeatEquip;                      // Number of pieces of equipment available for heating
        int NumAvailCoolEquip;                      // Number of pieces of equipment available for cooling
        Array1D_string EquipType;                   // TODO: Convert this from string to enum and remove EquipTypeEnum below
        Array1D<DataZoneEquipment::ZoneEquip> EquipTypeEnum;
        Array1D_string EquipName;
        Array1D_int EquipIndex;
        std::vector<HVACSystemData *> compPointer;
        Array1D_int CoolingPriority;
        Array1D_int HeatingPriority;
        Array1D_int SequentialCoolingFractionSchedPtr;
        Array1D_int SequentialHeatingFractionSchedPtr;
        Array1D_int CoolingCapacity;      // Current cooling capacity (negative) [W]
        Array1D_int HeatingCapacity;      // Current heating capacity (positive) [W]
        Array1D<EquipmentData> EquipData; // Index of energy output report data

        // Default Constructor
        EquipList() : LoadDistScheme(DataZoneEquipment::LoadDist::Sequential), NumOfEquipTypes(0), NumAvailHeatEquip(0), NumAvailCoolEquip(0)
        {
        }

        void getPrioritiesForInletNode(EnergyPlusData &state,
                                       int inletNodeNum,     // Zone inlet node number to match
                                       int &coolingPriority, // Cooling priority num for matching equipment
                                       int &heatingPriority  // Heating priority num for matching equipment
        );

        Real64 SequentialHeatingFraction(EnergyPlusData &state, int equipNum);

        Real64 SequentialCoolingFraction(EnergyPlusData &state, int equipNum);
    };

    struct ControlList
    {
        // Members
        std::string Name;
        int NumOfControls;
        Array1D_string ControlType;
        Array1D_string ControlName;

        // Default Constructor
        ControlList() : NumOfControls(0)
        {
        }
    };

    struct SupplyAir
    {
        // Members
        std::string Name;
        int NumOfComponents;
        int InletNodeNum;
        Array1D_string ComponentType; // TODO: Convert this from string to enum and remove ComponentTypeEnum below
        Array1D<DataZoneEquipment::AirLoopHVACZone> ComponentTypeEnum;
        Array1D_string ComponentName;
        Array1D_int ComponentIndex;
        Array1D_int SplitterIndex;
        Array1D_int PlenumIndex;
        int NumOutletNodes;
        Array1D_int OutletNode;
        int NumNodes;
        Array1D_int Node;
        Array1D<DataZoneEquipment::AirNodeType> NodeType;

        // Default Constructor
        SupplyAir() : NumOfComponents(0), InletNodeNum(0), NumOutletNodes(0), NumNodes(0)
        {
        }
    };

    struct ReturnAir
    {
        // Members
        std::string Name;
        int NumOfComponents;
        int OutletNodeNum;
        Array1D_string ComponentType; // TODO: Convert this from string to enum and remove ComponentTypeEnum below
        Array1D<DataZoneEquipment::AirLoopHVACZone> ComponentTypeEnum;
        Array1D_string ComponentName;
        Array1D_int ComponentIndex;

        // Default Constructor
        ReturnAir() : NumOfComponents(0), OutletNodeNum(0)
        {
        }
    };

    void GetZoneEquipmentData(EnergyPlusData &state);

    void SetupZoneEquipmentForConvectionFlowRegime(EnergyPlusData &state);

    bool CheckZoneEquipmentList(EnergyPlusData &state,
                                std::string_view ComponentType, // Type of component
                                std::string_view ComponentName, // Name of component
                                Optional_int CtrlZoneNum = _);

    int GetControlledZoneIndex(EnergyPlusData &state, std::string const &ZoneName); // Zone name to match into Controlled Zone structure

    int FindControlledZoneIndexFromSystemNodeNumberForZone(EnergyPlusData &state,
                                                           int TrialZoneNodeNum); // Node number to match into Controlled Zone structure

    int GetSystemNodeNumberForZone(EnergyPlusData &state, std::string const &ZoneName); // Zone name to match into Controlled Zone structure

    int GetReturnAirNodeForZone(EnergyPlusData &state,
                                std::string const &ZoneName,             // Zone name to match into Controlled Zone structure
                                std::string const &NodeName,             // Return air node name to match (may be blank)
                                std::string const &calledFromDescription // String identifying the calling function and object
    );

    int GetReturnNumForZone(EnergyPlusData &state,
                            std::string const &ZoneName, // Zone name to match into Controlled Zone structure
                            std::string const &NodeName  // Return air node name to match (may be blank)
    );

    int GetZoneEquipControlledZoneNum(EnergyPlusData &state, DataZoneEquipment::ZoneEquip const ZoneEquipTypeNum, std::string const &EquipmentName);

    bool VerifyLightsExhaustNodeForZone(EnergyPlusData &state, int const ZoneNum, int const ZoneExhaustNodeNum);

    void CheckSharedExhaust(EnergyPlusData &state);

} // namespace DataZoneEquipment

struct DataZoneEquipmentData : BaseGlobalStruct
{

    bool GetZoneEquipmentDataErrorsFound = false;
    int GetZoneEquipmentDataFound = 0;
    int NumSupplyAirPaths = 0;
    int NumReturnAirPaths = 0;
    bool ZoneEquipInputsFilled = false;
    bool ZoneEquipSimulatedOnce = false;
    int NumOfZoneEquipLists = 0;
    Array1D_int ZoneEquipAvail;
    Array1D_bool CrossMixingReportFlag; // TRUE when Cross Mixing is active based on controls
    Array1D_bool MixingReportFlag;      // TRUE when Mixing is active based on controls
    Array1D<Real64> VentMCP;            // Product of mass rate and Cp for each Ventilation object
    Array1D<Real64> ZMAT;               // Zone air temperature for zone air mixing
    Array1D<Real64> ZHumRat;            // Zone air humidity ratio zone air mixing
    Array1D<DataZoneEquipment::EquipConfiguration> ZoneEquipConfig;
    std::unordered_set<std::string> UniqueZoneEquipListNames;
    Array1D<DataZoneEquipment::EquipList> ZoneEquipList;
    Array1D<DataZoneEquipment::SupplyAir> SupplyAirPath;
    Array1D<DataZoneEquipment::ReturnAir> ReturnAirPath;

    void clear_state() override
    {
        this->GetZoneEquipmentDataErrorsFound = false;
        this->GetZoneEquipmentDataFound = 0;
        this->NumSupplyAirPaths = 0;
        this->NumReturnAirPaths = 0;
        this->ZoneEquipInputsFilled = false;
        this->ZoneEquipSimulatedOnce = false;
        this->NumOfZoneEquipLists = 0;
        this->ZoneEquipAvail.deallocate();
        this->CrossMixingReportFlag.deallocate();
        this->MixingReportFlag.deallocate();
        this->VentMCP.deallocate();
        this->ZMAT.deallocate();
        this->ZHumRat.deallocate();
        this->ZoneEquipConfig.deallocate();
        this->UniqueZoneEquipListNames.clear();
        this->ZoneEquipList.deallocate();
        this->SupplyAirPath.deallocate();
        this->ReturnAirPath.deallocate();
    }
};

} // namespace EnergyPlus

#endif<|MERGE_RESOLUTION|>--- conflicted
+++ resolved
@@ -88,30 +88,18 @@
 
     enum class AirLoopHVACZone
     {
-<<<<<<< HEAD
-        Unassigned = -1,
+        Invalid = -1,
         Splitter,
         SupplyPlenum,
         Mixer,
         ReturnPlenum,
-        NUM
-    };
-
-    constexpr std::array<std::string_view, static_cast<int>(AirLoopHVACZone::NUM)> AirLoopHVACTypeNames = {
-=======
-        Invalid = -1,
-        ZoneSplitter,
-        ZoneSupplyPlenum,
-        ZoneMixer,
-        ZoneReturnPlenum,
         Num
     };
 
-    constexpr std::array<std::string_view, static_cast<int>(AirLoopHVAC::Num)> AirLoopHVACTypeNamesCC = {
->>>>>>> b03bdf04
+    constexpr std::array<std::string_view, static_cast<int>(AirLoopHVACZone::Num)> AirLoopHVACTypeNamesCC = {
         "AirLoopHVAC:ZoneSplitter", "AirLoopHVAC:SupplyPlenum", "AirLoopHVAC:ZoneMixer", "AirLoopHVAC:ReturnPlenum"};
 
-    constexpr std::array<std::string_view, static_cast<int>(AirLoopHVACZone::NUM)> AirLoopHVACTypeNamesUC = {
+    constexpr std::array<std::string_view, static_cast<int>(AirLoopHVACZone::Num)> AirLoopHVACTypeNamesUC = {
         "AIRLOOPHVAC:ZONESPLITTER", "AIRLOOPHVAC:SUPPLYPLENUM", "AIRLOOPHVAC:ZONEMIXER", "AIRLOOPHVAC:RETURNPLENUM"};
 
     // Start zone equip objects
@@ -167,21 +155,12 @@
 
     enum class LoadDist
     {
-<<<<<<< HEAD
-        Unassigned = -1,
+        Invalid = -1,
         Sequential,
         Uniform,
         UniformPLR,
         SequentialUniformPLR,
-        NUM
-=======
-        Invalid = -1,
-        SequentialLoading,
-        UniformLoading,
-        UniformPLRLoading,
-        SequentialUniformPLRLoading,
         Num
->>>>>>> b03bdf04
     };
 
     enum class LightReturnExhaustConfig : int
