--- conflicted
+++ resolved
@@ -245,57 +245,6 @@
 
 } // namespace WindowComplexManager
 
-<<<<<<< HEAD
-    struct WindowComplexManagerData : BaseGlobalStruct {
-
-        Real64 const sigma; // Stefan-Boltzmann constant
-        Real64 const PressureDefault;
-
-        int const Calculate_Geometry;
-        int const Copy_Geometry;
-
-        int const TmpLen; // Length increment of temporary arrays
-
-        int const Front_Incident; // Ray identification types
-        int const Front_Transmitted;
-        int const Front_Reflected;
-        int const Back_Incident;
-        int const Back_Transmitted;
-        int const Back_Reflected;
-
-        int NumComplexWind; // Total number of complex windows
-
-        Array1D<DataBSDFWindow::BasisStruct> BasisList;
-        SimpleArray1D<WindowComplexManager::WindowIndex> WindowList;
-        Array2D<WindowComplexManager::WindowStateIndex> WindowStateList;
-
-        bool InitComplexWindowsOnce = true; // Flag for insuring things happen once
-        bool InitBSDFWindowsOnce = true;
-        int NumBasis = 0; // Number of unique bases (No. in BasisList)
-        int MatrixNo = 0; // Index of Basis matrix
-
-        void clear_state() //override
-        {
-            this->NumComplexWind = 0;
-            this->BasisList.deallocate();
-            this->WindowList.deallocate();
-            this->WindowStateList.deallocate();
-            this->InitComplexWindowsOnce = true;
-            this->InitBSDFWindowsOnce = true;
-            this->NumBasis = 0;
-            this->MatrixNo = 0;
-        }
-
-        // Default Constructor
-        WindowComplexManagerData()
-            : sigma(5.6697e-8), PressureDefault(101325.0), Calculate_Geometry(1), Copy_Geometry(2),
-              TmpLen(20), Front_Incident(1), Front_Transmitted(2), Front_Reflected(3), Back_Incident(4),
-              Back_Transmitted(5), Back_Reflected(6), NumComplexWind(0), NumBasis(0), MatrixNo(0)
-        {
-        }
-
-    };
-=======
 struct WindowComplexManagerData : BaseGlobalStruct
 {
 
@@ -317,7 +266,7 @@
     int NumComplexWind; // Total number of complex windows
 
     Array1D<DataBSDFWindow::BasisStruct> BasisList;
-    Array1D<WindowComplexManager::WindowIndex> WindowList;
+    SimpleArray1D<WindowComplexManager::WindowIndex> WindowList;
     Array2D<WindowComplexManager::WindowStateIndex> WindowStateList;
 
     bool InitComplexWindowsOnce = true; // Flag for insuring things happen once
@@ -446,7 +395,6 @@
     {
     }
 };
->>>>>>> 2f8b2517
 
 } // namespace EnergyPlus
 
