// EnergyPlus, Copyright (c) 1996-2017, The Board of Trustees of the University of Illinois and
// The Regents of the University of California, through Lawrence Berkeley National Laboratory
// (subject to receipt of any required approvals from the U.S. Dept. of Energy). All rights
// reserved.
//
// NOTICE: This Software was developed under funding from the U.S. Department of Energy and the
// U.S. Government consequently retains certain rights. As such, the U.S. Government has been
// granted for itself and others acting on its behalf a paid-up, nonexclusive, irrevocable,
// worldwide license in the Software to reproduce, distribute copies to the public, prepare
// derivative works, and perform publicly and display publicly, and to permit others to do so.
//
// Redistribution and use in source and binary forms, with or without modification, are permitted
// provided that the following conditions are met:
//
// (1) Redistributions of source code must retain the above copyright notice, this list of
//     conditions and the following disclaimer.
//
// (2) Redistributions in binary form must reproduce the above copyright notice, this list of
//     conditions and the following disclaimer in the documentation and/or other materials
//     provided with the distribution.
//
// (3) Neither the name of the University of California, Lawrence Berkeley National Laboratory,
//     the University of Illinois, U.S. Dept. of Energy nor the names of its contributors may be
//     used to endorse or promote products derived from this software without specific prior
//     written permission.
//
// (4) Use of EnergyPlus(TM) Name. If Licensee (i) distributes the software in stand-alone form
//     without changes from the version obtained under this License, or (ii) Licensee makes a
//     reference solely to the software portion of its product, Licensee must refer to the
//     software as "EnergyPlus version X" software, where "X" is the version number Licensee
//     obtained under this License and may not use a different name for the software. Except as
//     specifically required in this Section (4), Licensee shall not use in a company name, a
//     product name, in advertising, publicity, or other promotional activities any name, trade
//     name, trademark, logo, or other designation of "EnergyPlus", "E+", "e+" or confusingly
//     similar designation, without the U.S. Department of Energy's prior written consent.
//
// THIS SOFTWARE IS PROVIDED BY THE COPYRIGHT HOLDERS AND CONTRIBUTORS "AS IS" AND ANY EXPRESS OR
// IMPLIED WARRANTIES, INCLUDING, BUT NOT LIMITED TO, THE IMPLIED WARRANTIES OF MERCHANTABILITY
// AND FITNESS FOR A PARTICULAR PURPOSE ARE DISCLAIMED. IN NO EVENT SHALL THE COPYRIGHT OWNER OR
// CONTRIBUTORS BE LIABLE FOR ANY DIRECT, INDIRECT, INCIDENTAL, SPECIAL, EXEMPLARY, OR
// CONSEQUENTIAL DAMAGES (INCLUDING, BUT NOT LIMITED TO, PROCUREMENT OF SUBSTITUTE GOODS OR
// SERVICES; LOSS OF USE, DATA, OR PROFITS; OR BUSINESS INTERRUPTION) HOWEVER CAUSED AND ON ANY
// THEORY OF LIABILITY, WHETHER IN CONTRACT, STRICT LIABILITY, OR TORT (INCLUDING NEGLIGENCE OR
// OTHERWISE) ARISING IN ANY WAY OUT OF THE USE OF THIS SOFTWARE, EVEN IF ADVISED OF THE
// POSSIBILITY OF SUCH DAMAGE.

// C++ Headers
#include <cmath>

// ObjexxFCL Headers
#include <ObjexxFCL/Array.functions.hh>
#include <ObjexxFCL/Fmath.hh>

// EnergyPlus Headers
#include <SingleDuct.hh>
#include <BranchNodeConnections.hh>
#include <DataAirflowNetwork.hh>
#include <DataAirLoop.hh>
#include <DataContaminantBalance.hh>
#include <DataConvergParams.hh>
#include <DataDefineEquip.hh>
#include <DataEnvironment.hh>
#include <DataHeatBalance.hh>
#include <DataHeatBalFanSys.hh>
#include <DataHVACGlobals.hh>
#include <DataIPShortCuts.hh>
#include <DataLoopNode.hh>
#include <DataPlant.hh>
#include <DataPrecisionGlobals.hh>
#include <DataSizing.hh>
#include <DataZoneEnergyDemands.hh>
#include <DataZoneEquipment.hh>
#include <Fans.hh>
#include <FluidProperties.hh>
#include <General.hh>
#include <GeneralRoutines.hh>
#include <HeatingCoils.hh>
#include <HVACFan.hh>
#include <InputProcessor.hh>
#include <NodeInputManager.hh>
#include <OutputProcessor.hh>
#include <PlantUtilities.hh>
#include <Psychrometrics.hh>
#include <ReportSizingManager.hh>
#include <ScheduleManager.hh>
#include <SteamCoils.hh>
#include <UtilityRoutines.hh>
#include <WaterCoils.hh>
#include <ZoneAirLoopEquipmentManager.hh>

namespace EnergyPlus {

namespace SingleDuct {
	// Module containing the Single Duct Systems as a single component/ or really a single driver

	// MODULE INFORMATION:
	//       AUTHOR         Richard J. Liesen
	//       DATE WRITTEN   January 2000
	//       MODIFIED       na
	//       RE-ENGINEERED  na

	// PURPOSE OF THIS MODULE:
	// To encapsulate the data and algorithms required to
	// simulate single duct systems as a single driver or inter-connecting controllers.

	// Using/Aliasing
	using namespace DataPrecisionGlobals;
	using namespace DataLoopNode;
	using DataGlobals::BeginEnvrnFlag;
	using DataGlobals::BeginDayFlag;
	using DataGlobals::SysSizingCalc;
	using DataGlobals::NumOfZones;
	using DataGlobals::DisplayExtraWarnings;
	using DataEnvironment::StdBaroPress;
	using DataEnvironment::StdRhoAir;
	using DataHVACGlobals::SmallMassFlow;
	using DataHVACGlobals::SmallLoad;
	using DataHVACGlobals::SmallAirVolFlow;
	using DataHVACGlobals::TurnFansOn;
	using DataHVACGlobals::SingleCoolingSetPoint;
	using DataHVACGlobals::SingleHeatingSetPoint;
	using DataHVACGlobals::SingleHeatCoolSetPoint;
	using DataHVACGlobals::DualSetPointWithDeadBand;
	using DataHVACGlobals::ATMixer_InletSide;
	using DataHVACGlobals::ATMixer_SupplySide;
	using DataHeatBalFanSys::TempControlType;
	using BranchNodeConnections::SetUpCompSets;
	using BranchNodeConnections::TestCompSet;
	using namespace DataSizing;
	using Psychrometrics::PsyRhoAirFnPbTdbW;
	using Psychrometrics::PsyCpAirFnWTdb;
	using namespace FluidProperties;

	// Use statements for access to subroutines in other modules
	using namespace ScheduleManager;
	using namespace SteamCoils;

	// Data
	//MODULE PARAMETER DEFINITIONS
	int const Normal( 1 );
	int const ReverseAction( 2 );
	int const ReverseActionWithLimits( 3 );
	int const HeatingActionNotUsed( 0 );
	// SysTypes represented here
	int const SingleDuctVAVReheat( 3 );
	int const SingleDuctConstVolReheat( 4 );
	int const SingleDuctVAVNoReheat( 5 );
	int const SingleDuctVAVReheatVSFan( 6 );
	int const SingleDuctCBVAVReheat( 10 );
	int const SingleDuctCBVAVNoReheat( 11 );
	// Reheat Coil Types used here
	int const HCoilType_None( 0 );
	int const HCoilType_Gas( 1 );
	int const HCoilType_Electric( 2 );
	int const HCoilType_SimpleHeating( 3 );
	int const HCoilType_SteamAirHeating( 4 );

	// Minimum Flow Fraction Input Method
	int const ConstantMinFrac( 1 );
	int const ScheduledMinFrac( 2 );
	int const FixedMin( 3 );
	int const MinFracNotUsed( 0 );
	int NumATMixers( 0 );

	static std::string const fluidNameSteam( "STEAM" );
	static std::string const fluidNameWater( "WATER" );
	static std::string const BlankString;

	// DERIVED TYPE DEFINITIONS

	//MODULE VARIABLE DECLARATIONS:
	Array1D< Real64 > MassFlow1; // previous value of the terminal unit mass flow rate
	Array1D< Real64 > MassFlow2; // previous value of the previous value of the mass flow rate
	Array1D< Real64 > MassFlow3;
	Array1D< Real64 > MassFlowDiff;
	bool GetInputFlag( true ); // Flag set to make sure you get input once
	bool GetATMixerFlag( true ); // Flag set to make sure you get input once
	int NumConstVolSys( 0 );
	Array1D_bool CheckEquipName;

	// INTERFACE BLOCK SPECIFICATIONS

	int NumSys( 0 ); // The Number of Systems found in the Input

	// Subroutine Specifications for the Module
	// Driver/Manager Routines

	// Get Input routines for module

	// Initialization routines for module

	// Algorithms for the module

	// Update routine to check convergence and update nodes

	// Reporting routines for module

	// Object Data
	Array1D< SysDesignParams > Sys;
	Array1D< SysFlowConditions > SysInlet;
	Array1D< SysFlowConditions > SysOutlet;
	Array1D< AirTerminalMixerData > SysATMixer;

	namespace {
		// These were static variables within different functions. They were pulled out into the namespace
		// to facilitate easier unit testing of those functions.
		// These are purposefully not in the header file as an extern variable. No one outside of this should
		// use these. They are cleared by clear_state() for use by unit tests, but normal simulations should be unaffected.
		// This is purposefully in an anonymous namespace so nothing outside this implementation file can use it.
		bool InitSysFlag( true ); // Flag set to make sure you do begin simulation initializaztions once
		bool InitATMixerFlag( true ); // Flag set to make sure you do begin simulation initializaztions once for mixer
	}

	// MODULE SUBROUTINES:
	//*************************************************************************

	// Functions

	void
	clear_state()
	{
		GetInputFlag = true;
		GetATMixerFlag = true;
		InitSysFlag = true;
		SysATMixer.deallocate();
		Sys.deallocate();
		SysInlet.deallocate();
		SysOutlet.deallocate();
		InitATMixerFlag = true;
	}

	void
	SimulateSingleDuct(
		std::string const & CompName,
		bool const FirstHVACIteration,
		int const ZoneNum,
		int const ZoneNodeNum,
		int & CompIndex
	)
	{

		// SUBROUTINE INFORMATION:
		//       AUTHOR         Richard Liesen
		//       DATE WRITTEN   January 2000
		//       MODIFIED       na
		//       RE-ENGINEERED  na

		// PURPOSE OF THIS SUBROUTINE:
		// This subroutine manages Sys system simulation.
		// It is called from the ManageZoneEquip
		// at the system time step.

		// METHODOLOGY EMPLOYED:
		// na

		// REFERENCES:
		// na

		// Using/Aliasing
		using InputProcessor::FindItemInList;
		using General::TrimSigDigits;

		// Locals
		// SUBROUTINE ARGUMENT DEFINITIONS:

		// SUBROUTINE PARAMETER DEFINITIONS:
		// na

		// INTERFACE BLOCK SPECIFICATIONS
		// na

		// DERIVED TYPE DEFINITIONS
		// na

		// SUBROUTINE LOCAL VARIABLE DECLARATIONS:
		int SysNum; // The Sys that you are currently loading input into

		// FLOW:

		// Obtains and Allocates Sys related parameters from input file
		if ( GetInputFlag ) { //First time subroutine has been entered
			GetSysInput();
			GetInputFlag = false;
		}

		// Find the correct SysNumber with the Component Name
		if ( CompIndex == 0 ) {
			SysNum = FindItemInList( CompName, Sys, &SysDesignParams::SysName );
			if ( SysNum == 0 ) {
				ShowFatalError( "SimulateSingleDuct: System not found=" + CompName );
			}
			CompIndex = SysNum;
		} else {
			SysNum = CompIndex;
			if ( SysNum > NumSys || SysNum < 1 ) {
				ShowFatalError( "SimulateSingleDuct: Invalid CompIndex passed=" + TrimSigDigits( CompIndex ) + ", Number of Systems=" + TrimSigDigits( NumSys ) + ", System name=" + CompName );
			}
			if ( CheckEquipName( SysNum ) ) {
				if ( CompName != Sys( SysNum ).SysName ) {
					ShowFatalError( "SimulateSingleDuct: Invalid CompIndex passed=" + TrimSigDigits( CompIndex ) + ", System name=" + CompName + ", stored System Name for that index=" + Sys( SysNum ).SysName );
				}
				CheckEquipName( SysNum ) = false;
			}
		}

		TermUnitSingDuct = true;
		DataSizing::CurTermUnitSizingNum = DataDefineEquip::AirDistUnit( Sys( SysNum ).ADUNum ).TermUnitSizingNum;

		// With the correct SysNum Initialize the system
		InitSys( SysNum, FirstHVACIteration ); // Initialize all Sys related parameters

		// Calculate the Correct Sys Model with the current SysNum
		{ auto const SELECT_CASE_var( Sys( SysNum ).SysType_Num );

		if ( SELECT_CASE_var == SingleDuctConstVolReheat ) { // AirTerminal:SingleDuct:ConstantVolume:Reheat
			SimConstVol( SysNum, FirstHVACIteration, ZoneNum, ZoneNodeNum );

		} else if ( SELECT_CASE_var == SingleDuctVAVReheat ) { // SINGLE DUCT:VAV:REHEAT
			SimVAV( SysNum, FirstHVACIteration, ZoneNum, ZoneNodeNum );

		} else if ( SELECT_CASE_var == SingleDuctVAVNoReheat ) { // SINGLE DUCT:VAV:NOREHEAT
			SimVAV( SysNum, FirstHVACIteration, ZoneNum, ZoneNodeNum );

		} else if ( SELECT_CASE_var == SingleDuctVAVReheatVSFan ) { // SINGLE DUCT:VAV:REHEAT:VS FAN
			SimVAVVS( SysNum, FirstHVACIteration, ZoneNum, ZoneNodeNum );

		} else if ( SELECT_CASE_var == SingleDuctCBVAVReheat ) { // SINGLE DUCT:VAVHEATANDCOOL:REHEAT
			SimCBVAV( SysNum, FirstHVACIteration, ZoneNum, ZoneNodeNum );

		} else if ( SELECT_CASE_var == SingleDuctCBVAVNoReheat ) { // SINGLE DUCT:VAVHEATANDCOOL:NOREHEAT
			SimCBVAV( SysNum, FirstHVACIteration, ZoneNum, ZoneNodeNum );

		}}

		// Report the current Sys
		ReportSys( SysNum );

		TermUnitSingDuct = false;

	}

	// Get Input Section of the Module
	//******************************************************************************

	void
	GetSysInput()
	{

		// SUBROUTINE INFORMATION:
		//       AUTHOR         Richard Liesen
		//       DATE WRITTEN   April 1998
		//       MODIFIED       na
		//       RE-ENGINEERED  na

		// PURPOSE OF THIS SUBROUTINE:
		// This subroutine is the main routine to call other input routines and Get routines

		// METHODOLOGY EMPLOYED:
		// Uses the status flags to trigger events.

		// REFERENCES:
		// na

		// Using/Aliasing
		using namespace InputProcessor;
		using NodeInputManager::GetOnlySingleNode;
		using DataZoneEquipment::ZoneEquipConfig;
		using DataDefineEquip::AirDistUnit;
		using DataDefineEquip::NumAirDistUnits;
		using WaterCoils::GetCoilWaterInletNode;
		using WaterCoils::GetCoilOutletNode;
		using SteamCoils::GetCoilSteamInletNode;
		using SteamCoils::GetSteamCoilIndex;
		using SteamCoils::GetCoilAirOutletNode;
		auto & GetHeatingCoilCapacity( HeatingCoils::GetCoilCapacity );
		auto & GetHeatingCoilOutletNode( HeatingCoils::GetCoilOutletNode );
		using Fans::GetFanInletNode;
		using Fans::GetFanOutletNode;
		using namespace DataIPShortCuts;
		using namespace DataHeatBalance;
		using DataSizing::OARequirements;
		using DataPlant::TypeOf_CoilWaterSimpleHeating;
		using DataPlant::TypeOf_CoilSteamAirHeating;
		using DataGlobals::DoZoneSizing;
		using DataGlobals::ScheduleAlwaysOn;

		// Locals
		// SUBROUTINE ARGUMENT DEFINITIONS:
		// na

		// SUBROUTINE PARAMETER DEFINITIONS:
		static std::string const RoutineName( "GetSysInput: " ); // include trailing blank

		// INTERFACE BLOCK SPECIFICATIONS
		// na

		// DERIVED TYPE DEFINITIONS
		// na

		// SUBROUTINE LOCAL VARIABLE DECLARATIONS:

		static int SysNum( 0 ); // The Sys that you are currently loading input into
		static int SysIndex( 0 ); // The Sys that you are currently loading input into
		static int NumVAVSys( 0 );
		static int NumNoRHVAVSys( 0 );
		static int NumVAVVS( 0 );
		static int NumCBVAVSys( 0 );
		static int NumNoRHCBVAVSys( 0 );
		static int NumAlphas( 0 );
		static int NumNums( 0 );
		int NumZoneSiz;
		int ZoneSizIndex;
		int IOStat;
		static bool ErrorsFound( false ); // If errors detected in input
		bool IsNotOK; // Flag to verify name
		bool IsBlank; // Flag for blank name
		int CtrlZone; // controlled zone do loop index
		int SupAirIn; // controlled zone supply air inlet index
		int ADUNum; // air distribution unit index
		std::string CurrentModuleObject; // for ease in getting objects
		Array1D_string Alphas; // Alpha input items for object
		Array1D_string cAlphaFields; // Alpha field names
		Array1D_string cNumericFields; // Numeric field names
		Array1D< Real64 > Numbers; // Numeric input items for object
		Array1D_bool lAlphaBlanks; // Logical array, alpha field input BLANK = .TRUE.
		Array1D_bool lNumericBlanks; // Logical array, numeric field input BLANK = .TRUE.
		static int MaxNums( 0 ); // Maximum number of numeric input fields
		static int MaxAlphas( 0 ); // Maximum number of alpha input fields
		static int TotalArgs( 0 ); // Total number of alpha and numeric arguments (max) for a
		//  certain object in the input file
		std::string AirTermSysInletNodeName; // air terminal single duct system inlet node name
		std::string AirTermSysOutletNodeName; // air terminal single duct system outlet node name

		// Flow
		NumVAVSys = GetNumObjectsFound( "AirTerminal:SingleDuct:VAV:Reheat" );
		NumNoRHVAVSys = GetNumObjectsFound( "AirTerminal:SingleDuct:VAV:NoReheat" );
		NumConstVolSys = GetNumObjectsFound( "AirTerminal:SingleDuct:ConstantVolume:Reheat" );
		NumVAVVS = GetNumObjectsFound( "AirTerminal:SingleDuct:VAV:Reheat:VariableSpeedFan" );
		NumCBVAVSys = GetNumObjectsFound( "AirTerminal:SingleDuct:VAV:HeatAndCool:Reheat" );
		NumNoRHCBVAVSys = GetNumObjectsFound( "AirTerminal:SingleDuct:VAV:HeatAndCool:NoReheat" );
		NumSys = NumVAVSys + NumConstVolSys + NumNoRHVAVSys + NumVAVVS + NumCBVAVSys + NumNoRHCBVAVSys;

		Sys.allocate( NumSys );
		SysInlet.allocate( NumSys );
		SysOutlet.allocate( NumSys );
		CheckEquipName.dimension( NumSys, true );

		MassFlow1.allocate( NumSys );
		MassFlow2.allocate( NumSys );
		MassFlow3.allocate( NumSys );
		MassFlowDiff.allocate( NumSys );

		MassFlow1 = 0.0;
		MassFlow2 = 0.0;
		MassFlow3 = 0.0;
		MassFlowDiff = 0.0;

		GetObjectDefMaxArgs( "AirTerminal:SingleDuct:VAV:Reheat", TotalArgs, NumAlphas, NumNums );
		MaxNums = max( MaxNums, NumNums );
		MaxAlphas = max( MaxAlphas, NumAlphas );
		GetObjectDefMaxArgs( "AirTerminal:SingleDuct:VAV:NoReheat", TotalArgs, NumAlphas, NumNums );
		MaxNums = max( MaxNums, NumNums );
		MaxAlphas = max( MaxAlphas, NumAlphas );
		GetObjectDefMaxArgs( "AirTerminal:SingleDuct:ConstantVolume:Reheat", TotalArgs, NumAlphas, NumNums );
		MaxNums = max( MaxNums, NumNums );
		MaxAlphas = max( MaxAlphas, NumAlphas );
		GetObjectDefMaxArgs( "AirTerminal:SingleDuct:VAV:Reheat:VariableSpeedFan", TotalArgs, NumAlphas, NumNums );
		MaxNums = max( MaxNums, NumNums );
		MaxAlphas = max( MaxAlphas, NumAlphas );
		GetObjectDefMaxArgs( "AirTerminal:SingleDuct:VAV:HeatAndCool:Reheat", TotalArgs, NumAlphas, NumNums );
		MaxNums = max( MaxNums, NumNums );
		MaxAlphas = max( MaxAlphas, NumAlphas );
		GetObjectDefMaxArgs( "AirTerminal:SingleDuct:VAV:HeatAndCool:NoReheat", TotalArgs, NumAlphas, NumNums );
		MaxNums = max( MaxNums, NumNums );
		MaxAlphas = max( MaxAlphas, NumAlphas );

		Alphas.allocate( MaxAlphas );
		cAlphaFields.allocate( MaxAlphas );
		cNumericFields.allocate( MaxNums );
		Numbers.dimension( MaxNums, 0.0 );
		lAlphaBlanks.dimension( MaxAlphas, true );
		lNumericBlanks.dimension( MaxNums, true );

		//Start Loading the System Input
		for ( SysIndex = 1; SysIndex <= NumVAVSys; ++SysIndex ) {

			CurrentModuleObject = "AirTerminal:SingleDuct:VAV:Reheat";

			GetObjectItem( CurrentModuleObject, SysIndex, Alphas, NumAlphas, Numbers, NumNums, IOStat, lNumericBlanks, lAlphaBlanks, cAlphaFields, cNumericFields );

			SysNum = SysIndex;
			IsNotOK = false;
			IsBlank = false;
			VerifyName( Alphas( 1 ), Sys, &SysDesignParams::SysName, SysNum - 1, IsNotOK, IsBlank, CurrentModuleObject + " Name" );
			if ( IsNotOK ) {
				ErrorsFound = true;
				if ( IsBlank ) Alphas( 1 ) = "xxxxx";
			}
			Sys( SysNum ).SysName = Alphas( 1 );
			Sys( SysNum ).SysType = CurrentModuleObject;
			Sys( SysNum ).SysType_Num = SingleDuctVAVReheat;
			Sys( SysNum ).ReheatComp = Alphas( 7 );
			if ( SameString( Sys( SysNum ).ReheatComp, "Coil:Heating:Fuel" ) ) {
				Sys( SysNum ).ReheatComp_Num = HCoilType_Gas;
			} else if ( SameString( Sys( SysNum ).ReheatComp, "Coil:Heating:Electric" ) ) {
				Sys( SysNum ).ReheatComp_Num = HCoilType_Electric;
			} else if ( SameString( Sys( SysNum ).ReheatComp, "Coil:Heating:Water" ) ) {
				Sys( SysNum ).ReheatComp_Num = HCoilType_SimpleHeating;
				Sys( SysNum ).ReheatComp_PlantType = TypeOf_CoilWaterSimpleHeating;
			} else if ( SameString( Sys( SysNum ).ReheatComp, "Coil:Heating:Steam" ) ) {
				Sys( SysNum ).ReheatComp_Num = HCoilType_SteamAirHeating;
				Sys( SysNum ).ReheatComp_PlantType = TypeOf_CoilSteamAirHeating;
			} else if ( Sys( SysNum ).ReheatComp != "" ) {
				ShowSevereError( "Illegal " + cAlphaFields( 8 ) + " = " + Sys( SysNum ).ReheatComp + '.' );
				ShowContinueError( "Occurs in " + Sys( SysNum ).SysType + " = " + Sys( SysNum ).SysName );
				ErrorsFound = true;
			}
			Sys( SysNum ).ReheatName = Alphas( 8 );
			ValidateComponent( Sys( SysNum ).ReheatComp, Sys( SysNum ).ReheatName, IsNotOK, Sys( SysNum ).SysType );
			if ( IsNotOK ) {
				ShowContinueError( "In " + Sys( SysNum ).SysType + " = " + Sys( SysNum ).SysName );
				ErrorsFound = true;
			}
			Sys( SysNum ).Schedule = Alphas( 2 );
			if ( lAlphaBlanks( 2 ) ) {
				Sys( SysNum ).SchedPtr = ScheduleAlwaysOn;
			} else {
				Sys( SysNum ).SchedPtr = GetScheduleIndex( Alphas( 2 ) );
				if ( Sys( SysNum ).SchedPtr == 0 ) {
					ShowSevereError( cAlphaFields( 2 ) + " = " + Alphas( 2 ) + " not found." );
					ShowContinueError( "Occurs in " + Sys( SysNum ).SysType + " = " + Sys( SysNum ).SysName );
					ErrorsFound = true;
				}
			}
			// For node connections, this object is both a parent and a non-parent, because the
			// VAV damper is not called out as a separate component, its nodes must be connected
			// as ObjectIsNotParent.  But for the reheat coil, the nodes are connected as ObjectIsParent
			Sys( SysNum ).OutletNodeNum = GetOnlySingleNode( Alphas( 3 ), ErrorsFound, Sys( SysNum ).SysType, Alphas( 1 ), NodeType_Air, NodeConnectionType_Outlet, 1, ObjectIsNotParent, cAlphaFields( 3 ) );
			Sys( SysNum ).InletNodeNum = GetOnlySingleNode( Alphas( 4 ), ErrorsFound, Sys( SysNum ).SysType, Alphas( 1 ), NodeType_Air, NodeConnectionType_Inlet, 1, ObjectIsNotParent, cAlphaFields( 4 ) );
			Sys( SysNum ).MaxAirVolFlowRate = Numbers( 1 );

			if ( SameString( Alphas( 5 ), "Constant" ) ) {
				Sys( SysNum ).ZoneMinAirFracMethod = ConstantMinFrac;
			} else if ( SameString( Alphas( 5 ), "FixedFlowRate" ) ) {
				Sys( SysNum ).ZoneMinAirFracMethod = FixedMin;
			} else if ( SameString( Alphas( 5 ), "Scheduled" ) ) {
				Sys( SysNum ).ZoneMinAirFracMethod = ScheduledMinFrac;
			} else {
				ShowSevereError( cAlphaFields( 5 ) + " = " + Alphas( 5 ) + " not found." );
				ShowContinueError( "Occurs in " + Sys( SysNum ).SysType + " = " + Sys( SysNum ).SysName );
				ErrorsFound = true;
			}

			Sys( SysNum ).ZoneMinAirFrac = Numbers( 2 );
			if ( lNumericBlanks( 2 ) ) {
				Sys( SysNum ).ConstantMinAirFracSetByUser = false;
				Sys( SysNum ).DesignMinAirFrac = 0.0;
			} else {
				Sys( SysNum ).ConstantMinAirFracSetByUser = true;
				Sys( SysNum ).DesignMinAirFrac = Numbers( 2 );
				if ( Sys( SysNum ).ZoneMinAirFracMethod == FixedMin ) {
					ShowWarningError( "Since " + cAlphaFields( 5 ) + " = " + Alphas( 5 ) + ", input for " + cNumericFields( 2 ) + " will be ignored." );
					ShowContinueError( "Occurs in " + Sys( SysNum ).SysType + " = " + Sys( SysNum ).SysName );
					Sys( SysNum ).ZoneMinAirFrac = 0.0;
				}
			}

			Sys( SysNum ).ZoneFixedMinAir = Numbers( 3 );
			if ( lNumericBlanks( 3 ) ) {
				Sys( SysNum ).FixedMinAirSetByUser = false;
				Sys( SysNum ).DesignMinAirFrac = 0.0;
			} else {
				Sys( SysNum ).FixedMinAirSetByUser = true;
				Sys( SysNum ).DesignMinAirFrac = Numbers( 3 );
				if ( Sys( SysNum ).ZoneMinAirFracMethod == ConstantMinFrac ) {
					ShowWarningError( "Since " + cAlphaFields( 5 ) + " = " + Alphas( 5 ) + ", input for " + cNumericFields( 3 ) + " will be ignored." );
					ShowContinueError( "Occurs in " + Sys( SysNum ).SysType + " = " + Sys( SysNum ).SysName );
					Sys( SysNum ).ZoneFixedMinAir = 0.0;
				}
			}

			Sys( SysNum ).ZoneMinAirFracSchPtr = GetScheduleIndex( Alphas( 6 ) );
			if ( ( Sys( SysNum ).ZoneMinAirFracSchPtr == 0 ) && ( Sys( SysNum ).ZoneMinAirFracMethod == ScheduledMinFrac ) ) {
				ShowSevereError( cAlphaFields( 6 ) + " = " + Alphas( 6 ) + " not found." );
				ShowContinueError( "Occurs in " + Sys( SysNum ).SysType + " = " + Sys( SysNum ).SysName );
				ShowContinueError( "A valid schedule is required" );
				ErrorsFound = true;
			} else if ( ( Sys( SysNum ).ZoneMinAirFracSchPtr > 0 ) && ( Sys( SysNum ).ZoneMinAirFracMethod == ScheduledMinFrac ) ) {
				// check range of values in schedule
				if ( ! CheckScheduleValueMinMax( Sys( SysNum ).ZoneMinAirFracSchPtr, ">=", 0.0, "<=", 1.0 ) ) {
					ShowSevereError( "Error found in " + cAlphaFields( 6 ) + " = " + Alphas( 6 ) );
					ShowContinueError( "Occurs in " + Sys( SysNum ).SysType + " = " + Sys( SysNum ).SysName );
					ShowContinueError( "Schedule values must be (>=0., <=1.)" );
				}

			}

			// The reheat coil control node is necessary for hot water and steam reheat, but not necessary for
			// electric or gas reheat.
			if ( Sys( SysNum ).ReheatComp_Num != HCoilType_Gas && Sys( SysNum ).ReheatComp_Num != HCoilType_Electric ) {
				if ( Sys( SysNum ).ReheatComp_Num == HCoilType_SteamAirHeating ) {
					IsNotOK = false;
					Sys( SysNum ).ReheatControlNode = GetCoilSteamInletNode( Sys( SysNum ).ReheatComp, Sys( SysNum ).ReheatName, IsNotOK );
					if ( IsNotOK ) {
						ShowContinueError( "..Occurs in " + Sys( SysNum ).SysType + " = " + Sys( SysNum ).SysName );
						ErrorsFound = true;
					}
				} else {
					IsNotOK = false;
					Sys( SysNum ).ReheatControlNode = GetCoilWaterInletNode( Sys( SysNum ).ReheatComp, Sys( SysNum ).ReheatName, IsNotOK );
					if ( IsNotOK ) {
						ShowContinueError( "..Occurs in " + Sys( SysNum ).SysType + " = " + Sys( SysNum ).SysName );
						ErrorsFound = true;
					}
				}
			}
			Sys( SysNum ).ReheatAirOutletNode = GetOnlySingleNode( Alphas( 9 ), ErrorsFound, Sys( SysNum ).SysType, Alphas( 1 ), NodeType_Air, NodeConnectionType_Outlet, 1, ObjectIsParent, cAlphaFields( 9 ) );
			if ( Sys( SysNum ).ReheatComp_Num == HCoilType_SteamAirHeating ) {
				Sys( SysNum ).MaxReheatSteamVolFlow = Numbers( 4 );
				Sys( SysNum ).MinReheatSteamVolFlow = Numbers( 5 );
			} else {
				Sys( SysNum ).MaxReheatWaterVolFlow = Numbers( 4 );
				Sys( SysNum ).MinReheatWaterVolFlow = Numbers( 5 );
			}
			Sys( SysNum ).ControllerOffset = Numbers( 6 );
			// Set default convergence tolerance
			if ( Sys( SysNum ).ControllerOffset <= 0.0 ) {
				Sys( SysNum ).ControllerOffset = 0.001;
			}

			if ( SameString( Alphas( 10 ), "Reverse" ) ) {
				Sys( SysNum ).DamperHeatingAction = ReverseAction;
			} else if ( SameString( Alphas( 10 ), "Normal" ) ) {
				Sys( SysNum ).DamperHeatingAction = Normal;
			} else if ( SameString( Alphas( 10 ), "ReverseWithLimits" ) ) {
				Sys( SysNum ).DamperHeatingAction = ReverseActionWithLimits;
			}
			else {
				ShowSevereError( cAlphaFields( 10 ) + " = " + Alphas( 10 ) + " not found." );
				ShowContinueError( "Occurs in " + Sys( SysNum ).SysType + " = " + Sys( SysNum ).SysName );
				ErrorsFound = true;
			}

			// Register component set data
			TestCompSet( Sys( SysNum ).SysType, Sys( SysNum ).SysName, NodeID( Sys( SysNum ).InletNodeNum ), NodeID( Sys( SysNum ).ReheatAirOutletNode ), "Air Nodes" );

			for ( ADUNum = 1; ADUNum <= NumAirDistUnits; ++ADUNum ) {
				if ( Sys( SysNum ).ReheatAirOutletNode == AirDistUnit( ADUNum ).OutletNodeNum ) {
					AirDistUnit( ADUNum ).InletNodeNum = Sys( SysNum ).InletNodeNum;
					Sys( SysNum ).ADUNum = ADUNum;
					break;
				}
			}
			// one assumes if there isn't one assigned, it's an error?
			if ( Sys( SysNum ).ADUNum == 0 ) {
				ShowSevereError( RoutineName + "No matching Air Distribution Unit, for System = [" + Sys( SysNum ).SysType + ',' + Sys( SysNum ).SysName + "]." );
				ShowContinueError( "...should have outlet node = " + NodeID( Sys( SysNum ).ReheatAirOutletNode ) );
				ErrorsFound = true;
			} else {

				// Fill the Zone Equipment data with the inlet node number of this unit.
				for ( CtrlZone = 1; CtrlZone <= NumOfZones; ++CtrlZone ) {
					if ( ! ZoneEquipConfig( CtrlZone ).IsControlled ) continue;
					for ( SupAirIn = 1; SupAirIn <= ZoneEquipConfig( CtrlZone ).NumInletNodes; ++SupAirIn ) {
						if ( Sys( SysNum ).ReheatAirOutletNode == ZoneEquipConfig( CtrlZone ).InletNode( SupAirIn ) ) {
							if ( ZoneEquipConfig( CtrlZone ).AirDistUnitCool( SupAirIn ).OutNode > 0 ) {
								ShowSevereError( "Error in connecting a terminal unit to a zone" );
								ShowContinueError( NodeID( Sys( SysNum ).ReheatAirOutletNode ) + " already connects to another zone" );
								ShowContinueError( "Occurs for terminal unit " + Sys( SysNum ).SysType + " = " + Sys( SysNum ).SysName );
								ShowContinueError( "Check terminal unit node names for errors" );
								ErrorsFound = true;
							} else {
								ZoneEquipConfig( CtrlZone ).AirDistUnitCool( SupAirIn ).InNode = Sys( SysNum ).InletNodeNum;
								ZoneEquipConfig( CtrlZone ).AirDistUnitCool( SupAirIn ).OutNode = Sys( SysNum ).ReheatAirOutletNode;
								AirDistUnit( Sys( SysNum ).ADUNum ).TermUnitSizingNum = ZoneEquipConfig( CtrlZone ).AirDistUnitCool( SupAirIn ).TermUnitSizingIndex;
								AirDistUnit( Sys( SysNum ).ADUNum ).ZoneEqNum = CtrlZone;
							}

							Sys( SysNum ).CtrlZoneNum = CtrlZone;
							Sys( SysNum ).CtrlZoneInNodeIndex = SupAirIn;
							Sys( SysNum ).ActualZoneNum = ZoneEquipConfig( CtrlZone ).ActualZoneNum;
							Sys( SysNum ).ZoneFloorArea = Zone( Sys( SysNum ).ActualZoneNum ).FloorArea * Zone( Sys( SysNum ).ActualZoneNum ).Multiplier * Zone( Sys( SysNum ).ActualZoneNum ).ListMultiplier;

						}
					}
				}
			}
			if ( Numbers( 7 ) == AutoCalculate ) {
				Sys( SysNum ).MaxAirVolFlowRateDuringReheat = Numbers( 7 );
			} else {
					Sys( SysNum ).MaxAirVolFlowRateDuringReheat = Numbers( 7 ) * Sys( SysNum ).ZoneFloorArea;
			}

			Sys( SysNum ).MaxAirVolFractionDuringReheat = Numbers( 8 );

			if ( Sys( SysNum ).DamperHeatingAction != ReverseActionWithLimits ) {
				if ( Sys( SysNum ).MaxAirVolFlowRateDuringReheat > 0.0 ) {
					ShowWarningError( "Since " + cAlphaFields( 10 ) + " = " + Alphas( 10 ) + ", input for " + cNumericFields( 7 ) + " will be ignored." );
					ShowContinueError( "Occurs in " + Sys( SysNum ).SysType + " = " + Sys( SysNum ).SysName );
				}
				if ( Sys( SysNum ).MaxAirVolFractionDuringReheat > 0.0 ) {
					ShowWarningError( "Since " + cAlphaFields( 10 ) + " = " + Alphas( 10 ) + ", input for " + cNumericFields( 8 ) + " will be ignored." );
					ShowContinueError( "Occurs in " + Sys( SysNum ).SysType + " = " + Sys( SysNum ).SysName );
				}
			}

			// Maximum reheat air temperature, i.e. the maximum supply air temperature leaving the reheat coil
			if ( ! lNumericBlanks( 9 ) ) {
				Sys( SysNum ).MaxReheatTemp = Numbers( 9 );
				Sys( SysNum ).MaxReheatTempSetByUser = true;
			} else {
				// user does not specify maximum supply air temperature
				// Sys(SysNum)%MaxReheatTemp = 35.0D0 !C
				Sys( SysNum ).MaxReheatTempSetByUser = false;
			}

			if ( ! lAlphaBlanks( 11 ) ) {
				Sys( SysNum ).OARequirementsPtr = FindItemInList( Alphas( 11 ), OARequirements );
				if ( Sys( SysNum ).OARequirementsPtr == 0 ) {
					ShowSevereError( cAlphaFields( 11 ) + " = " + Alphas( 11 ) + " not found." );
					ShowContinueError( "Occurs in " + Sys( SysNum ).SysType + " = " + Sys( SysNum ).SysName );
					ErrorsFound = true;
				} else {
					Sys( SysNum ).NoOAFlowInputFromUser = false;
				}
			}

			ValidateComponent( Alphas( 7 ), Alphas( 8 ), IsNotOK, Sys( SysNum ).SysType );
			if ( IsNotOK ) {
				ShowContinueError( "In " + Sys( SysNum ).SysType + " = " + Sys( SysNum ).SysName );
				ErrorsFound = true;
			}

			// Add reheat coil to component sets array
			SetUpCompSets( Sys( SysNum ).SysType, Sys( SysNum ).SysName, Alphas( 7 ), Alphas( 8 ), Alphas( 3 ), Alphas( 9 ) );

			//Setup the Average damper Position output variable
			SetupOutputVariable( "Zone Air Terminal VAV Damper Position []", Sys( SysNum ).DamperPosition, "System", "Average", Sys( SysNum ).SysName );
			SetupOutputVariable( "Zone Air Terminal Minimum Air Flow Fraction []", Sys( SysNum ).ZoneMinAirFracReport, "System", "Average", Sys( SysNum ).SysName );
			SetupOutputVariable( "Zone Air Terminal Outdoor Air Volume Flow Rate [m3/s]", Sys( SysNum ).OutdoorAirFlowRate, "System", "Average", Sys( SysNum ).SysName );

		} // end Number of Sys Loop

		for ( SysIndex = 1; SysIndex <= NumCBVAVSys; ++SysIndex ) {

			CurrentModuleObject = "AirTerminal:SingleDuct:VAV:HeatAndCool:Reheat";

			GetObjectItem( CurrentModuleObject, SysIndex, Alphas, NumAlphas, Numbers, NumNums, IOStat, lNumericBlanks, lAlphaBlanks, cAlphaFields, cNumericFields );

			SysNum = SysIndex + NumVAVSys;
			IsNotOK = false;
			IsBlank = false;
			VerifyName( Alphas( 1 ), Sys, &SysDesignParams::SysName, SysNum - 1, IsNotOK, IsBlank, CurrentModuleObject + " Name" );
			if ( IsNotOK ) {
				ErrorsFound = true;
				if ( IsBlank ) Alphas( 1 ) = "xxxxx";
			}
			Sys( SysNum ).SysName = Alphas( 1 );
			Sys( SysNum ).SysType = CurrentModuleObject;
			Sys( SysNum ).SysType_Num = SingleDuctCBVAVReheat;
			Sys( SysNum ).ReheatComp = Alphas( 5 );
			if ( SameString( Sys( SysNum ).ReheatComp, "Coil:Heating:Fuel" ) ) {
				Sys( SysNum ).ReheatComp_Num = HCoilType_Gas;
			} else if ( SameString( Sys( SysNum ).ReheatComp, "Coil:Heating:Electric" ) ) {
				Sys( SysNum ).ReheatComp_Num = HCoilType_Electric;
			} else if ( SameString( Sys( SysNum ).ReheatComp, "Coil:Heating:Water" ) ) {
				Sys( SysNum ).ReheatComp_Num = HCoilType_SimpleHeating;
				Sys( SysNum ).ReheatComp_PlantType = TypeOf_CoilWaterSimpleHeating;
			} else if ( SameString( Sys( SysNum ).ReheatComp, "Coil:Heating:Steam" ) ) {
				Sys( SysNum ).ReheatComp_Num = HCoilType_SteamAirHeating;
				Sys( SysNum ).ReheatComp_PlantType = TypeOf_CoilSteamAirHeating;
			} else if ( Sys( SysNum ).ReheatComp != "" ) {
				ShowSevereError( "Illegal " + cAlphaFields( 5 ) + " = " + Sys( SysNum ).ReheatComp + '.' );
				ShowContinueError( "Occurs in " + Sys( SysNum ).SysType + " = " + Sys( SysNum ).SysName );
				ErrorsFound = true;
			}
			Sys( SysNum ).ReheatName = Alphas( 6 );
			ValidateComponent( Sys( SysNum ).ReheatComp, Sys( SysNum ).ReheatName, IsNotOK, Sys( SysNum ).SysType );
			if ( IsNotOK ) {
				ShowContinueError( "In " + Sys( SysNum ).SysType + " = " + Sys( SysNum ).SysName );
				ErrorsFound = true;
			}
			Sys( SysNum ).Schedule = Alphas( 2 );
			if ( lAlphaBlanks( 2 ) ) {
				Sys( SysNum ).SchedPtr = ScheduleAlwaysOn;
			} else {
				Sys( SysNum ).SchedPtr = GetScheduleIndex( Alphas( 2 ) );
				if ( Sys( SysNum ).SchedPtr == 0 ) {
					ShowSevereError( cAlphaFields( 2 ) + " = " + Alphas( 2 ) + " not found." );
					ShowContinueError( "Occurs in " + Sys( SysNum ).SysType + " = " + Sys( SysNum ).SysName );
					ErrorsFound = true;
				}
			}
			// For node connections, this object is both a parent and a non-parent, because the
			// VAV damper is not called out as a separate component, its nodes must be connected
			// as ObjectIsNotParent.  But for the reheat coil, the nodes are connected as ObjectIsParent
			Sys( SysNum ).OutletNodeNum = GetOnlySingleNode( Alphas( 3 ), ErrorsFound, Sys( SysNum ).SysType, Alphas( 1 ), NodeType_Air, NodeConnectionType_Outlet, 1, ObjectIsNotParent, cAlphaFields( 3 ) );
			Sys( SysNum ).InletNodeNum = GetOnlySingleNode( Alphas( 4 ), ErrorsFound, Sys( SysNum ).SysType, Alphas( 1 ), NodeType_Air, NodeConnectionType_Inlet, 1, ObjectIsNotParent, cAlphaFields( 4 ) );
			Sys( SysNum ).MaxAirVolFlowRate = Numbers( 1 );
			Sys( SysNum ).ZoneMinAirFrac = Numbers( 2 );
			if ( Sys( SysNum ).ZoneMinAirFrac < 0.0 ) {
				ShowWarningError( Sys( SysNum ).SysType + " \"" + Sys( SysNum ).SysName + "\"" );
				ShowContinueError( cNumericFields( 2 ) + " must be greater than or equal to 0. Resetting to 0 and the simulation continues." );
				Sys( SysNum ).ZoneMinAirFrac = 0.0;
			}
			if ( Sys( SysNum ).ZoneMinAirFrac > 1.0 ) {
				ShowWarningError( Sys( SysNum ).SysType + " \"" + Sys( SysNum ).SysName + "\"" );
				ShowContinueError( cNumericFields( 2 ) + " must be less than or equal to 1. Resetting to 1 and the simulation continues." );
				Sys( SysNum ).ZoneMinAirFrac = 1.0;
			}
			// The reheat coil control node is necessary for hot water and steam reheat, but not necessary for
			// electric or gas reheat.
			if ( Sys( SysNum ).ReheatComp_Num == HCoilType_Gas || Sys( SysNum ).ReheatComp_Num == HCoilType_Electric ) {
				//          IF(.NOT. lAlphaBlanks(5)) THEN
				//            CALL ShowWarningError('In '//TRIM(Sys(SysNum)%SysType)//' = ' //TRIM(Sys(SysNum)%SysName) &
				//                                 // ' the '//TRIM(cAlphaFields(5))//' is not needed and will be ignored.')
				//            CALL ShowContinueError('  It is used for hot water and steam reheat coils only.')
				//          END IF
			} else {
				//          IF(lAlphaBlanks(5)) THEN
				//            CALL ShowSevereError('In '//TRIM(Sys(SysNum)%SysType)//' = ' //TRIM(Sys(SysNum)%SysName) &
				//                                 // ' the '//TRIM(cAlphaFields(5))//' is undefined.')
				//            ErrorsFound=.TRUE.
				//          ELSE
				if ( Sys( SysNum ).ReheatComp_Num == HCoilType_SteamAirHeating ) {
					IsNotOK = false;
					Sys( SysNum ).ReheatControlNode = GetCoilSteamInletNode( Sys( SysNum ).ReheatComp, Sys( SysNum ).ReheatName, IsNotOK );
					if ( IsNotOK ) {
						ShowContinueError( "..Occurs in " + Sys( SysNum ).SysType + " = " + Sys( SysNum ).SysName );
						ErrorsFound = true;
					}
					//                GetOnlySingleNode(Alphas(5),ErrorsFound,Sys(SysNum)%SysType,Alphas(1), &
					//                              NodeType_Steam,NodeConnectionType_Actuator,1,ObjectIsParent)
				} else {
					IsNotOK = false;
					Sys( SysNum ).ReheatControlNode = GetCoilWaterInletNode( Sys( SysNum ).ReheatComp, Sys( SysNum ).ReheatName, IsNotOK );
					if ( IsNotOK ) {
						ShowContinueError( "..Occurs in " + Sys( SysNum ).SysType + " = " + Sys( SysNum ).SysName );
						ErrorsFound = true;
					}
					//                GetOnlySingleNode(Alphas(5),ErrorsFound,Sys(SysNum)%SysType,Alphas(1), &
					//                              NodeType_Water,NodeConnectionType_Actuator,1,ObjectIsParent)
				}
				//  END IF
			}
			Sys( SysNum ).ReheatAirOutletNode = GetOnlySingleNode( Alphas( 7 ), ErrorsFound, Sys( SysNum ).SysType, Alphas( 1 ), NodeType_Air, NodeConnectionType_Outlet, 1, ObjectIsParent, cAlphaFields( 7 ) );
			if ( Sys( SysNum ).ReheatComp_Num == HCoilType_SteamAirHeating ) {
				Sys( SysNum ).MaxReheatSteamVolFlow = Numbers( 3 );
				Sys( SysNum ).MinReheatSteamVolFlow = Numbers( 4 );
			} else {
				Sys( SysNum ).MaxReheatWaterVolFlow = Numbers( 3 );
				Sys( SysNum ).MinReheatWaterVolFlow = Numbers( 4 );
			}
			Sys( SysNum ).ControllerOffset = Numbers( 5 );
			// Set default convergence tolerance
			if ( Sys( SysNum ).ControllerOffset <= 0.0 ) {
				Sys( SysNum ).ControllerOffset = 0.001;
			}

			Sys( SysNum ).DamperHeatingAction = ReverseAction;

			// Register component set data
			TestCompSet( Sys( SysNum ).SysType, Sys( SysNum ).SysName, NodeID( Sys( SysNum ).InletNodeNum ), NodeID( Sys( SysNum ).ReheatAirOutletNode ), "Air Nodes" );

			for ( ADUNum = 1; ADUNum <= NumAirDistUnits; ++ADUNum ) {
				if ( Sys( SysNum ).ReheatAirOutletNode == AirDistUnit( ADUNum ).OutletNodeNum ) {
					AirDistUnit( ADUNum ).InletNodeNum = Sys( SysNum ).InletNodeNum;
					Sys( SysNum ).ADUNum = ADUNum;
					break;
				}
			}
			// one assumes if there isn't one assigned, it's an error?
			if ( Sys( SysNum ).ADUNum == 0 ) {
				ShowSevereError( RoutineName + "No matching Air Distribution Unit, for System = [" + Sys( SysNum ).SysType + ',' + Sys( SysNum ).SysName + "]." );
				ShowContinueError( "...should have outlet node = " + NodeID( Sys( SysNum ).ReheatAirOutletNode ) );
				ErrorsFound = true;
			} else {

				// Fill the Zone Equipment data with the inlet node number of this unit
				for ( CtrlZone = 1; CtrlZone <= NumOfZones; ++CtrlZone ) {
					if ( ! ZoneEquipConfig( CtrlZone ).IsControlled ) continue;
					for ( SupAirIn = 1; SupAirIn <= ZoneEquipConfig( CtrlZone ).NumInletNodes; ++SupAirIn ) {
						if ( Sys( SysNum ).ReheatAirOutletNode == ZoneEquipConfig( CtrlZone ).InletNode( SupAirIn ) ) {
							if ( ZoneEquipConfig( CtrlZone ).AirDistUnitCool( SupAirIn ).OutNode > 0 ) {
								ShowSevereError( "Error in connecting a terminal unit to a zone" );
								ShowContinueError( NodeID( Sys( SysNum ).ReheatAirOutletNode ) + " already connects to another zone" );
								ShowContinueError( "Occurs for terminal unit " + Sys( SysNum ).SysType + " = " + Sys( SysNum ).SysName );
								ShowContinueError( "Check terminal unit node names for errors" );
								ErrorsFound = true;
							} else {
								ZoneEquipConfig( CtrlZone ).AirDistUnitCool( SupAirIn ).InNode = Sys( SysNum ).InletNodeNum;
								ZoneEquipConfig( CtrlZone ).AirDistUnitCool( SupAirIn ).OutNode = Sys( SysNum ).ReheatAirOutletNode;
								AirDistUnit( Sys( SysNum ).ADUNum ).TermUnitSizingNum = ZoneEquipConfig( CtrlZone ).AirDistUnitCool( SupAirIn ).TermUnitSizingIndex;
								AirDistUnit( Sys( SysNum ).ADUNum ).ZoneEqNum = CtrlZone;
							}
							Sys( SysNum ).CtrlZoneNum = CtrlZone;
 							Sys( SysNum ).CtrlZoneInNodeIndex = SupAirIn;
 							Sys( SysNum ).ActualZoneNum = ZoneEquipConfig( CtrlZone ).ActualZoneNum;
 							Sys( SysNum ).ZoneFloorArea = Zone( Sys( SysNum ).ActualZoneNum ).FloorArea * Zone( Sys( SysNum ).ActualZoneNum ).Multiplier * Zone( Sys( SysNum ).ActualZoneNum ).ListMultiplier;
						}
					}
				}
			}
			if ( ! lNumericBlanks( 6 ) ) {
				Sys( SysNum ).MaxReheatTemp = Numbers( 6 );
				Sys( SysNum ).MaxReheatTempSetByUser = true;
			} else {
				// user does not specify maximum supply air temperature
				// Sys(SysNum)%MaxReheatTemp = 35.0D0 !C
				Sys( SysNum ).MaxReheatTempSetByUser = false;
			}

			ValidateComponent( Alphas( 5 ), Alphas( 6 ), IsNotOK, Sys( SysNum ).SysType );
			if ( IsNotOK ) {
				ShowContinueError( "In " + Sys( SysNum ).SysType + " = " + Sys( SysNum ).SysName );
				ErrorsFound = true;
			}

			// Add reheat coil to component sets array
			SetUpCompSets( Sys( SysNum ).SysType, Sys( SysNum ).SysName, Alphas( 5 ), Alphas( 6 ), Alphas( 3 ), Alphas( 7 ) );

			//Setup the Average damper Position output variable
			SetupOutputVariable( "Zone Air Terminal VAV Damper Position []", Sys( SysNum ).DamperPosition, "System", "Average", Sys( SysNum ).SysName );

		} // end Number of VAVHeatandCool Sys Loop

		CurrentModuleObject = "AirTerminal:SingleDuct:ConstantVolume:Reheat";

		for ( SysIndex = 1; SysIndex <= NumConstVolSys; ++SysIndex ) {

			GetObjectItem( CurrentModuleObject, SysIndex, Alphas, NumAlphas, Numbers, NumNums, IOStat, lNumericBlanks, lAlphaBlanks, cAlphaFields, cNumericFields );

			SysNum = SysIndex + NumVAVSys + NumCBVAVSys;
			IsNotOK = false;
			IsBlank = false;
			VerifyName( Alphas( 1 ), Sys, &SysDesignParams::SysName, SysNum - 1, IsNotOK, IsBlank, CurrentModuleObject + " Name" );
			if ( IsNotOK ) {
				ErrorsFound = true;
				if ( IsBlank ) Alphas( 1 ) = "xxxxx";
			}
			Sys( SysNum ).SysName = Alphas( 1 );
			Sys( SysNum ).SysType = CurrentModuleObject;
			Sys( SysNum ).SysType_Num = SingleDuctConstVolReheat;
			Sys( SysNum ).ReheatComp = Alphas( 5 );
			if ( SameString( Sys( SysNum ).ReheatComp, "Coil:Heating:Fuel" ) ) {
				Sys( SysNum ).ReheatComp_Num = HCoilType_Gas;
			} else if ( SameString( Sys( SysNum ).ReheatComp, "Coil:Heating:Electric" ) ) {
				Sys( SysNum ).ReheatComp_Num = HCoilType_Electric;
			} else if ( SameString( Sys( SysNum ).ReheatComp, "Coil:Heating:Water" ) ) {
				Sys( SysNum ).ReheatComp_Num = HCoilType_SimpleHeating;
				Sys( SysNum ).ReheatComp_PlantType = TypeOf_CoilWaterSimpleHeating;
			} else if ( SameString( Sys( SysNum ).ReheatComp, "Coil:Heating:Steam" ) ) {
				Sys( SysNum ).ReheatComp_Num = HCoilType_SteamAirHeating;
				Sys( SysNum ).ReheatComp_PlantType = TypeOf_CoilSteamAirHeating;
			} else {
				ShowSevereError( "Illegal " + cAlphaFields( 5 ) + " = " + Sys( SysNum ).ReheatComp + '.' );
				ShowContinueError( "Occurs in " + Sys( SysNum ).SysType + " = " + Sys( SysNum ).SysName );
				ErrorsFound = true;
			}
			Sys( SysNum ).ReheatName = Alphas( 6 );
			ValidateComponent( Sys( SysNum ).ReheatComp, Sys( SysNum ).ReheatName, IsNotOK, Sys( SysNum ).SysType );
			if ( IsNotOK ) {
				ShowContinueError( "In " + Sys( SysNum ).SysType + " = " + Sys( SysNum ).SysName );
				ErrorsFound = true;
			}
			Sys( SysNum ).Schedule = Alphas( 2 );
			if ( lAlphaBlanks( 2 ) ) {
				Sys( SysNum ).SchedPtr = ScheduleAlwaysOn;
			} else {
				Sys( SysNum ).SchedPtr = GetScheduleIndex( Alphas( 2 ) );
				if ( Sys( SysNum ).SchedPtr == 0 ) {
					ShowSevereError( cAlphaFields( 2 ) + " = " + Alphas( 2 ) + " not found." );
					ShowContinueError( "Occurs in " + Sys( SysNum ).SysType + " = " + Sys( SysNum ).SysName );
					ErrorsFound = true;
				}
			}
			Sys( SysNum ).OutletNodeNum = GetOnlySingleNode( Alphas( 3 ), ErrorsFound, Sys( SysNum ).SysType, Alphas( 1 ), NodeType_Air, NodeConnectionType_Outlet, 1, ObjectIsParent, cAlphaFields( 3 ) );
			Sys( SysNum ).InletNodeNum = GetOnlySingleNode( Alphas( 4 ), ErrorsFound, Sys( SysNum ).SysType, Alphas( 1 ), NodeType_Air, NodeConnectionType_Inlet, 1, ObjectIsParent, cAlphaFields( 4 ) );
			// The reheat coil control node is necessary for hot water reheat, but not necessary for
			// electric or gas reheat.
			if ( Sys( SysNum ).ReheatComp_Num == HCoilType_Gas || Sys( SysNum ).ReheatComp_Num == HCoilType_Electric ) {
				//          IF(.NOT. lAlphaBlanks(5)) THEN
				//            CALL ShowWarningError('In '//TRIM(Sys(SysNum)%SysType)//' = ' // TRIM(Sys(SysNum)%SysName) &
				//                                 // ' the '//TRIM(cAlphaFields(5))//' is not needed and will be ignored.')
				//            CALL ShowContinueError('  It is used for hot water reheat coils only.')
				//          END IF
			} else {
				//          IF(lAlphaBlanks(5)) THEN
				//            CALL ShowSevereError('In '//TRIM(Sys(SysNum)%SysType)//' = ' // TRIM(Sys(SysNum)%SysName) &
				//                                 // ' the '//TRIM(cAlphaFields(5))//' is undefined.')
				//            ErrorsFound=.TRUE.
				//          END IF
				if ( Sys( SysNum ).ReheatComp_Num == HCoilType_SteamAirHeating ) {
					IsNotOK = false;
					Sys( SysNum ).ReheatControlNode = GetCoilSteamInletNode( Sys( SysNum ).ReheatComp, Sys( SysNum ).ReheatName, IsNotOK );
					if ( IsNotOK ) {
						ShowContinueError( "..Occurs in " + Sys( SysNum ).SysType + " = " + Sys( SysNum ).SysName );
						ErrorsFound = true;
					}
					//                 GetOnlySingleNode(Alphas(5),ErrorsFound,Sys(SysNum)%SysType,Alphas(1), &
					//                               NodeType_Steam,NodeConnectionType_Actuator,1,ObjectIsParent)
				} else {
					IsNotOK = false;
					Sys( SysNum ).ReheatControlNode = GetCoilWaterInletNode( Sys( SysNum ).ReheatComp, Sys( SysNum ).ReheatName, IsNotOK );
					if ( IsNotOK ) {
						ShowContinueError( "..Occurs in " + Sys( SysNum ).SysType + " = " + Sys( SysNum ).SysName );
						ErrorsFound = true;
					}
					//                 GetOnlySingleNode(Alphas(5),ErrorsFound,Sys(SysNum)%SysType,Alphas(1), &
					//                               NodeType_Water,NodeConnectionType_Actuator,1,ObjectIsParent)
				}
			}
			Sys( SysNum ).ReheatAirOutletNode = Sys( SysNum ).OutletNodeNum;
			Sys( SysNum ).MaxAirVolFlowRate = Numbers( 1 );
			Sys( SysNum ).ZoneMinAirFrac = 0.0;
			Sys( SysNum ).ZoneMinAirFracMethod = MinFracNotUsed;
			Sys( SysNum ).DamperHeatingAction = HeatingActionNotUsed;
			if ( Sys( SysNum ).ReheatComp_Num == HCoilType_SteamAirHeating ) {
				Sys( SysNum ).MaxReheatSteamVolFlow = Numbers( 2 );
				Sys( SysNum ).MinReheatSteamVolFlow = Numbers( 3 );
			} else {
				Sys( SysNum ).MaxReheatWaterVolFlow = Numbers( 2 );
				Sys( SysNum ).MinReheatWaterVolFlow = Numbers( 3 );
			}
			Sys( SysNum ).ControllerOffset = Numbers( 4 );
			// Set default convergence tolerance
			if ( Sys( SysNum ).ControllerOffset <= 0.0 ) {
				Sys( SysNum ).ControllerOffset = 0.001;
			}

			// Maximum reheat air temperature, i.e. the maximum supply air temperature leaving the reheat coil
			if ( ! lNumericBlanks( 5 ) ) {
				Sys( SysNum ).MaxReheatTemp = Numbers( 5 );
				Sys( SysNum ).MaxReheatTempSetByUser = true;
			} else {
				// user does not specify maximum supply air temperature
				// Sys(SysNum)%MaxReheatTemp = 35.0D0 !C
				Sys( SysNum ).MaxReheatTempSetByUser = false;
			}
			// Register component set data
			TestCompSet( Sys( SysNum ).SysType, Sys( SysNum ).SysName, NodeID( Sys( SysNum ).InletNodeNum ), NodeID( Sys( SysNum ).OutletNodeNum ), "Air Nodes" );

			for ( ADUNum = 1; ADUNum <= NumAirDistUnits; ++ADUNum ) {
				if ( Sys( SysNum ).ReheatAirOutletNode == AirDistUnit( ADUNum ).OutletNodeNum ) {
					AirDistUnit( ADUNum ).InletNodeNum = Sys( SysNum ).InletNodeNum;
					Sys( SysNum ).ADUNum = ADUNum;
					break;
				}
			}
			// one assumes if there isn't one assigned, it's an error?
			if ( Sys( SysNum ).ADUNum == 0 ) {
				ShowSevereError( RoutineName + "No matching Air Distribution Unit, for System = [" + Sys( SysNum ).SysType + ',' + Sys( SysNum ).SysName + "]." );
				ShowContinueError( "...should have outlet node = " + NodeID( Sys( SysNum ).ReheatAirOutletNode ) );
				ErrorsFound = true;
			} else {

				// Fill the Zone Equipment data with the inlet node number of this unit.
				for ( CtrlZone = 1; CtrlZone <= NumOfZones; ++CtrlZone ) {
					if ( ! ZoneEquipConfig( CtrlZone ).IsControlled ) continue;
					for ( SupAirIn = 1; SupAirIn <= ZoneEquipConfig( CtrlZone ).NumInletNodes; ++SupAirIn ) {
						if ( Sys( SysNum ).OutletNodeNum == ZoneEquipConfig( CtrlZone ).InletNode( SupAirIn ) ) {
							if ( ZoneEquipConfig( CtrlZone ).AirDistUnitCool( SupAirIn ).OutNode > 0 ) {
								ShowSevereError( "Error in connecting a terminal unit to a zone" );
								ShowContinueError( NodeID( Sys( SysNum ).OutletNodeNum ) + " already connects to another zone" );
								ShowContinueError( "Occurs for terminal unit " + Sys( SysNum ).SysType + " = " + Sys( SysNum ).SysName );
								ShowContinueError( "Check terminal unit node names for errors" );
								ErrorsFound = true;
							} else {
								ZoneEquipConfig( CtrlZone ).AirDistUnitCool( SupAirIn ).InNode = Sys( SysNum ).InletNodeNum;
								ZoneEquipConfig( CtrlZone ).AirDistUnitCool( SupAirIn ).OutNode = Sys( SysNum ).OutletNodeNum;
								AirDistUnit( Sys( SysNum ).ADUNum ).TermUnitSizingNum = ZoneEquipConfig( CtrlZone ).AirDistUnitCool( SupAirIn ).TermUnitSizingIndex;
								AirDistUnit( Sys( SysNum ).ADUNum ).ZoneEqNum = CtrlZone;
							}
							Sys( SysNum ).CtrlZoneNum = CtrlZone;
 							Sys( SysNum ).CtrlZoneInNodeIndex = SupAirIn;
 							Sys( SysNum ).ActualZoneNum = ZoneEquipConfig( CtrlZone ).ActualZoneNum;
 							Sys( SysNum ).ZoneFloorArea = Zone( Sys( SysNum ).ActualZoneNum ).FloorArea * Zone( Sys( SysNum ).ActualZoneNum ).Multiplier * Zone( Sys( SysNum ).ActualZoneNum ).ListMultiplier;
  						}
					}
				}
			}

			ValidateComponent( Alphas( 5 ), Alphas( 6 ), IsNotOK, Sys( SysNum ).SysType );
			if ( IsNotOK ) {
				ShowContinueError( "In " + Sys( SysNum ).SysType + " = " + Sys( SysNum ).SysName );
				ErrorsFound = true;
			}

			// Add reheat coil to component sets array
			SetUpCompSets( Sys( SysNum ).SysType, Sys( SysNum ).SysName, Alphas( 5 ), Alphas( 6 ), Alphas( 4 ), Alphas( 3 ) );

			//Setup the Average damper Position output variable
			// BG removed 9-10-2009 during work on CR 7770, constant volume has no damper
			//  CALL SetupOutputVariable('Damper Position', Sys(SysNum)%DamperPosition, &
			//                        'System','Average',Sys(SysNum)%SysName)

		} // End Number of Sys Loop

		for ( SysIndex = 1; SysIndex <= NumNoRHVAVSys; ++SysIndex ) {

			CurrentModuleObject = "AirTerminal:SingleDuct:VAV:NoReheat";

			GetObjectItem( CurrentModuleObject, SysIndex, Alphas, NumAlphas, Numbers, NumNums, IOStat, lNumericBlanks, lAlphaBlanks, cAlphaFields, cNumericFields );

			SysNum = SysIndex + NumVAVSys + NumCBVAVSys + NumConstVolSys;
			IsNotOK = false;
			IsBlank = false;
			VerifyName( Alphas( 1 ), Sys, &SysDesignParams::SysName, SysNum - 1, IsNotOK, IsBlank, CurrentModuleObject + " Name" );
			if ( IsNotOK ) {
				ErrorsFound = true;
				if ( IsBlank ) Alphas( 1 ) = "xxxxx";
			}
			Sys( SysNum ).SysName = Alphas( 1 );
			Sys( SysNum ).SysType = CurrentModuleObject;
			Sys( SysNum ).SysType_Num = SingleDuctVAVNoReheat;
			Sys( SysNum ).ReheatComp = "";
			Sys( SysNum ).ReheatName = "";
			Sys( SysNum ).Schedule = Alphas( 2 );
			if ( lAlphaBlanks( 2 ) ) {
				Sys( SysNum ).SchedPtr = ScheduleAlwaysOn;
			} else {
				Sys( SysNum ).SchedPtr = GetScheduleIndex( Alphas( 2 ) );
				if ( Sys( SysNum ).SchedPtr == 0 ) {
					ShowSevereError( cAlphaFields( 2 ) + " = " + Alphas( 2 ) + " not found." );
					ShowContinueError( "Occurs in " + Sys( SysNum ).SysType + " = " + Sys( SysNum ).SysName );
					ErrorsFound = true;
				}
			}
			Sys( SysNum ).OutletNodeNum = GetOnlySingleNode( Alphas( 3 ), ErrorsFound, Sys( SysNum ).SysType, Alphas( 1 ), NodeType_Air, NodeConnectionType_Outlet, 1, ObjectIsNotParent, cAlphaFields( 3 ) );
			Sys( SysNum ).InletNodeNum = GetOnlySingleNode( Alphas( 4 ), ErrorsFound, Sys( SysNum ).SysType, Alphas( 1 ), NodeType_Air, NodeConnectionType_Inlet, 1, ObjectIsNotParent, cAlphaFields( 4 ) );
			Sys( SysNum ).MaxAirVolFlowRate = Numbers( 1 );

			if ( SameString( Alphas( 5 ), "Constant" ) ) {
				Sys( SysNum ).ZoneMinAirFracMethod = ConstantMinFrac;
			} else if ( SameString( Alphas( 5 ), "FixedFlowRate" ) ) {
				Sys( SysNum ).ZoneMinAirFracMethod = FixedMin;
			} else if ( SameString( Alphas( 5 ), "Scheduled" ) ) {
				Sys( SysNum ).ZoneMinAirFracMethod = ScheduledMinFrac;
			} else {
				ShowSevereError( cAlphaFields( 5 ) + " = " + Alphas( 5 ) + " not found." );
				ShowContinueError( "Occurs in " + Sys( SysNum ).SysType + " = " + Sys( SysNum ).SysName );
				ErrorsFound = true;
			}

			Sys( SysNum ).ZoneMinAirFrac = Numbers( 2 );
			if ( lNumericBlanks( 2 ) ) {
				Sys( SysNum ).ConstantMinAirFracSetByUser = false;
				Sys( SysNum ).DesignMinAirFrac = 0.0;
			} else {
				Sys( SysNum ).ConstantMinAirFracSetByUser = true;
				Sys( SysNum ).DesignMinAirFrac = Numbers( 2 );
				if ( Sys( SysNum ).ZoneMinAirFracMethod == FixedMin ) {
					ShowWarningError( "Since " + cAlphaFields( 5 ) + " = " + Alphas( 5 ) + ", input for " + cNumericFields( 2 ) + " will be ignored." );
					ShowContinueError( "Occurs in " + Sys( SysNum ).SysType + " = " + Sys( SysNum ).SysName );
					Sys( SysNum ).ZoneMinAirFrac = 0.0;
				}
			}

			Sys( SysNum ).ZoneFixedMinAir = Numbers( 3 );
			if ( lNumericBlanks( 3 ) ) {
				Sys( SysNum ).FixedMinAirSetByUser = false;
				Sys( SysNum ).DesignFixedMinAir = 0.0;
			} else {
				Sys( SysNum ).FixedMinAirSetByUser = true;
				Sys( SysNum ).DesignFixedMinAir = Numbers( 3 );
				if ( Sys( SysNum ).ZoneMinAirFracMethod == ConstantMinFrac ) {
					ShowWarningError( "Since " + cAlphaFields( 5 ) + " = " + Alphas( 5 ) + ", input for " + cNumericFields( 3 ) + " will be ignored." );
					ShowContinueError( "Occurs in " + Sys( SysNum ).SysType + " = " + Sys( SysNum ).SysName );
					Sys( SysNum ).ZoneFixedMinAir = 0.0;
				}
			}
			Sys( SysNum ).ZoneMinAirFracSchPtr = GetScheduleIndex( Alphas( 6 ) );
			if ( ( Sys( SysNum ).ZoneMinAirFracSchPtr == 0 ) && ( Sys( SysNum ).ZoneMinAirFracMethod == ScheduledMinFrac ) ) {
				ShowSevereError( cAlphaFields( 6 ) + " = " + Alphas( 6 ) + " not found." );
				ShowContinueError( "Occurs in " + Sys( SysNum ).SysType + " = " + Sys( SysNum ).SysName );
				ShowContinueError( "A valid schedule is required" );
				ErrorsFound = true;
			} else if ( ( Sys( SysNum ).ZoneMinAirFracSchPtr > 0 ) && ( Sys( SysNum ).ZoneMinAirFracMethod == ScheduledMinFrac ) ) {
				// check range of values in schedule
				if ( ! CheckScheduleValueMinMax( Sys( SysNum ).ZoneMinAirFracSchPtr, ">=", 0.0, "<=", 1.0 ) ) {
					ShowSevereError( "Error found in " + cAlphaFields( 6 ) + " = " + Alphas( 6 ) );
					ShowContinueError( "Occurs in " + Sys( SysNum ).SysType + " = " + Sys( SysNum ).SysName );
					ShowContinueError( "Schedule values must be (>=0., <=1.)" );
				}

			}

			Sys( SysNum ).ReheatControlNode = 0;
			Sys( SysNum ).ReheatAirOutletNode = Sys( SysNum ).OutletNodeNum;
			Sys( SysNum ).MaxReheatWaterVolFlow = 0.0;
			Sys( SysNum ).MaxReheatSteamVolFlow = 0.0;
			Sys( SysNum ).MinReheatWaterVolFlow = 0.0;
			Sys( SysNum ).MinReheatSteamVolFlow = 0.0;
			Sys( SysNum ).ControllerOffset = 0.000001;
			Sys( SysNum ).DamperHeatingAction = HeatingActionNotUsed;

			// Register component set data
			TestCompSet( Sys( SysNum ).SysType, Sys( SysNum ).SysName, NodeID( Sys( SysNum ).InletNodeNum ), NodeID( Sys( SysNum ).OutletNodeNum ), "Air Nodes" );

			for ( ADUNum = 1; ADUNum <= NumAirDistUnits; ++ADUNum ) {
				if ( Sys( SysNum ).OutletNodeNum == AirDistUnit( ADUNum ).OutletNodeNum ) {
					AirDistUnit( ADUNum ).InletNodeNum = Sys( SysNum ).InletNodeNum;
					Sys( SysNum ).ADUNum = ADUNum;
					break;
				}
			}
			// one assumes if there isn't one assigned, it's an error?
			if ( Sys( SysNum ).ADUNum == 0 ) {
				ShowSevereError( RoutineName + "No matching Air Distribution Unit, for System = [" + Sys( SysNum ).SysType + ',' + Sys( SysNum ).SysName + "]." );
				ShowContinueError( "...should have outlet node = " + NodeID( Sys( SysNum ).ReheatAirOutletNode ) );
				ErrorsFound = true;
			} else {

				// Fill the Zone Equipment data with the inlet node number of this unit.
				for ( CtrlZone = 1; CtrlZone <= NumOfZones; ++CtrlZone ) {
					if ( ! ZoneEquipConfig( CtrlZone ).IsControlled ) continue;
					for ( SupAirIn = 1; SupAirIn <= ZoneEquipConfig( CtrlZone ).NumInletNodes; ++SupAirIn ) {
						if ( Sys( SysNum ).ReheatAirOutletNode == ZoneEquipConfig( CtrlZone ).InletNode( SupAirIn ) ) {
							if ( ZoneEquipConfig( CtrlZone ).AirDistUnitCool( SupAirIn ).OutNode > 0 ) {
								ShowSevereError( "Error in connecting a terminal unit to a zone" );
								ShowContinueError( NodeID( Sys( SysNum ).ReheatAirOutletNode ) + " already connects to another zone" );
								ShowContinueError( "Occurs for terminal unit " + Sys( SysNum ).SysType + " = " + Sys( SysNum ).SysName );
								ShowContinueError( "Check terminal unit node names for errors" );
								ErrorsFound = true;
							} else {
								ZoneEquipConfig( CtrlZone ).AirDistUnitCool( SupAirIn ).InNode = Sys( SysNum ).InletNodeNum;
								ZoneEquipConfig( CtrlZone ).AirDistUnitCool( SupAirIn ).OutNode = Sys( SysNum ).ReheatAirOutletNode;
								AirDistUnit( Sys( SysNum ).ADUNum ).TermUnitSizingNum = ZoneEquipConfig( CtrlZone ).AirDistUnitCool( SupAirIn ).TermUnitSizingIndex;
								AirDistUnit( Sys( SysNum ).ADUNum ).ZoneEqNum = CtrlZone;
							}

							Sys( SysNum ).CtrlZoneNum = CtrlZone;
							Sys( SysNum ).CtrlZoneInNodeIndex = SupAirIn;
  							Sys( SysNum ).ActualZoneNum = ZoneEquipConfig( CtrlZone ).ActualZoneNum;
							Sys( SysNum ).ZoneFloorArea = Zone( Sys( SysNum ).ActualZoneNum ).FloorArea * Zone( Sys( SysNum ).ActualZoneNum ).Multiplier * Zone( Sys( SysNum ).ActualZoneNum ).ListMultiplier;

						}
					}
				}
			}
			if ( ! lAlphaBlanks( 7 ) ) {
				Sys( SysNum ).OARequirementsPtr = FindItemInList( Alphas( 7 ), OARequirements );
				if ( Sys( SysNum ).OARequirementsPtr == 0 ) {
					ShowSevereError( cAlphaFields( 7 ) + " = " + Alphas( 7 ) + " not found." );
					ShowContinueError( "Occurs in " + Sys( SysNum ).SysType + " = " + Sys( SysNum ).SysName );
					ErrorsFound = true;
				} else {
					Sys( SysNum ).NoOAFlowInputFromUser = false;
				}
			}

			//Setup the Average damper Position output variable
			SetupOutputVariable( "Zone Air Terminal VAV Damper Position []", Sys( SysNum ).DamperPosition, "System", "Average", Sys( SysNum ).SysName );
			SetupOutputVariable( "Zone Air Terminal Minimum Air Flow Fraction []", Sys( SysNum ).ZoneMinAirFracReport, "System", "Average", Sys( SysNum ).SysName );
			SetupOutputVariable( "Zone Air Terminal Outdoor Air Volume Flow Rate [m3/s]", Sys( SysNum ).OutdoorAirFlowRate, "System", "Average", Sys( SysNum ).SysName );

		} // end Number of Sys Loop

		for ( SysIndex = 1; SysIndex <= NumNoRHCBVAVSys; ++SysIndex ) {

			CurrentModuleObject = "AirTerminal:SingleDuct:VAV:HeatAndCool:NoReheat";

			GetObjectItem( CurrentModuleObject, SysIndex, Alphas, NumAlphas, Numbers, NumNums, IOStat, lNumericBlanks, lAlphaBlanks, cAlphaFields, cNumericFields );

			SysNum = SysIndex + NumVAVSys + NumCBVAVSys + NumConstVolSys + NumNoRHVAVSys;
			IsNotOK = false;
			IsBlank = false;
			VerifyName( Alphas( 1 ), Sys, &SysDesignParams::SysName, SysNum - 1, IsNotOK, IsBlank, CurrentModuleObject + " Name" );
			if ( IsNotOK ) {
				ErrorsFound = true;
				if ( IsBlank ) Alphas( 1 ) = "xxxxx";
			}
			Sys( SysNum ).SysName = Alphas( 1 );
			Sys( SysNum ).SysType = CurrentModuleObject;
			Sys( SysNum ).SysType_Num = SingleDuctCBVAVNoReheat;
			Sys( SysNum ).ReheatComp = "";
			Sys( SysNum ).ReheatName = "";
			Sys( SysNum ).Schedule = Alphas( 2 );
			if ( lAlphaBlanks( 2 ) ) {
				Sys( SysNum ).SchedPtr = ScheduleAlwaysOn;
			} else {
				Sys( SysNum ).SchedPtr = GetScheduleIndex( Alphas( 2 ) );
				if ( Sys( SysNum ).SchedPtr == 0 ) {
					ShowSevereError( cAlphaFields( 2 ) + " = " + Alphas( 2 ) + " not found." );
					ShowContinueError( "Occurs in " + Sys( SysNum ).SysType + " = " + Sys( SysNum ).SysName );
					ErrorsFound = true;
				}
			}
			Sys( SysNum ).OutletNodeNum = GetOnlySingleNode( Alphas( 3 ), ErrorsFound, Sys( SysNum ).SysType, Alphas( 1 ), NodeType_Air, NodeConnectionType_Outlet, 1, ObjectIsNotParent, cAlphaFields( 3 ) );
			Sys( SysNum ).InletNodeNum = GetOnlySingleNode( Alphas( 4 ), ErrorsFound, Sys( SysNum ).SysType, Alphas( 1 ), NodeType_Air, NodeConnectionType_Inlet, 1, ObjectIsNotParent, cAlphaFields( 4 ) );
			Sys( SysNum ).MaxAirVolFlowRate = Numbers( 1 );
			Sys( SysNum ).ZoneMinAirFrac = Numbers( 2 );
			if ( Sys( SysNum ).ZoneMinAirFrac < 0.0 ) {
				ShowWarningError( Sys( SysNum ).SysType + " = \"" + Sys( SysNum ).SysName );
				ShowContinueError( cNumericFields( 2 ) + " must be greater than or equal to 0. Resetting to 0 and the simulation continues." );
				Sys( SysNum ).ZoneMinAirFrac = 0.0;
			}
			if ( Sys( SysNum ).ZoneMinAirFrac > 1.0 ) {
				ShowWarningError( Sys( SysNum ).SysType + " = \"" + Sys( SysNum ).SysName );
				ShowContinueError( cNumericFields( 2 ) + " must be less than or equal to 1. Resetting to 1 and the simulation continues." );
				Sys( SysNum ).ZoneMinAirFrac = 1.0;
			}

			Sys( SysNum ).ReheatControlNode = 0;
			Sys( SysNum ).ReheatAirOutletNode = Sys( SysNum ).OutletNodeNum;
			Sys( SysNum ).MaxReheatWaterVolFlow = 0.0;
			Sys( SysNum ).MaxReheatSteamVolFlow = 0.0;
			Sys( SysNum ).MinReheatWaterVolFlow = 0.0;
			Sys( SysNum ).MinReheatSteamVolFlow = 0.0;
			Sys( SysNum ).ControllerOffset = 0.000001;
			Sys( SysNum ).DamperHeatingAction = HeatingActionNotUsed;

			// Register component set data
			TestCompSet( Sys( SysNum ).SysType, Sys( SysNum ).SysName, NodeID( Sys( SysNum ).InletNodeNum ), NodeID( Sys( SysNum ).OutletNodeNum ), "Air Nodes" );

			for ( ADUNum = 1; ADUNum <= NumAirDistUnits; ++ADUNum ) {
				if ( Sys( SysNum ).OutletNodeNum == AirDistUnit( ADUNum ).OutletNodeNum ) {
					AirDistUnit( ADUNum ).InletNodeNum = Sys( SysNum ).InletNodeNum;
					Sys( SysNum ).ADUNum = ADUNum;
					break;
				}
			}
			// one assumes if there isn't one assigned, it's an error?
			if ( Sys( SysNum ).ADUNum == 0 ) {
				ShowSevereError( RoutineName + "No matching Air Distribution Unit, for System = [" + Sys( SysNum ).SysType + ',' + Sys( SysNum ).SysName + "]." );
				ShowContinueError( "...should have outlet node = " + NodeID( Sys( SysNum ).ReheatAirOutletNode ) );
				ErrorsFound = true;
			} else {

				// Fill the Zone Equipment data with the inlet node number of this unit.
				for ( CtrlZone = 1; CtrlZone <= NumOfZones; ++CtrlZone ) {
					if ( ! ZoneEquipConfig( CtrlZone ).IsControlled ) continue;
					for ( SupAirIn = 1; SupAirIn <= ZoneEquipConfig( CtrlZone ).NumInletNodes; ++SupAirIn ) {
						if ( Sys( SysNum ).ReheatAirOutletNode == ZoneEquipConfig( CtrlZone ).InletNode( SupAirIn ) ) {
							if ( ZoneEquipConfig( CtrlZone ).AirDistUnitCool( SupAirIn ).OutNode > 0 ) {
								ShowSevereError( "Error in connecting a terminal unit to a zone" );
								ShowContinueError( NodeID( Sys( SysNum ).ReheatAirOutletNode ) + " already connects to another zone" );
								ShowContinueError( "Occurs for terminal unit " + Sys( SysNum ).SysType + " = " + Sys( SysNum ).SysName );
								ShowContinueError( "Check terminal unit node names for errors" );
								ErrorsFound = true;
							} else {
								ZoneEquipConfig( CtrlZone ).AirDistUnitCool( SupAirIn ).InNode = Sys( SysNum ).InletNodeNum;
								ZoneEquipConfig( CtrlZone ).AirDistUnitCool( SupAirIn ).OutNode = Sys( SysNum ).ReheatAirOutletNode;
								AirDistUnit( Sys( SysNum ).ADUNum ).TermUnitSizingNum = ZoneEquipConfig( CtrlZone ).AirDistUnitCool( SupAirIn ).TermUnitSizingIndex;
								AirDistUnit( Sys( SysNum ).ADUNum ).ZoneEqNum = CtrlZone;
							}
							Sys( SysNum ).CtrlZoneNum = CtrlZone;
							Sys( SysNum ).CtrlZoneInNodeIndex = SupAirIn;
							Sys( SysNum ).ActualZoneNum = ZoneEquipConfig( CtrlZone ).ActualZoneNum;
							Sys( SysNum ).ZoneFloorArea = Zone( Sys( SysNum ).ActualZoneNum ).FloorArea * Zone( Sys( SysNum ).ActualZoneNum ).Multiplier * Zone( Sys( SysNum ).ActualZoneNum ).ListMultiplier;
  						}
					}
				}
			}
			//Setup the Average damper Position output variable
			SetupOutputVariable( "Zone Air Terminal VAV Damper Position []", Sys( SysNum ).DamperPosition, "System", "Average", Sys( SysNum ).SysName );

		} // end Number of VAVHeatandCool:NoReheat Sys Loop

		// read in the SINGLE DUCT:VAV:REHEAT:VS FAN data
		for ( SysIndex = 1; SysIndex <= NumVAVVS; ++SysIndex ) {

			CurrentModuleObject = "AirTerminal:SingleDuct:VAV:Reheat:VariableSpeedFan";

			GetObjectItem( CurrentModuleObject, SysIndex, Alphas, NumAlphas, Numbers, NumNums, IOStat, lNumericBlanks, lAlphaBlanks, cAlphaFields, cNumericFields );

			SysNum = SysIndex + NumVAVSys + NumCBVAVSys + NumConstVolSys + NumNoRHVAVSys + NumNoRHCBVAVSys;
			IsNotOK = false;
			IsBlank = false;
			VerifyName( Alphas( 1 ), Sys, &SysDesignParams::SysName, SysNum - 1, IsNotOK, IsBlank, CurrentModuleObject + " Name" );
			if ( IsNotOK ) {
				ErrorsFound = true;
				if ( IsBlank ) Alphas( 1 ) = "xxxxx";
			}
			Sys( SysNum ).SysName = Alphas( 1 );
			Sys( SysNum ).SysType = CurrentModuleObject;
			Sys( SysNum ).SysType_Num = SingleDuctVAVReheatVSFan;
			Sys( SysNum ).ReheatComp = Alphas( 7 );
			Sys( SysNum ).ReheatName = Alphas( 8 );
			IsNotOK = false;
			if ( SameString( Sys( SysNum ).ReheatComp, "Coil:Heating:Fuel" ) ) {
				Sys( SysNum ).ReheatComp_Num = HCoilType_Gas;
				Sys( SysNum ).ReheatAirOutletNode = GetHeatingCoilOutletNode( Sys( SysNum ).ReheatComp, Sys( SysNum ).ReheatName, IsNotOK );
				Sys( SysNum ).ReheatCoilMaxCapacity = GetHeatingCoilCapacity( Sys( SysNum ).ReheatComp, Sys( SysNum ).ReheatName, IsNotOK );
				if ( IsNotOK ) ShowContinueError( "Occurs for terminal unit " + Sys( SysNum ).SysType + " = " + Sys( SysNum ).SysName );
			} else if ( SameString( Sys( SysNum ).ReheatComp, "Coil:Heating:Electric" ) ) {
				Sys( SysNum ).ReheatComp_Num = HCoilType_Electric;
				Sys( SysNum ).ReheatAirOutletNode = GetHeatingCoilOutletNode( Sys( SysNum ).ReheatComp, Sys( SysNum ).ReheatName, IsNotOK );
				Sys( SysNum ).ReheatCoilMaxCapacity = GetHeatingCoilCapacity( Sys( SysNum ).ReheatComp, Sys( SysNum ).ReheatName, IsNotOK );
				if ( IsNotOK ) ShowContinueError( "Occurs for terminal unit " + Sys( SysNum ).SysType + " = " + Sys( SysNum ).SysName );
			} else if ( SameString( Sys( SysNum ).ReheatComp, "Coil:Heating:Water" ) ) {
				Sys( SysNum ).ReheatComp_Num = HCoilType_SimpleHeating;
				Sys( SysNum ).ReheatComp_PlantType = TypeOf_CoilWaterSimpleHeating;
			} else if ( SameString( Sys( SysNum ).ReheatComp, "Coil:Heating:Steam" ) ) {
				Sys( SysNum ).ReheatComp_Num = HCoilType_SteamAirHeating;
				Sys( SysNum ).ReheatComp_PlantType = TypeOf_CoilSteamAirHeating;
			} else if ( Sys( SysNum ).ReheatComp != "" ) {
				ShowSevereError( "Illegal " + cAlphaFields( 7 ) + " = " + Sys( SysNum ).ReheatComp + '.' );
				ShowContinueError( "Occurs in " + Sys( SysNum ).SysType + " = " + Sys( SysNum ).SysName );
				ErrorsFound = true;
			}
			ValidateComponent( Sys( SysNum ).ReheatComp, Sys( SysNum ).ReheatName, IsNotOK, Sys( SysNum ).SysType );
			if ( IsNotOK ) {
				ShowContinueError( "In " + Sys( SysNum ).SysType + " = " + Sys( SysNum ).SysName );
				ErrorsFound = true;
			}
			Sys( SysNum ).FanType = Alphas( 5 );
			if ( SameString( Sys( SysNum ).FanType, "Fan:VariableVolume" ) ) {
				Sys( SysNum ).Fan_Num = DataHVACGlobals::FanType_SimpleVAV;
			} else if ( SameString( Sys( SysNum ).FanType, "Fan:SystemModel" ) ) {
				Sys( SysNum ).Fan_Num = DataHVACGlobals::FanType_SystemModelObject;

			} else if ( Sys( SysNum ).FanType != "" ) {
				ShowSevereError( "Illegal " + cAlphaFields( 5 ) + " = " + Sys( SysNum ).FanType + '.' );
				ShowContinueError( "Occurs in " + Sys( SysNum ).SysType + " = " + Sys( SysNum ).SysName );
				ErrorsFound = true;
			}
			Sys( SysNum ).FanName = Alphas( 6 );
			ValidateComponent( Sys( SysNum ).FanType, Sys( SysNum ).FanName, IsNotOK, Sys( SysNum ).SysType );
			if ( IsNotOK ) {
				ShowContinueError( "In " + Sys( SysNum ).SysType + " = " + Sys( SysNum ).SysName );
				ErrorsFound = true;
			}
			if ( Sys( SysNum ).Fan_Num == DataHVACGlobals::FanType_SystemModelObject ) {
				HVACFan::fanObjs.emplace_back( new HVACFan::FanSystem  ( Sys( SysNum ).FanName ) ); // call constructor, safe here because get input is not using DataIPShortCuts.
				Sys( SysNum ).Fan_Index = HVACFan::getFanObjectVectorIndex( Sys( SysNum ).FanName );
				Sys( SysNum ).OutletNodeNum = HVACFan::fanObjs[ Sys( SysNum ).Fan_Index ]->outletNodeNum;
				Sys( SysNum ).InletNodeNum = HVACFan::fanObjs[ Sys( SysNum ).Fan_Index ]->inletNodeNum;
				HVACFan::fanObjs[ Sys( SysNum ).Fan_Index ]->fanIsSecondaryDriver = true;
			} else if ( Sys( SysNum ).Fan_Num == DataHVACGlobals::FanType_SimpleVAV ) {
				IsNotOK = false;

				Sys( SysNum ).OutletNodeNum = GetFanOutletNode( Sys( SysNum ).FanType, Sys( SysNum ).FanName, IsNotOK );
				if ( IsNotOK ) {
					ShowContinueError( "..Occurs in " + Sys( SysNum ).SysType + " = " + Sys( SysNum ).SysName );
					ErrorsFound = true;
				}

				IsNotOK = false;
				Sys( SysNum ).InletNodeNum = GetFanInletNode( Sys( SysNum ).FanType, Sys( SysNum ).FanName, IsNotOK );
				if ( IsNotOK ) {
					ShowContinueError( "..Occurs in " + Sys( SysNum ).SysType + " = " + Sys( SysNum ).SysName );
					ErrorsFound = true;
				}

			}

			Sys( SysNum ).Schedule = Alphas( 2 );
			if ( lAlphaBlanks( 2 ) ) {
				Sys( SysNum ).SchedPtr = ScheduleAlwaysOn;
			} else {
				Sys( SysNum ).SchedPtr = GetScheduleIndex( Alphas( 2 ) );
				if ( Sys( SysNum ).SchedPtr == 0 ) {
					ShowSevereError( cAlphaFields( 2 ) + " = " + Alphas( 2 ) + " not found." );
					ShowContinueError( "Occurs in " + Sys( SysNum ).SysType + " = " + Sys( SysNum ).SysName );
					ErrorsFound = true;
				}
			}

			AirTermSysInletNodeName = NodeID( Sys( SysNum ).InletNodeNum );
			if ( ! SameString( Alphas( 3 ), AirTermSysInletNodeName ) ) {
				ShowWarningError( RoutineName + "Invalid air terminal object air inlet node name in " + Sys( SysNum ).SysType + " = " + Sys( SysNum ).SysName );
				ShowContinueError( " Specified air inlet node name is = " + Alphas( 3 ) + "." );
				ShowContinueError( " Expected air inlet node name is = " + AirTermSysInletNodeName + "." );
				//ErrorsFound = true;
			}

			Sys( SysNum ).MaxAirVolFlowRate = Numbers( 1 );
			Sys( SysNum ).MaxHeatAirVolFlowRate = Numbers( 2 );
			Sys( SysNum ).ZoneMinAirFrac = Numbers( 3 );
			// The reheat coil control node is necessary for hot water reheat, but not necessary for
			// electric or gas reheat.
			if ( Sys( SysNum ).ReheatComp_Num == HCoilType_Gas || Sys( SysNum ).ReheatComp_Num == HCoilType_Electric ) {
				//          IF(.NOT. lAlphaBlanks(6)) THEN
				//            CALL ShowWarningError('In '//TRIM(Sys(SysNum)%SysType)//' = ' // TRIM(Sys(SysNum)%SysName) &
				//                                 // ' the '//TRIM(cAlphaFields(6))//' is not needed and will be ignored.')
				//            CALL ShowContinueError('  It is used for hot water reheat coils only.')
				//          END IF
			} else {
				//          IF(lAlphaBlanks(6)) THEN
				//            CALL ShowSevereError('In '//TRIM(Sys(SysNum)%SysType)//' = ' // TRIM(Sys(SysNum)%SysName) &
				//                                 // ' the '//TRIM(cAlphaFields(6))//' is undefined')
				//            ErrorsFound=.TRUE.
				//          END IF
				if ( Sys( SysNum ).ReheatComp_Num == HCoilType_SteamAirHeating ) {
					IsNotOK = false;
					Sys( SysNum ).ReheatControlNode = GetCoilSteamInletNode( Sys( SysNum ).ReheatComp, Sys( SysNum ).ReheatName, IsNotOK );
					if ( IsNotOK ) {
						ShowContinueError( "..Occurs in " + Sys( SysNum ).SysType + " = " + Sys( SysNum ).SysName );
						ErrorsFound = true;
					} else {
						//  A4,     \field Unit supply air outlet node
						//          \note same as heating coil air outlet node
						//          \note same as zone inlet node
						//          \type alpha
						IsNotOK = false;
						Sys( SysNum ).ReheatAirOutletNode = GetCoilAirOutletNode( Sys( SysNum ).ReheatComp, Sys( SysNum ).ReheatName, IsNotOK );
						if ( IsNotOK ) {
							ShowContinueError( "..Occurs in " + Sys( SysNum ).SysType + " = " + Sys( SysNum ).SysName );
							ErrorsFound = true;
						}
					}
					//               GetOnlySingleNode(Alphas(6),ErrorsFound,Sys(SysNum)%SysType,Alphas(1), &
					//                                NodeType_Steam,NodeConnectionType_Actuator,1,ObjectIsParent)
				} else {
					IsNotOK = false;
					Sys( SysNum ).ReheatControlNode = GetCoilWaterInletNode( Sys( SysNum ).ReheatComp, Sys( SysNum ).ReheatName, IsNotOK );
					if ( IsNotOK ) {
						ShowContinueError( "..Occurs in " + Sys( SysNum ).SysType + " = " + Sys( SysNum ).SysName );
						ErrorsFound = true;
					} else {
						//  A4,     \field Unit supply air outlet node
						//          \note same as heating coil air outlet node
						//          \note same as zone inlet node
						//          \type alpha
						IsNotOK = false;
						Sys( SysNum ).ReheatAirOutletNode = GetCoilOutletNode( Sys( SysNum ).ReheatComp, Sys( SysNum ).ReheatName, IsNotOK );
						if ( IsNotOK ) {
							ShowContinueError( "..Occurs in " + Sys( SysNum ).SysType + " = " + Sys( SysNum ).SysName );
							ErrorsFound = true;
						}
					}
					//               GetOnlySingleNode(Alphas(6),ErrorsFound,Sys(SysNum)%SysType,Alphas(1), &
					//                                NodeType_Water,NodeConnectionType_Actuator,1,ObjectIsParent)
				}
			}
			//  A4,     \field Unit supply air outlet node
			//          \note same as heating coil air outlet node
			//          \note same as zone inlet node
			//          \type alpha
			//        Sys(SysNum)%ReheatAirOutletNode  = &
			//               GetOnlySingleNode(Alphas(4),ErrorsFound,Sys(SysNum)%SysType,Alphas(1), &
			//                            NodeType_Air,NodeConnectionType_Outlet,1,ObjectIsParent)
			AirTermSysOutletNodeName = NodeID( Sys( SysNum ).ReheatAirOutletNode );
			if ( ! SameString( Alphas( 4 ), AirTermSysOutletNodeName ) ) {
				ShowWarningError( RoutineName + "Invalid air terminal object air outlet node name in " + Sys( SysNum ).SysType + " = " + Sys( SysNum ).SysName );
				ShowContinueError( " Specified air outlet node name is = " + Alphas( 4 ) + "." );
				ShowContinueError( " Expected air outlet node name is = " + AirTermSysOutletNodeName + "." );
				//ErrorsFound = true;
			}

			if ( Sys( SysNum ).ReheatComp_Num == HCoilType_SteamAirHeating ) {
				Sys( SysNum ).MaxReheatSteamVolFlow = Numbers( 4 );
				Sys( SysNum ).MinReheatSteamVolFlow = Numbers( 5 );
			} else {
				Sys( SysNum ).MaxReheatWaterVolFlow = Numbers( 4 );
				Sys( SysNum ).MinReheatWaterVolFlow = Numbers( 5 );
			}
			Sys( SysNum ).ControllerOffset = Numbers( 6 );
			// Set default convergence tolerance
			if ( Sys( SysNum ).ControllerOffset <= 0.0 ) {
				Sys( SysNum ).ControllerOffset = 0.001;
			}
			Sys( SysNum ).DamperHeatingAction = HeatingActionNotUsed;

			// Register component set data
			TestCompSet( Sys( SysNum ).SysType, Sys( SysNum ).SysName, NodeID( Sys( SysNum ).InletNodeNum ), NodeID( Sys( SysNum ).ReheatAirOutletNode ), "Air Nodes" );

			for ( ADUNum = 1; ADUNum <= NumAirDistUnits; ++ADUNum ) {
				if ( Sys( SysNum ).ReheatAirOutletNode == AirDistUnit( ADUNum ).OutletNodeNum ) {
					AirDistUnit( ADUNum ).InletNodeNum = Sys( SysNum ).InletNodeNum;
					Sys( SysNum ).ADUNum = ADUNum;
					break;
				}
			}
			// one assumes if there isn't one assigned, it's an error?
			if ( Sys( SysNum ).ADUNum == 0 ) {
				ShowSevereError( RoutineName + "No matching Air Distribution Unit, for System = [" + Sys( SysNum ).SysType + ',' + Sys( SysNum ).SysName + "]." );
				ShowContinueError( "...should have outlet node = " + NodeID( Sys( SysNum ).ReheatAirOutletNode ) );
				ErrorsFound = true;
			} else {

				// Fill the Zone Equipment data with the inlet node number of this unit.
				// what if not found?  error?
				IsNotOK = true;
				for ( CtrlZone = 1; CtrlZone <= NumOfZones; ++CtrlZone ) {
					if ( ! ZoneEquipConfig( CtrlZone ).IsControlled ) continue;
					for ( SupAirIn = 1; SupAirIn <= ZoneEquipConfig( CtrlZone ).NumInletNodes; ++SupAirIn ) {
						if ( Sys( SysNum ).ReheatAirOutletNode == ZoneEquipConfig( CtrlZone ).InletNode( SupAirIn ) ) {
							IsNotOK = false;
							if ( ZoneEquipConfig( CtrlZone ).AirDistUnitCool( SupAirIn ).OutNode > 0 ) {
								ShowSevereError( "Error in connecting a terminal unit to a zone" );
								ShowContinueError( NodeID( Sys( SysNum ).ReheatAirOutletNode ) + " already connects to another zone" );
								ShowContinueError( "Occurs for terminal unit " + Sys( SysNum ).SysType + " = " + Sys( SysNum ).SysName );
								ShowContinueError( "Check terminal unit node names for errors" );
								ErrorsFound = true;
							} else {
								ZoneEquipConfig( CtrlZone ).AirDistUnitCool( SupAirIn ).InNode = Sys( SysNum ).InletNodeNum;
								ZoneEquipConfig( CtrlZone ).AirDistUnitCool( SupAirIn ).OutNode = Sys( SysNum ).ReheatAirOutletNode;
								AirDistUnit( Sys( SysNum ).ADUNum ).TermUnitSizingNum = ZoneEquipConfig( CtrlZone ).AirDistUnitCool( SupAirIn ).TermUnitSizingIndex;
								AirDistUnit( Sys( SysNum ).ADUNum ).ZoneEqNum = CtrlZone;
							}
							Sys( SysNum ).CtrlZoneNum = CtrlZone;
 							Sys( SysNum ).CtrlZoneInNodeIndex = SupAirIn;
 							Sys( SysNum ).ActualZoneNum = ZoneEquipConfig( CtrlZone ).ActualZoneNum;
 							Sys( SysNum ).ZoneFloorArea = Zone( Sys( SysNum ).ActualZoneNum ).FloorArea * Zone( Sys( SysNum ).ActualZoneNum ).Multiplier * Zone( Sys( SysNum ).ActualZoneNum ).ListMultiplier;
  						}
					}
				}
			}
			if ( IsNotOK ) {
				ShowWarningError( "Did not Match Supply Air Outlet Node to any Zone Node" );
				ShowContinueError( "..Occurs in " + Sys( SysNum ).SysType + " = " + Sys( SysNum ).SysName );
			}

			// Add reheat coil to component sets array
			SetUpCompSets( Sys( SysNum ).SysType, Sys( SysNum ).SysName, Alphas( 7 ), Alphas( 8 ), NodeID( Sys( SysNum ).OutletNodeNum ), NodeID( Sys( SysNum ).ReheatAirOutletNode ) );
			// Add fan to component sets array
			SetUpCompSets( Sys( SysNum ).SysType, Sys( SysNum ).SysName, Alphas( 5 ), Alphas( 6 ), NodeID( Sys( SysNum ).InletNodeNum ), NodeID( Sys( SysNum ).OutletNodeNum ) );

			//Setup the Average damper Position output variable
			SetupOutputVariable( "Zone Air Terminal VAV Damper Position []", Sys( SysNum ).DamperPosition, "System", "Average", Sys( SysNum ).SysName );

		}

		// Error check to see if a single duct air terminal is assigned to zone that has zone secondary recirculation
		// specified in the Sizing:Zone object

		NumZoneSiz = GetNumObjectsFound( "Sizing:Zone" );
		if ( NumZoneSiz > 0 ) {
			for ( SysIndex = 1; SysIndex <= NumSys; ++SysIndex ) {
				for ( ZoneSizIndex = 1; ZoneSizIndex <= NumZoneSiz; ++ZoneSizIndex ) {
					if ( DoZoneSizing ) {
						if ( FinalZoneSizing( ZoneSizIndex ).ActualZoneNum == Sys( SysIndex ).ActualZoneNum ) {
							if ( FinalZoneSizing( ZoneSizIndex ).ZoneSecondaryRecirculation > 0.0 ) {
								ShowWarningError( RoutineName + "A zone secondary recirculation fraction is specified for zone served by " );
								ShowContinueError( "...terminal unit \"" + Sys( SysIndex ).SysName + "\" , that indicates a single path system" );
								ShowContinueError( "...The zone secondary recirculation for that zone was set to 0.0" );
								FinalZoneSizing( ZoneSizIndex ).ZoneSecondaryRecirculation = 0.0;
								goto SizLoop_exit;
							}
						}
					}
				}
				SizLoop_exit: ;
			}
		}

		Alphas.deallocate();
		cAlphaFields.deallocate();
		cNumericFields.deallocate();
		Numbers.deallocate();
		lAlphaBlanks.deallocate();
		lNumericBlanks.deallocate();

		if ( ErrorsFound ) {
			ShowFatalError( RoutineName + "Errors found in input.  Preceding condition(s) cause termination." );
		}

	}

	// End of Get Input subroutines for the Module
	//******************************************************************************

	// Beginning Initialization Section of the Module
	//******************************************************************************

	void
	InitSys(
		int const SysNum,
		bool const FirstHVACIteration
	)
	{

		// SUBROUTINE INFORMATION:
		//       AUTHOR         Richard J. Liesen
		//       DATE WRITTEN   January 2000
		//       MODIFIED       na
		//       RE-ENGINEERED  na

		// PURPOSE OF THIS SUBROUTINE:
		// This subroutine is for  initializations of the Sys Components.

		// METHODOLOGY EMPLOYED:
		// Uses the status flags to trigger events.

		// REFERENCES:
		// na

		// Using/Aliasing
		using DataAirflowNetwork::SimulateAirflowNetwork;
		using DataAirflowNetwork::AirflowNetworkFanActivated;
		using DataAirflowNetwork::AirflowNetworkControlMultizone;
		using DataDefineEquip::AirDistUnit;
		using DataZoneEquipment::ZoneEquipInputsFilled;
		using DataZoneEquipment::CheckZoneEquipmentList;
		using DataZoneEquipment::ZoneEquipConfig;
		using InputProcessor::SameString;
		using DataPlant::PlantLoop;
		using DataPlant::ScanPlantLoopsForObject;
		using DataPlant::TypeOf_CoilWaterSimpleHeating;
		using DataPlant::TypeOf_CoilSteamAirHeating;
		using PlantUtilities::InitComponentNodes;
		using DataGlobals::AnyPlantInModel;
		auto & GetHeatingCoilCapacity( HeatingCoils::GetCoilCapacity );

		// SUBROUTINE PARAMETER DEFINITIONS:
		static std::string const RoutineName( "InitSys" );
		static std::string const RoutineNameFull( "InitHVACSingleDuct" );

		// SUBROUTINE LOCAL VARIABLE DECLARATIONS:
		int InletNode;
		int OutletNode;
		int ADUNum;
		int SysIndex;
		static bool ZoneEquipmentListChecked( false ); // True after the Zone Equipment List has been checked for items
		static Array1D_bool MyEnvrnFlag;
		static Array1D_bool MySizeFlag;
		static Array1D_bool GetGasElecHeatCoilCap; // Gets autosized value of coil capacity
		Real64 SteamTemp;
		Real64 SteamDensity;
		Real64 rho;
		bool errFlag;

		static Array1D_bool PlantLoopScanFlag;

		// FLOW:

		// Do the Begin Simulation initializations
		if ( InitSysFlag ) {

			MyEnvrnFlag.allocate( NumSys );
			MySizeFlag.allocate( NumSys );
			PlantLoopScanFlag.allocate( NumSys );
			GetGasElecHeatCoilCap.allocate( NumSys );
			MyEnvrnFlag = true;
			MySizeFlag = true;
			PlantLoopScanFlag = true;
			GetGasElecHeatCoilCap = true;
			InitSysFlag = false;
		}

		if ( PlantLoopScanFlag( SysNum ) && allocated( PlantLoop ) ) {
			if ( ( Sys( SysNum ).ReheatComp_PlantType == TypeOf_CoilWaterSimpleHeating ) || ( Sys( SysNum ).ReheatComp_PlantType == TypeOf_CoilSteamAirHeating ) ) {
				// setup plant topology indices for plant fed heating coils
				errFlag = false;
				ScanPlantLoopsForObject( Sys( SysNum ).ReheatName, Sys( SysNum ).ReheatComp_PlantType, Sys( SysNum ).HWLoopNum, Sys( SysNum ).HWLoopSide, Sys( SysNum ).HWBranchIndex, Sys( SysNum ).HWCompIndex, _, _, _, _, _, errFlag );

				if ( errFlag ) {
					ShowContinueError( "Reference Unit=\"" + Sys( SysNum ).SysName + "\", type=" + Sys( SysNum ).SysType );
					ShowFatalError( "InitSys: Program terminated for previous conditions." );
				}

				Sys( SysNum ).ReheatCoilOutletNode = PlantLoop( Sys( SysNum ).HWLoopNum ).LoopSide( Sys( SysNum ).HWLoopSide ).Branch( Sys( SysNum ).HWBranchIndex ).Comp( Sys( SysNum ).HWCompIndex ).NodeNumOut;

				PlantLoopScanFlag( SysNum ) = false;
			} else {
				PlantLoopScanFlag( SysNum ) = false;
			}
		} else if ( PlantLoopScanFlag( SysNum ) && ! AnyPlantInModel ) {
			PlantLoopScanFlag( SysNum ) = false;
		}

		if ( ! ZoneEquipmentListChecked && ZoneEquipInputsFilled ) {
			ZoneEquipmentListChecked = true;
			// Check to see if there is a Air Distribution Unit on the Zone Equipment List
			for ( SysIndex = 1; SysIndex <= NumSys; ++SysIndex ) {
				if ( Sys( SysIndex ).ADUNum == 0 ) continue;
				if ( CheckZoneEquipmentList( "ZoneHVAC:AirDistributionUnit", AirDistUnit( Sys( SysIndex ).ADUNum ).Name ) ) continue;
				ShowSevereError( "InitSingleDuctSystems: ADU=[Air Distribution Unit," + AirDistUnit( Sys( SysIndex ).ADUNum ).Name + "] is not on any ZoneHVAC:EquipmentList." );
				ShowContinueError( "...System=[" + Sys( SysIndex ).SysType + ',' + Sys( SysIndex ).SysName + "] will not be simulated." );
			}
		}

		if ( ! SysSizingCalc && MySizeFlag( SysNum ) ) {

			SizeSys( SysNum );

			MySizeFlag( SysNum ) = false;
		}

		if ( GetGasElecHeatCoilCap( SysNum ) ) {
			if ( Sys( SysNum ).ReheatComp_Num == HCoilType_Electric || Sys( SysNum ).ReheatComp_Num == HCoilType_Gas ) {
				if ( Sys( SysNum ).ReheatCoilMaxCapacity == AutoSize ) {
					errFlag = false;
					Sys( SysNum ).ReheatCoilMaxCapacity = GetHeatingCoilCapacity( Sys( SysNum ).ReheatComp, Sys( SysNum ).ReheatName, errFlag );
					if ( errFlag ) ShowContinueError( "Occurs for terminal unit " + Sys( SysNum ).SysType + " = " + Sys( SysNum ).SysName );
				}
				if ( Sys( SysNum ).ReheatCoilMaxCapacity != AutoSize ) {
					GetGasElecHeatCoilCap( SysNum ) = false;
				}
			} else {
				GetGasElecHeatCoilCap( SysNum ) = false;
			}
		}
		// Do the Begin Environment initializations
		if ( BeginEnvrnFlag && MyEnvrnFlag( SysNum ) ) {

			// Set the outlet node max mass flow rate to the Max Air Flow specified for the Sys
			OutletNode = Sys( SysNum ).OutletNodeNum;
			InletNode = Sys( SysNum ).InletNodeNum;
			Node( OutletNode ).MassFlowRateMax = Sys( SysNum ).MaxAirVolFlowRate * StdRhoAir;
			Sys( SysNum ).AirMassFlowRateMax = Sys( SysNum ).MaxAirVolFlowRate * StdRhoAir;
			Sys( SysNum ).HeatAirMassFlowRateMax = Sys( SysNum ).MaxHeatAirVolFlowRate * StdRhoAir;
			Node( InletNode ).MassFlowRateMax = Sys( SysNum ).MaxAirVolFlowRate * StdRhoAir;
			MassFlowDiff( SysNum ) = 1.0e-10 * Sys( SysNum ).AirMassFlowRateMax;

			if ( Sys( SysNum ).HWLoopNum > 0 && Sys( SysNum ).ReheatComp_Num != HCoilType_SteamAirHeating ) { //protect early calls before plant is setup
				rho = GetDensityGlycol( PlantLoop( Sys( SysNum ).HWLoopNum ).FluidName, DataGlobals::CWInitConvTemp, PlantLoop( Sys( SysNum ).HWLoopNum ).FluidIndex, RoutineName );
			} else {
				rho = 1000.0;
			}

			Sys( SysNum ).MaxReheatWaterFlow = rho * Sys( SysNum ).MaxReheatWaterVolFlow;
			Sys( SysNum ).MinReheatWaterFlow = rho * Sys( SysNum ).MinReheatWaterVolFlow;

			Sys( SysNum ).AirMassFlowDuringReheatMax = Sys( SysNum ).MaxAirVolFlowRateDuringReheat * StdRhoAir;

			// set the upstream leakage flowrate - remove from here - done in ZoneAirLoopEquipmentManager::SimZoneAirLoopEquipment

			if ( Sys( SysNum ).ReheatComp_Num == HCoilType_SteamAirHeating ) {
				SteamTemp = 100.0;
				SteamDensity = GetSatDensityRefrig( fluidNameSteam, SteamTemp, 1.0, Sys( SysNum ).FluidIndex, RoutineNameFull );
				Sys( SysNum ).MaxReheatSteamFlow = SteamDensity * Sys( SysNum ).MaxReheatSteamVolFlow;
				Sys( SysNum ).MinReheatSteamFlow = SteamDensity * Sys( SysNum ).MinReheatSteamVolFlow;
			}

			if ( SameString( Sys( SysNum ).SysType, "AirTerminal:SingleDuct:VAV:Reheat" ) || SameString( Sys( SysNum ).SysType, "AirTerminal:SingleDuct:VAV:HeatAndCool:Reheat" ) || SameString( Sys( SysNum ).SysType, "AirTerminal:SingleDuct:VAV:HeatAndCool:NoReheat" ) || SameString( Sys( SysNum ).SysType, "AirTerminal:SingleDuct:VAV:NoReheat" ) ) {
				// need the lowest schedule value
				if ( Sys( SysNum ).ZoneMinAirFracMethod == ScheduledMinFrac ) {
					Sys( SysNum ).ZoneMinAirFrac = GetScheduleMinValue( Sys( SysNum ).ZoneMinAirFracSchPtr );
				}
				Node( OutletNode ).MassFlowRateMin = Node( OutletNode ).MassFlowRateMax * Sys( SysNum ).ZoneMinAirFrac;
				Node( InletNode ).MassFlowRateMin = Node( InletNode ).MassFlowRateMax * Sys( SysNum ).ZoneMinAirFrac;
			} else {
				Node( OutletNode ).MassFlowRateMin = 0.0;
				Node( InletNode ).MassFlowRateMin = 0.0;
			}
			if ( ( Sys( SysNum ).ReheatControlNode > 0 ) && ! PlantLoopScanFlag( SysNum ) ) {
				if ( Sys( SysNum ).ReheatComp_Num == HCoilType_SteamAirHeating ) {
					InitComponentNodes( Sys( SysNum ).MinReheatSteamFlow, Sys( SysNum ).MaxReheatSteamFlow, Sys( SysNum ).ReheatControlNode, Sys( SysNum ).ReheatCoilOutletNode, Sys( SysNum ).HWLoopNum, Sys( SysNum ).HWLoopSide, Sys( SysNum ).HWBranchIndex, Sys( SysNum ).HWCompIndex );
				} else {
					InitComponentNodes( Sys( SysNum ).MinReheatWaterFlow, Sys( SysNum ).MaxReheatWaterFlow, Sys( SysNum ).ReheatControlNode, Sys( SysNum ).ReheatCoilOutletNode, Sys( SysNum ).HWLoopNum, Sys( SysNum ).HWLoopSide, Sys( SysNum ).HWBranchIndex, Sys( SysNum ).HWCompIndex );

				}
			}
			// Find air loop associated with terminal unit
			if ( Sys( SysNum ).SysType_Num == SingleDuctVAVReheat || Sys( SysNum ).SysType_Num == SingleDuctVAVNoReheat ) {
				if ( ( Sys( SysNum ).CtrlZoneNum > 0 ) && ( Sys( SysNum ).CtrlZoneInNodeIndex > 0 ) ){
 					Sys( SysNum ).AirLoopNum = ZoneEquipConfig( Sys( SysNum ).CtrlZoneNum ).InletNodeAirLoopNum( Sys( SysNum ).CtrlZoneInNodeIndex );
 					AirDistUnit( Sys( SysNum ).ADUNum ).AirLoopNum = Sys( SysNum ).AirLoopNum;
  				}
			}

			MyEnvrnFlag( SysNum ) = false;
		}

		if ( ! BeginEnvrnFlag ) {
			MyEnvrnFlag( SysNum ) = true;
		}

		// Initialize the Inlet Nodes of the air side of air terminal
		InletNode = Sys( SysNum ).InletNodeNum;
		OutletNode = Sys( SysNum ).OutletNodeNum;

		if ( Sys( SysNum ).ZoneMinAirFracMethod == ScheduledMinFrac ) {
			Sys( SysNum ).ZoneMinAirFrac = GetCurrentScheduleValue( Sys( SysNum ).ZoneMinAirFracSchPtr );
			//now reset inlet node min avail
			Node( InletNode ).MassFlowRateMinAvail = Sys( SysNum ).AirMassFlowRateMax * Sys( SysNum ).ZoneMinAirFrac;
		}

		if ( FirstHVACIteration ) {
			//The first time through set the mass flow rate to the Max
			if ( ( Node( InletNode ).MassFlowRate > 0.0 ) && ( GetCurrentScheduleValue( Sys( SysNum ).SchedPtr ) > 0.0 ) ) {
				if ( ! ( SimulateAirflowNetwork > AirflowNetworkControlMultizone && AirflowNetworkFanActivated ) ) {
					Node( InletNode ).MassFlowRate = Sys( SysNum ).AirMassFlowRateMax;
				}
			} else {
				Node( InletNode ).MassFlowRate = 0.0;
			}

			if ( ( Node( InletNode ).MassFlowRateMaxAvail > 0.0 ) && ( GetCurrentScheduleValue( Sys( SysNum ).SchedPtr ) > 0.0 ) ) {
				if ( ! ( SimulateAirflowNetwork > AirflowNetworkControlMultizone && AirflowNetworkFanActivated ) ) {
					Node( InletNode ).MassFlowRateMaxAvail = Sys( SysNum ).AirMassFlowRateMax;
				}
			} else {
				Node( InletNode ).MassFlowRateMaxAvail = 0.0;
			}

			if ( ( Node( InletNode ).MassFlowRate > 0.0 ) && ( GetCurrentScheduleValue( Sys( SysNum ).SchedPtr ) > 0.0 ) ) {
				if ( ! ( SimulateAirflowNetwork > AirflowNetworkControlMultizone && AirflowNetworkFanActivated ) ) {
					Node( InletNode ).MassFlowRateMinAvail = Sys( SysNum ).AirMassFlowRateMax * Sys( SysNum ).ZoneMinAirFrac;
				}
			} else {
				Node( InletNode ).MassFlowRateMinAvail = 0.0;
			}
			// reset the mass flow rate histories
			MassFlow1( SysNum ) = 0.0;
			MassFlow2( SysNum ) = 0.0;
			MassFlow3( SysNum ) = 0.0;
			MassFlow3( SysNum ) = 0.0;

		}

		//Do a check and make sure that the max and min available(control) flow is
		//  between the physical max and min while operating.
		SysInlet( SysNum ).AirMassFlowRateMaxAvail = min( Sys( SysNum ).AirMassFlowRateMax, Node( InletNode ).MassFlowRateMaxAvail );
		SysInlet( SysNum ).AirMassFlowRateMinAvail = min( max( Node( OutletNode ).MassFlowRateMin, Node( InletNode ).MassFlowRateMinAvail ), SysInlet( SysNum ).AirMassFlowRateMaxAvail );

		// Do the following initializations (every time step): This should be the info from
		// the previous components outlets or the node data in this section.
		// Load the node data in this section for the component simulation
		SysInlet( SysNum ).AirMassFlowRate = Node( InletNode ).MassFlowRate;
		SysInlet( SysNum ).AirTemp = Node( InletNode ).Temp;
		SysInlet( SysNum ).AirHumRat = Node( InletNode ).HumRat;
		SysInlet( SysNum ).AirEnthalpy = Node( InletNode ).Enthalpy;

	}

	void
	SizeSys( int const SysNum )
	{

		// SUBROUTINE INFORMATION:
		//       AUTHOR         Fred Buhl
		//       DATE WRITTEN   September 2001
		//       MODIFIED       August 2013 Daeho Kang, add component sizing table entries
		//       RE-ENGINEERED  na

		// PURPOSE OF THIS SUBROUTINE:
		// This subroutine is for sizing Sys Components for which flow rates have not been
		// specified in the input.

		// METHODOLOGY EMPLOYED:
		// Obtains flow rates from the zone or system sizing arrays.

		// Using/Aliasing
		using namespace InputProcessor;
		using WaterCoils::SetCoilDesFlow;
		using WaterCoils::GetCoilWaterInletNode;
		using WaterCoils::GetCoilWaterOutletNode;
		using SteamCoils::GetCoilSteamInletNode;
		using SteamCoils::GetCoilSteamOutletNode;
		using General::SafeDivide;
		using General::TrimSigDigits;
		using General::RoundSigDigits;
		using DataGlobals::AutoCalculate;
		using ReportSizingManager::ReportSizingOutput;
		using DataPlant::PlantLoop;
		using DataPlant::MyPlantSizingIndex;
		using FluidProperties::GetDensityGlycol;
		using FluidProperties::GetSpecificHeatGlycol;
		using DataHeatBalance::Zone;

		// SUBROUTINE PARAMETER DEFINITIONS:
		static std::string const RoutineName( "SizeSys" );
		static std::string const RoutineNameFull( "SizeHVACSingleDuct" );

		// SUBROUTINE LOCAL VARIABLE DECLARATIONS:
		int PltSizHeatNum; // index of plant sizing object for 1st heating loop
		static Real64 CoilInTemp( 0.0 );
		static Real64 DesCoilLoad( 0.0 );
		static Real64 DesZoneHeatLoad( 0.0 );
		static Real64 ZoneDesTemp( 0.0 );
		static Real64 ZoneDesHumRat( 0.0 );
		Real64 DesMassFlow;
		Real64 TempSteamIn;
		Real64 EnthSteamOutWet;
		Real64 EnthSteamInDry;
		Real64 LatentHeatSteam;
		Real64 SteamDensity;
		static int CoilWaterInletNode( 0 );
		static int CoilWaterOutletNode( 0 );
		static int CoilSteamInletNode( 0 );
		static int CoilSteamOutletNode( 0 );

		bool ErrorsFound;
		bool PlantSizingErrorsFound;
		Real64 rho; // local fluid density
		Real64 Cp; // local fluid specific heat
		static int DummyWaterIndex( 1 );
		static Real64 UserInputMaxHeatAirVolFlowRate( 0.0 ); // user input for MaxHeatAirVolFlowRate
		bool IsAutoSize;
		int ZoneNum( 0 );
		Real64 MinMinFlowRatio( 0.0 ); // the minimum minimum flow ratio
		Real64 MaxAirVolFlowRateDes; // Autosized maximum air flow rate for reporting
		Real64 MaxAirVolFlowRateUser; // Hardsized maximum air flow rate for reporting
		Real64 MaxHeatAirVolFlowRateDes; // Autosized maximum heating air flow rate for reporting
		Real64 MaxHeatAirVolFlowRateUser; // Hardsized maximum heating air flow rate for reporting
		Real64 MinAirFlowFracDes; // Autosized minimum cooling air flow fraction for reporting
		Real64 MinAirFlowFracUser; // User input minimum cooling air flow fraction for reporting
		Real64 FixedMinAirDes; // Autosized minimum cooling air flow rate for reporting [m3/s]
		Real64 FixedMinAirUser; // User input minimum cooling air flow rate for reporting [m3/s]
		Real64 MaxAirVolFlowRateDuringReheatDes; // Autosized maximum air flow durign reheat for reporting
		Real64 MaxAirVolFlowRateDuringReheatUser; // Hardsized maximum air flow durign reheat for reporting
		Real64 MaxAirVolFractionDuringReheatDes; // Autosized maximum air fraction durign reheat for reporting
		Real64 MaxAirVolFractionDuringReheatUser; // Hardsized maximum air flow durign reheat for reporting
		Real64 MaxReheatWaterVolFlowDes; // Autosized reheat water flow or reporting
		Real64 MaxReheatWaterVolFlowUser; // Hardsized reheat water flow for reporting
		Real64 MaxReheatSteamVolFlowDes; // Autosized reheat steam flow for reporting
		Real64 MaxReheatSteamVolFlowUser; // Hardsized reheat steam flow for reporting

		PltSizHeatNum = 0;
		DesMassFlow = 0.0;
		ErrorsFound = false;
		IsAutoSize = false;
		MaxAirVolFlowRateDes = 0.0;
		MaxAirVolFlowRateUser = 0.0;
		MaxHeatAirVolFlowRateDes = 0.0;
		MaxHeatAirVolFlowRateUser = 0.0;
		MinAirFlowFracDes = 0.0;
		MinAirFlowFracUser = 0.0;
		FixedMinAirDes = 0.0;
		FixedMinAirUser = 0.0;
		MaxAirVolFlowRateDuringReheatDes = 0.0;
		MaxAirVolFlowRateDuringReheatUser = 0.0;
		MaxAirVolFractionDuringReheatDes = 0.0;
		MaxAirVolFractionDuringReheatUser = 0.0;
		MaxReheatWaterVolFlowDes = 0.0;
		MaxReheatWaterVolFlowUser = 0.0;
		MaxReheatSteamVolFlowDes = 0.0;
		MaxReheatSteamVolFlowUser = 0.0;
		MinMinFlowRatio = 0.0;

		ZoneNum = Sys( SysNum ).ActualZoneNum;

		if ( Sys( SysNum ).MaxAirVolFlowRate == AutoSize ) {
			IsAutoSize = true;
		}

		if ( ( CurZoneEqNum > 0 ) && ( CurTermUnitSizingNum > 0 ) ) {
			if ( ! IsAutoSize && ! ZoneSizingRunDone ) { // simulation continue
				if ( Sys( SysNum ).MaxAirVolFlowRate > 0.0 ) {
					ReportSizingOutput( Sys( SysNum ).SysType, Sys( SysNum ).SysName, "User-Specified Maximum Air Flow Rate [m3/s]", 
						Sys( SysNum ).MaxAirVolFlowRate );
				}
			} else { // Autosize or hard-size with sizing run

				CheckZoneSizing( Sys( SysNum ).SysType, Sys( SysNum ).SysName );

				MaxAirVolFlowRateDes = max( TermUnitFinalZoneSizing( CurTermUnitSizingNum ).DesCoolVolFlow, TermUnitFinalZoneSizing( CurTermUnitSizingNum ).DesHeatVolFlow );

				if ( MaxAirVolFlowRateDes < SmallAirVolFlow ) {
					MaxAirVolFlowRateDes = 0.0;
				}
				if ( IsAutoSize ) {
					Sys( SysNum ).MaxAirVolFlowRate = MaxAirVolFlowRateDes;
					ReportSizingOutput( Sys( SysNum ).SysType, Sys( SysNum ).SysName, "Design Size Maximum Air Flow Rate [m3/s]", MaxAirVolFlowRateDes );
				} else { // Hard-size with sizing data
					if ( Sys( SysNum ).MaxAirVolFlowRate > 0.0 && MaxAirVolFlowRateDes > 0.0 ) {
						MaxAirVolFlowRateUser = Sys( SysNum ).MaxAirVolFlowRate;
						ReportSizingOutput( Sys( SysNum ).SysType, Sys( SysNum ).SysName, "Design Size Maximum Air Flow Rate [m3/s]", 
							MaxAirVolFlowRateDes, "User-Specified Maximum Air Flow Rate [m3/s]", MaxAirVolFlowRateUser );
						if ( DisplayExtraWarnings ) {
							if ( ( std::abs( MaxAirVolFlowRateDes - MaxAirVolFlowRateUser ) / MaxAirVolFlowRateUser ) > AutoVsHardSizingThreshold ) {
								ShowMessage( "SizeHVACSingleDuct: Potential issue with equipment sizing for " + Sys( SysNum ).SysType + " = \"" + Sys( SysNum ).SysName + "\"." );
								ShowContinueError( "User-Specified Maximum Air Flow Rate of " + RoundSigDigits( MaxAirVolFlowRateUser, 5 ) + " [m3/s]" );
								ShowContinueError( "differs from Design Size Maximum Air Flow Rate of " + RoundSigDigits( MaxAirVolFlowRateDes, 5 ) + " [m3/s]" );
								ShowContinueError( "This may, or may not, indicate mismatched component sizes." );
								ShowContinueError( "Verify that the value entered is intended and is consistent with other components." );
							}
						}
					}
				}
			}
		}

		IsAutoSize = false;
		if ( Sys( SysNum ).MaxHeatAirVolFlowRate == AutoSize ) {
			IsAutoSize = true;
		}
		if ( ( CurZoneEqNum > 0 ) && ( CurTermUnitSizingNum > 0 ) ) {
			if ( ! IsAutoSize && ! ZoneSizingRunDone ) { // simulation should continue
				UserInputMaxHeatAirVolFlowRate = Sys( SysNum ).MaxHeatAirVolFlowRate;
				if ( Sys( SysNum ).MaxHeatAirVolFlowRate > 0.0 ) {
					ReportSizingOutput( Sys( SysNum ).SysType, Sys( SysNum ).SysName, "User-Specified Maximum Heating Air Flow Rate [m3/s]", Sys( SysNum ).MaxHeatAirVolFlowRate );
				}
			} else {
				CheckZoneSizing( Sys( SysNum ).SysType, Sys( SysNum ).SysName );
				MaxHeatAirVolFlowRateDes = TermUnitFinalZoneSizing( CurTermUnitSizingNum ).DesHeatVolFlow;
				if ( MaxHeatAirVolFlowRateDes < SmallAirVolFlow ) {
					MaxHeatAirVolFlowRateDes = 0.0;
				}
				if ( IsAutoSize ) {
					Sys( SysNum ).MaxHeatAirVolFlowRate = MaxHeatAirVolFlowRateDes;
					UserInputMaxHeatAirVolFlowRate = 0.0;
					ReportSizingOutput( Sys( SysNum ).SysType, Sys( SysNum ).SysName, "Design Size Maximum Heating Air Flow Rate [m3/s]", MaxHeatAirVolFlowRateDes );
				} else { // Hard-size with sizing data
					if ( Sys( SysNum ).MaxHeatAirVolFlowRate > 0.0 && MaxHeatAirVolFlowRateDes > 0.0 ) {
						MaxHeatAirVolFlowRateUser = Sys( SysNum ).MaxHeatAirVolFlowRate;
						UserInputMaxHeatAirVolFlowRate = Sys( SysNum ).MaxHeatAirVolFlowRate;
						ReportSizingOutput( Sys( SysNum ).SysType, Sys( SysNum ).SysName, "Design Size Maximum Heating Air Flow Rate [m3/s]", MaxHeatAirVolFlowRateDes, "User-Specified Maximum Heating Air Flow Rate [m3/s]", MaxHeatAirVolFlowRateUser );
						if ( DisplayExtraWarnings ) {
							if ( ( std::abs( MaxHeatAirVolFlowRateDes - MaxHeatAirVolFlowRateUser ) / MaxHeatAirVolFlowRateUser ) > AutoVsHardSizingThreshold ) {
								ShowMessage( "SizeHVACSingleDuct: Potential issue with equipment sizing for " + Sys( SysNum ).SysType + " = \"" + Sys( SysNum ).SysName + "\"." );
								ShowContinueError( "User-Specified Maximum Heating Air Flow Rate of " + RoundSigDigits( MaxHeatAirVolFlowRateUser, 5 ) + " [m3/s]" );
								ShowContinueError( "differs from Design Size Maximum Heating Air Flow Rate of " + RoundSigDigits( MaxHeatAirVolFlowRateDes, 5 ) + " [m3/s]" );
								ShowContinueError( "This may, or may not, indicate mismatched component sizes." );
								ShowContinueError( "Verify that the value entered is intended and is consistent with other components." );
							}
						}
					}
				}
			}
		}

		IsAutoSize = false;
		if ( Sys( SysNum ).ZoneMinAirFrac == AutoSize ) {
			IsAutoSize = true;
		}
		if ( Sys( SysNum ).ZoneMinAirFracMethod == ConstantMinFrac ) {
			if ( ZoneSizingRunDone ) {
				if ( CurZoneEqNum > 0 ) {
					// use the combined defaults or other user inputs stored in DesCoolVolFlowMin
					if ( Sys( SysNum ).MaxAirVolFlowRate > 0.0 ) {
						MinAirFlowFracDes = FinalZoneSizing( CurZoneEqNum ).DesCoolVolFlowMin / Sys( SysNum ).MaxAirVolFlowRate;
					} else {
						MinAirFlowFracDes = 0.0;
					}
				}
			} else {
				// if no zone sizing values available; use max of min frac = 0.2 and 0.000762 [m3/s-m2]
				if ( Sys( SysNum ).MaxAirVolFlowRate > 0.0 ) {
					MinMinFlowRatio = ( 0.000762 * Zone( ZoneNum ).FloorArea * Zone( ZoneNum ).Multiplier * Zone( ZoneNum ).ListMultiplier ) / Sys( SysNum ).MaxAirVolFlowRate;
					MinAirFlowFracDes = max( 0.2, MinMinFlowRatio );
				} else {
					MinAirFlowFracDes = 0.0;
				}
			}
			if ( IsAutoSize ) {
				// report out autosized result and save value in Sys array
				ReportSizingOutput( Sys( SysNum ).SysType, Sys( SysNum ).SysName, "Design Size Constant Minimum Air Flow Fraction",
					MinAirFlowFracDes );
				Sys( SysNum ).ZoneMinAirFrac = MinAirFlowFracDes;
			} else {
				// report out hard (user set) value and issue warning if appropriate
				MinAirFlowFracUser = Sys( SysNum ).ZoneMinAirFrac;
				ReportSizingOutput( Sys( SysNum ).SysType, Sys( SysNum ).SysName, "Design Size Constant Minimum Air Flow Fraction", MinAirFlowFracDes, 
					"User-Specified Constant Minimum Air Flow Fraction", MinAirFlowFracUser );
				if ( DisplayExtraWarnings ) {
					if ( ( std::abs( MinAirFlowFracDes - MinAirFlowFracUser ) / MinAirFlowFracUser) > AutoVsHardSizingThreshold ) {
						ShowMessage( "SizeHVACSingleDuct: Potential issue with equipment sizing for " + Sys( SysNum ).SysType + " = \"" + Sys( SysNum ).SysName + "\"." );
						ShowContinueError( "User-Specified Minimum Cooling Air Flow Fraction of " + RoundSigDigits( MinAirFlowFracUser, 5 ) + " [m3/s]" );
						ShowContinueError( "differs from Design Size Minimum Cooling Air Flow Fraction of " + RoundSigDigits( MinAirFlowFracDes, 5 ) + " [m3/s]" );
						ShowContinueError( "This may, or may not, indicate mismatched component sizes." );
						ShowContinueError( "Verify that the value entered is intended and is consistent with other components." );
					}
				}
			}
			// report out the min air flow rate set by min air flow frac
			ReportSizingOutput( Sys( SysNum ).SysType, Sys( SysNum ).SysName, "Design Size Minimum Air Flow Rate [m3/s]",
				Sys( SysNum ).ZoneMinAirFrac * Sys( SysNum ).MaxAirVolFlowRate );
		}
		else {
			if ( IsAutoSize ) {
				Sys( SysNum ).ZoneMinAirFrac = 0.0;
			}
		}

		IsAutoSize = false;
		if ( Sys( SysNum ).ZoneFixedMinAir == AutoSize ) {
			IsAutoSize = true;
		}
		if ( Sys( SysNum ).ZoneMinAirFracMethod == FixedMin ) {
			if ( ZoneSizingRunDone ) {
				if ( CurZoneEqNum > 0 ) {
					// use the combined defaults or other user inputs stored in DesCoolVolFlowMin
					if ( Sys( SysNum ).MaxAirVolFlowRate > 0.0 ) {
						FixedMinAirDes = FinalZoneSizing( CurZoneEqNum ).DesCoolVolFlowMin;
					} else {
						MinAirFlowFracDes = 0.0;
					}
				}
			}
			else {
				// if no zone sizing values available; use max of min frac = 0.2 and 0.000762 [m3/s-m2]
				if ( Sys( SysNum ).MaxAirVolFlowRate > 0.0 ) {
					FixedMinAirDes = max( 0.2 * Sys( SysNum ).MaxAirVolFlowRate, 0.000762 * Zone( ZoneNum ).FloorArea * Zone( ZoneNum ).Multiplier * Zone( ZoneNum ).ListMultiplier );
				} else {
					MinAirFlowFracDes = 0.0;
				}
			}
			if ( IsAutoSize ) {
				// report out autosized result and save value in Sys array
				ReportSizingOutput( Sys( SysNum ).SysType, Sys( SysNum ).SysName, "Design Size Fixed Minimum Air Flow Rate [m3/s]",
					FixedMinAirDes );
				Sys( SysNum ).ZoneFixedMinAir = FixedMinAirDes;
			}
			else {
				// report out hard (user set) value and issue warning if appropriate
				FixedMinAirUser = Sys( SysNum ).ZoneFixedMinAir;
				ReportSizingOutput( Sys( SysNum ).SysType, Sys( SysNum ).SysName, "Design Size Fixed Minimum Air Flow Rate [m3/s]", FixedMinAirDes, 
					"User-Specified Fixed Minimum Air Flow Rate [m3/s]", FixedMinAirUser );
				if ( DisplayExtraWarnings ) {
					if ( ( std::abs( FixedMinAirDes - FixedMinAirUser ) / FixedMinAirUser ) > AutoVsHardSizingThreshold ) {
						ShowMessage( "SizeHVACSingleDuct: Potential issue with equipment sizing for " + Sys( SysNum ).SysType + " = \"" + Sys( SysNum ).SysName + "\"." );
						ShowContinueError( "User-Specified Minimum Cooling Air Flow Rate of " + RoundSigDigits( FixedMinAirUser, 5 ) + " [m3/s]" );
						ShowContinueError( "differs from Design Size Minimum Cooling Air Flow Rate of " + RoundSigDigits( FixedMinAirDes, 5 ) + " [m3/s]" );
						ShowContinueError( "This may, or may not, indicate mismatched component sizes." );
						ShowContinueError( "Verify that the value entered is intended and is consistent with other components." );
					}
				}
			}
			// report out the min air flow frac set by the min air flow rate
			if ( Sys( SysNum ).MaxAirVolFlowRate> 0.0 ) {
				ReportSizingOutput( Sys( SysNum ).SysType, Sys( SysNum ).SysName, "Design Size Minimum Air Flow Fraction [m3/s]",
					Sys( SysNum ).ZoneFixedMinAir / Sys( SysNum ).MaxAirVolFlowRate );
			}
		}
		else {
			if ( IsAutoSize ) {
				Sys( SysNum ).ZoneFixedMinAir = 0.0;
			}
		}

		if ( Sys( SysNum ).ZoneMinAirFracMethod == ScheduledMinFrac ) {
			// need a value for sizing.
			if ( Sys( SysNum ).ConstantMinAirFracSetByUser ) {
				Sys( SysNum ).ZoneMinAirFrac = Sys( SysNum ).DesignMinAirFrac;
				// if both inputs are defined, use the max
				if ( Sys( SysNum ).FixedMinAirSetByUser ) {
					Sys( SysNum ).ZoneMinAirFrac = min( 1.0, max( Sys( SysNum ).ZoneMinAirFrac, SafeDivide( Sys( SysNum ).DesignFixedMinAir, Sys( SysNum ).MaxAirVolFlowRate ) ) );
				}
				// if only fixed is defined, use the value
			} else if ( Sys( SysNum ).FixedMinAirSetByUser ) {
				Sys( SysNum ).ZoneMinAirFrac = min( 1.0, SafeDivide( Sys( SysNum ).DesignFixedMinAir, Sys( SysNum ).MaxAirVolFlowRate ) );
			} else {
				//use an average of min and max in schedule
				Sys( SysNum ).ZoneMinAirFrac = ( GetScheduleMinValue( Sys( SysNum ).ZoneMinAirFracSchPtr ) + GetScheduleMaxValue( Sys( SysNum ).ZoneMinAirFracSchPtr ) ) / 2.0;
			}
		}

		if ( Sys( SysNum ).ZoneMinAirFracMethod == FixedMin ) {
			// need a value for sizing.
			Sys( SysNum ).ZoneMinAirFrac = min( 1.0, SafeDivide( Sys( SysNum ).ZoneFixedMinAir, Sys( SysNum ).MaxAirVolFlowRate ) );
		}

		if ( Sys( SysNum ).DamperHeatingAction == ReverseActionWithLimits) {
			if ( ZoneSizingRunDone ) {
				if ( CurZoneEqNum > 0 ) {
					// if zone sizing run done, set the design max reheat air flow to the value from the design calcs
					MaxAirVolFlowRateDuringReheatDes = FinalZoneSizing( CurZoneEqNum ).DesHeatVolFlowMax;
				}
			}
			else {
				// if no design calc use 0.002032 [m3/s-m2] times floor area. That's .40 cfm/ft2
				MaxAirVolFlowRateDuringReheatDes = min( 0.002032 * Sys( SysNum ).ZoneFloorArea, Sys( SysNum ).MaxAirVolFlowRate );
			}
			// check that result is not greater than the max flow or less than the min flow.
			MaxAirVolFlowRateDuringReheatDes = min( MaxAirVolFlowRateDuringReheatDes, Sys( SysNum ).MaxAirVolFlowRate );
			MaxAirVolFlowRateDuringReheatDes = max( MaxAirVolFlowRateDuringReheatDes, ( Sys( SysNum ).MaxAirVolFlowRate * Sys( SysNum ).ZoneMinAirFrac ) );
			if ( Sys( SysNum ).MaxAirVolFlowRate > 0.0 ) {
				MaxAirVolFractionDuringReheatDes = MaxAirVolFlowRateDuringReheatDes / Sys( SysNum ).MaxAirVolFlowRate;
			}
			else {
				MaxAirVolFractionDuringReheatDes = 0.0;
			}
			if ( Sys( SysNum ).MaxAirVolFlowRateDuringReheat == AutoCalculate && Sys( SysNum ).MaxAirVolFractionDuringReheat == AutoCalculate ) {
				// if both inputs are autosize (the default) report both out and save in the Sys array.
				ReportSizingOutput( Sys( SysNum ).SysType, Sys( SysNum ).SysName, "Design Size Maximum Flow Fraction during Reheat []",
					MaxAirVolFractionDuringReheatDes );
				if ( Sys( SysNum ).ZoneFloorArea > 0.0 ) {
					ReportSizingOutput( Sys( SysNum ).SysType, Sys( SysNum ).SysName, "Design Size Maximum Flow per Zone Floor Area during Reheat [m3/s-m2]",
						MaxAirVolFlowRateDuringReheatDes / Sys( SysNum ).ZoneFloorArea );
				}
				Sys( SysNum ).MaxAirVolFlowRateDuringReheat = MaxAirVolFlowRateDuringReheatDes;
				Sys( SysNum ).MaxAirVolFractionDuringReheat = MaxAirVolFractionDuringReheatDes;
			}
			else if ( Sys( SysNum ).MaxAirVolFlowRateDuringReheat == AutoCalculate && Sys( SysNum ).MaxAirVolFractionDuringReheat != AutoCalculate ) {
				// if max reheat flow fraction was input, set the max reheat flow design value correspondingly, report both out.
				// Check for optional caution message that user input value is not within 10% of the design value.
				MaxAirVolFlowRateDuringReheatDes = Sys( SysNum ).MaxAirVolFractionDuringReheat * Sys( SysNum ).MaxAirVolFlowRate;
				MaxAirVolFractionDuringReheatUser = Sys( SysNum ).MaxAirVolFractionDuringReheat;
				ReportSizingOutput( Sys( SysNum ).SysType, Sys( SysNum ).SysName, "Design Size Maximum Flow Fraction during Reheat []",
					MaxAirVolFractionDuringReheatDes, "User-Specified Maximum Flow Fraction during Reheat []", MaxAirVolFractionDuringReheatUser );
				if ( Sys( SysNum ).ZoneFloorArea > 0.0 ) {
					ReportSizingOutput( Sys( SysNum ).SysType, Sys( SysNum ).SysName, 
						"Design Size Maximum Flow per Zone Floor Area during Reheat [m3/s-m2]",
						MaxAirVolFlowRateDuringReheatDes / Sys( SysNum ).ZoneFloorArea );
				}
				Sys( SysNum ).MaxAirVolFlowRateDuringReheat = MaxAirVolFlowRateDuringReheatDes;
				if ( DisplayExtraWarnings ) {
					if ( ( std::abs( MaxAirVolFractionDuringReheatDes - MaxAirVolFractionDuringReheatUser ) / MaxAirVolFractionDuringReheatUser ) > AutoVsHardSizingThreshold ) {
						ShowMessage( "SizeHVACSingleDuct: Potential issue with equipment sizing for " + Sys( SysNum ).SysType + " = \"" + Sys( SysNum ).SysName + "\"." );
						ShowContinueError( "User-Specified Maximum Flow Fraction during Reheat of " + RoundSigDigits( MaxAirVolFractionDuringReheatUser, 5 ) + " []" );
						ShowContinueError( "differs from Design Size Maximum Flow Fraction during Reheat of " + RoundSigDigits( MaxAirVolFractionDuringReheatDes, 5 ) + " []" );
						ShowContinueError( "This may, or may not, indicate mismatched component sizes." );
						ShowContinueError( "Verify that the value entered is intended and is consistent with other components." );
					}
				}
			}
			else if ( Sys( SysNum ).MaxAirVolFlowRateDuringReheat != AutoCalculate && Sys( SysNum ).MaxAirVolFractionDuringReheat == AutoCalculate ) {
				// if max reheat flow was input set the design max reheat flow frac to the corresponding value, report both out, save the design value of the flow
				// frac in Sys. Check for optional caution message that user input value is not within 10% of the design value.
				if ( Sys( SysNum ).MaxAirVolFlowRate > 0.0 ) {
					MaxAirVolFractionDuringReheatDes = MaxAirVolFlowRateDuringReheatDes / Sys( SysNum ).MaxAirVolFlowRate;
				}
				else {
					MaxAirVolFractionDuringReheatDes = 0.0;
				}
				MaxAirVolFlowRateDuringReheatUser = Sys( SysNum ).MaxAirVolFlowRateDuringReheat;
				ReportSizingOutput( Sys( SysNum ).SysType, Sys( SysNum ).SysName, "Design Size Maximum Flow Fraction during Reheat []",
					MaxAirVolFractionDuringReheatDes );
				if ( Sys( SysNum ).ZoneFloorArea > 0.0 ) {
					ReportSizingOutput( Sys( SysNum ).SysType, Sys( SysNum ).SysName,
						"Design Size Maximum Flow per Zone Floor Area during Reheat [ m3/s-m2 ]",
						MaxAirVolFlowRateDuringReheatDes / Sys( SysNum ).ZoneFloorArea,
						"User-Specified Maximum Flow per Zone Floor Area during Reheat [m3/s-m2]",
						MaxAirVolFlowRateDuringReheatUser / Sys( SysNum ).ZoneFloorArea );
				}
				Sys( SysNum ).MaxAirVolFractionDuringReheat = MaxAirVolFractionDuringReheatDes;
				if ( DisplayExtraWarnings ) {
					if ( ( std::abs( MaxAirVolFlowRateDuringReheatDes - MaxAirVolFlowRateDuringReheatUser ) / MaxAirVolFlowRateDuringReheatUser ) > AutoVsHardSizingThreshold ) {
						ShowMessage( "SizeHVACSingleDuct: Potential issue with equipment sizing for " + Sys( SysNum ).SysType + " = \"" + Sys( SysNum ).SysName + "\"." );
						ShowContinueError( "User-Specified Maximum Flow per Zone Floor Area during Reheat of " + RoundSigDigits( MaxAirVolFlowRateDuringReheatUser, 5 ) + " [m3/s-m2]" );
						ShowContinueError( "differs from Design Size Maximum Flow per Zone Floor Area during Reheat of " + RoundSigDigits( MaxAirVolFlowRateDuringReheatDes, 5 ) + " [m3/s-m2]" );
						ShowContinueError( "This may, or may not, indicate mismatched component sizes." );
						ShowContinueError( "Verify that the value entered is intended and is consistent with other components." );
					}
				}
			}
			else {
				// both fields have user input. Report both out, use the larger of the 2 values. Note that only Sys( SysNum ).MaxAirVolFlowRateDuringReheat is used
				// subsequently. Check both inputs for optional caution message that user input value is not within 10% of the design value.
				MaxAirVolFlowRateDuringReheatUser = Sys( SysNum ).MaxAirVolFlowRateDuringReheat;
				MaxAirVolFractionDuringReheatUser = Sys( SysNum ).MaxAirVolFractionDuringReheat;
				ReportSizingOutput( Sys( SysNum ).SysType, Sys( SysNum ).SysName,
					"Design Size Maximum Flow Fraction during Reheat []",
					MaxAirVolFractionDuringReheatDes,
					"User-Specified Maximum Flow Fraction during Reheat []",
					MaxAirVolFractionDuringReheatUser );
				if ( Sys( SysNum ).ZoneFloorArea > 0.0 ) {
					ReportSizingOutput( Sys( SysNum ).SysType, Sys( SysNum ).SysName,
						"Design Size Maximum Flow per Zone Floor Area during Reheat [m3/s-m2]",
						MaxAirVolFlowRateDuringReheatDes / Sys( SysNum ).ZoneFloorArea,
						"User-Specified Maximum Flow per Zone Floor Area during Reheat [m3/s-m2]",
						MaxAirVolFlowRateDuringReheatUser / Sys( SysNum ).ZoneFloorArea );
				}
				Sys( SysNum ).MaxAirVolFlowRateDuringReheat = max( Sys( SysNum ).MaxAirVolFlowRateDuringReheat,
					Sys( SysNum ).MaxAirVolFractionDuringReheat * Sys( SysNum ).MaxAirVolFlowRate );
				if ( DisplayExtraWarnings ) {
					if ( ( std::abs( MaxAirVolFractionDuringReheatDes - MaxAirVolFractionDuringReheatUser ) / MaxAirVolFractionDuringReheatUser ) > AutoVsHardSizingThreshold ) {
						ShowMessage( "SizeHVACSingleDuct: Potential issue with equipment sizing for " + Sys( SysNum ).SysType + " = \"" + Sys( SysNum ).SysName + "\"." );
						ShowContinueError( "User-Specified Maximum Flow Fraction during Reheat of " + RoundSigDigits( MaxAirVolFractionDuringReheatUser, 5 ) + " []" );
						ShowContinueError( "differs from Design Size Maximum Flow Fraction during Reheat of " + RoundSigDigits( MaxAirVolFractionDuringReheatDes, 5 ) + " []" );
						ShowContinueError( "This may, or may not, indicate mismatched component sizes." );
						ShowContinueError( "Verify that the value entered is intended and is consistent with other components." );
					}
				}
				if ( DisplayExtraWarnings ) {
					if ( ( std::abs( MaxAirVolFlowRateDuringReheatDes - MaxAirVolFlowRateDuringReheatUser ) / MaxAirVolFlowRateDuringReheatUser ) > AutoVsHardSizingThreshold ) {
						ShowMessage( "SizeHVACSingleDuct: Potential issue with equipment sizing for " + Sys( SysNum ).SysType + " = \"" + Sys( SysNum ).SysName + "\"." );
						ShowContinueError( "User-Specified Maximum Flow per Zone Floor Area during Reheat of " + RoundSigDigits( MaxAirVolFlowRateDuringReheatUser, 5 ) + " [m3/s-m2]" );
						ShowContinueError( "differs from Design Size Maximum Flow per Zone Floor Area during Reheat of " + RoundSigDigits( MaxAirVolFlowRateDuringReheatDes, 5 ) + " [m3/s-m2]" );
						ShowContinueError( "This may, or may not, indicate mismatched component sizes." );
						ShowContinueError( "Verify that the value entered is intended and is consistent with other components." );
					}
				}
			}
			// check that MaxAirVolFlowRateDuringReheat is greater than the min and less than the max
			Sys( SysNum ).MaxAirVolFlowRateDuringReheat = min( MaxAirVolFlowRateDuringReheatDes, Sys( SysNum ).MaxAirVolFlowRate );
			Sys( SysNum ).MaxAirVolFlowRateDuringReheat = max( MaxAirVolFlowRateDuringReheatDes, ( Sys( SysNum ).MaxAirVolFlowRate * Sys( SysNum ).ZoneMinAirFrac ) );
		}
		else if ( Sys( SysNum ).DamperHeatingAction == Normal ) {
			// for Normal action, max reheat flow is equal to the minimum. Report it.
			if ( Sys( SysNum ).ZoneFloorArea > 0.0 ) {
				ReportSizingOutput( Sys( SysNum ).SysType, Sys( SysNum ).SysName, "Design Size Maximum Flow per Zone Floor Area during Reheat [m3/s-m2]",
					( Sys( SysNum ).MaxAirVolFlowRate * Sys( SysNum ).ZoneMinAirFrac ) / Sys( SysNum ).ZoneFloorArea );
			}
			ReportSizingOutput( Sys( SysNum ).SysType, Sys( SysNum ).SysName, "Design Size Maximum Flow Fraction during Reheat []",
				Sys( SysNum ).ZoneMinAirFrac );
			// zero the ReverseActioWithLimits inputs
			Sys( SysNum ).MaxAirVolFlowRateDuringReheat = max( Sys( SysNum ).MaxAirVolFlowRateDuringReheat, 0.0 );
			Sys( SysNum ).MaxAirVolFractionDuringReheat = max( Sys( SysNum ).MaxAirVolFractionDuringReheat, 0.0 );
		}
		else if ( Sys( SysNum ).DamperHeatingAction == ReverseAction ) {
			// for ReverseAction, max reheat flow is equal to the maximum. Report it.
			if ( Sys( SysNum ).ZoneFloorArea > 0.0 ) {
				ReportSizingOutput( Sys( SysNum ).SysType, Sys( SysNum ).SysName, "Design Size Maximum Flow per Zone Floor Area during Reheat [m3/s-m2]",
					Sys( SysNum ).MaxAirVolFlowRate  / Sys( SysNum ).ZoneFloorArea );
			}
			ReportSizingOutput( Sys( SysNum ).SysType, Sys( SysNum ).SysName, "Design Size Maximum Flow Fraction during Reheat []",
				1.0 );
			// zero the ReverseActioWithLimits inputs
			Sys( SysNum ).MaxAirVolFlowRateDuringReheat = max( Sys( SysNum ).MaxAirVolFlowRateDuringReheat, 0.0 );
			Sys( SysNum ).MaxAirVolFractionDuringReheat = max( Sys( SysNum ).MaxAirVolFractionDuringReheat, 0.0 );
		}

		if ( ( CurZoneEqNum > 0 ) && ( CurTermUnitSizingNum > 0 ) ) {
			TermUnitSizing( CurTermUnitSizingNum ).ReheatAirFlowMult = 1.0;
			TermUnitSizing( CurTermUnitSizingNum ).ReheatLoadMult = 1.0;
			if ( ZoneSizingRunDone ) {
				if ( Sys( SysNum ).SysType_Num == SingleDuctVAVReheatVSFan ) {
					TermUnitSizing( CurTermUnitSizingNum ).AirVolFlow = max( UserInputMaxHeatAirVolFlowRate, FinalZoneSizing( CurZoneEqNum ).NonAirSysDesHeatVolFlow, Sys( SysNum ).MaxAirVolFlowRate * Sys( SysNum ).ZoneMinAirFrac );
				} else {
					TermUnitSizing( CurTermUnitSizingNum ).AirVolFlow = max( FinalZoneSizing( CurZoneEqNum ).NonAirSysDesHeatVolFlow, Sys( SysNum ).MaxAirVolFlowRate * Sys( SysNum ).ZoneMinAirFrac );
				}
			} else {
				if ( Sys( SysNum ).SysType_Num == SingleDuctVAVReheatVSFan ) {
					TermUnitSizing( CurTermUnitSizingNum ).AirVolFlow = max( Sys( SysNum ).MaxHeatAirVolFlowRate, Sys( SysNum ).MaxAirVolFlowRate * Sys( SysNum ).ZoneMinAirFrac );
				} else if ( Sys( SysNum ).SysType_Num == SingleDuctConstVolReheat ) {
					TermUnitSizing( CurTermUnitSizingNum ).AirVolFlow = Sys( SysNum ).MaxAirVolFlowRate;
				} else {
					if ( Sys( SysNum ).DamperHeatingAction == ReverseAction ) {
						TermUnitSizing( CurTermUnitSizingNum ).AirVolFlow = Sys( SysNum ).MaxAirVolFlowRate;
					} else if ( Sys( SysNum ).DamperHeatingAction == ReverseActionWithLimits ) {
						TermUnitSizing( CurTermUnitSizingNum ).AirVolFlow = max( Sys( SysNum ).MaxAirVolFlowRateDuringReheat,
							( Sys( SysNum ).MaxAirVolFlowRate * Sys( SysNum ).ZoneMinAirFrac ) );
					} else {
						TermUnitSizing( CurTermUnitSizingNum ).AirVolFlow = Sys( SysNum ).MaxAirVolFlowRate * Sys( SysNum ).ZoneMinAirFrac;
					}
				}
			}
		
			if ( TermUnitSizing( CurTermUnitSizingNum ).AirVolFlow > SmallAirVolFlow ) {
				if ( Sys( SysNum ).DamperHeatingAction == ReverseActionWithLimits ) {
					TermUnitSizing( CurTermUnitSizingNum ).ReheatAirFlowMult = min( Sys( SysNum ).MaxAirVolFlowRateDuringReheat, Sys( SysNum ).MaxAirVolFlowRate ) / TermUnitSizing( CurTermUnitSizingNum ).AirVolFlow;
					TermUnitSizing( CurTermUnitSizingNum ).ReheatLoadMult = TermUnitSizing( CurTermUnitSizingNum ).ReheatAirFlowMult;
				} else if ( Sys( SysNum ).DamperHeatingAction == ReverseAction ) {
					TermUnitSizing( CurTermUnitSizingNum ).ReheatAirFlowMult = Sys( SysNum ).MaxAirVolFlowRate / TermUnitSizing( CurTermUnitSizingNum ).AirVolFlow;
					TermUnitSizing( CurTermUnitSizingNum ).ReheatLoadMult = TermUnitSizing( CurTermUnitSizingNum ).ReheatAirFlowMult;
				} else if ( Sys( SysNum ).DamperHeatingAction == Normal && Sys( SysNum ).MaxAirVolFlowRateDuringReheat > 0.0 ) {
					TermUnitSizing( CurTermUnitSizingNum ).ReheatAirFlowMult = min( Sys( SysNum ).MaxAirVolFlowRateDuringReheat, ( Sys( SysNum ).MaxAirVolFlowRate * Sys( SysNum ).ZoneMinAirFrac ) ) / TermUnitSizing( CurTermUnitSizingNum ).AirVolFlow;
					TermUnitSizing( CurTermUnitSizingNum ).ReheatLoadMult = 1.0;
				} else if ( Sys( SysNum ).DamperHeatingAction == Normal && Sys( SysNum ).MaxAirVolFlowRateDuringReheat == 0.0 ) {
					TermUnitSizing( CurTermUnitSizingNum ).ReheatAirFlowMult = ( Sys( SysNum ).MaxAirVolFlowRate * Sys( SysNum ).ZoneMinAirFrac ) / TermUnitSizing( CurTermUnitSizingNum ).AirVolFlow;
					TermUnitSizing( CurTermUnitSizingNum ).ReheatLoadMult = 1.0;
				} else {
					TermUnitSizing( CurTermUnitSizingNum ).ReheatAirFlowMult = Sys( SysNum ).MaxAirVolFlowRate / TermUnitSizing( CurTermUnitSizingNum ).AirVolFlow;
					TermUnitSizing( CurTermUnitSizingNum ).ReheatLoadMult = TermUnitSizing( CurTermUnitSizingNum ).ReheatAirFlowMult;
				}
				TermUnitSizing( CurTermUnitSizingNum ).ReheatAirFlowMult = max( 1.0, TermUnitSizing( CurTermUnitSizingNum ).ReheatAirFlowMult );
				TermUnitSizing( CurTermUnitSizingNum ).ReheatLoadMult = max( 1.0, TermUnitSizing( CurTermUnitSizingNum ).ReheatLoadMult );
			} else {
				TermUnitSizing( CurTermUnitSizingNum ).ReheatAirFlowMult = 1.0;
				TermUnitSizing( CurTermUnitSizingNum ).ReheatLoadMult = 1.0;
			}
		}

		IsAutoSize = false;
		if ( Sys( SysNum ).MaxReheatWaterVolFlow == AutoSize ) {
			IsAutoSize = true;
		}
		if ( ( CurZoneEqNum > 0 ) && ( CurTermUnitSizingNum > 0 ) ) {
			if ( ! IsAutoSize && ! ZoneSizingRunDone ) {
				if ( Sys( SysNum ).MaxReheatWaterVolFlow > 0.0 ) {
					ReportSizingOutput( Sys( SysNum ).SysType, Sys( SysNum ).SysName, "User-Specified Maximum Reheat Water Flow Rate [m3/s]", Sys( SysNum ).MaxReheatWaterVolFlow );
				}
			} else {
				CheckZoneSizing( Sys( SysNum ).SysType, Sys( SysNum ).SysName );
				if ( SameString( Sys( SysNum ).ReheatComp, "Coil:Heating:Water" ) ) {
					CoilWaterInletNode = GetCoilWaterInletNode( "Coil:Heating:Water", Sys( SysNum ).ReheatName, ErrorsFound );
					CoilWaterOutletNode = GetCoilWaterOutletNode( "Coil:Heating:Water", Sys( SysNum ).ReheatName, ErrorsFound );
					if ( IsAutoSize ) {
						PlantSizingErrorsFound = false;
						PltSizHeatNum = MyPlantSizingIndex( "Coil:Heating:Water", Sys( SysNum ).ReheatName, CoilWaterInletNode, CoilWaterOutletNode, PlantSizingErrorsFound );
						if ( PlantSizingErrorsFound ) {
							ShowContinueError( "...Occurs in " + Sys( SysNum ).SysType + ':' + Sys( SysNum ).SysName );
							ErrorsFound = true;
						}
						if ( PltSizHeatNum > 0 ) {
							CoilInTemp = TermUnitFinalZoneSizing( CurTermUnitSizingNum ).DesHeatCoilInTempTU;
							DesMassFlow = StdRhoAir * TermUnitSizing( CurTermUnitSizingNum ).AirVolFlow;
							DesZoneHeatLoad = FinalZoneSizing( CurZoneEqNum ).NonAirSysDesHeatLoad;
							ZoneDesTemp = FinalZoneSizing( CurZoneEqNum ).ZoneTempAtHeatPeak;
							ZoneDesHumRat = FinalZoneSizing( CurZoneEqNum ).ZoneHumRatAtHeatPeak;
							// the coil load is the zone design heating load plus (or minus!) the reheat load
							DesCoilLoad = DesZoneHeatLoad + PsyCpAirFnWTdb( ZoneDesHumRat, 0.5 * ( CoilInTemp + ZoneDesTemp ) ) * DesMassFlow * ( ZoneDesTemp - CoilInTemp );
							if ( DesCoilLoad >= SmallLoad ) {

								rho = GetDensityGlycol( PlantLoop( Sys( SysNum ).HWLoopNum ).FluidName, DataGlobals::HWInitConvTemp, PlantLoop( Sys( SysNum ).HWLoopNum ).FluidIndex, RoutineName );

								Cp = GetSpecificHeatGlycol( PlantLoop( Sys( SysNum ).HWLoopNum ).FluidName, DataGlobals::HWInitConvTemp, PlantLoop( Sys( SysNum ).HWLoopNum ).FluidIndex, RoutineName );

								MaxReheatWaterVolFlowDes = DesCoilLoad / ( PlantSizData( PltSizHeatNum ).DeltaT * Cp * rho );
							} else {
								MaxReheatWaterVolFlowDes = 0.0;
							}
						} else {
							ShowSevereError( "Autosizing of water flow requires a heating loop Sizing:Plant object" );
							ShowContinueError( "Occurs in AirTerminal Object=" + Sys( SysNum ).SysName );
							ErrorsFound = true;
						}
					}
					if ( IsAutoSize ) {
						Sys( SysNum ).MaxReheatWaterVolFlow = MaxReheatWaterVolFlowDes;
						ReportSizingOutput( Sys( SysNum ).SysType, Sys( SysNum ).SysName, "Design Size Maximum Reheat Water Flow Rate [m3/s]", MaxReheatWaterVolFlowDes );
						ReportSizingOutput( Sys( SysNum ).SysType, Sys( SysNum ).SysName, "Design Size Reheat Coil Sizing Air Volume Flow Rate [m3/s]", TermUnitSizing( CurTermUnitSizingNum ).AirVolFlow );
						ReportSizingOutput( Sys( SysNum ).SysType, Sys( SysNum ).SysName, "Design Size Reheat Coil Sizing Inlet Air Temperature [C]", TermUnitFinalZoneSizing( CurTermUnitSizingNum ).DesHeatCoilInTempTU );
						ReportSizingOutput( Sys( SysNum ).SysType, Sys( SysNum ).SysName, "Design Size Reheat Coil Sizing Inlet Air Humidity Ratio [kgWater/kgDryAir]", TermUnitFinalZoneSizing( CurTermUnitSizingNum ).DesHeatCoilInHumRatTU );						
					} else { // Hard-size with sizing data
						if ( Sys( SysNum ).MaxReheatWaterVolFlow > 0.0 && MaxReheatWaterVolFlowDes > 0.0 ) {
							MaxReheatWaterVolFlowUser = Sys( SysNum ).MaxReheatWaterVolFlow;
							ReportSizingOutput( Sys( SysNum ).SysType, Sys( SysNum ).SysName, "Design Size Maximum Reheat Water Flow Rate [m3/s]", MaxReheatWaterVolFlowDes, "User-Specified Maximum Reheat Water Flow Rate [m3/s]", MaxReheatWaterVolFlowUser );
							if ( DisplayExtraWarnings ) {
								if ( ( std::abs( MaxReheatWaterVolFlowDes - MaxReheatWaterVolFlowUser ) / MaxReheatWaterVolFlowUser ) > AutoVsHardSizingThreshold ) {
									ShowMessage( "SizeHVACSingleDuct: Potential issue with equipment sizing for " + Sys( SysNum ).SysType + " = \"" + Sys( SysNum ).SysName + "\"." );
									ShowContinueError( "User-Specified Maximum Reheat Water Flow Rate of " + RoundSigDigits( MaxReheatWaterVolFlowUser, 5 ) + " [m3/s]" );
									ShowContinueError( "differs from Design Size Maximum Reheat Water Flow Rate of " + RoundSigDigits( MaxReheatWaterVolFlowDes, 5 ) + " [m3/s]" );
									ShowContinueError( "This may, or may not, indicate mismatched component sizes." );
									ShowContinueError( "Verify that the value entered is intended and is consistent with other components." );
								}
							}
						}
					}
				}
			}
		} else {
			Sys( SysNum ).MaxReheatWaterVolFlow = 0.0;
		}

		IsAutoSize = false;
		if ( Sys( SysNum ).MaxReheatSteamVolFlow == AutoSize ) {
			IsAutoSize = true;
		}
		if ( ( CurZoneEqNum > 0 ) && ( CurTermUnitSizingNum > 0 ) ) {
			if ( ! IsAutoSize && ! ZoneSizingRunDone ) {
				if ( Sys( SysNum ).MaxReheatSteamVolFlow > 0.0 ) {
					ReportSizingOutput( Sys( SysNum ).SysType, Sys( SysNum ).SysName, "User-Specified Maximum Reheat Steam Flow Rate [m3/s]", Sys( SysNum ).MaxReheatSteamVolFlow );
				}
			} else {
				CheckZoneSizing( Sys( SysNum ).SysType, Sys( SysNum ).SysName );
				if ( SameString( Sys( SysNum ).ReheatComp, "Coil:Heating:Steam" ) ) {
					CoilSteamInletNode = GetCoilSteamInletNode( "Coil:Heating:Steam", Sys( SysNum ).ReheatName, ErrorsFound );
					CoilSteamOutletNode = GetCoilSteamOutletNode( "Coil:Heating:Steam", Sys( SysNum ).ReheatName, ErrorsFound );
					if ( IsAutoSize ) {
						PlantSizingErrorsFound = false;
						PltSizHeatNum = MyPlantSizingIndex( "Coil:Heating:Steam", Sys( SysNum ).ReheatName, CoilSteamInletNode, CoilSteamOutletNode, PlantSizingErrorsFound );
						if ( PlantSizingErrorsFound ) {
							ShowContinueError( "...Occurs in " + Sys( SysNum ).SysType + ':' + Sys( SysNum ).SysName );
							ErrorsFound = true;
						}
						if ( PltSizHeatNum > 0 ) {
							CoilInTemp = TermUnitFinalZoneSizing( CurTermUnitSizingNum ).DesHeatCoilInTempTU;
							DesMassFlow = StdRhoAir * TermUnitSizing( CurTermUnitSizingNum ).AirVolFlow;
							DesZoneHeatLoad = FinalZoneSizing( CurZoneEqNum ).NonAirSysDesHeatLoad;
							ZoneDesTemp = FinalZoneSizing( CurZoneEqNum ).ZoneTempAtHeatPeak;
							ZoneDesHumRat = FinalZoneSizing( CurZoneEqNum ).ZoneHumRatAtHeatPeak;
							// the coil load is the zone design heating load plus (or minus!) the reheat load
							DesCoilLoad = DesZoneHeatLoad + PsyCpAirFnWTdb( ZoneDesHumRat, 0.5 * ( CoilInTemp + ZoneDesTemp ) ) * DesMassFlow * ( ZoneDesTemp - CoilInTemp );
							if ( DesCoilLoad >= SmallLoad ) {
								TempSteamIn = 100.00;
								EnthSteamInDry = GetSatEnthalpyRefrig( fluidNameSteam, TempSteamIn, 1.0, Sys( SysNum ).FluidIndex, RoutineNameFull );
								EnthSteamOutWet = GetSatEnthalpyRefrig( fluidNameSteam, TempSteamIn, 0.0, Sys( SysNum ).FluidIndex, RoutineNameFull );
								LatentHeatSteam = EnthSteamInDry - EnthSteamOutWet;
								SteamDensity = GetSatDensityRefrig( fluidNameSteam, TempSteamIn, 1.0, Sys( SysNum ).FluidIndex, RoutineNameFull );

								Cp = GetSpecificHeatGlycol( fluidNameWater, PlantSizData( PltSizHeatNum ).ExitTemp, DummyWaterIndex, RoutineName );
								MaxReheatSteamVolFlowDes = DesCoilLoad / ( SteamDensity * ( LatentHeatSteam + PlantSizData( PltSizHeatNum ).DeltaT * Cp ) );
							} else {
								MaxReheatSteamVolFlowDes = 0.0;
							}
						} else {
							ShowSevereError( "Autosizing of Steam flow requires a heating loop Sizing:Plant object" );
							ShowContinueError( "Occurs in AirTerminal:SingleDuct:ConstantVolume:Reheat Object=" + Sys( SysNum ).SysName );
							ErrorsFound = true;
						}
					}
					if ( IsAutoSize ) {
						Sys( SysNum ).MaxReheatSteamVolFlow = MaxReheatSteamVolFlowDes;
						ReportSizingOutput( Sys( SysNum ).SysType, Sys( SysNum ).SysName, "Design Size Maximum Reheat Steam Flow Rate [m3/s]", MaxReheatSteamVolFlowDes );
					} else {
						if ( Sys( SysNum ).MaxReheatSteamVolFlow > 0.0 && MaxReheatSteamVolFlowDes > 0.0 ) {
							MaxReheatSteamVolFlowUser = Sys( SysNum ).MaxReheatSteamVolFlow;
							ReportSizingOutput( Sys( SysNum ).SysType, Sys( SysNum ).SysName, "Design Size Maximum Reheat Steam Flow Rate [m3/s]", MaxReheatSteamVolFlowDes, "User-Specified Maximum Reheat Steam Flow Rate [m3/s]", MaxReheatSteamVolFlowUser );
							if ( DisplayExtraWarnings ) {
								if ( ( std::abs( MaxReheatSteamVolFlowDes - MaxReheatSteamVolFlowUser ) / MaxReheatSteamVolFlowUser ) > AutoVsHardSizingThreshold ) {
									ShowMessage( "SizeHVACSingleDuct: Potential issue with equipment sizing for " + Sys( SysNum ).SysType + " = \"" + Sys( SysNum ).SysName + "\"." );
									ShowContinueError( "User-Specified Maximum Reheat Steam Flow Rate of " + RoundSigDigits( MaxReheatSteamVolFlowUser, 5 ) + " [m3/s]" );
									ShowContinueError( "differs from Design Size Maximum Reheat Steam Flow Rate of " + RoundSigDigits( MaxReheatSteamVolFlowDes, 5 ) + " [m3/s]" );
									ShowContinueError( "This may, or may not, indicate mismatched component sizes." );
									ShowContinueError( "Verify that the value entered is intended and is consistent with other components." );
								}
							}
						}
					}
				}
			}
		} else {
			Sys( SysNum ).MaxReheatSteamVolFlow = 0.0;
		}

		if ( CurTermUnitSizingNum > 0 ) {
			TermUnitSizing( CurTermUnitSizingNum ).MinFlowFrac = Sys( SysNum ).ZoneMinAirFrac;
			TermUnitSizing( CurTermUnitSizingNum ).MaxHWVolFlow = Sys( SysNum ).MaxReheatWaterVolFlow;
			TermUnitSizing( CurTermUnitSizingNum ).MaxSTVolFlow = Sys( SysNum ).MaxReheatSteamVolFlow;
			if ( Sys( SysNum ).ReheatComp_Num == HCoilType_SimpleHeating ) {
				if ( Sys( SysNum ).DamperHeatingAction == Normal ) {
					SetCoilDesFlow( Sys( SysNum ).ReheatComp, Sys( SysNum ).ReheatName, Sys( SysNum ).ZoneMinAirFrac * Sys( SysNum ).MaxAirVolFlowRate, ErrorsFound );
				} else {
					SetCoilDesFlow( Sys( SysNum ).ReheatComp, Sys( SysNum ).ReheatName, TermUnitSizing( CurTermUnitSizingNum ).AirVolFlow, ErrorsFound );
				}
			}
		}

		if ( Sys( SysNum ).MaxAirVolFlowRateDuringReheat > 0.0 ) {
			// check for inconsistent dual max input
			if ( Sys( SysNum ).MaxAirVolFlowRateDuringReheat < ( Sys( SysNum ).ZoneMinAirFrac * Sys( SysNum ).MaxAirVolFlowRate ) ) {
				// Only warn when really out of bounds
				if ( ( Sys( SysNum ).ZoneMinAirFrac * Sys( SysNum ).MaxAirVolFlowRate ) - Sys( SysNum ).MaxAirVolFlowRateDuringReheat > 1.e-8 ) {
					ShowWarningError( "SingleDuctSystem:SizeSys: Air Terminal Unit flow limits are not consistent, minimum flow limit is larger than reheat maximum" );
					ShowContinueError( "Air Terminal Unit name = " + Sys( SysNum ).SysName );
					ShowContinueError( "Maximum terminal flow during reheat = " + RoundSigDigits( Sys( SysNum ).MaxAirVolFlowRateDuringReheat, 6 ) + " [m3/s] or flow fraction = " + RoundSigDigits( ( Sys( SysNum ).MaxAirVolFlowRateDuringReheat / Sys( SysNum ).MaxAirVolFlowRate ), 4 ) );
					ShowContinueError( "Minimum terminal flow = " + RoundSigDigits( ( Sys( SysNum ).ZoneMinAirFrac * Sys( SysNum ).MaxAirVolFlowRate ), 6 ) + " [m3/s] or flow fraction = " + RoundSigDigits( Sys( SysNum ).ZoneMinAirFrac, 4 ) );
					ShowContinueError( "The reheat maximum flow limit will be replaced by the minimum limit, and the simulation continues" );
				}
				Sys( SysNum ).MaxAirVolFlowRateDuringReheat = ( Sys( SysNum ).ZoneMinAirFrac * Sys( SysNum ).MaxAirVolFlowRate );
			}
		}

		if ( ErrorsFound ) {
			ShowFatalError( "Preceding sizing errors cause program termination" );
		}

	}

	// End Initialization Section of the Module
	//******************************************************************************

	// Begin Algorithm Section of the Module
	//******************************************************************************

	void
	SimVAV(
		int const SysNum,
		bool const FirstHVACIteration,
		int const ZoneNum,
		int const ZoneNodeNum
	)
	{

		// SUBROUTINE INFORMATION:
		//       AUTHOR         Richard J. Liesen
		//       DATE WRITTEN   January 2000
		//       MODIFIED       Fred Buhl: added reverse action damper heating action: August 2001
		//                      KHL/TH 7/2010: revise to support dual max
		//                      FB/KHL/TH 9/2010: added maximum supply air temperature leaving reheat coil
		//                      TH 3/2012: added supply air flow adjustment based on zone maximum outdoor
		//                                 air fraction - a TRACE feature
		//                      Brent Griffith, 5/2012, general cleanup, fix negatives CR 8767, fix phantom coil flows CR 8854
		//       RE-ENGINEERED  na

		// PURPOSE OF THIS SUBROUTINE:
		// This subroutine simulates the simple single duct volume VAV.

		// METHODOLOGY EMPLOYED:
		// There is method to this madness.

		// REFERENCES:
		// na

		// Using/Aliasing
		using namespace DataZoneEnergyDemands;
		//unused   USE DataHeatBalFanSys, ONLY: Mat
		using WaterCoils::SimulateWaterCoilComponents;
		using HeatingCoils::SimulateHeatingCoilComponents;
		using SteamCoils::SimulateSteamCoilComponents;
		using DataDefineEquip::AirDistUnit;
		//unused   USE DataAirLoop,       ONLY: AirLoopControlInfo
		using PlantUtilities::SetActuatedBranchFlowRate;
		using DataHVACGlobals::SmallLoad;
		using DataAirflowNetwork::SimulateAirflowNetwork;
		using DataAirflowNetwork::AirflowNetworkFanActivated;
		using DataAirflowNetwork::AirflowNetworkControlMultizone;
		using DataAirflowNetwork::VAVTerminalRatio;

		// Locals
		// SUBROUTINE ARGUMENT DEFINITIONS:

		// SUBROUTINE PARAMETER DEFINITIONS:

		// INTERFACE BLOCK SPECIFICATIONS
		// na

		// DERIVED TYPE DEFINITIONS
		// na

		// SUBROUTINE LOCAL VARIABLE DECLARATIONS:
		Real64 MassFlow; // [kg/sec]   Total Mass Flow Rate from Hot & Cold Inlets
		Real64 QTotLoad; // [Watts] Remaining load required for this zone
		Real64 QZnReq; // [Watts] Load calculated for heating coil
		Real64 QToHeatSetPt; // [W]  remaining load to heating setpoint
		int ADUNum; // index of air distribution unit for this terminal unit
		Real64 CpAirAvg;
		Real64 DeltaTemp;
		int SysOutletNode; // The node number of the terminal unit outlet node
		int SysInletNode; // the node number of the terminal unit inlet node
		int WaterControlNode; // This is the Actuated Reheat Control Node
		Real64 MaxFlowWater; // This is the value passed to the Controller depending if FirstHVACIteration or not
		Real64 MinFlowWater; // This is the value passed to the Controller depending if FirstHVACIteration or not
		Real64 QActualHeating; // the heating load seen by the reheat coil
		Real64 QHeatingDelivered; // the actual output from heating coil
		Real64 LeakLoadMult; // load multiplier to adjust for downstream leaks
		Real64 MinFlowFrac; // minimum flow fraction (and minimum damper position)
		static Real64 MinAirMassFlowRevAct( 0.0 ); // minimum air mass flow rate used in "reverse action" air mass flow rate calculation
		static Real64 MaxAirMassFlowRevAct( 0.0 ); // maximum air mass flow rate used in "reverse action" air mass flow rate calculation
		Real64 MassFlowBasedOnOA; // supply air mass flow rate based on zone OA requirements
		Real64 AirLoopOAFrac; // fraction of outside air entering air loop
		Real64 DummyMdot; // temporary mass flow rate argument

		static Real64 ZoneTemp( 0.0 ); // zone air temperature [C]
		static Real64 MaxHeatTemp( 0.0 ); // maximum supply air temperature [C]
		static Real64 MaxDeviceAirMassFlowReheat( 0.0 ); // air mass flow rate required to meet the coil heating load [W]
		static Real64 MassFlowReqToLimitLeavingTemp( 0.0 ); // air mass flow rate actually used [W]
		static Real64 QZoneMaxRHTempLimit( 0.0 ); // maximum zone heat addition rate given constraints of MaxHeatTemp and max
		// available air mass flow rate [W]
		static Real64 MinMassAirFlow( 0.0 ); // the air flow rate during heating for normal acting damper
		static Real64 QZoneMax2( 0.0 ); // temporary variable

		// Note to the perplexed
		// The SINGLE DUCT:VAV:REHEAT terminal unit originally contained 2 components: a damper
		// and a reheat coil. The damper has become a virtual component - it consists only of
		// an air inlet node and an air outlet node. The damper is upstream of the heating coil.
		// Sys(SysNum)%InletNodeNum is the inlet node to the terminal unit and the damper
		// Sys(SysNum)%OutletNodeNum is the outlet node of the damper and the inlet node of the heating coil
		// Sys(SysNum)%ReheatAirOutletNode is the outlet node of the terminal unit and the heating coil

		// The calculated load from the Heat Balance
		ADUNum = Sys( SysNum ).ADUNum;
		LeakLoadMult = AirDistUnit( ADUNum ).LeakLoadMult;
		QTotLoad = ZoneSysEnergyDemand( ZoneNum ).RemainingOutputRequired * LeakLoadMult;
		QToHeatSetPt = ZoneSysEnergyDemand( ZoneNum ).RemainingOutputReqToHeatSP * LeakLoadMult;
		SysOutletNode = Sys( SysNum ).ReheatAirOutletNode;
		SysInletNode = Sys( SysNum ).InletNodeNum;
		CpAirAvg = PsyCpAirFnWTdb( 0.5 * ( Node( ZoneNodeNum ).HumRat + SysInlet( SysNum ).AirHumRat), 0.5 * ( Node( ZoneNodeNum ).Temp + SysInlet( SysNum ).AirTemp ) );
		MinFlowFrac = Sys( SysNum ).ZoneMinAirFrac;
		MassFlowBasedOnOA = 0.0;
		ZoneTemp = Node( ZoneNodeNum ).Temp;
		MinMassAirFlow = MinFlowFrac * StdRhoAir * Sys( SysNum ).MaxAirVolFlowRate;

		//Then depending on if the Load is for heating or cooling it is handled differently.  First
		// the massflow rate for cooling is determined to meet the entire load.  Then
		// if the massflow is below the minimum or greater than the Max it is set to either the Min
		// or the Max as specified for the VAV model.
		if ( ( QTotLoad < 0.0 ) && ( SysInlet( SysNum ).AirMassFlowRateMaxAvail > 0.0 ) && ( TempControlType( ZoneNum ) != SingleHeatingSetPoint ) && ( GetCurrentScheduleValue( Sys( SysNum ).SchedPtr ) > 0.0 ) ) {
			// Calculate the flow required for cooling
			DeltaTemp = CpAirAvg * ( SysInlet( SysNum ).AirTemp - ZoneTemp );

			//Need to check DeltaTemp and ensure that it is not zero
			if ( DeltaTemp != 0.0 ) {
				MassFlow = QTotLoad / DeltaTemp;
			} else {
				MassFlow = SysInlet( SysNum ).AirMassFlowRateMaxAvail;
			}

			// Apply the zone maximum outdoor air fraction FOR VAV boxes - a TRACE feature
			if ( ZoneSysEnergyDemand( ZoneNum ).SupplyAirAdjustFactor > 1.0 ) {
				MassFlow *= ZoneSysEnergyDemand( ZoneNum ).SupplyAirAdjustFactor;
			}

			// calculate supply air flow rate based on user specified OA requirement
			CalcOAMassFlow( SysNum, MassFlowBasedOnOA, AirLoopOAFrac );
			MassFlow = max( MassFlow, MassFlowBasedOnOA );

			// used for normal acting damper
			MinMassAirFlow = max( MinMassAirFlow, MassFlowBasedOnOA );
			MinMassAirFlow = max( MinMassAirFlow, SysInlet( SysNum ).AirMassFlowRateMinAvail );
			MinMassAirFlow = min( MinMassAirFlow, SysInlet( SysNum ).AirMassFlowRateMaxAvail );

			// limit the OA based supply air flow rate based on optional user input
			//Check to see if the flow is < the Min or > the Max air Fraction to the zone; then set to min or max
			MassFlow = max( MassFlow, SysInlet( SysNum ).AirMassFlowRateMinAvail );
			MassFlow = min( MassFlow, SysInlet( SysNum ).AirMassFlowRateMaxAvail );

			if ( SimulateAirflowNetwork > AirflowNetworkControlMultizone && AirflowNetworkFanActivated && VAVTerminalRatio > 0.0 ) {
				MassFlow *= VAVTerminalRatio;
				if ( MassFlow > Node( Sys( SysNum ).InletNodeNum ).MassFlowRate ) {
					MassFlow = Node( Sys( SysNum ).InletNodeNum ).MassFlowRate;
				}
			}

		} else if ( ( SysInlet( SysNum ).AirMassFlowRateMaxAvail > 0.0 ) && ( QTotLoad >= 0.0 || TempControlType( ZoneNum ) == SingleHeatingSetPoint ) && ( GetCurrentScheduleValue( Sys( SysNum ).SchedPtr ) > 0.0 ) ) {
			//     IF (Sys(SysNum)%DamperHeatingAction .EQ. ReverseAction .AND. SysInlet(SysNum)%AirMassFlowRateMinAvail <= SmallMassFlow) THEN
			// special case for heating: reverse action and damper allowed to close - set the minimum flow rate to a small but nonzero value
			//       MassFlow = 0.01d0*SysInlet(SysNum)%AirMassFlowRateMaxAvail
			//     ELSE
			// usual case for heating: set the air mass flow rate to the minimum
			MassFlow = SysInlet( SysNum ).AirMassFlowRateMinAvail;
			//     END IF

			// Apply the zone maximum outdoor air fraction for VAV boxes - a TRACE feature
			if ( ZoneSysEnergyDemand( ZoneNum ).SupplyAirAdjustFactor > 1.0 ) {
				MassFlow *= ZoneSysEnergyDemand( ZoneNum ).SupplyAirAdjustFactor;
			}

			// calculate supply air flow rate based on user specified OA requirement
			CalcOAMassFlow( SysNum, MassFlowBasedOnOA, AirLoopOAFrac );
			MassFlow = max( MassFlow, MassFlowBasedOnOA );

			//Check to see if the flow is < the Min or > the Max air Fraction to the zone; then set to min or max
			if ( MassFlow <= SysInlet( SysNum ).AirMassFlowRateMinAvail ) {
				MassFlow = SysInlet( SysNum ).AirMassFlowRateMinAvail;
			} else if ( MassFlow >= SysInlet( SysNum ).AirMassFlowRateMaxAvail ) {
				MassFlow = SysInlet( SysNum ).AirMassFlowRateMaxAvail;
			}

			// the AirflowNetwork model overrids the mass flow rate value
			if ( SimulateAirflowNetwork > AirflowNetworkControlMultizone && AirflowNetworkFanActivated && VAVTerminalRatio > 0.0 ) {
				MassFlow *= VAVTerminalRatio;
				if ( MassFlow > Node( Sys( SysNum ).InletNodeNum ).MassFlowRate ) {
					MassFlow = Node( Sys( SysNum ).InletNodeNum ).MassFlowRate;
				}
			}

		} else {
			// System is Off set massflow to 0.0
			MassFlow = 0.0;
			AirLoopOAFrac = 0.0;
		}

		// look for bang-bang condition: flow rate oscillating between 2 values during the air loop / zone
		// equipment iteration. If detected, set flow rate to previous value.
		if ( ( ( std::abs( MassFlow - MassFlow2( SysNum ) ) < MassFlowDiff( SysNum ) ) || ( std::abs( MassFlow - MassFlow3( SysNum ) ) < MassFlowDiff( SysNum ) ) ) && ( std::abs( MassFlow - MassFlow1( SysNum ) ) >= MassFlowDiff( SysNum ) ) ) {
			if ( MassFlow > 0.0 ) MassFlow = MassFlow1( SysNum );
		}

		//Move data to the damper outlet node
		SysOutlet( SysNum ).AirTemp = SysInlet( SysNum ).AirTemp;
		SysOutlet( SysNum ).AirHumRat = SysInlet( SysNum ).AirHumRat;
		SysOutlet( SysNum ).AirMassFlowRate = MassFlow;
		SysOutlet( SysNum ).AirMassFlowRateMaxAvail = SysInlet( SysNum ).AirMassFlowRateMaxAvail;
		SysOutlet( SysNum ).AirMassFlowRateMinAvail = SysInlet( SysNum ).AirMassFlowRateMinAvail;
		SysOutlet( SysNum ).AirEnthalpy = SysInlet( SysNum ).AirEnthalpy;

		//   ! Calculate the Damper Position when there is a Max air flow specified.
		//  If (MassFlow == 0.0D0) THEN
		//    Sys(SysNum)%DamperPosition = 0.0D0
		//  ELSE IF (SysInlet(SysNum)%AirMassFlowRateMaxAvail > SysInlet(SysNum)%AirMassFlowRateMinAvail) THEN
		//    Sys(SysNum)%DamperPosition = ((MassFlow-SysInlet(SysNum)%AirMassFlowRateMinAvail) / &
		//                                   (SysInlet(SysNum)%AirMassFlowRateMaxAvail-SysInlet(SysNum)%AirMassFlowRateMinAvail)) * &
		//                                  (1.0d0-MinFlowFrac) + MinFlowFrac
		//  ELSE
		//    Sys(SysNum)%DamperPosition = 1.0D0
		//  END IF

		if ( MassFlow == 0.0 ) {
			Sys( SysNum ).DamperPosition = 0.0;
			Sys( SysNum ).ZoneMinAirFracReport = 0.0;
		} else if ( ( MassFlow > 0.0 ) && ( MassFlow < Sys( SysNum ).AirMassFlowRateMax ) ) {
			Sys( SysNum ).DamperPosition = MassFlow / Sys( SysNum ).AirMassFlowRateMax;
			Sys( SysNum ).ZoneMinAirFracReport = Sys( SysNum ).ZoneMinAirFrac;
		} else if ( MassFlow == Sys( SysNum ).AirMassFlowRateMax ) {
			Sys( SysNum ).DamperPosition = 1.0;
			Sys( SysNum ).ZoneMinAirFracReport = Sys( SysNum ).ZoneMinAirFrac;
		}

		//Need to make sure that the damper outlets are passed to the coil inlet
		UpdateSys( SysNum );

		// At the current air mass flow rate, calculate heating coil load
		QActualHeating = QToHeatSetPt - MassFlow * CpAirAvg * ( SysInlet( SysNum ).AirTemp - ZoneTemp ); // reheat needed

		// do the reheat calculation if there's some air nass flow (or the damper action is "reverse action"), the flow is <= minimum ,
		// there's a heating requirement, and there's a thermostat with a heating setpoint
		// Reverse damper option is working only for water coils for now.
		if ( ( MassFlow > SmallMassFlow ) && ( QActualHeating > 0.0 ) && ( TempControlType( ZoneNum ) != SingleCoolingSetPoint ) ) {
			// At this point we know that there is a heating requirement: i.e., the heating coil needs to
			// be activated (there's a zone heating load or there's a reheat requirement). There are 3 possible
			// situations: 1) the coil load can be met by variable temperature air (below the max heat temp) at
			// the minimum air mass flow rate; 2) the coil load can be met by variable air flow rate with the air
			// temperature fixed at the max heat temp; 3) the load cannot be met (we will run at max air temp and
			// max air flow rate). We check for condition 2 by assuming the air temperatute is at the max heat temp
			// and solving for the air mass flow rate that will meet the load. If the flow rate is between the min and
			// max we are in condition 2.

			QZoneMax2 = QToHeatSetPt;

			// fill dual-max reheat flow limit, if any
			if ( Sys( SysNum ).DamperHeatingAction == ReverseAction ) {
				MaxDeviceAirMassFlowReheat = Sys( SysNum ).AirMassFlowRateMax;
			}
			else if ( Sys( SysNum ).DamperHeatingAction == ReverseActionWithLimits ) {
				MaxDeviceAirMassFlowReheat = Sys( SysNum ).AirMassFlowDuringReheatMax;
			}
			else {
				MaxDeviceAirMassFlowReheat = Sys( SysNum ).AirMassFlowRateMax;
			}

			// determine flow based on leaving reheat temperature limit
			if ( Sys( SysNum ).MaxReheatTempSetByUser ) {

				MaxHeatTemp = Sys( SysNum ).MaxReheatTemp;
				if ( QToHeatSetPt > SmallLoad ) { // zone has a postive load to heating setpoint
					MassFlowReqToLimitLeavingTemp = QToHeatSetPt / ( CpAirAvg * ( MaxHeatTemp - ZoneTemp ) );
				} else {
					MassFlowReqToLimitLeavingTemp = 0.0;
				}
			}

			// (re)apply limits to find air mass flow
			MassFlow = max( MassFlow, MassFlowReqToLimitLeavingTemp );
			MassFlow = min( MassFlow, MaxDeviceAirMassFlowReheat );
			MassFlow = max( MassFlow, MassFlowBasedOnOA );
			MassFlow = min( MassFlow, SysInlet( SysNum ).AirMassFlowRateMaxAvail );
			MassFlow = max( MassFlow, SysInlet( SysNum ).AirMassFlowRateMinAvail );

			if ( SimulateAirflowNetwork > AirflowNetworkControlMultizone && AirflowNetworkFanActivated && VAVTerminalRatio > 0.0 ) {
				MassFlow *= VAVTerminalRatio;
				if ( MassFlow > Node( Sys( SysNum ).InletNodeNum ).MassFlowRate ) {
					MassFlow = Node( Sys( SysNum ).InletNodeNum ).MassFlowRate;
				}
			}

			// now make any corrections to heating coil loads
			if ( Sys( SysNum ).MaxReheatTempSetByUser ) {
				QZoneMaxRHTempLimit = MassFlow * CpAirAvg * ( MaxHeatTemp - ZoneTemp );
				QZoneMax2 = min( QZoneMaxRHTempLimit, QToHeatSetPt );
			}

			SysOutlet( SysNum ).AirMassFlowRate = MassFlow;

			UpdateSys( SysNum );

			// Now do the heating coil calculation for each heating coil type
			{ auto const SELECT_CASE_var( Sys( SysNum ).ReheatComp_Num ); // Reverse damper option is working only for water coils for now.

			// hot water heating coil
			if ( SELECT_CASE_var == HCoilType_SimpleHeating ) { // COIL:WATER:SIMPLEHEATING
				// Determine the load required to pass to the Component controller
				// Although this equation looks strange (using temp instead of deltaT), it is corrected later in ControlCompOutput
				// and is working as-is, temperature setpoints are maintained as expected.
				QZnReq = QZoneMax2 + MassFlow * CpAirAvg * ZoneTemp;

				// Initialize hot water flow rate to zero.
				DummyMdot = 0.0;
				SetActuatedBranchFlowRate( DummyMdot, Sys( SysNum ).ReheatControlNode, Sys( SysNum ).HWLoopNum, Sys( SysNum ).HWLoopSide, Sys( SysNum ).HWBranchIndex, true );
				//On the first HVAC iteration the system values are given to the controller, but after that
				// the demand limits are in place and there needs to be feedback to the Zone Equipment
				if ( FirstHVACIteration ) {
					MaxFlowWater = Sys( SysNum ).MaxReheatWaterFlow;
					MinFlowWater = Sys( SysNum ).MinReheatWaterFlow;
				} else {
					WaterControlNode = Sys( SysNum ).ReheatControlNode;
					MaxFlowWater = Node( WaterControlNode ).MassFlowRateMaxAvail;
					MinFlowWater = Node( WaterControlNode ).MassFlowRateMinAvail;
				}

				// Simulate the reheat coil at constant air flow. Control by varying the
				// hot water flow rate.
				//FB use QActualHeating, change ControlCompOutput to use new
				ControlCompOutput( Sys( SysNum ).ReheatName, Sys( SysNum ).ReheatComp, Sys( SysNum ).ReheatComp_Index, FirstHVACIteration, QZnReq, Sys( SysNum ).ReheatControlNode, MaxFlowWater, MinFlowWater, Sys( SysNum ).ControllerOffset, Sys( SysNum ).ControlCompTypeNum, Sys( SysNum ).CompErrIndex, _, SysOutletNode, MassFlow, _, _, Sys( SysNum ).HWLoopNum, Sys( SysNum ).HWLoopSide, Sys( SysNum ).HWBranchIndex );

				// If reverse action damper and the hot water flow is at maximum, simulate the
				// hot water coil with fixed (maximum) hot water flow but allow the air flow to
				// vary up to the maximum (air damper opens to try to meet zone load)
				if ( Sys( SysNum ).DamperHeatingAction == ReverseAction || Sys( SysNum ).DamperHeatingAction == ReverseActionWithLimits ) {
					if ( Node( Sys( SysNum ).ReheatControlNode ).MassFlowRate == MaxFlowWater ) {
						// fill limits for air flow for controller
						MinAirMassFlowRevAct = Sys( SysNum ).AirMassFlowRateMax * Sys( SysNum ).ZoneMinAirFrac;
						MinAirMassFlowRevAct = min( MinAirMassFlowRevAct, SysInlet( SysNum ).AirMassFlowRateMaxAvail );
						MinAirMassFlowRevAct = max( MinAirMassFlowRevAct, SysInlet( SysNum ).AirMassFlowRateMinAvail );

						MaxAirMassFlowRevAct = Sys( SysNum ).AirMassFlowRateMax;
						MaxAirMassFlowRevAct = min( MaxAirMassFlowRevAct, MaxDeviceAirMassFlowReheat );
						MaxAirMassFlowRevAct = max( MaxAirMassFlowRevAct, MinAirMassFlowRevAct );
						MaxAirMassFlowRevAct = min( MaxAirMassFlowRevAct, SysInlet( SysNum ).AirMassFlowRateMaxAvail );

						Node( Sys( SysNum ).OutletNodeNum ).MassFlowRateMaxAvail = MaxAirMassFlowRevAct; // suspect, check how/if used in ControlCompOutput
						ControlCompOutput( Sys( SysNum ).ReheatName, Sys( SysNum ).ReheatComp, Sys( SysNum ).ReheatComp_Index, FirstHVACIteration, QZoneMax2, Sys( SysNum ).OutletNodeNum, MaxAirMassFlowRevAct, MinAirMassFlowRevAct, Sys( SysNum ).ControllerOffset, Sys( SysNum ).ControlCompTypeNum, Sys( SysNum ).CompErrIndex, ZoneNodeNum, SysOutletNode ); // why not QZnReq  ?
						// air flow controller, not on plant, don't pass plant topology info
						// reset terminal unit inlet air mass flow to new value.
						Node( Sys( SysNum ).OutletNodeNum ).MassFlowRateMaxAvail = SysInlet( SysNum ).AirMassFlowRateMaxAvail;
						MassFlow = Node( SysOutletNode ).MassFlowRate;

						//         ! look for bang-bang condition: flow rate oscillating between 2 values during the air loop / zone
						//         ! equipment iteration. If detected, set flow rate to previous value and recalc HW flow.
						if ( ( ( std::abs( MassFlow - MassFlow2( SysNum ) ) < MassFlowDiff( SysNum ) ) || ( std::abs( MassFlow - MassFlow3( SysNum ) ) < MassFlowDiff( SysNum ) ) ) && ( std::abs( MassFlow - MassFlow1( SysNum ) ) >= MassFlowDiff( SysNum ) ) ) {
							if ( MassFlow > 0.0 ) MassFlow = MassFlow1( SysNum );
							SysOutlet( SysNum ).AirMassFlowRate = MassFlow;
							UpdateSys( SysNum );

							// Although this equation looks strange (using temp instead of deltaT), it is corrected later in ControlCompOutput
							// and is working as-is, temperature setpoints are maintained as expected.
							QZnReq = QZoneMax2 + MassFlow * CpAirAvg * ZoneTemp;
							ControlCompOutput( Sys( SysNum ).ReheatName, Sys( SysNum ).ReheatComp, Sys( SysNum ).ReheatComp_Index, FirstHVACIteration, QZnReq, Sys( SysNum ).ReheatControlNode, MaxFlowWater, MinFlowWater, Sys( SysNum ).ControllerOffset, Sys( SysNum ).ControlCompTypeNum, Sys( SysNum ).CompErrIndex, _, SysOutletNode, MassFlow, _, _, Sys( SysNum ).HWLoopNum, Sys( SysNum ).HWLoopSide, Sys( SysNum ).HWBranchIndex );
						}

						SysOutlet( SysNum ).AirMassFlowRate = MassFlow;
						// reset OA report variable
						UpdateSys( SysNum );
					} // IF (Node(Sys(SysNum)%ReheatControlNode)%MassFlowRate .EQ. MaxFlowWater) THEN
				} // IF (Sys(SysNum)%DamperHeatingAction .EQ. ReverseAction) THEN

				// Recalculate the Damper Position.
				if ( MassFlow == 0.0 ) {
					Sys( SysNum ).DamperPosition = 0.0;
					Sys( SysNum ).ZoneMinAirFracReport = 0.0;
				} else if ( ( MassFlow > 0.0 ) && ( MassFlow < Sys( SysNum ).AirMassFlowRateMax ) ) {
					Sys( SysNum ).DamperPosition = MassFlow / Sys( SysNum ).AirMassFlowRateMax;
					Sys( SysNum ).ZoneMinAirFracReport = Sys( SysNum ).ZoneMinAirFrac;
				} else if ( MassFlow == Sys( SysNum ).AirMassFlowRateMax ) {
					Sys( SysNum ).DamperPosition = 1.0;
					Sys( SysNum ).ZoneMinAirFracReport = Sys( SysNum ).ZoneMinAirFrac;
				}

			} else if ( SELECT_CASE_var == HCoilType_SteamAirHeating ) { // ! COIL:STEAM:AIRHEATING
				// Determine the load required to pass to the Component controller
				QZnReq = QZoneMax2 - MassFlow * CpAirAvg * ( SysInlet( SysNum ).AirTemp - ZoneTemp );

				// Simulate reheat coil for the VAV system
				SimulateSteamCoilComponents( Sys( SysNum ).ReheatName, FirstHVACIteration, Sys( SysNum ).ReheatComp_Index, QZnReq );

			} else if ( SELECT_CASE_var == HCoilType_Electric ) { // COIL:ELECTRIC:HEATING
				// Determine the load required to pass to the Component controller
				QZnReq = QZoneMax2 - MassFlow * CpAirAvg * ( SysInlet( SysNum ).AirTemp - ZoneTemp );

				// Simulate reheat coil for the VAV system
				SimulateHeatingCoilComponents( Sys( SysNum ).ReheatName, FirstHVACIteration, QZnReq, Sys( SysNum ).ReheatComp_Index );

			} else if ( SELECT_CASE_var == HCoilType_Gas ) { // COIL:GAS:HEATING
				// Determine the load required to pass to the Component controller
				QZnReq = QZoneMax2 - MassFlow * CpAirAvg * ( SysInlet( SysNum ).AirTemp - ZoneTemp );

				// Simulate reheat coil for the VAV system
				SimulateHeatingCoilComponents( Sys( SysNum ).ReheatName, FirstHVACIteration, QZnReq, Sys( SysNum ).ReheatComp_Index, QHeatingDelivered );

			} else if ( SELECT_CASE_var == HCoilType_None ) { // blank
				// I no reheat is defined then assume that the damper is the only component.
				// If something else is there that is not a reheat coil or a blank then give the error message

			} else {
				ShowFatalError( "Invalid Reheat Component=" + Sys( SysNum ).ReheatComp );
			}}

			//the COIL is OFF the properties are calculated for this special case.
		} else {
			{ auto const SELECT_CASE_var( Sys( SysNum ).ReheatComp_Num );

			if ( SELECT_CASE_var == HCoilType_SimpleHeating ) { // COIL:WATER:SIMPLEHEATING
				// Simulate reheat coil for the Const Volume system
				// Node(Sys(SysNum)%ReheatControlNode)%MassFlowRate = 0.0D0  !DSU
				DummyMdot = 0.0;
				SetActuatedBranchFlowRate( DummyMdot, Sys( SysNum ).ReheatControlNode, Sys( SysNum ).HWLoopNum, Sys( SysNum ).HWLoopSide, Sys( SysNum ).HWBranchIndex, true );
				//call the reheat coil with the NO FLOW condition to make sure that the Node values
				// are passed through to the coil outlet correctly
				SimulateWaterCoilComponents( Sys( SysNum ).ReheatName, FirstHVACIteration, Sys( SysNum ).ReheatComp_Index );
			} else if ( SELECT_CASE_var == HCoilType_SteamAirHeating ) { // COIL:STEAM:AIRHEATING
				// Simulate reheat coil for the VAV system
				SimulateSteamCoilComponents( Sys( SysNum ).ReheatName, FirstHVACIteration, Sys( SysNum ).ReheatComp_Index, 0.0 );

			} else if ( SELECT_CASE_var == HCoilType_Electric ) { // COIL:ELECTRIC:HEATING
				// Simulate reheat coil for the VAV system
				SimulateHeatingCoilComponents( Sys( SysNum ).ReheatName, FirstHVACIteration, 0.0, Sys( SysNum ).ReheatComp_Index );

			} else if ( SELECT_CASE_var == HCoilType_Gas ) { // COIL:GAS:HEATING
				// Simulate reheat coil for the VAV system
				SimulateHeatingCoilComponents( Sys( SysNum ).ReheatName, FirstHVACIteration, 0.0, Sys( SysNum ).ReheatComp_Index );
			} else if ( SELECT_CASE_var == HCoilType_None ) { // blank
				// If no reheat is defined then assume that the damper is the only component.
				// If something else is that is not a reheat coil or a blank then give the error message

			} else {
				ShowFatalError( "Invalid Reheat Component=" + Sys( SysNum ).ReheatComp );
			}}

		}

		//  set OA report variable
		Sys( SysNum ).OutdoorAirFlowRate = ( MassFlow / StdRhoAir ) * AirLoopOAFrac;

		// push the flow rate history
		MassFlow3( SysNum ) = MassFlow2( SysNum );
		MassFlow2( SysNum ) = MassFlow1( SysNum );
		MassFlow1( SysNum ) = MassFlow;

	}

	void
	CalcOAMassFlow(
		int const SysNum, // index to terminal unit
		Real64 & SAMassFlow, // outside air based on optional user input
		Real64 & AirLoopOAFrac // outside air based on optional user input
	)
	{

		// FUNCTION INFORMATION:
		//       AUTHOR         R. Raustad (FSEC)
		//       DATE WRITTEN   Jan 2010
		//       MODIFIED       Mangesh Basarkar, 06/2011: Modifying outside air based on airloop DCV flag
		//       RE-ENGINEERED  na

		// PURPOSE OF THIS FUNCTION:
		// Calculates the amount of outside air required based on optional user input.
		// Zone multipliers are included and are applied in GetInput.

		// METHODOLOGY EMPLOYED:
		// User input defines method used to calculate OA.

		// REFERENCES:

		// Using/Aliasing
		using DataAirLoop::AirLoopFlow;
		using DataAirLoop::AirLoopControlInfo;
		using DataZoneEquipment::ZoneEquipConfig;
		using DataZoneEquipment::CalcDesignSpecificationOutdoorAir;
		using Psychrometrics::PsyRhoAirFnPbTdbW;

		// Locals
		// SUBROUTINE ARGUMENT DEFINITIONS:

		// FUNCTION PARAMETER DEFINITIONS:
		bool const UseMinOASchFlag( true ); // Always use min OA schedule in calculations.

		// FUNCTION PARAMETER DEFINITIONS:
		// na

		// INTERFACE BLOCK SPECIFICATIONS
		// na

		// DERIVED TYPE DEFINITIONS
		// na

		// FUNCTION LOCAL VARIABLE DECLARATIONS:
		Real64 OAVolumeFlowRate; // outside air volume flow rate (m3/s)
		Real64 OAMassFlow; // outside air mass flow rate (kg/s)

		// initialize OA flow rate and OA report variable
		SAMassFlow = 0.0;
		AirLoopOAFrac = 0.0;
		int AirLoopNum = Sys( SysNum ).AirLoopNum;

		// Calculate the amount of OA based on optional user inputs
		if ( AirLoopNum > 0 ) {
			AirLoopOAFrac = AirLoopFlow( AirLoopNum ).OAFrac;
			// If no additional input from user, RETURN from subroutine
			if ( Sys( SysNum ).NoOAFlowInputFromUser ) return;
			// Calculate outdoor air flow rate, zone multipliers are applied in GetInput
			if ( AirLoopOAFrac > 0.0 ) {
				OAVolumeFlowRate = CalcDesignSpecificationOutdoorAir( Sys( SysNum ).OARequirementsPtr, Sys( SysNum ).ActualZoneNum, AirLoopControlInfo( AirLoopNum ).AirLoopDCVFlag, UseMinOASchFlag );
				OAMassFlow = OAVolumeFlowRate * StdRhoAir;

				// convert OA mass flow rate to supply air flow rate based on air loop OA fraction
				SAMassFlow = OAMassFlow / AirLoopOAFrac;

			}

		}

	}

	void
	SimCBVAV(
		int const SysNum,
		bool const FirstHVACIteration,
		int const ZoneNum,
		int const ZoneNodeNum
	)
	{

		// SUBROUTINE INFORMATION:
		//       AUTHOR         Richard Raustad
		//       DATE WRITTEN   August 2006
		//       MODIFIED       KHL/TH 10/2010: added maximum supply air temperature leaving reheat coil
		//       RE-ENGINEERED  na

		// PURPOSE OF THIS SUBROUTINE:
		// This subroutine simulates the VAV box with varying airflow in heating and cooling.
		// Modified version of SimVAV.

		// METHODOLOGY EMPLOYED:
		// na

		// REFERENCES:
		// na

		// Using/Aliasing
		using namespace DataZoneEnergyDemands;
		using DataHVACGlobals::SmallLoad;
		//unused   USE DataHeatBalFanSys,    ONLY: Mat
		using WaterCoils::SimulateWaterCoilComponents;
		using HeatingCoils::SimulateHeatingCoilComponents;
		using SteamCoils::SimulateSteamCoilComponents;
		using DataDefineEquip::AirDistUnit;
		//unused   USE DataHeatBalFanSys,    ONLY: ZoneThermostatSetPointHi, ZoneThermostatSetPointLo
		using PlantUtilities::SetActuatedBranchFlowRate;

		// Locals
		// SUBROUTINE ARGUMENT DEFINITIONS:

		// SUBROUTINE PARAMETER DEFINITIONS:

		// INTERFACE BLOCK SPECIFICATIONS
		// na

		// DERIVED TYPE DEFINITIONS
		// na

		// SUBROUTINE LOCAL VARIABLE DECLARATIONS:
		Real64 MassFlow; // Total Mass Flow Rate from Hot & Cold Inlets [kg/sec]
		Real64 QTotLoad; // Total load based on thermostat setpoint temperature [Watts]
		Real64 QZnReq; // Total load to be met by terminal heater [Watts]
		Real64 QToHeatSetPt; // Remaining load to heating setpoint [W]
		Real64 QSupplyAir; // Zone load met by VAVHeatandCool system
		Real64 CpAirZn; // Specific heat of zone air [J/kg-C]
		Real64 CpAirSysIn; // Specific heat of VAVHeatandCool box entering air [J/kg-C]
		Real64 DeltaTemp; // Temperature difference multiplied by specific heat [J/kg]
		Real64 MaxFlowWater; // This is the value passed to the Controller depending if FirstHVACIteration or not
		Real64 MinFlowWater; // This is the value passed to the Controller depending if FirstHVACIteration or not
		Real64 LeakLoadMult; // Load multiplier to adjust for downstream leaks
		int ADUNum; // Index of air distribution unit for this terminal unit
		int SysOutletNode; // The node number of the terminal unit outlet node
		int SysInletNode; // The node number of the terminal unit inlet node
		int WaterControlNode; // This is the Actuated Reheat Control Node
		Real64 DummyMdot;
		Real64 QActualHeating;
		Real64 MinFlowFrac; // minimum flow fraction (and minimum damper position)
		static Real64 ZoneTemp( 0.0 ); // zone air temperature [C]
		static Real64 MaxHeatTemp( 0.0 ); // maximum supply air temperature [C]
		static Real64 MassFlowReq( 0.0 ); // air mass flow rate required to meet the coil heating load [W]
		static Real64 MassFlowActual( 0.0 ); // air mass flow rate actually used [W]
		static Real64 QZoneMax( 0.0 ); // maximum zone heat addition rate given constraints of MaxHeatTemp and max
		// available air mass flow rate [W]
		static Real64 MinMassAirFlow( 0.0 ); // the air flow rate during heating for normal acting damper
		static Real64 QZoneMax2( 0.0 ); // temporary variable
		static Real64 QZoneMax3( 0.0 ); // temporary variable

		// Sys(SysNum)%InletNodeNum is the inlet node to the terminal unit and the damper
		// Sys(SysNum)%OutletNodeNum is the outlet node of the damper and the inlet node of the heating coil
		// Sys(SysNum)%ReheatAirOutletNode is the outlet node of the terminal unit and the heating coil

		// The calculated load from the Heat Balance
		ADUNum = Sys( SysNum ).ADUNum;
		LeakLoadMult = AirDistUnit( ADUNum ).LeakLoadMult;
		QTotLoad = ZoneSysEnergyDemand( ZoneNum ).RemainingOutputRequired * LeakLoadMult;
		QToHeatSetPt = ZoneSysEnergyDemand( ZoneNum ).RemainingOutputReqToHeatSP * LeakLoadMult;
		SysOutletNode = Sys( SysNum ).ReheatAirOutletNode;
		SysInletNode = Sys( SysNum ).InletNodeNum;
		CpAirZn = PsyCpAirFnWTdb( Node( ZoneNodeNum ).HumRat, Node( ZoneNodeNum ).Temp );
		MinFlowFrac = Sys( SysNum ).ZoneMinAirFrac;
		MinMassAirFlow = MinFlowFrac * StdRhoAir * Sys( SysNum ).MaxAirVolFlowRate;
		ZoneTemp = Node( ZoneNodeNum ).Temp;

		//Then depending on if the Load is for heating or cooling it is handled differently.  First
		// the massflow rate for cooling is determined to meet the entire load.  Then
		// if the massflow is below the minimum or greater than the Max it is set to either the Min
		// or the Max as specified for the VAV model.
		if ( SysInlet( SysNum ).AirMassFlowRateMaxAvail > 0.0 ) {
			// Calculate the flow required for cooling
			CpAirSysIn = PsyCpAirFnWTdb( SysInlet( SysNum ).AirHumRat, SysInlet( SysNum ).AirTemp );
			DeltaTemp = CpAirSysIn * SysInlet( SysNum ).AirTemp - CpAirZn * ZoneTemp;

			//Need to check DeltaTemp and ensure that it is not zero
			if ( DeltaTemp != 0.0 ) {
				MassFlow = QTotLoad / DeltaTemp;
			} else {
				MassFlow = SysInlet( SysNum ).AirMassFlowRateMaxAvail;
			}

			//Check to see if the flow is < the Min or > the Max air Fraction to the zone; then set to min or max
			MassFlow = max( MassFlow, SysInlet( SysNum ).AirMassFlowRateMinAvail );
			MassFlow = min( MassFlow, SysInlet( SysNum ).AirMassFlowRateMaxAvail );
		} else {
			// System is Off set massflow to 0.0
			MassFlow = 0.0;
		}
		// look for bang-bang condition: flow rate oscillating between 2 values during the air loop / zone
		// equipment iteration. If detected, set flow rate to previous value.
		if ( ( ( std::abs( MassFlow - MassFlow2( SysNum ) ) < MassFlowDiff( SysNum ) ) || ( std::abs( MassFlow - MassFlow3( SysNum ) ) < MassFlowDiff( SysNum ) ) ) && ( std::abs( MassFlow - MassFlow1( SysNum ) ) >= MassFlowDiff( SysNum ) ) ) {
			MassFlow = MassFlow1( SysNum );
		}

		//Move data to the damper outlet node
		SysOutlet( SysNum ).AirTemp = SysInlet( SysNum ).AirTemp;
		SysOutlet( SysNum ).AirHumRat = SysInlet( SysNum ).AirHumRat;
		SysOutlet( SysNum ).AirMassFlowRate = MassFlow;
		SysOutlet( SysNum ).AirMassFlowRateMaxAvail = SysInlet( SysNum ).AirMassFlowRateMaxAvail;
		SysOutlet( SysNum ).AirMassFlowRateMinAvail = SysInlet( SysNum ).AirMassFlowRateMinAvail;
		SysOutlet( SysNum ).AirEnthalpy = SysInlet( SysNum ).AirEnthalpy;

		// Calculate the Damper Position when there is a Max air flow specified.
		if ( Sys( SysNum ).AirMassFlowRateMax == 0.0 ) {
			Sys( SysNum ).DamperPosition = 0.0;
		} else {
			Sys( SysNum ).DamperPosition = MassFlow / Sys( SysNum ).AirMassFlowRateMax;
		}

		//Need to make sure that the damper outlets are passed to the coil inlet
		UpdateSys( SysNum );

		QActualHeating = QToHeatSetPt - MassFlow * CpAirZn * ( SysInlet( SysNum ).AirTemp - ZoneTemp );

		if ( ( MassFlow > SmallMassFlow ) && ( QActualHeating > 0.0 ) && ( TempControlType( ZoneNum ) != SingleCoolingSetPoint ) ) {
			//   VAVHeatandCool boxes operate at varying mass flow rates when reheating, VAV boxes operate at min flow
			//      (MassFlow <= SysInlet(SysNum)%AirMassFlowRateMinAvail) .AND. &
			//   Per Fred Buhl, don't use DeadBandOrSetback to determine if heaters operate
			//      (.NOT. DeadBandOrSetback(ZoneNum))) Then

			// At this point we know that there is a heating requirement: i.e., the heating coil needs to
			// be activated (there's a zone heating load or there's a reheat requirement). There are 3 possible
			// situations: 1) the coil load can be met by variable temperature air (below the max heat temp) at
			// the minimum air mass flow rate; 2) the coil load can be met by variable air flow rate with the air
			// temperature fixed at the max heat temp; 3) the load cannot be met (we will run at max air temp and
			// max air flow rate). We check for condition 2 by assuming the air temperatute is at the max heat temp
			// and solving for the air mass flow rate that will meet the load. If the flow rate is between the min and
			// max we are in condition 2.

			QZoneMax2 = QToHeatSetPt;

			if ( Sys( SysNum ).MaxReheatTempSetByUser ) {

				MaxHeatTemp = Sys( SysNum ).MaxReheatTemp;
				if ( QToHeatSetPt > SmallLoad ) { // zone has a postive load to heating setpoint
					MassFlowReq = QToHeatSetPt / ( CpAirZn * ( MaxHeatTemp - ZoneTemp ) );
				} else {
					MassFlowReq = MassFlow;
				}

				QZoneMax3 = CpAirZn * ( MaxHeatTemp - ZoneTemp ) * MassFlow;

				MassFlowActual = MassFlow;

				if ( QZoneMax3 < QToHeatSetPt ) {
					MassFlowActual = MassFlowReq;
					// QZoneMax3 = CpAirZn * (MaxHeatTemp - ZoneTemp) * MassFlowActual
				}

				if ( MassFlowActual <= MinMassAirFlow ) {
					MassFlowActual = MinMassAirFlow;
				} else if ( MassFlowActual >= Sys( SysNum ).AirMassFlowRateMax ) {
					MassFlowActual = Sys( SysNum ).AirMassFlowRateMax;
				}

				QZoneMax = CpAirZn * MassFlowActual * ( MaxHeatTemp - ZoneTemp );

				// temporary variable
				QZoneMax2 = min( QZoneMax, QToHeatSetPt );

				MassFlow = MassFlowActual;

			} // IF (Sys(SysNum)%MaxReheatTempSetByUser) THEN

			SysOutlet( SysNum ).AirMassFlowRate = MassFlow;

			UpdateSys( SysNum );

			{ auto const SELECT_CASE_var( Sys( SysNum ).ReheatComp_Num );

			// hot water heating coil
			if ( SELECT_CASE_var == HCoilType_SimpleHeating ) { // COIL:WATER:SIMPLEHEATING
				// Determine the load required to pass to the Component controller
				// Although this equation looks strange (using temp instead of deltaT), it is corrected later in ControlCompOutput
				// and is working as-is, temperature setpoints are maintained as expected.
				QZnReq = QZoneMax2 + MassFlow * CpAirZn * Node( ZoneNodeNum ).Temp;
				if ( QZnReq < SmallLoad ) QZnReq = 0.0;

				// Initialize hot water flow rate to zero.
				// Node(Sys(SysNum)%ReheatControlNode)%MassFlowRate = 0.0D0
				DummyMdot = 0.0;
				SetActuatedBranchFlowRate( DummyMdot, Sys( SysNum ).ReheatControlNode, Sys( SysNum ).HWLoopNum, Sys( SysNum ).HWLoopSide, Sys( SysNum ).HWBranchIndex, true );
				//On the first HVAC iteration the system values are given to the controller, but after that
				// the demand limits are in place and there needs to be feedback to the Zone Equipment
				if ( FirstHVACIteration ) {
					MaxFlowWater = Sys( SysNum ).MaxReheatWaterFlow;
					MinFlowWater = Sys( SysNum ).MinReheatWaterFlow;
				} else {
					WaterControlNode = Sys( SysNum ).ReheatControlNode;
					MaxFlowWater = Node( WaterControlNode ).MassFlowRateMaxAvail;
					MinFlowWater = Node( WaterControlNode ).MassFlowRateMinAvail;
				}

				// Simulate the reheat coil at constant air flow. Control by varying the
				// hot water flow rate.
				ControlCompOutput( Sys( SysNum ).ReheatName, Sys( SysNum ).ReheatComp, Sys( SysNum ).ReheatComp_Index, FirstHVACIteration, QZnReq, Sys( SysNum ).ReheatControlNode, MaxFlowWater, MinFlowWater, Sys( SysNum ).ControllerOffset, Sys( SysNum ).ControlCompTypeNum, Sys( SysNum ).CompErrIndex, _, SysOutletNode, MassFlow, _, _, Sys( SysNum ).HWLoopNum, Sys( SysNum ).HWLoopSide, Sys( SysNum ).HWBranchIndex );

				// If reverse action damper and the hot water flow is at maximum, simulate the
				// hot water coil with fixed (maximum) hot water flow but allow the air flow to
				// vary up to the maximum (air damper opens to try to meet zone load).
				if ( Sys( SysNum ).DamperHeatingAction == ReverseAction ) {
					if ( Node( Sys( SysNum ).ReheatControlNode ).MassFlowRate == Sys( SysNum ).MaxReheatWaterFlow ) {
						ControlCompOutput( Sys( SysNum ).ReheatName, Sys( SysNum ).ReheatComp, Sys( SysNum ).ReheatComp_Index, FirstHVACIteration, QZoneMax2, Sys( SysNum ).OutletNodeNum, SysInlet( SysNum ).AirMassFlowRateMaxAvail, SysInlet( SysNum ).AirMassFlowRateMinAvail, Sys( SysNum ).ControllerOffset, Sys( SysNum ).ControlCompTypeNum, Sys( SysNum ).CompErrIndex, ZoneNodeNum, SysOutletNode );
						//                                   ! air flow controller, not on plant, don't pass plant topology info

						// reset terminal unit inlet air mass flow to new value.
						MassFlow = Node( SysOutletNode ).MassFlowRate;
						SysOutlet( SysNum ).AirMassFlowRate = MassFlow;
						UpdateSys( SysNum );
					}
					// look for bang-bang condition: flow rate oscillating between 2 values during the air loop / zone
					// equipment iteration. If detected, set flow rate to previous value and recalc HW flow.
					if ( ( ( std::abs( MassFlow - MassFlow2( SysNum ) ) < MassFlowDiff( SysNum ) ) || ( std::abs( MassFlow - MassFlow3( SysNum ) ) < MassFlowDiff( SysNum ) ) ) && ( std::abs( MassFlow - MassFlow1( SysNum ) ) >= MassFlowDiff( SysNum ) ) ) {
						MassFlow = MassFlow1( SysNum );
						SysOutlet( SysNum ).AirMassFlowRate = MassFlow;
						UpdateSys( SysNum );
						ControlCompOutput( Sys( SysNum ).ReheatName, Sys( SysNum ).ReheatComp, Sys( SysNum ).ReheatComp_Index, FirstHVACIteration, QZnReq, Sys( SysNum ).ReheatControlNode, MaxFlowWater, MinFlowWater, Sys( SysNum ).ControllerOffset, Sys( SysNum ).ControlCompTypeNum, Sys( SysNum ).CompErrIndex, _, SysOutletNode, MassFlow, _, _, Sys( SysNum ).HWLoopNum, Sys( SysNum ).HWLoopSide, Sys( SysNum ).HWBranchIndex );

					}
					// recalculate damper position
					if ( Sys( SysNum ).AirMassFlowRateMax == 0.0 ) {
						Sys( SysNum ).DamperPosition = 0.0;
					} else {
						Sys( SysNum ).DamperPosition = MassFlow / Sys( SysNum ).AirMassFlowRateMax;
					}
				}
			} else if ( SELECT_CASE_var == HCoilType_SteamAirHeating ) { // ! COIL:STEAM:AIRHEATING
				// Determine the load required to pass to the Component controller
				QZnReq = QZoneMax2 - MassFlow * CpAirZn * ( SysInlet( SysNum ).AirTemp - ZoneTemp );
				if ( QZnReq < SmallLoad ) QZnReq = 0.0;

				// Simulate reheat coil for the VAV system
				SimulateSteamCoilComponents( Sys( SysNum ).ReheatName, FirstHVACIteration, Sys( SysNum ).ReheatComp_Index, QZnReq );

			} else if ( SELECT_CASE_var == HCoilType_Electric ) { // COIL:ELECTRIC:HEATING
				// Determine the load required to pass to the Component controller
				QSupplyAir = MassFlow * CpAirZn * ( SysInlet( SysNum ).AirTemp - ZoneTemp );
				QZnReq = QZoneMax2 - QSupplyAir;
				if ( QZnReq < SmallLoad ) QZnReq = 0.0;

				// Simulate reheat coil for the VAV system
				SimulateHeatingCoilComponents( Sys( SysNum ).ReheatName, FirstHVACIteration, QZnReq, Sys( SysNum ).ReheatComp_Index );

			} else if ( SELECT_CASE_var == HCoilType_Gas ) { // COIL:GAS:HEATING
				// Determine the load required to pass to the Component controller
				QZnReq = QZoneMax2 - MassFlow * CpAirZn * ( SysInlet( SysNum ).AirTemp - ZoneTemp );
				if ( QZnReq < SmallLoad ) QZnReq = 0.0;

				// Simulate reheat coil for the VAV system
				SimulateHeatingCoilComponents( Sys( SysNum ).ReheatName, FirstHVACIteration, QZnReq, Sys( SysNum ).ReheatComp_Index );
			} else if ( SELECT_CASE_var == HCoilType_None ) { // blank
				// If no reheat is defined then assume that the damper is the only component.
				// If something else is there that is not a reheat coil then give the error message below.

			} else {
				ShowFatalError( "Invalid Reheat Component=" + Sys( SysNum ).ReheatComp );
			}}

			//the COIL is OFF the properties are calculated for this special case.
		} else {
			{ auto const SELECT_CASE_var( Sys( SysNum ).ReheatComp_Num );

			if ( SELECT_CASE_var == HCoilType_SimpleHeating ) { // COIL:WATER:SIMPLEHEATING
				// Simulate reheat coil for the Const Volume system
				// Node(Sys(SysNum)%ReheatControlNode)%MassFlowRate = 0.0D0
				// Initialize hot water flow rate to zero.
				DummyMdot = 0.0;
				SetActuatedBranchFlowRate( DummyMdot, Sys( SysNum ).ReheatControlNode, Sys( SysNum ).HWLoopNum, Sys( SysNum ).HWLoopSide, Sys( SysNum ).HWBranchIndex, true );

				//call the reheat coil with the NO FLOW condition to make sure that the Node values
				// are passed through to the coil outlet correctly
				SimulateWaterCoilComponents( Sys( SysNum ).ReheatName, FirstHVACIteration, Sys( SysNum ).ReheatComp_Index );
			} else if ( SELECT_CASE_var == HCoilType_SteamAirHeating ) { // COIL:STEAM:AIRHEATING
				// Simulate reheat coil for the VAV system
				SimulateSteamCoilComponents( Sys( SysNum ).ReheatName, FirstHVACIteration, Sys( SysNum ).ReheatComp_Index, 0.0 );

			} else if ( SELECT_CASE_var == HCoilType_Electric ) { // COIL:ELECTRIC:HEATING
				// Simulate reheat coil for the VAV system
				SimulateHeatingCoilComponents( Sys( SysNum ).ReheatName, FirstHVACIteration, 0.0, Sys( SysNum ).ReheatComp_Index );

			} else if ( SELECT_CASE_var == HCoilType_Gas ) { // COIL:GAS:HEATING
				// Simulate reheat coil for the VAV system
				SimulateHeatingCoilComponents( Sys( SysNum ).ReheatName, FirstHVACIteration, 0.0, Sys( SysNum ).ReheatComp_Index );
			} else if ( SELECT_CASE_var == HCoilType_None ) { // blank
				// If no reheat is defined then assume that the damper is the only component.
				// If something else is there that is not a reheat coil then give the error message

			} else {
				ShowFatalError( "Invalid Reheat Component=" + Sys( SysNum ).ReheatComp );
			}}

		}
		// push the flow rate history
		MassFlow3( SysNum ) = MassFlow2( SysNum );
		MassFlow2( SysNum ) = MassFlow1( SysNum );
		MassFlow1( SysNum ) = MassFlow;

	}

	void
	SimVAVVS(
		int const SysNum,
		bool const FirstHVACIteration,
		int const ZoneNum,
		int const ZoneNodeNum
	)
	{

		// SUBROUTINE INFORMATION:
		//       AUTHOR         Fred Buhl
		//       DATE WRITTEN   July 2004
		//       MODIFIED       na
		//       RE-ENGINEERED  na

		// PURPOSE OF THIS SUBROUTINE:
		// This subroutine simulates a single duct VAV terminal unit with a variable-speed fan upstream
		// and a reheat coil on the downstream side.

		// METHODOLOGY EMPLOYED:
		// Define a compound component in CalcVAVVS. Break the heating/cooling load into 4 regions based
		// on equip on/off combinations. Assign the heating load to the appropriate region and iteratively
		// solve for the appropriate control variable value using Regula-Falsi solver.

		// REFERENCES:
		// na

		// Using/Aliasing
		using namespace DataZoneEnergyDemands;
		using DataConvergParams::HVACFlowRateToler;
		using General::SolveRoot;
		using SteamCoils::GetCoilCapacity;

		// Locals
		// SUBROUTINE ARGUMENT DEFINITIONS:

		// SUBROUTINE PARAMETER DEFINITIONS:
		Real64 const BigLoad( 1.0e+20 );

		// INTERFACE BLOCK SPECIFICATIONS
		// na

		// DERIVED TYPE DEFINITIONS
		// na

		// SUBROUTINE LOCAL VARIABLE DECLARATIONS:
		Real64 MassFlow; // [kg/sec]   Total Mass Flow Rate from Hot & Cold Inlets
		Real64 QTotLoad; // [Watts]
		//unused  REAL(r64) :: QZnReq      ! [Watts]
		Real64 CpAirZn;
		//unused  REAL(r64) :: CpAirSysIn
		//unused  REAL(r64) :: DeltaTemp
		int SysOutletNode; // The node number of the terminal unit outlet node
		int SysInletNode; // the node number of the terminal unit inlet node
		int WaterControlNode; // This is the Actuated Reheat Control Node
		int SteamControlNode;
		Real64 MaxFlowWater; // This is the value passed to the Controller depending if FirstHVACIteration or not
		Real64 MinFlowWater; // This is the value passed to the Controller depending if FirstHVACIteration or not
		Real64 MaxFlowSteam; // This is the value passed to the Controller depending if FirstHVACIteration or not
		Real64 MinFlowSteam; // This is the value passed to the Controller depending if FirstHVACIteration or not
		Real64 HWFlow; // the hot water flow rate [kg/s]
		Real64 QCoolFanOnMax; // max cooling - fan at max flow; note that cooling is always < 0. [W]
		Real64 QCoolFanOnMin; // min active cooling with fan on - fan at lowest speed. [W]
		Real64 QHeatFanOnMax; // max heating - fan at heat flow max, hot water flow at max [W]
		Real64 QHeatFanOnMin; // min heating - fan at min flow, hot water at max flow [W]
		Real64 QHeatFanOffMax; // max heating - fan off, hot water flow at max [W]
		Real64 QNoHeatFanOff; // min heating - fan off, hot water at min flow [W]
		int HCType; // heating coil type (as a number)
		int FanType; // fan type (as a number)
		Real64 HCLoad; // load passed to a gas or electric heating coil [W]
		int FanOp; // 1 if fan is on; 0 if off.
		Real64 MaxCoolMassFlow; // air flow at max cooling [kg/s]
		Real64 MaxHeatMassFlow; // air flow at max heating [kg/s]
		Real64 MinMassFlow; // minimum air flow rate [kg/s]
		Real64 UnitFlowToler; // flow rate tolerance
		Real64 QDelivered;
		Real64 FracDelivered;
		Array1D< Real64 > Par( 11 );
		int SolFlag;
		Real64 ErrTolerance;
		Real64 MaxSteamCap; // steam coil capacity at full load
		bool ErrorsFound; // returned from mining function call

		// The calculated load from the Heat Balance
		QTotLoad = ZoneSysEnergyDemand( ZoneNum ).RemainingOutputRequired;
		SysOutletNode = Sys( SysNum ).ReheatAirOutletNode;
		SysInletNode = Sys( SysNum ).InletNodeNum;
		CpAirZn = PsyCpAirFnWTdb( Node( ZoneNodeNum ).HumRat, Node( ZoneNodeNum ).Temp );
		HCType = Sys( SysNum ).ReheatComp_Num;
		FanType = Sys( SysNum ).Fan_Num;
		MaxCoolMassFlow = SysInlet( SysNum ).AirMassFlowRateMaxAvail;
		MaxHeatMassFlow = min( Sys( SysNum ).HeatAirMassFlowRateMax, SysInlet( SysNum ).AirMassFlowRateMaxAvail );
		MinMassFlow = MaxCoolMassFlow * Sys( SysNum ).ZoneMinAirFrac;
		UnitFlowToler = 0.001 * HVACFlowRateToler;
		QDelivered = 0.0;
		HWFlow = 0.0;
		if ( SysInlet( SysNum ).AirMassFlowRateMaxAvail <= 0.0 || CurDeadBandOrSetback( ZoneNum ) ) {
			MassFlow = 0.0;
			FanOp = 0;
			CalcVAVVS( SysNum, FirstHVACIteration, ZoneNodeNum, HCType, 0.0, 0.0, FanType, MassFlow, FanOp, QDelivered );
			return;
		}

		if ( HCType == HCoilType_SimpleHeating ) {
			WaterControlNode = Sys( SysNum ).ReheatControlNode;
			HCLoad = 0.0;
			if ( FirstHVACIteration ) {
				MaxFlowWater = Sys( SysNum ).MaxReheatWaterFlow;
				MinFlowWater = Sys( SysNum ).MinReheatWaterFlow;
			} else {
				WaterControlNode = Sys( SysNum ).ReheatControlNode;
				MaxFlowWater = Node( WaterControlNode ).MassFlowRateMaxAvail;
				MinFlowWater = Node( WaterControlNode ).MassFlowRateMinAvail;
			}
		} else {
			WaterControlNode = 0;
			HCLoad = BigLoad;
			MaxFlowWater = 0.0;
			MinFlowWater = 0.0;
		}

		if ( HCType == HCoilType_SteamAirHeating ) {
			SteamControlNode = Sys( SysNum ).ReheatControlNode;
			HCLoad = 0.0;
			if ( FirstHVACIteration ) {
				MaxFlowSteam = Sys( SysNum ).MaxReheatSteamFlow;
				MinFlowSteam = Sys( SysNum ).MinReheatSteamFlow;
			} else {
				SteamControlNode = Sys( SysNum ).ReheatControlNode;
				MaxFlowSteam = Node( SteamControlNode ).MassFlowRateMaxAvail;
				MinFlowSteam = Node( SteamControlNode ).MassFlowRateMinAvail;
			}
		} else {
			SteamControlNode = 0;
			HCLoad = BigLoad;
			MaxFlowSteam = 0.0;
			MinFlowSteam = 0.0;
		}

		// define 3 load regions and assign the current load to the correct region.
		// region 1: active cooling with fan on
		FanOp = 1;
		if ( HCType == HCoilType_SteamAirHeating ) {
			CalcVAVVS( SysNum, FirstHVACIteration, ZoneNodeNum, HCType, MinFlowSteam, 0.0, FanType, MaxCoolMassFlow, FanOp, QCoolFanOnMax );
			CalcVAVVS( SysNum, FirstHVACIteration, ZoneNodeNum, HCType, MinFlowSteam, 0.0, FanType, MinMassFlow, FanOp, QCoolFanOnMin );
			// region 2: active heating with fan on
			CalcVAVVS( SysNum, FirstHVACIteration, ZoneNodeNum, HCType, MaxFlowSteam, BigLoad, FanType, MaxHeatMassFlow, FanOp, QHeatFanOnMax );
			MaxSteamCap = GetCoilCapacity( Sys( SysNum ).ReheatComp, Sys( SysNum ).ReheatName, ErrorsFound );
			CalcVAVVS( SysNum, FirstHVACIteration, ZoneNodeNum, HCType, MaxFlowSteam, 0.0, FanType, MinMassFlow, FanOp, QHeatFanOnMin );
			// region 3: active heating with fan off
			FanOp = 0;
			CalcVAVVS( SysNum, FirstHVACIteration, ZoneNodeNum, HCType, MaxFlowSteam, BigLoad, FanType, MinMassFlow, FanOp, QHeatFanOffMax );
			CalcVAVVS( SysNum, FirstHVACIteration, ZoneNodeNum, HCType, MinFlowSteam, 0.0, FanType, MinMassFlow, FanOp, QNoHeatFanOff );
		} else {
			CalcVAVVS( SysNum, FirstHVACIteration, ZoneNodeNum, HCType, MinFlowWater, 0.0, FanType, MaxCoolMassFlow, FanOp, QCoolFanOnMax );
			CalcVAVVS( SysNum, FirstHVACIteration, ZoneNodeNum, HCType, MinFlowWater, 0.0, FanType, MinMassFlow, FanOp, QCoolFanOnMin );
			// region 2: active heating with fan on
			CalcVAVVS( SysNum, FirstHVACIteration, ZoneNodeNum, HCType, MaxFlowWater, BigLoad, FanType, MaxHeatMassFlow, FanOp, QHeatFanOnMax );
			CalcVAVVS( SysNum, FirstHVACIteration, ZoneNodeNum, HCType, MaxFlowWater, 0.0, FanType, MinMassFlow, FanOp, QHeatFanOnMin );
			// region 3: active heating with fan off
			FanOp = 0;
			CalcVAVVS( SysNum, FirstHVACIteration, ZoneNodeNum, HCType, MaxFlowWater, BigLoad, FanType, MinMassFlow, FanOp, QHeatFanOffMax );
			CalcVAVVS( SysNum, FirstHVACIteration, ZoneNodeNum, HCType, MinFlowWater, 0.0, FanType, MinMassFlow, FanOp, QNoHeatFanOff );
		}

		// Active cooling with fix for issue #5592
		if ( QTotLoad < ( -1.0 * SmallLoad ) && QTotLoad < QCoolFanOnMin - SmallLoad && SysInlet( SysNum ).AirMassFlowRateMaxAvail > 0.0 && ! CurDeadBandOrSetback( ZoneNum ) ) {
			// check that it can meet the load
			FanOp = 1;
			if ( QCoolFanOnMax < QTotLoad - SmallLoad ) {
				Par( 1 ) = double( SysNum );
				if ( FirstHVACIteration ) {
					Par( 2 ) = 1.0;
				} else {
					Par( 2 ) = 0.0;
				}
				Par( 3 ) = double( ZoneNodeNum );
				Par( 4 ) = double( HCType );
				if ( HCType == HCoilType_SteamAirHeating ) {
					Par( 5 ) = MinFlowSteam;
				} else {
					Par( 5 ) = MinFlowWater;
				}
				Par( 6 ) = double( FanType );
				Par( 7 ) = double( FanOp );
				Par( 8 ) = QTotLoad;
				SolveRoot( UnitFlowToler, 50, SolFlag, MassFlow, VAVVSCoolingResidual, MinMassFlow, MaxCoolMassFlow, Par );
				if ( SolFlag == -1 ) {
					if ( Sys( SysNum ).IterationLimit == 0 ) {
						ShowWarningError( "Supply air flow control failed in VS VAV terminal unit " + Sys( SysNum ).SysName );
						ShowContinueError( "  Iteration limit exceeded in calculating air flow rate" );
					}
					ShowRecurringWarningErrorAtEnd( "Supply air flow Iteration limit exceeded in VS VAV terminal unit " + Sys( SysNum ).SysName, Sys( SysNum ).IterationLimit );
				} else if ( SolFlag == -2 ) {
					if ( Sys( SysNum ).IterationFailed == 0 ) {
						ShowWarningError( "Supply air flow control failed in VS VAV terminal unit " + Sys( SysNum ).SysName );
						ShowContinueError( "  Bad air flow limits" );
					}
					ShowRecurringWarningErrorAtEnd( "Supply air flow control failed in VS VAV terminal unit " + Sys( SysNum ).SysName, Sys( SysNum ).IterationFailed );
				}

			} else {

				MassFlow = MaxCoolMassFlow;

				if ( HCType == HCoilType_SteamAirHeating ) {
					CalcVAVVS( SysNum, FirstHVACIteration, ZoneNodeNum, HCType, MinFlowSteam, 0.0, FanType, MassFlow, FanOp, QDelivered );
				} else {
					CalcVAVVS( SysNum, FirstHVACIteration, ZoneNodeNum, HCType, MinFlowWater, 0.0, FanType, MassFlow, FanOp, QDelivered );
				}

			}

			// no active heating or cooling
		} else if ( ( QTotLoad >= QCoolFanOnMin - SmallLoad && QTotLoad <= QNoHeatFanOff + SmallLoad && SysInlet( SysNum ).AirMassFlowRateMaxAvail > 0.0 ) || ( SysInlet( SysNum ).AirMassFlowRateMaxAvail > 0.0 && CurDeadBandOrSetback( ZoneNum ) ) ) {
			MassFlow = MinMassFlow;
			FanOp = 0;
			if ( HCType == HCoilType_SteamAirHeating ) {
				CalcVAVVS( SysNum, FirstHVACIteration, ZoneNodeNum, HCType, MinFlowSteam, QTotLoad, FanType, MassFlow, FanOp, QNoHeatFanOff );
			} else {
				CalcVAVVS( SysNum, FirstHVACIteration, ZoneNodeNum, HCType, MinFlowWater, 0.0, FanType, MassFlow, FanOp, QNoHeatFanOff );
			}

			// active heating
		} else if ( QTotLoad > QNoHeatFanOff + SmallLoad && SysInlet( SysNum ).AirMassFlowRateMaxAvail > 0.0 && ! CurDeadBandOrSetback( ZoneNum ) ) {
			// hot water coil
			if ( HCType == HCoilType_SimpleHeating ) {
				if ( QTotLoad < QHeatFanOffMax - SmallLoad ) {
					// vary HW flow, leave air flow at minimum
					MassFlow = MinMassFlow;
					FanOp = 0;
					Par( 1 ) = double( SysNum );
					if ( FirstHVACIteration ) {
						Par( 2 ) = 1.0;
					} else {
						Par( 2 ) = 0.0;
					}
					Par( 3 ) = double( ZoneNodeNum );
					Par( 4 ) = double( HCType );
					Par( 5 ) = MassFlow;
					Par( 6 ) = double( FanType );
					Par( 7 ) = double( FanOp );
					Par( 8 ) = QTotLoad;
					ErrTolerance = Sys( SysNum ).ControllerOffset;
					SolveRoot( ErrTolerance, 500, SolFlag, HWFlow, VAVVSHWNoFanResidual, MinFlowWater, MaxFlowWater, Par );
					if ( SolFlag == -1 ) {
						ShowRecurringWarningErrorAtEnd( "Hot Water flow control failed in VS VAV terminal unit " + Sys( SysNum ).SysName, Sys( SysNum ).ErrCount1 );
						ShowRecurringContinueErrorAtEnd( "...Iteration limit (500) exceeded in calculating the hot water flow rate", Sys( SysNum ).ErrCount1c );
						CalcVAVVS( SysNum, FirstHVACIteration, ZoneNodeNum, HCType, HWFlow, 0.0, FanType, MassFlow, FanOp, QDelivered );
					} else if ( SolFlag == -2 ) {
						ShowRecurringWarningErrorAtEnd( "Hot Water flow control failed (bad air flow limits) in VS VAV terminal unit " + Sys( SysNum ).SysName, Sys( SysNum ).ErrCount2 );
					}
				} else if ( QTotLoad >= QHeatFanOffMax - SmallLoad && QTotLoad <= QHeatFanOnMin + SmallLoad ) {
					MassFlow = MinMassFlow;
					FanOp = 0;
					CalcVAVVS( SysNum, FirstHVACIteration, ZoneNodeNum, HCType, MaxFlowWater, 0.0, FanType, MassFlow, FanOp, QDelivered );
				} else if ( QTotLoad > QHeatFanOnMin + SmallLoad && QTotLoad < QHeatFanOnMax - SmallLoad ) {
					// set hot water flow to max and vary the supply air flow rate
					FanOp = 1;
					Par( 1 ) = double( SysNum );
					if ( FirstHVACIteration ) {
						Par( 2 ) = 1.0;
					} else {
						Par( 2 ) = 0.0;
					}
					Par( 3 ) = double( ZoneNodeNum );
					Par( 4 ) = double( HCType );
					Par( 5 ) = MaxFlowWater;
					Par( 6 ) = double( FanType );
					Par( 7 ) = double( FanOp );
					Par( 8 ) = QTotLoad;
					SolveRoot( UnitFlowToler, 50, SolFlag, MassFlow, VAVVSHWFanOnResidual, MinMassFlow, MaxHeatMassFlow, Par );
					if ( SolFlag == -1 ) {
						if ( Sys( SysNum ).IterationLimit == 0 ) {
							ShowWarningError( "Supply air flow control failed in VS VAV terminal unit " + Sys( SysNum ).SysName );
							ShowContinueError( "  Iteration limit exceeded in calculating air flow rate" );
						}
						ShowRecurringWarningErrorAtEnd( "Supply air flow Iteration limit exceeded in VS VAV terminal unit " + Sys( SysNum ).SysName, Sys( SysNum ).IterationLimit );
					} else if ( SolFlag == -2 ) {
						if ( Sys( SysNum ).IterationFailed == 0 ) {
							ShowWarningError( "Supply air flow control failed in VS VAV terminal unit " + Sys( SysNum ).SysName );
							ShowContinueError( "  Bad air flow limits" );
						}
						ShowRecurringWarningErrorAtEnd( "Supply air flow control failed in VS VAV terminal unit " + Sys( SysNum ).SysName, Sys( SysNum ).IterationFailed );
					}
				} else {
					MassFlow = MaxHeatMassFlow;
					FanOp = 1;
					CalcVAVVS( SysNum, FirstHVACIteration, ZoneNodeNum, HCType, MaxFlowWater, 0.0, FanType, MassFlow, FanOp, QDelivered );
				}
			} else if ( HCType == HCoilType_SteamAirHeating ) {
				//      IF (QTotLoad > QNoHeatFanOff + SmallLoad .AND. QTotLoad < QHeatFanOffMax - SmallLoad) THEN
				if ( QTotLoad < QHeatFanOffMax - SmallLoad ) {
					// vary steam flow, leave air flow at minimum
					MassFlow = MinMassFlow;
					FanOp = 0;
					Par( 1 ) = double( SysNum );
					if ( FirstHVACIteration ) {
						Par( 2 ) = 1.0;
					} else {
						Par( 2 ) = 0.0;
					}
					Par( 3 ) = double( ZoneNodeNum );
					Par( 4 ) = double( HCType );
					Par( 5 ) = MassFlow;
					Par( 6 ) = double( FanType );
					Par( 7 ) = double( FanOp );
					Par( 8 ) = QTotLoad;
					Par( 9 ) = MinFlowSteam;
					Par( 10 ) = MaxFlowSteam;
					Par( 11 ) = MaxSteamCap;
					ErrTolerance = Sys( SysNum ).ControllerOffset;
					SolveRoot( ErrTolerance, 500, SolFlag, HWFlow, VAVVSHWNoFanResidual, MinFlowSteam, MaxFlowSteam, Par );
					if ( SolFlag == -1 ) {
						ShowRecurringWarningErrorAtEnd( "Steam flow control failed in VS VAV terminal unit " + Sys( SysNum ).SysName, Sys( SysNum ).ErrCount1 );
						ShowRecurringContinueErrorAtEnd( "...Iteration limit (500) exceeded in calculating the hot water flow rate", Sys( SysNum ).ErrCount1c );
						CalcVAVVS( SysNum, FirstHVACIteration, ZoneNodeNum, HCType, HWFlow, 0.0, FanType, MassFlow, FanOp, QDelivered );
					} else if ( SolFlag == -2 ) {
						ShowRecurringWarningErrorAtEnd( "Steam flow control failed (bad air flow limits) in VS VAV terminal unit " + Sys( SysNum ).SysName, Sys( SysNum ).ErrCount2 );
					}
				} else if ( QTotLoad >= QHeatFanOffMax - SmallLoad && QTotLoad <= QHeatFanOnMin + SmallLoad ) {
					MassFlow = MinMassFlow;
					FanOp = 0;
					CalcVAVVS( SysNum, FirstHVACIteration, ZoneNodeNum, HCType, MaxFlowWater, 0.0, FanType, MassFlow, FanOp, QDelivered );
				} else if ( QTotLoad > QHeatFanOnMin + SmallLoad && QTotLoad < QHeatFanOnMax - SmallLoad ) {
					FanOp = 1;
					Par( 1 ) = double( SysNum );
					if ( FirstHVACIteration ) {
						Par( 2 ) = 1.0;
					} else {
						Par( 2 ) = 0.0;
					}
					Par( 3 ) = double( ZoneNodeNum );
					Par( 4 ) = double( HCType );
					Par( 5 ) = MaxFlowSteam;
					Par( 6 ) = double( FanType );
					Par( 7 ) = double( FanOp );
					Par( 8 ) = QTotLoad;
					SolveRoot( UnitFlowToler, 50, SolFlag, MassFlow, VAVVSHWFanOnResidual, MinMassFlow, MaxHeatMassFlow, Par );
					if ( SolFlag == -1 ) {
						if ( Sys( SysNum ).IterationLimit == 0 ) {
							ShowWarningError( "Steam heating coil control failed in VS VAV terminal unit " + Sys( SysNum ).SysName );
							ShowContinueError( "  Iteration limit exceeded in calculating air flow rate" );
						}
						ShowRecurringWarningErrorAtEnd( "Steam heating coil iteration limit exceeded in VS VAV terminal unit " + Sys( SysNum ).SysName, Sys( SysNum ).IterationLimit );
					} else if ( SolFlag == -2 ) {
						if ( Sys( SysNum ).IterationFailed == 0 ) {
							ShowWarningError( "Steam heating coil control failed in VS VAV terminal unit " + Sys( SysNum ).SysName );
							ShowContinueError( "  Bad air flow limits" );
						}
						ShowRecurringWarningErrorAtEnd( "Steam heating coil control failed in VS VAV terminal unit " + Sys( SysNum ).SysName, Sys( SysNum ).IterationFailed );
					}
				} else {
					MassFlow = MaxHeatMassFlow;
					FanOp = 1;
					CalcVAVVS( SysNum, FirstHVACIteration, ZoneNodeNum, HCType, QTotLoad, QTotLoad, FanType, MassFlow, FanOp, QDelivered );
				}
			} else if ( HCType == HCoilType_Gas || HCType == HCoilType_Electric ) {
				if ( QTotLoad <= QHeatFanOnMin + SmallLoad ) {
					// vary heating coil power, leave mass flow at minimum
					MassFlow = MinMassFlow;
					FanOp = 0;
					CalcVAVVS( SysNum, FirstHVACIteration, ZoneNodeNum, HCType, 0.0, QTotLoad, FanType, MassFlow, FanOp, QDelivered );
				} else if ( QTotLoad > QHeatFanOnMin + SmallLoad && QTotLoad < QHeatFanOnMax - SmallLoad ) {
					FanOp = 1;
					Par( 1 ) = double( SysNum );
					if ( FirstHVACIteration ) {
						Par( 2 ) = 1.0;
					} else {
						Par( 2 ) = 0.0;
					}
					Par( 3 ) = double( ZoneNodeNum );
					Par( 4 ) = double( HCType );
					Par( 5 ) = Sys( SysNum ).ReheatCoilMaxCapacity;
					Par( 6 ) = double( FanType );
					Par( 7 ) = double( FanOp );
					Par( 8 ) = QTotLoad;
					SolveRoot( UnitFlowToler, 50, SolFlag, FracDelivered, VAVVSHCFanOnResidual, 0.0, 1.0, Par );
					if ( SolFlag == -1 ) {
						if ( Sys( SysNum ).IterationLimit == 0 ) {
							ShowWarningError( "Heating coil control failed in VS VAV terminal unit " + Sys( SysNum ).SysName );
							ShowContinueError( "  Iteration limit exceeded in calculating air flow rate" );
						}
						ShowRecurringWarningErrorAtEnd( "Heating coil control iteration limit exceeded in VS VAV terminal unit " + Sys( SysNum ).SysName, Sys( SysNum ).IterationLimit );
					} else if ( SolFlag == -2 ) {
						if ( Sys( SysNum ).IterationFailed == 0 ) {
							ShowWarningError( "Heating coil control failed in VS VAV terminal unit " + Sys( SysNum ).SysName );
							ShowContinueError( "  Bad air flow limits" );
						}
						ShowRecurringWarningErrorAtEnd( "Heating coil control failed in VS VAV terminal unit " + Sys( SysNum ).SysName, Sys( SysNum ).IterationFailed );
					}
				} else {
					MassFlow = MaxHeatMassFlow;
					FanOp = 1;
					CalcVAVVS( SysNum, FirstHVACIteration, ZoneNodeNum, HCType, 0.0, QTotLoad, FanType, MassFlow, FanOp, QDelivered );
				}
			} else {
				ShowFatalError( "Invalid Reheat Component=" + Sys( SysNum ).ReheatComp );
			}

		} else {

			MassFlow = 0.0;
			FanOp = 0;
			CalcVAVVS( SysNum, FirstHVACIteration, ZoneNodeNum, HCType, 0.0, 0.0, FanType, MassFlow, FanOp, QDelivered );

		}

	}

	void
	SimConstVol(
		int const SysNum,
		bool const FirstHVACIteration,
		int const ZoneNum,
		int const ZoneNodeNum
	)
	{

		// SUBROUTINE INFORMATION:
		//       AUTHOR         Richard J. Liesen
		//       DATE WRITTEN   February 2000
		//       MODIFIED       FB/KHL/TH 2/2011: added maximum supply air temperature leaving reheat coil
		//       RE-ENGINEERED  na

		// PURPOSE OF THIS SUBROUTINE:
		// This subroutine simulates the simple single duct constant volume systems.

		// METHODOLOGY EMPLOYED:
		// There is method to this madness.

		// REFERENCES:
		// na

		// Using/Aliasing
		using namespace DataZoneEnergyDemands;
		//unused   USE DataHeatBalFanSys, ONLY: Mat
		using WaterCoils::SimulateWaterCoilComponents;
		using HeatingCoils::SimulateHeatingCoilComponents;
		using SteamCoils::SimulateSteamCoilComponents;
		using PlantUtilities::SetActuatedBranchFlowRate;

		// Locals
		// SUBROUTINE ARGUMENT DEFINITIONS:

		// SUBROUTINE PARAMETER DEFINITIONS:

		// INTERFACE BLOCK SPECIFICATIONS
		// na

		// DERIVED TYPE DEFINITIONS
		// na

		// SUBROUTINE LOCAL VARIABLE DECLARATIONS:
		Real64 MassFlow; // [kg/sec]   Total Mass Flow Rate from Hot & Cold Inlets
		Real64 QZnReq; // [Watts]
		Real64 QToHeatSetPt; // [W]  remaining load to heating setpoint
		Real64 CpAir;
		int WaterControlNode; // This is the Actuated Reheat Control Node
		Real64 MaxFlowWater; // This is the value passed to the Controller depending if FirstHVACIteration or not
		Real64 MinFlowWater; // This is the value passed to the Controller depending if FirstHVACIteration or not
		Real64 QActualHeating; // the heating load seen by the reheat coil
		static Real64 TAirMax( 0.0 ); // Maximum zone supply air temperature [C]
		static Real64 QMax( 0.0 ); // Maximum heat addition rate imposed by the max zone supply air temperature [W]
		static Real64 ZoneTemp( 0.0 ); // Zone temperature [C]
		static Real64 QMax2( 0.0 );
		Real64 DummyMdot; // local fluid mass flow rate

		QToHeatSetPt = ZoneSysEnergyDemand( ZoneNum ).RemainingOutputReqToHeatSP; // The calculated load from the Heat Balance
		MassFlow = SysInlet( SysNum ).AirMassFlowRateMaxAvail; // System massflow is set to the Available
		QMax2 = QToHeatSetPt;
		ZoneTemp = Node( ZoneNodeNum ).Temp;
		CpAir = PsyCpAirFnWTdb( Node( ZoneNodeNum ).HumRat, ZoneTemp ); // zone air specific heat
		if ( Sys( SysNum ).MaxReheatTempSetByUser ) {
			TAirMax = Sys( SysNum ).MaxReheatTemp;
			QMax = CpAir * MassFlow * ( TAirMax - ZoneTemp );
			QMax2 = min( QToHeatSetPt, QMax );
		} // IF (Sys(SysNum)%MaxReheatTempSetByUser) THEN

		if ( ( ( SysInlet( SysNum ).AirMassFlowRateMaxAvail == 0.0 ) && ( SysInlet( SysNum ).AirMassFlowRateMinAvail == 0.0 ) ) || ( SysInlet( SysNum ).AirMassFlowRate == 0.0 ) ) {
			// System is Off set massflow to 0.0
			MassFlow = 0.0;
		}

		// Calculate the Damper Position when there is a Max air flow specified.
		if ( Sys( SysNum ).AirMassFlowRateMax == 0.0 ) {
			Sys( SysNum ).DamperPosition = 0.0;
		} else {
			Sys( SysNum ).DamperPosition = MassFlow / Sys( SysNum ).AirMassFlowRateMax;
		}

		// make sure the inlet node flow rate is updated if the mass flow has been limited
		SysOutlet( SysNum ).AirMassFlowRate = MassFlow;
		SysOutlet( SysNum ).AirMassFlowRateMaxAvail = SysInlet( SysNum ).AirMassFlowRateMaxAvail;
		SysOutlet( SysNum ).AirMassFlowRateMinAvail = SysInlet( SysNum ).AirMassFlowRateMinAvail;
		UpdateSys( SysNum );

		QActualHeating = QToHeatSetPt - MassFlow * CpAir * ( SysInlet( SysNum ).AirTemp - ZoneTemp ); // reheat needed
		//Now the massflow for reheating has been determined. If it is zero, or in SetBack, or the
		// system scheduled OFF then not operational and shut the system down.
		if ( ( MassFlow > SmallMassFlow ) && ( QActualHeating > 0.0 ) && ( TempControlType( ZoneNum ) != SingleCoolingSetPoint ) ) {

			{ auto const SELECT_CASE_var( Sys( SysNum ).ReheatComp_Num );

			if ( SELECT_CASE_var == HCoilType_SimpleHeating ) { // COIL:WATER:SIMPLEHEATING
				// Determine the load required to pass to the Component controller
				QZnReq = QMax2 + MassFlow * CpAir * ZoneTemp;

				//Before Iterating through the Reheat Coil and Controller set the flags for the
				// Do Loop to initialized conditions.
				// Node(Sys(SysNum)%ReheatControlNode)%MassFlowRate = 0.0D0
				// Initialize hot water flow rate to zero.
				DummyMdot = 0.0;
				SetActuatedBranchFlowRate( DummyMdot, Sys( SysNum ).ReheatControlNode, Sys( SysNum ).HWLoopNum, Sys( SysNum ).HWLoopSide, Sys( SysNum ).HWBranchIndex, true );

				//On the first HVAC iteration the system values are given to the controller, but after that
				// the demand limits are in place and there needs to be feedback to the Zone Equipment
				if ( FirstHVACIteration ) {
					MaxFlowWater = Sys( SysNum ).MaxReheatWaterFlow;
					MinFlowWater = Sys( SysNum ).MinReheatWaterFlow;
				} else {
					WaterControlNode = Sys( SysNum ).ReheatControlNode;
					MaxFlowWater = Node( WaterControlNode ).MassFlowRateMaxAvail;
					MinFlowWater = Node( WaterControlNode ).MassFlowRateMinAvail;
				}

				// Simulate reheat coil for the Const Volume system
				// Set Converged to True & when controller is not converged it will set to False.
				ControlCompOutput( Sys( SysNum ).ReheatName, Sys( SysNum ).ReheatComp, Sys( SysNum ).ReheatComp_Index, FirstHVACIteration, QZnReq, Sys( SysNum ).ReheatControlNode, MaxFlowWater, MinFlowWater, Sys( SysNum ).ControllerOffset, Sys( SysNum ).ControlCompTypeNum, Sys( SysNum ).CompErrIndex, _, Sys( SysNum ).ReheatAirOutletNode, MassFlow, _, _, Sys( SysNum ).HWLoopNum, Sys( SysNum ).HWLoopSide, Sys( SysNum ).HWBranchIndex );

			} else if ( SELECT_CASE_var == HCoilType_SteamAirHeating ) { // COIL:STEAM:STEAMAIRHEATING
				// Determine the load required to pass to the Component controller
				QZnReq = QMax2 - MassFlow * CpAir * ( SysInlet( SysNum ).AirTemp - ZoneTemp );

				// Simulate reheat coil for the VAV system
				SimulateSteamCoilComponents( Sys( SysNum ).ReheatName, FirstHVACIteration, Sys( SysNum ).ReheatComp_Index, QZnReq );
			} else if ( SELECT_CASE_var == HCoilType_Electric ) { // COIL:ELECTRIC:HEATING
				// Determine the load required to pass to the Component controller
				QZnReq = QMax2 - MassFlow * CpAir * ( SysInlet( SysNum ).AirTemp - ZoneTemp );

				// Simulate reheat coil for the VAV system
				SimulateHeatingCoilComponents( Sys( SysNum ).ReheatName, FirstHVACIteration, QZnReq, Sys( SysNum ).ReheatComp_Index );

			} else if ( SELECT_CASE_var == HCoilType_Gas ) { // COIL:GAS:HEATING
				// Determine the load required to pass to the Component controller
				QZnReq = QMax2 - MassFlow * CpAir * ( SysInlet( SysNum ).AirTemp - ZoneTemp );

				// Simulate reheat coil for the VAV system
				SimulateHeatingCoilComponents( Sys( SysNum ).ReheatName, FirstHVACIteration, QZnReq, Sys( SysNum ).ReheatComp_Index );
			} else {
				ShowFatalError( "Invalid Reheat Component=" + Sys( SysNum ).ReheatComp );
			}}

			//the COIL is OFF the properties are calculated for this special case.
		} else {
			{ auto const SELECT_CASE_var( Sys( SysNum ).ReheatComp_Num );

			if ( SELECT_CASE_var == HCoilType_SimpleHeating ) { // COIL:WATER:SIMPLEHEATING
				// Simulate reheat coil for the Const Volume system
				//Node(Sys(SysNum)%ReheatControlNode)%MassFlowRate = 0.0D0
				// Initialize hot water flow rate to zero.
				DummyMdot = 0.0;
				SetActuatedBranchFlowRate( DummyMdot, Sys( SysNum ).ReheatControlNode, Sys( SysNum ).HWLoopNum, Sys( SysNum ).HWLoopSide, Sys( SysNum ).HWBranchIndex, true );

				//call the reheat coil with the NO FLOW condition to make sure that the Node values
				// are passed through to the coil outlet correctly
				SimulateWaterCoilComponents( Sys( SysNum ).ReheatName, FirstHVACIteration, Sys( SysNum ).ReheatComp_Index );
			} else if ( SELECT_CASE_var == HCoilType_SteamAirHeating ) { // COIL:STEAM:AIRHEATING
				// Simulate reheat coil for the Const Volume system
				SimulateSteamCoilComponents( Sys( SysNum ).ReheatName, FirstHVACIteration, Sys( SysNum ).ReheatComp_Index, 0.0 );

			} else if ( SELECT_CASE_var == HCoilType_Electric ) { // COIL:ELECTRIC:HEATING
				// Simulate reheat coil for the Const Volume system
				SimulateHeatingCoilComponents( Sys( SysNum ).ReheatName, FirstHVACIteration, 0.0, Sys( SysNum ).ReheatComp_Index );

			} else if ( SELECT_CASE_var == HCoilType_Gas ) { // COIL:GAS:HEATING
				// Simulate reheat coil for the Const Volume system
				SimulateHeatingCoilComponents( Sys( SysNum ).ReheatName, FirstHVACIteration, 0.0, Sys( SysNum ).ReheatComp_Index );
			} else {
				ShowFatalError( "Invalid Reheat Component=" + Sys( SysNum ).ReheatComp );
			}}

		}

		//Debugging output for model
		//If((HourOfDay .ge. 8) .and. (HourOfDay .lt. 15)) Then
		//      Write(OutputFileDebug,*)  'Day of Sim     Hour of Day    Time'
		//      Write(OutputFileDebug,*)  DayOfSim, HourOfDay, TimeStep*TimeStepZone
		//      Write(OutputFileDebug,10)
		//      Write(OutputFileDebug,20)ZoneNum, SysInlet(SysNum)%AirMassFlowRate, &
		//                             SysInlet(SysNum)%AirMassFlowRate, &
		//                              Temperature, Mat(ZoneNum), Node(ZoneNodeNum)%Temp, QTotLoad, &
		//                             Enthalpy
		//End If
		//10 Format('ZoneNum    SysHot    SysCold   Temp  &
		//      &    MAT        NodeZoneTemp    QTotLoad  Enthalpy')
		//20 Format(1x,I3,3x, 5(2x, F9.4), 2(2x, F9.2))

	}

	void
	CalcVAVVS(
		int const SysNum, // Unit index
		bool const FirstHVACIteration, // flag for 1st HVAV iteration in the time step
		int const ZoneNode, // zone node number
		int const EP_UNUSED( HCoilType ), // type of hot water coil !unused1208
		Real64 const HWFlow, // hot water flow (kg/s)
		Real64 const HCoilReq, // gas or elec coil demand requested
		int const FanType, // type of fan
		Real64 const AirFlow, // air flow rate (kg/s)
		int const FanOn, // 1 means fan is on
		Real64 & LoadMet // load met by unit (watts)
	)
	{

		// SUBROUTINE INFORMATION:
		//       AUTHOR         Fred Buhl
		//       DATE WRITTEN   July 2004
		//       MODIFIED       na
		//       RE-ENGINEERED  na

		// PURPOSE OF THIS SUBROUTINE:
		// Simulate the components making up the VAV terminal unit with variable speed fan.

		// METHODOLOGY EMPLOYED:
		// Simulates the unit components sequentially in the air flow direction.

		// REFERENCES:
		// na

		// Using/Aliasing
		using WaterCoils::SimulateWaterCoilComponents;
		using HeatingCoils::SimulateHeatingCoilComponents;
		using DataHVACGlobals::TurnFansOff;
		using SteamCoils::SimulateSteamCoilComponents;
		using PlantUtilities::SetComponentFlowRate;

		// Locals
		// SUBROUTINE ARGUMENT DEFINITIONS:

		// SUBROUTINE PARAMETER DEFINITIONS:
		// na

		// INTERFACE BLOCK SPECIFICATIONS
		// na

		// DERIVED TYPE DEFINITIONS
		// na

		// SUBROUTINE LOCAL VARIABLE DECLARATIONS:
		int FanInNode; // unit air inlet node (fan inlet)
		int FanOutNode; // fan outlet node (heating coil inlet node)
		int HCOutNode; // unit air outlet node (heating coil air outlet node)
		int HotControlNode; // the hot water inlet node
		Real64 AirMassFlow; // total air mass flow rate [kg/s]
		Real64 CpAirZn; // zone air specific heat [J/kg-C]
		bool TurnFansOffSav; // save the fan off flag
		Real64 mdot;

		TurnFansOffSav = TurnFansOff;
		FanInNode = Sys( SysNum ).InletNodeNum;
		FanOutNode = Sys( SysNum ).OutletNodeNum;
		HCOutNode = Sys( SysNum ).ReheatAirOutletNode;
		HotControlNode = Sys( SysNum ).ReheatControlNode;
		AirMassFlow = AirFlow;
		Node( FanInNode ).MassFlowRate = AirMassFlow;
		CpAirZn = PsyCpAirFnWTdb( Node( ZoneNode ).HumRat, Node( ZoneNode ).Temp );
		if ( FanType == DataHVACGlobals::FanType_SimpleVAV && FanOn == 1 ) {
			Fans::SimulateFanComponents( Sys( SysNum ).FanName, FirstHVACIteration, Sys( SysNum ).Fan_Index );
		} else if ( FanType == DataHVACGlobals::FanType_SystemModelObject && FanOn == 1 ) {
			HVACFan::fanObjs[ Sys( SysNum ).Fan_Index ]->simulate( _,_,_,_ );

		} else { // pass through conditions
			TurnFansOff = true;
			if ( FanType == DataHVACGlobals::FanType_SimpleVAV ) {
				Fans::SimulateFanComponents( Sys( SysNum ).FanName, FirstHVACIteration, Sys( SysNum ).Fan_Index );
			} else if ( FanType == DataHVACGlobals::FanType_SystemModelObject ) {
				HVACFan::fanObjs[ Sys( SysNum ).Fan_Index ]->simulate( _,_,TurnFansOff,_ );
			}
			TurnFansOff = TurnFansOffSav;
			Node( FanOutNode ).MassFlowRate = Node( FanInNode ).MassFlowRate;
			Node( FanOutNode ).MassFlowRateMaxAvail = Node( FanInNode ).MassFlowRateMaxAvail;
			Node( FanOutNode ).MassFlowRateMinAvail = Node( FanInNode ).MassFlowRateMinAvail;
		}
		{ auto const SELECT_CASE_var( Sys( SysNum ).ReheatComp_Num );
		if ( SELECT_CASE_var == HCoilType_SimpleHeating ) { // COIL:WATER:SIMPLEHEATING
			mdot = HWFlow;
			if ( Sys( SysNum ).HWLoopNum > 0 ) {
				SetComponentFlowRate( mdot, Sys( SysNum ).ReheatControlNode, Sys( SysNum ).ReheatCoilOutletNode, Sys( SysNum ).HWLoopNum, Sys( SysNum ).HWLoopSide, Sys( SysNum ).HWBranchIndex, Sys( SysNum ).HWCompIndex );
			}

			SimulateWaterCoilComponents( Sys( SysNum ).ReheatName, FirstHVACIteration, Sys( SysNum ).ReheatComp_Index );
		} else if ( SELECT_CASE_var == HCoilType_SteamAirHeating ) { // HW Flow is steam mass flow here
			mdot = HWFlow;
			if ( Sys( SysNum ).HWLoopNum > 0 ) {
				SetComponentFlowRate( mdot, Sys( SysNum ).ReheatControlNode, Sys( SysNum ).ReheatCoilOutletNode, Sys( SysNum ).HWLoopNum, Sys( SysNum ).HWLoopSide, Sys( SysNum ).HWBranchIndex, Sys( SysNum ).HWCompIndex );
			}
			SimulateSteamCoilComponents( Sys( SysNum ).ReheatName, FirstHVACIteration, Sys( SysNum ).ReheatComp_Index, HCoilReq );
		} else if ( SELECT_CASE_var == HCoilType_Electric ) { // COIL:ELECTRIC:HEATING
			SimulateHeatingCoilComponents( Sys( SysNum ).ReheatName, FirstHVACIteration, HCoilReq, Sys( SysNum ).ReheatComp_Index );
		} else if ( SELECT_CASE_var == HCoilType_Gas ) { // COIL:GAS:HEATING
			SimulateHeatingCoilComponents( Sys( SysNum ).ReheatName, FirstHVACIteration, HCoilReq, Sys( SysNum ).ReheatComp_Index );
		} else {
			ShowFatalError( "Invalid Reheat Component=" + Sys( SysNum ).ReheatComp );
		}}

		LoadMet = AirMassFlow * CpAirZn * ( Node( HCOutNode ).Temp - Node( ZoneNode ).Temp );

	}

	Real64
	VAVVSCoolingResidual(
		Real64 const SupplyAirMassFlow, // supply air mass flow rate [kg/s]
		Array1< Real64 > const & Par // Par(1) = REAL(SysNum)
	)
	{

		// FUNCTION INFORMATION:
		//       AUTHOR         Fred Buhl
		//       DATE WRITTEN   July 2004
		//       MODIFIED
		//       RE-ENGINEERED

		// PURPOSE OF THIS FUNCTION:
		// Calculates residual function (Requested Zone Load - Unit Output) / Requested Zone Load
		// Unit Output depends on the supply air flow rate which is being varied to zero the residual.

		// METHODOLOGY EMPLOYED:
		// Calls CalcVAVVS, and calculates
		// the residual as defined above.

		// REFERENCES:

		// USE STATEMENTS:
		// na

		// Return value
		Real64 Residuum; // residual to be minimized to zero

		// Argument array dimensioning

		// Locals
		// SUBROUTINE ARGUMENT DEFINITIONS:
		// Par(2) = FirstHVACIteration (1. or 0.)
		// Par(3) = REAL(ZoneNodeNum)
		// Par(4) = REAL(HCType)
		// Par(5) = minimum HW flow rate [kg/s]
		// Par(6) = REAL(FanType)
		// Par(7) = REAL(FanOp)
		// Par(8) = cooling demand [W] (negative)

		// FUNCTION PARAMETER DEFINITIONS:
		// na

		// INTERFACE BLOCK SPECIFICATIONS
		// na

		// DERIVED TYPE DEFINITIONS
		// na

		// FUNCTION LOCAL VARIABLE DECLARATIONS:
		int UnitIndex;
		bool FirstHVACSoln;
		int ZoneNodeIndex;
		Real64 MinHWFlow; // min hot water flow rate
		int HCType; // heating coil type (integer)
		int FanType; // fan type (as an integer)
		int FanOp; // fan operation; 0=off, 1=on.
		Real64 UnitOutput; // cooling output [W] (cooling is negative)

		UnitIndex = int( Par( 1 ) );
		FirstHVACSoln = ( Par( 2 ) > 0.0 );
		ZoneNodeIndex = int( Par( 3 ) );
		HCType = int( Par( 4 ) );
		MinHWFlow = Par( 5 );
		FanType = int( Par( 6 ) );
		FanOp = int( Par( 7 ) );
		CalcVAVVS( UnitIndex, FirstHVACSoln, ZoneNodeIndex, HCType, MinHWFlow, 0.0, FanType, SupplyAirMassFlow, FanOp, UnitOutput );

		Residuum = ( Par( 8 ) - UnitOutput ) / Par( 8 );

		return Residuum;
	}

	Real64
	VAVVSHWNoFanResidual(
		Real64 const HWMassFlow, // hot water mass flow rate [kg/s]
		Array1< Real64 > const & Par // Par(1) = REAL(SysNum)
	)
	{

		// FUNCTION INFORMATION:
		//       AUTHOR         Fred Buhl
		//       DATE WRITTEN   July 2004
		//       MODIFIED
		//       RE-ENGINEERED

		// PURPOSE OF THIS FUNCTION:
		// Calculates residual function (Requested Zone Load - Unit Output) / Requested Zone Load
		// Unit Output depends on the hot water flow rate which is being varied to zero the residual.

		// METHODOLOGY EMPLOYED:
		// Calls CalcVAVVS, and calculates
		// the residual as defined above.

		// REFERENCES:

		// USE STATEMENTS:
		// na

		// Return value
		Real64 Residuum; // residual to be minimized to zero

		// Argument array dimensioning

		// Locals
		// SUBROUTINE ARGUMENT DEFINITIONS:
		// Par(2) = FirstHVACIteration (1. or 0.)
		// Par(3) = REAL(ZoneNodeNum)
		// Par(4) = REAL(HCType)
		// Par(5) = air mass flow flow rate [kg/s]
		// Par(6) = REAL(FanType)
		// Par(7) = REAL(FanOp)
		// Par(8) = heating demand [W]
		// Par(9) = min steam flow rate [m3/s] - steam only
		// Par(10 = max steam flow rate [m3/s] - steam only

		// FUNCTION PARAMETER DEFINITIONS:
		// na

		// INTERFACE BLOCK SPECIFICATIONS
		// na

		// DERIVED TYPE DEFINITIONS
		// na

		// FUNCTION LOCAL VARIABLE DECLARATIONS:
		int UnitIndex;
		bool FirstHVACSoln;
		int ZoneNodeIndex;
		Real64 AirMassFlow; // supply air mass flow rate [kg/s]
		int HCType; // heating coil type (integer)
		int FanType; // fan type (as an integer)
		int FanOp; // fan operation; 0=off, 1=on.
		Real64 UnitOutput; // heating output [W]
		Real64 QSteamLoad; // proportional load to calculate steam flow [W]
		Real64 MinSteamFlow;
		Real64 MaxSteamFlow;
		Real64 MaxSteamCoilCapacity;

		UnitIndex = int( Par( 1 ) );
		FirstHVACSoln = ( Par( 2 ) > 0.0 );
		ZoneNodeIndex = int( Par( 3 ) );
		HCType = int( Par( 4 ) );
		AirMassFlow = Par( 5 );
		FanType = int( Par( 6 ) );
		FanOp = int( Par( 7 ) );
		QSteamLoad = 0.0;
		// vary the load to be met by the steam coil to converge on a steam flow rate to meet the load
		if ( HCType == HCoilType_SteamAirHeating ) {
			//   backwards way of varying steam flow rate. Steam coil calculates a flow rate to meet a load.
			MinSteamFlow = Par( 9 );
			MaxSteamFlow = Par( 10 );
			MaxSteamCoilCapacity = Par( 11 );
			if ( ( MaxSteamFlow - MinSteamFlow ) == 0.0 ) {
				QSteamLoad = Par( 8 ); // Use QTotLoad, bad starting value error for RegulaFalsi will occur
			} else {
				QSteamLoad = MaxSteamCoilCapacity * HWMassFlow / ( MaxSteamFlow - MinSteamFlow );
			}
		}
		CalcVAVVS( UnitIndex, FirstHVACSoln, ZoneNodeIndex, HCType, HWMassFlow, QSteamLoad, FanType, AirMassFlow, FanOp, UnitOutput );

		Residuum = ( Par( 8 ) - UnitOutput ) / Par( 8 );

		return Residuum;
	}

	Real64
	VAVVSHWFanOnResidual(
		Real64 const SupplyAirMassFlow, // supply air mass flow rate [kg/s]
		Array1< Real64 > const & Par // Par(1) = REAL(SysNum)
	)
	{

		// FUNCTION INFORMATION:
		//       AUTHOR         Fred Buhl
		//       DATE WRITTEN   July 2004
		//       MODIFIED
		//       RE-ENGINEERED

		// PURPOSE OF THIS FUNCTION:
		// Calculates residual function (Requested Zone Load - Unit Output) / Requested Zone Load
		// Unit Output depends on the supply air flow rate which is being varied to zero the residual.

		// METHODOLOGY EMPLOYED:
		// Calls CalcVAVVS, and calculates
		// the residual as defined above.

		// REFERENCES:

		// USE STATEMENTS:
		// na

		// Return value
		Real64 Residuum; // residual to be minimized to zero

		// Argument array dimensioning

		// Locals
		// SUBROUTINE ARGUMENT DEFINITIONS:
		// Par(2) = FirstHVACIteration (1. or 0.)
		// Par(3) = REAL(ZoneNodeNum)
		// Par(4) = REAL(HCType)
		// Par(5) = hot water mass flow rate [kg/s]
		// Par(6) = REAL(FanType)
		// Par(7) = REAL(FanOp)
		// Par(8) = heating demand [W]

		// FUNCTION PARAMETER DEFINITIONS:
		// na

		// INTERFACE BLOCK SPECIFICATIONS
		// na

		// DERIVED TYPE DEFINITIONS
		// na

		// FUNCTION LOCAL VARIABLE DECLARATIONS:
		int UnitIndex;
		bool FirstHVACSoln;
		int ZoneNodeIndex;
		Real64 HWMassFlow; // hot water mass flow rate [kg/s]
		int HCType; // heating coil type (integer)
		int FanType; // fan type (as an integer)
		int FanOp; // fan operation; 0=off, 1=on.
		Real64 UnitOutput; // heating output [W]

		UnitIndex = int( Par( 1 ) );
		FirstHVACSoln = ( Par( 2 ) > 0.0 );
		ZoneNodeIndex = int( Par( 3 ) );
		HCType = int( Par( 4 ) );
		HWMassFlow = Par( 5 );
		FanType = int( Par( 6 ) );
		FanOp = int( Par( 7 ) );
		CalcVAVVS( UnitIndex, FirstHVACSoln, ZoneNodeIndex, HCType, HWMassFlow, Par( 8 ), FanType, SupplyAirMassFlow, FanOp, UnitOutput );

		Residuum = ( Par( 8 ) - UnitOutput ) / Par( 8 );

		return Residuum;
	}

	Real64
	VAVVSHCFanOnResidual(
		Real64 const HeatingFrac, // fraction of maximum heating output
		Array1< Real64 > const & Par // Par(1) = REAL(SysNum)
	)
	{

		// FUNCTION INFORMATION:
		//       AUTHOR         Fred Buhl
		//       DATE WRITTEN   July 2004
		//       MODIFIED
		//       RE-ENGINEERED

		// PURPOSE OF THIS FUNCTION:
		// Calculates residual function (Requested Zone Load - Unit Output) / Requested Zone Load
		// Unit Output depends on the heating coil output which is being varied to zero the residual.

		// METHODOLOGY EMPLOYED:
		// Calls CalcVAVVS, and calculates
		// the residual as defined above.

		// REFERENCES:

		// USE STATEMENTS:
		// na

		// Return value
		Real64 Residuum; // residual to be minimized to zero

		// Argument array dimensioning

		// Locals
		// SUBROUTINE ARGUMENT DEFINITIONS:
		// Par(2) = FirstHVACIteration (1. or 0.)
		// Par(3) = REAL(ZoneNodeNum)
		// Par(4) = REAL(HCType)
		// Par(5) = max heating coil output [W]
		// Par(6) = REAL(FanType)
		// Par(7) = REAL(FanOp)
		// Par(8) = heating demand [W]

		// FUNCTION PARAMETER DEFINITIONS:
		// na

		// INTERFACE BLOCK SPECIFICATIONS
		// na

		// DERIVED TYPE DEFINITIONS
		// na

		// FUNCTION LOCAL VARIABLE DECLARATIONS:
		int UnitIndex;
		bool FirstHVACSoln;
		int ZoneNodeIndex;
		Real64 MaxHeatOut; // maximum heating output [W]
		int HCType; // heating coil type (integer)
		int FanType; // fan type (as an integer)
		int FanOp; // fan operation; 0=off, 1=on.
		Real64 UnitOutput; // heating output [W]
		Real64 AirMassFlowRate; // [kg/s]
		Real64 HeatOut; // heating coil output [W]

		UnitIndex = int( Par( 1 ) );
		FirstHVACSoln = ( Par( 2 ) > 0.0 );
		ZoneNodeIndex = int( Par( 3 ) );
		HCType = int( Par( 4 ) );
		MaxHeatOut = Par( 5 );
		FanType = int( Par( 6 ) );
		FanOp = int( Par( 7 ) );
		HeatOut = HeatingFrac * MaxHeatOut;
		AirMassFlowRate = max( HeatingFrac * Sys( UnitIndex ).HeatAirMassFlowRateMax, SysInlet( UnitIndex ).AirMassFlowRateMaxAvail * Sys( UnitIndex ).ZoneMinAirFrac );

		CalcVAVVS( UnitIndex, FirstHVACSoln, ZoneNodeIndex, HCType, 0.0, HeatOut, FanType, AirMassFlowRate, FanOp, UnitOutput );

		Residuum = ( Par( 8 ) - UnitOutput ) / Par( 8 );

		return Residuum;
	}

	// End Algorithm Section of the Module
	// *****************************************************************************

	// Beginning of Update subroutines for the Sys Module
	// *****************************************************************************

	void
	UpdateSys( int const SysNum )
	{

		// SUBROUTINE INFORMATION:
		//       AUTHOR         Richard J. Liesen
		//       DATE WRITTEN   january 2000
		//       MODIFIED       na
		//       RE-ENGINEERED  na

		// PURPOSE OF THIS SUBROUTINE:
		// This subroutine updates the Syss.

		// METHODOLOGY EMPLOYED:
		// There is method to this madness.

		// REFERENCES:
		// na

		// Using/Aliasing
		using DataContaminantBalance::Contaminant;

		// Locals
		// SUBROUTINE ARGUMENT DEFINITIONS:

		// SUBROUTINE PARAMETER DEFINITIONS:
		// na

		// INTERFACE BLOCK SPECIFICATIONS
		// na

		// DERIVED TYPE DEFINITIONS
		// na

		// SUBROUTINE LOCAL VARIABLE DECLARATIONS:
		int OutletNode;
		int InletNode;

		OutletNode = Sys( SysNum ).OutletNodeNum;
		InletNode = Sys( SysNum ).InletNodeNum;

		if ( Sys( SysNum ).SysType_Num == SingleDuctVAVReheat || Sys( SysNum ).SysType_Num == SingleDuctCBVAVReheat || Sys( SysNum ).SysType_Num == SingleDuctCBVAVNoReheat || Sys( SysNum ).SysType_Num == SingleDuctVAVNoReheat ) {
			// Set the outlet air nodes of the Sys
			Node( OutletNode ).MassFlowRate = SysOutlet( SysNum ).AirMassFlowRate;
			Node( OutletNode ).Temp = SysOutlet( SysNum ).AirTemp;
			Node( OutletNode ).HumRat = SysOutlet( SysNum ).AirHumRat;
			Node( OutletNode ).Enthalpy = SysOutlet( SysNum ).AirEnthalpy;
			// Set the outlet nodes for properties that just pass through & not used
			Node( OutletNode ).Quality = Node( InletNode ).Quality;
			Node( OutletNode ).Press = Node( InletNode ).Press;

		}

		//After all of the Oulets are updated the mass flow information needs to be
		// passed back to the system inlet.
		Node( InletNode ).MassFlowRate = SysOutlet( SysNum ).AirMassFlowRate;
		Node( OutletNode ).MassFlowRateMaxAvail = min( SysOutlet( SysNum ).AirMassFlowRateMaxAvail, Node( OutletNode ).MassFlowRateMax );
		Node( OutletNode ).MassFlowRateMinAvail = SysOutlet( SysNum ).AirMassFlowRateMinAvail;

		if ( Contaminant.CO2Simulation ) {
			Node( OutletNode ).CO2 = Node( InletNode ).CO2;
		}

		if ( Contaminant.GenericContamSimulation ) {
			Node( OutletNode ).GenContam = Node( InletNode ).GenContam;
		}

	}

	//        End of Update subroutines for the Sys Module
	// *****************************************************************************

	// Beginning of Reporting subroutines for the Sys Module
	// *****************************************************************************

	void
	ReportSys( int const EP_UNUSED( SysNum ) ) // unused1208
	{

		// SUBROUTINE INFORMATION:
		//       AUTHOR         Unknown
		//       DATE WRITTEN   Unknown
		//       MODIFIED       na
		//       RE-ENGINEERED  na

		// PURPOSE OF THIS SUBROUTINE:
		// This subroutine updates the Sys report variables.

		// METHODOLOGY EMPLOYED:
		// There is method to this madness.

		// REFERENCES:
		// na

		// USE STATEMENTS:
		// na

		// Locals
		// SUBROUTINE ARGUMENT DEFINITIONS:

		// SUBROUTINE PARAMETER DEFINITIONS:
		// na

		// INTERFACE BLOCK SPECIFICATIONS
		// na

		// DERIVED TYPE DEFINITIONS
		// na

		// SUBROUTINE LOCAL VARIABLE DECLARATIONS:

		// Still needs to report the Sys power from this component

	}

	void
	GetHVACSingleDuctSysIndex(
		std::string const & SDSName,
		int & SDSIndex,
		bool & ErrorsFound,
		Optional_string_const ThisObjectType,
		Optional_int DamperInletNode, // Damper inlet node number
		Optional_int DamperOutletNode // Damper outlet node number
	)
	{

		// SUBROUTINE INFORMATION:
		//       AUTHOR         Lixing Gu
		//       DATE WRITTEN   February 2006
		//       MODIFIED       na
		//       RE-ENGINEERED  na

		// PURPOSE OF THIS SUBROUTINE:
		// This subroutine sets an index for a given single duct system -- issues error message if that system
		// is not a legal system.

		// METHODOLOGY EMPLOYED:
		// na

		// REFERENCES:
		// na

		// Using/Aliasing
		using InputProcessor::FindItemInList;

		// Locals
		// SUBROUTINE ARGUMENT DEFINITIONS:

		// SUBROUTINE PARAMETER DEFINITIONS:
		// na

		// INTERFACE BLOCK SPECIFICATIONS
		// na

		// DERIVED TYPE DEFINITIONS
		// na

		// SUBROUTINE LOCAL VARIABLE DECLARATIONS:
		// na
		if ( GetInputFlag ) { //First time subroutine has been entered
			GetSysInput();
			GetInputFlag = false;
		}

		SDSIndex = FindItemInList( SDSName, Sys, &SysDesignParams::SysName );
		if ( SDSIndex == 0 ) {
			if ( present( ThisObjectType ) ) {
				ShowSevereError( ThisObjectType() + ", GetHVACSingleDuctSysIndex: Single duct system not found=" + SDSName );
			} else {
				ShowSevereError( "GetHVACSingleDuctSysIndex: Single duct system not found=" + SDSName );
			}
			ErrorsFound = true;
		} else {
			if ( ( Sys( SDSIndex ).SysType_Num != SingleDuctConstVolReheat ) && ( Sys( SDSIndex ).SysType_Num != SingleDuctVAVReheat ) ) {
				ShowSevereError( ThisObjectType() + ", GetHVACSingleDuctSysIndex: Could not find allowed types=" + SDSName );
				ShowContinueError( "The allowed types are: AirTerminal:SingleDuct:ConstantVolume:Reheat and AirTerminal:SingleDuct:VAV:Reheat" );
				ErrorsFound = true;
			}
			if ( Sys( SDSIndex ).SysType_Num == SingleDuctVAVReheat ) {
				if ( present( DamperInletNode ) ) DamperInletNode = Sys( SDSIndex ).InletNodeNum;
				if ( present( DamperOutletNode ) ) DamperOutletNode = Sys( SDSIndex ).OutletNodeNum;
			}
		}

	}

	void
	SimATMixer(
		std::string const & SysName,
		bool const FirstHVACIteration,
		int & SysIndex
	)
	{

		// SUBROUTINE INFORMATION:
		//       AUTHOR
		//       DATE WRITTEN   March 2012
		//       MODIFIED       na
		//       RE-ENGINEERED  na

		// PURPOSE OF THIS SUBROUTINE
		// Simulate an Air Terminal Mixer component

		// METHODOLOGY EMPLOYED:

		// REFERENCES:

		// Using/Aliasing
		using InputProcessor::FindItemInList;

		// Locals
		// SUBROUTINE ARGUMENT DEFINITIONS

		// SUBROUTINE PARAMETER DEFINITIONS:

		// INTERFACE BLOCK SPECIFICATIONS
		// na

		// DERIVED TYPE DEFINITIONS
		// na

		// SUBROUTINE LOCAL VARIABLE DECLARATIONS:
		static int SysNum( 0 );

		if ( GetATMixerFlag ) {
			GetATMixerFlag = false;
		}

		if ( SysIndex == 0 ) {
			SysNum = FindItemInList( SysName, SysATMixer );
			SysIndex = SysNum;
			if ( SysNum == 0 ) {
				ShowFatalError( "Object " + SysName + " not found" );
			}
		} else {
			SysNum = SysIndex;
		}

		SysATMixer( SysNum ).InitATMixer( FirstHVACIteration );

		CalcATMixer( SysNum );

		UpdateATMixer( SysNum );

	}

	void
	GetATMixers()
	{

		// SUBROUTINE INFORMATION:
		//       AUTHOR
		//       DATE WRITTEN   March 2012
		//       MODIFIED       na
		//       RE-ENGINEERED  na

		// PURPOSE OF THIS SUBROUTINE
		// Get input for inlet side air terminal mixers and store it in the inlet side air terminal mixer array

		// METHODOLOGY EMPLOYED:
		// Use the Get routines from the InputProcessor module.

		// REFERENCES:
		// na

		// Using/Aliasing
		using InputProcessor::GetNumObjectsFound;
		using InputProcessor::GetObjectItem;
		using InputProcessor::VerifyName;
		using InputProcessor::FindItemInList;
		using NodeInputManager::GetOnlySingleNode;
		using DataZoneEquipment::ZoneEquipConfig;
		using DataZoneEquipment::EquipmentData;
		using DataZoneEquipment::SubEquipmentData;
		using namespace DataLoopNode;
		using namespace DataIPShortCuts;
		using BranchNodeConnections::TestCompSet;
		using BranchNodeConnections::SetUpCompSets;
		using DataGlobals::NumOfZones;
		using DataHVACGlobals::ATMixer_InletSide;
		using DataHVACGlobals::ATMixer_SupplySide;
		using DataDefineEquip::AirDistUnit;
		using DataDefineEquip::NumAirDistUnits;
		using DataSizing::ZoneSizingInput;
		using DataSizing::NumZoneSizingInput;

		// Locals
		// SUBROUTINE PARAMETER DEFINITIONS:
		// na

		// INTERFACE BLOCK SPECIFICATIONS
		// na

		// DERIVED TYPE DEFINITIONS
		// na

		// SUBROUTINE LOCAL VARIABLE DECLARATIONS:
		int NumNums; // Number of REAL(r64) numbers returned by GetObjectItem
		int NumAlphas; // Number of alphanumerics returned by GetObjectItem
		int ATMixerNum; // Index of inlet side mixer air terminal unit
		int IOStat;
		static std::string const RoutineName( "GetATMixers: " ); // include trailing blank space
		static bool ErrorsFound( false ); // Error flag
		bool IsNotOK; // Flag to verify name
		bool IsBlank; // Flag for blank name
		int NodeNum; // Index to node number
		int CtrlZone; // Index to control zone
		bool ZoneNodeNotFound; // Flag for error checking
		bool errFlag; // error flag from component validation

		if ( !GetATMixerFlag ) {
			return;
		}
		GetATMixerFlag = false;

		cCurrentModuleObject = "AirTerminal:SingleDuct:Mixer";
		NumATMixers = GetNumObjectsFound( cCurrentModuleObject );
		SysATMixer.allocate( NumATMixers );

		// Need air disribution units first
		ZoneAirLoopEquipmentManager::GetZoneAirLoopEquipment();

		for ( ATMixerNum = 1; ATMixerNum <= NumATMixers; ++ATMixerNum ) {
			GetObjectItem( cCurrentModuleObject, ATMixerNum, cAlphaArgs, NumAlphas, rNumericArgs, NumNums, IOStat, lNumericFieldBlanks, lAlphaFieldBlanks, cAlphaFieldNames, cNumericFieldNames );
			IsNotOK = false;
			IsBlank = false;
			VerifyName( cAlphaArgs( 1 ), SysATMixer, ATMixerNum - 1, IsNotOK, IsBlank, cCurrentModuleObject + " Name" );
			if ( IsNotOK ) {
				ErrorsFound = true;
				if ( IsBlank ) cAlphaArgs( 1 ) = "xxxxxxxx";
			}
			SysATMixer( ATMixerNum ).Name = cAlphaArgs( 1 );
			if ( cAlphaArgs( 7 ) == "INLETSIDE" ) {
				SysATMixer( ATMixerNum ).MixerType = ATMixer_InletSide; // inlet side mixer
			} else if ( cAlphaArgs( 7 ) == "SUPPLYSIDE" ) {
				SysATMixer( ATMixerNum ).MixerType = ATMixer_SupplySide; // supply side mixer
			}
			if ( cAlphaArgs( 2 ) == "ZONEHVAC:WATERTOAIRHEATPUMP" ) {
				SysATMixer( ATMixerNum ).ZoneHVACUnitType = 1;
			} else if ( cAlphaArgs( 2 ) == "ZONEHVAC:FOURPIPEFANCOIL" ) {
				SysATMixer( ATMixerNum ).ZoneHVACUnitType = 2;			
			} else if ( cAlphaArgs( 2 ) == "ZONEHVAC:PACKAGEDTERMINALAIRCONDITIONER" ) {
				SysATMixer( ATMixerNum ).ZoneHVACUnitType = 3;
			} else if ( cAlphaArgs( 2 ) == "ZONEHVAC:PACKAGEDTERMINALHEATPUMP" ) {
				SysATMixer( ATMixerNum ).ZoneHVACUnitType = 4;
			} else if ( cAlphaArgs( 2 ) == "ZONEHVAC:VARIABLEREFRIGERANTFLOW" ) {
				SysATMixer( ATMixerNum ).ZoneHVACUnitType = 5;
			} else if ( cAlphaArgs( 2 ) == "AIRLOOP:UNITARYSYSTEM" ) {
				SysATMixer( ATMixerNum ).ZoneHVACUnitType = 6;
			} else if ( cAlphaArgs( 2 ) == "ZONEHVAC:UNITVENTILATOR") {
				SysATMixer( ATMixerNum ).ZoneHVACUnitType = 7;
			}

			SysATMixer( ATMixerNum ).ZoneHVACUnitName = cAlphaArgs( 3 );

			ValidateComponent( cAlphaArgs( 2 ), SysATMixer( ATMixerNum ).ZoneHVACUnitName, errFlag, cCurrentModuleObject );

			SysATMixer( ATMixerNum ).MixedAirOutNode = GetOnlySingleNode( cAlphaArgs( 4 ), ErrorsFound, cCurrentModuleObject, cAlphaArgs( 1 ), NodeType_Air, NodeConnectionType_Outlet, 1, ObjectIsNotParent, cAlphaFieldNames( 4 ) );

			SysATMixer( ATMixerNum ).PriInNode = GetOnlySingleNode( cAlphaArgs( 5 ), ErrorsFound, cCurrentModuleObject, cAlphaArgs( 1 ), NodeType_Air, NodeConnectionType_Inlet, 1, ObjectIsNotParent, cAlphaFieldNames( 5 ) );
			SysATMixer( ATMixerNum ).SecInNode = GetOnlySingleNode( cAlphaArgs( 6 ), ErrorsFound, cCurrentModuleObject, cAlphaArgs( 1 ), NodeType_Air, NodeConnectionType_Inlet, 1, ObjectIsNotParent, cAlphaFieldNames( 6 ) );

			if ( lAlphaFieldBlanks( 8 ) ) { 
				SysATMixer( ATMixerNum ).NoOAFlowInputFromUser = true;
			} else { 
				SysATMixer( ATMixerNum ).OARequirementsPtr = InputProcessor::FindItemInList( cAlphaArgs( 8 ), DataSizing::OARequirements ); 
				if ( SysATMixer( ATMixerNum ).OARequirementsPtr == 0 ) { 
					ShowSevereError( RoutineName + cCurrentModuleObject + "=\"" + cAlphaArgs( 1 ) + "\", invalid data." ); 
					ShowContinueError( "..invalid " + cAlphaFieldNames( 8 ) + "=\"" + cAlphaArgs( 8 ) + "\"." ); 
					ErrorsFound = true; 
				} else { 
					SysATMixer( ATMixerNum ).NoOAFlowInputFromUser = false; 
				} 
			} 

			if ( lAlphaFieldBlanks( 9 ) ) {
				SysATMixer( ATMixerNum ).OAPerPersonMode = DataZoneEquipment::PerPersonDCVByCurrentLevel;
			} else {
				if ( cAlphaArgs( 9 ) == "CURRENTOCCUPANCY" ) {
					SysATMixer( ATMixerNum ).OAPerPersonMode = DataZoneEquipment::PerPersonDCVByCurrentLevel;
				} else if ( cAlphaArgs( 9 ) == "DESIGNOCCUPANCY" ) {
					SysATMixer( ATMixerNum ).OAPerPersonMode = DataZoneEquipment::PerPersonByDesignLevel;
				} else {
					SysATMixer( ATMixerNum ).OAPerPersonMode = DataZoneEquipment::PerPersonDCVByCurrentLevel;
					ShowWarningError( RoutineName + cCurrentModuleObject + "=\"" + cAlphaArgs( 1 ) + "\", invalid data." );
					ShowContinueError( "..invalid " + cAlphaFieldNames( 9 ) + "=\"" + cAlphaArgs( 9 ) + "\". The default input of CurrentOccupancy is assigned" );
				}
			}

			  // Check for dupes in the three nodes.
			if ( SysATMixer( ATMixerNum ).SecInNode == SysATMixer( ATMixerNum ).PriInNode ) {
				ShowSevereError( cCurrentModuleObject + " = " + SysATMixer( ATMixerNum ).Name + ' ' + cAlphaArgs( 5 ) + " = " + NodeID( SysATMixer( ATMixerNum ).PriInNode ) + " duplicates the " + cAlphaArgs( 4 ) + '.' );
				ErrorsFound = true;
			} else if ( SysATMixer( ATMixerNum ).SecInNode == SysATMixer( ATMixerNum ).MixedAirOutNode ) {
				ShowSevereError( cCurrentModuleObject + " = " + SysATMixer( ATMixerNum ).Name + ' ' + cAlphaArgs( 6 ) + " = " + NodeID( SysATMixer( ATMixerNum ).MixedAirOutNode ) + " duplicates the " + cAlphaArgs( 4 ) + '.' );
				ErrorsFound = true;
			}

			if ( SysATMixer( ATMixerNum ).PriInNode == SysATMixer( ATMixerNum ).MixedAirOutNode ) {
				ShowSevereError( cCurrentModuleObject + " = " + SysATMixer( ATMixerNum ).Name + ' ' + cAlphaArgs( 6 ) + " = " + NodeID( SysATMixer( ATMixerNum ).MixedAirOutNode ) + " duplicates the " + cAlphaArgs( 5 ) + '.' );
				ErrorsFound = true;
			}

			for ( int ADUNum = 1; ADUNum <= NumAirDistUnits; ++ADUNum ) {
				if ( SysATMixer( ATMixerNum ).MixedAirOutNode == AirDistUnit( ADUNum ).OutletNodeNum ) {
					AirDistUnit( ADUNum ).InletNodeNum = SysATMixer( ATMixerNum ).PriInNode;
					SysATMixer( ATMixerNum ).ADUNum = ADUNum;
					break;
				}
			}
			// one assumes if there isn't one assigned, it's an error?
			if ( SysATMixer( ATMixerNum ).ADUNum == 0 ) {
				ShowSevereError( RoutineName + "No matching Air Distribution Unit, for System = [" + cCurrentModuleObject + ',' + SysATMixer( ATMixerNum ).Name + "]." );
				ShowContinueError( "...should have outlet node = " + NodeID( SysATMixer( ATMixerNum ).MixedAirOutNode ) );
				ErrorsFound = true;
			} else {

				if ( SysATMixer( ATMixerNum ).MixerType == ATMixer_InletSide ) {
					// Air Terminal inlet node must be the same as a zone exhaust node
					ZoneNodeNotFound = true;
					for ( CtrlZone = 1; CtrlZone <= NumOfZones; ++CtrlZone ) {
						if ( !ZoneEquipConfig( CtrlZone ).IsControlled ) continue;
						for ( NodeNum = 1; NodeNum <= ZoneEquipConfig( CtrlZone ).NumExhaustNodes; ++NodeNum ) {
							if ( SysATMixer( ATMixerNum ).SecInNode == ZoneEquipConfig( CtrlZone ).ExhaustNode( NodeNum ) ) {
								ZoneNodeNotFound = false;
								AirDistUnit( SysATMixer( ATMixerNum ).ADUNum ).ZoneEqNum = CtrlZone;
								SysATMixer( ATMixerNum ).ZoneEqNum = CtrlZone; 
								SysATMixer( ATMixerNum ).ZoneNum = ZoneEquipConfig( CtrlZone ).ActualZoneNum; 
								// Must wait until InitATMixer to fill other zone equip config data because ultimate zone inlet node is not known yet for inlet side mixers
								if ( !SysATMixer( ATMixerNum ).NoOAFlowInputFromUser ) { 																						 
									bool UseOccSchFlag = false; 
									bool UseMinOASchFlag = false; 
									SysATMixer( ATMixerNum ).DesignPrimaryAirVolRate = DataZoneEquipment::CalcDesignSpecificationOutdoorAir( SysATMixer( ATMixerNum ).OARequirementsPtr, SysATMixer( ATMixerNum ).ZoneNum, UseOccSchFlag, UseMinOASchFlag ); 
								} 
								goto ControlledZoneLoop_exit;
							}
						}
					}
				ControlledZoneLoop_exit:;
					if ( ZoneNodeNotFound ) {
						ShowSevereError( cCurrentModuleObject + " = \"" + SysATMixer( ATMixerNum ).Name + "\". Inlet Side Air Terminal Mixer air inlet node name must be the same as a zone exhaust node name." );
						ShowContinueError( "..Zone exhaust node name is specified in ZoneHVAC:EquipmentConnections object." );
						ShowContinueError( "..Inlet Side CONNECTED Air Terminal Mixer inlet node name = " + NodeID( SysATMixer( ATMixerNum ).SecInNode ) );
						ErrorsFound = true;
					}				
				}

				if ( SysATMixer( ATMixerNum ).MixerType == ATMixer_SupplySide ) {
					ZoneNodeNotFound = true;
					for ( CtrlZone = 1; CtrlZone <= NumOfZones; ++CtrlZone ) {
						if ( !ZoneEquipConfig( CtrlZone ).IsControlled ) continue;
						for ( NodeNum = 1; NodeNum <= ZoneEquipConfig( CtrlZone ).NumInletNodes; ++NodeNum ) {
							if ( SysATMixer( ATMixerNum ).MixedAirOutNode == ZoneEquipConfig( CtrlZone ).InletNode( NodeNum ) ) {
								ZoneNodeNotFound = false;
								AirDistUnit( SysATMixer( ATMixerNum ).ADUNum ).ZoneEqNum = CtrlZone;
								SysATMixer( ATMixerNum ).ZoneEqNum = CtrlZone; 
								SysATMixer( ATMixerNum ).ZoneNum = ZoneEquipConfig( CtrlZone ).ActualZoneNum; 
								// Wait until InitATMixer to fill other zone equip config data

								if ( !SysATMixer( ATMixerNum ).NoOAFlowInputFromUser ) {
									bool UseOccSchFlag = false;
									bool UseMinOASchFlag = false;
									SysATMixer( ATMixerNum ).DesignPrimaryAirVolRate = DataZoneEquipment::CalcDesignSpecificationOutdoorAir( SysATMixer( ATMixerNum ).OARequirementsPtr, SysATMixer( ATMixerNum ).ZoneNum, UseOccSchFlag, UseMinOASchFlag );
								}
								goto ControlZoneLoop_exit;
							}
						}
					}
				ControlZoneLoop_exit:;
					if ( ZoneNodeNotFound ) {
						ShowSevereError( cCurrentModuleObject + " = \"" + SysATMixer( ATMixerNum ).Name + "\". Supply Side Air Terminal Mixer air outlet node name must be the same as a zone inlet node name." );
						ShowContinueError( "..Zone inlet node name is specified in ZoneHVAC:EquipmentConnections object." );
						ShowContinueError( "..Supply Side connected Air Terminal Mixer outlet node name = " + NodeID( SysATMixer( ATMixerNum ).MixedAirOutNode ) );
						ErrorsFound = true;
					}

				}
			}
			TestCompSet( cCurrentModuleObject, SysATMixer( ATMixerNum ).Name, cAlphaArgs( 5 ), cAlphaArgs( 4 ), "Air Nodes" );

			if ( SysATMixer( ATMixerNum ).OARequirementsPtr == 0 ) {
				if ( ZoneSizingInput.allocated( ) ) {
					for ( int SizingInputNum = 1; SizingInputNum <= NumZoneSizingInput; ++SizingInputNum ) {
						if ( ZoneSizingInput( SizingInputNum ).ZoneNum == SysATMixer( ATMixerNum ).ZoneNum ) {
							SysATMixer( ATMixerNum ).OARequirementsPtr = SizingInputNum;
							if ( ZoneSizingInput( SizingInputNum ).ZoneDesignSpecOAIndex == 0 ) {
								ShowWarningError( RoutineName + cCurrentModuleObject + "=\"" + cAlphaArgs( 1 ) + "\", invalid data." );
								ShowContinueError( "If " + cAlphaFieldNames( 8 ) + "is blank, the input of Design Specification Outdoor Air Object Name in Sizing:Zone is needed. Otherwise the mixer outdoor airflow rate is zero." );
								SysATMixer( ATMixerNum ).DesignPrimaryAirVolRate = 0.0;
							} else {
								SysATMixer( ATMixerNum ).DesignPrimaryAirVolRate = DataZoneEquipment::CalcDesignSpecificationOutdoorAir( ZoneSizingInput( SizingInputNum ).ZoneDesignSpecOAIndex, SysATMixer( ATMixerNum ).ZoneNum, false, false );
								SysATMixer( ATMixerNum ).NoOAFlowInputFromUser = false;
							}
						}
					}
				} else {
					ShowWarningError( "If " + cAlphaFieldNames( 8 ) + "is blank and there is no Sizing:Zone in the same zone, the mixer outdoor airflow rate is set to zero." );
					SysATMixer( ATMixerNum ).DesignPrimaryAirVolRate = 0.0;
				}
			}
			SysATMixer( ATMixerNum ).MassFlowRateMaxAvail = SysATMixer( ATMixerNum ).DesignPrimaryAirVolRate * DataEnvironment::StdRhoAir;
		}

		if ( ErrorsFound ) {
			ShowFatalError( RoutineName + "Errors found in input.  Program terminates." );
		}

	}

	void
	AirTerminalMixerData::InitATMixer(
		bool const FirstHVACIteration
	)
	{
		// Purpose: Initialize the AirTerminalMixers data structure with node data
		if ( this->OneTimeInitFlag ){
			{ auto & thisADU( DataDefineEquip::AirDistUnit( this->ADUNum ) );
			{ auto & thisZoneEqConfig( DataZoneEquipment::ZoneEquipConfig( thisADU.ZoneEqNum ) );
			for ( int SupAirIn = 1; SupAirIn <= thisZoneEqConfig.NumInletNodes; ++SupAirIn ) {
				if ( this->ZoneInletNode == thisZoneEqConfig.InletNode( SupAirIn ) ) {
					thisZoneEqConfig.AirDistUnitCool( SupAirIn ).InNode = this->PriInNode;
					thisZoneEqConfig.AirDistUnitCool( SupAirIn ).OutNode = this->MixedAirOutNode;
					thisZoneEqConfig.AirDistUnitHeat( SupAirIn ).InNode = this->PriInNode;
					thisZoneEqConfig.AirDistUnitHeat( SupAirIn ).OutNode = this->MixedAirOutNode;
					thisADU.TermUnitSizingNum = thisZoneEqConfig.AirDistUnitCool( SupAirIn ).TermUnitSizingIndex;
					this->CtrlZoneInNodeIndex = SupAirIn;
					// Fill TermUnitSizing with specs from DesignSpecification:AirTerminal:Sizing if there is one attached to this terminal unit
					if ( thisADU.AirTerminalSizingSpecIndex > 0 ) {
						{ auto const & thisAirTermSizingSpec( DataSizing::AirTerminalSizingSpec( thisADU.AirTerminalSizingSpecIndex ) );
						{ auto & thisTermUnitSizingData( DataSizing::TermUnitSizing( thisZoneEqConfig.AirDistUnitCool( SupAirIn ).TermUnitSizingIndex ) );
						thisTermUnitSizingData.SpecDesCoolSATRatio = thisAirTermSizingSpec.DesCoolSATRatio;
						thisTermUnitSizingData.SpecDesHeatSATRatio = thisAirTermSizingSpec.DesHeatSATRatio;
						thisTermUnitSizingData.SpecDesSensCoolingFrac = thisAirTermSizingSpec.DesSensCoolingFrac;
						thisTermUnitSizingData.SpecDesSensHeatingFrac = thisAirTermSizingSpec.DesSensHeatingFrac;
						thisTermUnitSizingData.SpecMinOAFrac = thisAirTermSizingSpec.MinOAFrac;
					}}}
				}
			}}}
			this->OneTimeInitFlag = false;
		}

		// Keep trying until we find it, the airloopnum, that is
		if ( this->OneTimeInitFlag2 ){
			this->AirLoopNum = DataZoneEquipment::ZoneEquipConfig( DataDefineEquip::AirDistUnit( this->ADUNum ).ZoneEqNum ).InletNodeAirLoopNum( this->CtrlZoneInNodeIndex );
			if (this->AirLoopNum > 0 ) {
				this->OneTimeInitFlag2 = false;
			}
		}

		// Every iteration
		Real64 mDotFromOARequirement( 0.0 );
		Real64 vDotOAReq( 0.0 );
		if ( !this->NoOAFlowInputFromUser ) {
			Real64 airLoopOAFrac( 0.0 );
<<<<<<< HEAD
			if ( this-> AirLoopNum > 0 ) {
				airLoopOAFrac = DataAirLoop::AirLoopFlow( this->AirLoopNum ).OAFrac;
				if ( airLoopOAFrac > 0.0 ) {
					vDotOAReq = DataZoneEquipment::CalcDesignSpecificationOutdoorAir( this->OARequirementsPtr, this->ZoneNum, true, true );
=======
			bool UseOccSchFlag = false;
			if ( SysATMixer( ATMixerNum ).OAPerPersonMode == DataZoneEquipment::PerPersonDCVByCurrentLevel ) UseOccSchFlag = true;
			if ( SysATMixer( ATMixerNum ).AirLoopNum > 0 ) {
				airLoopOAFrac = DataAirLoop::AirLoopFlow( SysATMixer( ATMixerNum ).AirLoopNum ).OAFrac;
				if ( airLoopOAFrac > 0.0 ) {
					vDotOAReq = CalcDesignSpecificationOutdoorAir( SysATMixer( ATMixerNum ).OARequirementsPtr, SysATMixer( ATMixerNum ).ZoneNum, UseOccSchFlag, true );
>>>>>>> 2b6e0bec
					mDotFromOARequirement = vDotOAReq * DataEnvironment::StdRhoAir / airLoopOAFrac;
				} else {
					mDotFromOARequirement = Node( this->PriInNode ).MassFlowRate;
				}
			}
			if ( FirstHVACIteration ) {
				Node( this->PriInNode ).MassFlowRate = mDotFromOARequirement;
				Node( this->PriInNode ).MassFlowRateMaxAvail = this->MassFlowRateMaxAvail;
				Node( this->PriInNode ).MassFlowRateMinAvail = 0.0;
			}
			else {
				Node( this->PriInNode ).MassFlowRate = mDotFromOARequirement;

				Node( this->PriInNode ).MassFlowRate = min( Node( this->PriInNode ).MassFlowRate, Node( this->PriInNode ).MassFlowRateMaxAvail );
				Node( this->PriInNode ).MassFlowRate = max( Node( this->PriInNode ).MassFlowRate, Node( this->PriInNode ).MassFlowRateMinAvail );
				Node( this->PriInNode ).MassFlowRate = max( Node( this->PriInNode ).MassFlowRate, Node( this->PriInNode ).MassFlowRateMin );
			}
		}

	}

	void
	CalcATMixer( int const SysNum )
	{

		// SUBROUTINE INFORMATION:
		//       AUTHOR
		//       DATE WRITTEN   March 2012
		//       MODIFIED       na
		//       RE-ENGINEERED  na

		// PURPOSE OF THIS SUBROUTINE
		// Calculate the mixed air flow and conditions in the air terminal mixer

		// METHODOLOGY EMPLOYED:

		// REFERENCES:

		// Using/Aliasing
		using Psychrometrics::PsyTdbFnHW;
		using DataEnvironment::StdRhoAir;

		// Locals
		// SUBROUTINE ARGUMENT DEFINITIONS

		// SUBROUTINE PARAMETER DEFINITIONS:

		// INTERFACE BLOCK SPECIFICATIONS
		// na

		// DERIVED TYPE DEFINITIONS
		// na

		// SUBROUTINE LOCAL VARIABLE DECLARATIONS:

		static Real64 PriMassFlowRate( 0.0 );
		static Real64 PriEnthalpy( 0.0 );
		static Real64 PriHumRat( 0.0 );
		static Real64 PriTemp( 0.0 );

		static Real64 SecAirMassFlowRate( 0.0 );
		static Real64 SecAirEnthalpy( 0.0 );
		static Real64 SecAirHumRat( 0.0 );
		static Real64 SecAirTemp( 0.0 );

		static Real64 MixedAirMassFlowRate( 0.0 );
		static Real64 MixedAirEnthalpy( 0.0 );
		static Real64 MixedAirHumRat( 0.0 );
		static Real64 MixedAirTemp( 0.0 );

		PriEnthalpy = Node( SysATMixer( SysNum ).PriInNode ).Enthalpy;
		PriHumRat = Node( SysATMixer( SysNum ).PriInNode ).HumRat;
		PriTemp = Node( SysATMixer( SysNum ).PriInNode ).Temp;
		PriMassFlowRate = Node( SysATMixer( SysNum ).PriInNode ).MassFlowRate;

		SecAirMassFlowRate = Node( SysATMixer( SysNum ).SecInNode ).MassFlowRate;
		SecAirEnthalpy = Node( SysATMixer( SysNum ).SecInNode ).Enthalpy;
		SecAirHumRat = Node( SysATMixer( SysNum ).SecInNode ).HumRat;
		SecAirTemp = Node( SysATMixer( SysNum ).SecInNode ).Temp;

		if ( SysATMixer( SysNum ).MixerType == ATMixer_SupplySide ) {
			MixedAirMassFlowRate = SecAirMassFlowRate + PriMassFlowRate;
		} else {
			// for inlet side mixer, the mixed air flow has been set, but we don't know the secondary flow
			MixedAirMassFlowRate = Node( SysATMixer( SysNum ).MixedAirOutNode ).MassFlowRate;
			SecAirMassFlowRate = max( MixedAirMassFlowRate - PriMassFlowRate, 0.0 );
			Node( SysATMixer( SysNum ).SecInNode ).MassFlowRate = SecAirMassFlowRate;
		}
		// now calculate the mixed (outlet) conditions
		if ( MixedAirMassFlowRate > 0.0 ) {
			MixedAirEnthalpy = ( SecAirMassFlowRate * SecAirEnthalpy + PriMassFlowRate * PriEnthalpy ) / MixedAirMassFlowRate;
			MixedAirHumRat = ( SecAirMassFlowRate * SecAirHumRat + PriMassFlowRate * PriHumRat ) / MixedAirMassFlowRate;
			// Mixed air temperature is calculated from the mixed air enthalpy and humidity ratio.
			MixedAirTemp = PsyTdbFnHW( MixedAirEnthalpy, MixedAirHumRat );
		}

		SysATMixer( SysNum ).MixedAirMassFlowRate = MixedAirMassFlowRate;
		SysATMixer( SysNum ).MixedAirEnthalpy = MixedAirEnthalpy;
		SysATMixer( SysNum ).MixedAirHumRat = MixedAirHumRat;
		SysATMixer( SysNum ).MixedAirTemp = MixedAirTemp;

	}

	void
	UpdateATMixer( int const SysNum )
	{

		// SUBROUTINE INFORMATION:
		//       AUTHOR
		//       DATE WRITTEN   March 2012
		//       MODIFIED       na
		//       RE-ENGINEERED  na

		// PURPOSE OF THIS SUBROUTINE
		// Move the results of CalcATMixer to the affected nodes

		// METHODOLOGY EMPLOYED:

		// REFERENCES:

		// Using/Aliasing
		using namespace DataLoopNode;
		using DataContaminantBalance::Contaminant;

		// Locals
		// SUBROUTINE ARGUMENT DEFINITIONS

		// SUBROUTINE PARAMETER DEFINITIONS:

		// INTERFACE BLOCK SPECIFICATIONS
		// na

		// DERIVED TYPE DEFINITIONS
		// na

		// SUBROUTINE LOCAL VARIABLE DECLARATIONS:
		int PriInNode = SysATMixer( SysNum ).PriInNode;
		int SecInNode = SysATMixer( SysNum ).SecInNode;
		int MixedAirOutNode = SysATMixer( SysNum ).MixedAirOutNode;

		// mixed air data
		Node( MixedAirOutNode ).Temp = SysATMixer( SysNum ).MixedAirTemp;
		Node( MixedAirOutNode ).HumRat = SysATMixer( SysNum ).MixedAirHumRat;
		Node( MixedAirOutNode ).Enthalpy = SysATMixer( SysNum ).MixedAirEnthalpy;
		Node( MixedAirOutNode ).Press = SysATMixer( SysNum ).MixedAirPressure;
		Node( MixedAirOutNode ).MassFlowRate = SysATMixer( SysNum ).MixedAirMassFlowRate;

		if ( Contaminant.CO2Simulation ) {
			if ( SysATMixer( SysNum ).MixedAirMassFlowRate <= DataHVACGlobals::VerySmallMassFlow ) {
				Node( MixedAirOutNode ).CO2 = Node( PriInNode ).CO2;
			} else {
				Node( MixedAirOutNode ).CO2 = ( Node( SecInNode ).MassFlowRate * Node( SecInNode ).CO2 + Node( PriInNode ).MassFlowRate * Node( PriInNode ).CO2 ) / Node( MixedAirOutNode ).MassFlowRate;
			}
		}

		if ( Contaminant.GenericContamSimulation ) {
			if ( SysATMixer( SysNum ).MixedAirMassFlowRate <= DataHVACGlobals::VerySmallMassFlow ) {
				Node( MixedAirOutNode ).GenContam = Node( PriInNode ).GenContam;
			} else {
				Node( MixedAirOutNode ).GenContam = ( Node( SecInNode ).MassFlowRate * Node( SecInNode ).GenContam + Node( PriInNode ).MassFlowRate * Node( PriInNode ).GenContam ) / Node( MixedAirOutNode ).MassFlowRate;
			}
		}
	}

	void
	GetATMixer(
		std::string const & ZoneEquipName, // zone unit name name
		std::string & ATMixerName, // air terminal mixer name
		int & ATMixerNum, // air terminal mixer index
		int & ATMixerType, // air teminal mixer type
		int & ATMixerPriNode, // air terminal mixer primary air node number
		int & ATMixerSecNode, // air terminal mixer secondary air node number
		int & ATMixerOutNode, // air terminal mixer outlet air node number
		int const & ZoneEquipOutletNode // zone equipment outlet node (used with inlet side mixers)
	)
	{

		// SUBROUTINE INFORMATION:
		//       AUTHOR         Fred Buhl
		//       DATE WRITTEN   April 2012
		//       MODIFIED       na
		//       RE-ENGINEERED  na

		// PURPOSE OF THIS SUBROUTINE:
		// This subroutine gets: 1) the index of the named AT Mixer in the SysATMixer data array
		//                       2) the node number of the primary air inlet node of the AT Mixer
		//                       3) set the AT Mixer ultimate zone inlet node

		using InputProcessor::FindItemInList;
		int ATMixerIndex; // local air terminal mixer index


		if ( GetATMixerFlag ) {
			// CALL GetZoneAirLoopEquipment
			GetATMixers();
			GetATMixerFlag = false;
		}

		if ( NumATMixers <= 0 ) {
			ATMixerNum = 0;
			ATMixerName = "";
			ATMixerPriNode = 0;
			ATMixerSecNode = 0;
			ATMixerOutNode = 0;
			ATMixerType = 0;
			return;
		}

		ATMixerIndex = FindItemInList( ZoneEquipName, SysATMixer, &AirTerminalMixerData::ZoneHVACUnitName );
		if ( ATMixerIndex > 0 ) {
			ATMixerNum = ATMixerIndex;
			ATMixerName = SysATMixer( ATMixerIndex ).Name;
			ATMixerPriNode = SysATMixer( ATMixerIndex ).PriInNode;
			ATMixerSecNode = SysATMixer( ATMixerIndex ).SecInNode;
			ATMixerOutNode = SysATMixer( ATMixerIndex ).MixedAirOutNode;
			ATMixerType = SysATMixer( ATMixerIndex ).MixerType;
			if ( ATMixerType == ATMixer_InletSide ) { 
				SysATMixer( ATMixerIndex ).ZoneInletNode = ZoneEquipOutletNode;
			} else {
				SysATMixer( ATMixerIndex ).ZoneInletNode = ATMixerOutNode;
			}
			SysATMixer( ATMixerNum ).InitATMixer( false );
		} else {
			ATMixerNum = 0;
			ATMixerName = "";
			ATMixerPriNode = 0;
			ATMixerSecNode = 0;
			ATMixerOutNode = 0;
			ATMixerType = 0;
		}

	}

	void
	SetATMixerPriFlow(
		int const ATMixerNum, // Air terminal mixer index
		Optional< Real64 const > PriAirMassFlowRate // Air terminal mixer primary air mass flow rate [kg/s]
	)
	{

		// SUBROUTINE INFORMATION:
		//       AUTHOR         Fred Buhl
		//       DATE WRITTEN   April 2012
		//       MODIFIED       na
		//       RE-ENGINEERED  na

		// PURPOSE OF THIS SUBROUTINE:
		// This Subroutine sets the primary air mass flow rate on the primary air inlet
		// node of a terminal unit mixer component.

		// METHODOLOGY EMPLOYED:
		// The flow is set to either the input PriAirMassFlowRate if this optional input
		// parameter is present, or to the maximum available mass flow rate of the primary
		// air inlet node.

		// REFERENCES:
		// na

		// USE STATEMENTS:
		// none

		// Locals
		// SUBROUTINE ARGUMENT DEFINITIONS:

		// SUBROUTINE PARAMETER DEFINITIONS:
		// na

		// INTERFACE BLOCK SPECIFICATIONS
		// na

		// DERIVED TYPE DEFINITIONS
		// na

		// SUBROUTINE LOCAL VARIABLE DECLARATIONS:
		int PriAirNode; // air terminal mixer primary air inlet node number

		if ( ATMixerNum <= 0 ) return;
		PriAirNode = SysATMixer( ATMixerNum ).PriInNode;
		if ( present( PriAirMassFlowRate ) ) {
			Node( PriAirNode ).MassFlowRate = PriAirMassFlowRate;
		} else {
			Node( PriAirNode ).MassFlowRate = Node( PriAirNode ).MassFlowRateMaxAvail;
		}

	}

	//        End of Reporting subroutines for the Sys Module
	// *****************************************************************************

} // SingleDuct

} // EnergyPlus<|MERGE_RESOLUTION|>--- conflicted
+++ resolved
@@ -5044,19 +5044,12 @@
 		Real64 vDotOAReq( 0.0 );
 		if ( !this->NoOAFlowInputFromUser ) {
 			Real64 airLoopOAFrac( 0.0 );
-<<<<<<< HEAD
-			if ( this-> AirLoopNum > 0 ) {
+			bool UseOccSchFlag = false;
+			if ( this->OAPerPersonMode == DataZoneEquipment::PerPersonDCVByCurrentLevel ) UseOccSchFlag = true;
+			if ( this->AirLoopNum > 0 ) {
 				airLoopOAFrac = DataAirLoop::AirLoopFlow( this->AirLoopNum ).OAFrac;
 				if ( airLoopOAFrac > 0.0 ) {
-					vDotOAReq = DataZoneEquipment::CalcDesignSpecificationOutdoorAir( this->OARequirementsPtr, this->ZoneNum, true, true );
-=======
-			bool UseOccSchFlag = false;
-			if ( SysATMixer( ATMixerNum ).OAPerPersonMode == DataZoneEquipment::PerPersonDCVByCurrentLevel ) UseOccSchFlag = true;
-			if ( SysATMixer( ATMixerNum ).AirLoopNum > 0 ) {
-				airLoopOAFrac = DataAirLoop::AirLoopFlow( SysATMixer( ATMixerNum ).AirLoopNum ).OAFrac;
-				if ( airLoopOAFrac > 0.0 ) {
-					vDotOAReq = CalcDesignSpecificationOutdoorAir( SysATMixer( ATMixerNum ).OARequirementsPtr, SysATMixer( ATMixerNum ).ZoneNum, UseOccSchFlag, true );
->>>>>>> 2b6e0bec
+					vDotOAReq = DataZoneEquipment::CalcDesignSpecificationOutdoorAir( this->OARequirementsPtr, this->ZoneNum, UseOccSchFlag, true );
 					mDotFromOARequirement = vDotOAReq * DataEnvironment::StdRhoAir / airLoopOAFrac;
 				} else {
 					mDotFromOARequirement = Node( this->PriInNode ).MassFlowRate;
