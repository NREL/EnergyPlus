--- conflicted
+++ resolved
@@ -284,55 +284,31 @@
         DataSizing::CurTermUnitSizingNum = DataDefineEquip::AirDistUnit(thisATU.ADUNum).TermUnitSizingNum;
 
         // With the correct SysNum Initialize the system
-<<<<<<< HEAD
-        thisATU.InitSys(state, SysNum, FirstHVACIteration); // Initialize all Sys related parameters
-=======
-        thisATU.InitSys(FirstHVACIteration); // Initialize all Sys related parameters
->>>>>>> 3340984e
+        thisATU.InitSys(state, FirstHVACIteration); // Initialize all Sys related parameters
 
         // Calculate the Correct Sys Model with the current SysNum
         {
             auto const SELECT_CASE_var(thisATU.SysType_Num);
 
             if (SELECT_CASE_var == SingleDuctConstVolReheat) { // AirTerminal:SingleDuct:ConstantVolume:Reheat
-<<<<<<< HEAD
-                thisATU.SimConstVol(state, SysNum, FirstHVACIteration, ZoneNum, ZoneNodeNum);
-=======
-                thisATU.SimConstVol(FirstHVACIteration, ZoneNum, ZoneNodeNum);
->>>>>>> 3340984e
+                thisATU.SimConstVol(state, FirstHVACIteration, ZoneNum, ZoneNodeNum);
 
             } else if (SELECT_CASE_var == SingleDuctConstVolNoReheat) { // AirTerminal:SingleDuct:ConstantVolume:NoReheat
                 thisATU.SimConstVolNoReheat(ZoneNodeNum);
             } else if (SELECT_CASE_var == SingleDuctVAVReheat) { // SINGLE DUCT:VAV:REHEAT
-<<<<<<< HEAD
-                thisATU.SimVAV(state, SysNum, FirstHVACIteration, ZoneNum, ZoneNodeNum);
+                thisATU.SimVAV(state, FirstHVACIteration, ZoneNum, ZoneNodeNum);
 
             } else if (SELECT_CASE_var == SingleDuctVAVNoReheat) { // SINGLE DUCT:VAV:NOREHEAT
-                thisATU.SimVAV(state, SysNum, FirstHVACIteration, ZoneNum, ZoneNodeNum);
+                thisATU.SimVAV(state, FirstHVACIteration, ZoneNum, ZoneNodeNum);
 
             } else if (SELECT_CASE_var == SingleDuctVAVReheatVSFan) { // SINGLE DUCT:VAV:REHEAT:VS FAN
-                thisATU.SimVAVVS(state, SysNum, FirstHVACIteration, ZoneNum, ZoneNodeNum);
+                thisATU.SimVAVVS(state, FirstHVACIteration, ZoneNum, ZoneNodeNum);
 
             } else if (SELECT_CASE_var == SingleDuctCBVAVReheat) { // SINGLE DUCT:VAVHEATANDCOOL:REHEAT
-                thisATU.SimCBVAV(state, SysNum, FirstHVACIteration, ZoneNum, ZoneNodeNum);
+                thisATU.SimCBVAV(state, FirstHVACIteration, ZoneNum, ZoneNodeNum);
 
             } else if (SELECT_CASE_var == SingleDuctCBVAVNoReheat) { // SINGLE DUCT:VAVHEATANDCOOL:NOREHEAT
-                thisATU.SimCBVAV(state, SysNum, FirstHVACIteration, ZoneNum, ZoneNodeNum);
-=======
-                thisATU.SimVAV(FirstHVACIteration, ZoneNum, ZoneNodeNum);
-
-            } else if (SELECT_CASE_var == SingleDuctVAVNoReheat) { // SINGLE DUCT:VAV:NOREHEAT
-                thisATU.SimVAV(FirstHVACIteration, ZoneNum, ZoneNodeNum);
-
-            } else if (SELECT_CASE_var == SingleDuctVAVReheatVSFan) { // SINGLE DUCT:VAV:REHEAT:VS FAN
-                thisATU.SimVAVVS(FirstHVACIteration, ZoneNum, ZoneNodeNum);
-
-            } else if (SELECT_CASE_var == SingleDuctCBVAVReheat) { // SINGLE DUCT:VAVHEATANDCOOL:REHEAT
-                thisATU.SimCBVAV(FirstHVACIteration, ZoneNum, ZoneNodeNum);
-
-            } else if (SELECT_CASE_var == SingleDuctCBVAVNoReheat) { // SINGLE DUCT:VAVHEATANDCOOL:NOREHEAT
-                thisATU.SimCBVAV(FirstHVACIteration, ZoneNum, ZoneNodeNum);
->>>>>>> 3340984e
+                thisATU.SimCBVAV(state, FirstHVACIteration, ZoneNum, ZoneNodeNum);
             }
         }
 
@@ -2028,11 +2004,7 @@
     // Beginning Initialization Section of the Module
     //******************************************************************************
 
-<<<<<<< HEAD
-    void SingleDuctAirTerminal::InitSys(EnergyPlusData &state, int const SysNum, bool const FirstHVACIteration)
-=======
-    void SingleDuctAirTerminal::InitSys(bool const FirstHVACIteration)
->>>>>>> 3340984e
+    void SingleDuctAirTerminal::InitSys(EnergyPlusData &state, bool const FirstHVACIteration)
     {
 
         // SUBROUTINE INFORMATION:
@@ -2162,13 +2134,8 @@
             if (this->ReheatComp_Num == HCoilType_Electric || this->ReheatComp_Num == HCoilType_Gas) {
                 if (this->ReheatCoilMaxCapacity == AutoSize) {
                     errFlag = false;
-<<<<<<< HEAD
-                    sd_airterminal(SysNum).ReheatCoilMaxCapacity = GetHeatingCoilCapacity(state, sd_airterminal(SysNum).ReheatComp, sd_airterminal(SysNum).ReheatName, errFlag);
-                    if (errFlag) ShowContinueError("Occurs for terminal unit " + sd_airterminal(SysNum).SysType + " = " + sd_airterminal(SysNum).SysName);
-=======
-                    this->ReheatCoilMaxCapacity = GetHeatingCoilCapacity(this->ReheatComp, this->ReheatName, errFlag);
+                    this->ReheatCoilMaxCapacity = GetHeatingCoilCapacity(state, this->ReheatComp, this->ReheatName, errFlag);
                     if (errFlag) ShowContinueError("Occurs for terminal unit " + this->SysType + " = " + this->SysName);
->>>>>>> 3340984e
                 }
                 if (this->ReheatCoilMaxCapacity != AutoSize) {
                     this->GetGasElecHeatCoilCap = false;
@@ -3234,11 +3201,7 @@
     // Begin Algorithm Section of the Module
     //******************************************************************************
 
-<<<<<<< HEAD
-    void SingleDuctAirTerminal::SimVAV(EnergyPlusData &state, int const SysNum, bool const FirstHVACIteration, int const ZoneNum, int const ZoneNodeNum)
-=======
-    void SingleDuctAirTerminal::SimVAV(bool const FirstHVACIteration, int const ZoneNum, int const ZoneNodeNum)
->>>>>>> 3340984e
+    void SingleDuctAirTerminal::SimVAV(EnergyPlusData &state, bool const FirstHVACIteration, int const ZoneNum, int const ZoneNodeNum)
     {
 
         // SUBROUTINE INFORMATION:
@@ -3555,15 +3518,9 @@
                     // Simulate the reheat coil at constant air flow. Control by varying the
                     // hot water flow rate.
                     // FB use QActualHeating, change ControlCompOutput to use new
-<<<<<<< HEAD
-                    ControlCompOutput(state, sd_airterminal(SysNum).ReheatName,
-                                      sd_airterminal(SysNum).ReheatComp,
-                                      sd_airterminal(SysNum).ReheatComp_Index,
-=======
-                    ControlCompOutput(this->ReheatName,
+                    ControlCompOutput(state, this->ReheatName,
                                       this->ReheatComp,
                                       this->ReheatComp_Index,
->>>>>>> 3340984e
                                       FirstHVACIteration,
                                       QZnReq,
                                       this->ReheatControlNode,
@@ -3598,15 +3555,9 @@
 
                             Node(this->OutletNodeNum).MassFlowRateMaxAvail =
                                 MaxAirMassFlowRevAct; // suspect, check how/if used in ControlCompOutput
-<<<<<<< HEAD
-                            ControlCompOutput(state, sd_airterminal(SysNum).ReheatName,
-                                              sd_airterminal(SysNum).ReheatComp,
-                                              sd_airterminal(SysNum).ReheatComp_Index,
-=======
-                            ControlCompOutput(this->ReheatName,
+                            ControlCompOutput(state, this->ReheatName,
                                               this->ReheatComp,
                                               this->ReheatComp_Index,
->>>>>>> 3340984e
                                               FirstHVACIteration,
                                               QZoneMax2,
                                               this->OutletNodeNum,
@@ -3634,15 +3585,9 @@
                                 // Although this equation looks strange (using temp instead of deltaT), it is corrected later in ControlCompOutput
                                 // and is working as-is, temperature setpoints are maintained as expected.
                                 QZnReq = QZoneMax2 + MassFlow * CpAirAvg * ZoneTemp;
-<<<<<<< HEAD
-                                ControlCompOutput(state, sd_airterminal(SysNum).ReheatName,
-                                                  sd_airterminal(SysNum).ReheatComp,
-                                                  sd_airterminal(SysNum).ReheatComp_Index,
-=======
-                                ControlCompOutput(this->ReheatName,
+                                ControlCompOutput(state, this->ReheatName,
                                                   this->ReheatComp,
                                                   this->ReheatComp_Index,
->>>>>>> 3340984e
                                                   FirstHVACIteration,
                                                   QZnReq,
                                                   this->ReheatControlNode,
@@ -3684,35 +3629,22 @@
                     QZnReq = QZoneMax2 - MassFlow * CpAirAvg * (this->sd_airterminalInlet.AirTemp - ZoneTemp);
 
                     // Simulate reheat coil for the VAV system
-<<<<<<< HEAD
-                    SimulateSteamCoilComponents(state, sd_airterminal(SysNum).ReheatName, FirstHVACIteration, sd_airterminal(SysNum).ReheatComp_Index, QZnReq);
-=======
-                    SimulateSteamCoilComponents(this->ReheatName, FirstHVACIteration, this->ReheatComp_Index, QZnReq);
->>>>>>> 3340984e
+                    SimulateSteamCoilComponents(state, this->ReheatName, FirstHVACIteration, this->ReheatComp_Index, QZnReq);
 
                 } else if (SELECT_CASE_var == HCoilType_Electric) { // COIL:ELECTRIC:HEATING
                     // Determine the load required to pass to the Component controller
                     QZnReq = QZoneMax2 - MassFlow * CpAirAvg * (this->sd_airterminalInlet.AirTemp - ZoneTemp);
 
                     // Simulate reheat coil for the VAV system
-<<<<<<< HEAD
-                    SimulateHeatingCoilComponents(state, sd_airterminal(SysNum).ReheatName, FirstHVACIteration, QZnReq, sd_airterminal(SysNum).ReheatComp_Index);
-=======
-                    SimulateHeatingCoilComponents(this->ReheatName, FirstHVACIteration, QZnReq, this->ReheatComp_Index);
->>>>>>> 3340984e
+                    SimulateHeatingCoilComponents(state, this->ReheatName, FirstHVACIteration, QZnReq, this->ReheatComp_Index);
 
                 } else if (SELECT_CASE_var == HCoilType_Gas) { // COIL:GAS:HEATING
                     // Determine the load required to pass to the Component controller
                     QZnReq = QZoneMax2 - MassFlow * CpAirAvg * (this->sd_airterminalInlet.AirTemp - ZoneTemp);
 
                     // Simulate reheat coil for the VAV system
-<<<<<<< HEAD
-                    SimulateHeatingCoilComponents(state, 
-                        sd_airterminal(SysNum).ReheatName, FirstHVACIteration, QZnReq, sd_airterminal(SysNum).ReheatComp_Index, QHeatingDelivered);
-=======
-                    SimulateHeatingCoilComponents(
+                    SimulateHeatingCoilComponents(state,
                         this->ReheatName, FirstHVACIteration, QZnReq, this->ReheatComp_Index, QHeatingDelivered);
->>>>>>> 3340984e
 
                 } else if (SELECT_CASE_var == HCoilType_None) { // blank
                                                                 // I no reheat is defined then assume that the damper is the only component.
@@ -3736,33 +3668,18 @@
                         DummyMdot, this->ReheatControlNode, this->HWLoopNum, this->HWLoopSide, this->HWBranchIndex, true);
                     // call the reheat coil with the NO FLOW condition to make sure that the Node values
                     // are passed through to the coil outlet correctly
-<<<<<<< HEAD
-                    SimulateWaterCoilComponents(state, sd_airterminal(SysNum).ReheatName, FirstHVACIteration, sd_airterminal(SysNum).ReheatComp_Index);
+                    SimulateWaterCoilComponents(state, this->ReheatName, FirstHVACIteration, this->ReheatComp_Index);
                 } else if (SELECT_CASE_var == HCoilType_SteamAirHeating) { // COIL:STEAM:AIRHEATING
                     // Simulate reheat coil for the VAV system
-                    SimulateSteamCoilComponents(state, sd_airterminal(SysNum).ReheatName, FirstHVACIteration, sd_airterminal(SysNum).ReheatComp_Index, 0.0);
+                    SimulateSteamCoilComponents(state, this->ReheatName, FirstHVACIteration, this->ReheatComp_Index, 0.0);
 
                 } else if (SELECT_CASE_var == HCoilType_Electric) { // COIL:ELECTRIC:HEATING
                     // Simulate reheat coil for the VAV system
-                    SimulateHeatingCoilComponents(state, sd_airterminal(SysNum).ReheatName, FirstHVACIteration, 0.0, sd_airterminal(SysNum).ReheatComp_Index);
+                    SimulateHeatingCoilComponents(state, this->ReheatName, FirstHVACIteration, 0.0, this->ReheatComp_Index);
 
                 } else if (SELECT_CASE_var == HCoilType_Gas) { // COIL:GAS:HEATING
                     // Simulate reheat coil for the VAV system
-                    SimulateHeatingCoilComponents(state, sd_airterminal(SysNum).ReheatName, FirstHVACIteration, 0.0, sd_airterminal(SysNum).ReheatComp_Index);
-=======
-                    SimulateWaterCoilComponents(this->ReheatName, FirstHVACIteration, this->ReheatComp_Index);
-                } else if (SELECT_CASE_var == HCoilType_SteamAirHeating) { // COIL:STEAM:AIRHEATING
-                    // Simulate reheat coil for the VAV system
-                    SimulateSteamCoilComponents(this->ReheatName, FirstHVACIteration, this->ReheatComp_Index, 0.0);
-
-                } else if (SELECT_CASE_var == HCoilType_Electric) { // COIL:ELECTRIC:HEATING
-                    // Simulate reheat coil for the VAV system
-                    SimulateHeatingCoilComponents(this->ReheatName, FirstHVACIteration, 0.0, this->ReheatComp_Index);
-
-                } else if (SELECT_CASE_var == HCoilType_Gas) { // COIL:GAS:HEATING
-                    // Simulate reheat coil for the VAV system
-                    SimulateHeatingCoilComponents(this->ReheatName, FirstHVACIteration, 0.0, this->ReheatComp_Index);
->>>>>>> 3340984e
+                    SimulateHeatingCoilComponents(state, this->ReheatName, FirstHVACIteration, 0.0, this->ReheatComp_Index);
                 } else if (SELECT_CASE_var == HCoilType_None) { // blank
                                                                 // If no reheat is defined then assume that the damper is the only component.
                     // If something else is that is not a reheat coil or a blank then give the error message
@@ -3850,11 +3767,7 @@
         }
     }
 
-<<<<<<< HEAD
-    void SingleDuctAirTerminal::SimCBVAV(EnergyPlusData &state, int const SysNum, bool const FirstHVACIteration, int const ZoneNum, int const ZoneNodeNum)
-=======
-    void SingleDuctAirTerminal::SimCBVAV(bool const FirstHVACIteration, int const ZoneNum, int const ZoneNodeNum)
->>>>>>> 3340984e
+    void SingleDuctAirTerminal::SimCBVAV(EnergyPlusData &state, bool const FirstHVACIteration, int const ZoneNum, int const ZoneNodeNum)
     {
 
         // SUBROUTINE INFORMATION:
@@ -4071,15 +3984,9 @@
 
                     // Simulate the reheat coil at constant air flow. Control by varying the
                     // hot water flow rate.
-<<<<<<< HEAD
-                    ControlCompOutput(state, sd_airterminal(SysNum).ReheatName,
-                                      sd_airterminal(SysNum).ReheatComp,
-                                      sd_airterminal(SysNum).ReheatComp_Index,
-=======
-                    ControlCompOutput(this->ReheatName,
+                    ControlCompOutput(state, this->ReheatName,
                                       this->ReheatComp,
                                       this->ReheatComp_Index,
->>>>>>> 3340984e
                                       FirstHVACIteration,
                                       QZnReq,
                                       this->ReheatControlNode,
@@ -4100,19 +4007,11 @@
                     // If reverse action damper and the hot water flow is at maximum, simulate the
                     // hot water coil with fixed (maximum) hot water flow but allow the air flow to
                     // vary up to the maximum (air damper opens to try to meet zone load).
-<<<<<<< HEAD
-                    if (sd_airterminal(SysNum).DamperHeatingAction == ReverseAction) {
-                        if (Node(sd_airterminal(SysNum).ReheatControlNode).MassFlowRate == sd_airterminal(SysNum).MaxReheatWaterFlow) {
-                            ControlCompOutput(state, sd_airterminal(SysNum).ReheatName,
-                                              sd_airterminal(SysNum).ReheatComp,
-                                              sd_airterminal(SysNum).ReheatComp_Index,
-=======
                     if (this->DamperHeatingAction == ReverseAction) {
                         if (Node(this->ReheatControlNode).MassFlowRate == this->MaxReheatWaterFlow) {
-                            ControlCompOutput(this->ReheatName,
+                            ControlCompOutput(state, this->ReheatName,
                                               this->ReheatComp,
                                               this->ReheatComp_Index,
->>>>>>> 3340984e
                                               FirstHVACIteration,
                                               QZoneMax2,
                                               this->OutletNodeNum,
@@ -4132,27 +4031,15 @@
                         }
                         // look for bang-bang condition: flow rate oscillating between 2 values during the air loop / zone
                         // equipment iteration. If detected, set flow rate to previous value and recalc HW flow.
-<<<<<<< HEAD
-                        if (((std::abs(MassFlow - MassFlow2(SysNum)) < MassFlowDiff(SysNum)) ||
-                             (std::abs(MassFlow - MassFlow3(SysNum)) < MassFlowDiff(SysNum))) &&
-                            (std::abs(MassFlow - MassFlow1(SysNum)) >= MassFlowDiff(SysNum))) {
-                            MassFlow = MassFlow1(SysNum);
-                            sd_airterminalOutlet(SysNum).AirMassFlowRate = MassFlow;
-                            sd_airterminal(SysNum).UpdateSys(SysNum);
-                            ControlCompOutput(state, sd_airterminal(SysNum).ReheatName,
-                                              sd_airterminal(SysNum).ReheatComp,
-                                              sd_airterminal(SysNum).ReheatComp_Index,
-=======
                         if (((std::abs(MassFlow - this->MassFlow2) < this->MassFlowDiff) ||
                              (std::abs(MassFlow - this->MassFlow3) < this->MassFlowDiff)) &&
                             (std::abs(MassFlow - this->MassFlow1) >= this->MassFlowDiff)) {
                             MassFlow = this->MassFlow1;
                             this->sd_airterminalOutlet.AirMassFlowRate = MassFlow;
                             this->UpdateSys();
-                            ControlCompOutput(this->ReheatName,
+                            ControlCompOutput(state, this->ReheatName,
                                               this->ReheatComp,
                                               this->ReheatComp_Index,
->>>>>>> 3340984e
                                               FirstHVACIteration,
                                               QZnReq,
                                               this->ReheatControlNode,
@@ -4183,11 +4070,7 @@
                     if (QZnReq < SmallLoad) QZnReq = 0.0;
 
                     // Simulate reheat coil for the VAV system
-<<<<<<< HEAD
-                    SimulateSteamCoilComponents(state, sd_airterminal(SysNum).ReheatName, FirstHVACIteration, sd_airterminal(SysNum).ReheatComp_Index, QZnReq);
-=======
-                    SimulateSteamCoilComponents(this->ReheatName, FirstHVACIteration, this->ReheatComp_Index, QZnReq);
->>>>>>> 3340984e
+                    SimulateSteamCoilComponents(state, this->ReheatName, FirstHVACIteration, this->ReheatComp_Index, QZnReq);
 
                 } else if (SELECT_CASE_var == HCoilType_Electric) { // COIL:ELECTRIC:HEATING
                     // Determine the load required to pass to the Component controller
@@ -4196,11 +4079,7 @@
                     if (QZnReq < SmallLoad) QZnReq = 0.0;
 
                     // Simulate reheat coil for the VAV system
-<<<<<<< HEAD
-                    SimulateHeatingCoilComponents(state, sd_airterminal(SysNum).ReheatName, FirstHVACIteration, QZnReq, sd_airterminal(SysNum).ReheatComp_Index);
-=======
-                    SimulateHeatingCoilComponents(this->ReheatName, FirstHVACIteration, QZnReq, this->ReheatComp_Index);
->>>>>>> 3340984e
+                    SimulateHeatingCoilComponents(state, this->ReheatName, FirstHVACIteration, QZnReq, this->ReheatComp_Index);
 
                 } else if (SELECT_CASE_var == HCoilType_Gas) { // COIL:GAS:HEATING
                     // Determine the load required to pass to the Component controller
@@ -4208,11 +4087,7 @@
                     if (QZnReq < SmallLoad) QZnReq = 0.0;
 
                     // Simulate reheat coil for the VAV system
-<<<<<<< HEAD
-                    SimulateHeatingCoilComponents(state, sd_airterminal(SysNum).ReheatName, FirstHVACIteration, QZnReq, sd_airterminal(SysNum).ReheatComp_Index);
-=======
-                    SimulateHeatingCoilComponents(this->ReheatName, FirstHVACIteration, QZnReq, this->ReheatComp_Index);
->>>>>>> 3340984e
+                    SimulateHeatingCoilComponents(state, this->ReheatName, FirstHVACIteration, QZnReq, this->ReheatComp_Index);
                 } else if (SELECT_CASE_var == HCoilType_None) { // blank
                                                                 // If no reheat is defined then assume that the damper is the only component.
                     // If something else is there that is not a reheat coil then give the error message below.
@@ -4237,33 +4112,18 @@
 
                     // call the reheat coil with the NO FLOW condition to make sure that the Node values
                     // are passed through to the coil outlet correctly
-<<<<<<< HEAD
-                    SimulateWaterCoilComponents(state, sd_airterminal(SysNum).ReheatName, FirstHVACIteration, sd_airterminal(SysNum).ReheatComp_Index);
+                    SimulateWaterCoilComponents(state, this->ReheatName, FirstHVACIteration, this->ReheatComp_Index);
                 } else if (SELECT_CASE_var == HCoilType_SteamAirHeating) { // COIL:STEAM:AIRHEATING
                     // Simulate reheat coil for the VAV system
-                    SimulateSteamCoilComponents(state, sd_airterminal(SysNum).ReheatName, FirstHVACIteration, sd_airterminal(SysNum).ReheatComp_Index, 0.0);
+                    SimulateSteamCoilComponents(state, this->ReheatName, FirstHVACIteration, this->ReheatComp_Index, 0.0);
 
                 } else if (SELECT_CASE_var == HCoilType_Electric) { // COIL:ELECTRIC:HEATING
                     // Simulate reheat coil for the VAV system
-                    SimulateHeatingCoilComponents(state, sd_airterminal(SysNum).ReheatName, FirstHVACIteration, 0.0, sd_airterminal(SysNum).ReheatComp_Index);
+                    SimulateHeatingCoilComponents(state, this->ReheatName, FirstHVACIteration, 0.0, this->ReheatComp_Index);
 
                 } else if (SELECT_CASE_var == HCoilType_Gas) { // COIL:GAS:HEATING
                     // Simulate reheat coil for the VAV system
-                    SimulateHeatingCoilComponents(state, sd_airterminal(SysNum).ReheatName, FirstHVACIteration, 0.0, sd_airterminal(SysNum).ReheatComp_Index);
-=======
-                    SimulateWaterCoilComponents(this->ReheatName, FirstHVACIteration, this->ReheatComp_Index);
-                } else if (SELECT_CASE_var == HCoilType_SteamAirHeating) { // COIL:STEAM:AIRHEATING
-                    // Simulate reheat coil for the VAV system
-                    SimulateSteamCoilComponents(this->ReheatName, FirstHVACIteration, this->ReheatComp_Index, 0.0);
-
-                } else if (SELECT_CASE_var == HCoilType_Electric) { // COIL:ELECTRIC:HEATING
-                    // Simulate reheat coil for the VAV system
-                    SimulateHeatingCoilComponents(this->ReheatName, FirstHVACIteration, 0.0, this->ReheatComp_Index);
-
-                } else if (SELECT_CASE_var == HCoilType_Gas) { // COIL:GAS:HEATING
-                    // Simulate reheat coil for the VAV system
-                    SimulateHeatingCoilComponents(this->ReheatName, FirstHVACIteration, 0.0, this->ReheatComp_Index);
->>>>>>> 3340984e
+                    SimulateHeatingCoilComponents(state, this->ReheatName, FirstHVACIteration, 0.0, this->ReheatComp_Index);
                 } else if (SELECT_CASE_var == HCoilType_None) { // blank
                                                                 // If no reheat is defined then assume that the damper is the only component.
                                                                 // If something else is there that is not a reheat coil then give the error message
@@ -4279,11 +4139,7 @@
         this->MassFlow1 = MassFlow;
     }
 
-<<<<<<< HEAD
-    void SingleDuctAirTerminal::SimVAVVS(EnergyPlusData &state, int const SysNum, bool const FirstHVACIteration, int const ZoneNum, int const ZoneNodeNum)
-=======
-    void SingleDuctAirTerminal::SimVAVVS(bool const FirstHVACIteration, int const ZoneNum, int const ZoneNodeNum)
->>>>>>> 3340984e
+    void SingleDuctAirTerminal::SimVAVVS(EnergyPlusData &state, bool const FirstHVACIteration, int const ZoneNum, int const ZoneNodeNum)
     {
 
         // SUBROUTINE INFORMATION:
@@ -4377,11 +4233,7 @@
         if (this->sd_airterminalInlet.AirMassFlowRateMaxAvail <= 0.0 || CurDeadBandOrSetback(ZoneNum)) {
             MassFlow = 0.0;
             FanOp = 0;
-<<<<<<< HEAD
-            CalcVAVVS(state, SysNum, FirstHVACIteration, ZoneNodeNum, HCType, 0.0, 0.0, FanType, MassFlow, FanOp, QDelivered);
-=======
-            this->CalcVAVVS(FirstHVACIteration, ZoneNodeNum, HCType, 0.0, 0.0, FanType, MassFlow, FanOp, QDelivered);
->>>>>>> 3340984e
+            this->CalcVAVVS(state, FirstHVACIteration, ZoneNodeNum, HCType, 0.0, 0.0, FanType, MassFlow, FanOp, QDelivered);
             return;
         }
 
@@ -4424,49 +4276,26 @@
         // region 1: active cooling with fan on
         FanOp = 1;
         if (HCType == HCoilType_SteamAirHeating) {
-<<<<<<< HEAD
-            CalcVAVVS(state, SysNum, FirstHVACIteration, ZoneNodeNum, HCType, MinFlowSteam, 0.0, FanType, MaxCoolMassFlow, FanOp, QCoolFanOnMax);
-            CalcVAVVS(state, SysNum, FirstHVACIteration, ZoneNodeNum, HCType, MinFlowSteam, 0.0, FanType, MinMassFlow, FanOp, QCoolFanOnMin);
+            this->CalcVAVVS(state, FirstHVACIteration, ZoneNodeNum, HCType, MinFlowSteam, 0.0, FanType, MaxCoolMassFlow, FanOp, QCoolFanOnMax);
+            this->CalcVAVVS(state, FirstHVACIteration, ZoneNodeNum, HCType, MinFlowSteam, 0.0, FanType, MinMassFlow, FanOp, QCoolFanOnMin);
             // region 2: active heating with fan on
-            CalcVAVVS(state, SysNum, FirstHVACIteration, ZoneNodeNum, HCType, MaxFlowSteam, BigLoad, FanType, MaxHeatMassFlow, FanOp, QHeatFanOnMax);
-            MaxSteamCap = GetCoilCapacity(state, sd_airterminal(SysNum).ReheatComp, sd_airterminal(SysNum).ReheatName, ErrorsFound);
-            CalcVAVVS(state, SysNum, FirstHVACIteration, ZoneNodeNum, HCType, MaxFlowSteam, 0.0, FanType, MinMassFlow, FanOp, QHeatFanOnMin);
+            this->CalcVAVVS(state, FirstHVACIteration, ZoneNodeNum, HCType, MaxFlowSteam, BigLoad, FanType, MaxHeatMassFlow, FanOp, QHeatFanOnMax);
+            MaxSteamCap = GetCoilCapacity(state, this->ReheatComp, this->ReheatName, ErrorsFound);
+            this->CalcVAVVS(state, FirstHVACIteration, ZoneNodeNum, HCType, MaxFlowSteam, 0.0, FanType, MinMassFlow, FanOp, QHeatFanOnMin);
             // region 3: active heating with fan off
             FanOp = 0;
-            CalcVAVVS(state, SysNum, FirstHVACIteration, ZoneNodeNum, HCType, MaxFlowSteam, BigLoad, FanType, MinMassFlow, FanOp, QHeatFanOffMax);
-            CalcVAVVS(state, SysNum, FirstHVACIteration, ZoneNodeNum, HCType, MinFlowSteam, 0.0, FanType, MinMassFlow, FanOp, QNoHeatFanOff);
+            this->CalcVAVVS(state, FirstHVACIteration, ZoneNodeNum, HCType, MaxFlowSteam, BigLoad, FanType, MinMassFlow, FanOp, QHeatFanOffMax);
+            this->CalcVAVVS(state, FirstHVACIteration, ZoneNodeNum, HCType, MinFlowSteam, 0.0, FanType, MinMassFlow, FanOp, QNoHeatFanOff);
         } else {
-            CalcVAVVS(state, SysNum, FirstHVACIteration, ZoneNodeNum, HCType, MinFlowWater, 0.0, FanType, MaxCoolMassFlow, FanOp, QCoolFanOnMax);
-            CalcVAVVS(state, SysNum, FirstHVACIteration, ZoneNodeNum, HCType, MinFlowWater, 0.0, FanType, MinMassFlow, FanOp, QCoolFanOnMin);
+            this->CalcVAVVS(state, FirstHVACIteration, ZoneNodeNum, HCType, MinFlowWater, 0.0, FanType, MaxCoolMassFlow, FanOp, QCoolFanOnMax);
+            this->CalcVAVVS(state, FirstHVACIteration, ZoneNodeNum, HCType, MinFlowWater, 0.0, FanType, MinMassFlow, FanOp, QCoolFanOnMin);
             // region 2: active heating with fan on
-            CalcVAVVS(state, SysNum, FirstHVACIteration, ZoneNodeNum, HCType, MaxFlowWater, BigLoad, FanType, MaxHeatMassFlow, FanOp, QHeatFanOnMax);
-            CalcVAVVS(state, SysNum, FirstHVACIteration, ZoneNodeNum, HCType, MaxFlowWater, 0.0, FanType, MinMassFlow, FanOp, QHeatFanOnMin);
+            this->CalcVAVVS(state, FirstHVACIteration, ZoneNodeNum, HCType, MaxFlowWater, BigLoad, FanType, MaxHeatMassFlow, FanOp, QHeatFanOnMax);
+            this->CalcVAVVS(state, FirstHVACIteration, ZoneNodeNum, HCType, MaxFlowWater, 0.0, FanType, MinMassFlow, FanOp, QHeatFanOnMin);
             // region 3: active heating with fan off
             FanOp = 0;
-            CalcVAVVS(state, SysNum, FirstHVACIteration, ZoneNodeNum, HCType, MaxFlowWater, BigLoad, FanType, MinMassFlow, FanOp, QHeatFanOffMax);
-            CalcVAVVS(state, SysNum, FirstHVACIteration, ZoneNodeNum, HCType, MinFlowWater, 0.0, FanType, MinMassFlow, FanOp, QNoHeatFanOff);
-=======
-            this->CalcVAVVS(FirstHVACIteration, ZoneNodeNum, HCType, MinFlowSteam, 0.0, FanType, MaxCoolMassFlow, FanOp, QCoolFanOnMax);
-            this->CalcVAVVS(FirstHVACIteration, ZoneNodeNum, HCType, MinFlowSteam, 0.0, FanType, MinMassFlow, FanOp, QCoolFanOnMin);
-            // region 2: active heating with fan on
-            this->CalcVAVVS(FirstHVACIteration, ZoneNodeNum, HCType, MaxFlowSteam, BigLoad, FanType, MaxHeatMassFlow, FanOp, QHeatFanOnMax);
-            MaxSteamCap = GetCoilCapacity(this->ReheatComp, this->ReheatName, ErrorsFound);
-            this->CalcVAVVS(FirstHVACIteration, ZoneNodeNum, HCType, MaxFlowSteam, 0.0, FanType, MinMassFlow, FanOp, QHeatFanOnMin);
-            // region 3: active heating with fan off
-            FanOp = 0;
-            this->CalcVAVVS(FirstHVACIteration, ZoneNodeNum, HCType, MaxFlowSteam, BigLoad, FanType, MinMassFlow, FanOp, QHeatFanOffMax);
-            this->CalcVAVVS(FirstHVACIteration, ZoneNodeNum, HCType, MinFlowSteam, 0.0, FanType, MinMassFlow, FanOp, QNoHeatFanOff);
-        } else {
-            this->CalcVAVVS(FirstHVACIteration, ZoneNodeNum, HCType, MinFlowWater, 0.0, FanType, MaxCoolMassFlow, FanOp, QCoolFanOnMax);
-            this->CalcVAVVS(FirstHVACIteration, ZoneNodeNum, HCType, MinFlowWater, 0.0, FanType, MinMassFlow, FanOp, QCoolFanOnMin);
-            // region 2: active heating with fan on
-            this->CalcVAVVS(FirstHVACIteration, ZoneNodeNum, HCType, MaxFlowWater, BigLoad, FanType, MaxHeatMassFlow, FanOp, QHeatFanOnMax);
-            this->CalcVAVVS(FirstHVACIteration, ZoneNodeNum, HCType, MaxFlowWater, 0.0, FanType, MinMassFlow, FanOp, QHeatFanOnMin);
-            // region 3: active heating with fan off
-            FanOp = 0;
-            this->CalcVAVVS(FirstHVACIteration, ZoneNodeNum, HCType, MaxFlowWater, BigLoad, FanType, MinMassFlow, FanOp, QHeatFanOffMax);
-            this->CalcVAVVS(FirstHVACIteration, ZoneNodeNum, HCType, MinFlowWater, 0.0, FanType, MinMassFlow, FanOp, QNoHeatFanOff);
->>>>>>> 3340984e
+            this->CalcVAVVS(state, FirstHVACIteration, ZoneNodeNum, HCType, MaxFlowWater, BigLoad, FanType, MinMassFlow, FanOp, QHeatFanOffMax);
+            this->CalcVAVVS(state, FirstHVACIteration, ZoneNodeNum, HCType, MinFlowWater, 0.0, FanType, MinMassFlow, FanOp, QNoHeatFanOff);
         }
 
         // Active cooling with fix for issue #5592
@@ -4513,15 +4342,9 @@
                 MassFlow = MaxCoolMassFlow;
 
                 if (HCType == HCoilType_SteamAirHeating) {
-<<<<<<< HEAD
-                    CalcVAVVS(state, SysNum, FirstHVACIteration, ZoneNodeNum, HCType, MinFlowSteam, 0.0, FanType, MassFlow, FanOp, QDelivered);
+                    this->CalcVAVVS(state, FirstHVACIteration, ZoneNodeNum, HCType, MinFlowSteam, 0.0, FanType, MassFlow, FanOp, QDelivered);
                 } else {
-                    CalcVAVVS(state, SysNum, FirstHVACIteration, ZoneNodeNum, HCType, MinFlowWater, 0.0, FanType, MassFlow, FanOp, QDelivered);
-=======
-                    this->CalcVAVVS(FirstHVACIteration, ZoneNodeNum, HCType, MinFlowSteam, 0.0, FanType, MassFlow, FanOp, QDelivered);
-                } else {
-                    this->CalcVAVVS(FirstHVACIteration, ZoneNodeNum, HCType, MinFlowWater, 0.0, FanType, MassFlow, FanOp, QDelivered);
->>>>>>> 3340984e
+                    this->CalcVAVVS(state, FirstHVACIteration, ZoneNodeNum, HCType, MinFlowWater, 0.0, FanType, MassFlow, FanOp, QDelivered);
                 }
             }
 
@@ -4532,15 +4355,9 @@
             MassFlow = MinMassFlow;
             FanOp = 0;
             if (HCType == HCoilType_SteamAirHeating) {
-<<<<<<< HEAD
-                CalcVAVVS(state, SysNum, FirstHVACIteration, ZoneNodeNum, HCType, MinFlowSteam, QTotLoad, FanType, MassFlow, FanOp, QNoHeatFanOff);
-            } else {
-                CalcVAVVS(state, SysNum, FirstHVACIteration, ZoneNodeNum, HCType, MinFlowWater, 0.0, FanType, MassFlow, FanOp, QNoHeatFanOff);
-=======
-                this->CalcVAVVS(FirstHVACIteration, ZoneNodeNum, HCType, MinFlowSteam, QTotLoad, FanType, MassFlow, FanOp, QNoHeatFanOff);
-            } else {
-                this->CalcVAVVS(FirstHVACIteration, ZoneNodeNum, HCType, MinFlowWater, 0.0, FanType, MassFlow, FanOp, QNoHeatFanOff);
->>>>>>> 3340984e
+                this->CalcVAVVS(state, FirstHVACIteration, ZoneNodeNum, HCType, MinFlowSteam, QTotLoad, FanType, MassFlow, FanOp, QNoHeatFanOff);
+            } else {
+                this->CalcVAVVS(state, FirstHVACIteration, ZoneNodeNum, HCType, MinFlowWater, 0.0, FanType, MassFlow, FanOp, QNoHeatFanOff);
             }
 
             // active heating
@@ -4563,24 +4380,14 @@
                     Par(6) = double(FanType);
                     Par(7) = double(FanOp);
                     Par(8) = QTotLoad;
-<<<<<<< HEAD
-                    ErrTolerance = sd_airterminal(SysNum).ControllerOffset;
+                    ErrTolerance = this->ControllerOffset;
                     SolveRoot(state, ErrTolerance, 500, SolFlag, HWFlow, this->VAVVSHWNoFanResidual, MinFlowWater, MaxFlowWater, Par);
-=======
-                    ErrTolerance = this->ControllerOffset;
-                    SolveRoot(ErrTolerance, 500, SolFlag, HWFlow, this->VAVVSHWNoFanResidual, MinFlowWater, MaxFlowWater, Par);
->>>>>>> 3340984e
                     if (SolFlag == -1) {
                         ShowRecurringWarningErrorAtEnd("Hot Water flow control failed in VS VAV terminal unit " + this->SysName,
                                                        this->ErrCount1);
                         ShowRecurringContinueErrorAtEnd("...Iteration limit (500) exceeded in calculating the hot water flow rate",
-<<<<<<< HEAD
-                                                        sd_airterminal(SysNum).ErrCount1c);
-                        CalcVAVVS(state, SysNum, FirstHVACIteration, ZoneNodeNum, HCType, HWFlow, 0.0, FanType, MassFlow, FanOp, QDelivered);
-=======
                                                         this->ErrCount1c);
-                        this->CalcVAVVS(FirstHVACIteration, ZoneNodeNum, HCType, HWFlow, 0.0, FanType, MassFlow, FanOp, QDelivered);
->>>>>>> 3340984e
+                        this->CalcVAVVS(state, FirstHVACIteration, ZoneNodeNum, HCType, HWFlow, 0.0, FanType, MassFlow, FanOp, QDelivered);
                     } else if (SolFlag == -2) {
                         ShowRecurringWarningErrorAtEnd("Hot Water flow control failed (bad air flow limits) in VS VAV terminal unit " +
                                                            this->SysName,
@@ -4589,11 +4396,7 @@
                 } else if (QTotLoad >= QHeatFanOffMax - SmallLoad && QTotLoad <= QHeatFanOnMin + SmallLoad) {
                     MassFlow = MinMassFlow;
                     FanOp = 0;
-<<<<<<< HEAD
-                    CalcVAVVS(state, SysNum, FirstHVACIteration, ZoneNodeNum, HCType, MaxFlowWater, 0.0, FanType, MassFlow, FanOp, QDelivered);
-=======
-                    this->CalcVAVVS(FirstHVACIteration, ZoneNodeNum, HCType, MaxFlowWater, 0.0, FanType, MassFlow, FanOp, QDelivered);
->>>>>>> 3340984e
+                    this->CalcVAVVS(state, FirstHVACIteration, ZoneNodeNum, HCType, MaxFlowWater, 0.0, FanType, MassFlow, FanOp, QDelivered);
                 } else if (QTotLoad > QHeatFanOnMin + SmallLoad && QTotLoad < QHeatFanOnMax - SmallLoad) {
                     // set hot water flow to max and vary the supply air flow rate
                     FanOp = 1;
@@ -4628,11 +4431,7 @@
                 } else {
                     MassFlow = MaxHeatMassFlow;
                     FanOp = 1;
-<<<<<<< HEAD
-                    CalcVAVVS(state, SysNum, FirstHVACIteration, ZoneNodeNum, HCType, MaxFlowWater, 0.0, FanType, MassFlow, FanOp, QDelivered);
-=======
-                    this->CalcVAVVS(FirstHVACIteration, ZoneNodeNum, HCType, MaxFlowWater, 0.0, FanType, MassFlow, FanOp, QDelivered);
->>>>>>> 3340984e
+                    this->CalcVAVVS(state, FirstHVACIteration, ZoneNodeNum, HCType, MaxFlowWater, 0.0, FanType, MassFlow, FanOp, QDelivered);
                 }
             } else if (HCType == HCoilType_SteamAirHeating) {
                 //      IF (QTotLoad > QNoHeatFanOff + SmallLoad .AND. QTotLoad < QHeatFanOffMax - SmallLoad) THEN
@@ -4655,24 +4454,14 @@
                     Par(9) = MinFlowSteam;
                     Par(10) = MaxFlowSteam;
                     Par(11) = MaxSteamCap;
-<<<<<<< HEAD
-                    ErrTolerance = sd_airterminal(SysNum).ControllerOffset;
+                    ErrTolerance = this->ControllerOffset;
                     SolveRoot(state, ErrTolerance, 500, SolFlag, HWFlow, this->VAVVSHWNoFanResidual, MinFlowSteam, MaxFlowSteam, Par);
-=======
-                    ErrTolerance = this->ControllerOffset;
-                    SolveRoot(ErrTolerance, 500, SolFlag, HWFlow, this->VAVVSHWNoFanResidual, MinFlowSteam, MaxFlowSteam, Par);
->>>>>>> 3340984e
                     if (SolFlag == -1) {
                         ShowRecurringWarningErrorAtEnd("Steam flow control failed in VS VAV terminal unit " + this->SysName,
                                                        this->ErrCount1);
                         ShowRecurringContinueErrorAtEnd("...Iteration limit (500) exceeded in calculating the hot water flow rate",
-<<<<<<< HEAD
-                                                        sd_airterminal(SysNum).ErrCount1c);
-                        CalcVAVVS(state, SysNum, FirstHVACIteration, ZoneNodeNum, HCType, HWFlow, 0.0, FanType, MassFlow, FanOp, QDelivered);
-=======
                                                         this->ErrCount1c);
-                        this->CalcVAVVS(FirstHVACIteration, ZoneNodeNum, HCType, HWFlow, 0.0, FanType, MassFlow, FanOp, QDelivered);
->>>>>>> 3340984e
+                        this->CalcVAVVS(state, FirstHVACIteration, ZoneNodeNum, HCType, HWFlow, 0.0, FanType, MassFlow, FanOp, QDelivered);
                     } else if (SolFlag == -2) {
                         ShowRecurringWarningErrorAtEnd(
                             "Steam flow control failed (bad air flow limits) in VS VAV terminal unit " + this->SysName, this->ErrCount2);
@@ -4680,11 +4469,7 @@
                 } else if (QTotLoad >= QHeatFanOffMax - SmallLoad && QTotLoad <= QHeatFanOnMin + SmallLoad) {
                     MassFlow = MinMassFlow;
                     FanOp = 0;
-<<<<<<< HEAD
-                    CalcVAVVS(state, SysNum, FirstHVACIteration, ZoneNodeNum, HCType, MaxFlowWater, 0.0, FanType, MassFlow, FanOp, QDelivered);
-=======
-                    this->CalcVAVVS(FirstHVACIteration, ZoneNodeNum, HCType, MaxFlowWater, 0.0, FanType, MassFlow, FanOp, QDelivered);
->>>>>>> 3340984e
+                    this->CalcVAVVS(state, FirstHVACIteration, ZoneNodeNum, HCType, MaxFlowWater, 0.0, FanType, MassFlow, FanOp, QDelivered);
                 } else if (QTotLoad > QHeatFanOnMin + SmallLoad && QTotLoad < QHeatFanOnMax - SmallLoad) {
                     FanOp = 1;
                     Par(1) = double(this->SysNum);
@@ -4718,22 +4503,14 @@
                 } else {
                     MassFlow = MaxHeatMassFlow;
                     FanOp = 1;
-<<<<<<< HEAD
-                    CalcVAVVS(state, SysNum, FirstHVACIteration, ZoneNodeNum, HCType, QTotLoad, QTotLoad, FanType, MassFlow, FanOp, QDelivered);
-=======
-                    this->CalcVAVVS(FirstHVACIteration, ZoneNodeNum, HCType, QTotLoad, QTotLoad, FanType, MassFlow, FanOp, QDelivered);
->>>>>>> 3340984e
+                    this->CalcVAVVS(state, FirstHVACIteration, ZoneNodeNum, HCType, QTotLoad, QTotLoad, FanType, MassFlow, FanOp, QDelivered);
                 }
             } else if (HCType == HCoilType_Gas || HCType == HCoilType_Electric) {
                 if (QTotLoad <= QHeatFanOnMin + SmallLoad) {
                     // vary heating coil power, leave mass flow at minimum
                     MassFlow = MinMassFlow;
                     FanOp = 0;
-<<<<<<< HEAD
-                    CalcVAVVS(state, SysNum, FirstHVACIteration, ZoneNodeNum, HCType, 0.0, QTotLoad, FanType, MassFlow, FanOp, QDelivered);
-=======
-                    this->CalcVAVVS(FirstHVACIteration, ZoneNodeNum, HCType, 0.0, QTotLoad, FanType, MassFlow, FanOp, QDelivered);
->>>>>>> 3340984e
+                    this->CalcVAVVS(state, FirstHVACIteration, ZoneNodeNum, HCType, 0.0, QTotLoad, FanType, MassFlow, FanOp, QDelivered);
                 } else if (QTotLoad > QHeatFanOnMin + SmallLoad && QTotLoad < QHeatFanOnMax - SmallLoad) {
                     FanOp = 1;
                     Par(1) = double(this->SysNum);
@@ -4768,11 +4545,7 @@
                 } else {
                     MassFlow = MaxHeatMassFlow;
                     FanOp = 1;
-<<<<<<< HEAD
-                    CalcVAVVS(state, SysNum, FirstHVACIteration, ZoneNodeNum, HCType, 0.0, QTotLoad, FanType, MassFlow, FanOp, QDelivered);
-=======
-                    this->CalcVAVVS(FirstHVACIteration, ZoneNodeNum, HCType, 0.0, QTotLoad, FanType, MassFlow, FanOp, QDelivered);
->>>>>>> 3340984e
+                    this->CalcVAVVS(state, FirstHVACIteration, ZoneNodeNum, HCType, 0.0, QTotLoad, FanType, MassFlow, FanOp, QDelivered);
                 }
             } else {
                 ShowFatalError("Invalid Reheat Component=" + this->ReheatComp);
@@ -4782,11 +4555,7 @@
 
             MassFlow = 0.0;
             FanOp = 0;
-<<<<<<< HEAD
-            CalcVAVVS(state, SysNum, FirstHVACIteration, ZoneNodeNum, HCType, 0.0, 0.0, FanType, MassFlow, FanOp, QDelivered);
-=======
-            this->CalcVAVVS(FirstHVACIteration, ZoneNodeNum, HCType, 0.0, 0.0, FanType, MassFlow, FanOp, QDelivered);
->>>>>>> 3340984e
+            this->CalcVAVVS(state, FirstHVACIteration, ZoneNodeNum, HCType, 0.0, 0.0, FanType, MassFlow, FanOp, QDelivered);
         }
 
         // Move mass flow rates to the damper outlet node
@@ -4805,11 +4574,7 @@
 
     }
 
-<<<<<<< HEAD
-    void SingleDuctAirTerminal::SimConstVol(EnergyPlusData &state, int const SysNum, bool const FirstHVACIteration, int const ZoneNum, int const ZoneNodeNum)
-=======
-    void SingleDuctAirTerminal::SimConstVol(bool const FirstHVACIteration, int const ZoneNum, int const ZoneNodeNum)
->>>>>>> 3340984e
+    void SingleDuctAirTerminal::SimConstVol(EnergyPlusData &state, bool const FirstHVACIteration, int const ZoneNum, int const ZoneNodeNum)
     {
 
         // SUBROUTINE INFORMATION:
@@ -4924,15 +4689,9 @@
 
                     // Simulate reheat coil for the Const Volume system
                     // Set Converged to True & when controller is not converged it will set to False.
-<<<<<<< HEAD
-                    ControlCompOutput(state, sd_airterminal(SysNum).ReheatName,
-                                      sd_airterminal(SysNum).ReheatComp,
-                                      sd_airterminal(SysNum).ReheatComp_Index,
-=======
-                    ControlCompOutput(this->ReheatName,
+                    ControlCompOutput(state, this->ReheatName,
                                       this->ReheatComp,
                                       this->ReheatComp_Index,
->>>>>>> 3340984e
                                       FirstHVACIteration,
                                       QZnReq,
                                       this->ReheatControlNode,
@@ -4955,32 +4714,20 @@
                     QZnReq = QMax2 - MassFlow * CpAir * (this->sd_airterminalInlet.AirTemp - ZoneTemp);
 
                     // Simulate reheat coil for the VAV system
-<<<<<<< HEAD
-                    SimulateSteamCoilComponents(state, sd_airterminal(SysNum).ReheatName, FirstHVACIteration, sd_airterminal(SysNum).ReheatComp_Index, QZnReq);
-=======
-                    SimulateSteamCoilComponents(this->ReheatName, FirstHVACIteration, this->ReheatComp_Index, QZnReq);
->>>>>>> 3340984e
+                    SimulateSteamCoilComponents(state, this->ReheatName, FirstHVACIteration, this->ReheatComp_Index, QZnReq);
                 } else if (SELECT_CASE_var == HCoilType_Electric) { // COIL:ELECTRIC:HEATING
                     // Determine the load required to pass to the Component controller
                     QZnReq = QMax2 - MassFlow * CpAir * (this->sd_airterminalInlet.AirTemp - ZoneTemp);
 
                     // Simulate reheat coil for the VAV system
-<<<<<<< HEAD
-                    SimulateHeatingCoilComponents(state, sd_airterminal(SysNum).ReheatName, FirstHVACIteration, QZnReq, sd_airterminal(SysNum).ReheatComp_Index);
-=======
-                    SimulateHeatingCoilComponents(this->ReheatName, FirstHVACIteration, QZnReq, this->ReheatComp_Index);
->>>>>>> 3340984e
+                    SimulateHeatingCoilComponents(state, this->ReheatName, FirstHVACIteration, QZnReq, this->ReheatComp_Index);
 
                 } else if (SELECT_CASE_var == HCoilType_Gas) { // COIL:GAS:HEATING
                     // Determine the load required to pass to the Component controller
                     QZnReq = QMax2 - MassFlow * CpAir * (this->sd_airterminalInlet.AirTemp - ZoneTemp);
 
                     // Simulate reheat coil for the VAV system
-<<<<<<< HEAD
-                    SimulateHeatingCoilComponents(state, sd_airterminal(SysNum).ReheatName, FirstHVACIteration, QZnReq, sd_airterminal(SysNum).ReheatComp_Index);
-=======
-                    SimulateHeatingCoilComponents(this->ReheatName, FirstHVACIteration, QZnReq, this->ReheatComp_Index);
->>>>>>> 3340984e
+                    SimulateHeatingCoilComponents(state, this->ReheatName, FirstHVACIteration, QZnReq, this->ReheatComp_Index);
                 } else {
                     ShowFatalError("Invalid Reheat Component=" + this->ReheatComp);
                 }
@@ -5001,33 +4748,18 @@
 
                     // call the reheat coil with the NO FLOW condition to make sure that the Node values
                     // are passed through to the coil outlet correctly
-<<<<<<< HEAD
-                    SimulateWaterCoilComponents(state, sd_airterminal(SysNum).ReheatName, FirstHVACIteration, sd_airterminal(SysNum).ReheatComp_Index);
+                    SimulateWaterCoilComponents(state, this->ReheatName, FirstHVACIteration, this->ReheatComp_Index);
                 } else if (SELECT_CASE_var == HCoilType_SteamAirHeating) { // COIL:STEAM:AIRHEATING
                     // Simulate reheat coil for the Const Volume system
-                    SimulateSteamCoilComponents(state, sd_airterminal(SysNum).ReheatName, FirstHVACIteration, sd_airterminal(SysNum).ReheatComp_Index, 0.0);
+                    SimulateSteamCoilComponents(state, this->ReheatName, FirstHVACIteration, this->ReheatComp_Index, 0.0);
 
                 } else if (SELECT_CASE_var == HCoilType_Electric) { // COIL:ELECTRIC:HEATING
                     // Simulate reheat coil for the Const Volume system
-                    SimulateHeatingCoilComponents(state, sd_airterminal(SysNum).ReheatName, FirstHVACIteration, 0.0, sd_airterminal(SysNum).ReheatComp_Index);
+                    SimulateHeatingCoilComponents(state, this->ReheatName, FirstHVACIteration, 0.0, this->ReheatComp_Index);
 
                 } else if (SELECT_CASE_var == HCoilType_Gas) { // COIL:GAS:HEATING
                     // Simulate reheat coil for the Const Volume system
-                    SimulateHeatingCoilComponents(state, sd_airterminal(SysNum).ReheatName, FirstHVACIteration, 0.0, sd_airterminal(SysNum).ReheatComp_Index);
-=======
-                    SimulateWaterCoilComponents(this->ReheatName, FirstHVACIteration, this->ReheatComp_Index);
-                } else if (SELECT_CASE_var == HCoilType_SteamAirHeating) { // COIL:STEAM:AIRHEATING
-                    // Simulate reheat coil for the Const Volume system
-                    SimulateSteamCoilComponents(this->ReheatName, FirstHVACIteration, this->ReheatComp_Index, 0.0);
-
-                } else if (SELECT_CASE_var == HCoilType_Electric) { // COIL:ELECTRIC:HEATING
-                    // Simulate reheat coil for the Const Volume system
-                    SimulateHeatingCoilComponents(this->ReheatName, FirstHVACIteration, 0.0, this->ReheatComp_Index);
-
-                } else if (SELECT_CASE_var == HCoilType_Gas) { // COIL:GAS:HEATING
-                    // Simulate reheat coil for the Const Volume system
-                    SimulateHeatingCoilComponents(this->ReheatName, FirstHVACIteration, 0.0, this->ReheatComp_Index);
->>>>>>> 3340984e
+                    SimulateHeatingCoilComponents(state, this->ReheatName, FirstHVACIteration, 0.0, this->ReheatComp_Index);
                 } else {
                     ShowFatalError("Invalid Reheat Component=" + this->ReheatComp);
                 }
@@ -5075,12 +4807,7 @@
         this->UpdateSys();
     }
 
-<<<<<<< HEAD
-    void SingleDuctAirTerminal::CalcVAVVS(EnergyPlusData &state, int const SysNum,               // Unit index
-                   bool const FirstHVACIteration,  // flag for 1st HVAV iteration in the time step
-=======
-    void SingleDuctAirTerminal::CalcVAVVS(bool const FirstHVACIteration,  // flag for 1st HVAV iteration in the time step
->>>>>>> 3340984e
+    void SingleDuctAirTerminal::CalcVAVVS(EnergyPlusData &state, bool const FirstHVACIteration,  // flag for 1st HVAV iteration in the time step
                    int const ZoneNode,             // zone node number
                    int const EP_UNUSED(HCoilType), // type of hot water coil !unused1208
                    Real64 const HWFlow,            // hot water flow (kg/s)
@@ -5145,28 +4872,16 @@
         Node(FanInNode).MassFlowRate = AirMassFlow;
         CpAirZn = PsyCpAirFnW(Node(ZoneNode).HumRat);
         if (FanType == DataHVACGlobals::FanType_SimpleVAV && FanOn == 1) {
-<<<<<<< HEAD
-            Fans::SimulateFanComponents(state, sd_airterminal(SysNum).FanName, FirstHVACIteration, sd_airterminal(SysNum).Fan_Index);
+            Fans::SimulateFanComponents(state, this->FanName, FirstHVACIteration, this->Fan_Index);
         } else if (FanType == DataHVACGlobals::FanType_SystemModelObject && FanOn == 1) {
-            HVACFan::fanObjs[sd_airterminal(SysNum).Fan_Index]->simulate(state, _, _, _, _);
-=======
-            Fans::SimulateFanComponents(this->FanName, FirstHVACIteration, this->Fan_Index);
-        } else if (FanType == DataHVACGlobals::FanType_SystemModelObject && FanOn == 1) {
-            HVACFan::fanObjs[this->Fan_Index]->simulate(_, _, _, _);
->>>>>>> 3340984e
+            HVACFan::fanObjs[this->Fan_Index]->simulate(state, _, _, _, _);
 
         } else { // pass through conditions
             TurnFansOff = true;
             if (FanType == DataHVACGlobals::FanType_SimpleVAV) {
-<<<<<<< HEAD
-                Fans::SimulateFanComponents(state, sd_airterminal(SysNum).FanName, FirstHVACIteration, sd_airterminal(SysNum).Fan_Index);
+                Fans::SimulateFanComponents(state, this->FanName, FirstHVACIteration, this->Fan_Index);
             } else if (FanType == DataHVACGlobals::FanType_SystemModelObject) {
-                HVACFan::fanObjs[sd_airterminal(SysNum).Fan_Index]->simulate(state, _, _, TurnFansOff, _);
-=======
-                Fans::SimulateFanComponents(this->FanName, FirstHVACIteration, this->Fan_Index);
-            } else if (FanType == DataHVACGlobals::FanType_SystemModelObject) {
-                HVACFan::fanObjs[this->Fan_Index]->simulate(_, _, TurnFansOff, _);
->>>>>>> 3340984e
+                HVACFan::fanObjs[this->Fan_Index]->simulate(state, _, _, TurnFansOff, _);
             }
             TurnFansOff = TurnFansOffSav;
             Node(FanOutNode).MassFlowRate = Node(FanInNode).MassFlowRate;
@@ -5187,11 +4902,7 @@
                                          this->HWCompIndex);
                 }
 
-<<<<<<< HEAD
-                SimulateWaterCoilComponents(state, sd_airterminal(SysNum).ReheatName, FirstHVACIteration, sd_airterminal(SysNum).ReheatComp_Index);
-=======
-                SimulateWaterCoilComponents(this->ReheatName, FirstHVACIteration, this->ReheatComp_Index);
->>>>>>> 3340984e
+                SimulateWaterCoilComponents(state, this->ReheatName, FirstHVACIteration, this->ReheatComp_Index);
             } else if (SELECT_CASE_var == HCoilType_SteamAirHeating) { // HW Flow is steam mass flow here
                 mdot = HWFlow;
                 if (this->HWLoopNum > 0) {
@@ -5203,19 +4914,11 @@
                                          this->HWBranchIndex,
                                          this->HWCompIndex);
                 }
-<<<<<<< HEAD
-                SimulateSteamCoilComponents(state, sd_airterminal(SysNum).ReheatName, FirstHVACIteration, sd_airterminal(SysNum).ReheatComp_Index, HCoilReq);
+                SimulateSteamCoilComponents(state, this->ReheatName, FirstHVACIteration, this->ReheatComp_Index, HCoilReq);
             } else if (SELECT_CASE_var == HCoilType_Electric) { // COIL:ELECTRIC:HEATING
-                SimulateHeatingCoilComponents(state, sd_airterminal(SysNum).ReheatName, FirstHVACIteration, HCoilReq, sd_airterminal(SysNum).ReheatComp_Index);
+                SimulateHeatingCoilComponents(state, this->ReheatName, FirstHVACIteration, HCoilReq, this->ReheatComp_Index);
             } else if (SELECT_CASE_var == HCoilType_Gas) { // COIL:GAS:HEATING
-                SimulateHeatingCoilComponents(state, sd_airterminal(SysNum).ReheatName, FirstHVACIteration, HCoilReq, sd_airterminal(SysNum).ReheatComp_Index);
-=======
-                SimulateSteamCoilComponents(this->ReheatName, FirstHVACIteration, this->ReheatComp_Index, HCoilReq);
-            } else if (SELECT_CASE_var == HCoilType_Electric) { // COIL:ELECTRIC:HEATING
-                SimulateHeatingCoilComponents(this->ReheatName, FirstHVACIteration, HCoilReq, this->ReheatComp_Index);
-            } else if (SELECT_CASE_var == HCoilType_Gas) { // COIL:GAS:HEATING
-                SimulateHeatingCoilComponents(this->ReheatName, FirstHVACIteration, HCoilReq, this->ReheatComp_Index);
->>>>>>> 3340984e
+                SimulateHeatingCoilComponents(state, this->ReheatName, FirstHVACIteration, HCoilReq, this->ReheatComp_Index);
             } else {
                 ShowFatalError("Invalid Reheat Component=" + this->ReheatComp);
             }
@@ -5289,11 +4992,7 @@
         MinHWFlow = Par(5);
         FanType = int(Par(6));
         FanOp = int(Par(7));
-<<<<<<< HEAD
-        sd_airterminal(UnitIndex).CalcVAVVS(state, UnitIndex, FirstHVACSoln, ZoneNodeIndex, HCType, MinHWFlow, 0.0, FanType, SupplyAirMassFlow, FanOp, UnitOutput);
-=======
-        sd_airterminal(UnitIndex).CalcVAVVS(FirstHVACSoln, ZoneNodeIndex, HCType, MinHWFlow, 0.0, FanType, SupplyAirMassFlow, FanOp, UnitOutput);
->>>>>>> 3340984e
+        sd_airterminal(UnitIndex).CalcVAVVS(state, FirstHVACSoln, ZoneNodeIndex, HCType, MinHWFlow, 0.0, FanType, SupplyAirMassFlow, FanOp, UnitOutput);
 
         Residuum = (Par(8) - UnitOutput) / Par(8);
 
@@ -5384,11 +5083,7 @@
                 QSteamLoad = MaxSteamCoilCapacity * HWMassFlow / (MaxSteamFlow - MinSteamFlow);
             }
         }
-<<<<<<< HEAD
-        sd_airterminal(UnitIndex).CalcVAVVS(state, UnitIndex, FirstHVACSoln, ZoneNodeIndex, HCType, HWMassFlow, QSteamLoad, FanType, AirMassFlow, FanOp, UnitOutput);
-=======
-        sd_airterminal(UnitIndex).CalcVAVVS(FirstHVACSoln, ZoneNodeIndex, HCType, HWMassFlow, QSteamLoad, FanType, AirMassFlow, FanOp, UnitOutput);
->>>>>>> 3340984e
+        sd_airterminal(UnitIndex).CalcVAVVS(state, FirstHVACSoln, ZoneNodeIndex, HCType, HWMassFlow, QSteamLoad, FanType, AirMassFlow, FanOp, UnitOutput);
 
         Residuum = (Par(8) - UnitOutput) / Par(8);
 
@@ -5460,11 +5155,7 @@
         HWMassFlow = Par(5);
         FanType = int(Par(6));
         FanOp = int(Par(7));
-<<<<<<< HEAD
-        sd_airterminal(UnitIndex).CalcVAVVS(state, UnitIndex, FirstHVACSoln, ZoneNodeIndex, HCType, HWMassFlow, Par(8), FanType, SupplyAirMassFlow, FanOp, UnitOutput);
-=======
-        sd_airterminal(UnitIndex).CalcVAVVS(FirstHVACSoln, ZoneNodeIndex, HCType, HWMassFlow, Par(8), FanType, SupplyAirMassFlow, FanOp, UnitOutput);
->>>>>>> 3340984e
+        sd_airterminal(UnitIndex).CalcVAVVS(state, FirstHVACSoln, ZoneNodeIndex, HCType, HWMassFlow, Par(8), FanType, SupplyAirMassFlow, FanOp, UnitOutput);
 
         Residuum = (Par(8) - UnitOutput) / Par(8);
 
@@ -5542,11 +5233,7 @@
         AirMassFlowRate =
             max(HeatingFrac * sd_airterminal(UnitIndex).HeatAirMassFlowRateMax, sd_airterminal(UnitIndex).sd_airterminalInlet.AirMassFlowRateMaxAvail * sd_airterminal(UnitIndex).ZoneMinAirFrac);
 
-<<<<<<< HEAD
-        sd_airterminal(UnitIndex).CalcVAVVS(state, UnitIndex, FirstHVACSoln, ZoneNodeIndex, HCType, 0.0, HeatOut, FanType, AirMassFlowRate, FanOp, UnitOutput);
-=======
-        sd_airterminal(UnitIndex).CalcVAVVS(FirstHVACSoln, ZoneNodeIndex, HCType, 0.0, HeatOut, FanType, AirMassFlowRate, FanOp, UnitOutput);
->>>>>>> 3340984e
+        sd_airterminal(UnitIndex).CalcVAVVS(state, FirstHVACSoln, ZoneNodeIndex, HCType, 0.0, HeatOut, FanType, AirMassFlowRate, FanOp, UnitOutput);
 
         Residuum = (Par(8) - UnitOutput) / Par(8);
 
