// EnergyPlus, Copyright (c) 1996-2021, The Board of Trustees of the University of Illinois,
// The Regents of the University of California, through Lawrence Berkeley National Laboratory
// (subject to receipt of any required approvals from the U.S. Dept. of Energy), Oak Ridge
// National Laboratory, managed by UT-Battelle, Alliance for Sustainable Energy, LLC, and other
// contributors. All rights reserved.
//
// NOTICE: This Software was developed under funding from the U.S. Department of Energy and the
// U.S. Government consequently retains certain rights. As such, the U.S. Government has been
// granted for itself and others acting on its behalf a paid-up, nonexclusive, irrevocable,
// worldwide license in the Software to reproduce, distribute copies to the public, prepare
// derivative works, and perform publicly and display publicly, and to permit others to do so.
//
// Redistribution and use in source and binary forms, with or without modification, are permitted
// provided that the following conditions are met:
//
// (1) Redistributions of source code must retain the above copyright notice, this list of
//     conditions and the following disclaimer.
//
// (2) Redistributions in binary form must reproduce the above copyright notice, this list of
//     conditions and the following disclaimer in the documentation and/or other materials
//     provided with the distribution.
//
// (3) Neither the name of the University of California, Lawrence Berkeley National Laboratory,
//     the University of Illinois, U.S. Dept. of Energy nor the names of its contributors may be
//     used to endorse or promote products derived from this software without specific prior
//     written permission.
//
// (4) Use of EnergyPlus(TM) Name. If Licensee (i) distributes the software in stand-alone form
//     without changes from the version obtained under this License, or (ii) Licensee makes a
//     reference solely to the software portion of its product, Licensee must refer to the
//     software as "EnergyPlus version X" software, where "X" is the version number Licensee
//     obtained under this License and may not use a different name for the software. Except as
//     specifically required in this Section (4), Licensee shall not use in a company name, a
//     product name, in advertising, publicity, or other promotional activities any name, trade
//     name, trademark, logo, or other designation of "EnergyPlus", "E+", "e+" or confusingly
//     similar designation, without the U.S. Department of Energy's prior written consent.
//
// THIS SOFTWARE IS PROVIDED BY THE COPYRIGHT HOLDERS AND CONTRIBUTORS "AS IS" AND ANY EXPRESS OR
// IMPLIED WARRANTIES, INCLUDING, BUT NOT LIMITED TO, THE IMPLIED WARRANTIES OF MERCHANTABILITY
// AND FITNESS FOR A PARTICULAR PURPOSE ARE DISCLAIMED. IN NO EVENT SHALL THE COPYRIGHT OWNER OR
// CONTRIBUTORS BE LIABLE FOR ANY DIRECT, INDIRECT, INCIDENTAL, SPECIAL, EXEMPLARY, OR
// CONSEQUENTIAL DAMAGES (INCLUDING, BUT NOT LIMITED TO, PROCUREMENT OF SUBSTITUTE GOODS OR
// SERVICES; LOSS OF USE, DATA, OR PROFITS; OR BUSINESS INTERRUPTION) HOWEVER CAUSED AND ON ANY
// THEORY OF LIABILITY, WHETHER IN CONTRACT, STRICT LIABILITY, OR TORT (INCLUDING NEGLIGENCE OR
// OTHERWISE) ARISING IN ANY WAY OUT OF THE USE OF THIS SOFTWARE, EVEN IF ADVISED OF THE
// POSSIBILITY OF SUCH DAMAGE.

// C++ Headers
#include <cmath>

// ObjexxFCL Headers
#include <ObjexxFCL/Array.functions.hh>
#include <ObjexxFCL/Array1D.hh>
#include <ObjexxFCL/Fmath.hh>

// EnergyPlus Headers
#include <EnergyPlus/BranchInputManager.hh>
#include <EnergyPlus/Data/EnergyPlusData.hh>
#include <EnergyPlus/DataBranchAirLoopPlant.hh>
#include <EnergyPlus/DataLoopNode.hh>
#include <EnergyPlus/DataSizing.hh>
#include <EnergyPlus/FluidProperties.hh>
#include <EnergyPlus/Plant/DataPlant.hh>
#include <EnergyPlus/PlantUtilities.hh>
#include <EnergyPlus/UtilityRoutines.hh>

namespace EnergyPlus::PlantUtilities {

// Module containing the routines dealing with the <module_name>

// MODULE INFORMATION:
//       AUTHOR         <author>
//       DATE WRITTEN   <date_written>
//       MODIFIED       na
//       RE-ENGINEERED  na

void InitComponentNodes(EnergyPlusData &state,
                        Real64 const MinCompMdot,
                        Real64 const MaxCompMdot,
                        int const InletNode,                    // component's inlet node index in node structure
                        int const OutletNode,                   // component's outlet node index in node structure
                        [[maybe_unused]] int const LoopNum,     // plant loop index for PlantLoop structure
                        [[maybe_unused]] int const LoopSideNum, // Loop side index for PlantLoop structure
                        [[maybe_unused]] int const BranchIndex, // branch index for PlantLoop
                        [[maybe_unused]] int const CompIndex    // component index for PlantLoop
)
{

    // SUBROUTINE INFORMATION:
    //       AUTHOR         Brent Griffith
    //       DATE WRITTEN   Sept 2010
    //       MODIFIED       na
    //       RE-ENGINEERED  na

    // PURPOSE OF THIS SUBROUTINE:
    //  Central routine for initializing plant nodes connected to components
    //  typically used for BeginEnvrnFlag

    // METHODOLOGY EMPLOYED:
    // set MassFlowRate variables on inlet node
    //  reset inlet node if more restrictive

    // Using/Aliasing

    // SUBROUTINE LOCAL VARIABLE DECLARATIONS:
    Real64 tmpMinCompMdot; // local value
    Real64 tmpMaxCompMdot; // local value

    tmpMinCompMdot = MinCompMdot;
    tmpMaxCompMdot = MaxCompMdot;
    // trap bad values that can happen before all the setup is done
    if (tmpMinCompMdot < 0.0) tmpMinCompMdot = 0.0;
    if (tmpMaxCompMdot < 0.0) tmpMaxCompMdot = 0.0;

    // reset outlet node
    state.dataLoopNodes->Node(OutletNode).MassFlowRate = 0.0;

    state.dataLoopNodes->Node(InletNode).MassFlowRateMin = tmpMinCompMdot;
    state.dataLoopNodes->Node(InletNode).MassFlowRateMinAvail = tmpMinCompMdot;
    state.dataLoopNodes->Node(InletNode).MassFlowRateMax = tmpMaxCompMdot;
    state.dataLoopNodes->Node(InletNode).MassFlowRateMaxAvail = tmpMaxCompMdot;
    // reset inlet node, but only change from inlet setting if set and more restrictive
    state.dataLoopNodes->Node(InletNode).MassFlowRate = 0.0;
    state.dataLoopNodes->Node(InletNode).MassFlowRateRequest = 0.0;
}

void SetComponentFlowRate(EnergyPlusData &state,
                          Real64 &CompFlow,      // [kg/s]
                          int const InletNode,   // component's inlet node index in node structure
                          int const OutletNode,  // component's outlet node index in node structure
                          int const LoopNum,     // plant loop index for PlantLoop structure
                          int const LoopSideNum, // Loop side index for PlantLoop structure
                          int const BranchIndex, // branch index for PlantLoop
                          int const CompIndex    // component index for PlantLoop
)
{

    // SUBROUTINE INFORMATION:
    //       AUTHOR         Dan Fisher
    //       DATE WRITTEN   August 2009
    //       MODIFIED       na
    //       RE-ENGINEERED  na

    // PURPOSE OF THIS SUBROUTINE:
    // General purpose worker routine to set flows for a component model

    if (LoopNum == 0) { // protect from hard crash below
        if (InletNode > 0) {
            ShowSevereError(state,
                            "SetComponentFlowRate: trapped plant loop index = 0, check component with inlet node named=" +
                                state.dataLoopNodes->NodeID(InletNode));
        } else {
            ShowSevereError(state, "SetComponentFlowRate: trapped plant loop node id = 0");
        }
        return;
        // this crashes during ManageSizing, maybe it's just an init thing...
        // ShowFatalError(state, "Preceding loop index error causes program termination");
    }

    Real64 const MdotOldRequest = state.dataLoopNodes->Node(InletNode).MassFlowRateRequest;
    auto &loop_side(state.dataPlnt->PlantLoop(LoopNum).LoopSide(LoopSideNum));
    auto &comp(loop_side.Branch(BranchIndex).Comp(CompIndex));

    if (comp.CurOpSchemeType == DataPlant::OpScheme::Demand) {
        // store flow request on inlet node
        state.dataLoopNodes->Node(InletNode).MassFlowRateRequest = CompFlow;
        state.dataLoopNodes->Node(OutletNode).MassFlowRateMinAvail =
            max(state.dataLoopNodes->Node(InletNode).MassFlowRateMinAvail, state.dataLoopNodes->Node(InletNode).MassFlowRateMin);
        state.dataLoopNodes->Node(OutletNode).MassFlowRateMaxAvail =
            min(state.dataLoopNodes->Node(InletNode).MassFlowRateMaxAvail, state.dataLoopNodes->Node(InletNode).MassFlowRateMax);
        // virtual 2-way valve (was tried but it clamps down demand side component's flow options so they can't find proper solutions)
    } else {
        // lodge the original request for all types
        state.dataLoopNodes->Node(InletNode).MassFlowRateRequest = CompFlow;
    }

    // Update Min/Max Avail

    state.dataLoopNodes->Node(OutletNode).MassFlowRateMinAvail =
        max(state.dataLoopNodes->Node(InletNode).MassFlowRateMinAvail, state.dataLoopNodes->Node(InletNode).MassFlowRateMin);
    if (state.dataLoopNodes->Node(InletNode).MassFlowRateMax >= 0.0) {
        state.dataLoopNodes->Node(OutletNode).MassFlowRateMaxAvail =
            min(state.dataLoopNodes->Node(InletNode).MassFlowRateMaxAvail, state.dataLoopNodes->Node(InletNode).MassFlowRateMax);
    } else {
        if (!state.dataGlobal->SysSizingCalc && state.dataPlnt->PlantFirstSizesOkayToFinalize) {
            // throw error for developers, need to change a component model to set hardware limits on inlet
            if (!state.dataLoopNodes->Node(InletNode).plantNodeErrorMsgIssued) {
                ShowSevereError(state,
                                "SetComponentFlowRate: check component model implementation for component with inlet node named=" +
                                    state.dataLoopNodes->NodeID(InletNode));
                ShowContinueError(state, format("Inlet node MassFlowRatMax = {:.8R}", state.dataLoopNodes->Node(InletNode).MassFlowRateMax));
                state.dataLoopNodes->Node(InletNode).plantNodeErrorMsgIssued = true;
            }
        }
    }

    // Set loop flow rate
    if (loop_side.FlowLock == DataPlant::FlowLock::Unlocked) {
        if (state.dataPlnt->PlantLoop(LoopNum).MaxVolFlowRate == DataSizing::AutoSize) { // still haven't sized the plant loop
            state.dataLoopNodes->Node(OutletNode).MassFlowRate = CompFlow;
            state.dataLoopNodes->Node(InletNode).MassFlowRate = state.dataLoopNodes->Node(OutletNode).MassFlowRate;
        } else { // bound the flow by Min/Max available and hardware limits
            if (comp.FlowCtrl == DataBranchAirLoopPlant::ControlTypeEnum::SeriesActive) {
                // determine highest flow request for all the components on the branch
                Real64 SeriesBranchHighFlowRequest = 0.0;
                Real64 SeriesBranchHardwareMaxLim = state.dataLoopNodes->Node(InletNode).MassFlowRateMax;
                Real64 SeriesBranchHardwareMinLim = 0.0;
                Real64 SeriesBranchMaxAvail = state.dataLoopNodes->Node(InletNode).MassFlowRateMaxAvail;
                Real64 SeriesBranchMinAvail = 0.0;

                // inserting EMS On/Off Supervisory control here to series branch constraint and assuming EMS should shut off flow completely
                // action here means EMS will not impact the FlowLock == FlowLocked condition (which should still show EMS intent)
                bool EMSLoadOverride = false;

                for (int CompNum = 1; CompNum <= loop_side.Branch(BranchIndex).TotalComponents; ++CompNum) {
                    auto &thisComp(loop_side.Branch(BranchIndex).Comp(CompNum));
                    int const CompInletNodeNum = thisComp.NodeNumIn;
                    auto &thisInletNode(state.dataLoopNodes->Node(CompInletNodeNum));
                    SeriesBranchHighFlowRequest = max(thisInletNode.MassFlowRateRequest, SeriesBranchHighFlowRequest);
                    SeriesBranchHardwareMaxLim = min(thisInletNode.MassFlowRateMax, SeriesBranchHardwareMaxLim);
                    SeriesBranchHardwareMinLim = max(thisInletNode.MassFlowRateMin, SeriesBranchHardwareMinLim);
                    SeriesBranchMaxAvail = min(thisInletNode.MassFlowRateMaxAvail, SeriesBranchMaxAvail);
                    SeriesBranchMinAvail = max(thisInletNode.MassFlowRateMinAvail, SeriesBranchMinAvail);
                    // check to see if any component on branch uses EMS On/Off Supervisory control to shut down flow
                    if (thisComp.EMSLoadOverrideOn && thisComp.EMSLoadOverrideValue == 0.0) EMSLoadOverride = true;
                }

                if (EMSLoadOverride) { // actuate EMS controlled components to 0 if On/Off Supervisory control is active off
                    SeriesBranchHardwareMaxLim = 0.0;
                }

                // take higher of branch max flow request and this new flow request
                CompFlow = max(CompFlow, SeriesBranchHighFlowRequest);

                // apply constraints on component flow
                CompFlow = max(CompFlow, SeriesBranchHardwareMinLim);
                CompFlow = max(CompFlow, SeriesBranchMinAvail);
                CompFlow = min(CompFlow, SeriesBranchHardwareMaxLim);
                CompFlow = min(CompFlow, SeriesBranchMaxAvail);

                if (CompFlow < DataBranchAirLoopPlant::MassFlowTolerance) CompFlow = 0.0;
                state.dataLoopNodes->Node(OutletNode).MassFlowRate = CompFlow;
                state.dataLoopNodes->Node(InletNode).MassFlowRate = state.dataLoopNodes->Node(OutletNode).MassFlowRate;
                for (int CompNum = 1; CompNum <= loop_side.Branch(BranchIndex).TotalComponents; ++CompNum) {
                    auto &thisComp(loop_side.Branch(BranchIndex).Comp(CompNum));
                    int const CompInletNodeNum = thisComp.NodeNumIn;
                    int const CompOutletNodeNum = thisComp.NodeNumOut;
                    state.dataLoopNodes->Node(CompInletNodeNum).MassFlowRate = state.dataLoopNodes->Node(OutletNode).MassFlowRate;
                    state.dataLoopNodes->Node(CompOutletNodeNum).MassFlowRate = state.dataLoopNodes->Node(OutletNode).MassFlowRate;
                }

            } else { // not series active
                state.dataLoopNodes->Node(OutletNode).MassFlowRate = max(state.dataLoopNodes->Node(OutletNode).MassFlowRateMinAvail, CompFlow);
                state.dataLoopNodes->Node(OutletNode).MassFlowRate =
                    max(state.dataLoopNodes->Node(InletNode).MassFlowRateMin, state.dataLoopNodes->Node(OutletNode).MassFlowRate);
                state.dataLoopNodes->Node(OutletNode).MassFlowRate =
                    min(state.dataLoopNodes->Node(OutletNode).MassFlowRateMaxAvail, state.dataLoopNodes->Node(OutletNode).MassFlowRate);
                state.dataLoopNodes->Node(OutletNode).MassFlowRate =
                    min(state.dataLoopNodes->Node(InletNode).MassFlowRateMax, state.dataLoopNodes->Node(OutletNode).MassFlowRate);

                // inserting EMS On/Off Supervisory control here to override min constraint assuming EMS should shut off flow completely
                // action here means EMS will not impact the FlowLock == FlowLocked condition (which should still show EMS intent)
                bool EMSLoadOverride = false;

                for (int CompNum = 1; CompNum <= loop_side.Branch(BranchIndex).TotalComponents; ++CompNum) {
                    // check to see if any component on branch uses EMS On/Off Supervisory control to shut down flow
                    auto &thisComp(loop_side.Branch(BranchIndex).Comp(CompNum));
                    if (thisComp.EMSLoadOverrideOn && thisComp.EMSLoadOverrideValue == 0.0) EMSLoadOverride = true;
                }

                if (EMSLoadOverride) { // actuate EMS controlled components to 0 if On/Off Supervisory control is active off
                    state.dataLoopNodes->Node(OutletNode).MassFlowRate = 0.0;
                }

                if (state.dataLoopNodes->Node(OutletNode).MassFlowRate < DataBranchAirLoopPlant::MassFlowTolerance)
                    state.dataLoopNodes->Node(OutletNode).MassFlowRate = 0.0;
                CompFlow = state.dataLoopNodes->Node(OutletNode).MassFlowRate;
                state.dataLoopNodes->Node(InletNode).MassFlowRate = state.dataLoopNodes->Node(OutletNode).MassFlowRate;
            }
        }
    } else if (loop_side.FlowLock == DataPlant::FlowLock::Locked) {
        state.dataLoopNodes->Node(OutletNode).MassFlowRate = state.dataLoopNodes->Node(InletNode).MassFlowRate;
        CompFlow = state.dataLoopNodes->Node(OutletNode).MassFlowRate;
    } else {
        ShowFatalError(state, "SetComponentFlowRate: Flow lock out of range"); // DEBUG error...should never get here LCOV_EXCL_LINE
    }

    if (comp.CurOpSchemeType == DataPlant::OpScheme::Demand) {
        if ((MdotOldRequest > 0.0) && (CompFlow > 0.0)) { // sure that not coming back from a no flow reset
            if (std::abs(MdotOldRequest - state.dataLoopNodes->Node(InletNode).MassFlowRateRequest) >
                DataBranchAirLoopPlant::MassFlowTolerance) { // demand comp changed its flow request
                loop_side.SimLoopSideNeeded = true;
            }
        }
    }
}

void SetActuatedBranchFlowRate(EnergyPlusData &state,
                               Real64 &CompFlow,
                               int const ActuatedNode,
                               int const LoopNum,
                               int const LoopSideNum,
                               int const BranchNum,
                               bool const ResetMode // flag to indicate if this is a real flow set, or a reset flow setting.
)
{

    // SUBROUTINE INFORMATION:
    //       AUTHOR         B. Griffith
    //       DATE WRITTEN   Feb 2010
    //       MODIFIED       na
    //       RE-ENGINEERED  na

    // PURPOSE OF THIS SUBROUTINE:
    // general purpse worker routine to set plant node variables for node
    // and all nodes on the branch.  Used by HVAC water coil controller, that do not
    //  distinguish single component and have no inlet-outlet pair
    //  only a actuated noded of no clear position.  set flow on entire branch

    // METHODOLOGY EMPLOYED:
    // Set flow on node and branch while honoring constraints on actuated node

    auto &a_node(state.dataLoopNodes->Node(ActuatedNode));
    if (LoopNum == 0 || LoopSideNum == 0) {
        // early in simulation before plant loops are setup and found
        a_node.MassFlowRate = CompFlow;
        return;
    }

    auto &loop_side(state.dataPlnt->PlantLoop(LoopNum).LoopSide(LoopSideNum));

    // store original flow
    Real64 const MdotOldRequest = a_node.MassFlowRateRequest;
    a_node.MassFlowRateRequest = CompFlow;
    if (LoopNum > 0 && LoopSideNum > 0 && (!ResetMode)) {
        if ((MdotOldRequest > 0.0) && (CompFlow > 0.0)) { // sure that not coming back from a no flow reset
            if ((std::abs(MdotOldRequest - a_node.MassFlowRateRequest) > DataBranchAirLoopPlant::MassFlowTolerance) &&
                (loop_side.FlowLock == DataPlant::FlowLock::Unlocked)) {
                loop_side.SimLoopSideNeeded = true;
            }
        }
    }
    // Set loop flow rate

    if (LoopNum > 0 && LoopSideNum > 0) {
        auto const &branch(loop_side.Branch(BranchNum));
        if (loop_side.FlowLock == DataPlant::FlowLock::Unlocked) {
            if (state.dataPlnt->PlantLoop(LoopNum).MaxVolFlowRate == DataSizing::AutoSize) { // still haven't sized the plant loop
                a_node.MassFlowRate = CompFlow;
            } else { // bound the flow by Min/Max available across entire branch

                a_node.MassFlowRate = max(a_node.MassFlowRateMinAvail, CompFlow);
                a_node.MassFlowRate = max(a_node.MassFlowRateMin, a_node.MassFlowRate);
                // add MassFlowRateMin hardware constraints

                // inserting EMS On/Off Supervisory control here to override min constraint assuming EMS should shut off flow completely
                // action here means EMS will not impact the FlowLock == FlowLocked condition (which should still show EMS intent)
                bool EMSLoadOverride = false;
                // check to see if any component on branch uses EMS On/Off Supervisory control to shut down flow
                for (int CompNum = 1, CompNum_end = branch.TotalComponents; CompNum <= CompNum_end; ++CompNum) {
                    auto const &comp(branch.Comp(CompNum));
                    if (comp.EMSLoadOverrideOn && comp.EMSLoadOverrideValue == 0.0) EMSLoadOverride = true;
                }
                if (EMSLoadOverride) { // actuate EMS controlled components to 0 if On/Off Supervisory control is active off
                    a_node.MassFlowRate = 0.0;
                    a_node.MassFlowRateRequest = 0.0;
                }

                a_node.MassFlowRate = min(a_node.MassFlowRateMaxAvail, a_node.MassFlowRate);
                a_node.MassFlowRate = min(a_node.MassFlowRateMax, a_node.MassFlowRate);
                if (a_node.MassFlowRate < DataBranchAirLoopPlant::MassFlowTolerance) a_node.MassFlowRate = 0.0;
                for (int CompNum = 1, CompNum_end = branch.TotalComponents; CompNum <= CompNum_end; ++CompNum) {
                    auto const &comp(branch.Comp(CompNum));
                    if (ActuatedNode == comp.NodeNumIn) {
                        //            ! found controller set to inlet of a component.  now set that component's outlet
                        int const NodeNum = comp.NodeNumOut;
                        state.dataLoopNodes->Node(NodeNum).MassFlowRateMinAvail = max(a_node.MassFlowRateMinAvail, a_node.MassFlowRateMin);
                        state.dataLoopNodes->Node(NodeNum).MassFlowRateMaxAvail = min(a_node.MassFlowRateMaxAvail, a_node.MassFlowRateMax);
                        state.dataLoopNodes->Node(NodeNum).MassFlowRate = a_node.MassFlowRate;
                    }
                }
            }

        } else if (loop_side.FlowLock == DataPlant::FlowLock::Locked) {

            CompFlow = a_node.MassFlowRate;
            // do not change requested flow rate either
            a_node.MassFlowRateRequest = MdotOldRequest;
            if ((CompFlow - a_node.MassFlowRateMaxAvail > DataBranchAirLoopPlant::MassFlowTolerance) ||
                (a_node.MassFlowRateMinAvail - CompFlow > DataBranchAirLoopPlant::MassFlowTolerance)) {
                ShowSevereError(state, "SetActuatedBranchFlowRate: Flow rate is out of range"); // DEBUG error...should never get here
                ShowContinueErrorTimeStamp(state, "");
                ShowContinueError(state, format("Component flow rate [kg/s] = {:.8R}", CompFlow));
                ShowContinueError(state, format("Node maximum flow rate available [kg/s] = {:.8R}", a_node.MassFlowRateMaxAvail));
                ShowContinueError(state, format("Node minimum flow rate available [kg/s] = {:.8R}", a_node.MassFlowRateMinAvail));
            }
        } else {
            ShowFatalError(state,
                           format("SetActuatedBranchFlowRate: Flowlock out of range, value={}",
                                  loop_side.FlowLock)); // DEBUG error...should never get here LCOV_EXCL_LINE
        }

        Real64 const a_node_MasFlowRate(a_node.MassFlowRate);
        Real64 const a_node_MasFlowRateRequest(a_node.MassFlowRateRequest);
        for (int CompNum = 1, CompNum_end = branch.TotalComponents; CompNum <= CompNum_end; ++CompNum) {
            auto const &comp(branch.Comp(CompNum));
            int NodeNum = comp.NodeNumIn;
            state.dataLoopNodes->Node(NodeNum).MassFlowRate = a_node_MasFlowRate;
            state.dataLoopNodes->Node(NodeNum).MassFlowRateRequest = a_node_MasFlowRateRequest;
            NodeNum = comp.NodeNumOut;
            state.dataLoopNodes->Node(NodeNum).MassFlowRate = a_node_MasFlowRate;
            state.dataLoopNodes->Node(NodeNum).MassFlowRateRequest = a_node_MasFlowRateRequest;
        }
    }
}

Real64 RegulateCondenserCompFlowReqOp(
    EnergyPlusData &state, int const LoopNum, int const LoopSideNum, int const BranchNum, int const CompNum, Real64 const TentativeFlowRequest)
{

    // FUNCTION INFORMATION:
    //       AUTHOR         Edwin Lee
    //       DATE WRITTEN   April 2012
    //       MODIFIED       na
    //       RE-ENGINEERED  na

    // PURPOSE OF THIS FUNCTION:
    // This function will do some intelligent flow request logic for condenser equipment.
    // Some condenser equipment (ground heat exchangers, etc.) may not have a meaningful load value
    //  since this is an environment heat transfer component.
    // The runflag is set, but may not be properly set, and the component may still request flow even
    //  when it doesn't need to.
    // This function will do a little more advanced logic than just checking runflag to determine whether
    //  to request any flow

    // METHODOLOGY EMPLOYED:
    // Query run flag and MyLoad
    // If run flag is OFF, then the component should actually be OFF, and tentative flow request will be zeroed
    // If the run flag is ON, then check the control type to determine if MyLoad is a meaningful value
    // If it is meaningful then determine whether to do flow request based on MyLoad
    // If not then we will have no choice but to leave the flow request alone (uncontrolled operation?)

    // Using/Aliasing

    // Return value
    Real64 FlowVal;

    // FUNCTION PARAMETER DEFINITIONS:
    Real64 constexpr ZeroLoad(0.0001);

    // FUNCTION LOCAL VARIABLE DECLARATIONS:
    Real64 CompCurLoad;
    bool CompRunFlag;

    CompCurLoad = state.dataPlnt->PlantLoop(LoopNum).LoopSide(LoopSideNum).Branch(BranchNum).Comp(CompNum).MyLoad;
    CompRunFlag = state.dataPlnt->PlantLoop(LoopNum).LoopSide(LoopSideNum).Branch(BranchNum).Comp(CompNum).ON;
    auto CompOpScheme = state.dataPlnt->PlantLoop(LoopNum).LoopSide(LoopSideNum).Branch(BranchNum).Comp(CompNum).CurOpSchemeType;

    if (CompRunFlag) {

        switch (CompOpScheme) {

        case (DataPlant::OpScheme::HeatingRB):
        case (DataPlant::OpScheme::CoolingRB):
        case (DataPlant::OpScheme::CompSetPtBased): { // These provide meaningful MyLoad values
            if (std::abs(CompCurLoad) > ZeroLoad) {
                FlowVal = TentativeFlowRequest;
            } else { // no load
                FlowVal = 0.0;
            }
            break;
        }
        default: { // Types that don't provide meaningful MyLoad values
            FlowVal = TentativeFlowRequest;
            break;
        }
        }

    } else { // runflag OFF

        FlowVal = 0.0;
    }

    return FlowVal;
}

bool AnyPlantSplitterMixerLacksContinuity(EnergyPlusData &state)
{

    // FUNCTION INFORMATION:
    //       AUTHOR         B. Griffith
    //       DATE WRITTEN   April 2012
    //       MODIFIED       na
    //       RE-ENGINEERED  na

    // PURPOSE OF THIS FUNCTION:
    // Similar to CheckPlantMixerSplitterConsistency, but used to decide if plant needs to iterate again
    for (int LoopNum = 1; LoopNum <= state.dataPlnt->TotNumLoops; ++LoopNum) {
        for (int LoopSide = DataPlant::DemandSide; LoopSide <= DataPlant::SupplySide; ++LoopSide) {
            if (state.dataPlnt->PlantLoop(LoopNum).LoopSide(LoopSide).Splitter.Exists) {
                int const SplitterInletNode = state.dataPlnt->PlantLoop(LoopNum).LoopSide(LoopSide).Splitter.NodeNumIn;
                // loop across branch outlet nodes and check mass continuity
                int const NumSplitterOutlets = state.dataPlnt->PlantLoop(LoopNum).LoopSide(LoopSide).Splitter.TotalOutletNodes;
                Real64 SumOutletFlow = 0.0;
                for (int OutletNum = 1; OutletNum <= NumSplitterOutlets; ++OutletNum) {
                    int const BranchNum = state.dataPlnt->PlantLoop(LoopNum).LoopSide(LoopSide).Splitter.BranchNumOut(OutletNum);
                    int const LastNodeOnBranch = state.dataPlnt->PlantLoop(LoopNum).LoopSide(LoopSide).Branch(BranchNum).NodeNumOut;
                    SumOutletFlow += state.dataLoopNodes->Node(LastNodeOnBranch).MassFlowRate;
                }
                Real64 const AbsDifference = std::abs(state.dataLoopNodes->Node(SplitterInletNode).MassFlowRate - SumOutletFlow);
                if (AbsDifference > DataPlant::CriteriaDelta_MassFlowRate) {
                    return true;
                }
            }
        }
    }
    return false;
}

void CheckPlantMixerSplitterConsistency(EnergyPlusData &state, int const LoopNum, int const LoopSideNum, bool const FirstHVACIteration)
{

    // SUBROUTINE INFORMATION:
    //       AUTHOR         Brent Griffith
    //       DATE WRITTEN   Oct 2007
    //       MODIFIED       na
    //       RE-ENGINEERED  na

    // PURPOSE OF THIS SUBROUTINE:
    // Check for plant flow resolver errors

    // METHODOLOGY EMPLOYED:
    // compare flow rate of splitter inlet to flow rate of mixer outlet

    // Using/Aliasing
    using DataPlant::CriteriaDelta_MassFlowRate;
    using DataPlant::DemandSide;
    using DataPlant::SupplySide;

    // SUBROUTINE LOCAL VARIABLE DECLARATIONS:
    int MixerOutletNode;
    int SplitterInletNode;
    Real64 AbsDifference;
    int NumSplitterOutlets;
    Real64 SumOutletFlow;
    int OutletNum;
    int BranchNum;
    int LastNodeOnBranch;

    if (!state.dataPlnt->PlantLoop(LoopNum).LoopHasConnectionComp) {
        if (!state.dataGlobal->DoingSizing && !state.dataGlobal->WarmupFlag &&
            state.dataPlnt->PlantLoop(LoopNum).LoopSide(LoopSideNum).Mixer.Exists && !FirstHVACIteration) {
            // Find mixer outlet node number
            MixerOutletNode = state.dataPlnt->PlantLoop(LoopNum).LoopSide(LoopSideNum).Mixer.NodeNumOut;
            // Find splitter inlet node number
            SplitterInletNode = state.dataPlnt->PlantLoop(LoopNum).LoopSide(LoopSideNum).Splitter.NodeNumIn;

            AbsDifference =
                std::abs(state.dataLoopNodes->Node(SplitterInletNode).MassFlowRate - state.dataLoopNodes->Node(MixerOutletNode).MassFlowRate);
            if (AbsDifference > DataBranchAirLoopPlant::MassFlowTolerance) {
                if (state.dataPlnt->PlantLoop(LoopNum).MFErrIndex1 == 0) {
                    ShowSevereMessage(state, "Plant flows do not resolve -- splitter inlet flow does not match mixer outlet flow ");
                    ShowContinueErrorTimeStamp(state, "");
                    ShowContinueError(state, "PlantLoop name= " + state.dataPlnt->PlantLoop(LoopNum).Name);
                    ShowContinueError(state, "Plant Connector:Mixer name= " + state.dataPlnt->PlantLoop(LoopNum).LoopSide(LoopSideNum).Mixer.Name);
                    ShowContinueError(
                        state, format("Mixer outlet mass flow rate= {:.6R} {{kg/s}}", state.dataLoopNodes->Node(MixerOutletNode).MassFlowRate));
                    ShowContinueError(state,
                                      "Plant Connector:Splitter name= " + state.dataPlnt->PlantLoop(LoopNum).LoopSide(LoopSideNum).Splitter.Name);
                    ShowContinueError(
                        state, format("Splitter inlet mass flow rate= {:.6R} {{kg/s}}", state.dataLoopNodes->Node(SplitterInletNode).MassFlowRate));
                    ShowContinueError(state, format("Difference in two mass flow rates= {:.6R} {{kg/s}}", AbsDifference));
                }
                ShowRecurringSevereErrorAtEnd(state,
                                              "Plant Flows (Loop=" + state.dataPlnt->PlantLoop(LoopNum).Name +
                                                  ") splitter inlet flow not match mixer outlet flow",
                                              state.dataPlnt->PlantLoop(LoopNum).MFErrIndex1,
                                              AbsDifference,
                                              AbsDifference,
                                              _,
                                              "kg/s",
                                              "kg/s");
                if (AbsDifference > DataBranchAirLoopPlant::MassFlowTolerance * 10.0) {
                    ShowSevereError(state, "Plant flows do not resolve -- splitter inlet flow does not match mixer outlet flow ");
                    ShowContinueErrorTimeStamp(state, "");
                    ShowContinueError(state, "PlantLoop name= " + state.dataPlnt->PlantLoop(LoopNum).Name);
                    ShowContinueError(state, "Plant Connector:Mixer name= " + state.dataPlnt->PlantLoop(LoopNum).LoopSide(LoopSideNum).Mixer.Name);
                    ShowContinueError(
                        state, format("Mixer outlet mass flow rate= {:.6R} {{kg/s}}", state.dataLoopNodes->Node(MixerOutletNode).MassFlowRate));
                    ShowContinueError(state,
                                      "Plant Connector:Splitter name= " + state.dataPlnt->PlantLoop(LoopNum).LoopSide(LoopSideNum).Splitter.Name);
                    ShowContinueError(
                        state, format("Splitter inlet mass flow rate= {:.6R} {{kg/s}}", state.dataLoopNodes->Node(SplitterInletNode).MassFlowRate));
                    ShowContinueError(state, format("Difference in two mass flow rates= {:.6R} {{kg/s}}", AbsDifference));
                    ShowFatalError(state, "CheckPlantMixerSplitterConsistency: Simulation terminated because of problems in plant flow resolver");
                }
            }

            // now check inside s/m to see if there are problems

            // loop across branch outlet nodes and check mass continuity
            NumSplitterOutlets = state.dataPlnt->PlantLoop(LoopNum).LoopSide(LoopSideNum).Splitter.TotalOutletNodes;
            SumOutletFlow = 0.0;
            //  SumInletFlow = 0.0;
            for (OutletNum = 1; OutletNum <= NumSplitterOutlets; ++OutletNum) {
                BranchNum = state.dataPlnt->PlantLoop(LoopNum).LoopSide(LoopSideNum).Splitter.BranchNumOut(OutletNum);
                LastNodeOnBranch = state.dataPlnt->PlantLoop(LoopNum).LoopSide(LoopSideNum).Branch(BranchNum).NodeNumOut;
                SumOutletFlow += state.dataLoopNodes->Node(LastNodeOnBranch).MassFlowRate;
                //  FirstNodeOnBranch= PlantLoop(LoopNum)%LoopSide(LoopSideNum)%Branch(BranchNum)%NodeNumIn
                //  SumInletFlow = SumInletFlow + Node(FirstNodeOnBranch)%MassFlowRate
            }
            AbsDifference = std::abs(state.dataLoopNodes->Node(SplitterInletNode).MassFlowRate - SumOutletFlow);
            if (AbsDifference > CriteriaDelta_MassFlowRate) {
                if (state.dataPlnt->PlantLoop(LoopNum).MFErrIndex2 == 0) {
                    ShowSevereMessage(state, "Plant flows do not resolve -- splitter inlet flow does not match branch outlet flows");
                    ShowContinueErrorTimeStamp(state, "");
                    ShowContinueError(state, "PlantLoop name= " + state.dataPlnt->PlantLoop(LoopNum).Name);
                    ShowContinueError(state, "Plant Connector:Mixer name= " + state.dataPlnt->PlantLoop(LoopNum).LoopSide(LoopSideNum).Mixer.Name);
                    ShowContinueError(state, format("Sum of Branch outlet mass flow rates= {:.6R} {{kg/s}}", SumOutletFlow));
                    ShowContinueError(state,
                                      "Plant Connector:Splitter name= " + state.dataPlnt->PlantLoop(LoopNum).LoopSide(LoopSideNum).Splitter.Name);
                    ShowContinueError(
                        state, format("Splitter inlet mass flow rate= {:.6R} {{kg/s}}", state.dataLoopNodes->Node(SplitterInletNode).MassFlowRate));
                    ShowContinueError(state, format("Difference in two mass flow rates= {:.6R} {{kg/s}}", AbsDifference));
                }
                ShowRecurringSevereErrorAtEnd(state,
                                              "Plant Flows (Loop=" + state.dataPlnt->PlantLoop(LoopNum).Name +
                                                  ") splitter inlet flow does not match branch outlet flows",
                                              state.dataPlnt->PlantLoop(LoopNum).MFErrIndex2,
                                              AbsDifference,
                                              AbsDifference,
                                              _,
                                              "kg/s",
                                              "kg/s");
            }
        }
    }
}

void CheckForRunawayPlantTemps(EnergyPlusData &state, int const LoopNum, int const LoopSideNum)
{

    // SUBROUTINE INFORMATION:
    //       AUTHOR         Brent Griffith
    //       DATE WRITTEN   Sept 2010
    //       MODIFIED       na
    //       RE-ENGINEERED  na

    // PURPOSE OF THIS SUBROUTINE:
    // Check for plant control errors revealed as run away fluid temps
    //  halt program so it won't siliently run in out of control state

    // METHODOLOGY EMPLOYED:
    //  compare plant temps to plant min and max and halt if things run away
    //  sensitivity can be adjusted with parameters, picked somewhat arbitrary

    // REFERENCES:
    // na

    // Using/Aliasing
    using DataPlant::DemandSide;
    using DataPlant::SupplySide;

    // Locals
    // SUBROUTINE ARGUMENT DEFINITIONS:

    // SUBROUTINE PARAMETER DEFINITIONS:
    Real64 constexpr OverShootOffset(5.0);
    Real64 constexpr UnderShootOffset(5.0);
    Real64 constexpr FatalOverShootOffset(200.0);
    Real64 constexpr FatalUnderShootOffset(100.0);
    // INTERFACE BLOCK SPECIFICATIONS:
    // na

    // DERIVED TYPE DEFINITIONS:
    // na

    // SUBROUTINE LOCAL VARIABLE DECLARATIONS:
    std::string hotcold;
    bool makefatalerror;
    std::string DemandSupply;
    int LSN;
    int BrN;
    int CpN;
    Real64 LoopCapacity;
    Real64 LoopDemandSideCapacity;
    Real64 LoopSupplySideCapacity;
    Real64 DispatchedCapacity;
    Real64 LoopDemandSideDispatchedCapacity;
    Real64 LoopSupplySideDispatchedCapacity;

    makefatalerror = false;
    if (state.dataLoopNodes->Node(state.dataPlnt->PlantLoop(LoopNum).LoopSide(LoopSideNum).NodeNumOut).Temp >
        (state.dataPlnt->PlantLoop(LoopNum).MaxTemp + OverShootOffset)) {

        // first stage, throw recurring warning that plant loop is getting out of control
        ShowRecurringWarningErrorAtEnd(state,
                                       "Plant loop exceeding upper temperature limit, PlantLoop=\"" + state.dataPlnt->PlantLoop(LoopNum).Name + "\"",
                                       state.dataPlnt->PlantLoop(LoopNum).MaxTempErrIndex,
                                       state.dataLoopNodes->Node(state.dataPlnt->PlantLoop(LoopNum).LoopSide(LoopSideNum).NodeNumOut).Temp);

        if (state.dataLoopNodes->Node(state.dataPlnt->PlantLoop(LoopNum).LoopSide(LoopSideNum).NodeNumOut).Temp >
            (state.dataPlnt->PlantLoop(LoopNum).MaxTemp + FatalOverShootOffset)) {
            hotcold = "hot";
            makefatalerror = true;
        }
    }

    if (state.dataLoopNodes->Node(state.dataPlnt->PlantLoop(LoopNum).LoopSide(LoopSideNum).NodeNumOut).Temp <
        (state.dataPlnt->PlantLoop(LoopNum).MinTemp - UnderShootOffset)) {

        // first stage, throw recurring warning that plant loop is getting out of control
        ShowRecurringWarningErrorAtEnd(state,
                                       "Plant loop falling below lower temperature limit, PlantLoop=\"" + state.dataPlnt->PlantLoop(LoopNum).Name +
                                           "\"",
                                       state.dataPlnt->PlantLoop(LoopNum).MinTempErrIndex,
                                       _,
                                       state.dataLoopNodes->Node(state.dataPlnt->PlantLoop(LoopNum).LoopSide(LoopSideNum).NodeNumOut).Temp);

        if (state.dataLoopNodes->Node(state.dataPlnt->PlantLoop(LoopNum).LoopSide(LoopSideNum).NodeNumOut).Temp <
            (state.dataPlnt->PlantLoop(LoopNum).MinTemp - FatalUnderShootOffset)) {
            hotcold = "cold";
            makefatalerror = true;
        }
    }

    if (makefatalerror) {
        ShowSevereError(state, "Plant temperatures are getting far too " + hotcold + ", check controls and relative loads and capacities");
        ShowContinueErrorTimeStamp(state, "");
        if (LoopSideNum == DemandSide) {
            DemandSupply = "Demand";
        } else if (LoopSideNum == SupplySide) {
            DemandSupply = "Supply";
        } else {
            DemandSupply = "Unknown";
        }
        ShowContinueError(state, "PlantLoop Name (" + DemandSupply + "Side)= " + state.dataPlnt->PlantLoop(LoopNum).Name);
        ShowContinueError(state,
                          format("PlantLoop Setpoint Temperature={:.1R} {{C}}",
                                 state.dataLoopNodes->Node(state.dataPlnt->PlantLoop(LoopNum).TempSetPointNodeNum).TempSetPoint));
        if (state.dataPlnt->PlantLoop(LoopNum).LoopSide(SupplySide).InletNodeSetPt) {
            ShowContinueError(state, "PlantLoop Inlet Node (SupplySide) has a Setpoint.");
        } else {
            ShowContinueError(state, "PlantLoop Inlet Node (SupplySide) does not have a Setpoint.");
        }
        if (state.dataPlnt->PlantLoop(LoopNum).LoopSide(DemandSide).InletNodeSetPt) {
            ShowContinueError(state, "PlantLoop Inlet Node (DemandSide) has a Setpoint.");
        } else {
            ShowContinueError(state, "PlantLoop Inlet Node (DemandSide) does not have a Setpoint.");
        }
        if (state.dataPlnt->PlantLoop(LoopNum).LoopSide(SupplySide).OutletNodeSetPt) {
            ShowContinueError(state, "PlantLoop Outlet Node (SupplySide) has a Setpoint.");
        } else {
            ShowContinueError(state, "PlantLoop Outlet Node (SupplySide) does not have a Setpoint.");
        }
        if (state.dataPlnt->PlantLoop(LoopNum).LoopSide(DemandSide).OutletNodeSetPt) {
            ShowContinueError(state, "PlantLoop Outlet Node (DemandSide) has a Setpoint.");
        } else {
            ShowContinueError(state, "PlantLoop Outlet Node (DemandSide) does not have a Setpoint.");
        }
        ShowContinueError(state,
                          format("PlantLoop Outlet Node ({}Side) \"{}\" has temperature={:.1R} {{C}}",
                                 DemandSupply,
                                 state.dataLoopNodes->NodeID(state.dataPlnt->PlantLoop(LoopNum).LoopSide(LoopSideNum).NodeNumOut),
                                 state.dataLoopNodes->Node(state.dataPlnt->PlantLoop(LoopNum).LoopSide(LoopSideNum).NodeNumOut).Temp));
        ShowContinueError(state,
                          format("PlantLoop Inlet Node ({}Side) \"{}\" has temperature={:.1R} {{C}}",
                                 DemandSupply,
                                 state.dataLoopNodes->NodeID(state.dataPlnt->PlantLoop(LoopNum).LoopSide(LoopSideNum).NodeNumIn),
                                 state.dataLoopNodes->Node(state.dataPlnt->PlantLoop(LoopNum).LoopSide(LoopSideNum).NodeNumIn).Temp));
        ShowContinueError(state, format("PlantLoop Minimum Temperature={:.1R} {{C}}", state.dataPlnt->PlantLoop(LoopNum).MinTemp));
        ShowContinueError(state, format("PlantLoop Maximum Temperature={:.1R} {{C}}", state.dataPlnt->PlantLoop(LoopNum).MaxTemp));
        ShowContinueError(
            state,
            format("PlantLoop Flow Request (SupplySide)={:.1R} {{kg/s}}", state.dataPlnt->PlantLoop(LoopNum).LoopSide(SupplySide).FlowRequest));
        ShowContinueError(
            state,
            format("PlantLoop Flow Request (DemandSide)={:.1R} {{kg/s}}", state.dataPlnt->PlantLoop(LoopNum).LoopSide(DemandSide).FlowRequest));
        ShowContinueError(state,
                          format("PlantLoop Node ({}Side) \"{}\" has mass flow rate ={:.1R} {{kg/s}}",
                                 DemandSupply,
                                 state.dataLoopNodes->NodeID(state.dataPlnt->PlantLoop(LoopNum).LoopSide(LoopSideNum).NodeNumOut),
                                 state.dataLoopNodes->Node(state.dataPlnt->PlantLoop(LoopNum).LoopSide(LoopSideNum).NodeNumOut).MassFlowRate));
        ShowContinueError(
            state, format("PlantLoop PumpHeat (SupplySide)={:.1R} {{W}}", state.dataPlnt->PlantLoop(LoopNum).LoopSide(SupplySide).TotalPumpHeat));
        ShowContinueError(
            state, format("PlantLoop PumpHeat (DemandSide)={:.1R} {{W}}", state.dataPlnt->PlantLoop(LoopNum).LoopSide(DemandSide).TotalPumpHeat));
        ShowContinueError(state, format("PlantLoop Cooling Demand={:.1R} {{W}}", state.dataPlnt->PlantLoop(LoopNum).CoolingDemand));
        ShowContinueError(state, format("PlantLoop Heating Demand={:.1R} {{W}}", state.dataPlnt->PlantLoop(LoopNum).HeatingDemand));
        ShowContinueError(state, format("PlantLoop Demand not Dispatched={:.1R} {{W}}", state.dataPlnt->PlantLoop(LoopNum).DemandNotDispatched));
        ShowContinueError(state, format("PlantLoop Unmet Demand={:.1R} {{W}}", state.dataPlnt->PlantLoop(LoopNum).UnmetDemand));

        LoopCapacity = 0.0;
        DispatchedCapacity = 0.0;
        for (LSN = DemandSide; LSN <= SupplySide; ++LSN) {
            for (BrN = 1; BrN <= state.dataPlnt->PlantLoop(LoopNum).LoopSide(LSN).TotalBranches; ++BrN) {
                for (CpN = 1; CpN <= state.dataPlnt->PlantLoop(LoopNum).LoopSide(LSN).Branch(BrN).TotalComponents; ++CpN) {
                    LoopCapacity += state.dataPlnt->PlantLoop(LoopNum).LoopSide(LSN).Branch(BrN).Comp(CpN).MaxLoad;
                    DispatchedCapacity += std::abs(state.dataPlnt->PlantLoop(LoopNum).LoopSide(LSN).Branch(BrN).Comp(CpN).MyLoad);
                }
            }
            if (LSN == DemandSide) {
                LoopDemandSideCapacity = LoopCapacity;
                LoopDemandSideDispatchedCapacity = DispatchedCapacity;
            } else {
                LoopSupplySideCapacity = LoopCapacity - LoopDemandSideCapacity;
                LoopSupplySideDispatchedCapacity = DispatchedCapacity - LoopDemandSideDispatchedCapacity;
            }
        }
        ShowContinueError(state, format("PlantLoop Capacity={:.1R} {{W}}", LoopCapacity));
        ShowContinueError(state, format("PlantLoop Capacity (SupplySide)={:.1R} {{W}}", LoopSupplySideCapacity));
        ShowContinueError(state, format("PlantLoop Capacity (DemandSide)={:.1R} {{W}}", LoopDemandSideCapacity));
        ShowContinueError(state, "PlantLoop Operation Scheme=" + state.dataPlnt->PlantLoop(LoopNum).OperationScheme);
        ShowContinueError(state, format("PlantLoop Operation Dispatched Load = {:.1R} {{W}}", DispatchedCapacity));
        ShowContinueError(state, format("PlantLoop Operation Dispatched Load (SupplySide)= {:.1R} {{W}}", LoopSupplySideDispatchedCapacity));
        ShowContinueError(state, format("PlantLoop Operation Dispatched Load (DemandSide)= {:.1R} {{W}}", LoopDemandSideDispatchedCapacity));
        ShowContinueError(state, "Branches on the Loop.");
        ShowBranchesOnLoop(state, LoopNum);
        ShowContinueError(state, "*************************");
        ShowContinueError(state, "Possible things to look for to correct this problem are:");
        ShowContinueError(state, "  Capacity, Operation Scheme, Mass flow problems, Pump Heat building up over time.");
        ShowContinueError(state, "  Try a shorter runperiod to stop before it fatals and look at");
        ShowContinueError(state, "    lots of node time series data to see what is going wrong.");
        ShowContinueError(state, "  If this is happening during Warmup, you can use Output:Diagnostics,ReportDuringWarmup;");
        ShowContinueError(state, "  This is detected at the loop level, but the typical problems are in the components.");
        ShowFatalError(state, "CheckForRunawayPlantTemps: Simulation terminated because of run away plant temperatures, too " + hotcold);
    }
}

void SetAllFlowLocks(EnergyPlusData &state, DataPlant::FlowLock const Value)
{

    // SUBROUTINE INFORMATION:
    //       AUTHOR         Edwin Lee
    //       DATE WRITTEN   November 2009
    //       MODIFIED       na
    //       RE-ENGINEERED  na

    // PURPOSE OF THIS SUBROUTINE:
    // This subroutine will set both LoopSide flowlocks on all plant loops to the input value (0 or 1)
    // Initially this routine is used as a quick replacement for the FlowLock=0 and FlowLock=1 statements
    //  in order to provide the same behavior through phase I of the demand side rewrite
    // Eventually this routine may be employed again to quickly initialize all loops once phase III is complete
    for (int LoopNum = 1; LoopNum <= state.dataPlnt->TotNumLoops; ++LoopNum) {
        for (int LoopSideNum = 1; LoopSideNum <= isize(state.dataPlnt->PlantLoop(LoopNum).LoopSide); ++LoopSideNum) {
            state.dataPlnt->PlantLoop(LoopNum).LoopSide(LoopSideNum).FlowLock = Value;
        }
    }
}

void ResetAllPlantInterConnectFlags(EnergyPlusData &state)
{

    // SUBROUTINE INFORMATION:
    //       AUTHOR         Edwin Lee
    //       DATE WRITTEN   September 2010
    //       MODIFIED       na
    //       RE-ENGINEERED  na

    // PURPOSE OF THIS SUBROUTINE:
    // This subroutine will reset all interconnected (air, zone, etc.) sim flags for both loopsides of all loops

    for (int LoopNum = 1; LoopNum <= state.dataPlnt->TotNumLoops; ++LoopNum) {
        for (auto &e : state.dataPlnt->PlantLoop(LoopNum).LoopSide) {
            e.SimAirLoopsNeeded = false;
            e.SimZoneEquipNeeded = false;
            e.SimNonZoneEquipNeeded = false;
            e.SimElectLoadCentrNeeded = false;
        }
    }
}

void PullCompInterconnectTrigger(EnergyPlusData &state,
                                 int const LoopNum,                          // component's loop index
                                 int const LoopSide,                         // component's loop side number
                                 int const BranchNum,                        // Component's branch number
                                 int const CompNum,                          // Component's comp number
                                 int &UniqueCriteriaCheckIndex,              // An integer given to this particular check
                                 int const ConnectedLoopNum,                 // Component's interconnected loop number
                                 int const ConnectedLoopSide,                // Component's interconnected loop side number
                                 DataPlant::CriteriaType const CriteriaType, // The criteria check to use, see DataPlant: SimFlagCriteriaTypes
                                 Real64 const CriteriaValue                  // The value of the criteria check to evaluate
)
{

    // SUBROUTINE INFORMATION:
    //       AUTHOR         Edwin Lee
    //       DATE WRITTEN   September 2010
    //       MODIFIED       na
    //       RE-ENGINEERED  na

    // PURPOSE OF THIS SUBROUTINE:
    // Provides a generic means for components to trigger interconnected loop sides sim flags

    // METHODOLOGY EMPLOYED:
    // Determine convergence criteria based on *CriteriaType* variable.  This routine only turns
    //  the loop side sim flag ON, it doesn't turn it OFF.
    // The convergence value history was originally going to be put at the Branch()%Comp()%...
    //  level, but this would be quite difficult if we had multiple convergence checks for the
    //  same component, such as if a chiller was trying to turn on the condenser side and the
    //  heat recovery side.
    // It was determined to use a local array, which is only reallocated during the first stages
    //  of the simulation when components are first calling their sim flag requests.  After that
    //  the INOUT index variable will be used to avoid reallocation and string compares.
    // Error handling will be put in to ensure unique identifiers are used for debugging purposes.
    // A single component may have multiple check indeces, but a single index will only have one
    //  associated component.  Therefore whenever we come in with a non-zero index, we will just
    //  verify that the stored loop/side/branch/comp matches

    // Using/Aliasing
    using DataPlant::CriteriaDelta_HeatTransferRate;
    using DataPlant::CriteriaDelta_MassFlowRate;
    using DataPlant::CriteriaDelta_Temperature;

    CriteriaData CurCriteria; // for convenience

    if (UniqueCriteriaCheckIndex <= 0) { // If we don't yet have an index, we need to initialize

        // We need to start by allocating, or REallocating the array
        int const CurrentNumChecksStored(static_cast<int>(state.dataPlantUtilities->CriteriaChecks.size() + 1));
        state.dataPlantUtilities->CriteriaChecks.redimension(CurrentNumChecksStored);

        // Store the unique name and location
        state.dataPlantUtilities->CriteriaChecks(CurrentNumChecksStored).CallingCompLoopNum = LoopNum;
        state.dataPlantUtilities->CriteriaChecks(CurrentNumChecksStored).CallingCompLoopSideNum = LoopSide;
        state.dataPlantUtilities->CriteriaChecks(CurrentNumChecksStored).CallingCompBranchNum = BranchNum;
        state.dataPlantUtilities->CriteriaChecks(CurrentNumChecksStored).CallingCompCompNum = CompNum;

        // Since this was the first pass, it is safe to assume something has changed!
        // Therefore we'll set the sim flag to true
        state.dataPlnt->PlantLoop(ConnectedLoopNum).LoopSide(ConnectedLoopSide).SimLoopSideNeeded = true;

        // Make sure we return the proper value of index
        UniqueCriteriaCheckIndex = CurrentNumChecksStored;

    } else { // We already have an index

        // If we have an index, we need to do a brief error handling, then determine
        //  sim flag status based on the criteria type

        // First store the current check in a single variable instead of array for readability
        CurCriteria = state.dataPlantUtilities->CriteriaChecks(UniqueCriteriaCheckIndex);

        // Check to make sure we didn't reuse the index in multiple components
        if (CurCriteria.CallingCompLoopNum != LoopNum || CurCriteria.CallingCompLoopSideNum != LoopSide ||
            CurCriteria.CallingCompBranchNum != BranchNum || CurCriteria.CallingCompCompNum != CompNum) {
            // Diagnostic fatal: component does not properly utilize unique indexing
        }

        // Initialize, then check if we are out of range
        {
            auto const SELECT_CASE_var(CriteriaType);
            if (SELECT_CASE_var == DataPlant::CriteriaType::MassFlowRate) {
                if (std::abs(CurCriteria.ThisCriteriaCheckValue - CriteriaValue) > CriteriaDelta_MassFlowRate) {
                    state.dataPlnt->PlantLoop(ConnectedLoopNum).LoopSide(ConnectedLoopSide).SimLoopSideNeeded = true;
                }

            } else if (SELECT_CASE_var == DataPlant::CriteriaType::Temperature) {
                if (std::abs(CurCriteria.ThisCriteriaCheckValue - CriteriaValue) > CriteriaDelta_Temperature) {
                    state.dataPlnt->PlantLoop(ConnectedLoopNum).LoopSide(ConnectedLoopSide).SimLoopSideNeeded = true;
                }

            } else if (SELECT_CASE_var == DataPlant::CriteriaType::HeatTransferRate) {
                if (std::abs(CurCriteria.ThisCriteriaCheckValue - CriteriaValue) > CriteriaDelta_HeatTransferRate) {
                    state.dataPlnt->PlantLoop(ConnectedLoopNum).LoopSide(ConnectedLoopSide).SimLoopSideNeeded = true;
                }

            } else {
                // Diagnostic fatal: improper criteria type
            }
        }

    } // if we have an index or not

    // Store the value for the next pass
    state.dataPlantUtilities->CriteriaChecks(UniqueCriteriaCheckIndex).ThisCriteriaCheckValue = CriteriaValue;
}

void UpdateChillerComponentCondenserSide(EnergyPlusData &state,
                                         int const LoopNum,                                   // component's loop index
                                         int const LoopSide,                                  // component's loop side number
                                         [[maybe_unused]] DataPlant::PlantEquipmentType Type, // Component's type index
                                         int const InletNodeNum,                              // Component's inlet node pointer
                                         int const OutletNodeNum,                             // Component's outlet node pointer
                                         Real64 const ModelCondenserHeatRate,                 // model's heat rejection rate at condenser (W)
                                         Real64 const ModelInletTemp,                         // model's inlet temperature (C)
                                         Real64 const ModelOutletTemp,                        // model's outlet temperature (C)
                                         Real64 const ModelMassFlowRate,                      // model's condenser water mass flow rate (kg/s)
                                         bool const FirstHVACIteration)
{

    // SUBROUTINE INFORMATION:
    //       AUTHOR         Brent Griffith
    //       DATE WRITTEN   February 2010
    //       MODIFIED       na
    //       RE-ENGINEERED  na

    // PURPOSE OF THIS SUBROUTINE:
    // provides reusable update routine for water cooled chiller's condenser water
    // connection to plant loops

    // METHODOLOGY EMPLOYED:
    // check if anything changed or doesn't agree and set simulation flags.
    // update outlet conditions if needed or possible

    // Using/Aliasing
    using FluidProperties::GetSpecificHeatGlycol;

    // SUBROUTINE PARAMETER DEFINITIONS:
    static constexpr std::string_view RoutineName("UpdateChillerComponentCondenserSide");

    // SUBROUTINE LOCAL VARIABLE DECLARATIONS:
    bool DidAnythingChange(false); // set to true if conditions changed
    int OtherLoopNum;              // local loop pointer for remote connected loop
    int OtherLoopSide;             // local loop side pointer for remote connected loop
    int ConnectLoopNum;            // local do loop counter
    Real64 Cp;

    // check if any conditions have changed
    if (state.dataLoopNodes->Node(InletNodeNum).MassFlowRate != ModelMassFlowRate) DidAnythingChange = true;

    if (state.dataLoopNodes->Node(OutletNodeNum).MassFlowRate != ModelMassFlowRate) DidAnythingChange = true;

    if (state.dataLoopNodes->Node(InletNodeNum).Temp != ModelInletTemp) DidAnythingChange = true;

    if (state.dataLoopNodes->Node(OutletNodeNum).Temp != ModelOutletTemp) DidAnythingChange = true;

    // could also check heat rate agains McDeltaT from node data

    if ((state.dataLoopNodes->Node(InletNodeNum).MassFlowRate == 0.0) && (ModelCondenserHeatRate > 0.0)) {

        // TODO also send a request that condenser loop be made available, interlock message infrastructure??

        DidAnythingChange = true;
    }

    if (DidAnythingChange || FirstHVACIteration) {
        // use current mass flow rate and inlet temp from Node and recalculate outlet temp
        if (state.dataLoopNodes->Node(InletNodeNum).MassFlowRate > DataBranchAirLoopPlant::MassFlowTolerance) {
            // update node outlet conditions
            Cp = GetSpecificHeatGlycol(
                state, state.dataPlnt->PlantLoop(LoopNum).FluidName, ModelInletTemp, state.dataPlnt->PlantLoop(LoopNum).FluidIndex, RoutineName);
            state.dataLoopNodes->Node(OutletNodeNum).Temp =
                state.dataLoopNodes->Node(InletNodeNum).Temp + ModelCondenserHeatRate / (state.dataLoopNodes->Node(InletNodeNum).MassFlowRate * Cp);
        }

        // set sim flag for this loop
        state.dataPlnt->PlantLoop(LoopNum).LoopSide(LoopSide).SimLoopSideNeeded = true;

        // set sim flag on connected loops to true because this side changed
        if (state.dataPlnt->PlantLoop(LoopNum).LoopSide(LoopSide).TotalConnected > 0) {
            for (ConnectLoopNum = 1; ConnectLoopNum <= state.dataPlnt->PlantLoop(LoopNum).LoopSide(LoopSide).TotalConnected; ++ConnectLoopNum) {
                if (state.dataPlnt->PlantLoop(LoopNum).LoopSide(LoopSide).Connected(ConnectLoopNum).LoopDemandsOnRemote) {
                    OtherLoopNum = state.dataPlnt->PlantLoop(LoopNum).LoopSide(LoopSide).Connected(ConnectLoopNum).LoopNum;
                    OtherLoopSide = state.dataPlnt->PlantLoop(LoopNum).LoopSide(LoopSide).Connected(ConnectLoopNum).LoopSideNum;
                    state.dataPlnt->PlantLoop(OtherLoopNum).LoopSide(OtherLoopSide).SimLoopSideNeeded = true;
                }
            }
        }

    } else { // nothing changed so turn off sim flag
        state.dataPlnt->PlantLoop(LoopNum).LoopSide(LoopSide).SimLoopSideNeeded = false;
    }
}

void UpdateComponentHeatRecoverySide(EnergyPlusData &state,
                                     int const LoopNum,                                   // component's loop index
                                     int const LoopSide,                                  // component's loop side number
                                     [[maybe_unused]] DataPlant::PlantEquipmentType Type, // Component's type index
                                     int const InletNodeNum,                              // Component's inlet node pointer
                                     int const OutletNodeNum,                             // Component's outlet node pointer
                                     Real64 const ModelRecoveryHeatRate,                  // model's heat rejection rate at recovery (W)
                                     Real64 const ModelInletTemp,                         // model's inlet temperature (C)
                                     Real64 const ModelOutletTemp,                        // model's outlet temperature (C)
                                     Real64 const ModelMassFlowRate,                      // model's condenser water mass flow rate (kg/s)
                                     bool const FirstHVACIteration)
{

    // SUBROUTINE INFORMATION:
    //       AUTHOR         Brent Griffith
    //       DATE WRITTEN   Sept 2010
    //       MODIFIED       na
    //       RE-ENGINEERED  na

    // PURPOSE OF THIS SUBROUTINE:
    // provides reusable update routine for heat recovery type
    // connection to plant loops

    // METHODOLOGY EMPLOYED:
    // check if anything changed or doesn't agree and set simulation flags.
    // update outlet conditions if needed or possible

    // Using/Aliasing
    using FluidProperties::GetSpecificHeatGlycol;

    // SUBROUTINE PARAMETER DEFINITIONS:
    static constexpr std::string_view RoutineName("UpdateComponentHeatRecoverySide");

    // SUBROUTINE LOCAL VARIABLE DECLARATIONS:
    bool DidAnythingChange(false); // set to true if conditions changed
    int OtherLoopNum;              // local loop pointer for remote connected loop
    int OtherLoopSide;             // local loop side pointer for remote connected loop
    int ConnectLoopNum;            // local do loop counter
    Real64 Cp;                     // local fluid specific heat

    // check if any conditions have changed
    if (state.dataLoopNodes->Node(InletNodeNum).MassFlowRate != ModelMassFlowRate) DidAnythingChange = true;

    if (state.dataLoopNodes->Node(OutletNodeNum).MassFlowRate != ModelMassFlowRate) DidAnythingChange = true;

    if (state.dataLoopNodes->Node(InletNodeNum).Temp != ModelInletTemp) DidAnythingChange = true;

    if (state.dataLoopNodes->Node(OutletNodeNum).Temp != ModelOutletTemp) DidAnythingChange = true;

    // could also check heat rate against McDeltaT from node data

    if ((state.dataLoopNodes->Node(InletNodeNum).MassFlowRate == 0.0) && (ModelRecoveryHeatRate > 0.0)) {
        // no flow but trying to move heat to this loop problem!

        DidAnythingChange = true;
    }

    if (DidAnythingChange || FirstHVACIteration) {
        // use current mass flow rate and inlet temp from Node and recalculate outlet temp
        if (state.dataLoopNodes->Node(InletNodeNum).MassFlowRate > DataBranchAirLoopPlant::MassFlowTolerance) {
            // update node outlet conditions
            Cp = GetSpecificHeatGlycol(
                state, state.dataPlnt->PlantLoop(LoopNum).FluidName, ModelInletTemp, state.dataPlnt->PlantLoop(LoopNum).FluidIndex, RoutineName);
            state.dataLoopNodes->Node(OutletNodeNum).Temp =
                state.dataLoopNodes->Node(InletNodeNum).Temp + ModelRecoveryHeatRate / (state.dataLoopNodes->Node(InletNodeNum).MassFlowRate * Cp);
        }

        // set sim flag for this loop
        state.dataPlnt->PlantLoop(LoopNum).LoopSide(LoopSide).SimLoopSideNeeded = true;

        // set sim flag on connected loops to true because this side changed
        if (state.dataPlnt->PlantLoop(LoopNum).LoopSide(LoopSide).TotalConnected > 0) {
            for (ConnectLoopNum = 1; ConnectLoopNum <= state.dataPlnt->PlantLoop(LoopNum).LoopSide(LoopSide).TotalConnected; ++ConnectLoopNum) {
                if (state.dataPlnt->PlantLoop(LoopNum).LoopSide(LoopSide).Connected(ConnectLoopNum).LoopDemandsOnRemote) {
                    OtherLoopNum = state.dataPlnt->PlantLoop(LoopNum).LoopSide(LoopSide).Connected(ConnectLoopNum).LoopNum;
                    OtherLoopSide = state.dataPlnt->PlantLoop(LoopNum).LoopSide(LoopSide).Connected(ConnectLoopNum).LoopSideNum;
                    state.dataPlnt->PlantLoop(OtherLoopNum).LoopSide(OtherLoopSide).SimLoopSideNeeded = true;
                }
            }
        }

    } else { // nothing changed so turn off sim flag
        state.dataPlnt->PlantLoop(LoopNum).LoopSide(LoopSide).SimLoopSideNeeded = false;
    }
}

void UpdateAbsorberChillerComponentGeneratorSide(EnergyPlusData &state,
                                                 int const LoopNum,                                                 // component's loop index
                                                 int const LoopSide,                                                // component's loop side number
                                                 [[maybe_unused]] DataPlant::PlantEquipmentType const Type,         // Component's type index
                                                 int const InletNodeNum,                                            // Component's inlet node pointer
                                                 [[maybe_unused]] int const OutletNodeNum,                          // Component's outlet node pointer
                                                 [[maybe_unused]] DataLoopNode::NodeFluidType const HeatSourceType, // Type of fluid in Generator loop
                                                 Real64 const ModelGeneratorHeatRate,                               // model's generator heat rate (W)
                                                 Real64 const ModelMassFlowRate, // model's generator mass flow rate (kg/s)
                                                 bool const FirstHVACIteration)
{

    // SUBROUTINE INFORMATION:
    //       AUTHOR         Brent Griffith
    //       DATE WRITTEN   February 2010
    //       MODIFIED       na
    //       RE-ENGINEERED  na

    // PURPOSE OF THIS SUBROUTINE:
    // provides reusable update routine for absoption chiller's generator
    // connection to plant loops

    // METHODOLOGY EMPLOYED:
    // check if anything changed or doesn't agree and set simulation flags.
    // update outlet conditions if needed or possible

    // SUBROUTINE LOCAL VARIABLE DECLARATIONS:
    bool DidAnythingChange(false); // set to true if conditions changed
    int OtherLoopNum;              // local loop pointer for remote connected loop
    int OtherLoopSide;             // local loop side pointer for remote connected loop
    int ConnectLoopNum;            // local do loop counter

    // check if any conditions have changed
    if (state.dataLoopNodes->Node(InletNodeNum).MassFlowRate != ModelMassFlowRate) DidAnythingChange = true;

    if ((state.dataLoopNodes->Node(InletNodeNum).MassFlowRate == 0.0) && (ModelGeneratorHeatRate > 0.0)) {

        //  TODO also send a request that generator loop be made available, interlock message infrastructure??

        DidAnythingChange = true;
    }

    if (DidAnythingChange || FirstHVACIteration) {

        // set sim flag for this loop
        state.dataPlnt->PlantLoop(LoopNum).LoopSide(LoopSide).SimLoopSideNeeded = true;

        // set sim flag on connected loops to true because this side changed
        if (state.dataPlnt->PlantLoop(LoopNum).LoopSide(LoopSide).TotalConnected > 0) {
            for (ConnectLoopNum = 1; ConnectLoopNum <= state.dataPlnt->PlantLoop(LoopNum).LoopSide(LoopSide).TotalConnected; ++ConnectLoopNum) {
                if (state.dataPlnt->PlantLoop(LoopNum).LoopSide(LoopSide).Connected(ConnectLoopNum).LoopDemandsOnRemote) {
                    OtherLoopNum = state.dataPlnt->PlantLoop(LoopNum).LoopSide(LoopSide).Connected(ConnectLoopNum).LoopNum;
                    OtherLoopSide = state.dataPlnt->PlantLoop(LoopNum).LoopSide(LoopSide).Connected(ConnectLoopNum).LoopSideNum;
                    state.dataPlnt->PlantLoop(OtherLoopNum).LoopSide(OtherLoopSide).SimLoopSideNeeded = true;
                }
            }
        }

    } else { // nothing changed so turn off sim flag
        state.dataPlnt->PlantLoop(LoopNum).LoopSide(LoopSide).SimLoopSideNeeded = false;
    }
}

void InterConnectTwoPlantLoopSides(EnergyPlusData &state,
                                   int const Loop1Num,
                                   int const Loop1LoopSideNum,
                                   int const Loop2Num,
                                   int const Loop2LoopSideNum,
                                   DataPlant::PlantEquipmentType ComponentType,
                                   bool const Loop1DemandsOnLoop2)
{

    // SUBROUTINE INFORMATION:
    //       AUTHOR         B. Griffith
    //       DATE WRITTEN   February 2010
    //       MODIFIED       na
    //       RE-ENGINEERED  na

    // PURPOSE OF THIS SUBROUTINE:
    // Setup PlantLoop data structure pointers to direct interacting loops

    // Using/Aliasing
    using DataPlant::ConnectedLoopData;

    if (Loop1Num == 0 || Loop1LoopSideNum == 0 || Loop2Num == 0 || Loop2LoopSideNum == 0) {
        return; // Associated ScanPlantLoopsForObject couldn't find the component in the the plant loop structure...
    }           // This is a Fatal error condition

    bool const Loop2DemandsOnLoop1(!Loop1DemandsOnLoop2);

    int TotalConnected;

    auto &loop_side_1(state.dataPlnt->PlantLoop(Loop1Num).LoopSide(Loop1LoopSideNum));
    auto &connected_1(loop_side_1.Connected);
    if (allocated(connected_1)) {
        TotalConnected = ++loop_side_1.TotalConnected;
        connected_1.redimension(TotalConnected);
    } else {
        TotalConnected = loop_side_1.TotalConnected = 1;
        connected_1.allocate(1);
    }
    connected_1(TotalConnected).LoopNum = Loop2Num;
    connected_1(TotalConnected).LoopSideNum = Loop2LoopSideNum;
    connected_1(TotalConnected).ConnectorTypeOf_Num = static_cast<int>(ComponentType);
    connected_1(TotalConnected).LoopDemandsOnRemote = Loop1DemandsOnLoop2;

    auto &loop_side_2(state.dataPlnt->PlantLoop(Loop2Num).LoopSide(Loop2LoopSideNum));
    auto &connected_2(loop_side_2.Connected);
    if (allocated(connected_2)) {
        TotalConnected = ++loop_side_2.TotalConnected;
        connected_2.redimension(TotalConnected);
    } else {
        TotalConnected = loop_side_2.TotalConnected = 1;
        connected_2.allocate(1);
    }
    connected_2(TotalConnected).LoopNum = Loop1Num;
    connected_2(TotalConnected).LoopSideNum = Loop1LoopSideNum;
    connected_2(TotalConnected).ConnectorTypeOf_Num = static_cast<int>(ComponentType);
    connected_2(TotalConnected).LoopDemandsOnRemote = Loop2DemandsOnLoop1;
}

void ShiftPlantLoopSideCallingOrder(EnergyPlusData &state, int const OldIndex, int const NewIndex)
{

    // SUBROUTINE INFORMATION:
    //       AUTHOR         B. Griffith
    //       DATE WRITTEN   <April 2011
    //       MODIFIED       na
    //       RE-ENGINEERED  na

    // PURPOSE OF THIS SUBROUTINE:
    // re-arrange the calling order, move one loop side from an old index to a new one

    // Using/Aliasing
    using namespace DataPlant;

    // Object Data
    PlantCallingOrderInfoStruct RecordToMoveInPlantCallingOrderInfo;

    if (OldIndex == 0) {
        ShowSevereError(state, "ShiftPlantLoopSideCallingOrder: developer error notice of invalid index, Old Index=0");
    }
    if (NewIndex == 0) {
        ShowSevereError(state, "ShiftPlantLoopSideCallingOrder: developer error notice of invalid index, New Index=1");
    }
    if ((OldIndex == 0) || (NewIndex == 0)) {
        return;
    }

    // store copy of prior structure
    Array1D<PlantCallingOrderInfoStruct> TempPlantCallingOrderInfo(state.dataPlnt->PlantCallingOrderInfo);

    RecordToMoveInPlantCallingOrderInfo = state.dataPlnt->PlantCallingOrderInfo(OldIndex);

    if (OldIndex == NewIndex) {
        // do nothing, no shift needed.
    } else if ((OldIndex == 1) && (NewIndex > OldIndex) && (NewIndex < state.dataPlnt->TotNumHalfLoops)) {
        // example was:      1  2  3  4  5  6  7  8 (with OI = 1, NI = 5)
        // example shifted:  2  3  4  5  1  6  7  8

        state.dataPlnt->PlantCallingOrderInfo({1, NewIndex - 1}) = TempPlantCallingOrderInfo({2, NewIndex});
        state.dataPlnt->PlantCallingOrderInfo(NewIndex) = RecordToMoveInPlantCallingOrderInfo;
        state.dataPlnt->PlantCallingOrderInfo({NewIndex + 1, state.dataPlnt->TotNumHalfLoops}) =
            TempPlantCallingOrderInfo({NewIndex + 1, state.dataPlnt->TotNumHalfLoops});

    } else if ((OldIndex == 1) && (NewIndex > OldIndex) && (NewIndex == state.dataPlnt->TotNumHalfLoops)) {
        // example was:      1  2  3  4  5  6  7  8 (with OI = 1, NI = 8)
        // example shifted:  2  3  4  5  6  7  8  1

        state.dataPlnt->PlantCallingOrderInfo({1, NewIndex - 1}) = TempPlantCallingOrderInfo({2, NewIndex});
        state.dataPlnt->PlantCallingOrderInfo(NewIndex) = RecordToMoveInPlantCallingOrderInfo;
    } else if ((OldIndex > 1) && (NewIndex > OldIndex) && (NewIndex < state.dataPlnt->TotNumHalfLoops)) {
        // example was:      1  2  3  4  5  6  7  8 (with OI = 3, NI = 6)
        // example shifted:  1  2  4  5  6  3  7  8
        state.dataPlnt->PlantCallingOrderInfo({1, OldIndex - 1}) = TempPlantCallingOrderInfo({1, OldIndex - 1});
        state.dataPlnt->PlantCallingOrderInfo({OldIndex, NewIndex - 1}) = TempPlantCallingOrderInfo({OldIndex + 1, NewIndex});
        state.dataPlnt->PlantCallingOrderInfo(NewIndex) = RecordToMoveInPlantCallingOrderInfo;
        state.dataPlnt->PlantCallingOrderInfo({NewIndex + 1, state.dataPlnt->TotNumHalfLoops}) =
            TempPlantCallingOrderInfo({NewIndex + 1, state.dataPlnt->TotNumHalfLoops});
    } else if ((OldIndex > 1) && (NewIndex > OldIndex) && (NewIndex == state.dataPlnt->TotNumHalfLoops)) {
        // example was:      1  2  3  4  5  6  7  8 (with OI = 3, NI = 8)
        // example shifted:  1  2  4  5  6  7  8  3
        state.dataPlnt->PlantCallingOrderInfo({1, OldIndex - 1}) = TempPlantCallingOrderInfo({1, OldIndex - 1});
        state.dataPlnt->PlantCallingOrderInfo({OldIndex, NewIndex - 1}) = TempPlantCallingOrderInfo({OldIndex + 1, NewIndex});
        state.dataPlnt->PlantCallingOrderInfo(NewIndex) = RecordToMoveInPlantCallingOrderInfo;
    } else if ((OldIndex > 1) && (NewIndex < OldIndex) && (NewIndex == 1)) {
        // example was:      1  2  3  4  5  6  7  8 (with OI = 3, NI = 1)
        // example shifted:  3  1  2  4  5  6  7  8
        state.dataPlnt->PlantCallingOrderInfo(NewIndex) = RecordToMoveInPlantCallingOrderInfo;
        state.dataPlnt->PlantCallingOrderInfo({NewIndex + 1, OldIndex}) = TempPlantCallingOrderInfo({1, OldIndex - 1});
        state.dataPlnt->PlantCallingOrderInfo({OldIndex + 1, state.dataPlnt->TotNumHalfLoops}) =
            TempPlantCallingOrderInfo({OldIndex + 1, state.dataPlnt->TotNumHalfLoops});

    } else if ((OldIndex > 1) && (NewIndex < OldIndex) && (NewIndex > 1)) {
        // example was:      1  2  3  4  5  6  7  8 (with OI = 3, NI = 2)
        // example shifted:  1  3  2  4  5  6  7  8
        state.dataPlnt->PlantCallingOrderInfo({1, NewIndex - 1}) = TempPlantCallingOrderInfo({1, NewIndex - 1});
        state.dataPlnt->PlantCallingOrderInfo(NewIndex) = RecordToMoveInPlantCallingOrderInfo;
        state.dataPlnt->PlantCallingOrderInfo({NewIndex + 1, OldIndex}) = TempPlantCallingOrderInfo({NewIndex, NewIndex + (OldIndex - NewIndex) - 1});
        state.dataPlnt->PlantCallingOrderInfo({OldIndex + 1, state.dataPlnt->TotNumHalfLoops}) =
            TempPlantCallingOrderInfo({OldIndex + 1, state.dataPlnt->TotNumHalfLoops});

    } else {
        ShowSevereError(state,
                        "ShiftPlantLoopSideCallingOrder: developer error notice, caught unexpected logical case in "
                        "ShiftPlantLoopSideCallingOrder PlantUtilities");
    }
}

void RegisterPlantCompDesignFlow(EnergyPlusData &state,
                                 int const ComponentInletNodeNum, // the component's water inlet node number
                                 Real64 const DesPlantFlow        // the component's design fluid volume flow rate [m3/s]
)
{

    // SUBROUTINE INFORMATION:
    //       AUTHOR         Fred Buhl(previously SaveCompDesWaterFlow in General.cc)
    //       DATE WRITTEN   January 2004
    //       MODIFIED
    //       RE-ENGINEERED  B. Griffith April 2011, allow to enter repeatedly

    // PURPOSE OF THIS SUBROUTINE:
    // Regester the design fluid flow rates of plant components for sizing purposes
    // in an array that can be accessed by the plant manager routines
    // allows sizing routines to iterate by safely processing repeated calls from the same component

    // METHODOLOGY EMPLOYED:
    // Derived from SaveCompDesWaterFlow but changed to allow re entry with the same node just update
    // the information at the same location in the structure
    // The design flow rate is stored in a dynamic structure array along with the plant component's inlet node number
    // (which is used by plant as a component identifier instead if name and type).

    // Using/Aliasing
    using namespace DataSizing;

    // SUBROUTINE LOCAL VARIABLE DECLARATIONS:
    int NumPlantComps;
    int PlantCompNum; // component do loop index
    bool Found;
    int thisCallNodeIndex;

    NumPlantComps = state.dataSize->SaveNumPlantComps;

    if (NumPlantComps == 0) { // first time in, fill and return
        NumPlantComps = 1;
        state.dataSize->CompDesWaterFlow.allocate(NumPlantComps);
        // save the new data
        state.dataSize->CompDesWaterFlow(NumPlantComps).SupNode = ComponentInletNodeNum;
        state.dataSize->CompDesWaterFlow(NumPlantComps).DesVolFlowRate = DesPlantFlow;
        state.dataSize->SaveNumPlantComps = NumPlantComps;
        return;
    }

    Found = false;
    // find node num index in structure if any
    for (PlantCompNum = 1; PlantCompNum <= NumPlantComps; ++PlantCompNum) {
        if (ComponentInletNodeNum == state.dataSize->CompDesWaterFlow(PlantCompNum).SupNode) {
            Found = true;
            thisCallNodeIndex = PlantCompNum;
        }
        if (Found) break;
    }

    if (!Found) {        // grow structure and add new node at the end
        ++NumPlantComps; // increment the number of components that use water as a source of heat or coolth
        state.dataSize->CompDesWaterFlow.emplace_back(ComponentInletNodeNum, DesPlantFlow); // Append the new element
        state.dataSize->SaveNumPlantComps = NumPlantComps;
    } else {
        state.dataSize->CompDesWaterFlow(thisCallNodeIndex).SupNode = ComponentInletNodeNum;
        state.dataSize->CompDesWaterFlow(thisCallNodeIndex).DesVolFlowRate = DesPlantFlow;
    }
}

void SafeCopyPlantNode(EnergyPlusData &state,
                       int const InletNodeNum,
                       int const OutletNodeNum,
                       Optional_int_const LoopNum,
                       [[maybe_unused]] Optional<Real64 const> OutletTemp // set on outlet node if present and water.
)
{

    // SUBROUTINE INFORMATION:
    //       AUTHOR         B.  Griffith
    //       DATE WRITTEN   February, 2010
    //       MODIFIED       na
    //       RE-ENGINEERED  na

    // PURPOSE OF THIS SUBROUTINE:
    // Provide a safer alternative for Node(outlet) = Node(inlet)
    // Intended just for plant

    // METHODOLOGY EMPLOYED:
    // Copy over state variables but not setpoints
    // derived from adiabatic Pipes

    // SUBROUTINE LOCAL VARIABLE DECLARATIONS:
    state.dataLoopNodes->Node(OutletNodeNum).FluidType = state.dataLoopNodes->Node(InletNodeNum).FluidType;

    state.dataLoopNodes->Node(OutletNodeNum).Temp = state.dataLoopNodes->Node(InletNodeNum).Temp;
    state.dataLoopNodes->Node(OutletNodeNum).MassFlowRate = state.dataLoopNodes->Node(InletNodeNum).MassFlowRate;
    state.dataLoopNodes->Node(OutletNodeNum).Quality = state.dataLoopNodes->Node(InletNodeNum).Quality;
    state.dataLoopNodes->Node(OutletNodeNum).Enthalpy =
        state.dataLoopNodes->Node(InletNodeNum).Enthalpy; // should have routines that keep this current with temp?

    state.dataLoopNodes->Node(OutletNodeNum).TempMin = state.dataLoopNodes->Node(InletNodeNum).TempMin;
    state.dataLoopNodes->Node(OutletNodeNum).TempMax = state.dataLoopNodes->Node(InletNodeNum).TempMax;
    state.dataLoopNodes->Node(OutletNodeNum).MassFlowRateMinAvail =
        max(state.dataLoopNodes->Node(InletNodeNum).MassFlowRateMin, state.dataLoopNodes->Node(InletNodeNum).MassFlowRateMinAvail);
    state.dataLoopNodes->Node(OutletNodeNum).MassFlowRateMaxAvail =
        min(state.dataLoopNodes->Node(InletNodeNum).MassFlowRateMax, state.dataLoopNodes->Node(InletNodeNum).MassFlowRateMaxAvail);

    state.dataLoopNodes->Node(OutletNodeNum).HumRat = state.dataLoopNodes->Node(InletNodeNum).HumRat; // air only?

    // Only pass pressure if we aren't doing a pressure simulation
    if (present(LoopNum)) {
        switch (state.dataPlnt->PlantLoop(LoopNum).PressureSimType) {
        case DataPlant::PressSimType::NoPressure:
            state.dataLoopNodes->Node(OutletNodeNum).Press = state.dataLoopNodes->Node(InletNodeNum).Press;
        default:
            // Don't do anything
            break;
        }
    }
}

Real64 BoundValueToNodeMinMaxAvail(EnergyPlusData &state, Real64 const ValueToBound, int const NodeNumToBoundWith)
{

    // FUNCTION INFORMATION:
    //       AUTHOR         Edwin Lee
    //       DATE WRITTEN   September 2010
    //       MODIFIED       na
    //       RE-ENGINEERED  na

    // PURPOSE OF THIS FUNCTION:
    // Provides a clean way to quickly bound a generic value to within any node's minavail and maxavail range

    // METHODOLOGY EMPLOYED:
    // Bound up to min avail, down to max avail

    // Return value
    Real64 BoundedValue;

    BoundedValue = ValueToBound;
    BoundedValue = max(BoundedValue, state.dataLoopNodes->Node(NodeNumToBoundWith).MassFlowRateMinAvail);
    BoundedValue = min(BoundedValue, state.dataLoopNodes->Node(NodeNumToBoundWith).MassFlowRateMaxAvail);

    return BoundedValue;
}

void TightenNodeMinMaxAvails(EnergyPlusData &state, int const NodeNum, Real64 const NewMinAvail, Real64 const NewMaxAvail)
{

    // SUBROUTINE INFORMATION:
    //       AUTHOR         Edwin Lee
    //       DATE WRITTEN   January, 2011
    //       MODIFIED       na
    //       RE-ENGINEERED  na

    // PURPOSE OF THIS SUBROUTINE:
    // Provides a means of tightening up min/max avail on a node if possible

    // METHODOLOGY EMPLOYED:
    // Bring up node min avail to new min avail if it doesn't violate any other node conditions
    // Pull down node max avail to new max avail if it doesn't violate any other node conditions
    // Assumes that current min/max avails are already honoring hardware min/max values, so they aren't checked here

    // SUBROUTINE LOCAL VARIABLE DECLARATIONS:
    Real64 OldMinAvail;
    Real64 OldMaxAvail;

    OldMinAvail = state.dataLoopNodes->Node(NodeNum).MassFlowRateMinAvail;
    OldMaxAvail = state.dataLoopNodes->Node(NodeNum).MassFlowRateMaxAvail;

    // If the new min avail is higher than previous, and it isn't higher than the max avail, update MIN AVAIL
    if ((NewMinAvail > OldMinAvail) && (NewMinAvail <= OldMaxAvail)) state.dataLoopNodes->Node(NodeNum).MassFlowRateMinAvail = NewMinAvail;

    // If the new max avail is lower than previous, and it isn't lower than the min avail, update MAX AVAIL
    if ((NewMaxAvail < OldMaxAvail) && (NewMaxAvail >= OldMinAvail)) state.dataLoopNodes->Node(NodeNum).MassFlowRateMaxAvail = NewMaxAvail;
}

Real64 BoundValueToWithinTwoValues(Real64 const ValueToBound, Real64 const LowerBound, Real64 const UpperBound)
{

    // FUNCTION INFORMATION:
    //       AUTHOR         Edwin Lee
    //       DATE WRITTEN   September 2010
    //       MODIFIED       na
    //       RE-ENGINEERED  na

    // PURPOSE OF THIS FUNCTION:
    // Provides a clean way to quickly bound a generic value to within any two other values

    // METHODOLOGY EMPLOYED:
    // Bound up to min and down to max

    // Return value
    Real64 BoundedValue;

    BoundedValue = ValueToBound;
    BoundedValue = max(BoundedValue, LowerBound);
    BoundedValue = min(BoundedValue, UpperBound);

    return BoundedValue;
}

bool IntegerIsWithinTwoValues(int const ValueToCheck, int const LowerBound, int const UpperBound)
{

    // FUNCTION INFORMATION:
    //       AUTHOR         Edwin Lee
    //       DATE WRITTEN   September 2010
    //       MODIFIED       na
    //       RE-ENGINEERED  na

    // PURPOSE OF THIS FUNCTION:
    // Provides a clean way to quickly check if an integer is within two values

    // METHODOLOGY EMPLOYED:
    // TRUE if ValueToCheck = [LowerBound, UpperBound]
    // in other words, it returns true if ValueToCheck=LowerBound, or if ValueToCheck=UpperBound

    // Return value
    return (ValueToCheck >= LowerBound) && (ValueToCheck <= UpperBound);
}

// In-Place Right Shift by 1 of Array Elements
void rshift1(Array1D<Real64> &a, Real64 const a_l)
{
    assert(a.size_bounded());
    for (int i = a.u(), e = a.l(); i > e; --i) {
        a(i) = a(i - 1);
    }
    a(a.l()) = a_l;
}

void LogPlantConvergencePoints(EnergyPlusData &state, bool const FirstHVACIteration)
{

    // SUBROUTINE INFORMATION:
    //       AUTHOR         Edwin Lee
    //       DATE WRITTEN   Summer 2011
    //       MODIFIED       na
    //       RE-ENGINEERED  na

    // PURPOSE OF THIS SUBROUTINE:
    // This routine stores the history of the plant convergence to check for stuck (max iteration) conditions

    // METHODOLOGY EMPLOYED:
    // Loop across all loops and loopsides
    //   On first hvac, reset the history arrays to begin anew
    //   Pick up the LoopSide inlet and outlet temp and flow rate
    //   Store this in the history array of each node using EOSHIFT

    for (int ThisLoopNum = 1; ThisLoopNum <= isize(state.dataPlnt->PlantLoop); ++ThisLoopNum) {
        auto &loop(state.dataPlnt->PlantLoop(ThisLoopNum));
        for (int ThisLoopSide = 1; ThisLoopSide <= isize(loop.LoopSide); ++ThisLoopSide) {
            auto &loop_side(loop.LoopSide(ThisLoopSide));

            if (FirstHVACIteration) {
                loop_side.InletNode.TemperatureHistory = 0.0;
                loop_side.InletNode.MassFlowRateHistory = 0.0;
                loop_side.OutletNode.TemperatureHistory = 0.0;
                loop_side.OutletNode.MassFlowRateHistory = 0.0;
            }

            int InletNodeNum = loop_side.NodeNumIn;
            Real64 InletNodeTemp = state.dataLoopNodes->Node(InletNodeNum).Temp;
            Real64 InletNodeMdot = state.dataLoopNodes->Node(InletNodeNum).MassFlowRate;

            int OutletNodeNum = loop_side.NodeNumOut;
            Real64 OutletNodeTemp = state.dataLoopNodes->Node(OutletNodeNum).Temp;
            Real64 OutletNodeMdot = state.dataLoopNodes->Node(OutletNodeNum).MassFlowRate;

            rshift1(loop_side.InletNode.TemperatureHistory, InletNodeTemp);
            rshift1(loop_side.InletNode.MassFlowRateHistory, InletNodeMdot);
            rshift1(loop_side.OutletNode.TemperatureHistory, OutletNodeTemp);
            rshift1(loop_side.OutletNode.MassFlowRateHistory, OutletNodeMdot);
        }
    }
}

void ScanPlantLoopsForObject(EnergyPlusData &state,
                             std::string_view CompName,
<<<<<<< HEAD
                             int const AirLoopHVAC,
=======
                             DataPlant::PlantEquipmentType CompType,
>>>>>>> 00d968c5
                             int &LoopNum,
                             int &LoopSideNum,
                             int &BranchNum,
                             int &CompNum,
                             bool &errFlag,
                             Optional<Real64 const> LowLimitTemp,
                             Optional<Real64 const> HighLimitTemp,
                             Optional_int CountMatchPlantLoops,
                             Optional_int_const InletNodeNumber,
                             Optional_int_const SingleLoopSearch)
{

    // SUBROUTINE INFORMATION:
    //       AUTHOR         Edwin Lee
    //       DATE WRITTEN   November 2009
    //       MODIFIED       B. Griffith, changes to help with single component one multiple plant loops
    //       RE-ENGINEERED  na
    // PURPOSE OF THIS SUBROUTINE:
    // This subroutine scans the plant loop structure trying to find the component by type then name.
    // If there are more than one match, it counts them up and returns count using an optional output arg
    // If the option input declaring the component inlet's node name, then the matching is more specific.
    // An optional input, lowlimittemp, can be passed in to be used in the PlantCondLoopOperation routines
    //  when distributing loads to components
    // METHODOLOGY EMPLOYED:
    // Standard EnergyPlus methodology.

    // Using/Aliasing
    using BranchInputManager::AuditBranches;

    // SUBROUTINE LOCAL VARIABLE DECLARATIONS:
    int LoopCtr;
    int LoopSideCtr;
    int BranchCtr;
    int CompCtr;
    bool FoundComponent;
    int FoundCount;
    bool FoundCompName;
    int StartingLoopNum;
    int EndingLoopNum;

    FoundCount = 0;

    FoundComponent = false;
    FoundCompName = false;
    StartingLoopNum = 1;
    EndingLoopNum = state.dataPlnt->TotNumLoops;
    if (present(SingleLoopSearch)) {
        StartingLoopNum = SingleLoopSearch;
        EndingLoopNum = SingleLoopSearch;
    }

    for (LoopCtr = StartingLoopNum; LoopCtr <= EndingLoopNum; ++LoopCtr) {
        auto &this_loop(state.dataPlnt->PlantLoop(LoopCtr));
        for (LoopSideCtr = 1; LoopSideCtr <= 2; ++LoopSideCtr) {
            auto &this_loop_side(this_loop.LoopSide(LoopSideCtr));
            for (BranchCtr = 1; BranchCtr <= this_loop_side.TotalBranches; ++BranchCtr) {
                auto &this_branch(this_loop_side.Branch(BranchCtr));
                for (CompCtr = 1; CompCtr <= this_branch.TotalComponents; ++CompCtr) {
                    auto &this_component(this_branch.Comp(CompCtr));
<<<<<<< HEAD
                    if (this_component.TypeOf_Num == AirLoopHVAC) {
=======
                    if (this_component.Type == CompType) {
>>>>>>> 00d968c5
                        if (UtilityRoutines::SameString(CompName, this_component.Name)) {
                            FoundCompName = true;
                            if (present(InletNodeNumber)) {
                                if (InletNodeNumber > 0) {
                                    // check if inlet nodes agree
                                    if (InletNodeNumber == this_component.NodeNumIn) {
                                        FoundComponent = true;
                                        ++FoundCount;
                                        LoopNum = LoopCtr;
                                        LoopSideNum = LoopSideCtr;
                                        BranchNum = BranchCtr;
                                        CompNum = CompCtr;
                                    }
                                }
                            } else {
                                FoundComponent = true;
                                ++FoundCount;
                                LoopNum = LoopCtr;
                                LoopSideNum = LoopSideCtr;
                                BranchNum = BranchCtr;
                                CompNum = CompCtr;
                            }
                            if (present(LowLimitTemp)) {
                                this_component.MinOutletTemp = LowLimitTemp;
                            }
                            if (present(HighLimitTemp)) {
                                this_component.MaxOutletTemp = HighLimitTemp;
                            }
                        }
                    }
                }
            }
        }
    }

    if (!FoundComponent) {
<<<<<<< HEAD
        if (AirLoopHVAC >= 1 && AirLoopHVAC <= DataPlant::NumSimPlantEquipTypes) {
            if (!present(SingleLoopSearch)) {
                ShowSevereError(state,
                                "Plant Component " + DataPlant::ccSimPlantEquipTypes(AirLoopHVAC) + " called \"" + std::string{CompName} +
                                    "\" was not found on any plant loops.");
                AuditBranches(state, true, DataPlant::ccSimPlantEquipTypes(AirLoopHVAC), CompName);
            } else {
                ShowSevereError(state,
                                "Plant Component " + DataPlant::ccSimPlantEquipTypes(AirLoopHVAC) + " called \"" + std::string{CompName} +
                                    "\" was not found on plant loop=\"" + state.dataPlnt->PlantLoop(SingleLoopSearch).Name + "\".");
=======
        if (CompType != DataPlant::PlantEquipmentType::Invalid && CompType != DataPlant::PlantEquipmentType::Num) {
            if (!present(SingleLoopSearch)) {
                ShowSevereError(state,
                                format("Plant Component {} called \"{}\" was not found on any plant loops.",
                                       DataPlant::PlantEquipTypeNames[static_cast<int>(CompType)],
                                       std::string{CompName}));
                AuditBranches(state, true, DataPlant::PlantEquipTypeNames[static_cast<int>(CompType)], CompName);
            } else {
                ShowSevereError(state,
                                format("Plant Component {} called \"{}\" was not found on plant loop=\"{}\".",
                                       DataPlant::PlantEquipTypeNames[static_cast<int>(CompType)],
                                       std::string{CompName},
                                       state.dataPlnt->PlantLoop(SingleLoopSearch).Name));
>>>>>>> 00d968c5
            }
            if (present(InletNodeNumber)) {
                if (FoundCompName) {
                    ShowContinueError(state, "Looking for matching inlet Node=\"" + state.dataLoopNodes->NodeID(InletNodeNumber) + "\".");
                }
            }
            if (present(SingleLoopSearch)) {
                ShowContinueError(state, "Look at Operation Scheme=\"" + state.dataPlnt->PlantLoop(SingleLoopSearch).OperationScheme + "\".");
                ShowContinueError(state, "Look at Branches and Components on the Loop.");
                ShowBranchesOnLoop(state, SingleLoopSearch);
            }
            errFlag = true;
        } else {
<<<<<<< HEAD
            ShowSevereError(state, format("ScanPlantLoopsForObject: Invalid CompType passed [{}], Name={}", AirLoopHVAC, CompName));
            ShowContinueError(state, format("Valid CompTypes are in the range [1 - {}].", DataPlant::NumSimPlantEquipTypes));
=======
            ShowSevereError(state, format("ScanPlantLoopsForObject: Invalid CompType passed [{}], Name={}", CompType, CompName));
            ShowContinueError(state, format("Valid CompTypes are in the range [0 - {}].", static_cast<int>(DataPlant::PlantEquipmentType::Num)));
>>>>>>> 00d968c5
            ShowFatalError(state, "Previous error causes program termination");
        }
    }

    if (present(CountMatchPlantLoops)) {
        CountMatchPlantLoops = FoundCount;
    }
}

void ScanPlantLoopsForNodeNum(EnergyPlusData &state,
                              std::string_view const CallerName, // really used for error messages
                              int const NodeNum,                 // index in Node structure of node to be scanned
                              int &LoopNum,                      // return value for plant loop
                              int &LoopSideNum,                  // return value for plant loop side
                              int &BranchNum,
                              Optional_int CompNum)
{

    // SUBROUTINE INFORMATION:
    //       AUTHOR         B. Griffith
    //       DATE WRITTEN   Feb. 2010
    //       MODIFIED       na
    //       RE-ENGINEERED  na

    // PURPOSE OF THIS SUBROUTINE:
    // Get routine to return plant loop index and plant loop side
    // based on node number.  for one time init routines only.

    // METHODOLOGY EMPLOYED:
    // Loop thru plant data structure and find matching node.

    int LoopCtr;
    int LoopSideCtr;
    int BranchCtr;
    int CompCtr;
    bool FoundNode;
    int inFoundCount;
    int outFoundCount;

    inFoundCount = 0;
    outFoundCount = 0;
    if (present(CompNum)) {
        CompNum = 0;
    }
    FoundNode = false;

    for (LoopCtr = 1; LoopCtr <= state.dataPlnt->TotNumLoops; ++LoopCtr) {
        auto &this_loop(state.dataPlnt->PlantLoop(LoopCtr));
        for (LoopSideCtr = 1; LoopSideCtr <= 2; ++LoopSideCtr) {
            auto &this_loop_side(this_loop.LoopSide(LoopSideCtr));
            for (BranchCtr = 1; BranchCtr <= this_loop_side.TotalBranches; ++BranchCtr) {
                auto &this_branch(this_loop_side.Branch(BranchCtr));
                for (CompCtr = 1; CompCtr <= this_branch.TotalComponents; ++CompCtr) {
                    auto &this_comp(this_branch.Comp(CompCtr));
                    if (NodeNum == this_comp.NodeNumIn) {
                        FoundNode = true;
                        ++inFoundCount;
                        LoopNum = LoopCtr;
                        LoopSideNum = LoopSideCtr;
                        BranchNum = BranchCtr;
                        if (present(CompNum)) {
                            CompNum = CompCtr;
                        }
                    }

                    if (NodeNum == this_comp.NodeNumOut) {
                        ++outFoundCount;
                        LoopNum = LoopCtr;
                        LoopSideNum = LoopSideCtr;
                        BranchNum = BranchCtr;
                    }
                }
            }
        }
    }

    if (!FoundNode) {
        ShowSevereError(state, "ScanPlantLoopsForNodeNum: Plant Node was not found as inlet node (for component) on any plant loops");
        ShowContinueError(state, "Node Name=\"" + state.dataLoopNodes->NodeID(NodeNum) + "\"");
        if (!state.dataGlobal->DoingSizing) {
            ShowContinueError(state, format("called by {}", CallerName));
        } else {
            ShowContinueError(state, format("during sizing: called by {}", CallerName));
        }
        if (outFoundCount > 0) ShowContinueError(state, format("Node was found as outlet node (for component) {} time(s).", outFoundCount));
        ShowContinueError(state, "Possible error in Branch inputs.  For more information, look for other error messages related to this node name.");
        // fatal?
    }
}

bool AnyPlantLoopSidesNeedSim(EnergyPlusData &state)
{

    // FUNCTION INFORMATION:
    //       AUTHOR         Edwin Lee
    //       DATE WRITTEN   November 2009
    //       MODIFIED       na
    //       RE-ENGINEERED  na
    // PURPOSE OF THIS FUNCTION:
    // This subroutine scans the plant LoopSide simflags and returns if any of them are still true

    // Return value
    bool AnyPlantLoopSidesNeedSim;

    // FUNCTION LOCAL VARIABLE DECLARATIONS:
    int LoopCtr;
    int LoopSideCtr;

    // Assume that there aren't any
    AnyPlantLoopSidesNeedSim = false;

    // Then check if there are any
    for (LoopCtr = 1; LoopCtr <= state.dataPlnt->TotNumLoops; ++LoopCtr) {
        for (LoopSideCtr = 1; LoopSideCtr <= 2; ++LoopSideCtr) {
            if (state.dataPlnt->PlantLoop(LoopCtr).LoopSide(LoopSideCtr).SimLoopSideNeeded) {
                AnyPlantLoopSidesNeedSim = true;
                return AnyPlantLoopSidesNeedSim;
            }
        }
    }

    return AnyPlantLoopSidesNeedSim;
}

void SetAllPlantSimFlagsToValue(EnergyPlusData &state, bool const Value)
{

    // SUBROUTINE INFORMATION:
    //       AUTHOR         Edwin Lee
    //       DATE WRITTEN   November 2009
    //       MODIFIED       na
    //       RE-ENGINEERED  B. Griffith Feb 2009
    // PURPOSE OF THIS SUBROUTINE:
    // Quickly sets all sim flags of a certain type (loop type/side) to a value

    // SUBROUTINE LOCAL VARIABLE DECLARATIONS:
    int LoopCtr;

    // Loop over all loops
    for (LoopCtr = 1; LoopCtr <= state.dataPlnt->TotNumLoops; ++LoopCtr) {
        auto &this_loop(state.dataPlnt->PlantLoop(LoopCtr));
        this_loop.LoopSide(DataPlant::DemandSide).SimLoopSideNeeded = Value;
        this_loop.LoopSide(DataPlant::SupplySide).SimLoopSideNeeded = Value;
    }
}

void ShowBranchesOnLoop(EnergyPlusData &state, int const LoopNum) // Loop number of loop
{

    // SUBROUTINE INFORMATION:
    //       AUTHOR         Linda Lawrie
    //       DATE WRITTEN   November 2011
    //       MODIFIED       na
    //       RE-ENGINEERED  na

    // PURPOSE OF THIS SUBROUTINE:
    // This routine will display (with continue error messages) the branch/component
    // structure of the given loop.

    // SUBROUTINE LOCAL VARIABLE DECLARATIONS:
    std::string DemandSupply;
    int LSN; // LoopSide counter
    int BrN; // Branch counter
    int CpN; // Component (on branch) counter

    for (LSN = DataPlant::DemandSide; LSN <= DataPlant::SupplySide; ++LSN) {
        if (LSN == DataPlant::DemandSide) {
            DemandSupply = "Demand";
        } else if (LSN == DataPlant::SupplySide) {
            DemandSupply = "Supply";
        } else {
            DemandSupply = "Unknown";
        }
        ShowContinueError(state, DemandSupply + " Branches:");
        for (BrN = 1; BrN <= state.dataPlnt->PlantLoop(LoopNum).LoopSide(LSN).TotalBranches; ++BrN) {
            ShowContinueError(state, "  " + state.dataPlnt->PlantLoop(LoopNum).LoopSide(LSN).Branch(BrN).Name);
            ShowContinueError(state, "    Components on Branch:");
            for (CpN = 1; CpN <= state.dataPlnt->PlantLoop(LoopNum).LoopSide(LSN).Branch(BrN).TotalComponents; ++CpN) {
                ShowContinueError(state,
                                  "      " + state.dataPlnt->PlantLoop(LoopNum).LoopSide(LSN).Branch(BrN).Comp(CpN).TypeOf + ':' +
                                      state.dataPlnt->PlantLoop(LoopNum).LoopSide(LSN).Branch(BrN).Comp(CpN).Name);
            }
        }
    }
}

int MyPlantSizingIndex(EnergyPlusData &state,
                       std::string const &AirLoopHVAC,           // component description
                       std::string_view CompName,             // user name of component
                       int const NodeNumIn,                   // component water inlet node
                       [[maybe_unused]] int const NodeNumOut, // component water outlet node
                       bool &ErrorsFound,                     // set to true if there's an error, unchanged otherwise
                       Optional_bool_const SupressErrors      // used for WSHP's where condenser loop may not be on a plant loop
)
{

    // FUNCTION INFORMATION:
    //       AUTHOR         Fred Buhl
    //       DATE WRITTEN   July 2008
    //       MODIFIED       na
    //       RE-ENGINEERED  na

    // PURPOSE OF THIS FUNCTION:
    // Identify the correct Plant Sizing object for demand-side components such as heating and
    // cooling coils.

    // METHODOLOGY EMPLOYED:
    // This function searches all plant loops for a component whose input and
    // output nodes match the desired input & output nodes. This plant loop index is then used
    // to search the Plant Sizing array for the matching Plant Sizing object.

    // Using/Aliasing
    using DataSizing::PlantSizingData;

    // Return value
    int MyPltSizNum; // returned plant sizing index

    int MyPltLoopNum;
    int PlantLoopNum;
    int DummyLoopSideNum;
    int DummyBranchNum;
    bool PrintErrorFlag;

    MyPltLoopNum = 0;
    MyPltSizNum = 0;
    if (present(SupressErrors)) {
        PrintErrorFlag = SupressErrors;
    } else {
        PrintErrorFlag = true;
    }

    ScanPlantLoopsForNodeNum(state, "MyPlantSizingIndex", NodeNumIn, PlantLoopNum, DummyLoopSideNum, DummyBranchNum);

    if (PlantLoopNum > 0) {
        MyPltLoopNum = PlantLoopNum;
    } else {
        MyPltLoopNum = 0;
    }

    if (MyPltLoopNum > 0) {
        if (state.dataSize->NumPltSizInput > 0) {
            MyPltSizNum = UtilityRoutines::FindItemInList(
                state.dataPlnt->PlantLoop(MyPltLoopNum).Name, state.dataSize->PlantSizData, &PlantSizingData::PlantLoopName);
        }
        if (MyPltSizNum == 0) {
            if (PrintErrorFlag) {
                ShowSevereError(state,
                                "MyPlantSizingIndex: Could not find " + state.dataPlnt->PlantLoop(MyPltLoopNum).Name + " in Sizing:Plant objects.");
                ShowContinueError(state, "...reference Component Type=\"" + AirLoopHVAC + "\", Name=\"" + std::string{CompName} + "\".");
            }
            ErrorsFound = true;
        }
    } else {
        if (PrintErrorFlag) {
            ShowWarningError(state, "MyPlantSizingIndex: Could not find " + AirLoopHVAC + " with name " + std::string{CompName} + " on any plant loop");
        }
        ErrorsFound = true;
    }

    return MyPltSizNum;
}

bool verifyTwoNodeNumsOnSamePlantLoop(EnergyPlusData &state, int const nodeIndexA, int const nodeIndexB)
{
    // this function simply searches across plant loops looking for node numbers
    // it returns true if the two nodes are found to be on the same loop
    // it returns false otherwise
    // because this is a nested loop, there's no reason it should be called except in one-time fashion
    int matchedIndexA = 0;
    int matchedIndexB = 0;
    for (int loopNum = 1; loopNum <= state.dataPlnt->TotNumLoops; loopNum++) {
        for (auto &loopSide : state.dataPlnt->PlantLoop(loopNum).LoopSide) {
            for (auto &branch : loopSide.Branch) {
                for (auto &comp : branch.Comp) {
                    if (comp.NodeNumIn == nodeIndexA || comp.NodeNumOut == nodeIndexA) {
                        matchedIndexA = loopNum;
                    }
                    if (comp.NodeNumIn == nodeIndexB || comp.NodeNumOut == nodeIndexB) {
                        matchedIndexB = loopNum;
                    }
                }
            }
        }
    }
    return (matchedIndexA == matchedIndexB) && (matchedIndexA != 0); // only return true if both are equal and non-zero
}

} // namespace EnergyPlus::PlantUtilities<|MERGE_RESOLUTION|>--- conflicted
+++ resolved
@@ -1633,11 +1633,7 @@
 
 void ScanPlantLoopsForObject(EnergyPlusData &state,
                              std::string_view CompName,
-<<<<<<< HEAD
-                             int const AirLoopHVAC,
-=======
                              DataPlant::PlantEquipmentType CompType,
->>>>>>> 00d968c5
                              int &LoopNum,
                              int &LoopSideNum,
                              int &BranchNum,
@@ -1697,11 +1693,7 @@
                 auto &this_branch(this_loop_side.Branch(BranchCtr));
                 for (CompCtr = 1; CompCtr <= this_branch.TotalComponents; ++CompCtr) {
                     auto &this_component(this_branch.Comp(CompCtr));
-<<<<<<< HEAD
-                    if (this_component.TypeOf_Num == AirLoopHVAC) {
-=======
                     if (this_component.Type == CompType) {
->>>>>>> 00d968c5
                         if (UtilityRoutines::SameString(CompName, this_component.Name)) {
                             FoundCompName = true;
                             if (present(InletNodeNumber)) {
@@ -1738,18 +1730,6 @@
     }
 
     if (!FoundComponent) {
-<<<<<<< HEAD
-        if (AirLoopHVAC >= 1 && AirLoopHVAC <= DataPlant::NumSimPlantEquipTypes) {
-            if (!present(SingleLoopSearch)) {
-                ShowSevereError(state,
-                                "Plant Component " + DataPlant::ccSimPlantEquipTypes(AirLoopHVAC) + " called \"" + std::string{CompName} +
-                                    "\" was not found on any plant loops.");
-                AuditBranches(state, true, DataPlant::ccSimPlantEquipTypes(AirLoopHVAC), CompName);
-            } else {
-                ShowSevereError(state,
-                                "Plant Component " + DataPlant::ccSimPlantEquipTypes(AirLoopHVAC) + " called \"" + std::string{CompName} +
-                                    "\" was not found on plant loop=\"" + state.dataPlnt->PlantLoop(SingleLoopSearch).Name + "\".");
-=======
         if (CompType != DataPlant::PlantEquipmentType::Invalid && CompType != DataPlant::PlantEquipmentType::Num) {
             if (!present(SingleLoopSearch)) {
                 ShowSevereError(state,
@@ -1763,7 +1743,6 @@
                                        DataPlant::PlantEquipTypeNames[static_cast<int>(CompType)],
                                        std::string{CompName},
                                        state.dataPlnt->PlantLoop(SingleLoopSearch).Name));
->>>>>>> 00d968c5
             }
             if (present(InletNodeNumber)) {
                 if (FoundCompName) {
@@ -1777,13 +1756,8 @@
             }
             errFlag = true;
         } else {
-<<<<<<< HEAD
-            ShowSevereError(state, format("ScanPlantLoopsForObject: Invalid CompType passed [{}], Name={}", AirLoopHVAC, CompName));
-            ShowContinueError(state, format("Valid CompTypes are in the range [1 - {}].", DataPlant::NumSimPlantEquipTypes));
-=======
             ShowSevereError(state, format("ScanPlantLoopsForObject: Invalid CompType passed [{}], Name={}", CompType, CompName));
             ShowContinueError(state, format("Valid CompTypes are in the range [0 - {}].", static_cast<int>(DataPlant::PlantEquipmentType::Num)));
->>>>>>> 00d968c5
             ShowFatalError(state, "Previous error causes program termination");
         }
     }
