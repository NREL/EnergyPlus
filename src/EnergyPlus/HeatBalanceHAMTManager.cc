// EnergyPlus, Copyright (c) 1996-2023, The Board of Trustees of the University of Illinois,
// The Regents of the University of California, through Lawrence Berkeley National Laboratory
// (subject to receipt of any required approvals from the U.S. Dept. of Energy), Oak Ridge
// National Laboratory, managed by UT-Battelle, Alliance for Sustainable Energy, LLC, and other
// contributors. All rights reserved.
//
// NOTICE: This Software was developed under funding from the U.S. Department of Energy and the
// U.S. Government consequently retains certain rights. As such, the U.S. Government has been
// granted for itself and others acting on its behalf a paid-up, nonexclusive, irrevocable,
// worldwide license in the Software to reproduce, distribute copies to the public, prepare
// derivative works, and perform publicly and display publicly, and to permit others to do so.
//
// Redistribution and use in source and binary forms, with or without modification, are permitted
// provided that the following conditions are met:
//
// (1) Redistributions of source code must retain the above copyright notice, this list of
//     conditions and the following disclaimer.
//
// (2) Redistributions in binary form must reproduce the above copyright notice, this list of
//     conditions and the following disclaimer in the documentation and/or other materials
//     provided with the distribution.
//
// (3) Neither the name of the University of California, Lawrence Berkeley National Laboratory,
//     the University of Illinois, U.S. Dept. of Energy nor the names of its contributors may be
//     used to endorse or promote products derived from this software without specific prior
//     written permission.
//
// (4) Use of EnergyPlus(TM) Name. If Licensee (i) distributes the software in stand-alone form
//     without changes from the version obtained under this License, or (ii) Licensee makes a
//     reference solely to the software portion of its product, Licensee must refer to the
//     software as "EnergyPlus version X" software, where "X" is the version number Licensee
//     obtained under this License and may not use a different name for the software. Except as
//     specifically required in this Section (4), Licensee shall not use in a company name, a
//     product name, in advertising, publicity, or other promotional activities any name, trade
//     name, trademark, logo, or other designation of "EnergyPlus", "E+", "e+" or confusingly
//     similar designation, without the U.S. Department of Energy's prior written consent.
//
// THIS SOFTWARE IS PROVIDED BY THE COPYRIGHT HOLDERS AND CONTRIBUTORS "AS IS" AND ANY EXPRESS OR
// IMPLIED WARRANTIES, INCLUDING, BUT NOT LIMITED TO, THE IMPLIED WARRANTIES OF MERCHANTABILITY
// AND FITNESS FOR A PARTICULAR PURPOSE ARE DISCLAIMED. IN NO EVENT SHALL THE COPYRIGHT OWNER OR
// CONTRIBUTORS BE LIABLE FOR ANY DIRECT, INDIRECT, INCIDENTAL, SPECIAL, EXEMPLARY, OR
// CONSEQUENTIAL DAMAGES (INCLUDING, BUT NOT LIMITED TO, PROCUREMENT OF SUBSTITUTE GOODS OR
// SERVICES; LOSS OF USE, DATA, OR PROFITS; OR BUSINESS INTERRUPTION) HOWEVER CAUSED AND ON ANY
// THEORY OF LIABILITY, WHETHER IN CONTRACT, STRICT LIABILITY, OR TORT (INCLUDING NEGLIGENCE OR
// OTHERWISE) ARISING IN ANY WAY OUT OF THE USE OF THIS SOFTWARE, EVEN IF ADVISED OF THE
// POSSIBILITY OF SUCH DAMAGE.

// C++ Headers
#include <cmath>
#include <string>

// ObjexxFCL Headers
#include <ObjexxFCL/Fmath.hh>
#include <ObjexxFCL/member.functions.hh>

// EnergyPlus Headers
#include <EnergyPlus/Construction.hh>
#include <EnergyPlus/Data/EnergyPlusData.hh>
#include <EnergyPlus/DataEnvironment.hh>
#include <EnergyPlus/DataHeatBalSurface.hh>
#include <EnergyPlus/DataHeatBalance.hh>
#include <EnergyPlus/DataIPShortCuts.hh>
#include <EnergyPlus/DataMoistureBalance.hh>
#include <EnergyPlus/DataSurfaces.hh>
#include <EnergyPlus/DisplayRoutines.hh>
#include <EnergyPlus/General.hh>
#include <EnergyPlus/HeatBalanceHAMTManager.hh>
#include <EnergyPlus/InputProcessing/InputProcessor.hh>
#include <EnergyPlus/Material.hh>
#include <EnergyPlus/OutputProcessor.hh>
#include <EnergyPlus/Psychrometrics.hh>
#include <EnergyPlus/UtilityRoutines.hh>
#include <EnergyPlus/ZoneTempPredictorCorrector.hh>

namespace EnergyPlus {

namespace HeatBalanceHAMTManager {

    // MODULE INFORMATION:
    //       AUTHOR      Phillip Biddulph
    //       DATE WRITTEN   June 2008
    //       MODIFIED
    //       Bug fixes to make sure HAMT can cope with data limits  ! PDB August 2009
    //       RE-ENGINEERED

    // PURPOSE OF THIS MODULE:
    // Calculate, record and report the one dimentional heat and moisture transfer
    // through a surface given the material composition of the building surface and
    // the external and internal Temperatures and Relative Humidities.

    // METHODOLOGY EMPLOYED:
    // Each surface is split into "cells", where all characteristics are initiallised.
    // Cells are matched and links created in the initialisation routine.
    // The internal and external "surfaces" of the surface are virtual cells to allow for the
    // input of heat and vapor via heat transfer coefficients, radiation,
    // and vapor transfer coefficients
    // Uses Forward (implicit) finite difference alogorithm. Heat transfer is caclulated first,
    // with the option of including the latent heat, then liquid and vapor transfer. The process is ittereated.
    // Once the temperatures have converged the internal surface
    // temperature and vapor densities are passed back to EnergyPlus.

    // Temperatures and relative humidities are updated once EnergyPlus has checked that
    // the zone temperatures have converged.

    // REFERENCES:
    // K?zel, H.M. (1995) Simultaneous Heat and Moisture Transport in Building Components.
    // One- and two-dimensional calculation using simple parameters. IRB Verlag 1995
    // Holman, J.P. (2002) Heat Transfer, Ninth Edition. McGraw-Hill
    // Winterton, R.H.S. (1997) Heat Transfer. (Oxford Chemistry Primers; 50) Oxford University Press
    // Kumar Kumaran, M. (1996) IEA ANNEX 24, Final Report, Volume 3

    // USE STATEMENTS:

    // Using/Aliasing
    using namespace DataSurfaces;
    using DataHeatBalSurface::MinSurfaceTempLimit;
    using DataHeatBalSurface::MinSurfaceTempLimitBeforeFatal;
    using namespace DataHeatBalance;
    using namespace Psychrometrics;

    void ManageHeatBalHAMT(EnergyPlusData &state, int const SurfNum, Real64 &SurfTempInTmp, Real64 &TempSurfOutTmp)
    {

        // SUBROUTINE INFORMATION:
        //       AUTHOR         Phillip Biddulph
        //       DATE WRITTEN   June 2008
        //       MODIFIED       na
        //       RE-ENGINEERED  na

        // PURPOSE OF THIS SUBROUTINE:
        // Manages the Heat and Moisture Transfer calculations.

        // SUBROUTINE LOCAL VARIABLE DECLARATIONS:
        auto &OneTimeFlag = state.dataHeatBalHAMTMgr->OneTimeFlag;

        if (OneTimeFlag) {
            OneTimeFlag = false;
            DisplayString(state, "Initialising Heat and Moisture Transfer Model");
            GetHeatBalHAMTInput(state);
            InitHeatBalHAMT(state);
        }

        CalcHeatBalHAMT(state, SurfNum, SurfTempInTmp, TempSurfOutTmp);
    }

    void GetHeatBalHAMTInput(EnergyPlusData &state)
    {

        // SUBROUTINE INFORMATION:
        //       AUTHOR         Phillip Biddulph
        //       DATE WRITTEN   June 2008
        //       MODIFIED       na
        //       RE-ENGINEERED  na

        // PURPOSE OF THIS SUBROUTINE:
        // gets input for the HAMT model

        // SUBROUTINE PARAMETER DEFINITIONS:
        static std::string const cHAMTObject1("MaterialProperty:HeatAndMoistureTransfer:Settings");
        static std::string const cHAMTObject2("MaterialProperty:HeatAndMoistureTransfer:SorptionIsotherm");
        static std::string const cHAMTObject3("MaterialProperty:HeatAndMoistureTransfer:Suction");
        static std::string const cHAMTObject4("MaterialProperty:HeatAndMoistureTransfer:Redistribution");
        static std::string const cHAMTObject5("MaterialProperty:HeatAndMoistureTransfer:Diffusion");
        static std::string const cHAMTObject6("MaterialProperty:HeatAndMoistureTransfer:ThermalConductivity");
        static std::string const cHAMTObject7("SurfaceProperties:VaporCoefficients");

        // SUBROUTINE LOCAL VARIABLE DECLARATIONS:

        Array1D_string AlphaArray;
        Array1D_string cAlphaFieldNames;
        Array1D_string cNumericFieldNames;

        Array1D_bool lAlphaBlanks;
        Array1D_bool lNumericBlanks;

        Array1D<Real64> NumArray;

        Real64 dumrh;
        Real64 dumdata;
        Real64 avdata;

        int MaxNums;
        int MaxAlphas;
        int NumParams;
        int NumNums;
        int NumAlphas;
        int status;
        int matid;
        int iso;
        int Numid;
        int suc;
        int red;
        int mu;
        int tc;

        int HAMTitems;
        int item;
        int ii;
        int jj;
        int vtcsid;

        bool avflag;
        bool isoerrrise;
        bool ErrorsFound;

        state.dataHeatBalHAMTMgr->watertot.allocate(state.dataSurface->TotSurfaces);
        state.dataHeatBalHAMTMgr->surfrh.allocate(state.dataSurface->TotSurfaces);
        state.dataHeatBalHAMTMgr->surfextrh.allocate(state.dataSurface->TotSurfaces);
        state.dataHeatBalHAMTMgr->surftemp.allocate(state.dataSurface->TotSurfaces);
        state.dataHeatBalHAMTMgr->surfexttemp.allocate(state.dataSurface->TotSurfaces);
        state.dataHeatBalHAMTMgr->surfvp.allocate(state.dataSurface->TotSurfaces);

        state.dataHeatBalHAMTMgr->firstcell.allocate(state.dataSurface->TotSurfaces);
        state.dataHeatBalHAMTMgr->lastcell.allocate(state.dataSurface->TotSurfaces);
        state.dataHeatBalHAMTMgr->Extcell.allocate(state.dataSurface->TotSurfaces);
        state.dataHeatBalHAMTMgr->ExtRadcell.allocate(state.dataSurface->TotSurfaces);
        state.dataHeatBalHAMTMgr->ExtConcell.allocate(state.dataSurface->TotSurfaces);
        state.dataHeatBalHAMTMgr->ExtSkycell.allocate(state.dataSurface->TotSurfaces);
        state.dataHeatBalHAMTMgr->ExtGrncell.allocate(state.dataSurface->TotSurfaces);
        state.dataHeatBalHAMTMgr->Intcell.allocate(state.dataSurface->TotSurfaces);
        state.dataHeatBalHAMTMgr->IntConcell.allocate(state.dataSurface->TotSurfaces);

        state.dataHeatBalHAMTMgr->extvtc.allocate(state.dataSurface->TotSurfaces);
        state.dataHeatBalHAMTMgr->intvtc.allocate(state.dataSurface->TotSurfaces);
        state.dataHeatBalHAMTMgr->extvtcflag.allocate(state.dataSurface->TotSurfaces);
        state.dataHeatBalHAMTMgr->intvtcflag.allocate(state.dataSurface->TotSurfaces);
        state.dataHeatBalHAMTMgr->MyEnvrnFlag.allocate(state.dataSurface->TotSurfaces);

        state.dataHeatBalHAMTMgr->extvtc = -1.0;
        state.dataHeatBalHAMTMgr->intvtc = -1.0;
        state.dataHeatBalHAMTMgr->extvtcflag = false;
        state.dataHeatBalHAMTMgr->intvtcflag = false;
        state.dataHeatBalHAMTMgr->MyEnvrnFlag = true;

        state.dataHeatBalHAMTMgr->latswitch = true;
        state.dataHeatBalHAMTMgr->rainswitch = true;

        MaxAlphas = 0;
        MaxNums = 0;
        state.dataInputProcessing->inputProcessor->getObjectDefMaxArgs(state, cHAMTObject1, NumParams, NumAlphas, NumNums);
        MaxAlphas = max(MaxAlphas, NumAlphas);
        MaxNums = max(MaxNums, NumNums);
        state.dataInputProcessing->inputProcessor->getObjectDefMaxArgs(state, cHAMTObject2, NumParams, NumAlphas, NumNums);
        MaxAlphas = max(MaxAlphas, NumAlphas);
        MaxNums = max(MaxNums, NumNums);
        state.dataInputProcessing->inputProcessor->getObjectDefMaxArgs(state, cHAMTObject3, NumParams, NumAlphas, NumNums);
        MaxAlphas = max(MaxAlphas, NumAlphas);
        MaxNums = max(MaxNums, NumNums);
        state.dataInputProcessing->inputProcessor->getObjectDefMaxArgs(state, cHAMTObject4, NumParams, NumAlphas, NumNums);
        MaxAlphas = max(MaxAlphas, NumAlphas);
        MaxNums = max(MaxNums, NumNums);
        state.dataInputProcessing->inputProcessor->getObjectDefMaxArgs(state, cHAMTObject5, NumParams, NumAlphas, NumNums);
        MaxAlphas = max(MaxAlphas, NumAlphas);
        MaxNums = max(MaxNums, NumNums);
        state.dataInputProcessing->inputProcessor->getObjectDefMaxArgs(state, cHAMTObject6, NumParams, NumAlphas, NumNums);
        MaxAlphas = max(MaxAlphas, NumAlphas);
        MaxNums = max(MaxNums, NumNums);
        state.dataInputProcessing->inputProcessor->getObjectDefMaxArgs(state, cHAMTObject7, NumParams, NumAlphas, NumNums);
        MaxAlphas = max(MaxAlphas, NumAlphas);
        MaxNums = max(MaxNums, NumNums);

        ErrorsFound = false;

        AlphaArray.allocate(MaxAlphas);
        cAlphaFieldNames.allocate(MaxAlphas);
        cNumericFieldNames.allocate(MaxNums);
        NumArray.dimension(MaxNums, 0.0);
        lAlphaBlanks.dimension(MaxAlphas, false);
        lNumericBlanks.dimension(MaxNums, false);

        HAMTitems =
            state.dataInputProcessing->inputProcessor->getNumObjectsFound(state, cHAMTObject1); // MaterialProperty:HeatAndMoistureTransfer:Settings
        for (item = 1; item <= HAMTitems; ++item) {
            state.dataInputProcessing->inputProcessor->getObjectItem(state,
                                                                     cHAMTObject1,
                                                                     item,
                                                                     AlphaArray,
                                                                     NumAlphas,
                                                                     NumArray,
                                                                     NumNums,
                                                                     status,
                                                                     lNumericBlanks,
                                                                     lAlphaBlanks,
                                                                     cAlphaFieldNames,
                                                                     cNumericFieldNames);

            matid = UtilityRoutines::FindItemInPtrList(AlphaArray(1), state.dataMaterial->Material);

            if (matid == 0) {
                ShowSevereError(state, format("{} {}=\"{}\" is invalid (undefined).", cHAMTObject1, cAlphaFieldNames(1), AlphaArray(1)));
                ShowContinueError(state, "The basic material must be defined in addition to specifying HeatAndMoistureTransfer properties.");
                ErrorsFound = true;
                continue;
            }
            auto *thisMaterial = dynamic_cast<Material::MaterialChild *>(state.dataMaterial->Material(matid));
            assert(thisMaterial != nullptr);
            if (thisMaterial->ROnly) {
                ShowWarningError(state,
                                 format("{} {}=\"{}\" is defined as an R-only value material.", cHAMTObject1, cAlphaFieldNames(1), AlphaArray(1)));
                continue;
            }

            thisMaterial->Porosity = NumArray(1);
            thisMaterial->iwater = NumArray(2);
        }

        HAMTitems = state.dataInputProcessing->inputProcessor->getNumObjectsFound(
            state, cHAMTObject2); // MaterialProperty:HeatAndMoistureTransfer:SorptionIsotherm
        for (item = 1; item <= HAMTitems; ++item) {
            state.dataInputProcessing->inputProcessor->getObjectItem(state,
                                                                     cHAMTObject2,
                                                                     item,
                                                                     AlphaArray,
                                                                     NumAlphas,
                                                                     NumArray,
                                                                     NumNums,
                                                                     status,
                                                                     lNumericBlanks,
                                                                     lAlphaBlanks,
                                                                     cAlphaFieldNames,
                                                                     cNumericFieldNames);

            matid = UtilityRoutines::FindItemInPtrList(AlphaArray(1), state.dataMaterial->Material);

            if (matid == 0) {
                ShowSevereError(state, format("{} {}=\"{}\" is invalid (undefined).", cHAMTObject2, cAlphaFieldNames(1), AlphaArray(1)));
                ShowContinueError(state, "The basic material must be defined in addition to specifying HeatAndMoistureTransfer properties.");
                ErrorsFound = true;
                continue;
            }
            auto *thisMaterial = dynamic_cast<Material::MaterialChild *>(state.dataMaterial->Material(matid));
            assert(thisMaterial != nullptr);
            if (thisMaterial->ROnly) {
                ShowWarningError(state,
                                 format("{} {}=\"{}\" is defined as an R-only value material.", cHAMTObject2, cAlphaFieldNames(1), AlphaArray(1)));
                continue;
            }

            Numid = 1;

            thisMaterial->niso = int(NumArray(Numid));

            for (iso = 1; iso <= thisMaterial->niso; ++iso) {
                ++Numid;
                thisMaterial->isorh(iso) = NumArray(Numid);
                ++Numid;
                thisMaterial->isodata(iso) = NumArray(Numid);
            }

            ++thisMaterial->niso;
            thisMaterial->isorh(thisMaterial->niso) = rhmax;
            thisMaterial->isodata(thisMaterial->niso) = thisMaterial->Porosity * wdensity;

            ++thisMaterial->niso;
            thisMaterial->isorh(thisMaterial->niso) = 0.0;
            thisMaterial->isodata(thisMaterial->niso) = 0.0;
        }

        // check the isotherm
        for (matid = 1; matid <= state.dataMaterial->TotMaterials; ++matid) {
            auto *thisMaterial = dynamic_cast<Material::MaterialChild *>(state.dataMaterial->Material(matid));
            assert(thisMaterial != nullptr);
            if (thisMaterial->niso > 0) {
                // - First sort
                for (jj = 1; jj <= thisMaterial->niso - 1; ++jj) {
                    for (ii = jj + 1; ii <= thisMaterial->niso; ++ii) {
                        if (thisMaterial->isorh(jj) > thisMaterial->isorh(ii)) {

                            dumrh = thisMaterial->isorh(jj);
                            dumdata = thisMaterial->isodata(jj);

                            thisMaterial->isorh(jj) = thisMaterial->isorh(ii);
                            thisMaterial->isodata(jj) = thisMaterial->isodata(ii);

                            thisMaterial->isorh(ii) = dumrh;
                            thisMaterial->isodata(ii) = dumdata;
                        }
                    }
                }
                //- Now make sure the data rises
                isoerrrise = false;
                for (ii = 1; ii <= 100; ++ii) {
                    avflag = true;
                    for (jj = 1; jj <= thisMaterial->niso - 1; ++jj) {
                        if (thisMaterial->isodata(jj) > thisMaterial->isodata(jj + 1)) {
                            isoerrrise = true;
                            avdata = (thisMaterial->isodata(jj) + thisMaterial->isodata(jj + 1)) / 2.0;
                            thisMaterial->isodata(jj) = avdata;
                            thisMaterial->isodata(jj + 1) = avdata;
                            avflag = false;
                        }
                    }
                    if (avflag) break;
                }
                if (isoerrrise) {
<<<<<<< HEAD
                    ShowWarningError(state, cHAMTObject2 + " data not rising - Check material " + thisMaterial->Name);
=======
                    ShowWarningError(state,
                                     format("{} data not rising - Check material {}", cHAMTObject2, state.dataMaterial->Material(matid)->Name));
>>>>>>> 9625a17d
                    ShowContinueError(state, "Isotherm data has been fixed, and the simulation continues.");
                }
            }
        }

        HAMTitems =
            state.dataInputProcessing->inputProcessor->getNumObjectsFound(state, cHAMTObject3); // MaterialProperty:HeatAndMoistureTransfer:Suction
        for (item = 1; item <= HAMTitems; ++item) {
            state.dataInputProcessing->inputProcessor->getObjectItem(state,
                                                                     cHAMTObject3,
                                                                     item,
                                                                     AlphaArray,
                                                                     NumAlphas,
                                                                     NumArray,
                                                                     NumNums,
                                                                     status,
                                                                     lNumericBlanks,
                                                                     lAlphaBlanks,
                                                                     cAlphaFieldNames,
                                                                     cNumericFieldNames);

            matid = UtilityRoutines::FindItemInPtrList(AlphaArray(1), state.dataMaterial->Material);

            if (matid == 0) {
                ShowSevereError(state, format("{} {}=\"{}\" is invalid (undefined).", cHAMTObject3, cAlphaFieldNames(1), AlphaArray(1)));
                ShowContinueError(state, "The basic material must be defined in addition to specifying HeatAndMoistureTransfer properties.");
                ErrorsFound = true;
                continue;
            }
            auto *thisMaterial = dynamic_cast<Material::MaterialChild *>(state.dataMaterial->Material(matid));
            assert(thisMaterial != nullptr);
            if (thisMaterial->ROnly) {
                ShowWarningError(state,
                                 format("{} {}=\"{}\" is defined as an R-only value material.", cHAMTObject3, cAlphaFieldNames(1), AlphaArray(1)));
                continue;
            }

            Numid = 1;

            thisMaterial->nsuc = NumArray(Numid);
            for (suc = 1; suc <= thisMaterial->nsuc; ++suc) {
                ++Numid;
                thisMaterial->sucwater(suc) = NumArray(Numid);
                ++Numid;
                thisMaterial->sucdata(suc) = NumArray(Numid);
            }

            ++thisMaterial->nsuc;
            thisMaterial->sucwater(thisMaterial->nsuc) = thisMaterial->isodata(thisMaterial->niso);
            thisMaterial->sucdata(thisMaterial->nsuc) = thisMaterial->sucdata(thisMaterial->nsuc - 1);
        }

        HAMTitems = state.dataInputProcessing->inputProcessor->getNumObjectsFound(
            state, cHAMTObject4); // MaterialProperty:HeatAndMoistureTransfer:Redistribution
        for (item = 1; item <= HAMTitems; ++item) {
            state.dataInputProcessing->inputProcessor->getObjectItem(state,
                                                                     cHAMTObject4,
                                                                     item,
                                                                     AlphaArray,
                                                                     NumAlphas,
                                                                     NumArray,
                                                                     NumNums,
                                                                     status,
                                                                     lNumericBlanks,
                                                                     lAlphaBlanks,
                                                                     cAlphaFieldNames,
                                                                     cNumericFieldNames);

            matid = UtilityRoutines::FindItemInPtrList(AlphaArray(1), state.dataMaterial->Material);
            if (matid == 0) {
                ShowSevereError(state, format("{} {}=\"{}\" is invalid (undefined).", cHAMTObject4, cAlphaFieldNames(1), AlphaArray(1)));
                ShowContinueError(state, "The basic material must be defined in addition to specifying HeatAndMoistureTransfer properties.");
                ErrorsFound = true;
                continue;
            }
            auto *thisMaterial = dynamic_cast<Material::MaterialChild *>(state.dataMaterial->Material(matid));
            assert(thisMaterial != nullptr);
            if (thisMaterial->ROnly) {
                ShowWarningError(state,
                                 format("{} {}=\"{}\" is defined as an R-only value material.", cHAMTObject4, cAlphaFieldNames(1), AlphaArray(1)));
                continue;
            }
            Numid = 1;

            thisMaterial->nred = NumArray(Numid);
            for (red = 1; red <= thisMaterial->nred; ++red) {
                ++Numid;
                thisMaterial->redwater(red) = NumArray(Numid);
                ++Numid;
                thisMaterial->reddata(red) = NumArray(Numid);
            }

            ++thisMaterial->nred;
            thisMaterial->redwater(thisMaterial->nred) = thisMaterial->isodata(thisMaterial->niso);
            thisMaterial->reddata(thisMaterial->nred) = thisMaterial->reddata(thisMaterial->nred - 1);
        }

        HAMTitems =
            state.dataInputProcessing->inputProcessor->getNumObjectsFound(state, cHAMTObject5); // MaterialProperty:HeatAndMoistureTransfer:Diffusion
        for (item = 1; item <= HAMTitems; ++item) {
            state.dataInputProcessing->inputProcessor->getObjectItem(state,
                                                                     cHAMTObject5,
                                                                     item,
                                                                     AlphaArray,
                                                                     NumAlphas,
                                                                     NumArray,
                                                                     NumNums,
                                                                     status,
                                                                     lNumericBlanks,
                                                                     lAlphaBlanks,
                                                                     cAlphaFieldNames,
                                                                     cNumericFieldNames);

            matid = UtilityRoutines::FindItemInPtrList(AlphaArray(1), state.dataMaterial->Material);
            if (matid == 0) {
                ShowSevereError(state, format("{} {}=\"{}\" is invalid (undefined).", cHAMTObject5, cAlphaFieldNames(1), AlphaArray(1)));
                ShowContinueError(state, "The basic material must be defined in addition to specifying HeatAndMoistureTransfer properties.");
                ErrorsFound = true;
                continue;
            }
            auto *thisMaterial = dynamic_cast<Material::MaterialChild *>(state.dataMaterial->Material(matid));
            assert(thisMaterial != nullptr);
            if (thisMaterial->ROnly) {
                ShowWarningError(state,
                                 format("{} {}=\"{}\" is defined as an R-only value material.", cHAMTObject5, cAlphaFieldNames(1), AlphaArray(1)));
                continue;
            }

            Numid = 1;

            thisMaterial->nmu = NumArray(Numid);
            if (thisMaterial->nmu > 0) {
                for (mu = 1; mu <= thisMaterial->nmu; ++mu) {
                    ++Numid;
                    thisMaterial->murh(mu) = NumArray(Numid);
                    ++Numid;
                    thisMaterial->mudata(mu) = NumArray(Numid);
                }

                ++thisMaterial->nmu;
                thisMaterial->murh(thisMaterial->nmu) = thisMaterial->isorh(thisMaterial->niso);
                thisMaterial->mudata(thisMaterial->nmu) = thisMaterial->mudata(thisMaterial->nmu - 1);
            }
        }

        HAMTitems = state.dataInputProcessing->inputProcessor->getNumObjectsFound(
            state, cHAMTObject6); // MaterialProperty:HeatAndMoistureTransfer:ThermalConductivity
        for (item = 1; item <= HAMTitems; ++item) {
            state.dataInputProcessing->inputProcessor->getObjectItem(state,
                                                                     cHAMTObject6,
                                                                     item,
                                                                     AlphaArray,
                                                                     NumAlphas,
                                                                     NumArray,
                                                                     NumNums,
                                                                     status,
                                                                     lNumericBlanks,
                                                                     lAlphaBlanks,
                                                                     cAlphaFieldNames,
                                                                     cNumericFieldNames);

            matid = UtilityRoutines::FindItemInPtrList(AlphaArray(1), state.dataMaterial->Material);
            if (matid == 0) {
                ShowSevereError(state, format("{} {}=\"{}\" is invalid (undefined).", cHAMTObject6, cAlphaFieldNames(1), AlphaArray(1)));
                ShowContinueError(state, "The basic material must be defined in addition to specifying HeatAndMoistureTransfer properties.");
                ErrorsFound = true;
                continue;
            }
            auto *thisMaterial = dynamic_cast<Material::MaterialChild *>(state.dataMaterial->Material(matid));
            assert(thisMaterial != nullptr);
            if (thisMaterial->ROnly) {
                ShowWarningError(state,
                                 format("{} {}=\"{}\" is defined as an R-only value material.", cHAMTObject6, cAlphaFieldNames(1), AlphaArray(1)));
                continue;
            }
            Numid = 1;

            thisMaterial->ntc = NumArray(Numid);
            if (thisMaterial->ntc > 0) {
                for (tc = 1; tc <= thisMaterial->ntc; ++tc) {
                    ++Numid;
                    thisMaterial->tcwater(tc) = NumArray(Numid);
                    ++Numid;
                    thisMaterial->tcdata(tc) = NumArray(Numid);
                }

                ++thisMaterial->ntc;
                thisMaterial->tcwater(thisMaterial->ntc) = thisMaterial->isodata(thisMaterial->niso);
                thisMaterial->tcdata(thisMaterial->ntc) = thisMaterial->tcdata(thisMaterial->ntc - 1);
            }
        }

        // Vapor Transfer coefficients
        HAMTitems = state.dataInputProcessing->inputProcessor->getNumObjectsFound(state, cHAMTObject7); // SurfaceProperties:VaporCoefficients
        for (item = 1; item <= HAMTitems; ++item) {
            state.dataInputProcessing->inputProcessor->getObjectItem(state,
                                                                     cHAMTObject7,
                                                                     item,
                                                                     AlphaArray,
                                                                     NumAlphas,
                                                                     NumArray,
                                                                     NumNums,
                                                                     status,
                                                                     lNumericBlanks,
                                                                     lAlphaBlanks,
                                                                     cAlphaFieldNames,
                                                                     cNumericFieldNames);

            vtcsid = UtilityRoutines::FindItemInList(AlphaArray(1), state.dataSurface->Surface);
            if (vtcsid == 0) {
                ShowSevereError(state, format("{} {}=\"{}\" is invalid (undefined).", cHAMTObject7, cAlphaFieldNames(1), AlphaArray(1)));
                ShowContinueError(state, "The basic material must be defined in addition to specifying HeatAndMoistureTransfer properties.");
                ErrorsFound = true;
                continue;
            }

            if (AlphaArray(2) == "YES") {
                state.dataHeatBalHAMTMgr->extvtcflag(vtcsid) = true;
                state.dataHeatBalHAMTMgr->extvtc(vtcsid) = NumArray(1);
            }

            if (AlphaArray(3) == "YES") {
                state.dataHeatBalHAMTMgr->intvtcflag(vtcsid) = true;
                state.dataHeatBalHAMTMgr->intvtc(vtcsid) = NumArray(2);
            }
        }

        AlphaArray.deallocate();
        cAlphaFieldNames.deallocate();
        cNumericFieldNames.deallocate();
        NumArray.deallocate();
        lAlphaBlanks.deallocate();
        lNumericBlanks.deallocate();

        if (ErrorsFound) {
            ShowFatalError(state, "GetHeatBalHAMTInput: Errors found getting input.  Program terminates.");
        }
    }

    void InitHeatBalHAMT(EnergyPlusData &state)
    {
        // SUBROUTINE INFORMATION:
        //       AUTHOR         Phillip Biddulph
        //       DATE WRITTEN   June 2008
        //       MODIFIED       B. Griffith, Aug 2012 for surface-specific algorithms
        //       RE-ENGINEERED  na

        // Using/Aliasing
        using General::ScanForReports;

        // Locals
        // SUBROUTINE PARAMETER DEFINITIONS:
        Real64 constexpr adjdist(0.00005); // Allowable distance between two cells, also used as limit on cell length
        static constexpr std::string_view RoutineName("InitCombinedHeatAndMoistureFiniteElement: ");

        // SUBROUTINE LOCAL VARIABLE DECLARATIONS:
        int ii;
        int cid;
        int cid1;
        int cid2;
        int sid;
        int conid;
        int lid;
        int matid;
        int did;
        int adj1;
        int adj2;
        int errorCount;
        int MaterNum;

        Real64 runor;
        Real64 high1;
        Real64 low2;
        Real64 testlen;
        Real64 waterd; // water density
        bool DoReport;

        auto &cells(state.dataHeatBalHAMTMgr->cells);

        state.dataHeatBalHAMTMgr->deltat = state.dataGlobal->TimeStepZone * 3600.0;

        // Check the materials information and work out how many cells are required.
        errorCount = 0;
        state.dataHeatBalHAMTMgr->TotCellsMax = 0;
        for (sid = 1; sid <= state.dataSurface->TotSurfaces; ++sid) {
            if (state.dataSurface->Surface(sid).Class == SurfaceClass::Window) continue;
            if (state.dataSurface->Surface(sid).HeatTransferAlgorithm != DataSurfaces::HeatTransferModel::HAMT) continue;
            conid = state.dataSurface->Surface(sid).Construction;
            if (conid == 0) continue;
            for (lid = 1; lid <= state.dataConstruction->Construct(conid).TotLayers; ++lid) {
                matid = state.dataConstruction->Construct(conid).LayerPoint(lid);
                auto *thisMaterial = dynamic_cast<Material::MaterialChild *>(state.dataMaterial->Material(matid));
                assert(thisMaterial != nullptr);
                if (thisMaterial->ROnly) {
                    ShowSevereError(state,
<<<<<<< HEAD
                                    std::string{RoutineName} + "Construction=" + state.dataConstruction->Construct(conid).Name +
                                        " cannot contain R-only value materials.");
                    ShowContinueError(state, "Reference Material=\"" + thisMaterial->Name + "\".");
=======
                                    format("{}Construction={} cannot contain R-only value materials.",
                                           RoutineName,
                                           state.dataConstruction->Construct(conid).Name));
                    ShowContinueError(state, format("Reference Material=\"{}\".", state.dataMaterial->Material(matid)->Name));
>>>>>>> 9625a17d
                    ++errorCount;
                    continue;
                }

<<<<<<< HEAD
                if (thisMaterial->nmu < 0) {
                    ShowSevereError(state, std::string{RoutineName} + "Construction=" + state.dataConstruction->Construct(conid).Name);
                    ShowContinueError(state,
                                      "Reference Material=\"" + thisMaterial->Name +
                                          "\" does not have required Water Vapor Diffusion Resistance Factor (mu) data.");
                    ++errorCount;
                }

                if (thisMaterial->niso < 0) {
                    ShowSevereError(state, std::string{RoutineName} + "Construction=" + state.dataConstruction->Construct(conid).Name);
                    ShowContinueError(state, "Reference Material=\"" + thisMaterial->Name + "\" does not have required isotherm data.");
                    ++errorCount;
                }
                if (thisMaterial->nsuc < 0) {
                    ShowSevereError(state, std::string{RoutineName} + "Construction=" + state.dataConstruction->Construct(conid).Name);
                    ShowContinueError(state,
                                      "Reference Material=\"" + thisMaterial->Name +
                                          "\" does not have required liquid transport coefficient (suction) data.");
                    ++errorCount;
                }
                if (thisMaterial->nred < 0) {
                    ShowSevereError(state, std::string{RoutineName} + "Construction=" + state.dataConstruction->Construct(conid).Name);
                    ShowContinueError(state,
                                      "Reference Material=\"" + thisMaterial->Name +
                                          "\" does not have required liquid transport coefficient (redistribution) data.");
                    ++errorCount;
                }
                if (thisMaterial->ntc < 0) {
                    if (thisMaterial->Conductivity > 0) {
                        ShowWarningError(state, std::string{RoutineName} + "Construction=" + state.dataConstruction->Construct(conid).Name);
                        ShowContinueError(
                            state, "Reference Material=\"" + thisMaterial->Name + "\" does not have thermal conductivity data. Using fixed value.");
                        thisMaterial->ntc = 2;
                        thisMaterial->tcwater(1) = 0.0;
                        thisMaterial->tcdata(1) = thisMaterial->Conductivity;
                        thisMaterial->tcwater(2) = thisMaterial->isodata(thisMaterial->niso);
                        thisMaterial->tcdata(2) = thisMaterial->Conductivity;
=======
                if (state.dataMaterial->Material(matid)->nmu < 0) {
                    ShowSevereError(state, format("{}Construction={}", RoutineName, state.dataConstruction->Construct(conid).Name));
                    ShowContinueError(state,
                                      format("Reference Material=\"{}\" does not have required Water Vapor Diffusion Resistance Factor (mu) data.",
                                             state.dataMaterial->Material(matid)->Name));
                    ++errorCount;
                }

                if (state.dataMaterial->Material(matid)->niso < 0) {
                    ShowSevereError(state, format("{}Construction={}", RoutineName, state.dataConstruction->Construct(conid).Name));
                    ShowContinueError(
                        state, format("Reference Material=\"{}\" does not have required isotherm data.", state.dataMaterial->Material(matid)->Name));
                    ++errorCount;
                }
                if (state.dataMaterial->Material(matid)->nsuc < 0) {
                    ShowSevereError(state, format("{}Construction={}", RoutineName, state.dataConstruction->Construct(conid).Name));
                    ShowContinueError(state,
                                      format("Reference Material=\"{}\" does not have required liquid transport coefficient (suction) data.",
                                             state.dataMaterial->Material(matid)->Name));
                    ++errorCount;
                }
                if (state.dataMaterial->Material(matid)->nred < 0) {
                    ShowSevereError(state, format("{}Construction={}", RoutineName, state.dataConstruction->Construct(conid).Name));
                    ShowContinueError(state,
                                      format("Reference Material=\"{}\" does not have required liquid transport coefficient (redistribution) data.",
                                             state.dataMaterial->Material(matid)->Name));
                    ++errorCount;
                }
                if (state.dataMaterial->Material(matid)->ntc < 0) {
                    if (state.dataMaterial->Material(matid)->Conductivity > 0) {
                        ShowWarningError(state, format("{}Construction={}", RoutineName, state.dataConstruction->Construct(conid).Name));
                        ShowContinueError(state,
                                          format("Reference Material=\"{}\" does not have thermal conductivity data. Using fixed value.",
                                                 state.dataMaterial->Material(matid)->Name));
                        state.dataMaterial->Material(matid)->ntc = 2;
                        state.dataMaterial->Material(matid)->tcwater(1) = 0.0;
                        state.dataMaterial->Material(matid)->tcdata(1) = state.dataMaterial->Material(matid)->Conductivity;
                        state.dataMaterial->Material(matid)->tcwater(2) =
                            state.dataMaterial->Material(matid)->isodata(state.dataMaterial->Material(matid)->niso);
                        state.dataMaterial->Material(matid)->tcdata(2) = state.dataMaterial->Material(matid)->Conductivity;
>>>>>>> 9625a17d
                    } else {
                        ShowSevereError(state, format("{}Construction={}", RoutineName, state.dataConstruction->Construct(conid).Name));
                        ShowContinueError(state,
<<<<<<< HEAD
                                          "Reference Material=\"" + thisMaterial->Name + "\" does not have required thermal conductivity data.");
=======
                                          format("Reference Material=\"{}\" does not have required thermal conductivity data.",
                                                 state.dataMaterial->Material(matid)->Name));
>>>>>>> 9625a17d
                        ++errorCount;
                    }
                }

                // convert material water content to RH

                waterd = thisMaterial->iwater * thisMaterial->Density;
                interp(thisMaterial->niso, thisMaterial->isodata, thisMaterial->isorh, waterd, thisMaterial->irh);

                thisMaterial->divs = int(thisMaterial->Thickness / thisMaterial->divsize) + thisMaterial->divmin;
                if (thisMaterial->divs > thisMaterial->divmax) {
                    thisMaterial->divs = thisMaterial->divmax;
                }
                // Check length of cell - reduce number of divisions if necessary
                Real64 const sin_negPIOvr2 = std::sin(-DataGlobalConstants::Pi / 2.0);
                while (true) {
                    testlen = thisMaterial->Thickness *
                              ((std::sin(DataGlobalConstants::Pi * (-1.0 / double(thisMaterial->divs)) - DataGlobalConstants::Pi / 2.0) / 2.0) -
                               (sin_negPIOvr2 / 2.0));
                    if (testlen > adjdist) break;
<<<<<<< HEAD
                    --thisMaterial->divs;
                    if (thisMaterial->divs < 1) {
                        ShowSevereError(state, std::string{RoutineName} + "Construction=" + state.dataConstruction->Construct(conid).Name);
                        ShowContinueError(state, "Reference Material=\"" + thisMaterial->Name + "\" is too thin.");
=======
                    --state.dataMaterial->Material(matid)->divs;
                    if (state.dataMaterial->Material(matid)->divs < 1) {
                        ShowSevereError(state, format("{}Construction={}", RoutineName, state.dataConstruction->Construct(conid).Name));
                        ShowContinueError(state, format("Reference Material=\"{}\" is too thin.", state.dataMaterial->Material(matid)->Name));
>>>>>>> 9625a17d
                        ++errorCount;
                        break;
                    }
                }
                state.dataHeatBalHAMTMgr->TotCellsMax += thisMaterial->divs;
            }
            state.dataHeatBalHAMTMgr->TotCellsMax += 7;
        }

        if (errorCount > 0) {
            ShowFatalError(state, "CombinedHeatAndMoistureFiniteElement: Incomplete data to start solution, program terminates.");
        }

        // Make the cells and initialize
        cells.allocate(state.dataHeatBalHAMTMgr->TotCellsMax);
        for (auto &e : cells) {
            e.adjs = -1;
            e.adjsl = -1;
        }

        cid = 0;

        // Set up surface cell structure
        for (sid = 1; sid <= state.dataSurface->TotSurfaces; ++sid) {
            if (!state.dataSurface->Surface(sid).HeatTransSurf) continue;
            if (state.dataSurface->Surface(sid).Class == SurfaceClass::Window) continue;
            if (state.dataSurface->Surface(sid).HeatTransferAlgorithm != DataSurfaces::HeatTransferModel::HAMT) continue;
            // Boundary Cells
            runor = -0.02;
            // Air Convection Cell
            ++cid;
            state.dataHeatBalHAMTMgr->firstcell(sid) = cid;
            state.dataHeatBalHAMTMgr->ExtConcell(sid) = cid;
            cells(cid).rh = 0.0;
            cells(cid).sid = sid;
            cells(cid).length(1) = 0.01;
            cells(cid).origin(1) = cells(cid).length(1) / 2.0 + runor;

            // Air Radiation Cell
            ++cid;
            state.dataHeatBalHAMTMgr->ExtRadcell(sid) = cid;
            cells(cid).rh = 0.0;
            cells(cid).sid = sid;
            cells(cid).length(1) = 0.01;
            cells(cid).origin(1) = cells(cid).length(1) / 2.0 + runor;

            // Sky Cell
            ++cid;
            state.dataHeatBalHAMTMgr->ExtSkycell(sid) = cid;
            cells(cid).rh = 0.0;
            cells(cid).sid = sid;
            cells(cid).length(1) = 0.01;
            cells(cid).origin(1) = cells(cid).length(1) / 2.0 + runor;

            // Ground Cell
            ++cid;
            state.dataHeatBalHAMTMgr->ExtGrncell(sid) = cid;
            cells(cid).rh = 0.0;
            cells(cid).sid = sid;
            cells(cid).length(1) = 0.01;
            cells(cid).origin(1) = cells(cid).length(1) / 2.0 + runor;
            runor += cells(cid).length(1);

            // External Virtual Cell
            ++cid;
            state.dataHeatBalHAMTMgr->Extcell(sid) = cid;
            cells(cid).rh = 0.0;
            cells(cid).sid = sid;
            cells(cid).length(1) = 0.01;
            cells(cid).origin(1) = cells(cid).length(1) / 2.0 + runor;
            runor += cells(cid).length(1);

            // Material Cells
            conid = state.dataSurface->Surface(sid).Construction;
            for (lid = 1; lid <= state.dataConstruction->Construct(conid).TotLayers; ++lid) {
                matid = state.dataConstruction->Construct(conid).LayerPoint(lid);
                auto *thisMaterial = dynamic_cast<Material::MaterialChild *>(state.dataMaterial->Material(matid));
                assert(thisMaterial != nullptr);
                for (did = 1; did <= thisMaterial->divs; ++did) {
                    ++cid;

                    cells(cid).matid = matid;
                    cells(cid).sid = sid;

                    cells(cid).temp = thisMaterial->itemp;
                    cells(cid).tempp1 = thisMaterial->itemp;
                    cells(cid).tempp2 = thisMaterial->itemp;

                    cells(cid).rh = thisMaterial->irh;
                    cells(cid).rhp1 = thisMaterial->irh;
                    cells(cid).rhp2 = thisMaterial->irh;

                    cells(cid).density = thisMaterial->Density;
                    cells(cid).spech = thisMaterial->SpecHeat;

                    // Make cells smaller near the surface
                    cells(cid).length(1) =
                        thisMaterial->Thickness *
                        ((std::sin(DataGlobalConstants::Pi * (-double(did) / double(thisMaterial->divs)) - DataGlobalConstants::Pi / 2.0) / 2.0) -
                         (std::sin(DataGlobalConstants::Pi * (-double(did - 1) / double(thisMaterial->divs)) - DataGlobalConstants::Pi / 2.0) / 2.0));

                    cells(cid).origin(1) = runor + cells(cid).length(1) / 2.0;
                    runor += cells(cid).length(1);

                    cells(cid).volume = cells(cid).length(1) * state.dataSurface->Surface(sid).Area;
                }
            }

            // Interior Virtual Cell
            ++cid;
            state.dataHeatBalHAMTMgr->Intcell(sid) = cid;
            cells(cid).sid = sid;
            cells(cid).rh = 0.0;
            cells(cid).length(1) = 0.01;
            cells(cid).origin(1) = cells(cid).length(1) / 2.0 + runor;
            runor += cells(cid).length(1);

            // Air Convection Cell
            ++cid;
            state.dataHeatBalHAMTMgr->lastcell(sid) = cid;
            state.dataHeatBalHAMTMgr->IntConcell(sid) = cid;
            cells(cid).rh = 0.0;
            cells(cid).sid = sid;
            cells(cid).length(1) = 0.01;
            cells(cid).origin(1) = cells(cid).length(1) / 2.0 + runor;
        }

        // Find adjacent cells.
        for (cid1 = 1; cid1 <= state.dataHeatBalHAMTMgr->TotCellsMax; ++cid1) {
            for (cid2 = 1; cid2 <= state.dataHeatBalHAMTMgr->TotCellsMax; ++cid2) {
                if ((cid1 != cid2) && (cells(cid1).sid == cells(cid2).sid)) {
                    high1 = cells(cid1).origin(1) + cells(cid1).length(1) / 2.0;
                    low2 = cells(cid2).origin(1) - cells(cid2).length(1) / 2.0;
                    if (std::abs(low2 - high1) < adjdist) {
                        adj1 = 0;
                        for (ii = 1; ii <= adjmax; ++ii) {
                            ++adj1;
                            if (cells(cid1).adjs(adj1) == -1) break;
                        }
                        adj2 = 0;
                        for (ii = 1; ii <= adjmax; ++ii) {
                            ++adj2;
                            if (cells(cid2).adjs(adj2) == -1) break;
                        }
                        cells(cid1).adjs(adj1) = cid2;
                        cells(cid2).adjs(adj2) = cid1;

                        cells(cid1).adjsl(adj1) = adj2;
                        cells(cid2).adjsl(adj2) = adj1;

                        sid = cells(cid1).sid;
                        cells(cid1).overlap(adj1) = state.dataSurface->Surface(sid).Area;
                        cells(cid2).overlap(adj2) = state.dataSurface->Surface(sid).Area;
                        cells(cid1).dist(adj1) = cells(cid1).length(1) / 2.0;
                        cells(cid2).dist(adj2) = cells(cid2).length(1) / 2.0;
                    }
                }
            }
        }

        // Reset surface virtual cell origins and volumes. Initialize report variables.
        static constexpr std::string_view Format_1966("! <HAMT cells>, Surface Name, Construction Name, Cell Numbers\n");
        print(state.files.eio, Format_1966);
        static constexpr std::string_view Format_1965("! <HAMT origins>, Surface Name, Construction Name, Cell origins (m) \n");
        print(state.files.eio, Format_1965);
        // cCurrentModuleObject='MaterialProperty:HeatAndMoistureTransfer:*'
        for (sid = 1; sid <= state.dataSurface->TotSurfaces; ++sid) {
            if (!state.dataSurface->Surface(sid).HeatTransSurf) continue;
            if (state.dataSurface->Surface(sid).Class == SurfaceClass::Window) continue;
            if (state.dataSurface->Surface(sid).HeatTransferAlgorithm != DataSurfaces::HeatTransferModel::HAMT) continue;
            cells(state.dataHeatBalHAMTMgr->Extcell(sid)).origin(1) += cells(state.dataHeatBalHAMTMgr->Extcell(sid)).length(1) / 2.0;
            cells(state.dataHeatBalHAMTMgr->Intcell(sid)).origin(1) -= cells(state.dataHeatBalHAMTMgr->Intcell(sid)).length(1) / 2.0;
            cells(state.dataHeatBalHAMTMgr->Extcell(sid)).volume = 0.0;
            cells(state.dataHeatBalHAMTMgr->Intcell(sid)).volume = 0.0;
            state.dataHeatBalHAMTMgr->watertot(sid) = 0.0;
            state.dataHeatBalHAMTMgr->surfrh(sid) = 0.0;
            state.dataHeatBalHAMTMgr->surfextrh(sid) = 0.0;
            state.dataHeatBalHAMTMgr->surftemp(sid) = 0.0;
            state.dataHeatBalHAMTMgr->surfexttemp(sid) = 0.0;
            state.dataHeatBalHAMTMgr->surfvp(sid) = 0.0;
            SetupOutputVariable(state,
                                "HAMT Surface Average Water Content Ratio",
                                OutputProcessor::Unit::kg_kg,
                                state.dataHeatBalHAMTMgr->watertot(sid),
                                OutputProcessor::SOVTimeStepType::Zone,
                                OutputProcessor::SOVStoreType::State,
                                state.dataSurface->Surface(sid).Name);
            SetupOutputVariable(state,
                                "HAMT Surface Inside Face Temperature",
                                OutputProcessor::Unit::C,
                                state.dataHeatBalHAMTMgr->surftemp(sid),
                                OutputProcessor::SOVTimeStepType::Zone,
                                OutputProcessor::SOVStoreType::State,
                                state.dataSurface->Surface(sid).Name);
            SetupOutputVariable(state,
                                "HAMT Surface Inside Face Relative Humidity",
                                OutputProcessor::Unit::Perc,
                                state.dataHeatBalHAMTMgr->surfrh(sid),
                                OutputProcessor::SOVTimeStepType::Zone,
                                OutputProcessor::SOVStoreType::State,
                                state.dataSurface->Surface(sid).Name);
            SetupOutputVariable(state,
                                "HAMT Surface Inside Face Vapor Pressure",
                                OutputProcessor::Unit::Pa,
                                state.dataHeatBalHAMTMgr->surfvp(sid),
                                OutputProcessor::SOVTimeStepType::Zone,
                                OutputProcessor::SOVStoreType::State,
                                state.dataSurface->Surface(sid).Name);
            SetupOutputVariable(state,
                                "HAMT Surface Outside Face Temperature",
                                OutputProcessor::Unit::C,
                                state.dataHeatBalHAMTMgr->surfexttemp(sid),
                                OutputProcessor::SOVTimeStepType::Zone,
                                OutputProcessor::SOVStoreType::State,
                                state.dataSurface->Surface(sid).Name);
            SetupOutputVariable(state,
                                "HAMT Surface Outside Face Relative Humidity",
                                OutputProcessor::Unit::Perc,
                                state.dataHeatBalHAMTMgr->surfextrh(sid),
                                OutputProcessor::SOVTimeStepType::Zone,
                                OutputProcessor::SOVStoreType::State,
                                state.dataSurface->Surface(sid).Name);

            // write cell origins to initialization output file
            conid = state.dataSurface->Surface(sid).Construction;
            print(state.files.eio, "HAMT cells, {},{}", state.dataSurface->Surface(sid).Name, state.dataConstruction->Construct(conid).Name);
            for (int concell = 1, concell_end = state.dataHeatBalHAMTMgr->Intcell(sid) - state.dataHeatBalHAMTMgr->Extcell(sid) + 1;
                 concell <= concell_end;
                 ++concell) {
                print(state.files.eio, ",{:4}", concell);
            }
            print(state.files.eio, "\n");
            print(state.files.eio, "HAMT origins,{},{}", state.dataSurface->Surface(sid).Name, state.dataConstruction->Construct(conid).Name);
            for (int cellid = state.dataHeatBalHAMTMgr->Extcell(sid); cellid <= state.dataHeatBalHAMTMgr->Intcell(sid); ++cellid) {
                print(state.files.eio, ",{:10.7F}", cells(cellid).origin(1));
            }
            print(state.files.eio, "\n");

            for (int cellid = state.dataHeatBalHAMTMgr->Extcell(sid), concell = 1; cellid <= state.dataHeatBalHAMTMgr->Intcell(sid);
                 ++cellid, ++concell) {
                SetupOutputVariable(state,
                                    format("HAMT Surface Temperature Cell {}", concell),
                                    OutputProcessor::Unit::C,
                                    cells(cellid).temp,
                                    OutputProcessor::SOVTimeStepType::Zone,
                                    OutputProcessor::SOVStoreType::State,
                                    state.dataSurface->Surface(sid).Name);
            }
            for (int cellid = state.dataHeatBalHAMTMgr->Extcell(sid), concell = 1; cellid <= state.dataHeatBalHAMTMgr->Intcell(sid);
                 ++cellid, ++concell) {
                SetupOutputVariable(state,
                                    format("HAMT Surface Water Content Cell {}", concell),
                                    OutputProcessor::Unit::kg_kg,
                                    cells(cellid).wreport,
                                    OutputProcessor::SOVTimeStepType::Zone,
                                    OutputProcessor::SOVStoreType::State,
                                    state.dataSurface->Surface(sid).Name);
            }
            for (int cellid = state.dataHeatBalHAMTMgr->Extcell(sid), concell = 1; cellid <= state.dataHeatBalHAMTMgr->Intcell(sid);
                 ++cellid, ++concell) {
                SetupOutputVariable(state,
                                    format("HAMT Surface Relative Humidity Cell {}", concell),
                                    OutputProcessor::Unit::Perc,
                                    cells(cellid).rhp,
                                    OutputProcessor::SOVTimeStepType::Zone,
                                    OutputProcessor::SOVStoreType::State,
                                    state.dataSurface->Surface(sid).Name);
            }
        }

        ScanForReports(state, "Constructions", DoReport, "Constructions");
        if (DoReport) {

            static constexpr std::string_view Format_108("! <Material Nominal Resistance>, Material Name,  Nominal R\n");
            print(state.files.eio, Format_108);

            for (MaterNum = 1; MaterNum <= state.dataMaterial->TotMaterials; ++MaterNum) {

                static constexpr std::string_view Format_111("Material Nominal Resistance,{},{:.4R}\n");
                print(state.files.eio, Format_111, state.dataMaterial->Material(MaterNum)->Name, state.dataHeatBal->NominalR(MaterNum));
            }
        }
    }

    void CalcHeatBalHAMT(EnergyPlusData &state, int const sid, Real64 &SurfTempInTmp, Real64 &TempSurfOutTmp)
    {
        // SUBROUTINE INFORMATION:
        //       AUTHOR         Phillip Biddulph
        //       DATE WRITTEN   June 2008
        //       MODIFIED       na
        //       RE-ENGINEERED  na

        // PURPOSE OF THIS SUBROUTINE:
        // To calculate the heat and moisture transfer through the surface

        // Using/Aliasing
        using DataSurfaces::OtherSideCondModeledExt;

        // Locals
        // SUBROUTINE ARGUMENT DEFINITIONS:

        // SUBROUTINE PARAMETER DEFINITIONS:
        static std::string const HAMTExt("HAMT-Ext");
        static std::string const HAMTInt("HAMT-Int");

        // SUBROUTINE LOCAL VARIABLE DECLARATIONS:
        Real64 SurfTempInP;
        Real64 RhoIn;
        Real64 RhoOut;
        Real64 torsum;
        Real64 oorsum;
        Real64 phioosum;
        Real64 phiorsum;
        Real64 vpoosum;
        Real64 vporsum;
        Real64 rhr1;
        Real64 rhr2;
        Real64 wcap;
        Real64 thermr1;
        Real64 thermr2;
        Real64 tcap;
        Real64 qvp;
        Real64 vaporr1;
        Real64 vaporr2;
        Real64 vpdiff;
        Real64 sumtp1;
        Real64 tempmax;
        Real64 tempmin;

        int ii;
        int matid;
        int itter;
        int cid;
        int adj;
        int adjl;

        auto &qvpErrCount = state.dataHeatBalHAMTMgr->qvpErrCount;
        auto &qvpErrReport = state.dataHeatBalHAMTMgr->qvpErrReport;
        Real64 denominator;

        auto &cells(state.dataHeatBalHAMTMgr->cells);
        auto &Extcell(state.dataHeatBalHAMTMgr->Extcell);
        auto &Intcell(state.dataHeatBalHAMTMgr->Intcell);

        if (state.dataGlobal->BeginEnvrnFlag && state.dataHeatBalHAMTMgr->MyEnvrnFlag(sid)) {
            cells(Extcell(sid)).rh = 0.0;
            cells(Extcell(sid)).rhp1 = 0.0;
            cells(Extcell(sid)).rhp2 = 0.0;

            cells(Extcell(sid)).temp = 10.0;
            cells(Extcell(sid)).tempp1 = 10.0;
            cells(Extcell(sid)).tempp2 = 10.0;

            cells(Intcell(sid)).rh = 0.0;
            cells(Intcell(sid)).rhp1 = 0.0;
            cells(Intcell(sid)).rhp2 = 0.0;

            cells(Intcell(sid)).temp = 10.0;
            cells(Intcell(sid)).tempp1 = 10.0;
            cells(Intcell(sid)).tempp2 = 10.0;

            for (cid = Extcell(sid) + 1; cid <= Intcell(sid) - 1; ++cid) {
                matid = cells(cid).matid;
                auto *thisMaterial = dynamic_cast<Material::MaterialChild *>(state.dataMaterial->Material(matid));
                assert(thisMaterial != nullptr);
                cells(cid).temp = thisMaterial->itemp;
                cells(cid).tempp1 = thisMaterial->itemp;
                cells(cid).tempp2 = thisMaterial->itemp;

                cells(cid).rh = thisMaterial->irh;
                cells(cid).rhp1 = thisMaterial->irh;
                cells(cid).rhp2 = thisMaterial->irh;
            }
            state.dataHeatBalHAMTMgr->MyEnvrnFlag(sid) = false;
        }
        if (!state.dataGlobal->BeginEnvrnFlag) {
            state.dataHeatBalHAMTMgr->MyEnvrnFlag(sid) = true;
        }

        // Set all the boundary values
        cells(state.dataHeatBalHAMTMgr->ExtRadcell(sid)).temp = state.dataMstBal->TempOutsideAirFD(sid);
        cells(state.dataHeatBalHAMTMgr->ExtConcell(sid)).temp = state.dataMstBal->TempOutsideAirFD(sid);
        auto &thisZoneHB = state.dataZoneTempPredictorCorrector->zoneHeatBalance(state.dataSurface->Surface(sid).Zone);
        if (state.dataSurface->Surface(sid).ExtBoundCond == OtherSideCondModeledExt) {
            // CR8046 switch modeled rad temp for sky temp.
            cells(state.dataHeatBalHAMTMgr->ExtSkycell(sid)).temp = state.dataSurface->OSCM(state.dataSurface->Surface(sid).OSCMPtr).TRad;
            cells(Extcell(sid)).Qadds = 0.0; // eliminate incident shortwave on underlying surface
        } else {
            cells(state.dataHeatBalHAMTMgr->ExtSkycell(sid)).temp = state.dataEnvrn->SkyTemp;

            cells(Extcell(sid)).Qadds = state.dataSurface->Surface(sid).Area * state.dataHeatBalSurf->SurfOpaqQRadSWOutAbs(sid);
        }

        cells(state.dataHeatBalHAMTMgr->ExtGrncell(sid)).temp = state.dataMstBal->TempOutsideAirFD(sid);
        RhoOut = state.dataMstBal->RhoVaporAirOut(sid);

        // Special case when the surface is an internal mass
        if (state.dataSurface->Surface(sid).ExtBoundCond == sid) {
            cells(state.dataHeatBalHAMTMgr->ExtConcell(sid)).temp = thisZoneHB.MAT;
            RhoOut = state.dataMstBal->RhoVaporAirIn(sid);
        }

        RhoIn = state.dataMstBal->RhoVaporAirIn(sid);

        cells(state.dataHeatBalHAMTMgr->ExtRadcell(sid)).htc = state.dataMstBal->HAirFD(sid);
        cells(state.dataHeatBalHAMTMgr->ExtConcell(sid)).htc = state.dataMstBal->HConvExtFD(sid);
        cells(state.dataHeatBalHAMTMgr->ExtSkycell(sid)).htc = state.dataMstBal->HSkyFD(sid);
        cells(state.dataHeatBalHAMTMgr->ExtGrncell(sid)).htc = state.dataMstBal->HGrndFD(sid);

        cells(state.dataHeatBalHAMTMgr->IntConcell(sid)).temp = thisZoneHB.MAT;

        cells(state.dataHeatBalHAMTMgr->IntConcell(sid)).htc = state.dataMstBal->HConvInFD(sid);

        cells(Intcell(sid)).Qadds = state.dataSurface->Surface(sid).Area *
                                    (state.dataHeatBalSurf->SurfOpaqQRadSWInAbs(sid) + state.dataHeatBalSurf->SurfQdotRadNetLWInPerArea(sid) +
                                     state.dataHeatBalSurf->SurfQdotRadHVACInPerArea(sid) + state.dataHeatBal->SurfQdotRadIntGainsInPerArea(sid) +
                                     state.dataHeatBalSurf->SurfQAdditionalHeatSourceInside(sid));

        cells(state.dataHeatBalHAMTMgr->ExtConcell(sid)).rh =
            PsyRhFnTdbRhov(state, cells(state.dataHeatBalHAMTMgr->ExtConcell(sid)).temp, RhoOut, HAMTExt);
        cells(state.dataHeatBalHAMTMgr->IntConcell(sid)).rh =
            PsyRhFnTdbRhov(state, cells(state.dataHeatBalHAMTMgr->IntConcell(sid)).temp, RhoIn, HAMTInt);

        if (cells(state.dataHeatBalHAMTMgr->ExtConcell(sid)).rh > rhmax) {
            cells(state.dataHeatBalHAMTMgr->ExtConcell(sid)).rh = rhmax;
        }
        if (cells(state.dataHeatBalHAMTMgr->IntConcell(sid)).rh > rhmax) {
            cells(state.dataHeatBalHAMTMgr->IntConcell(sid)).rh = rhmax;
        }

        // PDB August 2009 Start! Correction for when no vapour transfer coefficient have been defined.
        if (state.dataHeatBalHAMTMgr->extvtcflag(sid)) {
            cells(state.dataHeatBalHAMTMgr->ExtConcell(sid)).vtc = state.dataHeatBalHAMTMgr->extvtc(sid);
        } else {
            if (cells(state.dataHeatBalHAMTMgr->ExtConcell(sid)).rh > 0) {
                cells(state.dataHeatBalHAMTMgr->ExtConcell(sid)).vtc =
                    state.dataMstBal->HMassConvExtFD(sid) * RhoOut /
                    (PsyPsatFnTemp(state, state.dataMstBal->TempOutsideAirFD(sid)) * cells(state.dataHeatBalHAMTMgr->ExtConcell(sid)).rh);
            } else {
                cells(state.dataHeatBalHAMTMgr->ExtConcell(sid)).vtc = 10000.0;
            }
        }

        if (state.dataHeatBalHAMTMgr->intvtcflag(sid)) {
            cells(state.dataHeatBalHAMTMgr->IntConcell(sid)).vtc = state.dataHeatBalHAMTMgr->intvtc(sid);
            state.dataMstBal->HMassConvInFD(sid) = cells(state.dataHeatBalHAMTMgr->IntConcell(sid)).vtc * PsyPsatFnTemp(state, thisZoneHB.MAT) *
                                                   cells(state.dataHeatBalHAMTMgr->IntConcell(sid)).rh / RhoIn;
        } else {
            if (cells(state.dataHeatBalHAMTMgr->IntConcell(sid)).rh > 0) {
                cells(state.dataHeatBalHAMTMgr->IntConcell(sid)).vtc =
                    state.dataMstBal->HMassConvInFD(sid) * RhoIn /
                    (PsyPsatFnTemp(state, thisZoneHB.MAT) * cells(state.dataHeatBalHAMTMgr->IntConcell(sid)).rh);
            } else {
                cells(state.dataHeatBalHAMTMgr->IntConcell(sid)).vtc = 10000.0;
            }
        }
        // PDB August 2009 End

        // Initialise
        for (cid = state.dataHeatBalHAMTMgr->firstcell(sid); cid <= Extcell(sid) - 1; ++cid) {
            cells(cid).tempp1 = cells(cid).temp;
            cells(cid).tempp2 = cells(cid).temp;
            cells(cid).rhp1 = cells(cid).rh;
            cells(cid).rhp2 = cells(cid).rh;
        }
        for (cid = Intcell(sid) + 1; cid <= state.dataHeatBalHAMTMgr->lastcell(sid); ++cid) {
            cells(cid).tempp1 = cells(cid).temp;
            cells(cid).tempp2 = cells(cid).temp;
            cells(cid).rhp1 = cells(cid).rh;
            cells(cid).rhp2 = cells(cid).rh;
        }

        itter = 0;
        while (true) {
            ++itter;
            // Update Moisture values

            for (cid = state.dataHeatBalHAMTMgr->firstcell(sid); cid <= state.dataHeatBalHAMTMgr->lastcell(sid); ++cid) {
                matid = cells(cid).matid;
                cells(cid).vp = RHtoVP(state, cells(cid).rh, cells(cid).temp);
                cells(cid).vpp1 = RHtoVP(state, cells(cid).rhp1, cells(cid).tempp1);
                cells(cid).vpsat = PsyPsatFnTemp(state, cells(cid).tempp1);
                if (matid > 0) {
                    auto *thisMaterial = dynamic_cast<Material::MaterialChild *>(state.dataMaterial->Material(matid));
                    assert(thisMaterial != nullptr);
                    interp(thisMaterial->niso, thisMaterial->isorh, thisMaterial->isodata, cells(cid).rhp1, cells(cid).water, cells(cid).dwdphi);
                    if (state.dataEnvrn->IsRain && state.dataHeatBalHAMTMgr->rainswitch) {
                        interp(thisMaterial->nsuc, thisMaterial->sucwater, thisMaterial->sucdata, cells(cid).water, cells(cid).dw);
                    } else {
                        interp(thisMaterial->nred, thisMaterial->redwater, thisMaterial->reddata, cells(cid).water, cells(cid).dw);
                    }
                    interp(thisMaterial->nmu, thisMaterial->murh, thisMaterial->mudata, cells(cid).rhp1, cells(cid).mu);
                    interp(thisMaterial->ntc, thisMaterial->tcwater, thisMaterial->tcdata, cells(cid).water, cells(cid).wthermalc);
                }
            }

            // Calculate Heat and Vapor resistances,
            for (cid = Extcell(sid); cid <= Intcell(sid); ++cid) {
                torsum = 0.0;
                oorsum = 0.0;
                vpdiff = 0.0;
                for (ii = 1; ii <= adjmax; ++ii) {
                    adj = cells(cid).adjs(ii);
                    adjl = cells(cid).adjsl(ii);
                    if (adj == -1) break;

                    if (cells(cid).htc > 0) {
                        thermr1 = 1.0 / (cells(cid).overlap(ii) * cells(cid).htc);
                    } else if (cells(cid).matid > 0) {
                        thermr1 = cells(cid).dist(ii) / (cells(cid).overlap(ii) * cells(cid).wthermalc);
                    } else {
                        thermr1 = 0.0;
                    }

                    if (cells(cid).vtc > 0) {
                        vaporr1 = 1.0 / (cells(cid).overlap(ii) * cells(cid).vtc);
                    } else if (cells(cid).matid > 0) {
                        vaporr1 =
                            (cells(cid).dist(ii) * cells(cid).mu) / (cells(cid).overlap(ii) * WVDC(cells(cid).tempp1, state.dataEnvrn->OutBaroPress));
                    } else {
                        vaporr1 = 0.0;
                    }

                    if (cells(adj).htc > 0) {
                        thermr2 = 1.0 / (cells(cid).overlap(ii) * cells(adj).htc);
                    } else if (cells(adj).matid > 0) {
                        thermr2 = cells(adj).dist(adjl) / (cells(cid).overlap(ii) * cells(adj).wthermalc);
                    } else {
                        thermr2 = 0.0;
                    }

                    if (cells(adj).vtc > 0) {
                        vaporr2 = 1.0 / (cells(cid).overlap(ii) * cells(adj).vtc);
                    } else if (cells(adj).matid > 0) {
                        vaporr2 =
                            cells(adj).mu * cells(adj).dist(adjl) / (WVDC(cells(adj).tempp1, state.dataEnvrn->OutBaroPress) * cells(cid).overlap(ii));
                    } else {
                        vaporr2 = 0.0;
                    }

                    if (thermr1 + thermr2 > 0) {
                        oorsum += 1.0 / (thermr1 + thermr2);
                        torsum += cells(adj).tempp1 / (thermr1 + thermr2);
                    }
                    if (vaporr1 + vaporr2 > 0) {
                        vpdiff += (cells(adj).vp - cells(cid).vp) / (vaporr1 + vaporr2);
                    }
                }

                // Calculate Heat Capacitance
                tcap = ((cells(cid).density * cells(cid).spech + cells(cid).water * wspech) * cells(cid).volume);

                // calculate the latent heat if wanted and check for divergence
                qvp = 0.0;
                if ((cells(cid).matid > 0) && (state.dataHeatBalHAMTMgr->latswitch)) {
                    qvp = vpdiff * whv;
                }
                if (std::abs(qvp) > qvplim) {
                    if (!state.dataGlobal->WarmupFlag) {
                        ++qvpErrCount;
                        if (qvpErrCount < 16) {
                            ShowWarningError(
                                state, format("HeatAndMoistureTransfer: Large Latent Heat for Surface {}", state.dataSurface->Surface(sid).Name));
                        } else {
                            ShowRecurringWarningErrorAtEnd(state, "HeatAndMoistureTransfer: Large Latent Heat Errors ", qvpErrReport);
                        }
                    }
                    qvp = 0.0;
                }

                // Calculate the temperature for the next time step
                cells(cid).tempp1 = (torsum + qvp + cells(cid).Qadds + (tcap * cells(cid).temp / state.dataHeatBalHAMTMgr->deltat)) /
                                    (oorsum + (tcap / state.dataHeatBalHAMTMgr->deltat));
            }

            // Check for silly temperatures
            tempmax = maxval(cells, &subcell::tempp1);
            tempmin = minval(cells, &subcell::tempp1);
            if (tempmax > state.dataHeatBalSurf->MaxSurfaceTempLimit) {
                if (!state.dataGlobal->WarmupFlag) {
                    if (state.dataSurface->SurfHighTempErrCount(sid) == 0) {
                        ShowSevereMessage(
                            state,
                            format("HAMT: Temperature (high) out of bounds ({:.2R}) for surface={}", tempmax, state.dataSurface->Surface(sid).Name));
                        ShowContinueErrorTimeStamp(state, "");
                    }
                    ShowRecurringWarningErrorAtEnd(state,
                                                   "HAMT: Temperature Temperature (high) out of bounds; Surface=" +
                                                       state.dataSurface->Surface(sid).Name,
                                                   state.dataSurface->SurfHighTempErrCount(sid),
                                                   tempmax,
                                                   tempmax,
                                                   _,
                                                   "C",
                                                   "C");
                }
            }
            if (tempmax > state.dataHeatBalSurf->MaxSurfaceTempLimitBeforeFatal) {
                if (!state.dataGlobal->WarmupFlag) {
                    ShowSevereError(state,
                                    format("HAMT: HAMT: Temperature (high) out of bounds ( {:.2R}) for surface={}",
                                           tempmax,
                                           state.dataSurface->Surface(sid).Name));
                    ShowContinueErrorTimeStamp(state, "");
                    ShowFatalError(state, "Program terminates due to preceding condition.");
                }
            }
            if (tempmin < MinSurfaceTempLimit) {
                if (!state.dataGlobal->WarmupFlag) {
                    if (state.dataSurface->SurfHighTempErrCount(sid) == 0) {
                        ShowSevereMessage(
                            state,
                            format("HAMT: Temperature (low) out of bounds ({:.2R}) for surface={}", tempmin, state.dataSurface->Surface(sid).Name));
                        ShowContinueErrorTimeStamp(state, "");
                    }
                    ShowRecurringWarningErrorAtEnd(state,
                                                   "HAMT: Temperature Temperature (high) out of bounds; Surface=" +
                                                       state.dataSurface->Surface(sid).Name,
                                                   state.dataSurface->SurfHighTempErrCount(sid),
                                                   tempmin,
                                                   tempmin,
                                                   _,
                                                   "C",
                                                   "C");
                }
            }
            if (tempmin < MinSurfaceTempLimitBeforeFatal) {
                if (!state.dataGlobal->WarmupFlag) {
                    ShowSevereError(state,
                                    format("HAMT: HAMT: Temperature (low) out of bounds ( {:.2R}) for surface={}",
                                           tempmin,
                                           state.dataSurface->Surface(sid).Name));
                    ShowContinueErrorTimeStamp(state, "");
                    ShowFatalError(state, "Program terminates due to preceding condition.");
                }
            }

            // Calculate the liquid and vapor resisitances
            for (cid = Extcell(sid); cid <= Intcell(sid); ++cid) {
                phioosum = 0.0;
                phiorsum = 0.0;
                vpoosum = 0.0;
                vporsum = 0.0;

                for (ii = 1; ii <= adjmax; ++ii) {
                    adj = cells(cid).adjs(ii);
                    adjl = cells(cid).adjsl(ii);
                    if (adj == -1) break;

                    if (cells(cid).vtc > 0) {
                        vaporr1 = 1.0 / (cells(cid).overlap(ii) * cells(cid).vtc);
                    } else if (cells(cid).matid > 0) {
                        vaporr1 =
                            (cells(cid).dist(ii) * cells(cid).mu) / (cells(cid).overlap(ii) * WVDC(cells(cid).tempp1, state.dataEnvrn->OutBaroPress));
                    } else {
                        vaporr1 = 0.0;
                    }

                    if (cells(adj).vtc > 0) {
                        vaporr2 = 1.0 / (cells(cid).overlap(ii) * cells(adj).vtc);
                    } else if (cells(adj).matid > 0) {
                        vaporr2 = (cells(adj).dist(adjl) * cells(adj).mu) /
                                  (cells(cid).overlap(ii) * WVDC(cells(adj).tempp1, state.dataEnvrn->OutBaroPress));
                    } else {
                        vaporr2 = 0.0;
                    }
                    if (vaporr1 + vaporr2 > 0) {
                        vpoosum += 1.0 / (vaporr1 + vaporr2);
                        vporsum += (cells(adj).vpp1 / (vaporr1 + vaporr2));
                    }

                    if ((cells(cid).dw > 0) && (cells(cid).dwdphi > 0)) {
                        rhr1 = cells(cid).dist(ii) / (cells(cid).overlap(ii) * cells(cid).dw * cells(cid).dwdphi);
                    } else {
                        rhr1 = 0.0;
                    }
                    if ((cells(adj).dw > 0) && (cells(adj).dwdphi > 0)) {
                        rhr2 = cells(adj).dist(adjl) / (cells(cid).overlap(ii) * cells(adj).dw * cells(adj).dwdphi);
                    } else {
                        rhr2 = 0.0;
                    }

                    //             IF(rhr1+rhr2>0)THEN
                    if (rhr1 * rhr2 > 0) {
                        phioosum += 1.0 / (rhr1 + rhr2);
                        phiorsum += (cells(adj).rhp1 / (rhr1 + rhr2));
                    }
                }

                // Moisture Capacitance
                if (cells(cid).dwdphi > 0.0) {
                    wcap = cells(cid).dwdphi * cells(cid).volume;
                } else {
                    wcap = 0.0;
                }

                // Calculate the RH for the next time step
                denominator = (phioosum + vpoosum * cells(cid).vpsat + wcap / state.dataHeatBalHAMTMgr->deltat);
                if (denominator != 0.0) {
                    cells(cid).rhp1 = (phiorsum + vporsum + (wcap * cells(cid).rh) / state.dataHeatBalHAMTMgr->deltat) / denominator;
                } else {
                    ShowSevereError(state, "CalcHeatBalHAMT: demoninator in calculating RH is zero.  Check material properties for accuracy.");
                    ShowContinueError(state, format("...Problem occurs in Material=\"{}\".", state.dataMaterial->Material(cells(cid).matid)->Name));
                    ShowFatalError(state, "Program terminates due to preceding condition.");
                }

                if (cells(cid).rhp1 > rhmax) {
                    cells(cid).rhp1 = rhmax;
                }
            }

            // Check for convergence or too many itterations
            sumtp1 = 0.0;
            for (cid = Extcell(sid); cid <= Intcell(sid); ++cid) {
                if (sumtp1 < std::abs(cells(cid).tempp2 - cells(cid).tempp1)) {
                    sumtp1 = std::abs(cells(cid).tempp2 - cells(cid).tempp1);
                }
            }
            if (sumtp1 < convt) {
                break;
            }
            if (itter > ittermax) {
                break;
            }
            for (cid = state.dataHeatBalHAMTMgr->firstcell(sid); cid <= state.dataHeatBalHAMTMgr->lastcell(sid); ++cid) {
                cells(cid).tempp2 = cells(cid).tempp1;
                cells(cid).rhp2 = cells(cid).rhp1;
            }
        }

        // report back to CalcHeatBalanceInsideSurf
        TempSurfOutTmp = cells(Extcell(sid)).tempp1;
        SurfTempInTmp = cells(Intcell(sid)).tempp1;

        SurfTempInP = cells(Intcell(sid)).rhp1 * PsyPsatFnTemp(state, cells(Intcell(sid)).tempp1);

        state.dataMstBal->RhoVaporSurfIn(sid) = SurfTempInP / (461.52 * (thisZoneHB.MAT + DataGlobalConstants::KelvinConv));
    }

    void UpdateHeatBalHAMT(EnergyPlusData &state, int const sid)
    {
        // SUBROUTINE INFORMATION:
        //       AUTHOR         Phillip Biddulph
        //       DATE WRITTEN   June 2008
        //       MODIFIED       na
        //       RE-ENGINEERED  na

        // PURPOSE OF THIS SUBROUTINE:
        // The zone heat balance equation has converged, so now the HAMT values are to be fixed
        // ready for the next itteration.
        // Fill all the report variables

        // SUBROUTINE LOCAL VARIABLE DECLARATIONS:
        int cid;
        Real64 watermass;
        Real64 matmass;
        // unused1208    REAL(r64), SAVE :: InOld=0.0D0
        // unused1208    REAL(r64), SAVE :: OutOld=0.0D0

        // Update Temperatures and RHs. Calculate report variables
        matmass = 0.0;
        watermass = 0.0;
        for (cid = state.dataHeatBalHAMTMgr->firstcell(sid); cid <= state.dataHeatBalHAMTMgr->lastcell(sid); ++cid) {
            // fix HAMT values for this surface
            state.dataHeatBalHAMTMgr->cells(cid).temp = state.dataHeatBalHAMTMgr->cells(cid).tempp1;
            state.dataHeatBalHAMTMgr->cells(cid).rh = state.dataHeatBalHAMTMgr->cells(cid).rhp1;
            state.dataHeatBalHAMTMgr->cells(cid).rhp = state.dataHeatBalHAMTMgr->cells(cid).rh * 100.0;
            if (state.dataHeatBalHAMTMgr->cells(cid).density > 0.0) {
                state.dataHeatBalHAMTMgr->cells(cid).wreport =
                    state.dataHeatBalHAMTMgr->cells(cid).water / state.dataHeatBalHAMTMgr->cells(cid).density;
                watermass += (state.dataHeatBalHAMTMgr->cells(cid).water * state.dataHeatBalHAMTMgr->cells(cid).volume);
                matmass += (state.dataHeatBalHAMTMgr->cells(cid).density * state.dataHeatBalHAMTMgr->cells(cid).volume);
            }
        }

        state.dataHeatBalHAMTMgr->watertot(sid) = 0.0;
        if (matmass > 0) state.dataHeatBalHAMTMgr->watertot(sid) = watermass / matmass;

        state.dataHeatBalHAMTMgr->surfrh(sid) = 100.0 * state.dataHeatBalHAMTMgr->cells(state.dataHeatBalHAMTMgr->Intcell(sid)).rh;
        state.dataHeatBalHAMTMgr->surfextrh(sid) = 100.0 * state.dataHeatBalHAMTMgr->cells(state.dataHeatBalHAMTMgr->Extcell(sid)).rh;
        state.dataHeatBalHAMTMgr->surftemp(sid) = state.dataHeatBalHAMTMgr->cells(state.dataHeatBalHAMTMgr->Intcell(sid)).temp;
        state.dataHeatBalHAMTMgr->surfexttemp(sid) = state.dataHeatBalHAMTMgr->cells(state.dataHeatBalHAMTMgr->Extcell(sid)).temp;
        state.dataHeatBalHAMTMgr->surfvp(sid) = RHtoVP(state,
                                                       state.dataHeatBalHAMTMgr->cells(state.dataHeatBalHAMTMgr->Intcell(sid)).rh,
                                                       state.dataHeatBalHAMTMgr->cells(state.dataHeatBalHAMTMgr->Intcell(sid)).temp);
    }

    void interp(int const ndata,
                const Array1D<Real64> &xx,
                const Array1D<Real64> &yy,
                Real64 const invalue,
                Real64 &outvalue,
                ObjexxFCL::Optional<Real64> outgrad)
    {
        // SUBROUTINE INFORMATION:
        //       AUTHOR         Phillip Biddulph
        //       DATE WRITTEN   June 2008
        //       MODIFIED       na
        //       RE-ENGINEERED  na

        // PURPOSE OF THIS SUBROUTINE:
        // To find a value by searching an array and interpolating between two coordinates
        // Also returns the gradient if required.

        // METHODOLOGY EMPLOYED:
        // Simple search

        // Argument array dimensioning
        EP_SIZE_CHECK(xx, ndata);
        EP_SIZE_CHECK(yy, ndata);

        // SUBROUTINE LOCAL VARIABLE DECLARATIONS:
        Real64 xxlow;
        Real64 xxhigh;
        Real64 yylow;
        Real64 yyhigh;
        Real64 mygrad;
        int step;

        mygrad = 0.0;
        outvalue = 0.0;

        if (ndata > 1) {
            xxlow = xx(1);
            yylow = yy(1);
            for (step = 2; step <= ndata; ++step) {
                xxhigh = xx(step);
                yyhigh = yy(step);
                if (invalue <= xxhigh) break;
                xxlow = xxhigh;
                yylow = yyhigh;
            }

            if (xxhigh > xxlow) {
                mygrad = (yyhigh - yylow) / (xxhigh - xxlow);
                outvalue = (invalue - xxlow) * mygrad + yylow;
                // PDB August 2009 bug fix
            } else if (std::abs(xxhigh - xxlow) < 0.0000000001) {
                outvalue = yylow;
            }
        }

        if (present(outgrad)) {
            // return gradient if required
            outgrad = mygrad;
        }
    }

    Real64 RHtoVP(EnergyPlusData &state, Real64 const RH, Real64 const Temperature)
    {
        // FUNCTION INFORMATION:
        //       AUTHOR         Phillip Biddulph
        //       DATE WRITTEN   June 2008
        //       MODIFIED       na
        //       RE-ENGINEERED  na

        // PURPOSE OF THIS FUNCTION:
        // Convert Relative Humidity and Temperature to Vapor Pressure

        // Return value
        Real64 RHtoVP;

        // FUNCTION LOCAL VARIABLE DECLARATIONS:
        Real64 VPSat;

        VPSat = PsyPsatFnTemp(state, Temperature);

        RHtoVP = RH * VPSat;

        return RHtoVP;
    }

    Real64 WVDC(Real64 const Temperature, Real64 const ambp)
    {
        // FUNCTION INFORMATION:
        //       AUTHOR         Phillip Biddulph
        //       DATE WRITTEN   June 2008
        //       MODIFIED       na
        //       RE-ENGINEERED  na

        // PURPOSE OF THIS FUNCTION:
        // To calculate the Water Vapor Diffusion Coefficient in air
        // using the temperature and ambient atmospheric pressor

        // REFERENCES:
        // K?zel, H.M. (1995) Simultaneous Heat and Moisture Transport in Building Components.
        // One- and two-dimensional calculation using simple parameters. IRB Verlag 1995

        // Return value
        Real64 WVDC;

        WVDC = (2.e-7 * std::pow(Temperature + DataGlobalConstants::KelvinConv, 0.81)) / ambp;

        return WVDC;
    }

    //                                 COPYRIGHT NOTICE

    //     Portions Copyright (c) University College London 2007.  All rights
    //     reserved.

    //     UCL LEGAL NOTICE
    //     Neither UCL, members of UCL nor any person or organisation acting on
    //     behalf of either:

    //     A. Makes any warranty of representation, express or implied with
    //        respect to the accuracy, completeness, or usefulness of the
    //        information contained in this program, including any warranty of
    //        merchantability or fitness of any purpose with respect to the
    //        program, or that the use of any information disclosed in this
    //        program may not infringe privately-owned rights, or

    //     B. Assumes any liability with respect to the use of, or for any and
    //        all damages resulting from the use of the program or any portion
    //        thereof or any information disclosed therein.

} // namespace HeatBalanceHAMTManager

} // namespace EnergyPlus<|MERGE_RESOLUTION|>--- conflicted
+++ resolved
@@ -393,12 +393,7 @@
                     if (avflag) break;
                 }
                 if (isoerrrise) {
-<<<<<<< HEAD
-                    ShowWarningError(state, cHAMTObject2 + " data not rising - Check material " + thisMaterial->Name);
-=======
-                    ShowWarningError(state,
-                                     format("{} data not rising - Check material {}", cHAMTObject2, state.dataMaterial->Material(matid)->Name));
->>>>>>> 9625a17d
+                    ShowWarningError(state, format("{} data not rising - Check material {}", cHAMTObject2, thisMaterial->Name));
                     ShowContinueError(state, "Isotherm data has been fixed, and the simulation continues.");
                 }
             }
@@ -694,109 +689,56 @@
                 assert(thisMaterial != nullptr);
                 if (thisMaterial->ROnly) {
                     ShowSevereError(state,
-<<<<<<< HEAD
-                                    std::string{RoutineName} + "Construction=" + state.dataConstruction->Construct(conid).Name +
-                                        " cannot contain R-only value materials.");
-                    ShowContinueError(state, "Reference Material=\"" + thisMaterial->Name + "\".");
-=======
                                     format("{}Construction={} cannot contain R-only value materials.",
                                            RoutineName,
                                            state.dataConstruction->Construct(conid).Name));
-                    ShowContinueError(state, format("Reference Material=\"{}\".", state.dataMaterial->Material(matid)->Name));
->>>>>>> 9625a17d
+                    ShowContinueError(state, format("Reference Material=\"{}\".", thisMaterial->Name));
                     ++errorCount;
                     continue;
                 }
 
-<<<<<<< HEAD
                 if (thisMaterial->nmu < 0) {
-                    ShowSevereError(state, std::string{RoutineName} + "Construction=" + state.dataConstruction->Construct(conid).Name);
+                    ShowSevereError(state, format("{}Construction={}", RoutineName, state.dataConstruction->Construct(conid).Name));
                     ShowContinueError(state,
-                                      "Reference Material=\"" + thisMaterial->Name +
-                                          "\" does not have required Water Vapor Diffusion Resistance Factor (mu) data.");
+                                      format("Reference Material=\"{}\" does not have required Water Vapor Diffusion Resistance Factor (mu) data.",
+                                             thisMaterial->Name));
                     ++errorCount;
                 }
 
                 if (thisMaterial->niso < 0) {
-                    ShowSevereError(state, std::string{RoutineName} + "Construction=" + state.dataConstruction->Construct(conid).Name);
-                    ShowContinueError(state, "Reference Material=\"" + thisMaterial->Name + "\" does not have required isotherm data.");
+                    ShowSevereError(state, format("{}Construction={}", RoutineName, state.dataConstruction->Construct(conid).Name));
+                    ShowContinueError(state, format("Reference Material=\"{}\" does not have required isotherm data.", thisMaterial->Name));
                     ++errorCount;
                 }
                 if (thisMaterial->nsuc < 0) {
-                    ShowSevereError(state, std::string{RoutineName} + "Construction=" + state.dataConstruction->Construct(conid).Name);
+                    ShowSevereError(state, format("{}Construction={}", RoutineName, state.dataConstruction->Construct(conid).Name));
+                    ShowContinueError(
+                        state,
+                        format("Reference Material=\"{}\" does not have required liquid transport coefficient (suction) data.", thisMaterial->Name));
+                    ++errorCount;
+                }
+                if (thisMaterial->nred < 0) {
+                    ShowSevereError(state, format("{}Construction={}", RoutineName, state.dataConstruction->Construct(conid).Name));
                     ShowContinueError(state,
-                                      "Reference Material=\"" + thisMaterial->Name +
-                                          "\" does not have required liquid transport coefficient (suction) data.");
-                    ++errorCount;
-                }
-                if (thisMaterial->nred < 0) {
-                    ShowSevereError(state, std::string{RoutineName} + "Construction=" + state.dataConstruction->Construct(conid).Name);
-                    ShowContinueError(state,
-                                      "Reference Material=\"" + thisMaterial->Name +
-                                          "\" does not have required liquid transport coefficient (redistribution) data.");
+                                      format("Reference Material=\"{}\" does not have required liquid transport coefficient (redistribution) data.",
+                                             thisMaterial->Name));
                     ++errorCount;
                 }
                 if (thisMaterial->ntc < 0) {
                     if (thisMaterial->Conductivity > 0) {
-                        ShowWarningError(state, std::string{RoutineName} + "Construction=" + state.dataConstruction->Construct(conid).Name);
+                        ShowWarningError(state, format("{}Construction={}", RoutineName, state.dataConstruction->Construct(conid).Name));
                         ShowContinueError(
-                            state, "Reference Material=\"" + thisMaterial->Name + "\" does not have thermal conductivity data. Using fixed value.");
+                            state,
+                            format("Reference Material=\"{}\" does not have thermal conductivity data. Using fixed value.", thisMaterial->Name));
                         thisMaterial->ntc = 2;
                         thisMaterial->tcwater(1) = 0.0;
                         thisMaterial->tcdata(1) = thisMaterial->Conductivity;
                         thisMaterial->tcwater(2) = thisMaterial->isodata(thisMaterial->niso);
                         thisMaterial->tcdata(2) = thisMaterial->Conductivity;
-=======
-                if (state.dataMaterial->Material(matid)->nmu < 0) {
-                    ShowSevereError(state, format("{}Construction={}", RoutineName, state.dataConstruction->Construct(conid).Name));
-                    ShowContinueError(state,
-                                      format("Reference Material=\"{}\" does not have required Water Vapor Diffusion Resistance Factor (mu) data.",
-                                             state.dataMaterial->Material(matid)->Name));
-                    ++errorCount;
-                }
-
-                if (state.dataMaterial->Material(matid)->niso < 0) {
-                    ShowSevereError(state, format("{}Construction={}", RoutineName, state.dataConstruction->Construct(conid).Name));
-                    ShowContinueError(
-                        state, format("Reference Material=\"{}\" does not have required isotherm data.", state.dataMaterial->Material(matid)->Name));
-                    ++errorCount;
-                }
-                if (state.dataMaterial->Material(matid)->nsuc < 0) {
-                    ShowSevereError(state, format("{}Construction={}", RoutineName, state.dataConstruction->Construct(conid).Name));
-                    ShowContinueError(state,
-                                      format("Reference Material=\"{}\" does not have required liquid transport coefficient (suction) data.",
-                                             state.dataMaterial->Material(matid)->Name));
-                    ++errorCount;
-                }
-                if (state.dataMaterial->Material(matid)->nred < 0) {
-                    ShowSevereError(state, format("{}Construction={}", RoutineName, state.dataConstruction->Construct(conid).Name));
-                    ShowContinueError(state,
-                                      format("Reference Material=\"{}\" does not have required liquid transport coefficient (redistribution) data.",
-                                             state.dataMaterial->Material(matid)->Name));
-                    ++errorCount;
-                }
-                if (state.dataMaterial->Material(matid)->ntc < 0) {
-                    if (state.dataMaterial->Material(matid)->Conductivity > 0) {
-                        ShowWarningError(state, format("{}Construction={}", RoutineName, state.dataConstruction->Construct(conid).Name));
-                        ShowContinueError(state,
-                                          format("Reference Material=\"{}\" does not have thermal conductivity data. Using fixed value.",
-                                                 state.dataMaterial->Material(matid)->Name));
-                        state.dataMaterial->Material(matid)->ntc = 2;
-                        state.dataMaterial->Material(matid)->tcwater(1) = 0.0;
-                        state.dataMaterial->Material(matid)->tcdata(1) = state.dataMaterial->Material(matid)->Conductivity;
-                        state.dataMaterial->Material(matid)->tcwater(2) =
-                            state.dataMaterial->Material(matid)->isodata(state.dataMaterial->Material(matid)->niso);
-                        state.dataMaterial->Material(matid)->tcdata(2) = state.dataMaterial->Material(matid)->Conductivity;
->>>>>>> 9625a17d
                     } else {
                         ShowSevereError(state, format("{}Construction={}", RoutineName, state.dataConstruction->Construct(conid).Name));
                         ShowContinueError(state,
-<<<<<<< HEAD
-                                          "Reference Material=\"" + thisMaterial->Name + "\" does not have required thermal conductivity data.");
-=======
-                                          format("Reference Material=\"{}\" does not have required thermal conductivity data.",
-                                                 state.dataMaterial->Material(matid)->Name));
->>>>>>> 9625a17d
+                                          format("Reference Material=\"{}\" does not have required thermal conductivity data.", thisMaterial->Name));
                         ++errorCount;
                     }
                 }
@@ -817,17 +759,10 @@
                               ((std::sin(DataGlobalConstants::Pi * (-1.0 / double(thisMaterial->divs)) - DataGlobalConstants::Pi / 2.0) / 2.0) -
                                (sin_negPIOvr2 / 2.0));
                     if (testlen > adjdist) break;
-<<<<<<< HEAD
                     --thisMaterial->divs;
                     if (thisMaterial->divs < 1) {
-                        ShowSevereError(state, std::string{RoutineName} + "Construction=" + state.dataConstruction->Construct(conid).Name);
-                        ShowContinueError(state, "Reference Material=\"" + thisMaterial->Name + "\" is too thin.");
-=======
-                    --state.dataMaterial->Material(matid)->divs;
-                    if (state.dataMaterial->Material(matid)->divs < 1) {
                         ShowSevereError(state, format("{}Construction={}", RoutineName, state.dataConstruction->Construct(conid).Name));
-                        ShowContinueError(state, format("Reference Material=\"{}\" is too thin.", state.dataMaterial->Material(matid)->Name));
->>>>>>> 9625a17d
+                        ShowContinueError(state, format("Reference Material=\"{}\" is too thin.", thisMaterial->Name));
                         ++errorCount;
                         break;
                     }
