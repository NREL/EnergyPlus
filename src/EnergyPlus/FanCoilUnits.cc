--- conflicted
+++ resolved
@@ -3210,11 +3210,7 @@
                         // FanCoil(  FanCoilNum ).Name ); 							ShowContinueError( "  Bad starting
                         // values for electric heating coil control to  meet zone load at constant temperature." );
                         //							ShowRecurringWarningErrorAtEnd( "Heating coil control failed in fan
-<<<<<<< HEAD
-                        //coil  unit
-=======
                         // coil  unit
->>>>>>> ef636cf4
                         //"
                         //+  FanCoil( FanCoilNum ).Name, FanCoil( FanCoilNum ).MaxIterIndexC );
                         //							Node( FanCoil( FanCoilNum ).AirInNode ).MassFlowRate =
