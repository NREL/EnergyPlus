--- conflicted
+++ resolved
@@ -1,161 +1,152 @@
-// EnergyPlus, Copyright (c) 1996-2020, The Board of Trustees of the University of Illinois,
-// The Regents of the University of California, through Lawrence Berkeley National Laboratory
-// (subject to receipt of any required approvals from the U.S. Dept. of Energy), Oak Ridge
-// National Laboratory, managed by UT-Battelle, Alliance for Sustainable Energy, LLC, and other
-// contributors. All rights reserved.
-//
-// NOTICE: This Software was developed under funding from the U.S. Department of Energy and the
-// U.S. Government consequently retains certain rights. As such, the U.S. Government has been
-// granted for itself and others acting on its behalf a paid-up, nonexclusive, irrevocable,
-// worldwide license in the Software to reproduce, distribute copies to the public, prepare
-// derivative works, and perform publicly and display publicly, and to permit others to do so.
-//
-// Redistribution and use in source and binary forms, with or without modification, are permitted
-// provided that the following conditions are met:
-//
-// (1) Redistributions of source code must retain the above copyright notice, this list of
-//     conditions and the following disclaimer.
-//
-// (2) Redistributions in binary form must reproduce the above copyright notice, this list of
-//     conditions and the following disclaimer in the documentation and/or other materials
-//     provided with the distribution.
-//
-// (3) Neither the name of the University of California, Lawrence Berkeley National Laboratory,
-//     the University of Illinois, U.S. Dept. of Energy nor the names of its contributors may be
-//     used to endorse or promote products derived from this software without specific prior
-//     written permission.
-//
-// (4) Use of EnergyPlus(TM) Name. If Licensee (i) distributes the software in stand-alone form
-//     without changes from the version obtained under this License, or (ii) Licensee makes a
-//     reference solely to the software portion of its product, Licensee must refer to the
-//     software as "EnergyPlus version X" software, where "X" is the version number Licensee
-//     obtained under this License and may not use a different name for the software. Except as
-//     specifically required in this Section (4), Licensee shall not use in a company name, a
-//     product name, in advertising, publicity, or other promotional activities any name, trade
-//     name, trademark, logo, or other designation of "EnergyPlus", "E+", "e+" or confusingly
-//     similar designation, without the U.S. Department of Energy's prior written consent.
-//
-// THIS SOFTWARE IS PROVIDED BY THE COPYRIGHT HOLDERS AND CONTRIBUTORS "AS IS" AND ANY EXPRESS OR
-// IMPLIED WARRANTIES, INCLUDING, BUT NOT LIMITED TO, THE IMPLIED WARRANTIES OF MERCHANTABILITY
-// AND FITNESS FOR A PARTICULAR PURPOSE ARE DISCLAIMED. IN NO EVENT SHALL THE COPYRIGHT OWNER OR
-// CONTRIBUTORS BE LIABLE FOR ANY DIRECT, INDIRECT, INCIDENTAL, SPECIAL, EXEMPLARY, OR
-// CONSEQUENTIAL DAMAGES (INCLUDING, BUT NOT LIMITED TO, PROCUREMENT OF SUBSTITUTE GOODS OR
-// SERVICES; LOSS OF USE, DATA, OR PROFITS; OR BUSINESS INTERRUPTION) HOWEVER CAUSED AND ON ANY
-// THEORY OF LIABILITY, WHETHER IN CONTRACT, STRICT LIABILITY, OR TORT (INCLUDING NEGLIGENCE OR
-// OTHERWISE) ARISING IN ANY WAY OUT OF THE USE OF THIS SOFTWARE, EVEN IF ADVISED OF THE
-// POSSIBILITY OF SUCH DAMAGE.
-
-#ifndef EnergyPlusData_hh_INCLUDED
-#define EnergyPlusData_hh_INCLUDED
-
-// C++ Headers
-#include <unordered_map>
-#include <string>
-
-// EnergyPlus Headers
-#include <EnergyPlus/Data/BaseData.hh>
-#include <EnergyPlus/EnergyPlus.hh>
-
-#include <EnergyPlus/AirLoopHVACDOAS.hh>
-#include <EnergyPlus/BaseboardElectric.hh>
-#include <EnergyPlus/BaseboardRadiator.hh>
-#include <EnergyPlus/Boilers.hh>
-#include <EnergyPlus/BoilerSteam.hh>
-#include <EnergyPlus/BranchInputManager.hh>
-#include <EnergyPlus/ChillerAbsorption.hh>
-#include <EnergyPlus/ChillerElectricEIR.hh>
-#include <EnergyPlus/ChillerExhaustAbsorption.hh>
-#include <EnergyPlus/ChillerGasAbsorption.hh>
-#include <EnergyPlus/ChillerIndirectAbsorption.hh>
-#include <EnergyPlus/ChillerReformulatedEIR.hh>
-#include <EnergyPlus/ExteriorEnergyUse.hh>
-#include <EnergyPlus/Fans.hh>
-#include <EnergyPlus/OutputFiles.hh>
-#include <EnergyPlus/Pipes.hh>
-#include <EnergyPlus/PlantChillers.hh>
-<<<<<<< HEAD
-#include <EnergyPlus/ZoneTempPredictorCorrector.hh>
-=======
-#include <EnergyPlus/ZoneEquipmentManager.hh>
-#include <EnergyPlus/ZonePlenum.hh>
->>>>>>> e203f3f7
-#include <unordered_map>
-#include <string>
-
-namespace EnergyPlus {
-
-    struct EnergyPlusData : BaseGlobalStruct {
-        // module globals
-
-        AirLoopHVACDOASData dataAirLoopHVACDOAS;
-        BaseboardRadiatorData dataBaseboardRadiator;
-        BaseboardElectricData dataBaseboardElectric;
-        BoilersData dataBoilers;
-        BoilerSteamData dataSteamBoilers;
-        BranchInputManagerData dataBranchInputManager;
-        ChillerAbsorberData dataChillerAbsorbers;
-        ChillerElectricEIRData dataChillerElectricEIR;
-        ChillerExhaustAbsorptionData dataChillerExhaustAbsorption;
-        ChillerIndirectAbsoprtionData dataChillerIndirectAbsorption;
-        ChillerGasAbsorptionData dataChillerGasAbsorption;
-        ChillerReformulatedEIRData dataChillerReformulatedEIR;
-        DataGlobal dataGlobals;
-        ExteriorEnergyUseData exteriorEnergyUse;
-        FansData fans;
-        PipesData pipes;
-
-        PlantChillersData dataPlantChillers;
-        //OutputReportTabular outputReportTabular;
-
-        // todo: move this from a reference to an object value
-        // after we have eliminated all calls to getSingleton
-        // after we've plumbed enough of the functions to allow
-        OutputFiles outputFiles;
-
-<<<<<<< HEAD
-        ZoneTempPredictorCorrectorData dataZoneTempPredictorCorrector;
-=======
-        ZoneEquipmentManagerData dataZoneEquipmentManager;
-        ZonePlenumData dataZonePlenum;
->>>>>>> e203f3f7
-
-        EnergyPlusData() {
-            OutputFiles::setSingleton(&outputFiles);
-        }
-
-        // Cannot safely copy or delete this until we eradicate all remaining
-        // calls to OutputFiles::getSingleton and OutputFiles::setSingleton
-        EnergyPlusData(const EnergyPlusData &) = delete;
-        EnergyPlusData(EnergyPlusData &&) = delete;
-
-        // all clear states
-        void clear_state() override {
-            dataAirLoopHVACDOAS.clear_state();
-            dataBaseboardElectric.clear_state();
-            dataBaseboardRadiator.clear_state();
-            dataBoilers.clear_state();
-            dataBranchInputManager.clear_state();
-            dataSteamBoilers.clear_state();
-            dataChillerAbsorbers.clear_state();
-            dataChillerElectricEIR.clear_state();
-            dataChillerExhaustAbsorption.clear_state();
-            dataChillerGasAbsorption.clear_state();
-            dataChillerIndirectAbsorption.clear_state();
-            dataChillerReformulatedEIR.clear_state();
-            dataGlobals.clear_state();
-            exteriorEnergyUse.clear_state();
-            fans.clear_state();
-            //outputReportTabular.clear_state();
-            pipes.clear_state();
-            dataPlantChillers.clear_state();
-<<<<<<< HEAD
-            dataZoneTempPredictorCorrector.clear_state();
-=======
-            dataZoneEquipmentManager.clear_state();
-            dataZonePlenum.clear_state();
->>>>>>> e203f3f7
-        };
-    };
-
-}
-#endif
+// EnergyPlus, Copyright (c) 1996-2020, The Board of Trustees of the University of Illinois,
+// The Regents of the University of California, through Lawrence Berkeley National Laboratory
+// (subject to receipt of any required approvals from the U.S. Dept. of Energy), Oak Ridge
+// National Laboratory, managed by UT-Battelle, Alliance for Sustainable Energy, LLC, and other
+// contributors. All rights reserved.
+//
+// NOTICE: This Software was developed under funding from the U.S. Department of Energy and the
+// U.S. Government consequently retains certain rights. As such, the U.S. Government has been
+// granted for itself and others acting on its behalf a paid-up, nonexclusive, irrevocable,
+// worldwide license in the Software to reproduce, distribute copies to the public, prepare
+// derivative works, and perform publicly and display publicly, and to permit others to do so.
+//
+// Redistribution and use in source and binary forms, with or without modification, are permitted
+// provided that the following conditions are met:
+//
+// (1) Redistributions of source code must retain the above copyright notice, this list of
+//     conditions and the following disclaimer.
+//
+// (2) Redistributions in binary form must reproduce the above copyright notice, this list of
+//     conditions and the following disclaimer in the documentation and/or other materials
+//     provided with the distribution.
+//
+// (3) Neither the name of the University of California, Lawrence Berkeley National Laboratory,
+//     the University of Illinois, U.S. Dept. of Energy nor the names of its contributors may be
+//     used to endorse or promote products derived from this software without specific prior
+//     written permission.
+//
+// (4) Use of EnergyPlus(TM) Name. If Licensee (i) distributes the software in stand-alone form
+//     without changes from the version obtained under this License, or (ii) Licensee makes a
+//     reference solely to the software portion of its product, Licensee must refer to the
+//     software as "EnergyPlus version X" software, where "X" is the version number Licensee
+//     obtained under this License and may not use a different name for the software. Except as
+//     specifically required in this Section (4), Licensee shall not use in a company name, a
+//     product name, in advertising, publicity, or other promotional activities any name, trade
+//     name, trademark, logo, or other designation of "EnergyPlus", "E+", "e+" or confusingly
+//     similar designation, without the U.S. Department of Energy's prior written consent.
+//
+// THIS SOFTWARE IS PROVIDED BY THE COPYRIGHT HOLDERS AND CONTRIBUTORS "AS IS" AND ANY EXPRESS OR
+// IMPLIED WARRANTIES, INCLUDING, BUT NOT LIMITED TO, THE IMPLIED WARRANTIES OF MERCHANTABILITY
+// AND FITNESS FOR A PARTICULAR PURPOSE ARE DISCLAIMED. IN NO EVENT SHALL THE COPYRIGHT OWNER OR
+// CONTRIBUTORS BE LIABLE FOR ANY DIRECT, INDIRECT, INCIDENTAL, SPECIAL, EXEMPLARY, OR
+// CONSEQUENTIAL DAMAGES (INCLUDING, BUT NOT LIMITED TO, PROCUREMENT OF SUBSTITUTE GOODS OR
+// SERVICES; LOSS OF USE, DATA, OR PROFITS; OR BUSINESS INTERRUPTION) HOWEVER CAUSED AND ON ANY
+// THEORY OF LIABILITY, WHETHER IN CONTRACT, STRICT LIABILITY, OR TORT (INCLUDING NEGLIGENCE OR
+// OTHERWISE) ARISING IN ANY WAY OUT OF THE USE OF THIS SOFTWARE, EVEN IF ADVISED OF THE
+// POSSIBILITY OF SUCH DAMAGE.
+
+#ifndef EnergyPlusData_hh_INCLUDED
+#define EnergyPlusData_hh_INCLUDED
+
+// C++ Headers
+#include <unordered_map>
+#include <string>
+
+// EnergyPlus Headers
+#include <EnergyPlus/Data/BaseData.hh>
+#include <EnergyPlus/EnergyPlus.hh>
+
+#include <EnergyPlus/AirLoopHVACDOAS.hh>
+#include <EnergyPlus/BaseboardElectric.hh>
+#include <EnergyPlus/BaseboardRadiator.hh>
+#include <EnergyPlus/Boilers.hh>
+#include <EnergyPlus/BoilerSteam.hh>
+#include <EnergyPlus/BranchInputManager.hh>
+#include <EnergyPlus/ChillerAbsorption.hh>
+#include <EnergyPlus/ChillerElectricEIR.hh>
+#include <EnergyPlus/ChillerExhaustAbsorption.hh>
+#include <EnergyPlus/ChillerGasAbsorption.hh>
+#include <EnergyPlus/ChillerIndirectAbsorption.hh>
+#include <EnergyPlus/ChillerReformulatedEIR.hh>
+#include <EnergyPlus/ExteriorEnergyUse.hh>
+#include <EnergyPlus/Fans.hh>
+#include <EnergyPlus/OutputFiles.hh>
+#include <EnergyPlus/Pipes.hh>
+#include <EnergyPlus/PlantChillers.hh>
+#include <EnergyPlus/ZoneEquipmentManager.hh>
+#include <EnergyPlus/ZonePlenum.hh>
+#include <EnergyPlus/ZoneTempPredictorCorrector.hh>
+#include <unordered_map>
+#include <string>
+
+namespace EnergyPlus {
+
+    struct EnergyPlusData : BaseGlobalStruct {
+        // module globals
+
+        AirLoopHVACDOASData dataAirLoopHVACDOAS;
+        BaseboardRadiatorData dataBaseboardRadiator;
+        BaseboardElectricData dataBaseboardElectric;
+        BoilersData dataBoilers;
+        BoilerSteamData dataSteamBoilers;
+        BranchInputManagerData dataBranchInputManager;
+        ChillerAbsorberData dataChillerAbsorbers;
+        ChillerElectricEIRData dataChillerElectricEIR;
+        ChillerExhaustAbsorptionData dataChillerExhaustAbsorption;
+        ChillerIndirectAbsoprtionData dataChillerIndirectAbsorption;
+        ChillerGasAbsorptionData dataChillerGasAbsorption;
+        ChillerReformulatedEIRData dataChillerReformulatedEIR;
+        DataGlobal dataGlobals;
+        ExteriorEnergyUseData exteriorEnergyUse;
+        FansData fans;
+        PipesData pipes;
+
+        PlantChillersData dataPlantChillers;
+        //OutputReportTabular outputReportTabular;
+
+        // todo: move this from a reference to an object value
+        // after we have eliminated all calls to getSingleton
+        // after we've plumbed enough of the functions to allow
+        OutputFiles outputFiles;
+
+        ZoneEquipmentManagerData dataZoneEquipmentManager;
+        ZonePlenumData dataZonePlenum;
+        ZoneTempPredictorCorrectorData dataZoneTempPredictorCorrector;
+
+        EnergyPlusData() {
+            OutputFiles::setSingleton(&outputFiles);
+        }
+
+        // Cannot safely copy or delete this until we eradicate all remaining
+        // calls to OutputFiles::getSingleton and OutputFiles::setSingleton
+        EnergyPlusData(const EnergyPlusData &) = delete;
+        EnergyPlusData(EnergyPlusData &&) = delete;
+
+        // all clear states
+        void clear_state() override {
+            dataAirLoopHVACDOAS.clear_state();
+            dataBaseboardElectric.clear_state();
+            dataBaseboardRadiator.clear_state();
+            dataBoilers.clear_state();
+            dataBranchInputManager.clear_state();
+            dataSteamBoilers.clear_state();
+            dataChillerAbsorbers.clear_state();
+            dataChillerElectricEIR.clear_state();
+            dataChillerExhaustAbsorption.clear_state();
+            dataChillerGasAbsorption.clear_state();
+            dataChillerIndirectAbsorption.clear_state();
+            dataChillerReformulatedEIR.clear_state();
+            dataGlobals.clear_state();
+            exteriorEnergyUse.clear_state();
+            fans.clear_state();
+            //outputReportTabular.clear_state();
+            pipes.clear_state();
+            dataPlantChillers.clear_state();
+            dataZoneEquipmentManager.clear_state();
+            dataZonePlenum.clear_state();
+            dataZoneTempPredictorCorrector.clear_state();
+        };
+    };
+
+}
+#endif