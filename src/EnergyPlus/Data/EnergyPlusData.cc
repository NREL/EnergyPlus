// EnergyPlus, Copyright (c) 1996-2020, The Board of Trustees of the University of Illinois,
// The Regents of the University of California, through Lawrence Berkeley National Laboratory
// (subject to receipt of any required approvals from the U.S. Dept. of Energy), Oak Ridge
// National Laboratory, managed by UT-Battelle, Alliance for Sustainable Energy, LLC, and other
// contributors. All rights reserved.
//
// NOTICE: This Software was developed under funding from the U.S. Department of Energy and the
// U.S. Government consequently retains certain rights. As such, the U.S. Government has been
// granted for itself and others acting on its behalf a paid-up, nonexclusive, irrevocable,
// worldwide license in the Software to reproduce, distribute copies to the public, prepare
// derivative works, and perform publicly and display publicly, and to permit others to do so.
//
// Redistribution and use in source and binary forms, with or without modification, are permitted
// provided that the following conditions are met:
//
// (1) Redistributions of source code must retain the above copyright notice, this list of
//     conditions and the following disclaimer.
//
// (2) Redistributions in binary form must reproduce the above copyright notice, this list of
//     conditions and the following disclaimer in the documentation and/or other materials
//     provided with the distribution.
//
// (3) Neither the name of the University of California, Lawrence Berkeley National Laboratory,
//     the University of Illinois, U.S. Dept. of Energy nor the names of its contributors may be
//     used to endorse or promote products derived from this software without specific prior
//     written permission.
//
// (4) Use of EnergyPlus(TM) Name. If Licensee (i) distributes the software in stand-alone form
//     without changes from the version obtained under this License, or (ii) Licensee makes a
//     reference solely to the software portion of its product, Licensee must refer to the
//     software as "EnergyPlus version X" software, where "X" is the version number Licensee
//     obtained under this License and may not use a different name for the software. Except as
//     specifically required in this Section (4), Licensee shall not use in a company name, a
//     product name, in advertising, publicity, or other promotional activities any name, trade
//     name, trademark, logo, or other designation of "EnergyPlus", "E+", "e+" or confusingly
//     similar designation, without the U.S. Department of Energy's prior written consent.
//
// THIS SOFTWARE IS PROVIDED BY THE COPYRIGHT HOLDERS AND CONTRIBUTORS "AS IS" AND ANY EXPRESS OR
// IMPLIED WARRANTIES, INCLUDING, BUT NOT LIMITED TO, THE IMPLIED WARRANTIES OF MERCHANTABILITY
// AND FITNESS FOR A PARTICULAR PURPOSE ARE DISCLAIMED. IN NO EVENT SHALL THE COPYRIGHT OWNER OR
// CONTRIBUTORS BE LIABLE FOR ANY DIRECT, INDIRECT, INCIDENTAL, SPECIAL, EXEMPLARY, OR
// CONSEQUENTIAL DAMAGES (INCLUDING, BUT NOT LIMITED TO, PROCUREMENT OF SUBSTITUTE GOODS OR
// SERVICES; LOSS OF USE, DATA, OR PROFITS; OR BUSINESS INTERRUPTION) HOWEVER CAUSED AND ON ANY
// THEORY OF LIABILITY, WHETHER IN CONTRACT, STRICT LIABILITY, OR TORT (INCLUDING NEGLIGENCE OR
// OTHERWISE) ARISING IN ANY WAY OUT OF THE USE OF THIS SOFTWARE, EVEN IF ADVISED OF THE
// POSSIBILITY OF SUCH DAMAGE.

#include <EnergyPlus/Data/EnergyPlusData.hh>
#include <EnergyPlus/Data/CommonIncludes.hh>

#include <memory>

namespace EnergyPlus {

    EnergyPlusData::EnergyPlusData() {
        // todo, try to eliminate the need for the singleton
        IOFiles::setSingleton(&files);

<<<<<<< HEAD
        this->dataAirflowNetworkBalanceManager = std::make_unique<AirflowNetworkBalanceManagerData>();
        this->dataAirLoop = std::make_unique<DataAirLoopData>();
        this->dataAirLoopHVACDOAS = std::make_unique<AirLoopHVACDOASData>();
        this->dataAirSystemsData = std::make_unique<AirSystemsData>();
        this->dataBaseboardElectric = std::make_unique<BaseboardElectricData>();
        this->dataBaseboardRadiator = std::make_unique<BaseboardRadiatorData>();
        this->dataBoilers = std::make_unique<BoilersData>();
        this->dataBoilerSteam = std::make_unique<BoilerSteamData>();
        this->dataBranchAirLoopPlant = std::make_unique<DataBranchAirLoopPlantData>();
        this->dataBranchInputManager = std::make_unique<BranchInputManagerData>();
        this->dataChilledCeilingPanelSimple = std::make_unique<ChilledCeilingPanelSimpleData>();
        this->dataChillerAbsorber = std::make_unique<ChillerAbsorberData>();
        this->dataChillerElectricEIR = std::make_unique<ChillerElectricEIRData>();
        this->dataChillerExhaustAbsorption = std::make_unique<ChillerExhaustAbsorptionData>();
        this->dataChillerGasAbsorption = std::make_unique<ChillerGasAbsorptionData>();
        this->dataChillerIndirectAbsorption = std::make_unique<ChillerIndirectAbsoprtionData>();
        this->dataChillerReformulatedEIR = std::make_unique<ChillerReformulatedEIRData>();
        this->dataCondenserLoopTowers = std::make_unique<CondenserLoopTowersData>();
        this->dataConstruction = std::make_unique<ConstructionData>();
        this->dataConvectionCoefficient = std::make_unique<ConvectionCoefficientsData>();
        this->dataCoolTower = std::make_unique<CoolTowerData>();
        this->dataCostEstimateManager = std::make_unique<CostEstimateManagerData>();
        this->dataCrossVentMgr = std::make_unique<CrossVentMgrData>();
        this->dataCTElectricGenerator = std::make_unique<CTElectricGeneratorData>();
        this->dataCurveManager = std::make_unique<CurveManagerData>();
        this->dataEIRPlantLoopHeatPump = std::make_unique<EIRPlantLoopHeatPumpsData>();
        this->dataExteriorEnergyUse = std::make_unique<ExteriorEnergyUseData>();
        this->dataFans = std::make_unique<FansData>();
        this->dataGlobal = std::make_unique<DataGlobal>();
        this->dataPipes = std::make_unique<PipesData>();
        this->dataPlantChillers = std::make_unique<PlantChillersData>();
        this->dataPlantValves = std::make_unique<PlantValvesData>();
        this->dataSetPointManager = std::make_unique<SetPointManagerData>();
        this->dataSimulationManager = std::make_unique<SimulationManagerData>();
        this->dataSingleDuct = std::make_unique<SingleDuctData>();
        this->dataSizingManager = std::make_unique<SizingManagerData>();
        this->dataSolarCollectors = std::make_unique<SolarCollectorsData>();
        this->dataSolarReflectionManager = std::make_unique<SolarReflectionManagerData>();
        this->dataSolarShading = std::make_unique<SolarShadingData>();
        this->dataSplitterComponent = std::make_unique<SplitterComponentData>();
        this->dataSteamBaseboardRadiator = std::make_unique<SteamBaseboardRadiatorData>();
        this->dataSteamCoils = std::make_unique<SteamCoilsData>();
        this->dataSurfaceGeometry = std::make_unique<SurfaceGeometryData>();
        this->dataSurfaceGroundHeatExchangers = std::make_unique<SurfaceGroundHeatExchangersData>();
        this->dataSwimmingPools = std::make_unique<SwimmingPoolsData>();
        this->dataSystemAvailabilityManager = std::make_unique<SystemAvailabilityManagerData>();
        this->dataThermalChimneys = std::make_unique<ThermalChimneysData>();
        this->dataThermalComforts = std::make_unique<ThermalComfortsData>();
        this->dataTranspiredCollector = std::make_unique<TranspiredCollectorData>();
        this->dataTimingsData = std::make_unique<DataTimingsData>();
        this->dataUFADManager = std::make_unique<UFADManagerData>();
        this->dataUnitarySystems = std::make_unique<UnitarySystemsData>();
        this->dataUnitHeaters = std::make_unique<UnitHeatersData>();
        this->dataUnitVentilators = std::make_unique<UnitVentilatorsData>();
        this->dataUserDefinedComponents = std::make_unique<UserDefinedComponentsData>();
        this->dataUtilityRoutines = std::make_unique<UtilityRoutinesData>();
        this->dataVariableSpeedCoils = std::make_unique<VariableSpeedCoilsData>();
        this->dataVentilatedSlab = std::make_unique<VentilatedSlabData>();
        this->dataWaterCoils = std::make_unique<WaterCoilsData>();
        this->dataWaterData = std::make_unique<DataWaterData>();
        this->dataWaterManager = std::make_unique<WaterManagerData>();
        this->dataWaterThermalTanks = std::make_unique<WaterThermalTanksData>();
        this->dataWaterToAirHeatPump = std::make_unique<WaterToAirHeatPumpData>();
        this->dataWaterToAirHeatPumpSimple = std::make_unique<WaterToAirHeatPumpSimpleData>();
        this->dataWaterUse = std::make_unique<WaterUseData>();
        this->dataWeatherManager = std::make_unique<WeatherManagerData>();
        this->dataWindowAC = std::make_unique<WindowACData>();
        this->dataWindowComplexManager = std::make_unique<WindowComplexManagerData>();
        this->dataWindowEquivalentLayer = std::make_unique<WindowEquivalentLayerData>();
        this->dataWindowManager = std::make_unique<WindowManagerData>();
        this->dataWindTurbine = std::make_unique<WindTurbineData>();
        this->dataZoneAirLoopEquipmentManager = std::make_unique<ZoneAirLoopEquipmentManagerData>();
        this->dataZoneContaminantPredictorCorrector = std::make_unique<ZoneContaminantPredictorCorrectorData>();
        this->dataZoneDehumidifier = std::make_unique<ZoneDehumidifierData>();
        this->dataZoneEquipmentManager = std::make_unique<ZoneEquipmentManagerData>();
        this->dataZonePlenum = std::make_unique<ZonePlenumData>();
        this->dataZoneTempPredictorCorrector = std::make_unique<ZoneTempPredictorCorrectorData>();
=======
        this->dataAirflowNetworkBalanceManager = std::unique_ptr<AirflowNetworkBalanceManagerData>(new AirflowNetworkBalanceManagerData);
        this->dataAirLoop = std::unique_ptr<DataAirLoopData>(new DataAirLoopData);
        this->dataAirLoopHVACDOAS = std::unique_ptr<AirLoopHVACDOASData>(new AirLoopHVACDOASData);
        this->dataAirSystemsData = std::unique_ptr<AirSystemsData>(new AirSystemsData);
        this->dataBaseboardElectric = std::unique_ptr<BaseboardElectricData>(new BaseboardElectricData);
        this->dataBaseboardRadiator = std::unique_ptr<BaseboardRadiatorData>(new BaseboardRadiatorData);
        this->dataBoilers = std::unique_ptr<BoilersData>(new BoilersData);
        this->dataBoilerSteam = std::unique_ptr<BoilerSteamData>(new BoilerSteamData);
        this->dataBranchAirLoopPlant = std::unique_ptr<DataBranchAirLoopPlantData>(new DataBranchAirLoopPlantData);
        this->dataBranchInputManager = std::unique_ptr<BranchInputManagerData>(new BranchInputManagerData);
        this->dataBranchNodeConnections = std::unique_ptr<BranchNodeConnectionsData>(new BranchNodeConnectionsData);
        this->dataChilledCeilingPanelSimple = std::unique_ptr<ChilledCeilingPanelSimpleData>(new ChilledCeilingPanelSimpleData);
        this->dataChillerAbsorber = std::unique_ptr<ChillerAbsorberData>(new ChillerAbsorberData);
        this->dataChillerElectricEIR = std::unique_ptr<ChillerElectricEIRData>(new ChillerElectricEIRData);
        this->dataChillerExhaustAbsorption = std::unique_ptr<ChillerExhaustAbsorptionData>(new ChillerExhaustAbsorptionData);
        this->dataChillerGasAbsorption = std::unique_ptr<ChillerGasAbsorptionData>(new ChillerGasAbsorptionData);
        this->dataChillerIndirectAbsorption = std::unique_ptr<ChillerIndirectAbsoprtionData>(new ChillerIndirectAbsoprtionData);
        this->dataChillerReformulatedEIR = std::unique_ptr<ChillerReformulatedEIRData>(new ChillerReformulatedEIRData);
        this->dataCondenserLoopTowers = std::unique_ptr<CondenserLoopTowersData>(new CondenserLoopTowersData);
        this->dataConstruction = std::unique_ptr<ConstructionData>(new ConstructionData);
        this->dataConvectionCoefficient = std::unique_ptr<ConvectionCoefficientsData>(new ConvectionCoefficientsData);
        this->dataCoolTower = std::unique_ptr<CoolTowerData>(new CoolTowerData);
        this->dataCostEstimateManager = std::unique_ptr<CostEstimateManagerData>(new CostEstimateManagerData);
        this->dataCrossVentMgr = std::unique_ptr<CrossVentMgrData>(new CrossVentMgrData);
        this->dataCTElectricGenerator = std::unique_ptr<CTElectricGeneratorData>(new CTElectricGeneratorData);
        this->dataCurveManager = std::unique_ptr<CurveManagerData>(new CurveManagerData);
        this->dataExteriorEnergyUse = std::unique_ptr<ExteriorEnergyUseData>(new ExteriorEnergyUseData);
        this->dataFans = std::unique_ptr<FansData>(new FansData);
        this->dataGlobal = std::unique_ptr<DataGlobal>(new DataGlobal);
        this->dataPipes = std::unique_ptr<PipesData>(new PipesData);
        this->dataPlantChillers = std::unique_ptr<PlantChillersData>(new PlantChillersData);
        this->dataSolarCollectors = std::unique_ptr<SolarCollectorsData>(new SolarCollectorsData);
        this->dataSolarReflectionManager = std::unique_ptr<SolarReflectionManagerData>(new SolarReflectionManagerData);
        this->dataSolarShading = std::unique_ptr<SolarShadingData>(new SolarShadingData);
        this->dataSplitterComponent = std::unique_ptr<SplitterComponentData>(new SplitterComponentData);
        this->dataSteamBaseboardRadiator = std::unique_ptr<SteamBaseboardRadiatorData>(new SteamBaseboardRadiatorData);
        this->dataSteamCoils = std::unique_ptr<SteamCoilsData>(new SteamCoilsData);
        this->dataSurfaceGeometry = std::unique_ptr<SurfaceGeometryData>(new SurfaceGeometryData);
        this->dataSurfaceGroundHeatExchangers = std::unique_ptr<SurfaceGroundHeatExchangersData>(new SurfaceGroundHeatExchangersData);
        this->dataSwimmingPools = std::unique_ptr<SwimmingPoolsData>(new SwimmingPoolsData);
        this->dataSystemAvailabilityManager = std::unique_ptr<SystemAvailabilityManagerData>(new SystemAvailabilityManagerData);
        this->dataThermalChimneys = std::unique_ptr<ThermalChimneysData>(new ThermalChimneysData);
        this->dataThermalComforts = std::unique_ptr<ThermalComfortsData>(new ThermalComfortsData);
        this->dataTranspiredCollector = std::unique_ptr<TranspiredCollectorData>(new TranspiredCollectorData);
        this->dataTimingsData = std::unique_ptr<DataTimingsData>(new DataTimingsData);
        this->dataUFADManager = std::unique_ptr<UFADManagerData>(new UFADManagerData);
        this->dataUnitarySystems = std::unique_ptr<UnitarySystemsData>(new UnitarySystemsData);
        this->dataUnitHeaters = std::unique_ptr<UnitHeatersData>(new UnitHeatersData);
        this->dataUnitVentilators = std::unique_ptr<UnitVentilatorsData>(new UnitVentilatorsData);
        this->dataUserDefinedComponents = std::unique_ptr<UserDefinedComponentsData>(new UserDefinedComponentsData);
        this->dataUtilityRoutines = std::unique_ptr<UtilityRoutinesData>(new UtilityRoutinesData);
        this->dataVariableSpeedCoils = std::unique_ptr<VariableSpeedCoilsData>(new VariableSpeedCoilsData);
        this->dataVentilatedSlab = std::unique_ptr<VentilatedSlabData>(new VentilatedSlabData);
        this->dataWaterCoils = std::unique_ptr<WaterCoilsData>(new WaterCoilsData);
        this->dataWaterData = std::unique_ptr<DataWaterData>(new DataWaterData);
        this->dataWaterManager = std::unique_ptr<WaterManagerData>(new WaterManagerData);
        this->dataWaterThermalTanks = std::unique_ptr<WaterThermalTanksData>(new WaterThermalTanksData);
        this->dataWaterToAirHeatPump = std::unique_ptr<WaterToAirHeatPumpData>(new WaterToAirHeatPumpData);
        this->dataWaterToAirHeatPumpSimple = std::unique_ptr<WaterToAirHeatPumpSimpleData>(new WaterToAirHeatPumpSimpleData);
        this->dataWaterUse = std::unique_ptr<WaterUseData>(new WaterUseData);
        this->dataWeatherManager = std::unique_ptr<WeatherManagerData>(new WeatherManagerData);
        this->dataWindowAC = std::unique_ptr<WindowACData>(new WindowACData);
        this->dataWindowComplexManager = std::unique_ptr<WindowComplexManagerData>(new WindowComplexManagerData);
        this->dataWindowEquivalentLayer = std::unique_ptr<WindowEquivalentLayerData>(new WindowEquivalentLayerData);
        this->dataWindowManager = std::unique_ptr<WindowManagerData>(new WindowManagerData);
        this->dataWindTurbine = std::unique_ptr<WindTurbineData>(new WindTurbineData);
        this->dataZoneAirLoopEquipmentManager = std::unique_ptr<ZoneAirLoopEquipmentManagerData>(new ZoneAirLoopEquipmentManagerData);
        this->dataZoneContaminantPredictorCorrector = std::unique_ptr<ZoneContaminantPredictorCorrectorData>(new ZoneContaminantPredictorCorrectorData);
        this->dataZoneDehumidifier = std::unique_ptr<ZoneDehumidifierData>(new ZoneDehumidifierData);
        this->dataZoneEquipmentManager = std::unique_ptr<ZoneEquipmentManagerData>(new ZoneEquipmentManagerData);
        this->dataZonePlenum = std::unique_ptr<ZonePlenumData>(new ZonePlenumData);
        this->dataZoneTempPredictorCorrector = std::unique_ptr<ZoneTempPredictorCorrectorData>(new ZoneTempPredictorCorrectorData);
>>>>>>> a0472180
    }

    void EnergyPlusData::clear_state() {
        this->dataAirflowNetworkBalanceManager->clear_state();
        this->dataAirLoop->clear_state();
        this->dataAirLoopHVACDOAS->clear_state();
        this->dataAirSystemsData->clear_state();
        this->dataBaseboardElectric->clear_state();
        this->dataBaseboardRadiator->clear_state();
        this->dataBoilers->clear_state();
        this->dataBoilerSteam->clear_state();
        this->dataBranchAirLoopPlant->clear_state();
        this->dataBranchInputManager->clear_state();
        this->dataBranchNodeConnections->clear_state();
        this->dataChilledCeilingPanelSimple->clear_state();
        this->dataChillerAbsorber->clear_state();
        this->dataChillerElectricEIR->clear_state();
        this->dataChillerExhaustAbsorption->clear_state();
        this->dataChillerGasAbsorption->clear_state();
        this->dataChillerIndirectAbsorption->clear_state();
        this->dataChillerReformulatedEIR->clear_state();
        this->dataCondenserLoopTowers->clear_state();
        this->dataConstruction->clear_state();
        this->dataConvectionCoefficient->clear_state();
        this->dataCoolTower->clear_state();
        this->dataCostEstimateManager->clear_state();
        this->dataCrossVentMgr->clear_state();
        this->dataCTElectricGenerator->clear_state();
        this->dataCurveManager->clear_state();
        this->dataExteriorEnergyUse->clear_state();
        this->dataFans->clear_state();
        this->dataGlobal->clear_state();
        this->dataPipes->clear_state();
        this->dataPlantChillers->clear_state();
        this->dataPlantValves->clear_state();
        this->dataSetPointManager->clear_state();
        this->dataSimulationManager->clear_state();
        this->dataSingleDuct->clear_state();
        this->dataSolarCollectors->clear_state();
        this->dataSolarShading->clear_state();
        this->dataSplitterComponent->clear_state();
        this->dataSteamBaseboardRadiator->clear_state();
        this->dataSteamCoils->clear_state();
        this->dataSurfaceGeometry->clear_state();
        this->dataSurfaceGroundHeatExchangers->clear_state();
        this->dataSwimmingPools->clear_state();
        this->dataSystemAvailabilityManager->clear_state();
        this->dataTimingsData->clear_state();
        this->dataThermalChimneys->clear_state();
        this->dataThermalComforts->clear_state();
        this->dataTranspiredCollector->clear_state();
        this->dataUFADManager->clear_state();
        this->dataUnitarySystems->clear_state();
        this->dataUnitHeaters->clear_state();
        this->dataUnitVentilators->clear_state();
        this->dataUserDefinedComponents->clear_state();
        this->dataUtilityRoutines->clear_state();
        this->dataVariableSpeedCoils->clear_state();
        this->dataVentilatedSlab->clear_state();
        this->dataWaterCoils->clear_state();
        this->dataWaterData->clear_state();
        this->dataWaterManager->clear_state();
        this->dataWaterThermalTanks->clear_state();
        this->dataWaterToAirHeatPump->clear_state();
        this->dataWaterToAirHeatPumpSimple->clear_state();
        this->dataWaterUse->clear_state();
        this->dataWeatherManager->clear_state();
        this->dataWindowAC->clear_state();
        this->dataWindowComplexManager->clear_state();
        this->dataWindowEquivalentLayer->clear_state();
        this->dataWindowManager->clear_state();
        this->dataWindTurbine->clear_state();
        this->dataZoneAirLoopEquipmentManager->clear_state();
        this->dataZoneContaminantPredictorCorrector->clear_state();
        this->dataZoneDehumidifier->clear_state();
        this->dataZoneEquipmentManager->clear_state();
        this->dataZonePlenum->clear_state();
        this->dataZoneTempPredictorCorrector->clear_state();

        this->files.eso.close();
        this->files.err_stream.reset();
        this->files.debug.close();
        this->files.zsz.close();
        this->files.ssz.close();
        this->files.mtr.close();
        this->files.shade.close();
        this->files.mtr.close();
        this->files.err_stream.reset();
    }
}<|MERGE_RESOLUTION|>--- conflicted
+++ resolved
@@ -56,7 +56,6 @@
         // todo, try to eliminate the need for the singleton
         IOFiles::setSingleton(&files);
 
-<<<<<<< HEAD
         this->dataAirflowNetworkBalanceManager = std::make_unique<AirflowNetworkBalanceManagerData>();
         this->dataAirLoop = std::make_unique<DataAirLoopData>();
         this->dataAirLoopHVACDOAS = std::make_unique<AirLoopHVACDOASData>();
@@ -67,6 +66,7 @@
         this->dataBoilerSteam = std::make_unique<BoilerSteamData>();
         this->dataBranchAirLoopPlant = std::make_unique<DataBranchAirLoopPlantData>();
         this->dataBranchInputManager = std::make_unique<BranchInputManagerData>();
+        this->dataBranchNodeConnections = std::unique_ptr<BranchNodeConnectionsData>(new BranchNodeConnectionsData);
         this->dataChilledCeilingPanelSimple = std::make_unique<ChilledCeilingPanelSimpleData>();
         this->dataChillerAbsorber = std::make_unique<ChillerAbsorberData>();
         this->dataChillerElectricEIR = std::make_unique<ChillerElectricEIRData>();
@@ -134,80 +134,6 @@
         this->dataZoneEquipmentManager = std::make_unique<ZoneEquipmentManagerData>();
         this->dataZonePlenum = std::make_unique<ZonePlenumData>();
         this->dataZoneTempPredictorCorrector = std::make_unique<ZoneTempPredictorCorrectorData>();
-=======
-        this->dataAirflowNetworkBalanceManager = std::unique_ptr<AirflowNetworkBalanceManagerData>(new AirflowNetworkBalanceManagerData);
-        this->dataAirLoop = std::unique_ptr<DataAirLoopData>(new DataAirLoopData);
-        this->dataAirLoopHVACDOAS = std::unique_ptr<AirLoopHVACDOASData>(new AirLoopHVACDOASData);
-        this->dataAirSystemsData = std::unique_ptr<AirSystemsData>(new AirSystemsData);
-        this->dataBaseboardElectric = std::unique_ptr<BaseboardElectricData>(new BaseboardElectricData);
-        this->dataBaseboardRadiator = std::unique_ptr<BaseboardRadiatorData>(new BaseboardRadiatorData);
-        this->dataBoilers = std::unique_ptr<BoilersData>(new BoilersData);
-        this->dataBoilerSteam = std::unique_ptr<BoilerSteamData>(new BoilerSteamData);
-        this->dataBranchAirLoopPlant = std::unique_ptr<DataBranchAirLoopPlantData>(new DataBranchAirLoopPlantData);
-        this->dataBranchInputManager = std::unique_ptr<BranchInputManagerData>(new BranchInputManagerData);
-        this->dataBranchNodeConnections = std::unique_ptr<BranchNodeConnectionsData>(new BranchNodeConnectionsData);
-        this->dataChilledCeilingPanelSimple = std::unique_ptr<ChilledCeilingPanelSimpleData>(new ChilledCeilingPanelSimpleData);
-        this->dataChillerAbsorber = std::unique_ptr<ChillerAbsorberData>(new ChillerAbsorberData);
-        this->dataChillerElectricEIR = std::unique_ptr<ChillerElectricEIRData>(new ChillerElectricEIRData);
-        this->dataChillerExhaustAbsorption = std::unique_ptr<ChillerExhaustAbsorptionData>(new ChillerExhaustAbsorptionData);
-        this->dataChillerGasAbsorption = std::unique_ptr<ChillerGasAbsorptionData>(new ChillerGasAbsorptionData);
-        this->dataChillerIndirectAbsorption = std::unique_ptr<ChillerIndirectAbsoprtionData>(new ChillerIndirectAbsoprtionData);
-        this->dataChillerReformulatedEIR = std::unique_ptr<ChillerReformulatedEIRData>(new ChillerReformulatedEIRData);
-        this->dataCondenserLoopTowers = std::unique_ptr<CondenserLoopTowersData>(new CondenserLoopTowersData);
-        this->dataConstruction = std::unique_ptr<ConstructionData>(new ConstructionData);
-        this->dataConvectionCoefficient = std::unique_ptr<ConvectionCoefficientsData>(new ConvectionCoefficientsData);
-        this->dataCoolTower = std::unique_ptr<CoolTowerData>(new CoolTowerData);
-        this->dataCostEstimateManager = std::unique_ptr<CostEstimateManagerData>(new CostEstimateManagerData);
-        this->dataCrossVentMgr = std::unique_ptr<CrossVentMgrData>(new CrossVentMgrData);
-        this->dataCTElectricGenerator = std::unique_ptr<CTElectricGeneratorData>(new CTElectricGeneratorData);
-        this->dataCurveManager = std::unique_ptr<CurveManagerData>(new CurveManagerData);
-        this->dataExteriorEnergyUse = std::unique_ptr<ExteriorEnergyUseData>(new ExteriorEnergyUseData);
-        this->dataFans = std::unique_ptr<FansData>(new FansData);
-        this->dataGlobal = std::unique_ptr<DataGlobal>(new DataGlobal);
-        this->dataPipes = std::unique_ptr<PipesData>(new PipesData);
-        this->dataPlantChillers = std::unique_ptr<PlantChillersData>(new PlantChillersData);
-        this->dataSolarCollectors = std::unique_ptr<SolarCollectorsData>(new SolarCollectorsData);
-        this->dataSolarReflectionManager = std::unique_ptr<SolarReflectionManagerData>(new SolarReflectionManagerData);
-        this->dataSolarShading = std::unique_ptr<SolarShadingData>(new SolarShadingData);
-        this->dataSplitterComponent = std::unique_ptr<SplitterComponentData>(new SplitterComponentData);
-        this->dataSteamBaseboardRadiator = std::unique_ptr<SteamBaseboardRadiatorData>(new SteamBaseboardRadiatorData);
-        this->dataSteamCoils = std::unique_ptr<SteamCoilsData>(new SteamCoilsData);
-        this->dataSurfaceGeometry = std::unique_ptr<SurfaceGeometryData>(new SurfaceGeometryData);
-        this->dataSurfaceGroundHeatExchangers = std::unique_ptr<SurfaceGroundHeatExchangersData>(new SurfaceGroundHeatExchangersData);
-        this->dataSwimmingPools = std::unique_ptr<SwimmingPoolsData>(new SwimmingPoolsData);
-        this->dataSystemAvailabilityManager = std::unique_ptr<SystemAvailabilityManagerData>(new SystemAvailabilityManagerData);
-        this->dataThermalChimneys = std::unique_ptr<ThermalChimneysData>(new ThermalChimneysData);
-        this->dataThermalComforts = std::unique_ptr<ThermalComfortsData>(new ThermalComfortsData);
-        this->dataTranspiredCollector = std::unique_ptr<TranspiredCollectorData>(new TranspiredCollectorData);
-        this->dataTimingsData = std::unique_ptr<DataTimingsData>(new DataTimingsData);
-        this->dataUFADManager = std::unique_ptr<UFADManagerData>(new UFADManagerData);
-        this->dataUnitarySystems = std::unique_ptr<UnitarySystemsData>(new UnitarySystemsData);
-        this->dataUnitHeaters = std::unique_ptr<UnitHeatersData>(new UnitHeatersData);
-        this->dataUnitVentilators = std::unique_ptr<UnitVentilatorsData>(new UnitVentilatorsData);
-        this->dataUserDefinedComponents = std::unique_ptr<UserDefinedComponentsData>(new UserDefinedComponentsData);
-        this->dataUtilityRoutines = std::unique_ptr<UtilityRoutinesData>(new UtilityRoutinesData);
-        this->dataVariableSpeedCoils = std::unique_ptr<VariableSpeedCoilsData>(new VariableSpeedCoilsData);
-        this->dataVentilatedSlab = std::unique_ptr<VentilatedSlabData>(new VentilatedSlabData);
-        this->dataWaterCoils = std::unique_ptr<WaterCoilsData>(new WaterCoilsData);
-        this->dataWaterData = std::unique_ptr<DataWaterData>(new DataWaterData);
-        this->dataWaterManager = std::unique_ptr<WaterManagerData>(new WaterManagerData);
-        this->dataWaterThermalTanks = std::unique_ptr<WaterThermalTanksData>(new WaterThermalTanksData);
-        this->dataWaterToAirHeatPump = std::unique_ptr<WaterToAirHeatPumpData>(new WaterToAirHeatPumpData);
-        this->dataWaterToAirHeatPumpSimple = std::unique_ptr<WaterToAirHeatPumpSimpleData>(new WaterToAirHeatPumpSimpleData);
-        this->dataWaterUse = std::unique_ptr<WaterUseData>(new WaterUseData);
-        this->dataWeatherManager = std::unique_ptr<WeatherManagerData>(new WeatherManagerData);
-        this->dataWindowAC = std::unique_ptr<WindowACData>(new WindowACData);
-        this->dataWindowComplexManager = std::unique_ptr<WindowComplexManagerData>(new WindowComplexManagerData);
-        this->dataWindowEquivalentLayer = std::unique_ptr<WindowEquivalentLayerData>(new WindowEquivalentLayerData);
-        this->dataWindowManager = std::unique_ptr<WindowManagerData>(new WindowManagerData);
-        this->dataWindTurbine = std::unique_ptr<WindTurbineData>(new WindTurbineData);
-        this->dataZoneAirLoopEquipmentManager = std::unique_ptr<ZoneAirLoopEquipmentManagerData>(new ZoneAirLoopEquipmentManagerData);
-        this->dataZoneContaminantPredictorCorrector = std::unique_ptr<ZoneContaminantPredictorCorrectorData>(new ZoneContaminantPredictorCorrectorData);
-        this->dataZoneDehumidifier = std::unique_ptr<ZoneDehumidifierData>(new ZoneDehumidifierData);
-        this->dataZoneEquipmentManager = std::unique_ptr<ZoneEquipmentManagerData>(new ZoneEquipmentManagerData);
-        this->dataZonePlenum = std::unique_ptr<ZonePlenumData>(new ZonePlenumData);
-        this->dataZoneTempPredictorCorrector = std::unique_ptr<ZoneTempPredictorCorrectorData>(new ZoneTempPredictorCorrectorData);
->>>>>>> a0472180
     }
 
     void EnergyPlusData::clear_state() {
