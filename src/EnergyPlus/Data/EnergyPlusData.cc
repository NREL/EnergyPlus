// EnergyPlus, Copyright (c) 1996-2021, The Board of Trustees of the University of Illinois,
// The Regents of the University of California, through Lawrence Berkeley National Laboratory
// (subject to receipt of any required approvals from the U.S. Dept. of Energy), Oak Ridge
// National Laboratory, managed by UT-Battelle, Alliance for Sustainable Energy, LLC, and other
// contributors. All rights reserved.
//
// NOTICE: This Software was developed under funding from the U.S. Department of Energy and the
// U.S. Government consequently retains certain rights. As such, the U.S. Government has been
// granted for itself and others acting on its behalf a paid-up, nonexclusive, irrevocable,
// worldwide license in the Software to reproduce, distribute copies to the public, prepare
// derivative works, and perform publicly and display publicly, and to permit others to do so.
//
// Redistribution and use in source and binary forms, with or without modification, are permitted
// provided that the following conditions are met:
//
// (1) Redistributions of source code must retain the above copyright notice, this list of
//     conditions and the following disclaimer.
//
// (2) Redistributions in binary form must reproduce the above copyright notice, this list of
//     conditions and the following disclaimer in the documentation and/or other materials
//     provided with the distribution.
//
// (3) Neither the name of the University of California, Lawrence Berkeley National Laboratory,
//     the University of Illinois, U.S. Dept. of Energy nor the names of its contributors may be
//     used to endorse or promote products derived from this software without specific prior
//     written permission.
//
// (4) Use of EnergyPlus(TM) Name. If Licensee (i) distributes the software in stand-alone form
//     without changes from the version obtained under this License, or (ii) Licensee makes a
//     reference solely to the software portion of its product, Licensee must refer to the
//     software as "EnergyPlus version X" software, where "X" is the version number Licensee
//     obtained under this License and may not use a different name for the software. Except as
//     specifically required in this Section (4), Licensee shall not use in a company name, a
//     product name, in advertising, publicity, or other promotional activities any name, trade
//     name, trademark, logo, or other designation of "EnergyPlus", "E+", "e+" or confusingly
//     similar designation, without the U.S. Department of Energy's prior written consent.
//
// THIS SOFTWARE IS PROVIDED BY THE COPYRIGHT HOLDERS AND CONTRIBUTORS "AS IS" AND ANY EXPRESS OR
// IMPLIED WARRANTIES, INCLUDING, BUT NOT LIMITED TO, THE IMPLIED WARRANTIES OF MERCHANTABILITY
// AND FITNESS FOR A PARTICULAR PURPOSE ARE DISCLAIMED. IN NO EVENT SHALL THE COPYRIGHT OWNER OR
// CONTRIBUTORS BE LIABLE FOR ANY DIRECT, INDIRECT, INCIDENTAL, SPECIAL, EXEMPLARY, OR
// CONSEQUENTIAL DAMAGES (INCLUDING, BUT NOT LIMITED TO, PROCUREMENT OF SUBSTITUTE GOODS OR
// SERVICES; LOSS OF USE, DATA, OR PROFITS; OR BUSINESS INTERRUPTION) HOWEVER CAUSED AND ON ANY
// THEORY OF LIABILITY, WHETHER IN CONTRACT, STRICT LIABILITY, OR TORT (INCLUDING NEGLIGENCE OR
// OTHERWISE) ARISING IN ANY WAY OUT OF THE USE OF THIS SOFTWARE, EVEN IF ADVISED OF THE
// POSSIBILITY OF SUCH DAMAGE.

#include <EnergyPlus/Data/CommonIncludes.hh>
#include <EnergyPlus/Data/EnergyPlusData.hh>

#include <memory>

namespace EnergyPlus {

EnergyPlusData::EnergyPlusData()
{
    // todo, try to eliminate the need for the singleton
    IOFiles::setSingleton(&files);

<<<<<<< HEAD
    this->dataAirLoop = std::make_unique<DataAirLoopData>();
    this->dataAirLoopHVACDOAS = std::make_unique<AirLoopHVACDOASData>();
    this->dataAirSystemsData = std::make_unique<AirSystemsData>();
    this->dataAirflowNetworkBalanceManager = std::make_unique<AirflowNetworkBalanceManagerData>();
    this->dataAutoSizingBase = std::make_unique<AutoSizingBaseData>();
    this->dataBSDFWindow = std::make_unique<BSDFWindowData>();
    this->dataBaseSizerFanHeatInputs = std::make_unique<BaseSizerWithFanHeatInputsData>();
    this->dataBaseSizerScalableInputs = std::make_unique<BaseSizerWithScalableInputsData>();
    this->dataBaseboardElectric = std::make_unique<BaseboardElectricData>();
    this->dataBaseboardRadiator = std::make_unique<BaseboardRadiatorData>();
    this->dataBoilerSteam = std::make_unique<BoilerSteamData>();
    this->dataBoilers = std::make_unique<BoilersData>();
    this->dataBranchAirLoopPlant = std::make_unique<DataBranchAirLoopPlantData>();
    this->dataBranchInputManager = std::make_unique<BranchInputManagerData>();
    this->dataBranchNodeConnections = std::make_unique<BranchNodeConnectionsData>();
    this->dataCHPElectGen = std::make_unique<MicroCHPElectricGeneratorData>();
    this->dataCTElectricGenerator = std::make_unique<CTElectricGeneratorData>();
    this->dataChilledCeilingPanelSimple = std::make_unique<ChilledCeilingPanelSimpleData>();
    this->dataChillerAbsorber = std::make_unique<ChillerAbsorberData>();
    this->dataChillerElectricEIR = std::make_unique<ChillerElectricEIRData>();
    this->dataChillerExhaustAbsorption = std::make_unique<ChillerExhaustAbsorptionData>();
    this->dataChillerGasAbsorption = std::make_unique<ChillerGasAbsorptionData>();
    this->dataChillerIndirectAbsorption = std::make_unique<ChillerIndirectAbsoprtionData>();
    this->dataChillerReformulatedEIR = std::make_unique<ChillerReformulatedEIRData>();
    this->dataCoilCooingDX = std::make_unique<CoilCoolingDXData>();
    this->dataCondenserLoopTowers = std::make_unique<CondenserLoopTowersData>();
    this->dataConstruction = std::make_unique<ConstructionData>();
    this->dataContaminantBalance = std::make_unique<ContaminantBalanceData>();
    this->dataConvectionCoefficient = std::make_unique<ConvectionCoefficientsData>();
    this->dataConvergeParams = std::make_unique<ConvergParamsData>();
    this->dataCoolTower = std::make_unique<CoolTowerData>();
    this->dataCostEstimateManager = std::make_unique<CostEstimateManagerData>();
    this->dataCrossVentMgr = std::make_unique<CrossVentMgrData>();
    this->dataCurveManager = std::make_unique<CurveManagerData>();
    this->dataDXCoils = std::make_unique<DXCoilsData>();
    this->dataDXFEarClipping = std::make_unique<DXFEarClippingData>();
    this->dataDaylightingData = std::make_unique<DaylightingData>();
    this->dataDaylightingDevices = std::make_unique<DaylightingDevicesData>();
    this->dataDaylightingDevicesData = std::make_unique<DataDaylightingDevicesData>();
    this->dataDaylightingManager = std::make_unique<DaylightingManagerData>();
    this->dataDefineEquipment = std::make_unique<DefineEquipData>();
    this->dataDemandManager = std::make_unique<DemandManagerData>();
    this->dataDesiccantDehumidifiers = std::make_unique<DesiccantDehumidifiersData>();
    this->dataDispVentMgr = std::make_unique<DisplacementVentMgrData>();
    this->dataDualDuct = std::make_unique<DualDuctData>();
    this->dataEIRPlantLoopHeatPump = std::make_unique<EIRPlantLoopHeatPumpsData>();
    this->dataEMSMgr = std::make_unique<EMSManagerData>();
    this->dataEarthTube = std::make_unique<EarthTubeData>();
    this->dataEcoRoofMgr = std::make_unique<EcoRoofManagerData>();
    this->dataEconLifeCycleCost = std::make_unique<EconomicLifeCycleCostData>();
    this->dataEconTariff = std::make_unique<EconomicTariffData>();
    this->dataElectBaseboardRad = std::make_unique<ElectricBaseboardRadiatorData>();
    this->dataElectPwrSvcMgr = std::make_unique<ElectPwrSvcMgrData>();
    this->dataEnvrn = std::make_unique<EnvironmentData>();
    this->dataErrTracking = std::make_unique<ErrorTrackingData>();
    this->dataEvapCoolers = std::make_unique<EvaporativeCoolersData>();
    this->dataEvapFluidCoolers = std::make_unique<EvaporativeFluidCoolersData>();
    this->dataExteriorEnergyUse = std::make_unique<ExteriorEnergyUseData>();
    this->dataExternalInterface = std::make_unique<ExternalInterfaceData>();
    this->dataFanCoilUnits = std::make_unique<FanCoilUnitsData>();
    this->dataFans = std::make_unique<FansData>();
    this->dataFaultsMgr = std::make_unique<FaultsManagerData>();
    this->dataFluidCoolers = std::make_unique<FluidCoolersData>();
    this->dataFluidProps = std::make_unique<FluidPropertiesData>();
    this->dataFourPipeBeam = std::make_unique<FourPipeBeamData>();
    this->dataFuelCellElectGen = std::make_unique<FuelCellElectricGeneratorData>();
    this->dataFurnaces = std::make_unique<FurnacesData>();
    this->dataGeneral = std::make_unique<GeneralData>();
    this->dataGeneralRoutines = std::make_unique<GeneralRoutinesData>();
    this->dataGenerator = std::make_unique<GeneratorsData>();
    this->dataGeneratorFuelSupply = std::make_unique<GeneratorFuelSupplyData>();
    this->dataGlobal = std::make_unique<DataGlobal>();
    this->dataGlobalConst = std::make_unique<DataGlobalConstantsData>();
    this->dataGlobalNames = std::make_unique<GlobalNamesData>();
    this->dataGrndTempModelMgr = std::make_unique<GroundTemperatureManagerData>();
    this->dataGroundHeatExchanger = std::make_unique<GroundHeatExchangerData>();
    this->dataHPWaterToWaterClg = std::make_unique<HeatPumpWaterToWaterCOOLINGData>();
    this->dataHPWaterToWaterHtg = std::make_unique<HeatPumpWaterToWaterHEATINGData>();
    this->dataHPWaterToWaterSimple = std::make_unique<HeatPumpWaterToWaterSimpleData>();
    this->dataHVACAssistedCC = std::make_unique<HVACHXAssistedCoolingCoilData>();
    this->dataHVACControllers = std::make_unique<HVACControllersData>();
    this->dataHVACCooledBeam = std::make_unique<HVACCooledBeamData>();
    this->dataHVACCtrl = std::make_unique<HVACCtrlData>();
    this->dataHVACDXHeatPumpSys = std::make_unique<HVACDXHeatPumpSystemData>();
    this->dataHVACDXSys = std::make_unique<HVACDXSystemData>();
    this->dataHVACDuct = std::make_unique<HVACDuctData>();
    this->dataHVACFan = std::make_unique<HVACFanData>();
    this->dataHVACGlobal = std::make_unique<HVACGlobalsData>();
    this->dataHVACInterfaceMgr = std::make_unique<HVACInterfaceManagerData>();
    this->dataHVACMgr = std::make_unique<HVACManagerData>();
    this->dataHVACMultiSpdHP = std::make_unique<HVACMultiSpeedHeatPumpData>();
    this->dataHVACSingleDuctInduc = std::make_unique<HVACSingleDuctInducData>();
    this->dataHVACSizingSimMgr = std::make_unique<HVACSizingSimMgrData>();
    this->dataHVACStandAloneERV = std::make_unique<HVACStandAloneERVData>();
    this->dataHVACUnitaryBypassVAV = std::make_unique<HVACUnitaryBypassVAVData>();
    this->dataHVACVarRefFlow = std::make_unique<HVACVarRefFlowData>();
    this->dataHWBaseboardRad = std::make_unique<HWBaseboardRadiatorData>();
    this->dataHeatBal = std::make_unique<HeatBalanceData>();
    this->dataHeatBalAirMgr = std::make_unique<HeatBalanceAirMgrData>();
    this->dataHeatBalFanSys = std::make_unique<HeatBalFanSysData>();
    this->dataHeatBalFiniteDiffMgr = std::make_unique<HeatBalFiniteDiffMgr>();
    this->dataHeatBalHAMTMgr = std::make_unique<HeatBalHAMTMgrData>();
    this->dataHeatBalIntHeatGains = std::make_unique<HeatBalInternalHeatGainsData>();
    this->dataHeatBalIntRadExchg = std::make_unique<HeatBalanceIntRadExchgData>();
    this->dataHeatBalKivaMgr = std::make_unique<HeatBalanceKivaMgrData>();
    this->dataHeatBalMgr = std::make_unique<HeatBalanceMgrData>();
    this->dataHeatBalSurf = std::make_unique<HeatBalSurfData>();
    this->dataHeatBalSurfMgr = std::make_unique<HeatBalSurfMgr>();
    this->dataHeatRecovery = std::make_unique<HeatRecoveryData>();
    this->dataHeatingCoils = std::make_unique<HeatingCoilsData>();
    this->dataHighTempRadSys = std::make_unique<HighTempRadiantSystemData>();
    this->dataHumidifiers = std::make_unique<HumidifiersData>();
    this->dataHybridModel = std::make_unique<HybridModelData>();
    this->dataHybridUnitaryAC = std::make_unique<HybridUnitaryAirConditionersData>();
    this->dataHysteresisPhaseChange = std::make_unique<HysteresisPhaseChangeData>();
    this->dataICEngElectGen = std::make_unique<ICEngineElectricGeneratorData>();
    this->dataIceRink = std::make_unique<IceRinkData>();
    this->dataIPShortCut = std::make_unique<IPShortCutsData>();
    this->dataIceThermalStorage = std::make_unique<IceThermalStorageData>();
    this->dataIntegratedHP = std::make_unique<IntegratedHeatPumpGlobalData>();
    this->dataInternalHeatGains = std::make_unique<InternalHeatGainsData>();
    this->dataLoopNodes = std::make_unique<LoopNodeData>();
    this->dataLowTempRadSys = std::make_unique<LowTempRadiantSystemData>();
    this->dataMaterial = std::make_unique<MaterialData>();
    this->dataMatrixDataMgr = std::make_unique<MatrixDataManagerData>();
    this->dataMircoturbElectGen = std::make_unique<MicroturbineElectricGeneratorData>();
    this->dataMixedAir = std::make_unique<MixedAirData>();
    this->dataMixerComponent = std::make_unique<MixerComponentData>();
    this->dataMoistureBalEMPD = std::make_unique<MoistureBalanceEMPDManagerData>();
    this->dataMstBal = std::make_unique<MoistureBalanceData>();
    this->dataMstBalEMPD = std::make_unique<MoistureBalanceEMPDData>();
    this->dataMundtSimMgr = std::make_unique<MundtSimMgrData>();
    this->dataNodeInputMgr = std::make_unique<NodeInputManagerData>();
    this->dataOutAirNodeMgr = std::make_unique<OutAirNodeManagerData>();
    this->dataOutRptPredefined = std::make_unique<OutputReportPredefinedData>();
    this->dataOutdoorAirUnit = std::make_unique<OutdoorAirUnitData>();
    this->dataOutput = std::make_unique<OutputsData>();
    this->dataOutputProcessor = std::make_unique<OutputProcessorData>();
    this->dataOutputReportTabular = std::make_unique<OutputReportTabularData>();
    this->dataOutputReportTabularAnnual = std::make_unique<OutputReportTabularAnnualData>();
    this->dataOutsideEnergySrcs = std::make_unique<OutsideEnergySourcesData>();
    this->dataPTHP = std::make_unique<PackagedTerminalHeatPumpData>();
    this->dataPVWatts = std::make_unique<PVWattsData>();
    this->dataPackagedThermalStorageCoil = std::make_unique<PackagedThermalStorageCoilData>();
    this->dataPhotovoltaic = std::make_unique<PhotovoltaicsData>();
    this->dataPhotovoltaicState = std::make_unique<PhotovoltaicStateData>();
    this->dataPhotovoltaicThermalCollector = std::make_unique<PhotovoltaicThermalCollectorsData>();
    this->dataPipeHT = std::make_unique<PipeHeatTransferData>();
    this->dataPipes = std::make_unique<PipesData>();
    this->dataPlantCentralGSHP = std::make_unique<PlantCentralGSHPData>();
    this->dataPlantChillers = std::make_unique<PlantChillersData>();
    this->dataPlantCompTempSrc = std::make_unique<PlantCompTempSrcData>();
    this->dataPlantCondLoopOp = std::make_unique<PlantCondLoopOperationData>();
    this->dataPlantHXFluidToFluid = std::make_unique<PlantHeatExchangerFluidToFluidData>();
    this->dataPlantLoadProfile = std::make_unique<PlantLoadProfileData>();
    this->dataPlantMgr = std::make_unique<PlantMgrData>();
    this->dataPlantPipingSysMgr = std::make_unique<PlantPipingSysMgrData>();
    this->dataPlantPressureSys = std::make_unique<PlantPressureSysData>();
    this->dataPlantUtilities = std::make_unique<PlantUtilitiesData>();
    this->dataPlantValves = std::make_unique<PlantValvesData>();
    this->dataPlnt = std::make_unique<DataPlantData>();
    this->dataPluginManager = std::make_unique<PluginManagerData>();
    this->dataPollutionModule = std::make_unique<PollutionModuleData>();
    this->dataPondGHE = std::make_unique<PondGroundHeatExchangerData>();
    this->dataPowerInductionUnits = std::make_unique<PoweredInductionUnitsData>();
    this->dataPsychrometrics = std::make_unique<PsychrometricsData>();
    this->dataPumps = std::make_unique<PumpsData>();
    this->dataPurchasedAirMgr = std::make_unique<PurchasedAirManagerData>();
    this->dataRefrigCase = std::make_unique<RefrigeratedCaseData>();
    this->dataReportFlag = std::make_unique<ReportFlagData>();
    this->dataResultsFramework = std::make_unique<ResultsFrameworkData>();
    this->dataRetAirPathMrg = std::make_unique<ReturnAirPathMgr>();
    this->dataRoomAirMod = std::make_unique<RoomAirModelData>();
    this->dataRoomAirModelMgr = std::make_unique<RoomAirModelManagerData>();
    this->dataRoomAirModelTempPattern = std::make_unique<RoomAirModelUserTempPatternData>();
    this->dataRoomAirflowNetModel = std::make_unique<RoomAirModelAirflowNetworkData>();
    this->dataRptCoilSelection = std::make_unique<ReportCoilSelectionData>();
    this->dataRuntimeLang = std::make_unique<RuntimeLanguageData>();
    this->dataRuntimeLangProcessor = std::make_unique<RuntimeLanguageProcessorData>();
    this->dataSQLiteProcedures = std::make_unique<SQLiteProceduresData>();
    this->dataScheduleMgr = std::make_unique<ScheduleManagerData>();
    this->dataSetPointManager = std::make_unique<SetPointManagerData>();
    this->dataShadowComb = std::make_unique<ShadowCombData>();
    this->dataSimAirServingZones = std::make_unique<SimAirServingZonesData>();
    this->dataSimulationManager = std::make_unique<SimulationManagerData>();
    this->dataSingleDuct = std::make_unique<SingleDuctData>();
    this->dataSize = std::make_unique<SizingData>();
    this->dataSizingManager = std::make_unique<SizingManagerData>();
    this->dataSolarCollectors = std::make_unique<SolarCollectorsData>();
    this->dataSolarReflectionManager = std::make_unique<SolarReflectionManagerData>();
    this->dataSolarShading = std::make_unique<SolarShadingData>();
    this->dataSplitterComponent = std::make_unique<SplitterComponentData>();
    this->dataSteamBaseboardRadiator = std::make_unique<SteamBaseboardRadiatorData>();
    this->dataSteamCoils = std::make_unique<SteamCoilsData>();
    this->dataStrGlobals = std::make_unique<DataStringGlobalsData>();
    this->dataSurfColor = std::make_unique<SurfaceColorData>();
    this->dataSurfLists = std::make_unique<SurfaceListsData>();
    this->dataSurface = std::make_unique<SurfacesData>();
    this->dataSurfaceGeometry = std::make_unique<SurfaceGeometryData>();
    this->dataSurfaceGroundHeatExchangers = std::make_unique<SurfaceGroundHeatExchangersData>();
    this->dataSwimmingPools = std::make_unique<SwimmingPoolsData>();
    this->dataSysAirFlowSizer = std::make_unique<SystemAirFlowSizerData>();
    this->dataSysRpts = std::make_unique<SystemReportsData>();
    this->dataSysVars = std::make_unique<SystemVarsData>();
    this->dataSystemAvailabilityManager = std::make_unique<SystemAvailabilityManagerData>();
    this->dataTARCOGOutputs = std::make_unique<TARCOGOutputData>();
    this->dataThermalChimneys = std::make_unique<ThermalChimneysData>();
    this->dataThermalComforts = std::make_unique<ThermalComfortsData>();
    this->dataTimingsData = std::make_unique<DataTimingsData>();
    this->dataTranspiredCollector = std::make_unique<TranspiredCollectorData>();
    this->dataUCSDShared = std::make_unique<UCSDSharedData>();
    this->dataUFADManager = std::make_unique<UFADManagerData>();
    this->dataUnitHeaters = std::make_unique<UnitHeatersData>();
    this->dataUnitVentilators = std::make_unique<UnitVentilatorsData>();
    this->dataUnitarySystems = std::make_unique<UnitarySystemsData>();
    this->dataUserDefinedComponents = std::make_unique<UserDefinedComponentsData>();
    this->dataUtilityRoutines = std::make_unique<UtilityRoutinesData>();
    this->dataVariableSpeedCoils = std::make_unique<VariableSpeedCoilsData>();
    this->dataVentilatedSlab = std::make_unique<VentilatedSlabData>();
    this->dataViewFactor = std::make_unique<ViewFactorInfoData>();
    this->dataWaterCoils = std::make_unique<WaterCoilsData>();
    this->dataWaterData = std::make_unique<DataWaterData>();
    this->dataWaterManager = std::make_unique<WaterManagerData>();
    this->dataWaterThermalTanks = std::make_unique<WaterThermalTanksData>();
    this->dataWaterToAirHeatPump = std::make_unique<WaterToAirHeatPumpData>();
    this->dataWaterToAirHeatPumpSimple = std::make_unique<WaterToAirHeatPumpSimpleData>();
    this->dataWaterUse = std::make_unique<WaterUseData>();
    this->dataWeatherManager = std::make_unique<WeatherManagerData>();
    this->dataWindTurbine = std::make_unique<WindTurbineData>();
    this->dataWindowAC = std::make_unique<WindowACData>();
    this->dataWindowComplexManager = std::make_unique<WindowComplexManagerData>();
    this->dataWindowEquivLayer = std::make_unique<WindowEquivLayerData>();
    this->dataWindowEquivalentLayer = std::make_unique<WindowEquivalentLayerData>();
    this->dataWindowManager = std::make_unique<WindowManagerData>();
    this->dataZoneAirLoopEquipmentManager = std::make_unique<ZoneAirLoopEquipmentManagerData>();
    this->dataZoneContaminantPredictorCorrector = std::make_unique<ZoneContaminantPredictorCorrectorData>();
    this->dataZoneCtrls = std::make_unique<DataZoneControlsData>();
    this->dataZoneDehumidifier = std::make_unique<ZoneDehumidifierData>();
    this->dataZoneEnergyDemand = std::make_unique<DataZoneEnergyDemandsData>();
    this->dataZoneEquip = std::make_unique<DataZoneEquipmentData>();
    this->dataZoneEquipmentManager = std::make_unique<ZoneEquipmentManagerData>();
    this->dataZonePlenum = std::make_unique<ZonePlenumData>();
    this->dataZoneTempPredictorCorrector = std::make_unique<ZoneTempPredictorCorrectorData>();
}

void EnergyPlusData::clear_state()
{
    this->dataAirLoop->clear_state();
    this->dataAirLoopHVACDOAS->clear_state();
    this->dataAirSystemsData->clear_state();
    this->dataAirflowNetworkBalanceManager->clear_state();
    this->dataAutoSizingBase->clear_state();
    this->dataBSDFWindow->clear_state();
    this->dataBaseSizerFanHeatInputs->clear_state();
    this->dataBaseSizerScalableInputs->clear_state();
    this->dataBaseboardElectric->clear_state();
    this->dataBaseboardRadiator->clear_state();
    this->dataBoilerSteam->clear_state();
    this->dataBoilers->clear_state();
    this->dataBranchAirLoopPlant->clear_state();
    this->dataBranchInputManager->clear_state();
    this->dataBranchNodeConnections->clear_state();
    this->dataCHPElectGen->clear_state();
    this->dataCTElectricGenerator->clear_state();
    this->dataChilledCeilingPanelSimple->clear_state();
    this->dataChillerAbsorber->clear_state();
    this->dataChillerElectricEIR->clear_state();
    this->dataChillerExhaustAbsorption->clear_state();
    this->dataChillerGasAbsorption->clear_state();
    this->dataChillerIndirectAbsorption->clear_state();
    this->dataChillerReformulatedEIR->clear_state();
    this->dataCoilCooingDX->clear_state();
    this->dataCondenserLoopTowers->clear_state();
    this->dataConstruction->clear_state();
    this->dataContaminantBalance->clear_state();
    this->dataConvectionCoefficient->clear_state();
    this->dataConvergeParams->clear_state();
    this->dataCoolTower->clear_state();
    this->dataCostEstimateManager->clear_state();
    this->dataCrossVentMgr->clear_state();
    this->dataCurveManager->clear_state();
    this->dataDXCoils->clear_state();
    this->dataDXFEarClipping->clear_state();
    this->dataDaylightingData->clear_state();
    this->dataDaylightingDevices->clear_state();
    this->dataDaylightingDevicesData->clear_state();
    this->dataDaylightingManager->clear_state();
    this->dataDefineEquipment->clear_state();
    this->dataDemandManager->clear_state();
    this->dataDesiccantDehumidifiers->clear_state();
    this->dataDispVentMgr->clear_state();
    this->dataDualDuct->clear_state();
    this->dataEIRPlantLoopHeatPump->clear_state();
    this->dataEMSMgr->clear_state();
    this->dataEarthTube->clear_state();
    this->dataEcoRoofMgr->clear_state();
    this->dataEconLifeCycleCost->clear_state();
    this->dataEconTariff->clear_state();
    this->dataElectBaseboardRad->clear_state();
    this->dataElectPwrSvcMgr->clear_state();
    this->dataEnvrn->clear_state();
    this->dataErrTracking->clear_state();
    this->dataEvapCoolers->clear_state();
    this->dataEvapFluidCoolers->clear_state();
    this->dataExteriorEnergyUse->clear_state();
    this->dataExternalInterface->clear_state();
    this->dataFanCoilUnits->clear_state();
    this->dataFans->clear_state();
    this->dataFaultsMgr->clear_state();
    this->dataFluidCoolers->clear_state();
    this->dataFluidProps->clear_state();
    this->dataFourPipeBeam->clear_state();
    this->dataFuelCellElectGen->clear_state();
    this->dataFurnaces->clear_state();
    this->dataGeneral->clear_state();
    this->dataGeneralRoutines->clear_state();
    this->dataGenerator->clear_state();
    this->dataGeneratorFuelSupply->clear_state();
    this->dataGlobal->clear_state();
    this->dataGlobalConst->clear_state();
    this->dataGlobalNames->clear_state();
    this->dataGrndTempModelMgr->clear_state();
    this->dataGroundHeatExchanger->clear_state();
    this->dataHPWaterToWaterClg->clear_state();
    this->dataHPWaterToWaterHtg->clear_state();
    this->dataHPWaterToWaterSimple->clear_state();
    this->dataHVACAssistedCC->clear_state();
    this->dataHVACControllers->clear_state();
    this->dataHVACCooledBeam->clear_state();
    this->dataHVACCtrl->clear_state();
    this->dataHVACDXHeatPumpSys->clear_state();
    this->dataHVACDXSys->clear_state();
    this->dataHVACDuct->clear_state();
    this->dataHVACFan->clear_state();
    this->dataHVACGlobal->clear_state();
    this->dataHVACMgr->clear_state();
    this->dataHVACMultiSpdHP->clear_state();
    this->dataHVACSingleDuctInduc->clear_state();
    this->dataHVACSizingSimMgr->clear_state();
    this->dataHVACStandAloneERV->clear_state();
    this->dataHVACUnitaryBypassVAV->clear_state();
    this->dataHVACVarRefFlow->clear_state();
    this->dataHWBaseboardRad->clear_state();
    this->dataHeatBal->clear_state();
    this->dataHeatBalAirMgr->clear_state();
    this->dataHeatBalFanSys->clear_state();
    this->dataHeatBalFiniteDiffMgr->clear_state();
    this->dataHeatBalHAMTMgr->clear_state();
    this->dataHeatBalIntHeatGains->clear_state();
    this->dataHeatBalIntRadExchg->clear_state();
    this->dataHeatBalKivaMgr->clear_state();
    this->dataHeatBalMgr->clear_state();
    this->dataHeatBalSurf->clear_state();
    this->dataHeatBalSurfMgr->clear_state();
    this->dataHeatRecovery->clear_state();
    this->dataHeatingCoils->clear_state();
    this->dataHighTempRadSys->clear_state();
    this->dataHumidifiers->clear_state();
    this->dataHybridModel->clear_state();
    this->dataHybridUnitaryAC->clear_state();
    this->dataHysteresisPhaseChange->clear_state();
    this->dataICEngElectGen->clear_state();
    this->dataIceRink->clear_state();
    this->dataIPShortCut->clear_state();
    this->dataIceThermalStorage->clear_state();
    this->dataIntegratedHP->clear_state();
    this->dataInternalHeatGains->clear_state();
    this->dataLoopNodes->clear_state();
    this->dataLowTempRadSys->clear_state();
    this->dataMaterial->clear_state();
    this->dataMatrixDataMgr->clear_state();
    this->dataMircoturbElectGen->clear_state();
    this->dataMixedAir->clear_state();
    this->dataMixerComponent->clear_state();
    this->dataMoistureBalEMPD->clear_state();
    this->dataMstBal->clear_state();
    this->dataMstBalEMPD->clear_state();
    this->dataMundtSimMgr->clear_state();
    this->dataNodeInputMgr->clear_state();
    this->dataOutAirNodeMgr->clear_state();
    this->dataOutRptPredefined->clear_state();
    this->dataOutdoorAirUnit->clear_state();
    this->dataOutput->clear_state();
    this->dataOutputProcessor->clear_state();
    this->dataOutputReportTabular->clear_state();
    this->dataOutputReportTabularAnnual->clear_state();
    this->dataOutsideEnergySrcs->clear_state();
    this->dataPTHP->clear_state();
    this->dataPVWatts->clear_state();
    this->dataPackagedThermalStorageCoil->clear_state();
    this->dataPhotovoltaic->clear_state();
    this->dataPhotovoltaicState->clear_state();
    this->dataPhotovoltaicThermalCollector->clear_state();
    this->dataPipeHT->clear_state();
    this->dataPipes->clear_state();
    this->dataPlantCentralGSHP->clear_state();
    this->dataPlantChillers->clear_state();
    this->dataPlantCompTempSrc->clear_state();
    this->dataPlantCondLoopOp->clear_state();
    this->dataPlantHXFluidToFluid->clear_state();
    this->dataPlantLoadProfile->clear_state();
    this->dataPlantMgr->clear_state();
    this->dataPlantPipingSysMgr->clear_state();
    this->dataPlantPressureSys->clear_state();
    this->dataPlantUtilities->clear_state();
    this->dataPlantValves->clear_state();
    this->dataPlnt->clear_state();
    this->dataPluginManager->clear_state();
    this->dataPollutionModule->clear_state();
    this->dataPondGHE->clear_state();
    this->dataPowerInductionUnits->clear_state();
    this->dataPsychrometrics->clear_state();
    this->dataPumps->clear_state();
    this->dataPurchasedAirMgr->clear_state();
    this->dataRefrigCase->clear_state();
    this->dataReportFlag->clear_state();
    this->dataResultsFramework->clear_state();
    this->dataRetAirPathMrg->clear_state();
    this->dataRoomAirMod->clear_state();
    this->dataRoomAirModelMgr->clear_state();
    this->dataRoomAirModelTempPattern->clear_state();
    this->dataRoomAirflowNetModel->clear_state();
    this->dataRptCoilSelection->clear_state();
    this->dataRuntimeLang->clear_state();
    this->dataRuntimeLangProcessor->clear_state();
    this->dataSQLiteProcedures->clear_state();
    this->dataScheduleMgr->clear_state();
    this->dataSetPointManager->clear_state();
    this->dataShadowComb->clear_state();
    this->dataSimAirServingZones->clear_state();
    this->dataSimulationManager->clear_state();
    this->dataSingleDuct->clear_state();
    this->dataSize->clear_state();
    this->dataSizingManager->clear_state();
    this->dataSolarCollectors->clear_state();
    this->dataSolarReflectionManager->clear_state();
    this->dataSolarShading->clear_state();
    this->dataSplitterComponent->clear_state();
    this->dataSteamBaseboardRadiator->clear_state();
    this->dataSteamCoils->clear_state();
    this->dataStrGlobals->clear_state();
    this->dataSurfColor->clear_state();
    this->dataSurfLists->clear_state();
    this->dataSurface->clear_state();
    this->dataSurfaceGeometry->clear_state();
    this->dataSurfaceGroundHeatExchangers->clear_state();
    this->dataSwimmingPools->clear_state();
    this->dataSysAirFlowSizer->clear_state();
    this->dataSysRpts->clear_state();
    this->dataSysVars->clear_state();
    this->dataSystemAvailabilityManager->clear_state();
    this->dataTARCOGOutputs->clear_state();
    this->dataThermalChimneys->clear_state();
    this->dataThermalComforts->clear_state();
    this->dataTimingsData->clear_state();
    this->dataTranspiredCollector->clear_state();
    this->dataUCSDShared->clear_state();
    this->dataUFADManager->clear_state();
    this->dataUnitHeaters->clear_state();
    this->dataUnitVentilators->clear_state();
    this->dataUnitarySystems->clear_state();
    this->dataUserDefinedComponents->clear_state();
    this->dataUtilityRoutines->clear_state();
    this->dataVariableSpeedCoils->clear_state();
    this->dataVentilatedSlab->clear_state();
    this->dataViewFactor->clear_state();
    this->dataWaterCoils->clear_state();
    this->dataWaterData->clear_state();
    this->dataWaterManager->clear_state();
    this->dataWaterThermalTanks->clear_state();
    this->dataWaterToAirHeatPump->clear_state();
    this->dataWaterToAirHeatPumpSimple->clear_state();
    this->dataWaterUse->clear_state();
    this->dataWeatherManager->clear_state();
    this->dataWindTurbine->clear_state();
    this->dataWindowAC->clear_state();
    this->dataWindowComplexManager->clear_state();
    this->dataWindowEquivLayer->clear_state();
    this->dataWindowEquivalentLayer->clear_state();
    this->dataWindowManager->clear_state();
    this->dataZoneAirLoopEquipmentManager->clear_state();
    this->dataZoneContaminantPredictorCorrector->clear_state();
    this->dataZoneCtrls->clear_state();
    this->dataZoneDehumidifier->clear_state();
    this->dataZoneEnergyDemand->clear_state();
    this->dataZoneEquip->clear_state();
    this->dataZoneEquipmentManager->clear_state();
    this->dataZonePlenum->clear_state();
    this->dataZoneTempPredictorCorrector->clear_state();

    this->files.debug.close();
    this->files.err_stream.reset();
    this->files.err_stream.reset();
    this->files.eso.close();
    this->files.mtr.close();
    this->files.mtr.close();
    this->files.shade.close();
    this->files.ssz.close();
    this->files.zsz.close();
}
} // namespace EnergyPlus
=======
        this->dataAirLoop = std::make_unique<DataAirLoopData>();
        this->dataAirLoopHVACDOAS = std::make_unique<AirLoopHVACDOASData>();
        this->dataAirSystemsData = std::make_unique<AirSystemsData>();
        this->dataAirflowNetworkBalanceManager = std::make_unique<AirflowNetworkBalanceManagerData>();
        this->dataAutoSizingBase = std::make_unique<AutoSizingBaseData>();
        this->dataBSDFWindow = std::make_unique<BSDFWindowData>();
        this->dataBaseSizerFanHeatInputs = std::make_unique<BaseSizerWithFanHeatInputsData>();
        this->dataBaseSizerScalableInputs = std::make_unique<BaseSizerWithScalableInputsData>();
        this->dataBaseboardElectric = std::make_unique<BaseboardElectricData>();
        this->dataBaseboardRadiator = std::make_unique<BaseboardRadiatorData>();
        this->dataBoilerSteam = std::make_unique<BoilerSteamData>();
        this->dataBoilers = std::make_unique<BoilersData>();
        this->dataBranchAirLoopPlant = std::make_unique<DataBranchAirLoopPlantData>();
        this->dataBranchInputManager = std::make_unique<BranchInputManagerData>();
        this->dataBranchNodeConnections = std::make_unique<BranchNodeConnectionsData>();
        this->dataCHPElectGen = std::make_unique<MicroCHPElectricGeneratorData>();
        this->dataCTElectricGenerator = std::make_unique<CTElectricGeneratorData>();
        this->dataChilledCeilingPanelSimple = std::make_unique<ChilledCeilingPanelSimpleData>();
        this->dataChillerAbsorber = std::make_unique<ChillerAbsorberData>();
        this->dataChillerElectricEIR = std::make_unique<ChillerElectricEIRData>();
        this->dataChillerExhaustAbsorption = std::make_unique<ChillerExhaustAbsorptionData>();
        this->dataChillerGasAbsorption = std::make_unique<ChillerGasAbsorptionData>();
        this->dataChillerIndirectAbsorption = std::make_unique<ChillerIndirectAbsoprtionData>();
        this->dataChillerReformulatedEIR = std::make_unique<ChillerReformulatedEIRData>();
        this->dataCoilCooingDX = std::make_unique<CoilCoolingDXData>();
        this->dataCondenserLoopTowers = std::make_unique<CondenserLoopTowersData>();
        this->dataConstruction = std::make_unique<ConstructionData>();
        this->dataContaminantBalance = std::make_unique<ContaminantBalanceData>();
        this->dataConvectionCoefficient = std::make_unique<ConvectionCoefficientsData>();
        this->dataConvergeParams = std::make_unique<ConvergParamsData>();
        this->dataCoolTower = std::make_unique<CoolTowerData>();
        this->dataCostEstimateManager = std::make_unique<CostEstimateManagerData>();
        this->dataCrossVentMgr = std::make_unique<CrossVentMgrData>();
        this->dataCurveManager = std::make_unique<CurveManagerData>();
        this->dataDXCoils = std::make_unique<DXCoilsData>();
        this->dataDXFEarClipping = std::make_unique<DXFEarClippingData>();
        this->dataDaylightingData = std::make_unique<DaylightingData>();
        this->dataDaylightingDevices = std::make_unique<DaylightingDevicesData>();
        this->dataDaylightingDevicesData = std::make_unique<DataDaylightingDevicesData>();
        this->dataDaylightingManager = std::make_unique<DaylightingManagerData>();
        this->dataDefineEquipment = std::make_unique<DefineEquipData>();
        this->dataDemandManager = std::make_unique<DemandManagerData>();
        this->dataDesiccantDehumidifiers = std::make_unique<DesiccantDehumidifiersData>();
        this->dataDispVentMgr = std::make_unique<DisplacementVentMgrData>();
        this->dataDualDuct = std::make_unique<DualDuctData>();
        this->dataEIRPlantLoopHeatPump = std::make_unique<EIRPlantLoopHeatPumpsData>();
        this->dataEMSMgr = std::make_unique<EMSManagerData>();
        this->dataEarthTube = std::make_unique<EarthTubeData>();
        this->dataEcoRoofMgr = std::make_unique<EcoRoofManagerData>();
        this->dataEconLifeCycleCost = std::make_unique<EconomicLifeCycleCostData>();
        this->dataEconTariff = std::make_unique<EconomicTariffData>();
        this->dataElectBaseboardRad = std::make_unique<ElectricBaseboardRadiatorData>();
        this->dataElectPwrSvcMgr = std::make_unique<ElectPwrSvcMgrData>();
        this->dataEnvrn = std::make_unique<EnvironmentData>();
        this->dataErrTracking = std::make_unique<ErrorTrackingData>();
        this->dataEvapCoolers = std::make_unique<EvaporativeCoolersData>();
        this->dataEvapFluidCoolers = std::make_unique<EvaporativeFluidCoolersData>();
        this->dataExteriorEnergyUse = std::make_unique<ExteriorEnergyUseData>();
        this->dataExternalInterface = std::make_unique<ExternalInterfaceData>();
        this->dataFanCoilUnits = std::make_unique<FanCoilUnitsData>();
        this->dataFans = std::make_unique<FansData>();
        this->dataFaultsMgr = std::make_unique<FaultsManagerData>();
        this->dataFluidCoolers = std::make_unique<FluidCoolersData>();
        this->dataFluidProps = std::make_unique<FluidPropertiesData>();
        this->dataFourPipeBeam = std::make_unique<FourPipeBeamData>();
        this->dataFuelCellElectGen = std::make_unique<FuelCellElectricGeneratorData>();
        this->dataFurnaces = std::make_unique<FurnacesData>();
        this->dataGeneral = std::make_unique<GeneralData>();
        this->dataGeneralRoutines = std::make_unique<GeneralRoutinesData>();
        this->dataGenerator = std::make_unique<GeneratorsData>();
        this->dataGeneratorFuelSupply = std::make_unique<GeneratorFuelSupplyData>();
        this->dataGlobal = std::make_unique<DataGlobal>();
        this->dataGlobalConst = std::make_unique<DataGlobalConstantsData>();
        this->dataGlobalNames = std::make_unique<GlobalNamesData>();
        this->dataGrndTempModelMgr = std::make_unique<GroundTemperatureManagerData>();
        this->dataGroundHeatExchanger = std::make_unique<GroundHeatExchangerData>();
        this->dataHPWaterToWaterClg = std::make_unique<HeatPumpWaterToWaterCOOLINGData>();
        this->dataHPWaterToWaterHtg = std::make_unique<HeatPumpWaterToWaterHEATINGData>();
        this->dataHPWaterToWaterSimple = std::make_unique<HeatPumpWaterToWaterSimpleData>();
        this->dataHVACAssistedCC = std::make_unique<HVACHXAssistedCoolingCoilData>();
        this->dataHVACControllers = std::make_unique<HVACControllersData>();
        this->dataHVACCooledBeam = std::make_unique<HVACCooledBeamData>();
        this->dataHVACCtrl = std::make_unique<HVACCtrlData>();
        this->dataHVACDXHeatPumpSys = std::make_unique<HVACDXHeatPumpSystemData>();
        this->dataHVACDXSys = std::make_unique<HVACDXSystemData>();
        this->dataHVACDuct = std::make_unique<HVACDuctData>();
        this->dataHVACFan = std::make_unique<HVACFanData>();
        this->dataHVACGlobal = std::make_unique<HVACGlobalsData>();
        this->dataHVACInterfaceMgr = std::make_unique<HVACInterfaceManagerData>();
        this->dataHVACMgr = std::make_unique<HVACManagerData>();
        this->dataHVACMultiSpdHP = std::make_unique<HVACMultiSpeedHeatPumpData>();
        this->dataHVACSingleDuctInduc = std::make_unique<HVACSingleDuctInducData>();
        this->dataHVACSizingSimMgr = std::make_unique<HVACSizingSimMgrData>();
        this->dataHVACStandAloneERV = std::make_unique<HVACStandAloneERVData>();
        this->dataHVACUnitaryBypassVAV = std::make_unique<HVACUnitaryBypassVAVData>();
        this->dataHVACVarRefFlow = std::make_unique<HVACVarRefFlowData>();
        this->dataHWBaseboardRad = std::make_unique<HWBaseboardRadiatorData>();
        this->dataHeatBal = std::make_unique<HeatBalanceData>();
        this->dataHeatBalAirMgr = std::make_unique<HeatBalanceAirMgrData>();
        this->dataHeatBalFanSys = std::make_unique<HeatBalFanSysData>();
        this->dataHeatBalFiniteDiffMgr = std::make_unique<HeatBalFiniteDiffMgr>();
        this->dataHeatBalHAMTMgr = std::make_unique<HeatBalHAMTMgrData>();
        this->dataHeatBalIntHeatGains = std::make_unique<HeatBalInternalHeatGainsData>();
        this->dataHeatBalIntRadExchg = std::make_unique<HeatBalanceIntRadExchgData>();
        this->dataHeatBalKivaMgr = std::make_unique<HeatBalanceKivaMgrData>();
        this->dataHeatBalMgr = std::make_unique<HeatBalanceMgrData>();
        this->dataHeatBalSurf = std::make_unique<HeatBalSurfData>();
        this->dataHeatBalSurfMgr = std::make_unique<HeatBalSurfMgr>();
        this->dataHeatRecovery = std::make_unique<HeatRecoveryData>();
        this->dataHeatingCoils = std::make_unique<HeatingCoilsData>();
        this->dataHighTempRadSys = std::make_unique<HighTempRadiantSystemData>();
        this->dataHumidifiers = std::make_unique<HumidifiersData>();
        this->dataHybridModel = std::make_unique<HybridModelData>();
        this->dataHybridUnitaryAC = std::make_unique<HybridUnitaryAirConditionersData>();
        this->dataHysteresisPhaseChange = std::make_unique<HysteresisPhaseChangeData>();
        this->dataICEngElectGen = std::make_unique<ICEngineElectricGeneratorData>();
        this->dataIPShortCut = std::make_unique<IPShortCutsData>();
        this->dataIceThermalStorage = std::make_unique<IceThermalStorageData>();
        this->dataIntegratedHP = std::make_unique<IntegratedHeatPumpGlobalData>();
        this->dataInternalHeatGains = std::make_unique<InternalHeatGainsData>();
        this->dataLoopNodes = std::make_unique<LoopNodeData>();
        this->dataLowTempRadSys = std::make_unique<LowTempRadiantSystemData>();
        this->dataMaterial = std::make_unique<MaterialData>();
        this->dataMatrixDataMgr = std::make_unique<MatrixDataManagerData>();
        this->dataMircoturbElectGen = std::make_unique<MicroturbineElectricGeneratorData>();
        this->dataMixedAir = std::make_unique<MixedAirData>();
        this->dataMixerComponent = std::make_unique<MixerComponentData>();
        this->dataMoistureBalEMPD = std::make_unique<MoistureBalanceEMPDManagerData>();
        this->dataMstBal = std::make_unique<MoistureBalanceData>();
        this->dataMstBalEMPD = std::make_unique<MoistureBalanceEMPDData>();
        this->dataMundtSimMgr = std::make_unique<MundtSimMgrData>();
        this->dataNodeInputMgr = std::make_unique<NodeInputManagerData>();
        this->dataOutAirNodeMgr = std::make_unique<OutAirNodeManagerData>();
        this->dataOutRptPredefined = std::make_unique<OutputReportPredefinedData>();
        this->dataOutdoorAirUnit = std::make_unique<OutdoorAirUnitData>();
        this->dataOutput = std::make_unique<OutputsData>();
        this->dataOutputProcessor = std::make_unique<OutputProcessorData>();
        this->dataOutRptTab = std::make_unique<OutputReportTabularData>();
        this->dataOutputReportTabularAnnual = std::make_unique<OutputReportTabularAnnualData>();
        this->dataOutsideEnergySrcs = std::make_unique<OutsideEnergySourcesData>();
        this->dataPTHP = std::make_unique<PackagedTerminalHeatPumpData>();
        this->dataPVWatts = std::make_unique<PVWattsData>();
        this->dataPackagedThermalStorageCoil = std::make_unique<PackagedThermalStorageCoilData>();
        this->dataPhotovoltaic = std::make_unique<PhotovoltaicsData>();
        this->dataPhotovoltaicState = std::make_unique<PhotovoltaicStateData>();
        this->dataPhotovoltaicThermalCollector = std::make_unique<PhotovoltaicThermalCollectorsData>();
        this->dataPipeHT = std::make_unique<PipeHeatTransferData>();
        this->dataPipes = std::make_unique<PipesData>();
        this->dataPlantCentralGSHP = std::make_unique<PlantCentralGSHPData>();
        this->dataPlantChillers = std::make_unique<PlantChillersData>();
        this->dataPlantCompTempSrc = std::make_unique<PlantCompTempSrcData>();
        this->dataPlantCondLoopOp = std::make_unique<PlantCondLoopOperationData>();
        this->dataPlantHXFluidToFluid = std::make_unique<PlantHeatExchangerFluidToFluidData>();
        this->dataPlantLoadProfile = std::make_unique<PlantLoadProfileData>();
        this->dataPlantMgr = std::make_unique<PlantMgrData>();
        this->dataPlantPipingSysMgr = std::make_unique<PlantPipingSysMgrData>();
        this->dataPlantPressureSys = std::make_unique<PlantPressureSysData>();
        this->dataPlantUtilities = std::make_unique<PlantUtilitiesData>();
        this->dataPlantValves = std::make_unique<PlantValvesData>();
        this->dataPlnt = std::make_unique<DataPlantData>();
        this->dataPluginManager = std::make_unique<PluginManagerData>();
        this->dataPollutionModule = std::make_unique<PollutionModuleData>();
        this->dataPondGHE = std::make_unique<PondGroundHeatExchangerData>();
        this->dataPowerInductionUnits = std::make_unique<PoweredInductionUnitsData>();
        this->dataPsychrometrics = std::make_unique<PsychrometricsData>();
        this->dataPumps = std::make_unique<PumpsData>();
        this->dataPurchasedAirMgr = std::make_unique<PurchasedAirManagerData>();
        this->dataRefrigCase = std::make_unique<RefrigeratedCaseData>();
        this->dataReportFlag = std::make_unique<ReportFlagData>();
        this->dataResultsFramework = std::make_unique<ResultsFrameworkData>();
        this->dataRetAirPathMrg = std::make_unique<ReturnAirPathMgr>();
        this->dataRoomAirMod = std::make_unique<RoomAirModelData>();
        this->dataRoomAirModelMgr = std::make_unique<RoomAirModelManagerData>();
        this->dataRoomAirModelTempPattern = std::make_unique<RoomAirModelUserTempPatternData>();
        this->dataRoomAirflowNetModel = std::make_unique<RoomAirModelAirflowNetworkData>();
        this->dataRptCoilSelection = std::make_unique<ReportCoilSelectionData>();
        this->dataRuntimeLang = std::make_unique<RuntimeLanguageData>();
        this->dataRuntimeLangProcessor = std::make_unique<RuntimeLanguageProcessorData>();
        this->dataSQLiteProcedures = std::make_unique<SQLiteProceduresData>();
        this->dataScheduleMgr = std::make_unique<ScheduleManagerData>();
        this->dataSetPointManager = std::make_unique<SetPointManagerData>();
        this->dataShadowComb = std::make_unique<ShadowCombData>();
        this->dataSimAirServingZones = std::make_unique<SimAirServingZonesData>();
        this->dataSimulationManager = std::make_unique<SimulationManagerData>();
        this->dataSingleDuct = std::make_unique<SingleDuctData>();
        this->dataSize = std::make_unique<SizingData>();
        this->dataSizingManager = std::make_unique<SizingManagerData>();
        this->dataSolarCollectors = std::make_unique<SolarCollectorsData>();
        this->dataSolarReflectionManager = std::make_unique<SolarReflectionManagerData>();
        this->dataSolarShading = std::make_unique<SolarShadingData>();
        this->dataSplitterComponent = std::make_unique<SplitterComponentData>();
        this->dataSteamBaseboardRadiator = std::make_unique<SteamBaseboardRadiatorData>();
        this->dataSteamCoils = std::make_unique<SteamCoilsData>();
        this->dataStrGlobals = std::make_unique<DataStringGlobalsData>();
        this->dataSurfColor = std::make_unique<SurfaceColorData>();
        this->dataSurfLists = std::make_unique<SurfaceListsData>();
        this->dataSurface = std::make_unique<SurfacesData>();
        this->dataSurfaceGeometry = std::make_unique<SurfaceGeometryData>();
        this->dataSurfaceGroundHeatExchangers = std::make_unique<SurfaceGroundHeatExchangersData>();
        this->dataSwimmingPools = std::make_unique<SwimmingPoolsData>();
        this->dataSysAirFlowSizer = std::make_unique<SystemAirFlowSizerData>();
        this->dataSysRpts = std::make_unique<SystemReportsData>();
        this->dataSysVars = std::make_unique<SystemVarsData>();
        this->dataSystemAvailabilityManager = std::make_unique<SystemAvailabilityManagerData>();
        this->dataTARCOGOutputs = std::make_unique<TARCOGOutputData>();
        this->dataThermalChimneys = std::make_unique<ThermalChimneysData>();
        this->dataThermalComforts = std::make_unique<ThermalComfortsData>();
        this->dataTimingsData = std::make_unique<DataTimingsData>();
        this->dataTranspiredCollector = std::make_unique<TranspiredCollectorData>();
        this->dataUCSDShared = std::make_unique<UCSDSharedData>();
        this->dataUFADManager = std::make_unique<UFADManagerData>();
        this->dataUnitHeaters = std::make_unique<UnitHeatersData>();
        this->dataUnitVentilators = std::make_unique<UnitVentilatorsData>();
        this->dataUnitarySystems = std::make_unique<UnitarySystemsData>();
        this->dataUserDefinedComponents = std::make_unique<UserDefinedComponentsData>();
        this->dataUtilityRoutines = std::make_unique<UtilityRoutinesData>();
        this->dataVariableSpeedCoils = std::make_unique<VariableSpeedCoilsData>();
        this->dataVentilatedSlab = std::make_unique<VentilatedSlabData>();
        this->dataViewFactor = std::make_unique<ViewFactorInfoData>();
        this->dataWaterCoils = std::make_unique<WaterCoilsData>();
        this->dataWaterData = std::make_unique<DataWaterData>();
        this->dataWaterManager = std::make_unique<WaterManagerData>();
        this->dataWaterThermalTanks = std::make_unique<WaterThermalTanksData>();
        this->dataWaterToAirHeatPump = std::make_unique<WaterToAirHeatPumpData>();
        this->dataWaterToAirHeatPumpSimple = std::make_unique<WaterToAirHeatPumpSimpleData>();
        this->dataWaterUse = std::make_unique<WaterUseData>();
        this->dataWeatherManager = std::make_unique<WeatherManagerData>();
        this->dataWindTurbine = std::make_unique<WindTurbineData>();
        this->dataWindowAC = std::make_unique<WindowACData>();
        this->dataWindowComplexManager = std::make_unique<WindowComplexManagerData>();
        this->dataWindowEquivLayer = std::make_unique<WindowEquivLayerData>();
        this->dataWindowEquivalentLayer = std::make_unique<WindowEquivalentLayerData>();
        this->dataWindowManager = std::make_unique<WindowManagerData>();
        this->dataZoneAirLoopEquipmentManager = std::make_unique<ZoneAirLoopEquipmentManagerData>();
        this->dataZoneContaminantPredictorCorrector = std::make_unique<ZoneContaminantPredictorCorrectorData>();
        this->dataZoneCtrls = std::make_unique<DataZoneControlsData>();
        this->dataZoneDehumidifier = std::make_unique<ZoneDehumidifierData>();
        this->dataZoneEnergyDemand = std::make_unique<DataZoneEnergyDemandsData>();
        this->dataZoneEquip = std::make_unique<DataZoneEquipmentData>();
        this->dataZoneEquipmentManager = std::make_unique<ZoneEquipmentManagerData>();
        this->dataZonePlenum = std::make_unique<ZonePlenumData>();
        this->dataZoneTempPredictorCorrector = std::make_unique<ZoneTempPredictorCorrectorData>();
    }

    void EnergyPlusData::clear_state() {
        this->dataAirLoop->clear_state();
        this->dataAirLoopHVACDOAS->clear_state();
        this->dataAirSystemsData->clear_state();
        this->dataAirflowNetworkBalanceManager->clear_state();
        this->dataAutoSizingBase->clear_state();
        this->dataBSDFWindow->clear_state();
        this->dataBaseSizerFanHeatInputs->clear_state();
        this->dataBaseSizerScalableInputs->clear_state();
        this->dataBaseboardElectric->clear_state();
        this->dataBaseboardRadiator->clear_state();
        this->dataBoilerSteam->clear_state();
        this->dataBoilers->clear_state();
        this->dataBranchAirLoopPlant->clear_state();
        this->dataBranchInputManager->clear_state();
        this->dataBranchNodeConnections->clear_state();
        this->dataCHPElectGen->clear_state();
        this->dataCTElectricGenerator->clear_state();
        this->dataChilledCeilingPanelSimple->clear_state();
        this->dataChillerAbsorber->clear_state();
        this->dataChillerElectricEIR->clear_state();
        this->dataChillerExhaustAbsorption->clear_state();
        this->dataChillerGasAbsorption->clear_state();
        this->dataChillerIndirectAbsorption->clear_state();
        this->dataChillerReformulatedEIR->clear_state();
        this->dataCoilCooingDX->clear_state();
        this->dataCondenserLoopTowers->clear_state();
        this->dataConstruction->clear_state();
        this->dataContaminantBalance->clear_state();
        this->dataConvectionCoefficient->clear_state();
        this->dataConvergeParams->clear_state();
        this->dataCoolTower->clear_state();
        this->dataCostEstimateManager->clear_state();
        this->dataCrossVentMgr->clear_state();
        this->dataCurveManager->clear_state();
        this->dataDXCoils->clear_state();
        this->dataDXFEarClipping->clear_state();
        this->dataDaylightingData->clear_state();
        this->dataDaylightingDevices->clear_state();
        this->dataDaylightingDevicesData->clear_state();
        this->dataDaylightingManager->clear_state();
        this->dataDefineEquipment->clear_state();
        this->dataDemandManager->clear_state();
        this->dataDesiccantDehumidifiers->clear_state();
        this->dataDispVentMgr->clear_state();
        this->dataDualDuct->clear_state();
        this->dataEIRPlantLoopHeatPump->clear_state();
        this->dataEMSMgr->clear_state();
        this->dataEarthTube->clear_state();
        this->dataEcoRoofMgr->clear_state();
        this->dataEconLifeCycleCost->clear_state();
        this->dataEconTariff->clear_state();
        this->dataElectBaseboardRad->clear_state();
        this->dataElectPwrSvcMgr->clear_state();
        this->dataEnvrn->clear_state();
        this->dataErrTracking->clear_state();
        this->dataEvapCoolers->clear_state();
        this->dataEvapFluidCoolers->clear_state();
        this->dataExteriorEnergyUse->clear_state();
        this->dataExternalInterface->clear_state();
        this->dataFanCoilUnits->clear_state();
        this->dataFans->clear_state();
        this->dataFaultsMgr->clear_state();
        this->dataFluidCoolers->clear_state();
        this->dataFluidProps->clear_state();
        this->dataFourPipeBeam->clear_state();
        this->dataFuelCellElectGen->clear_state();
        this->dataFurnaces->clear_state();
        this->dataGeneral->clear_state();
        this->dataGeneralRoutines->clear_state();
        this->dataGenerator->clear_state();
        this->dataGeneratorFuelSupply->clear_state();
        this->dataGlobal->clear_state();
        this->dataGlobalConst->clear_state();
        this->dataGlobalNames->clear_state();
        this->dataGrndTempModelMgr->clear_state();
        this->dataGroundHeatExchanger->clear_state();
        this->dataHPWaterToWaterClg->clear_state();
        this->dataHPWaterToWaterHtg->clear_state();
        this->dataHPWaterToWaterSimple->clear_state();
        this->dataHVACAssistedCC->clear_state();
        this->dataHVACControllers->clear_state();
        this->dataHVACCooledBeam->clear_state();
        this->dataHVACCtrl->clear_state();
        this->dataHVACDXHeatPumpSys->clear_state();
        this->dataHVACDXSys->clear_state();
        this->dataHVACDuct->clear_state();
        this->dataHVACFan->clear_state();
        this->dataHVACGlobal->clear_state();
        this->dataHVACInterfaceMgr->clear_state();
        this->dataHVACMgr->clear_state();
        this->dataHVACMultiSpdHP->clear_state();
        this->dataHVACSingleDuctInduc->clear_state();
        this->dataHVACSizingSimMgr->clear_state();
        this->dataHVACStandAloneERV->clear_state();
        this->dataHVACUnitaryBypassVAV->clear_state();
        this->dataHVACVarRefFlow->clear_state();
        this->dataHWBaseboardRad->clear_state();
        this->dataHeatBal->clear_state();
        this->dataHeatBalAirMgr->clear_state();
        this->dataHeatBalFanSys->clear_state();
        this->dataHeatBalFiniteDiffMgr->clear_state();
        this->dataHeatBalHAMTMgr->clear_state();
        this->dataHeatBalIntHeatGains->clear_state();
        this->dataHeatBalIntRadExchg->clear_state();
        this->dataHeatBalKivaMgr->clear_state();
        this->dataHeatBalMgr->clear_state();
        this->dataHeatBalSurf->clear_state();
        this->dataHeatBalSurfMgr->clear_state();
        this->dataHeatRecovery->clear_state();
        this->dataHeatingCoils->clear_state();
        this->dataHighTempRadSys->clear_state();
        this->dataHumidifiers->clear_state();
        this->dataHybridModel->clear_state();
        this->dataHybridUnitaryAC->clear_state();
        this->dataHysteresisPhaseChange->clear_state();
        this->dataICEngElectGen->clear_state();
        this->dataIPShortCut->clear_state();
        this->dataIceThermalStorage->clear_state();
        this->dataIntegratedHP->clear_state();
        this->dataInternalHeatGains->clear_state();
        this->dataLoopNodes->clear_state();
        this->dataLowTempRadSys->clear_state();
        this->dataMaterial->clear_state();
        this->dataMatrixDataMgr->clear_state();
        this->dataMircoturbElectGen->clear_state();
        this->dataMixedAir->clear_state();
        this->dataMixerComponent->clear_state();
        this->dataMoistureBalEMPD->clear_state();
        this->dataMstBal->clear_state();
        this->dataMstBalEMPD->clear_state();
        this->dataMundtSimMgr->clear_state();
        this->dataNodeInputMgr->clear_state();
        this->dataOutAirNodeMgr->clear_state();
        this->dataOutRptPredefined->clear_state();
        this->dataOutdoorAirUnit->clear_state();
        this->dataOutput->clear_state();
        this->dataOutputProcessor->clear_state();
        this->dataOutRptTab->clear_state();
        this->dataOutputReportTabularAnnual->clear_state();
        this->dataOutsideEnergySrcs->clear_state();
        this->dataPTHP->clear_state();
        this->dataPVWatts->clear_state();
        this->dataPackagedThermalStorageCoil->clear_state();
        this->dataPhotovoltaic->clear_state();
        this->dataPhotovoltaicState->clear_state();
        this->dataPhotovoltaicThermalCollector->clear_state();
        this->dataPipeHT->clear_state();
        this->dataPipes->clear_state();
        this->dataPlantCentralGSHP->clear_state();
        this->dataPlantChillers->clear_state();
        this->dataPlantCompTempSrc->clear_state();
        this->dataPlantCondLoopOp->clear_state();
        this->dataPlantHXFluidToFluid->clear_state();
        this->dataPlantLoadProfile->clear_state();
        this->dataPlantMgr->clear_state();
        this->dataPlantPipingSysMgr->clear_state();
        this->dataPlantPressureSys->clear_state();
        this->dataPlantUtilities->clear_state();
        this->dataPlantValves->clear_state();
        this->dataPlnt->clear_state();
        this->dataPluginManager->clear_state();
        this->dataPollutionModule->clear_state();
        this->dataPondGHE->clear_state();
        this->dataPowerInductionUnits->clear_state();
        this->dataPsychrometrics->clear_state();
        this->dataPumps->clear_state();
        this->dataPurchasedAirMgr->clear_state();
        this->dataRefrigCase->clear_state();
        this->dataReportFlag->clear_state();
        this->dataResultsFramework->clear_state();
        this->dataRetAirPathMrg->clear_state();
        this->dataRoomAirMod->clear_state();
        this->dataRoomAirModelMgr->clear_state();
        this->dataRoomAirModelTempPattern->clear_state();
        this->dataRoomAirflowNetModel->clear_state();
        this->dataRptCoilSelection->clear_state();
        this->dataRuntimeLang->clear_state();
        this->dataRuntimeLangProcessor->clear_state();
        this->dataSQLiteProcedures->clear_state();
        this->dataScheduleMgr->clear_state();
        this->dataSetPointManager->clear_state();
        this->dataShadowComb->clear_state();
        this->dataSimAirServingZones->clear_state();
        this->dataSimulationManager->clear_state();
        this->dataSingleDuct->clear_state();
        this->dataSize->clear_state();
        this->dataSizingManager->clear_state();
        this->dataSolarCollectors->clear_state();
        this->dataSolarReflectionManager->clear_state();
        this->dataSolarShading->clear_state();
        this->dataSplitterComponent->clear_state();
        this->dataSteamBaseboardRadiator->clear_state();
        this->dataSteamCoils->clear_state();
        this->dataStrGlobals->clear_state();
        this->dataSurfColor->clear_state();
        this->dataSurfLists->clear_state();
        this->dataSurface->clear_state();
        this->dataSurfaceGeometry->clear_state();
        this->dataSurfaceGroundHeatExchangers->clear_state();
        this->dataSwimmingPools->clear_state();
        this->dataSysAirFlowSizer->clear_state();
        this->dataSysRpts->clear_state();
        this->dataSysVars->clear_state();
        this->dataSystemAvailabilityManager->clear_state();
        this->dataTARCOGOutputs->clear_state();
        this->dataThermalChimneys->clear_state();
        this->dataThermalComforts->clear_state();
        this->dataTimingsData->clear_state();
        this->dataTranspiredCollector->clear_state();
        this->dataUCSDShared->clear_state();
        this->dataUFADManager->clear_state();
        this->dataUnitHeaters->clear_state();
        this->dataUnitVentilators->clear_state();
        this->dataUnitarySystems->clear_state();
        this->dataUserDefinedComponents->clear_state();
        this->dataUtilityRoutines->clear_state();
        this->dataVariableSpeedCoils->clear_state();
        this->dataVentilatedSlab->clear_state();
        this->dataViewFactor->clear_state();
        this->dataWaterCoils->clear_state();
        this->dataWaterData->clear_state();
        this->dataWaterManager->clear_state();
        this->dataWaterThermalTanks->clear_state();
        this->dataWaterToAirHeatPump->clear_state();
        this->dataWaterToAirHeatPumpSimple->clear_state();
        this->dataWaterUse->clear_state();
        this->dataWeatherManager->clear_state();
        this->dataWindTurbine->clear_state();
        this->dataWindowAC->clear_state();
        this->dataWindowComplexManager->clear_state();
        this->dataWindowEquivLayer->clear_state();
        this->dataWindowEquivalentLayer->clear_state();
        this->dataWindowManager->clear_state();
        this->dataZoneAirLoopEquipmentManager->clear_state();
        this->dataZoneContaminantPredictorCorrector->clear_state();
        this->dataZoneCtrls->clear_state();
        this->dataZoneDehumidifier->clear_state();
        this->dataZoneEnergyDemand->clear_state();
        this->dataZoneEquip->clear_state();
        this->dataZoneEquipmentManager->clear_state();
        this->dataZonePlenum->clear_state();
        this->dataZoneTempPredictorCorrector->clear_state();

        this->files.debug.close();
        this->files.err_stream.reset();
        this->files.eso.close();
        this->files.mtr.close();
        this->files.mtr.close();
        this->files.shade.close();
        this->files.ssz.close();
        this->files.zsz.close();
    }
}
>>>>>>> a9778baf
<|MERGE_RESOLUTION|>--- conflicted
+++ resolved
@@ -57,509 +57,7 @@
     // todo, try to eliminate the need for the singleton
     IOFiles::setSingleton(&files);
 
-<<<<<<< HEAD
-    this->dataAirLoop = std::make_unique<DataAirLoopData>();
-    this->dataAirLoopHVACDOAS = std::make_unique<AirLoopHVACDOASData>();
-    this->dataAirSystemsData = std::make_unique<AirSystemsData>();
-    this->dataAirflowNetworkBalanceManager = std::make_unique<AirflowNetworkBalanceManagerData>();
-    this->dataAutoSizingBase = std::make_unique<AutoSizingBaseData>();
-    this->dataBSDFWindow = std::make_unique<BSDFWindowData>();
-    this->dataBaseSizerFanHeatInputs = std::make_unique<BaseSizerWithFanHeatInputsData>();
-    this->dataBaseSizerScalableInputs = std::make_unique<BaseSizerWithScalableInputsData>();
-    this->dataBaseboardElectric = std::make_unique<BaseboardElectricData>();
-    this->dataBaseboardRadiator = std::make_unique<BaseboardRadiatorData>();
-    this->dataBoilerSteam = std::make_unique<BoilerSteamData>();
-    this->dataBoilers = std::make_unique<BoilersData>();
-    this->dataBranchAirLoopPlant = std::make_unique<DataBranchAirLoopPlantData>();
-    this->dataBranchInputManager = std::make_unique<BranchInputManagerData>();
-    this->dataBranchNodeConnections = std::make_unique<BranchNodeConnectionsData>();
-    this->dataCHPElectGen = std::make_unique<MicroCHPElectricGeneratorData>();
-    this->dataCTElectricGenerator = std::make_unique<CTElectricGeneratorData>();
-    this->dataChilledCeilingPanelSimple = std::make_unique<ChilledCeilingPanelSimpleData>();
-    this->dataChillerAbsorber = std::make_unique<ChillerAbsorberData>();
-    this->dataChillerElectricEIR = std::make_unique<ChillerElectricEIRData>();
-    this->dataChillerExhaustAbsorption = std::make_unique<ChillerExhaustAbsorptionData>();
-    this->dataChillerGasAbsorption = std::make_unique<ChillerGasAbsorptionData>();
-    this->dataChillerIndirectAbsorption = std::make_unique<ChillerIndirectAbsoprtionData>();
-    this->dataChillerReformulatedEIR = std::make_unique<ChillerReformulatedEIRData>();
-    this->dataCoilCooingDX = std::make_unique<CoilCoolingDXData>();
-    this->dataCondenserLoopTowers = std::make_unique<CondenserLoopTowersData>();
-    this->dataConstruction = std::make_unique<ConstructionData>();
-    this->dataContaminantBalance = std::make_unique<ContaminantBalanceData>();
-    this->dataConvectionCoefficient = std::make_unique<ConvectionCoefficientsData>();
-    this->dataConvergeParams = std::make_unique<ConvergParamsData>();
-    this->dataCoolTower = std::make_unique<CoolTowerData>();
-    this->dataCostEstimateManager = std::make_unique<CostEstimateManagerData>();
-    this->dataCrossVentMgr = std::make_unique<CrossVentMgrData>();
-    this->dataCurveManager = std::make_unique<CurveManagerData>();
-    this->dataDXCoils = std::make_unique<DXCoilsData>();
-    this->dataDXFEarClipping = std::make_unique<DXFEarClippingData>();
-    this->dataDaylightingData = std::make_unique<DaylightingData>();
-    this->dataDaylightingDevices = std::make_unique<DaylightingDevicesData>();
-    this->dataDaylightingDevicesData = std::make_unique<DataDaylightingDevicesData>();
-    this->dataDaylightingManager = std::make_unique<DaylightingManagerData>();
-    this->dataDefineEquipment = std::make_unique<DefineEquipData>();
-    this->dataDemandManager = std::make_unique<DemandManagerData>();
-    this->dataDesiccantDehumidifiers = std::make_unique<DesiccantDehumidifiersData>();
-    this->dataDispVentMgr = std::make_unique<DisplacementVentMgrData>();
-    this->dataDualDuct = std::make_unique<DualDuctData>();
-    this->dataEIRPlantLoopHeatPump = std::make_unique<EIRPlantLoopHeatPumpsData>();
-    this->dataEMSMgr = std::make_unique<EMSManagerData>();
-    this->dataEarthTube = std::make_unique<EarthTubeData>();
-    this->dataEcoRoofMgr = std::make_unique<EcoRoofManagerData>();
-    this->dataEconLifeCycleCost = std::make_unique<EconomicLifeCycleCostData>();
-    this->dataEconTariff = std::make_unique<EconomicTariffData>();
-    this->dataElectBaseboardRad = std::make_unique<ElectricBaseboardRadiatorData>();
-    this->dataElectPwrSvcMgr = std::make_unique<ElectPwrSvcMgrData>();
-    this->dataEnvrn = std::make_unique<EnvironmentData>();
-    this->dataErrTracking = std::make_unique<ErrorTrackingData>();
-    this->dataEvapCoolers = std::make_unique<EvaporativeCoolersData>();
-    this->dataEvapFluidCoolers = std::make_unique<EvaporativeFluidCoolersData>();
-    this->dataExteriorEnergyUse = std::make_unique<ExteriorEnergyUseData>();
-    this->dataExternalInterface = std::make_unique<ExternalInterfaceData>();
-    this->dataFanCoilUnits = std::make_unique<FanCoilUnitsData>();
-    this->dataFans = std::make_unique<FansData>();
-    this->dataFaultsMgr = std::make_unique<FaultsManagerData>();
-    this->dataFluidCoolers = std::make_unique<FluidCoolersData>();
-    this->dataFluidProps = std::make_unique<FluidPropertiesData>();
-    this->dataFourPipeBeam = std::make_unique<FourPipeBeamData>();
-    this->dataFuelCellElectGen = std::make_unique<FuelCellElectricGeneratorData>();
-    this->dataFurnaces = std::make_unique<FurnacesData>();
-    this->dataGeneral = std::make_unique<GeneralData>();
-    this->dataGeneralRoutines = std::make_unique<GeneralRoutinesData>();
-    this->dataGenerator = std::make_unique<GeneratorsData>();
-    this->dataGeneratorFuelSupply = std::make_unique<GeneratorFuelSupplyData>();
-    this->dataGlobal = std::make_unique<DataGlobal>();
-    this->dataGlobalConst = std::make_unique<DataGlobalConstantsData>();
-    this->dataGlobalNames = std::make_unique<GlobalNamesData>();
-    this->dataGrndTempModelMgr = std::make_unique<GroundTemperatureManagerData>();
-    this->dataGroundHeatExchanger = std::make_unique<GroundHeatExchangerData>();
-    this->dataHPWaterToWaterClg = std::make_unique<HeatPumpWaterToWaterCOOLINGData>();
-    this->dataHPWaterToWaterHtg = std::make_unique<HeatPumpWaterToWaterHEATINGData>();
-    this->dataHPWaterToWaterSimple = std::make_unique<HeatPumpWaterToWaterSimpleData>();
-    this->dataHVACAssistedCC = std::make_unique<HVACHXAssistedCoolingCoilData>();
-    this->dataHVACControllers = std::make_unique<HVACControllersData>();
-    this->dataHVACCooledBeam = std::make_unique<HVACCooledBeamData>();
-    this->dataHVACCtrl = std::make_unique<HVACCtrlData>();
-    this->dataHVACDXHeatPumpSys = std::make_unique<HVACDXHeatPumpSystemData>();
-    this->dataHVACDXSys = std::make_unique<HVACDXSystemData>();
-    this->dataHVACDuct = std::make_unique<HVACDuctData>();
-    this->dataHVACFan = std::make_unique<HVACFanData>();
-    this->dataHVACGlobal = std::make_unique<HVACGlobalsData>();
-    this->dataHVACInterfaceMgr = std::make_unique<HVACInterfaceManagerData>();
-    this->dataHVACMgr = std::make_unique<HVACManagerData>();
-    this->dataHVACMultiSpdHP = std::make_unique<HVACMultiSpeedHeatPumpData>();
-    this->dataHVACSingleDuctInduc = std::make_unique<HVACSingleDuctInducData>();
-    this->dataHVACSizingSimMgr = std::make_unique<HVACSizingSimMgrData>();
-    this->dataHVACStandAloneERV = std::make_unique<HVACStandAloneERVData>();
-    this->dataHVACUnitaryBypassVAV = std::make_unique<HVACUnitaryBypassVAVData>();
-    this->dataHVACVarRefFlow = std::make_unique<HVACVarRefFlowData>();
-    this->dataHWBaseboardRad = std::make_unique<HWBaseboardRadiatorData>();
-    this->dataHeatBal = std::make_unique<HeatBalanceData>();
-    this->dataHeatBalAirMgr = std::make_unique<HeatBalanceAirMgrData>();
-    this->dataHeatBalFanSys = std::make_unique<HeatBalFanSysData>();
-    this->dataHeatBalFiniteDiffMgr = std::make_unique<HeatBalFiniteDiffMgr>();
-    this->dataHeatBalHAMTMgr = std::make_unique<HeatBalHAMTMgrData>();
-    this->dataHeatBalIntHeatGains = std::make_unique<HeatBalInternalHeatGainsData>();
-    this->dataHeatBalIntRadExchg = std::make_unique<HeatBalanceIntRadExchgData>();
-    this->dataHeatBalKivaMgr = std::make_unique<HeatBalanceKivaMgrData>();
-    this->dataHeatBalMgr = std::make_unique<HeatBalanceMgrData>();
-    this->dataHeatBalSurf = std::make_unique<HeatBalSurfData>();
-    this->dataHeatBalSurfMgr = std::make_unique<HeatBalSurfMgr>();
-    this->dataHeatRecovery = std::make_unique<HeatRecoveryData>();
-    this->dataHeatingCoils = std::make_unique<HeatingCoilsData>();
-    this->dataHighTempRadSys = std::make_unique<HighTempRadiantSystemData>();
-    this->dataHumidifiers = std::make_unique<HumidifiersData>();
-    this->dataHybridModel = std::make_unique<HybridModelData>();
-    this->dataHybridUnitaryAC = std::make_unique<HybridUnitaryAirConditionersData>();
-    this->dataHysteresisPhaseChange = std::make_unique<HysteresisPhaseChangeData>();
-    this->dataICEngElectGen = std::make_unique<ICEngineElectricGeneratorData>();
-    this->dataIceRink = std::make_unique<IceRinkData>();
-    this->dataIPShortCut = std::make_unique<IPShortCutsData>();
-    this->dataIceThermalStorage = std::make_unique<IceThermalStorageData>();
-    this->dataIntegratedHP = std::make_unique<IntegratedHeatPumpGlobalData>();
-    this->dataInternalHeatGains = std::make_unique<InternalHeatGainsData>();
-    this->dataLoopNodes = std::make_unique<LoopNodeData>();
-    this->dataLowTempRadSys = std::make_unique<LowTempRadiantSystemData>();
-    this->dataMaterial = std::make_unique<MaterialData>();
-    this->dataMatrixDataMgr = std::make_unique<MatrixDataManagerData>();
-    this->dataMircoturbElectGen = std::make_unique<MicroturbineElectricGeneratorData>();
-    this->dataMixedAir = std::make_unique<MixedAirData>();
-    this->dataMixerComponent = std::make_unique<MixerComponentData>();
-    this->dataMoistureBalEMPD = std::make_unique<MoistureBalanceEMPDManagerData>();
-    this->dataMstBal = std::make_unique<MoistureBalanceData>();
-    this->dataMstBalEMPD = std::make_unique<MoistureBalanceEMPDData>();
-    this->dataMundtSimMgr = std::make_unique<MundtSimMgrData>();
-    this->dataNodeInputMgr = std::make_unique<NodeInputManagerData>();
-    this->dataOutAirNodeMgr = std::make_unique<OutAirNodeManagerData>();
-    this->dataOutRptPredefined = std::make_unique<OutputReportPredefinedData>();
-    this->dataOutdoorAirUnit = std::make_unique<OutdoorAirUnitData>();
-    this->dataOutput = std::make_unique<OutputsData>();
-    this->dataOutputProcessor = std::make_unique<OutputProcessorData>();
-    this->dataOutputReportTabular = std::make_unique<OutputReportTabularData>();
-    this->dataOutputReportTabularAnnual = std::make_unique<OutputReportTabularAnnualData>();
-    this->dataOutsideEnergySrcs = std::make_unique<OutsideEnergySourcesData>();
-    this->dataPTHP = std::make_unique<PackagedTerminalHeatPumpData>();
-    this->dataPVWatts = std::make_unique<PVWattsData>();
-    this->dataPackagedThermalStorageCoil = std::make_unique<PackagedThermalStorageCoilData>();
-    this->dataPhotovoltaic = std::make_unique<PhotovoltaicsData>();
-    this->dataPhotovoltaicState = std::make_unique<PhotovoltaicStateData>();
-    this->dataPhotovoltaicThermalCollector = std::make_unique<PhotovoltaicThermalCollectorsData>();
-    this->dataPipeHT = std::make_unique<PipeHeatTransferData>();
-    this->dataPipes = std::make_unique<PipesData>();
-    this->dataPlantCentralGSHP = std::make_unique<PlantCentralGSHPData>();
-    this->dataPlantChillers = std::make_unique<PlantChillersData>();
-    this->dataPlantCompTempSrc = std::make_unique<PlantCompTempSrcData>();
-    this->dataPlantCondLoopOp = std::make_unique<PlantCondLoopOperationData>();
-    this->dataPlantHXFluidToFluid = std::make_unique<PlantHeatExchangerFluidToFluidData>();
-    this->dataPlantLoadProfile = std::make_unique<PlantLoadProfileData>();
-    this->dataPlantMgr = std::make_unique<PlantMgrData>();
-    this->dataPlantPipingSysMgr = std::make_unique<PlantPipingSysMgrData>();
-    this->dataPlantPressureSys = std::make_unique<PlantPressureSysData>();
-    this->dataPlantUtilities = std::make_unique<PlantUtilitiesData>();
-    this->dataPlantValves = std::make_unique<PlantValvesData>();
-    this->dataPlnt = std::make_unique<DataPlantData>();
-    this->dataPluginManager = std::make_unique<PluginManagerData>();
-    this->dataPollutionModule = std::make_unique<PollutionModuleData>();
-    this->dataPondGHE = std::make_unique<PondGroundHeatExchangerData>();
-    this->dataPowerInductionUnits = std::make_unique<PoweredInductionUnitsData>();
-    this->dataPsychrometrics = std::make_unique<PsychrometricsData>();
-    this->dataPumps = std::make_unique<PumpsData>();
-    this->dataPurchasedAirMgr = std::make_unique<PurchasedAirManagerData>();
-    this->dataRefrigCase = std::make_unique<RefrigeratedCaseData>();
-    this->dataReportFlag = std::make_unique<ReportFlagData>();
-    this->dataResultsFramework = std::make_unique<ResultsFrameworkData>();
-    this->dataRetAirPathMrg = std::make_unique<ReturnAirPathMgr>();
-    this->dataRoomAirMod = std::make_unique<RoomAirModelData>();
-    this->dataRoomAirModelMgr = std::make_unique<RoomAirModelManagerData>();
-    this->dataRoomAirModelTempPattern = std::make_unique<RoomAirModelUserTempPatternData>();
-    this->dataRoomAirflowNetModel = std::make_unique<RoomAirModelAirflowNetworkData>();
-    this->dataRptCoilSelection = std::make_unique<ReportCoilSelectionData>();
-    this->dataRuntimeLang = std::make_unique<RuntimeLanguageData>();
-    this->dataRuntimeLangProcessor = std::make_unique<RuntimeLanguageProcessorData>();
-    this->dataSQLiteProcedures = std::make_unique<SQLiteProceduresData>();
-    this->dataScheduleMgr = std::make_unique<ScheduleManagerData>();
-    this->dataSetPointManager = std::make_unique<SetPointManagerData>();
-    this->dataShadowComb = std::make_unique<ShadowCombData>();
-    this->dataSimAirServingZones = std::make_unique<SimAirServingZonesData>();
-    this->dataSimulationManager = std::make_unique<SimulationManagerData>();
-    this->dataSingleDuct = std::make_unique<SingleDuctData>();
-    this->dataSize = std::make_unique<SizingData>();
-    this->dataSizingManager = std::make_unique<SizingManagerData>();
-    this->dataSolarCollectors = std::make_unique<SolarCollectorsData>();
-    this->dataSolarReflectionManager = std::make_unique<SolarReflectionManagerData>();
-    this->dataSolarShading = std::make_unique<SolarShadingData>();
-    this->dataSplitterComponent = std::make_unique<SplitterComponentData>();
-    this->dataSteamBaseboardRadiator = std::make_unique<SteamBaseboardRadiatorData>();
-    this->dataSteamCoils = std::make_unique<SteamCoilsData>();
-    this->dataStrGlobals = std::make_unique<DataStringGlobalsData>();
-    this->dataSurfColor = std::make_unique<SurfaceColorData>();
-    this->dataSurfLists = std::make_unique<SurfaceListsData>();
-    this->dataSurface = std::make_unique<SurfacesData>();
-    this->dataSurfaceGeometry = std::make_unique<SurfaceGeometryData>();
-    this->dataSurfaceGroundHeatExchangers = std::make_unique<SurfaceGroundHeatExchangersData>();
-    this->dataSwimmingPools = std::make_unique<SwimmingPoolsData>();
-    this->dataSysAirFlowSizer = std::make_unique<SystemAirFlowSizerData>();
-    this->dataSysRpts = std::make_unique<SystemReportsData>();
-    this->dataSysVars = std::make_unique<SystemVarsData>();
-    this->dataSystemAvailabilityManager = std::make_unique<SystemAvailabilityManagerData>();
-    this->dataTARCOGOutputs = std::make_unique<TARCOGOutputData>();
-    this->dataThermalChimneys = std::make_unique<ThermalChimneysData>();
-    this->dataThermalComforts = std::make_unique<ThermalComfortsData>();
-    this->dataTimingsData = std::make_unique<DataTimingsData>();
-    this->dataTranspiredCollector = std::make_unique<TranspiredCollectorData>();
-    this->dataUCSDShared = std::make_unique<UCSDSharedData>();
-    this->dataUFADManager = std::make_unique<UFADManagerData>();
-    this->dataUnitHeaters = std::make_unique<UnitHeatersData>();
-    this->dataUnitVentilators = std::make_unique<UnitVentilatorsData>();
-    this->dataUnitarySystems = std::make_unique<UnitarySystemsData>();
-    this->dataUserDefinedComponents = std::make_unique<UserDefinedComponentsData>();
-    this->dataUtilityRoutines = std::make_unique<UtilityRoutinesData>();
-    this->dataVariableSpeedCoils = std::make_unique<VariableSpeedCoilsData>();
-    this->dataVentilatedSlab = std::make_unique<VentilatedSlabData>();
-    this->dataViewFactor = std::make_unique<ViewFactorInfoData>();
-    this->dataWaterCoils = std::make_unique<WaterCoilsData>();
-    this->dataWaterData = std::make_unique<DataWaterData>();
-    this->dataWaterManager = std::make_unique<WaterManagerData>();
-    this->dataWaterThermalTanks = std::make_unique<WaterThermalTanksData>();
-    this->dataWaterToAirHeatPump = std::make_unique<WaterToAirHeatPumpData>();
-    this->dataWaterToAirHeatPumpSimple = std::make_unique<WaterToAirHeatPumpSimpleData>();
-    this->dataWaterUse = std::make_unique<WaterUseData>();
-    this->dataWeatherManager = std::make_unique<WeatherManagerData>();
-    this->dataWindTurbine = std::make_unique<WindTurbineData>();
-    this->dataWindowAC = std::make_unique<WindowACData>();
-    this->dataWindowComplexManager = std::make_unique<WindowComplexManagerData>();
-    this->dataWindowEquivLayer = std::make_unique<WindowEquivLayerData>();
-    this->dataWindowEquivalentLayer = std::make_unique<WindowEquivalentLayerData>();
-    this->dataWindowManager = std::make_unique<WindowManagerData>();
-    this->dataZoneAirLoopEquipmentManager = std::make_unique<ZoneAirLoopEquipmentManagerData>();
-    this->dataZoneContaminantPredictorCorrector = std::make_unique<ZoneContaminantPredictorCorrectorData>();
-    this->dataZoneCtrls = std::make_unique<DataZoneControlsData>();
-    this->dataZoneDehumidifier = std::make_unique<ZoneDehumidifierData>();
-    this->dataZoneEnergyDemand = std::make_unique<DataZoneEnergyDemandsData>();
-    this->dataZoneEquip = std::make_unique<DataZoneEquipmentData>();
-    this->dataZoneEquipmentManager = std::make_unique<ZoneEquipmentManagerData>();
-    this->dataZonePlenum = std::make_unique<ZonePlenumData>();
-    this->dataZoneTempPredictorCorrector = std::make_unique<ZoneTempPredictorCorrectorData>();
-}
-
-void EnergyPlusData::clear_state()
-{
-    this->dataAirLoop->clear_state();
-    this->dataAirLoopHVACDOAS->clear_state();
-    this->dataAirSystemsData->clear_state();
-    this->dataAirflowNetworkBalanceManager->clear_state();
-    this->dataAutoSizingBase->clear_state();
-    this->dataBSDFWindow->clear_state();
-    this->dataBaseSizerFanHeatInputs->clear_state();
-    this->dataBaseSizerScalableInputs->clear_state();
-    this->dataBaseboardElectric->clear_state();
-    this->dataBaseboardRadiator->clear_state();
-    this->dataBoilerSteam->clear_state();
-    this->dataBoilers->clear_state();
-    this->dataBranchAirLoopPlant->clear_state();
-    this->dataBranchInputManager->clear_state();
-    this->dataBranchNodeConnections->clear_state();
-    this->dataCHPElectGen->clear_state();
-    this->dataCTElectricGenerator->clear_state();
-    this->dataChilledCeilingPanelSimple->clear_state();
-    this->dataChillerAbsorber->clear_state();
-    this->dataChillerElectricEIR->clear_state();
-    this->dataChillerExhaustAbsorption->clear_state();
-    this->dataChillerGasAbsorption->clear_state();
-    this->dataChillerIndirectAbsorption->clear_state();
-    this->dataChillerReformulatedEIR->clear_state();
-    this->dataCoilCooingDX->clear_state();
-    this->dataCondenserLoopTowers->clear_state();
-    this->dataConstruction->clear_state();
-    this->dataContaminantBalance->clear_state();
-    this->dataConvectionCoefficient->clear_state();
-    this->dataConvergeParams->clear_state();
-    this->dataCoolTower->clear_state();
-    this->dataCostEstimateManager->clear_state();
-    this->dataCrossVentMgr->clear_state();
-    this->dataCurveManager->clear_state();
-    this->dataDXCoils->clear_state();
-    this->dataDXFEarClipping->clear_state();
-    this->dataDaylightingData->clear_state();
-    this->dataDaylightingDevices->clear_state();
-    this->dataDaylightingDevicesData->clear_state();
-    this->dataDaylightingManager->clear_state();
-    this->dataDefineEquipment->clear_state();
-    this->dataDemandManager->clear_state();
-    this->dataDesiccantDehumidifiers->clear_state();
-    this->dataDispVentMgr->clear_state();
-    this->dataDualDuct->clear_state();
-    this->dataEIRPlantLoopHeatPump->clear_state();
-    this->dataEMSMgr->clear_state();
-    this->dataEarthTube->clear_state();
-    this->dataEcoRoofMgr->clear_state();
-    this->dataEconLifeCycleCost->clear_state();
-    this->dataEconTariff->clear_state();
-    this->dataElectBaseboardRad->clear_state();
-    this->dataElectPwrSvcMgr->clear_state();
-    this->dataEnvrn->clear_state();
-    this->dataErrTracking->clear_state();
-    this->dataEvapCoolers->clear_state();
-    this->dataEvapFluidCoolers->clear_state();
-    this->dataExteriorEnergyUse->clear_state();
-    this->dataExternalInterface->clear_state();
-    this->dataFanCoilUnits->clear_state();
-    this->dataFans->clear_state();
-    this->dataFaultsMgr->clear_state();
-    this->dataFluidCoolers->clear_state();
-    this->dataFluidProps->clear_state();
-    this->dataFourPipeBeam->clear_state();
-    this->dataFuelCellElectGen->clear_state();
-    this->dataFurnaces->clear_state();
-    this->dataGeneral->clear_state();
-    this->dataGeneralRoutines->clear_state();
-    this->dataGenerator->clear_state();
-    this->dataGeneratorFuelSupply->clear_state();
-    this->dataGlobal->clear_state();
-    this->dataGlobalConst->clear_state();
-    this->dataGlobalNames->clear_state();
-    this->dataGrndTempModelMgr->clear_state();
-    this->dataGroundHeatExchanger->clear_state();
-    this->dataHPWaterToWaterClg->clear_state();
-    this->dataHPWaterToWaterHtg->clear_state();
-    this->dataHPWaterToWaterSimple->clear_state();
-    this->dataHVACAssistedCC->clear_state();
-    this->dataHVACControllers->clear_state();
-    this->dataHVACCooledBeam->clear_state();
-    this->dataHVACCtrl->clear_state();
-    this->dataHVACDXHeatPumpSys->clear_state();
-    this->dataHVACDXSys->clear_state();
-    this->dataHVACDuct->clear_state();
-    this->dataHVACFan->clear_state();
-    this->dataHVACGlobal->clear_state();
-    this->dataHVACMgr->clear_state();
-    this->dataHVACMultiSpdHP->clear_state();
-    this->dataHVACSingleDuctInduc->clear_state();
-    this->dataHVACSizingSimMgr->clear_state();
-    this->dataHVACStandAloneERV->clear_state();
-    this->dataHVACUnitaryBypassVAV->clear_state();
-    this->dataHVACVarRefFlow->clear_state();
-    this->dataHWBaseboardRad->clear_state();
-    this->dataHeatBal->clear_state();
-    this->dataHeatBalAirMgr->clear_state();
-    this->dataHeatBalFanSys->clear_state();
-    this->dataHeatBalFiniteDiffMgr->clear_state();
-    this->dataHeatBalHAMTMgr->clear_state();
-    this->dataHeatBalIntHeatGains->clear_state();
-    this->dataHeatBalIntRadExchg->clear_state();
-    this->dataHeatBalKivaMgr->clear_state();
-    this->dataHeatBalMgr->clear_state();
-    this->dataHeatBalSurf->clear_state();
-    this->dataHeatBalSurfMgr->clear_state();
-    this->dataHeatRecovery->clear_state();
-    this->dataHeatingCoils->clear_state();
-    this->dataHighTempRadSys->clear_state();
-    this->dataHumidifiers->clear_state();
-    this->dataHybridModel->clear_state();
-    this->dataHybridUnitaryAC->clear_state();
-    this->dataHysteresisPhaseChange->clear_state();
-    this->dataICEngElectGen->clear_state();
-    this->dataIceRink->clear_state();
-    this->dataIPShortCut->clear_state();
-    this->dataIceThermalStorage->clear_state();
-    this->dataIntegratedHP->clear_state();
-    this->dataInternalHeatGains->clear_state();
-    this->dataLoopNodes->clear_state();
-    this->dataLowTempRadSys->clear_state();
-    this->dataMaterial->clear_state();
-    this->dataMatrixDataMgr->clear_state();
-    this->dataMircoturbElectGen->clear_state();
-    this->dataMixedAir->clear_state();
-    this->dataMixerComponent->clear_state();
-    this->dataMoistureBalEMPD->clear_state();
-    this->dataMstBal->clear_state();
-    this->dataMstBalEMPD->clear_state();
-    this->dataMundtSimMgr->clear_state();
-    this->dataNodeInputMgr->clear_state();
-    this->dataOutAirNodeMgr->clear_state();
-    this->dataOutRptPredefined->clear_state();
-    this->dataOutdoorAirUnit->clear_state();
-    this->dataOutput->clear_state();
-    this->dataOutputProcessor->clear_state();
-    this->dataOutputReportTabular->clear_state();
-    this->dataOutputReportTabularAnnual->clear_state();
-    this->dataOutsideEnergySrcs->clear_state();
-    this->dataPTHP->clear_state();
-    this->dataPVWatts->clear_state();
-    this->dataPackagedThermalStorageCoil->clear_state();
-    this->dataPhotovoltaic->clear_state();
-    this->dataPhotovoltaicState->clear_state();
-    this->dataPhotovoltaicThermalCollector->clear_state();
-    this->dataPipeHT->clear_state();
-    this->dataPipes->clear_state();
-    this->dataPlantCentralGSHP->clear_state();
-    this->dataPlantChillers->clear_state();
-    this->dataPlantCompTempSrc->clear_state();
-    this->dataPlantCondLoopOp->clear_state();
-    this->dataPlantHXFluidToFluid->clear_state();
-    this->dataPlantLoadProfile->clear_state();
-    this->dataPlantMgr->clear_state();
-    this->dataPlantPipingSysMgr->clear_state();
-    this->dataPlantPressureSys->clear_state();
-    this->dataPlantUtilities->clear_state();
-    this->dataPlantValves->clear_state();
-    this->dataPlnt->clear_state();
-    this->dataPluginManager->clear_state();
-    this->dataPollutionModule->clear_state();
-    this->dataPondGHE->clear_state();
-    this->dataPowerInductionUnits->clear_state();
-    this->dataPsychrometrics->clear_state();
-    this->dataPumps->clear_state();
-    this->dataPurchasedAirMgr->clear_state();
-    this->dataRefrigCase->clear_state();
-    this->dataReportFlag->clear_state();
-    this->dataResultsFramework->clear_state();
-    this->dataRetAirPathMrg->clear_state();
-    this->dataRoomAirMod->clear_state();
-    this->dataRoomAirModelMgr->clear_state();
-    this->dataRoomAirModelTempPattern->clear_state();
-    this->dataRoomAirflowNetModel->clear_state();
-    this->dataRptCoilSelection->clear_state();
-    this->dataRuntimeLang->clear_state();
-    this->dataRuntimeLangProcessor->clear_state();
-    this->dataSQLiteProcedures->clear_state();
-    this->dataScheduleMgr->clear_state();
-    this->dataSetPointManager->clear_state();
-    this->dataShadowComb->clear_state();
-    this->dataSimAirServingZones->clear_state();
-    this->dataSimulationManager->clear_state();
-    this->dataSingleDuct->clear_state();
-    this->dataSize->clear_state();
-    this->dataSizingManager->clear_state();
-    this->dataSolarCollectors->clear_state();
-    this->dataSolarReflectionManager->clear_state();
-    this->dataSolarShading->clear_state();
-    this->dataSplitterComponent->clear_state();
-    this->dataSteamBaseboardRadiator->clear_state();
-    this->dataSteamCoils->clear_state();
-    this->dataStrGlobals->clear_state();
-    this->dataSurfColor->clear_state();
-    this->dataSurfLists->clear_state();
-    this->dataSurface->clear_state();
-    this->dataSurfaceGeometry->clear_state();
-    this->dataSurfaceGroundHeatExchangers->clear_state();
-    this->dataSwimmingPools->clear_state();
-    this->dataSysAirFlowSizer->clear_state();
-    this->dataSysRpts->clear_state();
-    this->dataSysVars->clear_state();
-    this->dataSystemAvailabilityManager->clear_state();
-    this->dataTARCOGOutputs->clear_state();
-    this->dataThermalChimneys->clear_state();
-    this->dataThermalComforts->clear_state();
-    this->dataTimingsData->clear_state();
-    this->dataTranspiredCollector->clear_state();
-    this->dataUCSDShared->clear_state();
-    this->dataUFADManager->clear_state();
-    this->dataUnitHeaters->clear_state();
-    this->dataUnitVentilators->clear_state();
-    this->dataUnitarySystems->clear_state();
-    this->dataUserDefinedComponents->clear_state();
-    this->dataUtilityRoutines->clear_state();
-    this->dataVariableSpeedCoils->clear_state();
-    this->dataVentilatedSlab->clear_state();
-    this->dataViewFactor->clear_state();
-    this->dataWaterCoils->clear_state();
-    this->dataWaterData->clear_state();
-    this->dataWaterManager->clear_state();
-    this->dataWaterThermalTanks->clear_state();
-    this->dataWaterToAirHeatPump->clear_state();
-    this->dataWaterToAirHeatPumpSimple->clear_state();
-    this->dataWaterUse->clear_state();
-    this->dataWeatherManager->clear_state();
-    this->dataWindTurbine->clear_state();
-    this->dataWindowAC->clear_state();
-    this->dataWindowComplexManager->clear_state();
-    this->dataWindowEquivLayer->clear_state();
-    this->dataWindowEquivalentLayer->clear_state();
-    this->dataWindowManager->clear_state();
-    this->dataZoneAirLoopEquipmentManager->clear_state();
-    this->dataZoneContaminantPredictorCorrector->clear_state();
-    this->dataZoneCtrls->clear_state();
-    this->dataZoneDehumidifier->clear_state();
-    this->dataZoneEnergyDemand->clear_state();
-    this->dataZoneEquip->clear_state();
-    this->dataZoneEquipmentManager->clear_state();
-    this->dataZonePlenum->clear_state();
-    this->dataZoneTempPredictorCorrector->clear_state();
-
-    this->files.debug.close();
-    this->files.err_stream.reset();
-    this->files.err_stream.reset();
-    this->files.eso.close();
-    this->files.mtr.close();
-    this->files.mtr.close();
-    this->files.shade.close();
-    this->files.ssz.close();
-    this->files.zsz.close();
-}
-} // namespace EnergyPlus
-=======
+
         this->dataAirLoop = std::make_unique<DataAirLoopData>();
         this->dataAirLoopHVACDOAS = std::make_unique<AirLoopHVACDOASData>();
         this->dataAirSystemsData = std::make_unique<AirSystemsData>();
@@ -676,6 +174,7 @@
         this->dataHybridUnitaryAC = std::make_unique<HybridUnitaryAirConditionersData>();
         this->dataHysteresisPhaseChange = std::make_unique<HysteresisPhaseChangeData>();
         this->dataICEngElectGen = std::make_unique<ICEngineElectricGeneratorData>();
+        this->dataIceRink = std::make_unique<IceRinkData>();
         this->dataIPShortCut = std::make_unique<IPShortCutsData>();
         this->dataIceThermalStorage = std::make_unique<IceThermalStorageData>();
         this->dataIntegratedHP = std::make_unique<IntegratedHeatPumpGlobalData>();
@@ -921,6 +420,7 @@
         this->dataHybridUnitaryAC->clear_state();
         this->dataHysteresisPhaseChange->clear_state();
         this->dataICEngElectGen->clear_state();
+        this->dataIceRink->clear_state();
         this->dataIPShortCut->clear_state();
         this->dataIceThermalStorage->clear_state();
         this->dataIntegratedHP->clear_state();
@@ -1058,4 +558,4 @@
         this->files.zsz.close();
     }
 }
->>>>>>> a9778baf
+} // namespace EnergyPlus