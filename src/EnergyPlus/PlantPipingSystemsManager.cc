// EnergyPlus, Copyright (c) 1996-2019, The Board of Trustees of the University of Illinois,
// The Regents of the University of California, through Lawrence Berkeley National Laboratory
// (subject to receipt of any required approvals from the U.S. Dept. of Energy), Oak Ridge
// National Laboratory, managed by UT-Battelle, Alliance for Sustainable Energy, LLC, and other
// contributors. All rights reserved.
//
// NOTICE: This Software was developed under funding from the U.S. Department of Energy and the
// U.S. Government consequently retains certain rights. As such, the U.S. Government has been
// granted for itself and others acting on its behalf a paid-up, nonexclusive, irrevocable,
// worldwide license in the Software to reproduce, distribute copies to the public, prepare
// derivative works, and perform publicly and display publicly, and to permit others to do so.
//
// Redistribution and use in source and binary forms, with or without modification, are permitted
// provided that the following conditions are met:
//
// (1) Redistributions of source code must retain the above copyright notice, this list of
//     conditions and the following disclaimer.
//
// (2) Redistributions in binary form must reproduce the above copyright notice, this list of
//     conditions and the following disclaimer in the documentation and/or other materials
//     provided with the distribution.
//
// (3) Neither the name of the University of California, Lawrence Berkeley National Laboratory,
//     the University of Illinois, U.S. Dept. of Energy nor the names of its contributors may be
//     used to endorse or promote products derived from this software without specific prior
//     written permission.
//
// (4) Use of EnergyPlus(TM) Name. If Licensee (i) distributes the software in stand-alone form
//     without changes from the version obtained under this License, or (ii) Licensee makes a
//     reference solely to the software portion of its product, Licensee must refer to the
//     software as "EnergyPlus version X" software, where "X" is the version number Licensee
//     obtained under this License and may not use a different name for the software. Except as
//     specifically required in this Section (4), Licensee shall not use in a company name, a
//     product name, in advertising, publicity, or other promotional activities any name, trade
//     name, trademark, logo, or other designation of "EnergyPlus", "E+", "e+" or confusingly
//     similar designation, without the U.S. Department of Energy's prior written consent.
//
// THIS SOFTWARE IS PROVIDED BY THE COPYRIGHT HOLDERS AND CONTRIBUTORS "AS IS" AND ANY EXPRESS OR
// IMPLIED WARRANTIES, INCLUDING, BUT NOT LIMITED TO, THE IMPLIED WARRANTIES OF MERCHANTABILITY
// AND FITNESS FOR A PARTICULAR PURPOSE ARE DISCLAIMED. IN NO EVENT SHALL THE COPYRIGHT OWNER OR
// CONTRIBUTORS BE LIABLE FOR ANY DIRECT, INDIRECT, INCIDENTAL, SPECIAL, EXEMPLARY, OR
// CONSEQUENTIAL DAMAGES (INCLUDING, BUT NOT LIMITED TO, PROCUREMENT OF SUBSTITUTE GOODS OR
// SERVICES; LOSS OF USE, DATA, OR PROFITS; OR BUSINESS INTERRUPTION) HOWEVER CAUSED AND ON ANY
// THEORY OF LIABILITY, WHETHER IN CONTRACT, STRICT LIABILITY, OR TORT (INCLUDING NEGLIGENCE OR
// OTHERWISE) ARISING IN ANY WAY OUT OF THE USE OF THIS SOFTWARE, EVEN IF ADVISED OF THE
// POSSIBILITY OF SUCH DAMAGE.

// C++ Headers
#include <cassert>
#include <cmath>
#include <fstream>
#include <memory>
#include <set>
#include <utility>

// ObjexxFCL Headers
#include <ObjexxFCL/Array.functions.hh>
#include <ObjexxFCL/Fmath.hh>
#include <ObjexxFCL/floops.hh>
#include <ObjexxFCL/gio.hh>
#include <ObjexxFCL/string.functions.hh>

// EnergyPlus Headers
#include <BranchNodeConnections.hh>
#include <DataEnvironment.hh>
#include <DataGlobals.hh>
#include <DataHVACGlobals.hh>
#include <DataHeatBalFanSys.hh>
#include <DataHeatBalSurface.hh>
#include <DataHeatBalance.hh>
#include <DataIPShortCuts.hh>
#include <DataLoopNode.hh>
#include <DataPlant.hh>
#include <DataPrecisionGlobals.hh>
#include <DataSurfaces.hh>
#include <FluidProperties.hh>
#include <General.hh>
#include <GlobalNames.hh>
#include <GroundTemperatureModeling/GroundTemperatureModelManager.hh>
#include <InputProcessing/InputProcessor.hh>
#include <NodeInputManager.hh>
#include <OutputProcessor.hh>
#include <PlantPipingSystemsManager.hh>
#include <PlantUtilities.hh>
#include <UtilityRoutines.hh>

namespace EnergyPlus {

    namespace PlantPipingSystemsManager {

        // Module containing the routines dealing with the PipingSystems

        // MODULE INFORMATION:
        //       AUTHOR         Edwin Lee
        //       DATE WRITTEN   Summer 2011
        //       MODIFIED       na
        //       RE-ENGINEERED  na

        // PURPOSE OF THIS MODULE:
        // Simulate all cases of plant "piping systems"
        //      PipingSystem:Underground
        //      PipingSystem:Generalized

        // METHODOLOGY EMPLOYED:
        // A 3D mesh is established, with full 3D conduction being employed
        // For ground simulation, moisture content and soil freezing is included
        // The mesh can include any number of pipe circuits placed within the domain
        // The mesh can interact with basement walls also

#pragma clang diagnostic push
#pragma ide diagnostic ignored "cert-err58-cpp"
        // MODULE PARAMETER DEFINITIONS:
        std::string const ObjName_ug_GeneralDomain("PipingSystem:Underground:Domain");
        std::string const ObjName_Circuit("PipingSystem:Underground:PipeCircuit");
        std::string const ObjName_Segment("PipingSystem:Underground:PipeSegment");
        std::string const ObjName_HorizTrench("GroundHeatExchanger:HorizontalTrench");
        std::string const ObjName_ZoneCoupled_Slab("Site:GroundDomain:Slab");
        std::string const ObjName_ZoneCoupled_Basement("Site:GroundDomain:Basement");

        // MODULE VARIABLE DECLARATIONS:
        std::vector<Domain> domains;
        std::vector<Circuit> circuits;
        std::vector<Segment> segments;
        std::unordered_map<std::string, std::string> GroundDomainUniqueNames;
        bool GetInputFlag(true); // First time, input is "gotten"
        bool GetSegmentInputFlag(true);
        bool GetCircuitInputFlag(true);
        bool WriteEIOFlag(true); // False after EIO is written
#pragma clang diagnostic pop

        void clear_state() {
            GetInputFlag = true;
            GetSegmentInputFlag = true;
            GetCircuitInputFlag = true;
            WriteEIOFlag = true;
            domains.clear();
            circuits.clear();
            segments.clear();
            GroundDomainUniqueNames.clear();
        }

        void CheckIfAnySlabs() {
            // SUBROUTINE INFORMATION:
            //       AUTHOR         Matt Mitchell
            //       DATE WRITTEN   May 2014
            //       MODIFIED       na
            //       RE-ENGINEERED  na
            int numSlabsCheck(inputProcessor->getNumObjectsFound(ObjName_ZoneCoupled_Slab));
            DataGlobals::AnySlabsInModel = (numSlabsCheck > 0);
        }

        void CheckIfAnyBasements() {
            // SUBROUTINE INFORMATION:
            //       AUTHOR         Matt Mitchell
            //       DATE WRITTEN   May 2014
            //       MODIFIED       na
            //       RE-ENGINEERED  na
            int const numBasementsCheck(inputProcessor->getNumObjectsFound(ObjName_ZoneCoupled_Basement));
            DataGlobals::AnyBasementsInModel = (numBasementsCheck > 0);
        }

        PlantComponent *Circuit::factory(int EP_UNUSED(objectType), std::string objectName) {
            // Process the input data for circuits if it hasn't been done already
            if (GetInputFlag) {
                GetPipingSystemsAndGroundDomainsInput();
                GetInputFlag = false;
            }
            // Now look for this particular pipe in the list
            for (auto &circuit : circuits) {
                if (circuit.Name == objectName) {
                    return &circuit;
                }
            }
            // If we didn't find it, fatal
            ShowFatalError(
                    "PipeCircuitInfoFactory: Error getting inputs for circuit named: " + objectName); // LCOV_EXCL_LINE
            // Shut up the compiler
            return nullptr; // LCOV_EXCL_LINE
        }

        void Circuit::simulate(const PlantLocation &EP_UNUSED(calledFromLocation),
                               bool const EP_UNUSED(FirstHVACIteration),
                               Real64 &EP_UNUSED(CurLoad),
                               bool const EP_UNUSED(RunFlag)) {
            // Retrieve the parent domain index for this pipe circuit
            auto &thisDomain(domains[this->ParentDomainIndex]);

            // Do any initialization here
            thisDomain.InitPipingSystems(this);

            // Update the temperature field
            thisDomain.PerformIterationLoop(this);

            // Update outlet nodes, etc.
            thisDomain.UpdatePipingSystems(this);
        }

        void SimulateGroundDomains(bool initOnly) {

            // SUBROUTINE INFORMATION:
            //       AUTHOR         Matt Mitchell
            //       DATE WRITTEN   Spring 2014
            //       MODIFIED       by Sushobhit Acharya, March 2015
            //       RE-ENGINEERED  na

            static std::string const RoutineName("InitAndSimGroundDomain");

            static gio::Fmt DomainCellsToEIOHeader(
                    "('! <Domain Name>, Total Number of Domain Cells, Total Number of Ground Surface Cells, Total Number of Insulation Cells')");
            static gio::Fmt DomainCellsToEIO("(A,',',I5',',I5',',I5)");

            // Read input if necessary
            if (GetInputFlag) {
                GetPipingSystemsAndGroundDomainsInput();
                GetInputFlag = false;
            }

            for (auto &thisDomain : domains) {

                // if the domain contains a pipe circuit, it shouldn't be initialized here, it has its own entry point
                if (thisDomain.HasAPipeCircuit) continue;

                if (thisDomain.DomainNeedsToBeMeshed) {
                    thisDomain.developMesh();
                }

                thisDomain.DomainNeedsToBeMeshed = false;

                // The time init should be done here before we DoOneTimeInits because the DoOneTimeInits
                // includes a ground temperature initialization, which is based on the Cur%CurSimTimeSeconds variable
                // which would be carried over from the previous environment
                thisDomain.Cur.CurSimTimeStepSize = DataGlobals::TimeStepZone * DataGlobals::SecInHour;
                thisDomain.Cur.CurSimTimeSeconds = ((DataGlobals::DayOfSim - 1) * 24 + (DataGlobals::HourOfDay - 1) +
                                                    (DataGlobals::TimeStep - 1) * DataGlobals::TimeStepZone +
                                                    DataHVACGlobals::SysTimeElapsed) * DataGlobals::SecInHour;

                // There are also some inits that are "close to one time" inits...( one-time in standalone, each envrn in E+ )
                if ((DataGlobals::BeginSimFlag && thisDomain.BeginSimInit) ||
                    (DataGlobals::BeginEnvrnFlag && thisDomain.BeginSimEnvironment)) {

                    thisDomain.DoOneTimeInitializations(nullptr);

                    if (thisDomain.HasZoneCoupledSlab) {
                        int Xmax = ubound(thisDomain.Cells, 1);
                        // int yMax = ubound( thisDomain.Cells, 2 );
                        int Zmax = ubound(thisDomain.Cells, 3);

                        thisDomain.WeightingFactor.allocate({0, Xmax}, {0, Zmax});
                        thisDomain.WeightedHeatFlux.allocate({0, Xmax}, {0, Zmax});
                    }

                    thisDomain.BeginSimInit = false;
                    thisDomain.BeginSimEnvironment = false;
                }
                if (!DataGlobals::BeginSimFlag) thisDomain.BeginSimInit = true;
                if (!DataGlobals::BeginEnvrnFlag) thisDomain.BeginSimEnvironment = true;

                // Reset the heat fluxes if domain update has been completed
                if (thisDomain.ResetHeatFluxFlag) {
                    thisDomain.AggregateHeatFlux = 0;
                    thisDomain.AggregateWallHeatFlux = 0;
                    thisDomain.AggregateFloorHeatFlux = 0;
                    thisDomain.NumHeatFlux = 0;
                    thisDomain.ResetHeatFluxFlag = false;
                }

                if (!initOnly) {
                    // Aggregate the heat flux
                    // Zone-coupled slab
                    if (thisDomain.HasZoneCoupledSlab) {
                        thisDomain.AggregateHeatFlux += thisDomain.GetZoneInterfaceHeatFlux();
                        thisDomain.NumHeatFlux += 1;
                        thisDomain.HeatFlux = thisDomain.AggregateHeatFlux / thisDomain.NumHeatFlux;
                    } else { // Coupled basement

                        // basement walls
                        thisDomain.AggregateWallHeatFlux += thisDomain.GetBasementWallHeatFlux();
                        // basement floor
                        thisDomain.AggregateFloorHeatFlux += thisDomain.GetBasementFloorHeatFlux();

                        thisDomain.NumHeatFlux += 1;
                        thisDomain.WallHeatFlux = thisDomain.AggregateWallHeatFlux / thisDomain.NumHeatFlux;
                        thisDomain.FloorHeatFlux = thisDomain.AggregateFloorHeatFlux / thisDomain.NumHeatFlux;
                    }

                    // Aggregate the heat flux
                    // Zone-coupled slab
                    if (thisDomain.HasZoneCoupledSlab) {
                        thisDomain.AggregateHeatFlux += thisDomain.GetZoneInterfaceHeatFlux();
                        thisDomain.NumHeatFlux += 1;
                        thisDomain.HeatFlux = thisDomain.AggregateHeatFlux / thisDomain.NumHeatFlux;
                    } else if (thisDomain.HasZoneCoupledBasement) { // Coupled basement
                        // basement walls
                        thisDomain.AggregateWallHeatFlux += thisDomain.GetBasementWallHeatFlux();
                        // basement floor
                        thisDomain.AggregateFloorHeatFlux += thisDomain.GetBasementFloorHeatFlux();

                        thisDomain.NumHeatFlux += 1;
                        thisDomain.WallHeatFlux = thisDomain.AggregateWallHeatFlux / thisDomain.NumHeatFlux;
                        thisDomain.FloorHeatFlux = thisDomain.AggregateFloorHeatFlux / thisDomain.NumHeatFlux;
                    }

                    // Zone-coupled slab
                    if (thisDomain.HasZoneCoupledSlab) {

                        thisDomain.HeatFlux = thisDomain.AggregateHeatFlux / thisDomain.NumHeatFlux;

                        Real64 ZoneTemp = 0.0;

                        // Set ZoneTemp equal to the average air temperature of the zones the coupled surfaces are part of.
                        for (auto &z: thisDomain.ZoneCoupledSurfaces) {
                            int ZoneNum = z.Zone;
                            ZoneTemp += DataHeatBalFanSys::ZTAV(ZoneNum);
                        }

                        ZoneTemp = ZoneTemp / thisDomain.ZoneCoupledSurfaces.size();
                        Real64 AvgSlabTemp = thisDomain.GetAverageTempByType(CellType::ZoneGroundInterface);

                        int yMax = ubound(thisDomain.Cells, 2);

                        for (int Z = lbound(thisDomain.Cells, 3); Z <= ubound(thisDomain.Cells, 3); ++Z) {
                            for (int X = lbound(thisDomain.Cells, 1); X <= ubound(thisDomain.Cells, 1); ++X) {
                                // Zone interface cells
                                if (thisDomain.Cells(X, yMax, Z).cellType == CellType::ZoneGroundInterface) {
                                    thisDomain.WeightingFactor(X, Z) =
                                            abs((ZoneTemp - thisDomain.Cells(X, yMax, Z).Temperature_PrevTimeStep) /
                                                (ZoneTemp - AvgSlabTemp));
                                }
                            }
                        }

                        // Set initial weighted heat flux
                        for (int Z = lbound(thisDomain.Cells, 3); Z <= ubound(thisDomain.Cells, 3); ++Z) {
                            for (int X = lbound(thisDomain.Cells, 1); X <= ubound(thisDomain.Cells, 1); ++X) {
                                // Zone interface cells
                                if (thisDomain.Cells(X, yMax, Z).cellType == CellType::ZoneGroundInterface) {
                                    thisDomain.WeightedHeatFlux(X, Z) =
                                            thisDomain.WeightingFactor(X, Z) * thisDomain.HeatFlux;
                                }
                            }
                        }

                        // Weighted heat flux and uniform heat flux balance energy may not balance exactly
                        // Calculate difference and adjust
                        thisDomain.TotalEnergyUniformHeatFlux =
                                thisDomain.HeatFlux * thisDomain.SlabArea * thisDomain.Cur.CurSimTimeStepSize;
                        thisDomain.TotalEnergyWeightedHeatFlux = 0.0;

                        for (int Z = lbound(thisDomain.Cells, 3); Z <= ubound(thisDomain.Cells, 3); ++Z) {
                            for (int X = lbound(thisDomain.Cells, 1); X <= ubound(thisDomain.Cells, 1); ++X) {
                                // Zone interface cells
                                if (thisDomain.Cells(X, yMax, Z).cellType == CellType::ZoneGroundInterface) {
                                    auto &cell(thisDomain.Cells(X, yMax, Z));
                                    thisDomain.TotalEnergyWeightedHeatFlux +=
                                            thisDomain.WeightedHeatFlux(X, Z) * cell.width() * cell.depth() *
                                            thisDomain.Cur.CurSimTimeStepSize;
                                }
                            }
                        }

                        thisDomain.HeatFluxWeightingFactor =
                                thisDomain.TotalEnergyWeightedHeatFlux / thisDomain.TotalEnergyUniformHeatFlux;
                        thisDomain.TotalEnergyWeightedHeatFlux = 0.0;

                        // Finally, adjust the weighted heat flux so that energy balances
                        for (int Z = lbound(thisDomain.Cells, 3); Z <= ubound(thisDomain.Cells, 3); ++Z) {
                            for (int X = lbound(thisDomain.Cells, 1); X <= ubound(thisDomain.Cells, 1); ++X) {
                                // Zone interface cells
                                if (thisDomain.Cells(X, yMax, Z).cellType == CellType::ZoneGroundInterface) {
                                    auto &cell(thisDomain.Cells(X, yMax, Z));
                                    thisDomain.WeightedHeatFlux(X, Z) =
                                            thisDomain.WeightedHeatFlux(X, Z) / thisDomain.HeatFluxWeightingFactor;
                                    thisDomain.TotalEnergyWeightedHeatFlux +=
                                            thisDomain.WeightedHeatFlux(X, Z) * cell.width() * cell.depth() *
                                            thisDomain.Cur.CurSimTimeStepSize;
                                }
                            }
                        }

                    } else { // Coupled basement
                        thisDomain.WallHeatFlux = thisDomain.AggregateWallHeatFlux / thisDomain.NumHeatFlux;
                        thisDomain.FloorHeatFlux = thisDomain.AggregateFloorHeatFlux / thisDomain.NumHeatFlux;
                    }

                    // Shift history arrays only if necessary
                    if (std::abs(thisDomain.Cur.CurSimTimeSeconds - thisDomain.Cur.PrevSimTimeSeconds) > 1.0e-6) {
                        thisDomain.Cur.PrevSimTimeSeconds = thisDomain.Cur.CurSimTimeSeconds;
                        thisDomain.ShiftTemperaturesForNewTimeStep();
                        thisDomain.DomainNeedsSimulation = true;
                    }
                    thisDomain.PerformIterationLoop();
                }
            }

            if (WriteEIOFlag) {
                // Write eio header
                gio::write(DataGlobals::OutputFileInits, DomainCellsToEIOHeader);

                // Write eio data
                for (auto &thisDomain : domains) {
                    gio::write(DataGlobals::OutputFileInits, DomainCellsToEIO)
                            << thisDomain.Name << thisDomain.NumDomainCells << thisDomain.NumGroundSurfCells
                            << thisDomain.NumInsulationCells;
                }
                WriteEIOFlag = false;
            }
        }

        void GetPipingSystemsAndGroundDomainsInput() {

            // SUBROUTINE INFORMATION:
            //       AUTHOR         Edwin Lee
            //       DATE WRITTEN   Summer 2011
            //       MODIFIED       na
            //       RE-ENGINEERED  na

            static std::string const RoutineName("GetPipingSystemsAndGroundDomainsInput");

            // SUBROUTINE LOCAL VARIABLE DECLARATIONS:
            bool ErrorsFound(false); // Set to true if errors in input, fatal at end of routine

            // Read number of objects and allocate main data structures - first domains
            int NumGeneralizedDomains = inputProcessor->getNumObjectsFound(ObjName_ug_GeneralDomain);
            int NumHorizontalTrenches = inputProcessor->getNumObjectsFound(ObjName_HorizTrench);
            int NumZoneCoupledDomains = inputProcessor->getNumObjectsFound(ObjName_ZoneCoupled_Slab);
            int NumBasements = inputProcessor->getNumObjectsFound(ObjName_ZoneCoupled_Basement);
            int TotalNumDomains = NumGeneralizedDomains + NumHorizontalTrenches + NumZoneCoupledDomains + NumBasements;
            domains.resize(TotalNumDomains);

            // then circuits
            int NumPipeCircuits = inputProcessor->getNumObjectsFound(ObjName_Circuit);

            // Read in raw inputs, don't try to interpret dependencies yet
            ReadGeneralDomainInputs(1, NumGeneralizedDomains, ErrorsFound);
            //ReadPipeCircuitInputs(ErrorsFound);
            ReadHorizontalTrenchInputs(NumGeneralizedDomains + 1, NumPipeCircuits + 1, ErrorsFound);

            // This is heavily dependent on the order of the domains in the main array.
            ReadZoneCoupledDomainInputs(NumGeneralizedDomains + NumHorizontalTrenches + 1, NumZoneCoupledDomains,
                                        ErrorsFound);

            // This is heavily dependent on the order of the domains in the main array.
            ReadBasementInputs(NumGeneralizedDomains + NumHorizontalTrenches + NumZoneCoupledDomains + 1, NumBasements,
                               ErrorsFound);

            // Report errors that are purely input problems
            if (ErrorsFound) ShowFatalError(RoutineName + ": Preceding input errors cause program termination.");

            // Setup output variables
            SetupPipingSystemOutputVariables();

            // Validate DOMAIN-CIRCUIT cross references
            for (int DomainNum = 0; DomainNum < TotalNumDomains; ++DomainNum) {

                // Convenience
                auto & thisDomain = domains[DomainNum];

                // validate pipe domain-circuit name-to-index references
                for (auto & thisCircuit : thisDomain.circuits) {
                    thisCircuit->ParentDomainIndex = DomainNum;
                }

                // correct segment locations for: INTERNAL DATA STRUCTURE Y VALUE MEASURED FROM BOTTOM OF DOMAIN,
                //                                INPUT WAS MEASURED FROM GROUND SURFACE
                for (auto & thisCircuit : thisDomain.circuits) {
                    for (auto &thisSegment : thisCircuit->pipeSegments) {
                        thisSegment->PipeLocation.Y = thisDomain.Extents.yMax - thisSegment->PipeLocation.Y;
                    }
                }

                // correct segment locations for: BASEMENT X SHIFT
                if (thisDomain.HasBasement && thisDomain.BasementZone.ShiftPipesByWidth) {
                    for (auto & thisCircuit : thisDomain.circuits) {
                        for (auto &thisSegment : thisCircuit->pipeSegments) {
                            thisSegment->PipeLocation.X += thisDomain.BasementZone.Width;
                        }
                    }
                }

                // now we will have good values of pipe segment locations, we can validate them
                for (auto & thisCircuit : thisDomain.circuits) {
                    // check to make sure it isn't outside the domain
                    for (auto &thisSegment : thisCircuit->pipeSegments) {
                        if ((thisSegment->PipeLocation.X > thisDomain.Extents.xMax) || (thisSegment->PipeLocation.X < 0.0) ||
                            (thisSegment->PipeLocation.Y > thisDomain.Extents.yMax) || (thisSegment->PipeLocation.Y < 0.0)) {
                            ShowSevereError("PipingSystems::" + RoutineName +
                                            ": A pipe was outside of the domain extents after performing corrections for basement or burial depth.");
                            ShowContinueError("Pipe segment name:" + thisSegment->Name);
                            ShowContinueError("Corrected pipe location: ( x,y )=( " +
                                              General::TrimSigDigits(thisSegment->PipeLocation.X, 2) + ',' +
                                              General::TrimSigDigits(thisSegment->PipeLocation.Y, 2) + " )");
                        }
                    } // segment loop
                } // circuit loop

            } // domain loop

            // If we encountered any other errors that we couldn't handle separately than stop now
            if (ErrorsFound) {
                ShowFatalError(RoutineName + ':' + ObjName_ug_GeneralDomain + ": Errors found in input.");
            }
        }

        void ReadGeneralDomainInputs(int const IndexStart, int const NumGeneralizedDomains, bool &ErrorsFound) {

            // SUBROUTINE INFORMATION:
            //       AUTHOR         Edwin Lee
            //       DATE WRITTEN   Summer 2011
            //       MODIFIED       na
            //       RE-ENGINEERED  na

            // SUBROUTINE PARAMETER DEFINITIONS:
            static std::string const RoutineName("ReadGeneralDomainInputs");

            // SUBROUTINE LOCAL VARIABLE DECLARATIONS:
            int NumAlphas;  // Number of Alphas for each GetObjectItem call
            int NumNumbers; // Number of Numbers for each GetObjectItem call
            int IOStatus;   // Used in GetObjectItem
            int CurIndex;

            for (int DomainNum = IndexStart; DomainNum <= NumGeneralizedDomains; ++DomainNum) {

                // Set up all the inputs for this domain object
                inputProcessor->getObjectItem(ObjName_ug_GeneralDomain,
                                              DomainNum,
                                              DataIPShortCuts::cAlphaArgs,
                                              NumAlphas,
                                              DataIPShortCuts::rNumericArgs,
                                              NumNumbers,
                                              IOStatus,
                                              DataIPShortCuts::lNumericFieldBlanks,
                                              DataIPShortCuts::lAlphaFieldBlanks,
                                              DataIPShortCuts::cAlphaFieldNames,
                                              DataIPShortCuts::cNumericFieldNames);

                auto &thisDomain = domains[DomainNum - 1];

                // Get the name, validate
                thisDomain.Name = DataIPShortCuts::cAlphaArgs(1);
                UtilityRoutines::IsNameEmpty(DataIPShortCuts::cAlphaArgs(1), DataIPShortCuts::cCurrentModuleObject,
                                             ErrorsFound);
                // Mesh extents, validated by IP
                thisDomain.Extents.xMax = DataIPShortCuts::rNumericArgs(1);
                thisDomain.Extents.yMax = DataIPShortCuts::rNumericArgs(2);
                thisDomain.Extents.zMax = DataIPShortCuts::rNumericArgs(3);

                // X direction mesh inputs, validated by IP
                thisDomain.Mesh.X.RegionMeshCount = static_cast<int>(DataIPShortCuts::rNumericArgs(4));
                {
                    auto const meshDistribution(uppercased(DataIPShortCuts::cAlphaArgs(2)));
                    if (meshDistribution == "UNIFORM") {
                        thisDomain.Mesh.X.thisMeshDistribution = MeshDistribution::Uniform;
                    } else if (meshDistribution == "SYMMETRICGEOMETRIC") {
                        thisDomain.Mesh.X.thisMeshDistribution = MeshDistribution::SymmetricGeometric;
                        if (mod(thisDomain.Mesh.X.RegionMeshCount, 2) != 0) {
                            ShowWarningError("PipingSystems:" + RoutineName + ": Invalid mesh type-count combination.");
                            ShowContinueError("Instance:" + ObjName_ug_GeneralDomain + '=' + thisDomain.Name);
                            ShowContinueError(
                                    "An ODD-valued X mesh count was found in the input for symmetric geometric configuration.");
                            ShowContinueError("This is invalid, mesh count incremented UP by one to next EVEN value.");
                            ++thisDomain.Mesh.X.RegionMeshCount;
                            thisDomain.Mesh.X.GeometricSeriesCoefficient = DataIPShortCuts::rNumericArgs(5);
                        } else {
                            thisDomain.Mesh.X.GeometricSeriesCoefficient = 1.0;
                        }
                    } else {
                        IssueSevereInputFieldError(RoutineName,
                                                   ObjName_ug_GeneralDomain,
                                                   DataIPShortCuts::cAlphaArgs(1),
                                                   DataIPShortCuts::cAlphaFieldNames(2),
                                                   DataIPShortCuts::cAlphaArgs(2),
                                                   "Use a choice from the available mesh type keys.",
                                                   ErrorsFound);
                    }
                }

                // Y direction mesh inputs, validated by IP
                thisDomain.Mesh.Y.RegionMeshCount = static_cast<int>(DataIPShortCuts::rNumericArgs(6));
                {
                    auto const meshDistribution(stripped(DataIPShortCuts::cAlphaArgs(3)));
                    if (meshDistribution == "UNIFORM") {
                        thisDomain.Mesh.Y.thisMeshDistribution = MeshDistribution::Uniform;
                    } else if (meshDistribution == "SYMMETRICGEOMETRIC") {
                        thisDomain.Mesh.Y.thisMeshDistribution = MeshDistribution::SymmetricGeometric;
                        if (mod(thisDomain.Mesh.Y.RegionMeshCount, 2) != 0) {
                            ShowWarningError("PipingSystems:" + RoutineName + ": Invalid mesh type-count combination.");
                            ShowContinueError("Instance:" + ObjName_ug_GeneralDomain + '=' + thisDomain.Name);
                            ShowContinueError(
                                    "An ODD-valued Y mesh count was found in the input for symmetric geometric configuration.");
                            ShowContinueError("This is invalid, mesh count incremented UP by one to next EVEN value.");
                            ++thisDomain.Mesh.Y.RegionMeshCount;
                            thisDomain.Mesh.Y.GeometricSeriesCoefficient = DataIPShortCuts::rNumericArgs(7);
                        } else {
                            thisDomain.Mesh.Y.GeometricSeriesCoefficient = 1.0;
                        }
                    } else {
                        IssueSevereInputFieldError(RoutineName,
                                                   ObjName_ug_GeneralDomain,
                                                   DataIPShortCuts::cAlphaArgs(1),
                                                   DataIPShortCuts::cAlphaFieldNames(3),
                                                   DataIPShortCuts::cAlphaArgs(3),
                                                   "Use a choice from the available mesh type keys.",
                                                   ErrorsFound);
                    }
                }

                // Z direction mesh inputs, validated by IP
                thisDomain.Mesh.Z.RegionMeshCount = static_cast<int>(DataIPShortCuts::rNumericArgs(8));
                {
                    auto const meshDistribution(stripped(DataIPShortCuts::cAlphaArgs(4)));
                    if (meshDistribution == "UNIFORM") {
                        thisDomain.Mesh.Z.thisMeshDistribution = MeshDistribution::Uniform;
                    } else if (meshDistribution == "SYMMETRICGEOMETRIC") {
                        thisDomain.Mesh.Z.thisMeshDistribution = MeshDistribution::SymmetricGeometric;
                        if (mod(thisDomain.Mesh.Z.RegionMeshCount, 2) != 0) {
                            ShowWarningError("PipingSystems:" + RoutineName + ": Invalid mesh type-count combination.");
                            ShowContinueError("Instance:" + ObjName_ug_GeneralDomain + '=' + thisDomain.Name);
                            ShowContinueError(
                                    "An ODD-valued Z mesh count was found in the input for symmetric geometric configuration.");
                            ShowContinueError("This is invalid, mesh count incremented UP by one to next EVEN value.");
                            ++thisDomain.Mesh.Z.RegionMeshCount;
                            thisDomain.Mesh.Z.GeometricSeriesCoefficient = DataIPShortCuts::rNumericArgs(9);
                        } else {
                            thisDomain.Mesh.Z.GeometricSeriesCoefficient = 1.0;
                        }
                    } else {
                        IssueSevereInputFieldError(RoutineName,
                                                   ObjName_ug_GeneralDomain,
                                                   DataIPShortCuts::cAlphaArgs(1),
                                                   DataIPShortCuts::cAlphaFieldNames(4),
                                                   DataIPShortCuts::cAlphaArgs(4),
                                                   "Use a choice from the available mesh type keys.",
                                                   ErrorsFound);
                    }
                }

                // Soil properties, validated min/max by IP
                thisDomain.GroundProperties.Conductivity = DataIPShortCuts::rNumericArgs(10);
                thisDomain.GroundProperties.Density = DataIPShortCuts::rNumericArgs(11);
                thisDomain.GroundProperties.SpecificHeat = DataIPShortCuts::rNumericArgs(12);

                // Moisture properties, validated min/max by IP, and converted to a fraction for computation here
                thisDomain.Moisture.Theta_liq = DataIPShortCuts::rNumericArgs(13) / 100.0;
                thisDomain.Moisture.Theta_sat = DataIPShortCuts::rNumericArgs(14) / 100.0;

                // check if there is a basement
                if (UtilityRoutines::SameString(DataIPShortCuts::cAlphaArgs(7), "YES")) {
                    thisDomain.HasBasement = true;
                } else if (UtilityRoutines::SameString(DataIPShortCuts::cAlphaArgs(7), "NO")) {
                    thisDomain.HasBasement = false;
                } else {
                    IssueSevereInputFieldError(RoutineName,
                                               ObjName_ug_GeneralDomain,
                                               DataIPShortCuts::cAlphaArgs(1),
                                               DataIPShortCuts::cAlphaFieldNames(7),
                                               DataIPShortCuts::cAlphaArgs(7),
                                               "Must enter either yes or no.",
                                               ErrorsFound);
                }

                // more work to do if there is a basement
                if (thisDomain.HasBasement) {

                    // check if there are blank inputs related to the basement,
                    // IP can't catch this because they are inherently optional if there ISN'T a basement
                    if (DataIPShortCuts::lNumericFieldBlanks(15) || DataIPShortCuts::lNumericFieldBlanks(16) ||
                        DataIPShortCuts::lAlphaFieldBlanks(8) || DataIPShortCuts::lAlphaFieldBlanks(9) ||
                        DataIPShortCuts::lAlphaFieldBlanks(10)) {
                        ShowSevereError("Erroneous basement inputs for " + ObjName_ug_GeneralDomain + '=' +
                                        DataIPShortCuts::cAlphaArgs(1));
                        ShowContinueError(
                                "Object specified to have a basement, while at least one basement input was left blank.");
                        ErrorsFound = true;
                    }

                    // get dimensions for meshing
                    CurIndex = 15;
                    thisDomain.BasementZone.Width = DataIPShortCuts::rNumericArgs(CurIndex);
                    if (thisDomain.BasementZone.Width <= 0.0) {
                        IssueSevereInputFieldError(RoutineName,
                                                   ObjName_ug_GeneralDomain,
                                                   DataIPShortCuts::cAlphaArgs(1),
                                                   DataIPShortCuts::cNumericFieldNames(CurIndex),
                                                   DataIPShortCuts::rNumericArgs(CurIndex),
                                                   "Basement width must be a positive nonzero value.",
                                                   ErrorsFound);
                    }

                    CurIndex = 16;
                    thisDomain.BasementZone.Depth = DataIPShortCuts::rNumericArgs(CurIndex);
                    if (thisDomain.BasementZone.Depth <= 0.0) {
                        IssueSevereInputFieldError(RoutineName,
                                                   ObjName_ug_GeneralDomain,
                                                   DataIPShortCuts::cAlphaArgs(1),
                                                   DataIPShortCuts::cNumericFieldNames(CurIndex),
                                                   DataIPShortCuts::rNumericArgs(CurIndex),
                                                   "Basement depth must be a positive nonzero value.",
                                                   ErrorsFound);
                    }

                    // check for dimension shift
                    CurIndex = 8;
                    if (UtilityRoutines::SameString(DataIPShortCuts::cAlphaArgs(CurIndex), "YES")) {
                        thisDomain.BasementZone.ShiftPipesByWidth = true;
                    } else if (UtilityRoutines::SameString(DataIPShortCuts::cAlphaArgs(CurIndex), "NO")) {
                        thisDomain.BasementZone.ShiftPipesByWidth = false;
                    } else {
                        IssueSevereInputFieldError(RoutineName,
                                                   ObjName_ug_GeneralDomain,
                                                   DataIPShortCuts::cAlphaArgs(1),
                                                   DataIPShortCuts::cAlphaFieldNames(CurIndex),
                                                   DataIPShortCuts::cAlphaArgs(CurIndex),
                                                   "Must enter either yes or no.",
                                                   ErrorsFound);
                    }

                    // get boundary condition model names and indices --error check
                    CurIndex = 9;
                    thisDomain.BasementZone.WallBoundaryOSCMName = DataIPShortCuts::cAlphaArgs(CurIndex);
                    thisDomain.BasementZone.WallBoundaryOSCMIndex =
                            UtilityRoutines::FindItemInList(thisDomain.BasementZone.WallBoundaryOSCMName,
                                                            DataSurfaces::OSCM);
                    if (thisDomain.BasementZone.WallBoundaryOSCMIndex <= 0) {
                        IssueSevereInputFieldError(RoutineName,
                                                   ObjName_ug_GeneralDomain,
                                                   DataIPShortCuts::cAlphaArgs(1),
                                                   DataIPShortCuts::cAlphaFieldNames(CurIndex),
                                                   DataIPShortCuts::cAlphaArgs(CurIndex),
                                                   "Could not match with an Other Side Conditions Model input object.",
                                                   ErrorsFound);
                    } else {
                        auto const &wallIndexes = GetSurfaceIndecesForOSCM(
                                thisDomain.BasementZone.WallBoundaryOSCMIndex);
                        if (wallIndexes.empty()) {
                            IssueSevereInputFieldError(
                                    RoutineName,
                                    ObjName_ug_GeneralDomain,
                                    DataIPShortCuts::cAlphaArgs(1),
                                    DataIPShortCuts::cAlphaFieldNames(CurIndex),
                                    DataIPShortCuts::cAlphaArgs(CurIndex),
                                    "Entry matched an Other Side Conditions Model, but no surfaces were found to be using this Other Side Conditions Model.",
                                    ErrorsFound);
                        } else {
                            thisDomain.BasementZone.WallSurfacePointers = wallIndexes;
                        }
                    }

                    CurIndex = 10;
                    thisDomain.BasementZone.FloorBoundaryOSCMName = DataIPShortCuts::cAlphaArgs(CurIndex);
                    thisDomain.BasementZone.FloorBoundaryOSCMIndex =
                            UtilityRoutines::FindItemInList(thisDomain.BasementZone.FloorBoundaryOSCMName,
                                                            DataSurfaces::OSCM);
                    if (thisDomain.BasementZone.FloorBoundaryOSCMIndex <= 0) {
                        IssueSevereInputFieldError(RoutineName,
                                                   ObjName_ug_GeneralDomain,
                                                   DataIPShortCuts::cAlphaArgs(1),
                                                   DataIPShortCuts::cAlphaFieldNames(CurIndex),
                                                   DataIPShortCuts::cAlphaArgs(CurIndex),
                                                   "Could not match with an Other Side Conditions Model input object.",
                                                   ErrorsFound);
                    } else {
                        auto const &floorIndexes = GetSurfaceIndecesForOSCM(
                                thisDomain.BasementZone.FloorBoundaryOSCMIndex);
                        if (floorIndexes.empty()) {
                            IssueSevereInputFieldError(
                                    RoutineName,
                                    ObjName_ug_GeneralDomain,
                                    DataIPShortCuts::cAlphaArgs(1),
                                    DataIPShortCuts::cAlphaFieldNames(CurIndex),
                                    DataIPShortCuts::cAlphaArgs(CurIndex),
                                    "Entry matched an Other Side Conditions Model, but no surfaces were found to be using this Other Side Conditions Model.",
                                    ErrorsFound);
                        } else {
                            thisDomain.BasementZone.FloorSurfacePointers = floorIndexes;
                        }
                    }
                }

                // get some convergence tolerances, minimum/maximum are enforced by the IP, along with default values if user left them blank
                thisDomain.SimControls.Convergence_CurrentToPrevIteration = DataIPShortCuts::rNumericArgs(17);
                thisDomain.SimControls.MaxIterationsPerTS = static_cast<int>(DataIPShortCuts::rNumericArgs(18));

                // additional evapotranspiration parameter, min/max validated by IP
                thisDomain.Moisture.GroundCoverCoefficient = DataIPShortCuts::rNumericArgs(19);

                // Allocate the circuit placeholder arrays
                int const NumCircuitsInThisDomain = int(DataIPShortCuts::rNumericArgs(20));

                // Need to store the ground temp stuff because it will get wiped out in the call to the circuit factory
                std::string const groundTempType = DataIPShortCuts::cAlphaArgs(5);
                std::string const groundTempName = DataIPShortCuts::cAlphaArgs(6);

                // Need to loop once to store the names ahead of time because calling the segment factory will override cAlphaArgs
                std::vector<std::string> circuitNamesToFind;
                int const NumAlphasBeforePipeCircOne = 10;
                for (int CircuitCtr = 1; CircuitCtr <= NumCircuitsInThisDomain; ++CircuitCtr) {
                    CurIndex = CircuitCtr + NumAlphasBeforePipeCircOne;
                    if (DataIPShortCuts::lAlphaFieldBlanks(CurIndex)) {
                        IssueSevereInputFieldError(RoutineName,
                                                   ObjName_Segment,
                                                   DataIPShortCuts::cAlphaArgs(1),
                                                   DataIPShortCuts::cAlphaFieldNames(CurIndex),
                                                   DataIPShortCuts::cAlphaArgs(CurIndex),
                                                   "Expected a pipe circuit name, check pipe circuit count input field.",
                                                   ErrorsFound);
                    }
                    circuitNamesToFind.push_back(DataIPShortCuts::cAlphaArgs(CurIndex));
                }
                // then we can loop through and allow the factory to be called and carry on
                for (auto &circuitNameToFind : circuitNamesToFind) {
                    thisDomain.circuits.push_back(Circuit::factory(circuitNameToFind));
                }

                // Initialize ground temperature model and get pointer reference
                thisDomain.groundTempModel = GetGroundTempModelAndInit(groundTempType, groundTempName);

            }
        }

        void ReadZoneCoupledDomainInputs(int const StartingDomainNumForZone, int const NumZoneCoupledDomains,
                                         bool &ErrorsFound) {

            // SUBROUTINE INFORMATION:
            //       AUTHOR         Edwin Lee
            //       DATE WRITTEN   Summer 2011
            //       MODIFIED       Spring 2014 by Matt Mitchell and Sushobhit Acharya to accommodate ground coupled calculations
            //       RE-ENGINEERED  na

            // SUBROUTINE PARAMETER DEFINITIONS:
            static std::string const RoutineName("ReadZoneCoupledDomainInputs");

            // SUBROUTINE LOCAL VARIABLE DECLARATIONS:
            int NumAlphas;  // Number of Alphas for each GetObjectItem call
            int NumNumbers; // Number of Numbers for each GetObjectItem call
            int IOStatus;   // Used in GetObjectItem

            // initialize these counters properly so they can be incremented within the DO loop
            int DomainCtr = StartingDomainNumForZone - 1;

            // For each domain, we need to process the inputs into a local array of derived type, then resolve each one, creating definitions for a zone
            // coupled domain. This way, the outer get input routines can handle it as though they were generalized routines

            for (int ZoneCoupledDomainCtr = 1; ZoneCoupledDomainCtr <= NumZoneCoupledDomains; ++ZoneCoupledDomainCtr) {

                // Increment the domain counters here
                ++DomainCtr;

                // Read all the inputs for this domain object
                inputProcessor->getObjectItem(ObjName_ZoneCoupled_Slab,
                                              ZoneCoupledDomainCtr,
                                              DataIPShortCuts::cAlphaArgs,
                                              NumAlphas,
                                              DataIPShortCuts::rNumericArgs,
                                              NumNumbers,
                                              IOStatus,
                                              DataIPShortCuts::lNumericFieldBlanks,
                                              DataIPShortCuts::lAlphaFieldBlanks,
                                              DataIPShortCuts::cAlphaFieldNames,
                                              DataIPShortCuts::cNumericFieldNames);

                auto &thisDomain = domains[DomainCtr - 1];

                // Get the name, validate
                // Domain name
                thisDomain.Name = DataIPShortCuts::cAlphaArgs(1);

                GlobalNames::VerifyUniqueInterObjectName(
                        GroundDomainUniqueNames, DataIPShortCuts::cAlphaArgs(1), ObjName_ZoneCoupled_Slab,
                        DataIPShortCuts::cAlphaFieldNames(1), ErrorsFound);

                // Read in the rest of the inputs into the local type for clarity during transition
                thisDomain.Extents.yMax = DataIPShortCuts::rNumericArgs(1);
                thisDomain.PerimeterOffset = DataIPShortCuts::rNumericArgs(3);
                thisDomain.GroundProperties.Conductivity = DataIPShortCuts::rNumericArgs(4);
                thisDomain.GroundProperties.Density = DataIPShortCuts::rNumericArgs(5);
                thisDomain.GroundProperties.SpecificHeat = DataIPShortCuts::rNumericArgs(6);
                thisDomain.Moisture.Theta_liq = DataIPShortCuts::rNumericArgs(7) / 100.0;
                thisDomain.Moisture.Theta_sat = DataIPShortCuts::rNumericArgs(8) / 100.0;
                thisDomain.Moisture.GroundCoverCoefficient = DataIPShortCuts::rNumericArgs(9);
                thisDomain.HorizInsWidth = DataIPShortCuts::rNumericArgs(10);
                thisDomain.VertInsDepth = DataIPShortCuts::rNumericArgs(11);

                // Set flag for slab in-grade or slab on-grade
                if (UtilityRoutines::SameString(DataIPShortCuts::cAlphaArgs(5), "INGRADE")) {
                    thisDomain.SlabInGradeFlag = true;
                } else if (UtilityRoutines::SameString(DataIPShortCuts::cAlphaArgs(5), "ONGRADE")) {
                    thisDomain.SlabInGradeFlag = false;
                } else {
                    ShowSevereError(
                            "Invalid " + DataIPShortCuts::cAlphaFieldNames(5) + "=" + DataIPShortCuts::cAlphaArgs(5));
                    ShowContinueError("Found in: " + thisDomain.Name);
                    ErrorsFound = true;
                }

                // Get slab material properties
                if (thisDomain.SlabInGradeFlag) {
                    thisDomain.SlabMaterialNum = UtilityRoutines::FindItemInList(DataIPShortCuts::cAlphaArgs(6),
                                                                                 DataHeatBalance::Material,
                                                                                 DataHeatBalance::TotMaterials);
                    if (thisDomain.SlabMaterialNum == 0) {
                        ShowSevereError("Invalid " + DataIPShortCuts::cAlphaFieldNames(6) + "=" +
                                        DataIPShortCuts::cAlphaArgs(6));
                        ShowContinueError("Found in: " + thisDomain.Name);
                        ErrorsFound = true;
                    } else {
                        thisDomain.SlabThickness = DataHeatBalance::Material(thisDomain.SlabMaterialNum).Thickness;
                        thisDomain.SlabProperties.Density = DataHeatBalance::Material(
                                thisDomain.SlabMaterialNum).Density;
                        thisDomain.SlabProperties.SpecificHeat = DataHeatBalance::Material(
                                thisDomain.SlabMaterialNum).SpecHeat;
                        thisDomain.SlabProperties.Conductivity = DataHeatBalance::Material(
                                thisDomain.SlabMaterialNum).Conductivity;
                    }
                }

                // set flag for horizontal insulation
                if (thisDomain.SlabInGradeFlag) {
                    if (UtilityRoutines::SameString(DataIPShortCuts::cAlphaArgs(7), "NO")) {
                        thisDomain.HorizInsPresentFlag = false;
                    } else if (UtilityRoutines::SameString(DataIPShortCuts::cAlphaArgs(7), "YES")) {
                        thisDomain.HorizInsPresentFlag = true;
                    } else {
                        ShowSevereError("Invalid " + DataIPShortCuts::cAlphaFieldNames(7) + "=" +
                                        DataIPShortCuts::cAlphaArgs(7));
                        ShowContinueError("Found in: " + thisDomain.Name);
                        ErrorsFound = true;
                    }
                }

                // Get horizontal insulation material properties
                if (thisDomain.HorizInsPresentFlag) {
                    thisDomain.HorizInsMaterialNum = UtilityRoutines::FindItemInList(DataIPShortCuts::cAlphaArgs(8),
                                                                                     DataHeatBalance::Material,
                                                                                     DataHeatBalance::TotMaterials);
                    if (thisDomain.HorizInsMaterialNum == 0) {
                        ShowSevereError("Invalid " + DataIPShortCuts::cAlphaFieldNames(8) + "=" +
                                        DataIPShortCuts::cAlphaArgs(8));
                        ShowContinueError("Found in: " + thisDomain.Name);
                        ErrorsFound = true;
                    } else {
                        thisDomain.HorizInsThickness = DataHeatBalance::Material(
                                thisDomain.HorizInsMaterialNum).Thickness;
                        thisDomain.HorizInsProperties.Density = DataHeatBalance::Material(
                                thisDomain.HorizInsMaterialNum).Density;
                        thisDomain.HorizInsProperties.SpecificHeat = DataHeatBalance::Material(
                                thisDomain.HorizInsMaterialNum).SpecHeat;
                        thisDomain.HorizInsProperties.Conductivity = DataHeatBalance::Material(
                                thisDomain.HorizInsMaterialNum).Conductivity;
                    }

                    // Set flag for horizontal insulation extents
                    if (UtilityRoutines::SameString(DataIPShortCuts::cAlphaArgs(9), "PERIMETER")) {
                        thisDomain.FullHorizInsPresent = false;
                        // Horizontal insulation perimeter width
                        if (thisDomain.HorizInsWidth <= 0.0) {
                            ShowSevereError("Invalid " + DataIPShortCuts::cNumericFieldNames(10));
                            ShowContinueError("Found in: " + thisDomain.Name);
                            ErrorsFound = true;
                        }
                    } else if (UtilityRoutines::SameString(DataIPShortCuts::cAlphaArgs(9), "FULL")) {
                        thisDomain.FullHorizInsPresent = true;
                    } else {
                        ShowSevereError("Invalid " + DataIPShortCuts::cAlphaFieldNames(9) + "=" +
                                        DataIPShortCuts::cAlphaArgs(9));
                        ShowContinueError("Found in: " + thisDomain.Name);
                        ErrorsFound = true;
                    }

                }

                // set flag for vertical insulation
                if (UtilityRoutines::SameString(DataIPShortCuts::cAlphaArgs(10), "NO")) {
                    thisDomain.VertInsPresentFlag = false;
                } else if (UtilityRoutines::SameString(DataIPShortCuts::cAlphaArgs(10), "YES")) {
                    thisDomain.VertInsPresentFlag = true;
                } else {
                    ShowSevereError(
                            "Invalid " + DataIPShortCuts::cAlphaFieldNames(10) + "=" + DataIPShortCuts::cAlphaArgs(10));
                    ShowContinueError("Found in: " + thisDomain.Name);
                    ErrorsFound = true;
                }

                // Get vertical insulation material properties
                if (thisDomain.VertInsPresentFlag) {
                    thisDomain.VertInsMaterialNum = UtilityRoutines::FindItemInList(DataIPShortCuts::cAlphaArgs(11),
                                                                                    DataHeatBalance::Material,
                                                                                    DataHeatBalance::TotMaterials);
                    if (thisDomain.VertInsMaterialNum == 0) {
                        ShowSevereError("Invalid " + DataIPShortCuts::cAlphaFieldNames(11) + "=" +
                                        DataIPShortCuts::cAlphaArgs(11));
                        ShowContinueError("Found in: " + thisDomain.Name);
                        ErrorsFound = true;
                    } else {
                        thisDomain.VertInsThickness = DataHeatBalance::Material(
                                thisDomain.VertInsMaterialNum).Thickness;
                        thisDomain.VertInsProperties.Density = DataHeatBalance::Material(
                                thisDomain.VertInsMaterialNum).Density;
                        thisDomain.VertInsProperties.SpecificHeat = DataHeatBalance::Material(
                                thisDomain.VertInsMaterialNum).SpecHeat;
                        thisDomain.VertInsProperties.Conductivity = DataHeatBalance::Material(
                                thisDomain.VertInsMaterialNum).Conductivity;
                    }

                    // vertical insulation depth
                    if (thisDomain.VertInsDepth > thisDomain.Extents.yMax || thisDomain.VertInsDepth <= 0.0) {
                        ShowSevereError("Invalid " + DataIPShortCuts::cNumericFieldNames(11));
                        ShowContinueError("Found in: " + thisDomain.Name);
                        ErrorsFound = true;
                    }
                }

                // Set simulation interval flag
                if (UtilityRoutines::SameString(DataIPShortCuts::cAlphaArgs(12), "TIMESTEP")) {
                    thisDomain.SimTimeStepFlag = true;
                } else if (UtilityRoutines::SameString(DataIPShortCuts::cAlphaArgs(12), "HOURLY")) {
                    thisDomain.SimHourlyFlag = true;
                } else {
                    ShowSevereError(
                            "Invalid " + DataIPShortCuts::cAlphaFieldNames(12) + "=" + DataIPShortCuts::cAlphaArgs(12));
                    ShowContinueError("Found in: " + thisDomain.Name);
                    ErrorsFound = true;
                }

                //******* We'll first set up the domain ********
                thisDomain.IsActuallyPartOfAHorizontalTrench = false;
                thisDomain.HasAPipeCircuit = false;
                thisDomain.HasZoneCoupledSlab = true;

                // get boundary condition model names and indices -- error check
                thisDomain.ZoneCoupledOSCMIndex = UtilityRoutines::FindItemInList(DataIPShortCuts::cAlphaArgs(4), DataSurfaces::OSCM);
                if (thisDomain.ZoneCoupledOSCMIndex <= 0) {
                    IssueSevereInputFieldError(RoutineName,
                                               ObjName_ZoneCoupled_Slab,
                                               DataIPShortCuts::cAlphaArgs(1),
                                               DataIPShortCuts::cAlphaFieldNames(4),
                                               DataIPShortCuts::cAlphaArgs(4),
                                               "Could not match with an Other Side Conditions Model input object.",
                                               ErrorsFound);
                    ErrorsFound = true;
                } else {
                    int const NumSurfacesWithThisOSCM = GetSurfaceCountForOSCM(thisDomain.ZoneCoupledOSCMIndex);
                    if (NumSurfacesWithThisOSCM <= 0) {
                        IssueSevereInputFieldError(
                                RoutineName,
                                ObjName_ZoneCoupled_Slab,
                                DataIPShortCuts::cAlphaArgs(1),
                                DataIPShortCuts::cAlphaFieldNames(4),
                                DataIPShortCuts::cAlphaArgs(4),
                                "Entry matched an Other Side Conditions Model, but no surfaces were found to be using this Other Side Conditions Model.",
                                ErrorsFound);
                        ErrorsFound = true;
                    } else {
                        thisDomain.ZoneCoupledSurfaces = GetSurfaceDataForOSCM(thisDomain.ZoneCoupledOSCMIndex);
                    }
                }

                // Total surface area
                auto lambda = [](Real64 total, ZoneCoupledSurfaceData const &z) { return total + z.SurfaceArea; };
                Real64 const ThisArea = std::accumulate(thisDomain.ZoneCoupledSurfaces.begin(),
                                                        thisDomain.ZoneCoupledSurfaces.end(), 0.0, lambda);

                thisDomain.SlabArea = ThisArea / 4; // We are only interested in 1/4 of total area due to symmetry

                // Surface dimensions
                Real64 thisAspectRatio = DataIPShortCuts::rNumericArgs(2);
                thisDomain.SlabWidth = std::sqrt(ThisArea / thisAspectRatio);
                thisDomain.SlabLength = thisDomain.SlabWidth * thisAspectRatio;

                // Check horizontal insulation width so as to prevent overlapping insulation. VertInsThickness is used here since it is used for vertical
                // partition thickness.
                if (!thisDomain.FullHorizInsPresent && ThisArea > 0.0) {
                    if (2 * (thisDomain.HorizInsWidth + thisDomain.VertInsThickness) >
                        thisDomain.SlabWidth ||
                        2 * (thisDomain.HorizInsWidth + thisDomain.VertInsThickness) >
                        thisDomain.SlabLength) {
                        ShowContinueError(RoutineName + ": Perimeter insulation width is too large.");
                        ShowContinueError("This would cause overlapping insulation. Check inputs.");
                        ShowContinueError("Defaulting to full horizontal insulation.");
                        ShowContinueError("Found in: " + thisDomain.Name);
                        thisDomain.FullHorizInsPresent = true;
                    }
                }

                // Set ground domain dimensions
                thisDomain.Extents.xMax = thisDomain.PerimeterOffset + thisDomain.SlabWidth / 2;
                // thisDomain.Extents.yMax read above
                thisDomain.Extents.zMax = thisDomain.PerimeterOffset + thisDomain.SlabLength / 2;

                // Get mesh parameters

                // Mesh inputs
                thisDomain.Mesh.X.thisMeshDistribution = MeshDistribution::SymmetricGeometric;
                thisDomain.Mesh.Y.thisMeshDistribution = MeshDistribution::SymmetricGeometric;
                thisDomain.Mesh.Z.thisMeshDistribution = MeshDistribution::SymmetricGeometric;

                Real64 MeshCoefficient = DataIPShortCuts::rNumericArgs(12);
                if (MeshCoefficient == 0.0) MeshCoefficient = 1.6;
                thisDomain.Mesh.X.GeometricSeriesCoefficient = MeshCoefficient;
                thisDomain.Mesh.Y.GeometricSeriesCoefficient = MeshCoefficient;
                thisDomain.Mesh.Z.GeometricSeriesCoefficient = MeshCoefficient;

                int MeshCount = static_cast<int>(DataIPShortCuts::rNumericArgs(13));
                if (MeshCount == 0.0) MeshCount = 6;
                thisDomain.Mesh.X.RegionMeshCount = MeshCount;
                thisDomain.Mesh.Y.RegionMeshCount = MeshCount;
                thisDomain.Mesh.Z.RegionMeshCount = MeshCount;

                thisDomain.NumSlabCells =
                        thisDomain.Mesh.Y.RegionMeshCount; // Need to clean this out at some point

                // Farfield model
                thisDomain.groundTempModel = GetGroundTempModelAndInit(DataIPShortCuts::cAlphaArgs(2),
                                                                                DataIPShortCuts::cAlphaArgs(3));

                // Other parameters
                thisDomain.SimControls.Convergence_CurrentToPrevIteration = 0.001;
                thisDomain.SimControls.MaxIterationsPerTS = 250;

                // setup output variables
                thisDomain.SetupZoneCoupledOutputVariables();

                // add it to the main vector
                // domains.push_back(thisDomain);
            }
        }

        void ReadBasementInputs(int const StartingDomainNumForBasement, int const NumBasements, bool &ErrorsFound) {

            // SUBROUTINE INFORMATION:
            //       AUTHOR         Edwin Lee
            //       DATE WRITTEN   Summer 2011
            //       MODIFIED       Summer 2014  Sushobhit Acharya to accommodate basement calculations
            //       RE-ENGINEERED  na

            // SUBROUTINE PARAMETER DEFINITIONS:
            static std::string const RoutineName("ReadBasementInputs");

            // SUBROUTINE LOCAL VARIABLE DECLARATIONS:
            int NumAlphas;  // Number of Alphas for each GetObjectItem call
            int NumNumbers; // Number of Numbers for each GetObjectItem call
            int IOStatus;   // Used in GetObjectItem
            int CurIndex;

            // initialize these counters properly so they can be incremented within the DO loop
            int DomainNum = StartingDomainNumForBasement - 1;

            // For each domain, we need to process the inputs into a local array of derived type, then resolve each one, creating definitions for a zone
            // coupled domain. This way, the outer get input routines can handle it as though they were generalized routines

            for (int BasementCtr = 1; BasementCtr <= NumBasements; ++BasementCtr) {

                // Increment the domain counters here
                ++DomainNum;

                // Read all the inputs for this domain object
                inputProcessor->getObjectItem(ObjName_ZoneCoupled_Basement,
                                              BasementCtr,
                                              DataIPShortCuts::cAlphaArgs,
                                              NumAlphas,
                                              DataIPShortCuts::rNumericArgs,
                                              NumNumbers,
                                              IOStatus,
                                              DataIPShortCuts::lNumericFieldBlanks,
                                              DataIPShortCuts::lAlphaFieldBlanks,
                                              DataIPShortCuts::cAlphaFieldNames,
                                              DataIPShortCuts::cNumericFieldNames);

                auto &thisDomain = domains[DomainNum - 1];

                // Get the name, validate
                thisDomain.Name = DataIPShortCuts::cAlphaArgs(1);
                GlobalNames::VerifyUniqueInterObjectName(
                        GroundDomainUniqueNames, DataIPShortCuts::cAlphaArgs(1), ObjName_ZoneCoupled_Basement,
                        DataIPShortCuts::cAlphaFieldNames(1), ErrorsFound);

                // Read in the some of the inputs into the local type for clarity during transition
                thisDomain.Extents.yMax = DataIPShortCuts::rNumericArgs(1);
                Real64 const thisAspectRatio = DataIPShortCuts::rNumericArgs(2);
                thisDomain.PerimeterOffset = DataIPShortCuts::rNumericArgs(3);
                thisDomain.HorizInsWidth = DataIPShortCuts::rNumericArgs(10);
                thisDomain.VertInsDepth = DataIPShortCuts::rNumericArgs(12);

                // Other inputs
                thisDomain.Name = DataIPShortCuts::cAlphaArgs(1);

                // Soil properties, validated min/max by IP
                thisDomain.GroundProperties.Conductivity = DataIPShortCuts::rNumericArgs(4);
                thisDomain.GroundProperties.Density = DataIPShortCuts::rNumericArgs(5);
                thisDomain.GroundProperties.SpecificHeat = DataIPShortCuts::rNumericArgs(6);

                // Moisture properties, validated min/max by IP, and converted to a fraction for computation here
                thisDomain.Moisture.Theta_liq = DataIPShortCuts::rNumericArgs(7) / 100.0;
                thisDomain.Moisture.Theta_sat = DataIPShortCuts::rNumericArgs(8) / 100.0;

                // check if there are blank inputs related to the basement,
                if (DataIPShortCuts::lNumericFieldBlanks(11) || DataIPShortCuts::lAlphaFieldBlanks(5) ||
                    DataIPShortCuts::lAlphaFieldBlanks(10)) {
                    ShowSevereError("Erroneous basement inputs for " + ObjName_ZoneCoupled_Basement + '=' +
                                    DataIPShortCuts::cAlphaArgs(1));
                    ShowContinueError("At least one basement input was left blank.");
                    ErrorsFound = true;
                }

                // Basement zone depth
                CurIndex = 11;
                thisDomain.BasementZone.Depth = DataIPShortCuts::rNumericArgs(CurIndex);
                if (thisDomain.BasementZone.Depth >= thisDomain.Extents.yMax ||
                    thisDomain.BasementZone.Depth <= 0.0) {
                    ShowSevereError("Invalid " + DataIPShortCuts::cNumericFieldNames(CurIndex));
                    ShowContinueError("Found in: " + thisDomain.Name);
                    ErrorsFound = true;
                }

                // get boundary condition model names and indices --error check
                CurIndex = 4;
                thisDomain.BasementZone.FloorBoundaryOSCMName = DataIPShortCuts::cAlphaArgs(CurIndex);
                thisDomain.BasementZone.FloorBoundaryOSCMIndex =
                        UtilityRoutines::FindItemInList(thisDomain.BasementZone.FloorBoundaryOSCMName,
                                                        DataSurfaces::OSCM);
                if (thisDomain.BasementZone.FloorBoundaryOSCMIndex <= 0) {
                    IssueSevereInputFieldError(RoutineName,
                                               ObjName_ZoneCoupled_Basement,
                                               DataIPShortCuts::cAlphaArgs(1),
                                               DataIPShortCuts::cAlphaFieldNames(CurIndex),
                                               DataIPShortCuts::cAlphaArgs(CurIndex),
                                               "Could not match with an Other Side Conditions Model input object.",
                                               ErrorsFound);
                } else {
                    auto const &floorIndexes = GetSurfaceIndecesForOSCM(thisDomain.BasementZone.FloorBoundaryOSCMIndex);
                    if (floorIndexes.empty()) {
                        IssueSevereInputFieldError(
                                RoutineName,
                                ObjName_ZoneCoupled_Basement,
                                DataIPShortCuts::cAlphaArgs(1),
                                DataIPShortCuts::cAlphaFieldNames(CurIndex),
                                DataIPShortCuts::cAlphaArgs(CurIndex),
                                "Entry matched an Other Side Conditions Model, but no surfaces were found to be using this Other Side Conditions Model.",
                                ErrorsFound);
                    } else {
                        thisDomain.BasementZone.FloorSurfacePointers = floorIndexes;
                        // Create GetSurfaceDataForOSCM function
                        thisDomain.ZoneCoupledSurfaces = GetSurfaceDataForOSCM(
                                thisDomain.BasementZone.FloorBoundaryOSCMIndex);
                    }
                }

                CurIndex = 8;
                thisDomain.BasementZone.WallBoundaryOSCMName = DataIPShortCuts::cAlphaArgs(CurIndex);
                thisDomain.BasementZone.WallBoundaryOSCMIndex =
                        UtilityRoutines::FindItemInList(thisDomain.BasementZone.WallBoundaryOSCMName,
                                                        DataSurfaces::OSCM);
                if (thisDomain.BasementZone.WallBoundaryOSCMIndex <= 0) {
                    IssueSevereInputFieldError(RoutineName,
                                               ObjName_ZoneCoupled_Basement,
                                               DataIPShortCuts::cAlphaArgs(1),
                                               DataIPShortCuts::cAlphaFieldNames(CurIndex),
                                               DataIPShortCuts::cAlphaArgs(CurIndex),
                                               "Could not match with an Other Side Conditions Model input object.",
                                               ErrorsFound);
                    ErrorsFound = true;
                } else {
                    auto const &wallIndexes = GetSurfaceIndecesForOSCM(thisDomain.BasementZone.WallBoundaryOSCMIndex);
                    if (wallIndexes.empty()) {
                        IssueSevereInputFieldError(
                                RoutineName,
                                ObjName_ZoneCoupled_Basement,
                                DataIPShortCuts::cAlphaArgs(1),
                                DataIPShortCuts::cAlphaFieldNames(CurIndex),
                                DataIPShortCuts::cAlphaArgs(CurIndex),
                                "Entry matched an Other Side Conditions Model, but no surfaces were found to be using this Other Side Conditions Model.",
                                ErrorsFound);
                        ErrorsFound = true;
                    } else {
                        thisDomain.BasementZone.WallSurfacePointers = wallIndexes;
                    }
                }

                // get some convergence tolerances, minimum/maximum are enforced by the IP, along with default values if user left them blank
                thisDomain.SimControls.Convergence_CurrentToPrevIteration = 0.01;
                thisDomain.SimControls.MaxIterationsPerTS = 250;

                // additional evapotranspiration parameter, min/max validated by IP
                thisDomain.Moisture.GroundCoverCoefficient = DataIPShortCuts::rNumericArgs(9);

                // assign the mesh count
                int meshCount;
                if (DataIPShortCuts::lNumericFieldBlanks(13)) {
                    meshCount = 4;
                } else {
                    meshCount = static_cast<int>(DataIPShortCuts::rNumericArgs(13));
                }
                thisDomain.Mesh.X.RegionMeshCount = meshCount;
                thisDomain.Mesh.Y.RegionMeshCount = meshCount;
                thisDomain.Mesh.Z.RegionMeshCount = meshCount;

                thisDomain.Mesh.X.thisMeshDistribution = MeshDistribution::Uniform;
                thisDomain.Mesh.Y.thisMeshDistribution = MeshDistribution::Uniform;
                thisDomain.Mesh.Z.thisMeshDistribution = MeshDistribution::Uniform;

                // Initialize properties for basement interface cells
                thisDomain.BasementInterfaceProperties.Conductivity = 500.0;
                thisDomain.BasementInterfaceProperties.SpecificHeat = 1.0;
                thisDomain.BasementInterfaceProperties.Density = 1.0;

                // set flag for horizontal insulation
                // Check DataIPShortCuts::cAlphaArgs value
                if (UtilityRoutines::SameString(DataIPShortCuts::cAlphaArgs(5), "NO")) {
                    thisDomain.HorizInsPresentFlag = false;
                } else if (UtilityRoutines::SameString(DataIPShortCuts::cAlphaArgs(5), "YES")) {
                    thisDomain.HorizInsPresentFlag = true;
                } else {
                    ShowSevereError(
                            "Invalid " + DataIPShortCuts::cAlphaFieldNames(5) + "=" + DataIPShortCuts::cAlphaArgs(5));
                    ShowContinueError("Found in: " + thisDomain.Name);
                    ErrorsFound = true;
                }

                // Get horizontal insulation material properties
                if (thisDomain.HorizInsPresentFlag) {
                    thisDomain.HorizInsMaterialNum = UtilityRoutines::FindItemInList(DataIPShortCuts::cAlphaArgs(6),
                                                                                     DataHeatBalance::Material,
                                                                                     DataHeatBalance::TotMaterials);
                    if (thisDomain.HorizInsMaterialNum == 0) {
                        ShowSevereError("Invalid " + DataIPShortCuts::cAlphaFieldNames(6) + "=" +
                                        DataIPShortCuts::cAlphaArgs(6));
                        ShowContinueError("Found in: " + thisDomain.Name);
                        ErrorsFound = true;
                    } else {
                        thisDomain.HorizInsThickness = DataHeatBalance::Material(
                                thisDomain.HorizInsMaterialNum).Thickness;
                        thisDomain.HorizInsProperties.Density = DataHeatBalance::Material(
                                thisDomain.HorizInsMaterialNum).Density;
                        thisDomain.HorizInsProperties.SpecificHeat = DataHeatBalance::Material(
                                thisDomain.HorizInsMaterialNum).SpecHeat;
                        thisDomain.HorizInsProperties.Conductivity = DataHeatBalance::Material(
                                thisDomain.HorizInsMaterialNum).Conductivity;
                    }

                    // Set flag for horizontal insulation extents
                    if (UtilityRoutines::SameString(DataIPShortCuts::cAlphaArgs(7), "PERIMETER")) {
                        thisDomain.FullHorizInsPresent = false;
                        // Horizontal insulation perimeter width
                        if (thisDomain.HorizInsWidth <= 0.0) {
                            ShowSevereError("Invalid " + DataIPShortCuts::cNumericFieldNames(10));
                            ShowContinueError("Found in: " + thisDomain.Name);
                            ErrorsFound = true;
                        }
                    } else if (UtilityRoutines::SameString(DataIPShortCuts::cAlphaArgs(7), "FULL")) {
                        thisDomain.FullHorizInsPresent = true;
                    } else {
                        ShowSevereError("Invalid " + DataIPShortCuts::cAlphaFieldNames(7) + "=" +
                                        DataIPShortCuts::cAlphaArgs(7));
                        ShowContinueError("Found in: " + thisDomain.Name);
                        ErrorsFound = true;
                    }
                }

                // set flag for vertical insulation
                if (UtilityRoutines::SameString(DataIPShortCuts::cAlphaArgs(9), "NO")) {
                    thisDomain.VertInsPresentFlag = false;
                } else if (UtilityRoutines::SameString(DataIPShortCuts::cAlphaArgs(9), "YES")) {
                    thisDomain.VertInsPresentFlag = true;
                } else {
                    ShowSevereError(
                            "Invalid " + DataIPShortCuts::cAlphaFieldNames(9) + "=" + DataIPShortCuts::cAlphaArgs(9));
                    ShowContinueError("Found in: " + thisDomain.Name);
                    ErrorsFound = true;
                }

                // Get vertical insulation material properties
                if (thisDomain.VertInsPresentFlag) {
                    // Check if vertical insulation is in domain
                    if (thisDomain.VertInsDepth >= thisDomain.Extents.yMax || thisDomain.VertInsDepth <= 0.0) {
                        ShowSevereError("Invalid " + DataIPShortCuts::cNumericFieldNames(12));
                        ShowContinueError("Found in: " + thisDomain.Name);
                        ErrorsFound = true;
                    }
                    thisDomain.VertInsMaterialNum = UtilityRoutines::FindItemInList(DataIPShortCuts::cAlphaArgs(10),
                                                                                    DataHeatBalance::Material,
                                                                                    DataHeatBalance::TotMaterials);
                    if (thisDomain.VertInsMaterialNum == 0) {
                        ShowSevereError("Invalid " + DataIPShortCuts::cAlphaFieldNames(10) + "=" +
                                        DataIPShortCuts::cAlphaArgs(10));
                        ShowContinueError("Found in: " + thisDomain.Name);
                        ErrorsFound = true;
                    } else {
                        thisDomain.VertInsThickness = DataHeatBalance::Material(
                                thisDomain.VertInsMaterialNum).Thickness;
                        thisDomain.VertInsProperties.Density = DataHeatBalance::Material(
                                thisDomain.VertInsMaterialNum).Density;
                        thisDomain.VertInsProperties.SpecificHeat = DataHeatBalance::Material(
                                thisDomain.VertInsMaterialNum).SpecHeat;
                        thisDomain.VertInsProperties.Conductivity = DataHeatBalance::Material(
                                thisDomain.VertInsMaterialNum).Conductivity;
                    }
                }

                // Set simulation interval flag
                if (UtilityRoutines::SameString(DataIPShortCuts::cAlphaArgs(11), "TIMESTEP")) {
                    thisDomain.SimTimeStepFlag = true;
                } else if (UtilityRoutines::SameString(DataIPShortCuts::cAlphaArgs(11), "HOURLY")) {
                    thisDomain.SimHourlyFlag = true;
                } else {
                    ShowSevereError(
                            "Invalid " + DataIPShortCuts::cAlphaFieldNames(11) + "=" + DataIPShortCuts::cAlphaArgs(11));
                    ShowContinueError("Found in: " + thisDomain.Name);
                    ErrorsFound = true;
                }

                // Farfield ground temperature model -- note this will overwrite the DataIPShortCuts variables
                // so any other processing below this line won't have access to the cAlphaArgs, etc., here
                thisDomain.groundTempModel = GetGroundTempModelAndInit(DataIPShortCuts::cAlphaArgs(2),
                                                                                DataIPShortCuts::cAlphaArgs(3));

                // Total surface area
                Real64 ThisArea = 0.0;
                for (auto &z : thisDomain.ZoneCoupledSurfaces) {
                    ThisArea += z.SurfaceArea;
                }

                // Surface dimensions
                thisDomain.BasementZone.Width = sqrt(ThisArea / thisAspectRatio);
                thisDomain.BasementZone.Length = thisDomain.BasementZone.Width * thisAspectRatio;

                // Set ground domain dimensions
                // get width and length from aspect ratio later
                thisDomain.Extents.xMax = thisDomain.PerimeterOffset + thisDomain.BasementZone.Width / 2;
                thisDomain.Extents.zMax = thisDomain.PerimeterOffset + thisDomain.BasementZone.Length / 2;

                // Check horizontal insulation width so as to prevent overlapping insulation. VertInsThickness is used here since it is used for vertical
                // partition thickness.
                if (!thisDomain.FullHorizInsPresent && ThisArea > 0.0) {
                    if ((thisDomain.HorizInsWidth + thisDomain.VertInsThickness) >
                        thisDomain.BasementZone.Width / 2.0 ||
                        (thisDomain.HorizInsWidth + thisDomain.VertInsThickness) >
                        thisDomain.BasementZone.Length / 2.0) {
                        ShowContinueError(RoutineName + ": Perimeter insulation width is too large.");
                        ShowContinueError("This would cause overlapping insulation. Check inputs.");
                        ShowContinueError("Defaulting to full horizontal insulation.");
                        ShowContinueError("Found in: " + thisDomain.Name);
                        thisDomain.FullHorizInsPresent = true;
                    }
                }

                //******* We'll first set up the domain ********
                thisDomain.IsActuallyPartOfAHorizontalTrench = false;
                thisDomain.HasAPipeCircuit = false;
                thisDomain.HasZoneCoupledSlab = false;
                thisDomain.HasBasement = false;
                thisDomain.HasZoneCoupledBasement = true;

                // setup output variables
                thisDomain.SetupZoneCoupledOutputVariables();

                // add it to the main vector
                // domains.push_back(thisDomain);
            }
        }

        void ReadPipeCircuitInputs(bool &ErrorsFound) {

            // SUBROUTINE INFORMATION:
            //       AUTHOR         Edwin Lee
            //       DATE WRITTEN   Summer 2011
            //       MODIFIED       na
            //       RE-ENGINEERED  na

            // SUBROUTINE PARAMETER DEFINITIONS:
            static std::string const RoutineName("ReadPipeCircuitInputs");

            // SUBROUTINE LOCAL VARIABLE DECLARATIONS:
            int NumAlphas;
            int NumNumbers;
            int IOStatus;
            int CurIndex;

            // get all of the actual generalized pipe circuit objects

            int NumPipeCircuits = inputProcessor->getNumObjectsFound(ObjName_Circuit);
            for (int PipeCircuitCounter = 1; PipeCircuitCounter <= NumPipeCircuits; ++PipeCircuitCounter) {

                // Read all the inputs for this pipe circuit
                inputProcessor->getObjectItem(ObjName_Circuit,
                                              PipeCircuitCounter,
                                              DataIPShortCuts::cAlphaArgs,
                                              NumAlphas,
                                              DataIPShortCuts::rNumericArgs,
                                              NumNumbers,
                                              IOStatus,
                                              DataIPShortCuts::lNumericFieldBlanks,
                                              DataIPShortCuts::lAlphaFieldBlanks,
                                              DataIPShortCuts::cAlphaFieldNames,
                                              DataIPShortCuts::cNumericFieldNames);

                Circuit thisCircuit = Circuit();

                // Get the name, validate
                thisCircuit.Name = DataIPShortCuts::cAlphaArgs(1);
                UtilityRoutines::IsNameEmpty(DataIPShortCuts::cAlphaArgs(1), DataIPShortCuts::cCurrentModuleObject,
                                             ErrorsFound);

                // Read pipe thermal properties, validated by IP
                thisCircuit.PipeProperties.Conductivity = DataIPShortCuts::rNumericArgs(1);
                thisCircuit.PipeProperties.Density = DataIPShortCuts::rNumericArgs(2);
                thisCircuit.PipeProperties.SpecificHeat = DataIPShortCuts::rNumericArgs(3);

                // Read pipe sizing, validated individually by IP, validated comparison here
                thisCircuit.PipeSize.InnerDia = DataIPShortCuts::rNumericArgs(4);
                thisCircuit.PipeSize.OuterDia = DataIPShortCuts::rNumericArgs(5);
                if (thisCircuit.PipeSize.InnerDia >= thisCircuit.PipeSize.OuterDia) {
                    CurIndex = 5;
                    IssueSevereInputFieldError(RoutineName,
                                               ObjName_Circuit,
                                               DataIPShortCuts::cAlphaArgs(1),
                                               DataIPShortCuts::cAlphaFieldNames(CurIndex),
                                               DataIPShortCuts::cAlphaArgs(CurIndex),
                                               "Outer diameter must be greater than inner diameter.",
                                               ErrorsFound);
                }

                // Read design flow rate, validated positive by IP
                thisCircuit.DesignVolumeFlowRate = DataIPShortCuts::rNumericArgs(6);

<<<<<<< HEAD
                // Read inlet and outlet node names and validate them
                thisCircuit.InletNodeName = DataIPShortCuts::cAlphaArgs(2);
                thisCircuit.InletNodeNum = NodeInputManager::GetOnlySingleNode(
                        DataIPShortCuts::cAlphaArgs(2), ErrorsFound, ObjName_Circuit, DataIPShortCuts::cAlphaArgs(1),
                        DataLoopNode::NodeType_Water, DataLoopNode::NodeConnectionType_Inlet, 1,
                        DataLoopNode::ObjectIsNotParent);
                if (thisCircuit.InletNodeNum == 0) {
                    CurIndex = 2;
                    IssueSevereInputFieldError(
                            RoutineName, ObjName_Circuit, DataIPShortCuts::cAlphaArgs(1),
                            DataIPShortCuts::cAlphaFieldNames(CurIndex), DataIPShortCuts::cAlphaArgs(CurIndex),
                            "Bad node name.", ErrorsFound);
                }
                thisCircuit.OutletNodeName = DataIPShortCuts::cAlphaArgs(3);
                thisCircuit.OutletNodeNum = NodeInputManager::GetOnlySingleNode(
                        DataIPShortCuts::cAlphaArgs(3), ErrorsFound, ObjName_Circuit, DataIPShortCuts::cAlphaArgs(1),
                        DataLoopNode::NodeType_Water, DataLoopNode::NodeConnectionType_Outlet, 1,
                        DataLoopNode::ObjectIsNotParent);
                if (thisCircuit.OutletNodeNum == 0) {
                    CurIndex = 3;
                    IssueSevereInputFieldError(
                            RoutineName, ObjName_Circuit, DataIPShortCuts::cAlphaArgs(1),
                            DataIPShortCuts::cAlphaFieldNames(CurIndex), DataIPShortCuts::cAlphaArgs(CurIndex),
                            "Bad node name.", ErrorsFound);
                }
                BranchNodeConnections::TestCompSet(ObjName_Circuit, DataIPShortCuts::cAlphaArgs(1),
                                                   DataIPShortCuts::cAlphaArgs(2), DataIPShortCuts::cAlphaArgs(3),
                                                   "Piping System Circuit Nodes");

                // Convergence tolerance values, validated by IP
                thisCircuit.Convergence_CurrentToPrevIteration = DataIPShortCuts::rNumericArgs(7);
                thisCircuit.MaxIterationsPerTS = static_cast<int>(DataIPShortCuts::rNumericArgs(8));

                // Radial mesh inputs, validated by IP
                // -- mesh thickness should be considered slightly dangerous until mesh dev engine can trap erroneous values
                thisCircuit.NumRadialCells = static_cast<int>(DataIPShortCuts::rNumericArgs(9));
                thisCircuit.RadialMeshThickness = DataIPShortCuts::rNumericArgs(10);

                // Read number of pipe segments for this circuit, allocate arrays
                int const NumPipeSegments = static_cast<int>(DataIPShortCuts::rNumericArgs(11));

                // Need to loop once to store the names ahead of time because calling the segment factory will override cAlphaArgs
                std::vector<std::string> segmentNamesToFind;
                int const NumAlphasBeforeSegmentOne = 3;
                for (int ThisCircuitPipeSegmentCounter = 1;
                     ThisCircuitPipeSegmentCounter <= NumPipeSegments; ++ThisCircuitPipeSegmentCounter) {
                    CurIndex = ThisCircuitPipeSegmentCounter + NumAlphasBeforeSegmentOne;
                    if (DataIPShortCuts::lAlphaFieldBlanks(CurIndex)) {
                        IssueSevereInputFieldError(RoutineName,
                                                   ObjName_Circuit,
                                                   DataIPShortCuts::cAlphaArgs(1),
                                                   DataIPShortCuts::cAlphaFieldNames(CurIndex),
                                                   DataIPShortCuts::cAlphaArgs(CurIndex),
                                                   "Expected a pipe segment name, check pipe segment count input field.",
                                                   ErrorsFound);
                    }
                    segmentNamesToFind.push_back(DataIPShortCuts::cAlphaArgs(CurIndex));
                }
                // then we can loop through and allow the factory to be called and carry on
                for (auto &segmentNameToFind : segmentNamesToFind) {
                    thisCircuit.pipeSegments.push_back(Segment::factory(segmentNameToFind));
=======
        // Using/Aliasing
        using namespace DataIPShortCuts;
        using namespace DataLoopNode;
        using BranchNodeConnections::TestCompSet;
        using NodeInputManager::GetOnlySingleNode;

        // SUBROUTINE PARAMETER DEFINITIONS:
        static std::string const RoutineName("ReadPipeCircuitInputs");

        // SUBROUTINE LOCAL VARIABLE DECLARATIONS:
        int NumPipeSegments;
        int NumAlphas;
        int NumNumbers;
        int IOStatus;
        int PipeCircuitCounter;
        int ThisCircuitPipeSegmentCounter;
        int CurIndex;
        int NumAlphasBeforeSegmentOne;

        for (PipeCircuitCounter = 1; PipeCircuitCounter <= NumPipeCircuits; ++PipeCircuitCounter) {

            // Read all the inputs for this pipe circuit
            inputProcessor->getObjectItem(ObjName_Circuit,
                                          PipeCircuitCounter,
                                          cAlphaArgs,
                                          NumAlphas,
                                          rNumericArgs,
                                          NumNumbers,
                                          IOStatus,
                                          lNumericFieldBlanks,
                                          lAlphaFieldBlanks,
                                          cAlphaFieldNames,
                                          cNumericFieldNames);

            // Get the name, validate
            PipingSystemCircuits(PipeCircuitCounter).Name = cAlphaArgs(1);
            UtilityRoutines::IsNameEmpty(cAlphaArgs(1), cCurrentModuleObject, ErrorsFound);

            // Read pipe thermal properties, validated by IP
            PipingSystemCircuits(PipeCircuitCounter).PipeProperties.Conductivity = rNumericArgs(1);
            PipingSystemCircuits(PipeCircuitCounter).PipeProperties.Density = rNumericArgs(2);
            PipingSystemCircuits(PipeCircuitCounter).PipeProperties.SpecificHeat = rNumericArgs(3);

            // Read pipe sizing, validated individually by IP, validated comparison here
            PipingSystemCircuits(PipeCircuitCounter).PipeSize.InnerDia = rNumericArgs(4);
            PipingSystemCircuits(PipeCircuitCounter).PipeSize.OuterDia = rNumericArgs(5);
            if (PipingSystemCircuits(PipeCircuitCounter).PipeSize.InnerDia >= PipingSystemCircuits(PipeCircuitCounter).PipeSize.OuterDia) {
                CurIndex = 5;
                IssueSevereInputFieldErrorRealEntry(RoutineName,
                                                    ObjName_Circuit,
                                                    cAlphaArgs(1),
                                                    cNumericFieldNames(CurIndex),
                                                    rNumericArgs(CurIndex),
                                                    "Outer diameter must be greater than inner diameter.",
                                                    ErrorsFound);
            }

            // Read design flow rate, validated positive by IP
            PipingSystemCircuits(PipeCircuitCounter).DesignVolumeFlowRate = rNumericArgs(6);

            // Read inlet and outlet node names and validate them
            PipingSystemCircuits(PipeCircuitCounter).InletNodeName = cAlphaArgs(2);
            PipingSystemCircuits(PipeCircuitCounter).InletNodeNum = GetOnlySingleNode(
                cAlphaArgs(2), ErrorsFound, ObjName_Circuit, cAlphaArgs(1), NodeType_Water, NodeConnectionType_Inlet, 1, ObjectIsNotParent);
            if (PipingSystemCircuits(PipeCircuitCounter).InletNodeNum == 0) {
                CurIndex = 2;
                IssueSevereInputFieldErrorStringEntry(
                    RoutineName, ObjName_Circuit, cAlphaArgs(1), cAlphaFieldNames(CurIndex), cAlphaArgs(CurIndex), "Bad node name.", ErrorsFound);
            }
            PipingSystemCircuits(PipeCircuitCounter).OutletNodeName = cAlphaArgs(3);
            PipingSystemCircuits(PipeCircuitCounter).OutletNodeNum = GetOnlySingleNode(
                cAlphaArgs(3), ErrorsFound, ObjName_Circuit, cAlphaArgs(1), NodeType_Water, NodeConnectionType_Outlet, 1, ObjectIsNotParent);
            if (PipingSystemCircuits(PipeCircuitCounter).OutletNodeNum == 0) {
                CurIndex = 3;
                IssueSevereInputFieldErrorStringEntry(
                    RoutineName, ObjName_Circuit, cAlphaArgs(1), cAlphaFieldNames(CurIndex), cAlphaArgs(CurIndex), "Bad node name.", ErrorsFound);
            }
            TestCompSet(ObjName_Circuit, cAlphaArgs(1), cAlphaArgs(2), cAlphaArgs(3), "Piping System Circuit Nodes");

            // Convergence tolerance values, validated by IP
            PipingSystemCircuits(PipeCircuitCounter).Convergence_CurrentToPrevIteration = rNumericArgs(7);
            PipingSystemCircuits(PipeCircuitCounter).MaxIterationsPerTS = rNumericArgs(8);

            // Radial mesh inputs, validated by IP
            // -- mesh thickness should be considered slightly dangerous until mesh dev engine can trap erroneous values
            PipingSystemCircuits(PipeCircuitCounter).NumRadialCells = rNumericArgs(9);
            PipingSystemCircuits(PipeCircuitCounter).RadialMeshThickness = rNumericArgs(10);

            // Read number of pipe segments for this circuit, allocate arrays
            NumPipeSegments = rNumericArgs(11);
            PipingSystemCircuits(PipeCircuitCounter).PipeSegmentIndeces.allocate(NumPipeSegments);
            PipingSystemCircuits(PipeCircuitCounter).PipeSegmentNames.allocate(NumPipeSegments);

            // Check for blank or missing or mismatched number...
            NumAlphasBeforeSegmentOne = 3;
            for (ThisCircuitPipeSegmentCounter = 1; ThisCircuitPipeSegmentCounter <= NumPipeSegments; ++ThisCircuitPipeSegmentCounter) {
                CurIndex = ThisCircuitPipeSegmentCounter + NumAlphasBeforeSegmentOne;
                if (lAlphaFieldBlanks(CurIndex)) {
                    IssueSevereInputFieldErrorStringEntry(RoutineName,
                                                          ObjName_Circuit,
                                                          cAlphaArgs(1),
                                                          cAlphaFieldNames(CurIndex),
                                                          cAlphaArgs(CurIndex),
                                                          "Expected a pipe segment name, check pipe segment count input field.",
                                                          ErrorsFound);
>>>>>>> c890ecdd
                }

                circuits.push_back(thisCircuit);

            } // All pipe circuits in input

            // now get all the pipe circuits related to horizontal trenches

            int NumHorizontalTrenches = inputProcessor->getNumObjectsFound(ObjName_HorizTrench);

            // Read in all pipe segments
            for (int HorizontalGHXCtr = 1; HorizontalGHXCtr <= NumHorizontalTrenches; ++HorizontalGHXCtr) {

                // Read all inputs for this pipe segment
                inputProcessor->getObjectItem(ObjName_HorizTrench,
                                              HorizontalGHXCtr,
                                              DataIPShortCuts::cAlphaArgs,
                                              NumAlphas,
                                              DataIPShortCuts::rNumericArgs,
                                              NumNumbers,
                                              IOStatus,
                                              DataIPShortCuts::lNumericFieldBlanks,
                                              DataIPShortCuts::lAlphaFieldBlanks,
                                              DataIPShortCuts::cAlphaFieldNames,
                                              DataIPShortCuts::cNumericFieldNames);
                std::string thisTrenchName = DataIPShortCuts::cAlphaArgs(1);

                Circuit thisCircuit;
                thisCircuit.IsActuallyPartOfAHorizontalTrench = true;
                thisCircuit.Name = thisTrenchName;

                // Read pipe thermal properties
                thisCircuit.PipeProperties.Conductivity = DataIPShortCuts::rNumericArgs(11);
                thisCircuit.PipeProperties.Density = DataIPShortCuts::rNumericArgs(12);
                thisCircuit.PipeProperties.SpecificHeat = DataIPShortCuts::rNumericArgs(13);

                // Pipe sizing
                thisCircuit.PipeSize.InnerDia = DataIPShortCuts::rNumericArgs(5);
                thisCircuit.PipeSize.OuterDia = DataIPShortCuts::rNumericArgs(6);
                if (thisCircuit.PipeSize.InnerDia >= thisCircuit.PipeSize.OuterDia) {
                    // CurIndex = 5
                    // CALL IssueSevereInputFieldError( RoutineName, ObjName_Circuit, DataIPShortCuts::cAlphaArgs( 1 ), cAlphaFieldNames( CurIndex ), &
                    //                            DataIPShortCuts::cAlphaArgs( CurIndex ), 'Outer diameter must be greater than inner diameter.', ErrorsFound )
                }

                // Read design flow rate, validated positive by IP
                thisCircuit.DesignVolumeFlowRate = DataIPShortCuts::rNumericArgs(1);

                // Read inlet and outlet node names and validate them
                thisCircuit.InletNodeName = DataIPShortCuts::cAlphaArgs(2);
                thisCircuit.InletNodeNum = NodeInputManager::GetOnlySingleNode(thisCircuit.InletNodeName,
                                                                               ErrorsFound,
                                                                               ObjName_HorizTrench,
                                                                               thisTrenchName,
                                                                               DataLoopNode::NodeType_Water,
                                                                               DataLoopNode::NodeConnectionType_Inlet,
                                                                               1,
                                                                               DataLoopNode::ObjectIsNotParent);
                if (thisCircuit.InletNodeNum == 0) {
                    CurIndex = 2;
                    // CALL IssueSevereInputFieldError( RoutineName, ObjName_Circuit, DataIPShortCuts::cAlphaArgs( 1 ), cAlphaFieldNames( CurIndex ), &
                    //                                DataIPShortCuts::cAlphaArgs( CurIndex ), 'Bad node name.', ErrorsFound )
                }
                thisCircuit.OutletNodeName = DataIPShortCuts::cAlphaArgs(3);
                thisCircuit.OutletNodeNum = NodeInputManager::GetOnlySingleNode(thisCircuit.OutletNodeName,
                                                                                ErrorsFound,
                                                                                ObjName_HorizTrench,
                                                                                thisTrenchName,
                                                                                DataLoopNode::NodeType_Water,
                                                                                DataLoopNode::NodeConnectionType_Outlet,
                                                                                1,
                                                                                DataLoopNode::ObjectIsNotParent);
                if (thisCircuit.OutletNodeNum == 0) {
                    CurIndex = 3;
                    // CALL IssueSevereInputFieldError( RoutineName, ObjName_Circuit, DataIPShortCuts::cAlphaArgs( 1 ), cAlphaFieldNames( CurIndex ), &
                    //                                DataIPShortCuts::cAlphaArgs( CurIndex ), 'Bad node name.', ErrorsFound )
                }
                BranchNodeConnections::TestCompSet(ObjName_HorizTrench,
                                                   thisTrenchName,
                                                   thisCircuit.InletNodeName,
                                                   thisCircuit.OutletNodeName,
                                                   "Piping System Circuit Nodes");

                // Convergence tolerance values, validated by IP
                thisCircuit.Convergence_CurrentToPrevIteration = 0.001;
                thisCircuit.MaxIterationsPerTS = 100;

                // Radial mesh inputs, validated by IP
                // -- mesh thickness should be considered slightly dangerous until mesh dev engine can trap erroneous values
                thisCircuit.NumRadialCells = 4;
                thisCircuit.RadialMeshThickness = thisCircuit.PipeSize.InnerDia / 2.0;

                // add it to the main vector, then get a reference to it here
                circuits.push_back(thisCircuit);
            }

        }

        Segment *Segment::factory(std::string segmentName) {
            if (GetSegmentInputFlag) {
                bool errorsFound = false;
                ReadPipeSegmentInputs(errorsFound);
                GetSegmentInputFlag = false;
            }
<<<<<<< HEAD
            // Now look for this particular segment in the list
            for (auto &segment : segments) {
                if (segment.Name == segmentName) {
                    return &segment;
                }
            }
            // If we didn't find it, fatal
            ShowFatalError(
                    "PipeSegmentInfoFactory: Error getting inputs for segment named: " + segmentName); // LCOV_EXCL_LINE
            // Shut up the compiler
            return nullptr; // LCOV_EXCL_LINE
        }
=======
        };

        // Object Data
        Array1D<HorizontalTrenchData> HGHX(NumHorizontalTrenchesInInput);

        // initialize these counters properly so they can be incremented within the DO loop
        DomainCtr = StartingDomainNumForHorizontal - 1;
        CircuitCtr = StartingCircuitNumForHorizontal - 1;
        SegmentCtr = StartingSegmentNumForHorizontal - 1;

        // For each horizontal, we need to process the inputs into a local array of derived type,
        //  then resolve each one, creating definitions for a pipe domain, pipe circuit, and series of pipe segments
        // This way, the outer get input routines can handle it as though they were generalized routines

        // Read in all pipe segments
        for (HorizontalGHXCtr = 1; HorizontalGHXCtr <= NumHorizontalTrenchesInInput; ++HorizontalGHXCtr) {

            // Increment the domain and circuit counters here
            ++DomainCtr;
            ++CircuitCtr;

            // Read all inputs for this pipe segment
            inputProcessor->getObjectItem(ObjName_HorizTrench,
                                          HorizontalGHXCtr,
                                          cAlphaArgs,
                                          NumAlphas,
                                          rNumericArgs,
                                          NumNumbers,
                                          IOStatus,
                                          lNumericFieldBlanks,
                                          lAlphaFieldBlanks,
                                          cAlphaFieldNames,
                                          cNumericFieldNames);

            // Get the name, validate
            HGHX(HorizontalGHXCtr).ObjName = cAlphaArgs(1);
            UtilityRoutines::IsNameEmpty(cAlphaArgs(1), cCurrentModuleObject, ErrorsFound);

            // Read in the rest of the inputs into the local type for clarity during transition
            HGHX(HorizontalGHXCtr).InletNodeName = cAlphaArgs(2);
            HGHX(HorizontalGHXCtr).OutletNodeName = cAlphaArgs(3);
            HGHX(HorizontalGHXCtr).DesignFlowRate = rNumericArgs(1);
            HGHX(HorizontalGHXCtr).AxialLength = rNumericArgs(2);
            HGHX(HorizontalGHXCtr).NumPipes = rNumericArgs(3);
            HGHX(HorizontalGHXCtr).InterPipeSpacing = rNumericArgs(4);
            HGHX(HorizontalGHXCtr).PipeID = rNumericArgs(5);
            HGHX(HorizontalGHXCtr).PipeOD = rNumericArgs(6);

            // Issue a severe if Inner >= Outer diameter
            if (HGHX(HorizontalGHXCtr).PipeID >= HGHX(HorizontalGHXCtr).PipeOD) {
                ShowSevereError(RoutineName + ": " + ObjName_HorizTrench + "=\"" + cAlphaArgs(1) + "\" has invalid pipe diameters.");
                ShowContinueError("Outer diameter [" + General::TrimSigDigits(HGHX(HorizontalGHXCtr).PipeOD, 3)
                        + "] must be greater than inner diameter [" + General::TrimSigDigits(HGHX(HorizontalGHXCtr).PipeID, 3) + "].");
                ErrorsFound = true;
            }

            HGHX(HorizontalGHXCtr).BurialDepth = rNumericArgs(7);
            HGHX(HorizontalGHXCtr).SoilConductivity = rNumericArgs(8);
            HGHX(HorizontalGHXCtr).SoilDensity = rNumericArgs(9);
            HGHX(HorizontalGHXCtr).SoilSpecificHeat = rNumericArgs(10);
            HGHX(HorizontalGHXCtr).PipeConductivity = rNumericArgs(11);
            HGHX(HorizontalGHXCtr).PipeDensity = rNumericArgs(12);
            HGHX(HorizontalGHXCtr).PipeSpecificHeat = rNumericArgs(13);
            HGHX(HorizontalGHXCtr).MoistureContent = rNumericArgs(14);
            HGHX(HorizontalGHXCtr).SaturationMoistureContent = rNumericArgs(15);
            HGHX(HorizontalGHXCtr).EvapotranspirationCoeff = rNumericArgs(16);

            //******* We'll first set up the domain ********
            // the extents will be: Zmax = axial length; Ymax = burial depth*2; Xmax = ( NumPipes+1 )*HorizontalPipeSpacing
            PipingSystemDomains(DomainCtr).IsActuallyPartOfAHorizontalTrench = true;
            gio::write(PipingSystemDomains(DomainCtr).Name, "( 'HorizontalTrenchDomain',I4 )") << HorizontalGHXCtr;
            PipingSystemDomains(DomainCtr).Extents.Xmax = (double(HGHX(HorizontalGHXCtr).NumPipes) + 1.0) * HGHX(HorizontalGHXCtr).InterPipeSpacing;
            PipingSystemDomains(DomainCtr).Extents.Ymax = 2.0 * HGHX(HorizontalGHXCtr).BurialDepth;
            PipingSystemDomains(DomainCtr).Extents.Zmax = HGHX(HorizontalGHXCtr).AxialLength;

            // set up the mesh with some default parameters
            PipingSystemDomains(DomainCtr).Mesh.X.RegionMeshCount = 4;
            PipingSystemDomains(DomainCtr).Mesh.X.thisMeshDistribution = MeshDistribution::Uniform;
            PipingSystemDomains(DomainCtr).Mesh.Y.RegionMeshCount = 4;
            PipingSystemDomains(DomainCtr).Mesh.Y.thisMeshDistribution = MeshDistribution::Uniform;
            PipingSystemDomains(DomainCtr).Mesh.Z.RegionMeshCount = 4;
            PipingSystemDomains(DomainCtr).Mesh.Z.thisMeshDistribution = MeshDistribution::Uniform;

            // Soil properties
            PipingSystemDomains(DomainCtr).GroundProperties.Conductivity = HGHX(HorizontalGHXCtr).SoilConductivity;
            PipingSystemDomains(DomainCtr).GroundProperties.Density = HGHX(HorizontalGHXCtr).SoilDensity;
            PipingSystemDomains(DomainCtr).GroundProperties.SpecificHeat = HGHX(HorizontalGHXCtr).SoilSpecificHeat;

            // Moisture properties
            PipingSystemDomains(DomainCtr).Moisture.Theta_liq = HGHX(HorizontalGHXCtr).MoistureContent / 100.0;
            PipingSystemDomains(DomainCtr).Moisture.Theta_sat = HGHX(HorizontalGHXCtr).SaturationMoistureContent / 100.0;

            // Farfield model parameters
            PipingSystemDomains(DomainCtr).Farfield.groundTempModel = GetGroundTempModelAndInit(cAlphaArgs(4), cAlphaArgs(5));

            // Other parameters
            PipingSystemDomains(DomainCtr).SimControls.Convergence_CurrentToPrevIteration = 0.001;
            PipingSystemDomains(DomainCtr).SimControls.MaxIterationsPerTS = 250;

            // additional evapotranspiration parameter, min/max validated by IP
            PipingSystemDomains(DomainCtr).Moisture.GroundCoverCoefficient = HGHX(HorizontalGHXCtr).EvapotranspirationCoeff;

            // Allocate the circuit placeholder arrays
            PipingSystemDomains(DomainCtr).CircuitNames.allocate(1);
            PipingSystemDomains(DomainCtr).CircuitIndeces.allocate(1);
            PipingSystemDomains(DomainCtr).CircuitNames(1) = HGHX(HorizontalGHXCtr).ObjName;

            //******* We'll next set up the circuit ********
            PipingSystemCircuits(CircuitCtr).IsActuallyPartOfAHorizontalTrench = true;
            PipingSystemCircuits(CircuitCtr).Name = HGHX(HorizontalGHXCtr).ObjName;

            // Read pipe thermal properties
            PipingSystemCircuits(CircuitCtr).PipeProperties.Conductivity = HGHX(HorizontalGHXCtr).PipeConductivity;
            PipingSystemCircuits(CircuitCtr).PipeProperties.Density = HGHX(HorizontalGHXCtr).PipeDensity;
            PipingSystemCircuits(CircuitCtr).PipeProperties.SpecificHeat = HGHX(HorizontalGHXCtr).PipeSpecificHeat;

            // Pipe sizing
            PipingSystemCircuits(CircuitCtr).PipeSize.InnerDia = HGHX(HorizontalGHXCtr).PipeID;
            PipingSystemCircuits(CircuitCtr).PipeSize.OuterDia = HGHX(HorizontalGHXCtr).PipeOD;
>>>>>>> c890ecdd

        Circuit *Circuit::factory(std::string circuitName) {
            if (GetCircuitInputFlag) {
                bool errorsFound = false;
                ReadPipeCircuitInputs(errorsFound);
                GetCircuitInputFlag = false;
            }
            // Now look for this particular segment in the list
            for (auto &circuit : circuits) {
                if (circuit.Name == circuitName) {
                    return &circuit;
                }
            }
            // If we didn't find it, fatal
            ShowFatalError(
                    "PipeCircuitInfoFactory: Error getting inputs for circuit named: " + circuitName); // LCOV_EXCL_LINE
            // Shut up the compiler
            return nullptr; // LCOV_EXCL_LINE
        }

        void ReadPipeSegmentInputs(bool &ErrorsFound) {

            // SUBROUTINE INFORMATION:
            //       AUTHOR         Edwin Lee
            //       DATE WRITTEN   Summer 2011
            //       MODIFIED       na
            //       RE-ENGINEERED  na

            // SUBROUTINE PARAMETER DEFINITIONS:
            static std::string const RoutineName("ReadPipeSegmentInputs");

            // SUBROUTINE LOCAL VARIABLE DECLARATIONS:
            int NumAlphas;  // Number of Alphas for each GetObjectItem call
            int NumNumbers; // Number of Numbers for each GetObjectItem call
            int IOStatus;   // Used in GetObjectItem
            int CurIndex;

            // Read in all pipe segments
            int NumPipeSegmentsInInput = inputProcessor->getNumObjectsFound(ObjName_Segment);
            for (int SegmentCtr = 1; SegmentCtr <= NumPipeSegmentsInInput; ++SegmentCtr) {

                // Read all inputs for this pipe segment
                inputProcessor->getObjectItem(ObjName_Segment,
                                              SegmentCtr,
                                              DataIPShortCuts::cAlphaArgs,
                                              NumAlphas,
                                              DataIPShortCuts::rNumericArgs,
                                              NumNumbers,
                                              IOStatus,
                                              DataIPShortCuts::lNumericFieldBlanks,
                                              DataIPShortCuts::lAlphaFieldBlanks,
                                              DataIPShortCuts::cAlphaFieldNames,
                                              DataIPShortCuts::cNumericFieldNames);

                Segment thisSegment;

                // Get the name, validate
                thisSegment.Name = DataIPShortCuts::cAlphaArgs(1);
                UtilityRoutines::IsNameEmpty(DataIPShortCuts::cAlphaArgs(1), DataIPShortCuts::cCurrentModuleObject,
                                             ErrorsFound);
                // Read in the pipe location, validated as positive by IP
                // -- note that these values will be altered by the main GetInput routine in two ways:
                //   1) shift for basement wall if selected
                //   2) invert y direction to be measured from domain bottom surface for calculations
                thisSegment.PipeLocation = PointF(DataIPShortCuts::rNumericArgs(1), DataIPShortCuts::rNumericArgs(2));

                // Read in the flow direction
                {
                    auto const SELECT_CASE_var(stripped(DataIPShortCuts::cAlphaArgs(2)));
                    if (SELECT_CASE_var == "INCREASINGZ") {
                        thisSegment.FlowDirection = SegmentFlow::IncreasingZ;
                    } else if (SELECT_CASE_var == "DECREASINGZ") {
                        thisSegment.FlowDirection = SegmentFlow::DecreasingZ;
                    } else {
                        CurIndex = 2;
                        IssueSevereInputFieldError(RoutineName,
                                                   ObjName_Segment,
                                                   DataIPShortCuts::cAlphaArgs(1),
                                                   DataIPShortCuts::cAlphaFieldNames(CurIndex),
                                                   DataIPShortCuts::cAlphaArgs(CurIndex),
                                                   "Invalid flow direction, use one of the available keys.",
                                                   ErrorsFound);
                    }
                }

                segments.push_back(thisSegment);
            }
        }

        void ReadHorizontalTrenchInputs(int const StartingDomainNumForHorizontal,
                                        int const StartingCircuitNumForHorizontal,
                                        bool &ErrorsFound) {

            // SUBROUTINE INFORMATION:
            //       AUTHOR         Edwin Lee
            //       DATE WRITTEN   September 2012
            //       MODIFIED       na
            //       RE-ENGINEERED  na

            // SUBROUTINE PARAMETER DEFINITIONS:
            static std::string const RoutineName("ReadHorizontalTrenchInputs");

            // SUBROUTINE LOCAL VARIABLE DECLARATIONS:
            int NumAlphas;  // Number of Alphas for each GetObjectItem call
            int NumNumbers; // Number of Numbers for each GetObjectItem call
            int IOStatus;   // Used in GetObjectItem

            // initialize these counters properly so they can be incremented within the DO loop
            int DomainCtr = StartingDomainNumForHorizontal - 1;
            int CircuitCtr = StartingCircuitNumForHorizontal - 1;

            // For each horizontal, we need to process the inputs into a local array of derived type,
            //  then resolve each one, creating definitions for a pipe domain, pipe circuit, and series of pipe segments
            // This way, the outer get input routines can handle it as though they were generalized routines

            int NumHorizontalTrenches = inputProcessor->getNumObjectsFound(ObjName_HorizTrench);

            // Read in all pipe segments
            for (int HorizontalGHXCtr = 1; HorizontalGHXCtr <= NumHorizontalTrenches; ++HorizontalGHXCtr) {

                // Increment the domain and circuit counters here
                ++DomainCtr;
                ++CircuitCtr;

                // Read all inputs for this pipe segment
                inputProcessor->getObjectItem(ObjName_HorizTrench,
                                              HorizontalGHXCtr,
                                              DataIPShortCuts::cAlphaArgs,
                                              NumAlphas,
                                              DataIPShortCuts::rNumericArgs,
                                              NumNumbers,
                                              IOStatus,
                                              DataIPShortCuts::lNumericFieldBlanks,
                                              DataIPShortCuts::lAlphaFieldBlanks,
                                              DataIPShortCuts::cAlphaFieldNames,
                                              DataIPShortCuts::cNumericFieldNames);

                auto &thisDomain = domains[DomainCtr - 1];

                // Get the name, validate
                std::string thisTrenchName = DataIPShortCuts::cAlphaArgs(1);
                UtilityRoutines::IsNameEmpty(DataIPShortCuts::cAlphaArgs(1), DataIPShortCuts::cCurrentModuleObject,
                                             ErrorsFound);

                int const NumPipeSegments = static_cast<int>(DataIPShortCuts::rNumericArgs(3));
                Real64 const thisInterPipeSpacing = DataIPShortCuts::rNumericArgs(4);
                Real64 const thisBurialDepth = DataIPShortCuts::rNumericArgs(7);

                //******* We'll first set up the domain ********
                // the extents will be: zMax = axial length; yMax = burial depth*2; xMax = ( NumPipes+1 )*HorizontalPipeSpacing
                thisDomain.IsActuallyPartOfAHorizontalTrench = true;
                gio::write(thisDomain.Name, "( 'HorizontalTrenchDomain',I4 )") << HorizontalGHXCtr;
                thisDomain.Extents.xMax = (double(NumPipeSegments) + 1.0) * thisInterPipeSpacing;
                thisDomain.Extents.yMax = 2.0 * thisBurialDepth;
                thisDomain.Extents.zMax = DataIPShortCuts::rNumericArgs(2);

                // set up the mesh with some default parameters
                thisDomain.Mesh.X.RegionMeshCount = 4;
                thisDomain.Mesh.X.thisMeshDistribution = MeshDistribution::Uniform;
                thisDomain.Mesh.Y.RegionMeshCount = 4;
                thisDomain.Mesh.Y.thisMeshDistribution = MeshDistribution::Uniform;
                thisDomain.Mesh.Z.RegionMeshCount = 4;
                thisDomain.Mesh.Z.thisMeshDistribution = MeshDistribution::Uniform;

                // Soil properties
                thisDomain.GroundProperties.Conductivity = DataIPShortCuts::rNumericArgs(8);
                thisDomain.GroundProperties.Density = DataIPShortCuts::rNumericArgs(9);
                thisDomain.GroundProperties.SpecificHeat = DataIPShortCuts::rNumericArgs(10);

                // Moisture properties
                thisDomain.Moisture.Theta_liq = DataIPShortCuts::rNumericArgs(14) / 100.0;
                thisDomain.Moisture.Theta_sat = DataIPShortCuts::rNumericArgs(15) / 100.0;

                // Other parameters
                thisDomain.SimControls.Convergence_CurrentToPrevIteration = 0.001;
                thisDomain.SimControls.MaxIterationsPerTS = 250;

                // additional evapotranspiration parameter, min/max validated by IP
                thisDomain.Moisture.GroundCoverCoefficient = DataIPShortCuts::rNumericArgs(16);

                //******* We'll next set up the circuit ********
                // then we can loop through and allow the factory to be called and carry on
                thisDomain.circuits.push_back(Circuit::factory(thisTrenchName));

                // Farfield model parameters -- this is pushed down pretty low because it internally calls GetObjectItem
                // using DataIPShortCuts, so it will overwrite the cAlphaArgs and rNumericArgs values
                thisDomain.groundTempModel = GetGroundTempModelAndInit(DataIPShortCuts::cAlphaArgs(4),
                                                                                DataIPShortCuts::cAlphaArgs(5));

                //******* Then we'll do the segments *******!
                for (int ThisCircuitPipeSegmentCounter = 1;
                     ThisCircuitPipeSegmentCounter <= NumPipeSegments; ++ThisCircuitPipeSegmentCounter) {
                    Segment segment;
                    segment.Name = "HorizontalTrenchCircuit" + std::to_string(HorizontalGHXCtr) + "Segment" +
                                   std::to_string(ThisCircuitPipeSegmentCounter);
                    segment.IsActuallyPartOfAHorizontalTrench = true;
                    segment.PipeLocation = PointF(ThisCircuitPipeSegmentCounter * thisInterPipeSpacing,
                                                  thisBurialDepth);

                    if (mod(ThisCircuitPipeSegmentCounter, 2) != 0) {
                        segment.FlowDirection = SegmentFlow::IncreasingZ;
                    } else {
                        segment.FlowDirection = SegmentFlow::DecreasingZ;
                    }
                    // add it to the main segment array so it has a place to live
                    segments.push_back(segment);
                }

                // now that they are in the main vector, add them here
                int const newSizeSegmentVector = static_cast<int>(segments.size());
                for (int segmentIndexToGrab = newSizeSegmentVector - NumPipeSegments;
                     segmentIndexToGrab < newSizeSegmentVector; ++segmentIndexToGrab) {
                    thisDomain.circuits[0]->pipeSegments.push_back(&segments[segmentIndexToGrab]);
                }
            }
        }

        void SetupPipingSystemOutputVariables() {

            // SUBROUTINE INFORMATION:
            //       AUTHOR         Edwin Lee
            //       DATE WRITTEN   September 2012
            //       MODIFIED       na
            //       RE-ENGINEERED  na

            for (auto &thisSegment : segments) {

                if (!thisSegment.IsActuallyPartOfAHorizontalTrench) {

                    SetupOutputVariable("Pipe Segment Inlet Temperature",
                                        OutputProcessor::Unit::C,
                                        thisSegment.InletTemperature,
                                        "Plant",
                                        "Average",
                                        thisSegment.Name);
                    SetupOutputVariable("Pipe Segment Outlet Temperature",
                                        OutputProcessor::Unit::C,
                                        thisSegment.OutletTemperature,
                                        "Plant",
                                        "Average",
                                        thisSegment.Name);

                    SetupOutputVariable("Pipe Segment Fluid Heat Transfer Rate",
                                        OutputProcessor::Unit::W,
                                        thisSegment.FluidHeatLoss,
                                        "Plant",
                                        "Average",
                                        thisSegment.Name);
                }
            }

            for (auto &thisCircuit : circuits) {

                if (!thisCircuit.IsActuallyPartOfAHorizontalTrench) {

                    SetupOutputVariable("Pipe Circuit Mass Flow Rate",
                                        OutputProcessor::Unit::kg_s,
                                        thisCircuit.CurCircuitFlowRate,
                                        "Plant",
                                        "Average",
                                        thisCircuit.Name);

                    SetupOutputVariable("Pipe Circuit Inlet Temperature",
                                        OutputProcessor::Unit::C,
                                        thisCircuit.InletTemperature,
                                        "Plant",
                                        "Average",
                                        thisCircuit.Name);
                    SetupOutputVariable("Pipe Circuit Outlet Temperature",
                                        OutputProcessor::Unit::C,
                                        thisCircuit.OutletTemperature,
                                        "Plant",
                                        "Average",
                                        thisCircuit.Name);

                    SetupOutputVariable("Pipe Circuit Fluid Heat Transfer Rate",
                                        OutputProcessor::Unit::W,
                                        thisCircuit.FluidHeatLoss,
                                        "Plant",
                                        "Average",
                                        thisCircuit.Name);

                } else { // it is a horizontal trench

                    SetupOutputVariable("Ground Heat Exchanger Mass Flow Rate",
                                        OutputProcessor::Unit::kg_s,
                                        thisCircuit.CurCircuitFlowRate,
                                        "Plant",
                                        "Average",
                                        thisCircuit.Name);

                    SetupOutputVariable("Ground Heat Exchanger Inlet Temperature",
                                        OutputProcessor::Unit::C,
                                        thisCircuit.InletTemperature,
                                        "Plant",
                                        "Average",
                                        thisCircuit.Name);
                    SetupOutputVariable("Ground Heat Exchanger Outlet Temperature",
                                        OutputProcessor::Unit::C,
                                        thisCircuit.OutletTemperature,
                                        "Plant",
                                        "Average",
                                        thisCircuit.Name);

                    SetupOutputVariable("Ground Heat Exchanger Fluid Heat Transfer Rate",
                                        OutputProcessor::Unit::W,
                                        thisCircuit.FluidHeatLoss,
                                        "Plant",
                                        "Average",
                                        thisCircuit.Name);
                }
            }
        }

        void Domain::SetupZoneCoupledOutputVariables() {

            // SUBROUTINE INFORMATION:
            //       AUTHOR         Matt Mitchell
            //       DATE WRITTEN   August 2014
            //       MODIFIED       na
            //       RE-ENGINEERED  na

            if (this->HasZoneCoupledSlab) {
                // Zone-coupled slab outputs
                SetupOutputVariable("GroundDomain Slab Zone Coupled Surface Heat Flux",
                                    OutputProcessor::Unit::W_m2,
                                    this->HeatFlux,
                                    "Zone",
                                    "Average",
                                    this->Name);
                SetupOutputVariable("GroundDomain Slab Zone Coupled Surface Temperature",
                                    OutputProcessor::Unit::C,
                                    this->ZoneCoupledSurfaceTemp,
                                    "Zone",
                                    "Average",
                                    this->Name);
            } else if (this->HasZoneCoupledBasement) {
                // Zone-coupled basement wall outputs
                SetupOutputVariable("GroundDomain Basement Wall Interface Heat Flux",
                                    OutputProcessor::Unit::W_m2,
                                    this->WallHeatFlux,
                                    "Zone",
                                    "Average",
                                    this->Name);
                SetupOutputVariable("GroundDomain Basement Wall Interface Temperature",
                                    OutputProcessor::Unit::C,
                                    this->BasementWallTemp,
                                    "Zone",
                                    "Average",
                                    this->Name);
                // Zone-coupled basement floor outputs
                SetupOutputVariable("GroundDomain Basement Floor Interface Heat Flux",
                                    OutputProcessor::Unit::W_m2,
                                    this->FloorHeatFlux,
                                    "Zone",
                                    "Average",
                                    this->Name);
                SetupOutputVariable("GroundDomain Basement Floor Interface Temperature",
                                    OutputProcessor::Unit::C,
                                    this->BasementFloorTemp,
                                    "Zone",
                                    "Average",
                                    this->Name);
            }
        }

        void Domain::InitPipingSystems(Circuit * thisCircuit) {

            // SUBROUTINE INFORMATION:
            //       AUTHOR         Edwin Lee
            //       DATE WRITTEN   Summer 2011
            //       MODIFIED       na
            //       RE-ENGINEERED  na

            // SUBROUTINE PARAMETER DEFINITIONS:
            static std::string const RoutineName("InitPipingSystems");

            // Do any one-time initializations
            if (thisCircuit->NeedToFindOnPlantLoop) {

                int TypeToLookFor;
                if (thisCircuit->IsActuallyPartOfAHorizontalTrench) {
                    TypeToLookFor = DataPlant::TypeOf_GrndHtExchgHorizTrench;
                } else {
                    TypeToLookFor = DataPlant::TypeOf_PipingSystemPipeCircuit;
                }

                bool errFlag = false;
                PlantUtilities::ScanPlantLoopsForObject(thisCircuit->Name,
                                                        TypeToLookFor,
                                                        thisCircuit->LoopNum,
                                                        thisCircuit->LoopSideNum,
                                                        thisCircuit->BranchNum,
                                                        thisCircuit->CompNum,
                                                        errFlag,
                                                        _,
                                                        _,
                                                        _,
                                                        _,
                                                        _);
                if (errFlag) {
                    ShowFatalError(
                            "PipingSystems:" + RoutineName + ": Program terminated due to previous condition(s).");
                }

                // Once we find ourselves on the plant loop, we can do other things
                Real64 rho = FluidProperties::GetDensityGlycol(DataPlant::PlantLoop(thisCircuit->LoopNum).FluidName,
                                                               DataGlobals::InitConvTemp,
                                                               DataPlant::PlantLoop(thisCircuit->LoopNum).FluidIndex,
                                                               RoutineName);
                thisCircuit->DesignMassFlowRate = thisCircuit->DesignVolumeFlowRate * rho;
                thisCircuit->NeedToFindOnPlantLoop = false;
            }

            if (this->DomainNeedsToBeMeshed) {

                this->developMesh();

                // would be OK to do some post-mesh error handling here I think
                for (auto &thisDomainCircuit : this->circuits) {
                    for (auto &segment : thisDomainCircuit->pipeSegments) {
                        if (!segment->PipeCellCoordinatesSet) {
                            ShowSevereError("PipingSystems:" + RoutineName + ":Pipe segment index not set.");
                            ShowContinueError("...Possibly because pipe segment was placed outside of the domain.");
                            ShowContinueError("...Verify piping system domain inputs, circuits, and segments.");
                            ShowFatalError("Preceding error causes program termination");
                        }
                    }
                }

                this->DomainNeedsToBeMeshed = false;
            }

            // The time init should be done here before we DoOneTimeInits because the DoOneTimeInits
            // includes a ground temperature initialization, which is based on the Cur%CurSimTimeSeconds variable
            // which would be carried over from the previous environment
            this->Cur.CurSimTimeStepSize = DataHVACGlobals::TimeStepSys * DataGlobals::SecInHour;
            this->Cur.CurSimTimeSeconds = (DataGlobals::DayOfSim - 1) * 24 + (DataGlobals::HourOfDay - 1) +
                                          (DataGlobals::TimeStep - 1) * DataGlobals::TimeStepZone +
                                          DataHVACGlobals::SysTimeElapsed;

            // There are also some inits that are "close to one time" inits...(one-time in standalone, each envrn in E+)
            if ((DataGlobals::BeginSimFlag && this->BeginSimInit) ||
                (DataGlobals::BeginEnvrnFlag && this->BeginSimEnvironment)) {

                // this seemed to clean up a lot of reverse DD stuff because fluid thermal properties were
                // being based on the inlet temperature, which wasn't updated until later
                thisCircuit->CurCircuitInletTemp = DataLoopNode::Node(thisCircuit->InletNodeNum).Temp;
                thisCircuit->InletTemperature = thisCircuit->CurCircuitInletTemp;

                this->DoOneTimeInitializations(thisCircuit);

                this->BeginSimInit = false;
                this->BeginSimEnvironment = false;
            }
            if (!DataGlobals::BeginSimFlag) this->BeginSimInit = true;
            if (!DataGlobals::BeginEnvrnFlag) this->BeginSimEnvironment = true;

            // Shift history arrays only if necessary
            if (std::abs(this->Cur.CurSimTimeSeconds - this->Cur.PrevSimTimeSeconds) > 1.0e-6) {
                this->Cur.PrevSimTimeSeconds = this->Cur.CurSimTimeSeconds;
                this->ShiftTemperaturesForNewTimeStep();
                this->DomainNeedsSimulation = true;
            }

            // Get the mass flow and inlet temperature to use for this time step
            int InletNodeNum = thisCircuit->InletNodeNum;
            int OutletNodeNum = thisCircuit->OutletNodeNum;
            thisCircuit->CurCircuitInletTemp = DataLoopNode::Node(InletNodeNum).Temp;

            // request design, set component flow will decide what to give us based on restrictions and flow lock status
            thisCircuit->CurCircuitFlowRate = thisCircuit->DesignMassFlowRate;
            PlantUtilities::SetComponentFlowRate(thisCircuit->CurCircuitFlowRate,
                                                 InletNodeNum,
                                                 OutletNodeNum,
                                                 thisCircuit->LoopNum,
                                                 thisCircuit->LoopSideNum,
                                                 thisCircuit->BranchNum,
                                                 thisCircuit->CompNum);
        }

        void Domain::UpdatePipingSystems(Circuit * thisCircuit) {

            // SUBROUTINE INFORMATION:
            //       AUTHOR         Edwin Lee
            //       DATE WRITTEN   Summer 2011
            //       MODIFIED       na
            //       RE-ENGINEERED  na

            int OutletNodeNum = thisCircuit->OutletNodeNum;
            auto const &out_cell(thisCircuit->CircuitOutletCell);
            DataLoopNode::Node(OutletNodeNum).Temp = this->Cells(out_cell.X, out_cell.Y,
                                                                 out_cell.Z).PipeCellData.Fluid.Temperature;
        }

        void IssueSevereInputFieldError(std::string const &RoutineName,
                                        std::string const &ObjectName,
                                        std::string const &InstanceName,
                                        std::string const &FieldName,
                                        std::string const &FieldEntry,
                                        std::string const &Condition,
                                        bool &ErrorsFound) {

            // SUBROUTINE INFORMATION:
            //       AUTHOR         Edwin Lee
            //       DATE WRITTEN   Summer 2011
            //       MODIFIED       na
            //       RE-ENGINEERED  na

            ShowSevereError(RoutineName + ':' + ObjectName + "=\"" + InstanceName + "\", invalid " + FieldName + "=\"" +
                            FieldEntry +
                            "\", Condition: " + Condition);
            ErrorsFound = true;
        }

        void IssueSevereInputFieldError(std::string const &RoutineName,
                                        std::string const &ObjectName,
                                        std::string const &InstanceName,
                                        std::string const &FieldName,
                                        Real64 const FieldEntry,
                                        std::string const &Condition,
                                        bool &ErrorsFound) {

            // SUBROUTINE INFORMATION:
            //       AUTHOR         Edwin Lee
            //       DATE WRITTEN   Summer 2011
            //       MODIFIED       na
            //       RE-ENGINEERED  na

            ShowSevereError(RoutineName + ':' + ObjectName + "=\"" + InstanceName + "\", invalid " + FieldName + "=\"" +
                            General::TrimSigDigits(FieldEntry, 3) + "\", Condition: " + Condition);
            ErrorsFound = true;
        }

        int GetSurfaceCountForOSCM(int const OSCMIndex) {

            // FUNCTION INFORMATION:
            //       AUTHOR         Edwin Lee
            //       DATE WRITTEN   Summer 2011
            //       MODIFIED       na
            //       RE-ENGINEERED  na

            int RetVal = 0;
            for (int SurfCtr = 1; SurfCtr <= isize(DataSurfaces::Surface); ++SurfCtr) {
                if (DataSurfaces::Surface(SurfCtr).OSCMPtr == OSCMIndex) ++RetVal;
            }
            return RetVal;
        }

        std::vector<int> GetSurfaceIndecesForOSCM(int const OSCMIndex) {

            // FUNCTION INFORMATION:
            //       AUTHOR         Edwin Lee
            //       DATE WRITTEN   Summer 2011
            //       MODIFIED       na
            //       RE-ENGINEERED  na

            std::vector<int> retVal;
            for (int SurfCtr = 1; SurfCtr <= isize(DataSurfaces::Surface); ++SurfCtr) {
                if (DataSurfaces::Surface(SurfCtr).OSCMPtr == OSCMIndex) {
                    retVal.push_back(SurfCtr);
                }
            }
            return retVal;
        }

        std::vector<ZoneCoupledSurfaceData> GetSurfaceDataForOSCM(int const OSCMIndex) {

            // FUNCTION INFORMATION:
            //       AUTHOR         Edwin Lee
            //       DATE WRITTEN   Summer 2011
            //       MODIFIED       na
            //       RE-ENGINEERED  na

            std::vector<ZoneCoupledSurfaceData> RetVal;
            for (int SurfCtr = 1; SurfCtr <= isize(DataSurfaces::Surface); ++SurfCtr) {
                if (DataSurfaces::Surface(SurfCtr).OSCMPtr == OSCMIndex) {
                    ZoneCoupledSurfaceData z;
                    z.IndexInSurfaceArray = SurfCtr;
                    z.SurfaceArea = DataSurfaces::Surface(SurfCtr).Area;
                    z.Zone = DataSurfaces::Surface(SurfCtr).Zone;
                    RetVal.push_back(z);
                }
            }
            return RetVal;
        }

        void Segment::initPipeCells(int const x, int const y) {

            // SUBROUTINE INFORMATION:
            //       AUTHOR         Edwin Lee
            //       DATE WRITTEN   Summer 2011
            //       MODIFIED       na
            //       RE-ENGINEERED  na

            this->PipeCellCoordinates.X = x;
            this->PipeCellCoordinates.Y = y;
            this->PipeCellCoordinatesSet = true;
        }

        void Circuit::initInOutCells(CartesianCell const &in, CartesianCell const &out) {

            // SUBROUTINE INFORMATION:
            //       AUTHOR         Edwin Lee
            //       DATE WRITTEN   Summer 2011
            //       MODIFIED       na
            //       RE-ENGINEERED  na

            this->CircuitInletCell = Point3DInteger(in.X_index, in.Y_index, in.Z_index);
            this->CircuitOutletCell = Point3DInteger(out.X_index, out.Y_index, out.Z_index);
        }

        bool Domain::IsConverged_CurrentToPrevIteration() {

            // FUNCTION INFORMATION:
            //       AUTHOR         Edwin Lee
            //       DATE WRITTEN   Summer 2011
            //       MODIFIED       na
            //       RE-ENGINEERED  na

            Real64 LocalMax(0.0);
            for (int X = 0, X_end = this->x_max_index; X <= X_end; ++X) {
                for (int Y = 0, Y_end = this->y_max_index; Y <= Y_end; ++Y) {
                    for (int Z = 0, Z_end = this->z_max_index; Z <= Z_end; ++Z) {
                        auto const &cell(this->Cells(X, Y, Z));
                        LocalMax = max(LocalMax, std::abs(cell.Temperature - cell.Temperature_PrevIteration));
                    }
                }
            }
            return (LocalMax < this->SimControls.Convergence_CurrentToPrevIteration);
        }

        bool IsConverged_PipeCurrentToPrevIteration(Circuit * thisCircuit, CartesianCell const &CellToCheck) {

            // FUNCTION INFORMATION:
            //       AUTHOR         Edwin Lee
            //       DATE WRITTEN   Summer 2011
            //       MODIFIED       na
            //       RE-ENGINEERED  na

            Real64 ThisCellMax;

            Real64 MaxDivAmount = 0.0;
            for (auto &radCell : CellToCheck.PipeCellData.Soil) {
                ThisCellMax = std::abs(radCell.Temperature - radCell.Temperature_PrevIteration);
                if (ThisCellMax > MaxDivAmount) {
                    MaxDivAmount = ThisCellMax;
                }
            }
            //'also do the pipe cell
            ThisCellMax = std::abs(CellToCheck.PipeCellData.Pipe.Temperature -
                                   CellToCheck.PipeCellData.Pipe.Temperature_PrevIteration);
            if (ThisCellMax > MaxDivAmount) {
                MaxDivAmount = ThisCellMax;
            }
            //'also do the water cell
            ThisCellMax = std::abs(CellToCheck.PipeCellData.Fluid.Temperature -
                                   CellToCheck.PipeCellData.Fluid.Temperature_PrevIteration);
            if (ThisCellMax > MaxDivAmount) {
                MaxDivAmount = ThisCellMax;
            }
            //'also do insulation if it exists
            if (thisCircuit->HasInsulation) {
                ThisCellMax = std::abs(CellToCheck.PipeCellData.Insulation.Temperature -
                                       CellToCheck.PipeCellData.Insulation.Temperature_PrevIteration);
                if (ThisCellMax > MaxDivAmount) {
                    MaxDivAmount = ThisCellMax;
                }
            }

            return (MaxDivAmount < thisCircuit->Convergence_CurrentToPrevIteration);
        }

        void Domain::ShiftTemperaturesForNewTimeStep() {

            // SUBROUTINE INFORMATION:
            //       AUTHOR         Edwin Lee
            //       DATE WRITTEN   Summer 2011
            //       MODIFIED       na
            //       RE-ENGINEERED  na

            for (int X = 0, X_end = this->x_max_index; X <= X_end; ++X) {
                for (int Y = 0, Y_end = this->y_max_index; Y <= Y_end; ++Y) {
                    for (int Z = 0, Z_end = this->z_max_index; Z <= Z_end; ++Z) {
                        auto &cell(this->Cells(X, Y, Z));

                        cell.Temperature_PrevTimeStep = cell.Temperature;

                        if (cell.cellType == CellType::Pipe) {

                            for (auto &radCell : cell.PipeCellData.Soil) {
                                radCell.Temperature_PrevTimeStep = radCell.Temperature;
                            }

                            cell.PipeCellData.Fluid.Temperature_PrevTimeStep = cell.PipeCellData.Fluid.Temperature;

                            cell.PipeCellData.Pipe.Temperature_PrevTimeStep = cell.PipeCellData.Pipe.Temperature;

                            cell.PipeCellData.Insulation.Temperature_PrevTimeStep = cell.PipeCellData.Insulation.Temperature;
                        }
                    }
                }
            }
        }

        void Domain::ShiftTemperaturesForNewIteration() {

            // SUBROUTINE INFORMATION:
            //       AUTHOR         Edwin Lee
            //       DATE WRITTEN   Summer 2011
            //       MODIFIED       na
            //       RE-ENGINEERED  na

            for (int X = 0, X_end = this->x_max_index; X <= X_end; ++X) {
                for (int Y = 0, Y_end = this->y_max_index; Y <= Y_end; ++Y) {
                    for (int Z = 0, Z_end = this->z_max_index; Z <= Z_end; ++Z) {
                        auto &cell(this->Cells(X, Y, Z));

                        cell.Temperature_PrevIteration = cell.Temperature;

                        if (cell.cellType == CellType::Pipe) {

                            for (auto &radCell : cell.PipeCellData.Soil) {
                                radCell.Temperature_PrevIteration = radCell.Temperature;
                            }

                            cell.PipeCellData.Fluid.Temperature_PrevIteration = cell.PipeCellData.Fluid.Temperature;

                            cell.PipeCellData.Pipe.Temperature_PrevIteration = cell.PipeCellData.Pipe.Temperature;

                            cell.PipeCellData.Insulation.Temperature_PrevIteration = cell.PipeCellData.Insulation.Temperature;
                        }
                    }
                }
            }
        }

        void ShiftPipeTemperaturesForNewIteration(CartesianCell &ThisPipeCell) {

            // SUBROUTINE INFORMATION:
            //       AUTHOR         Edwin Lee
            //       DATE WRITTEN   Summer 2011
            //       MODIFIED       na
            //       RE-ENGINEERED  na

            if (ThisPipeCell.cellType == CellType::Pipe) { // It better be!

                for (auto &radCell : ThisPipeCell.PipeCellData.Soil) {
                    radCell.Temperature_PrevIteration = radCell.Temperature;
                }

                ThisPipeCell.PipeCellData.Fluid.Temperature_PrevIteration = ThisPipeCell.PipeCellData.Fluid.Temperature;

                ThisPipeCell.PipeCellData.Pipe.Temperature_PrevIteration = ThisPipeCell.PipeCellData.Pipe.Temperature;

                ThisPipeCell.PipeCellData.Insulation.Temperature_PrevIteration = ThisPipeCell.PipeCellData.Insulation.Temperature;
            }
        }

        bool Domain::CheckForOutOfRangeTemps() {

            // FUNCTION INFORMATION:
            //       AUTHOR         Edwin Lee
            //       DATE WRITTEN   Summer 2011
            //       MODIFIED       na
            //       RE-ENGINEERED  na

            Real64 const MaxLimit = this->SimControls.MaximumTemperatureLimit;
            Real64 const MinLimit = this->SimControls.MinimumTemperatureLimit;

            auto const &Cells(this->Cells);
            for (std::size_t i = 0, e = Cells.size(); i < e; ++i) {
                double const Temperature(Cells[i].Temperature);
                if ((Temperature > MaxLimit) || (Temperature < MinLimit)) return true;
            }
            return false;
        }

        Real64 CartesianCell::normalArea(Direction const direction) const {

            // FUNCTION INFORMATION:
            //       AUTHOR         Edwin Lee
            //       DATE WRITTEN   Summer 2011
            //       MODIFIED       na
            //       RE-ENGINEERED  na

            switch (direction) {
                case Direction::PositiveY:
                    return this->YNormalArea();
                case Direction::NegativeY:
                    return this->YNormalArea();
                case Direction::PositiveX:
                    return this->XNormalArea();
                case Direction::NegativeX:
                    return this->XNormalArea();
                case Direction::PositiveZ:
                    return this->ZNormalArea();
                case Direction::NegativeZ:
                    return this->ZNormalArea();
                default:
                    assert(false);
            }

            return 0;
        }

        CartesianPipeCellInformation::CartesianPipeCellInformation(Real64 const GridCellWidth,
                                                RadialSizing const &PipeSizes,
                                                int const NumRadialNodes,
                                                Real64 const CellDepth,
                                                Real64 const InsulationThickness,
                                                Real64 const RadialGridExtent,
                                                bool const SimHasInsulation) {

            // SUBROUTINE INFORMATION:
            //       AUTHOR         Edwin Lee
            //       DATE WRITTEN   Summer 2011
            //       MODIFIED       na
            //       RE-ENGINEERED  na

            // SUBROUTINE LOCAL VARIABLE DECLARATIONS:
            Real64 InsulationInnerRadius;
            Real64 InsulationOuterRadius;
            Real64 InsulationCentroid;
            Real64 MinimumSoilRadius;

            //'calculate pipe radius
            Real64 const PipeOuterRadius = PipeSizes.OuterDia / 2.0;
            Real64 const PipeInnerRadius = PipeSizes.InnerDia / 2.0;

            //'--we will work from inside out, calculating dimensions and instantiating variables--
            //'first instantiate the water cell
            this->Fluid = FluidCellInformation(PipeInnerRadius, CellDepth);

            //'then the pipe cell
            this->Pipe = RadialCellInformation((PipeOuterRadius + PipeInnerRadius) / 2.0, PipeInnerRadius, PipeOuterRadius);

            //'then the insulation if we have it
            if (InsulationThickness > 0.0) {
                InsulationInnerRadius = PipeOuterRadius;
                InsulationOuterRadius = InsulationInnerRadius + InsulationThickness;
                InsulationCentroid = (InsulationInnerRadius + InsulationOuterRadius) / 2.0;
                this->Insulation = RadialCellInformation(InsulationCentroid, InsulationInnerRadius, InsulationOuterRadius);
            }

            //'determine where to start applying the radial soil cells based on whether we have insulation or not
            if (!SimHasInsulation) {
                MinimumSoilRadius = PipeOuterRadius;
            } else {
                MinimumSoilRadius = this->Insulation.OuterRadius;
            }

            //'the radial cells are distributed evenly throughout this region
            this->RadialSliceWidth = RadialGridExtent / NumRadialNodes;

            // first set Rval to the minimum soil radius plus half a slice thickness for the innermost radial node
            Real64 Rval = MinimumSoilRadius + (this->RadialSliceWidth / 2.0);
            Real64 ThisSliceInnerRadius = MinimumSoilRadius;
            this->Soil.emplace_back(Rval, ThisSliceInnerRadius, ThisSliceInnerRadius + this->RadialSliceWidth);

            //'then loop through the rest and assign them, each radius is simply one more slice thickness
            for (int RadialCellCtr = 1; RadialCellCtr < NumRadialNodes; ++RadialCellCtr) {
                Rval += this->RadialSliceWidth;
                ThisSliceInnerRadius += this->RadialSliceWidth;
                this->Soil.emplace_back(Rval, ThisSliceInnerRadius, ThisSliceInnerRadius + this->RadialSliceWidth);
            }

            //'also assign the interface cell surrounding the radial system
            this->InterfaceVolume = (1.0 - (DataGlobals::Pi / 4.0)) * pow_2(GridCellWidth) * CellDepth;
        }

        void Domain::developMesh() {

            // SUBROUTINE INFORMATION:
            //       AUTHOR         Edwin Lee
            //       DATE WRITTEN   Summer 2011
            //       MODIFIED       na
            //       RE-ENGINEERED  na

            //'****** LAYOUT PARTITIONS ******'
            this->createPartitionCenterList();

            bool XPartitionsExist = !this->Partitions.X.empty();
            std::vector<GridRegion> XPartitionRegions = this->createPartitionRegionList(this->Partitions.X,
                                                                                        XPartitionsExist,
                                                                                        this->Extents.xMax);

            bool YPartitionsExist = !this->Partitions.Y.empty();
            std::vector<GridRegion> YPartitionRegions = this->createPartitionRegionList(this->Partitions.Y,
                                                                                        YPartitionsExist,
                                                                                        this->Extents.yMax);

            bool ZPartitionsExist = !this->Partitions.Z.empty();
            std::vector<GridRegion> ZPartitionRegions = this->createPartitionRegionList(this->Partitions.Z,
                                                                                        ZPartitionsExist,
                                                                                        this->Extents.zMax);

            //'***** LAYOUT MESH REGIONS *****'
            // Zone-coupled slab  models
            if (this->HasZoneCoupledBasement) {
                this->createRegionList(XRegions,
                                       XPartitionRegions,
                                       this->Extents.xMax,
                                       RegionType::XDirection,
                                       XPartitionsExist,
                                       _,
                                       _,
                                       this->XIndex,
                                       this->XWallIndex,
                                       this->InsulationXIndex);

                this->createRegionList(YRegions,
                                       YPartitionRegions,
                                       this->Extents.yMax,
                                       RegionType::YDirection,
                                       YPartitionsExist,
                                       _,
                                       _,
                                       _,
                                       _,
                                       _,
                                       this->YIndex,
                                       this->YFloorIndex,
                                       this->InsulationYIndex);

                this->createRegionList(ZRegions,
                                       ZPartitionRegions,
                                       this->Extents.zMax,
                                       RegionType::ZDirection,
                                       ZPartitionsExist,
                                       _,
                                       _,
                                       _,
                                       _,
                                       _,
                                       _,
                                       _,
                                       _,
                                       this->ZIndex,
                                       this->ZWallIndex,
                                       this->InsulationZIndex);
            } else if (this->HasZoneCoupledSlab) {
                this->createRegionList(XRegions,
                                       XPartitionRegions,
                                       this->Extents.xMax,
                                       RegionType::XDirection,
                                       XPartitionsExist,
                                       _,
                                       _,
                                       this->XIndex,
                                       _,
                                       this->InsulationXIndex);

                this->createRegionList(YRegions,
                                       YPartitionRegions,
                                       this->Extents.yMax,
                                       RegionType::YDirection,
                                       YPartitionsExist,
                                       _,
                                       _,
                                       _,
                                       _,
                                       _,
                                       this->YIndex,
                                       _,
                                       this->InsulationYIndex);

                this->createRegionList(ZRegions,
                                       ZPartitionRegions,
                                       this->Extents.zMax,
                                       RegionType::ZDirection,
                                       ZPartitionsExist,
                                       _,
                                       _,
                                       _,
                                       _,
                                       _,
                                       _,
                                       _,
                                       _,
                                       this->ZIndex,
                                       _,
                                       this->InsulationZIndex);
            } else {
                this->createRegionList(
                        XRegions, XPartitionRegions, this->Extents.xMax, RegionType::XDirection, XPartitionsExist,
                        this->BasementZone.BasementWallXIndex);

                this->createRegionList(
                        YRegions, YPartitionRegions, this->Extents.yMax, RegionType::YDirection, YPartitionsExist, _,
                        this->BasementZone.BasementFloorYIndex);

                this->createRegionList(ZRegions, ZPartitionRegions, this->Extents.zMax, RegionType::ZDirection,
                                       ZPartitionsExist);
            }

            //'** MAKE REGIONS > BOUNDARIES **'
            std::vector<Real64> XBoundaryPoints = CreateBoundaryList(XRegions, this->Extents.xMax,
                                                                     RegionType::XDirection);
            std::vector<Real64> YBoundaryPoints = CreateBoundaryList(YRegions, this->Extents.yMax,
                                                                     RegionType::YDirection);
            std::vector<Real64> ZBoundaryPoints = CreateBoundaryList(ZRegions, this->Extents.zMax,
                                                                     RegionType::ZDirection);

            //'****** DEVELOP CELL ARRAY *****'
            this->createCellArray(XBoundaryPoints, YBoundaryPoints, ZBoundaryPoints);

            //'***** SETUP CELL NEIGHBORS ****'
            this->setupCellNeighbors();

            //'** SET UP PIPE CIRCUIT CELLS **'
            this->setupPipeCircuitInOutCells();
        }

        void Domain::createPartitionCenterList() {

            // SUBROUTINE INFORMATION:
            //       AUTHOR         Edwin Lee
            //       DATE WRITTEN   Summer 2011
            //       MODIFIED       na
            //       RE-ENGINEERED  na

            // SUBROUTINE PARAMETER DEFINITIONS:
            Real64 const BasementCellFraction(0.001); // the fraction of domain extent to use for the basement cells
            // actual dimension shouldn't matter for calculation purposes

            // SUBROUTINE LOCAL VARIABLE DECLARATIONS:
            Real64 BasementDistFromBottom;
            Real64 FloorLocation;
            Real64 UnderFloorLocation;
            Real64 PipeCellWidth;
            Real64 SurfCellWidth; // Basement surface...
            Real64 SideXLocation;
            Real64 SideXWallLocation;
            Real64 SideXInsulationLocation;
            Real64 SideZLocation;
            Real64 SideZWallLocation;
            Real64 SideZInsulationLocation;
            Real64 SlabDistFromBottom;
            Real64 YInsulationLocation;
            Real64 CellWidth(0.0);
            Real64 InterfaceCellWidth(0.008);

            // Object Data
            std::vector<MeshPartition> PreviousEntries;
            Segment ThisSegment;

            //'NOTE: pipe location y values have already been corrected to be measured from the bottom surface
            //'in input they are measured by depth, but internally they are referred to by distance from y = 0, or the bottom boundary
            for (auto &thisCircuit: this->circuits) {

                // set up a convenience variable here
                //'account for the pipe and insulation if necessary
                if (!thisCircuit->HasInsulation) {
                    PipeCellWidth = thisCircuit->PipeSize.OuterDia;
                } else {
                    PipeCellWidth = thisCircuit->InsulationSize.OuterDia;
                }

                //'then add the radial mesh thickness on both sides of the pipe/insulation construct
                PipeCellWidth += 2 * thisCircuit->RadialMeshThickness;

                for (auto &segment : thisCircuit->pipeSegments) {
                    if (std::find(this->Partitions.X.begin(), this->Partitions.X.end(), segment->PipeLocation.X) ==
                        this->Partitions.X.end()) {
                        this->Partitions.X.emplace_back(segment->PipeLocation.X, PartitionType::Pipe, PipeCellWidth);
                    }
                    if (std::find(this->Partitions.Y.begin(), this->Partitions.Y.end(), segment->PipeLocation.Y) ==
                        this->Partitions.Y.end()) {
                        this->Partitions.Y.emplace_back(segment->PipeLocation.Y, PartitionType::Pipe, PipeCellWidth);
                    }
                }
            }

            // Underground Piping Systems Ground domain with basement interaction
            if (!this->HasZoneCoupledBasement) {
                if (this->HasBasement) { // FHX model
                    //'NOTE: the basement depth is still a depth from the ground surface, need to correct for this here
                    if (this->BasementZone.Width > 0) {
                        SurfCellWidth = this->Extents.xMax * BasementCellFraction;
                        if (std::find(this->Partitions.X.begin(), this->Partitions.X.end(), this->BasementZone.Width) ==
                            this->Partitions.X.end()) {
                            this->Partitions.X.emplace_back(this->BasementZone.Width, PartitionType::BasementWall,
                                                            SurfCellWidth);
                        }
                    }
                    if (this->BasementZone.Depth > 0) {
                        SurfCellWidth = this->Extents.yMax * BasementCellFraction;
                        BasementDistFromBottom = this->Extents.yMax - this->BasementZone.Depth;
                        if (std::find(this->Partitions.Y.begin(), this->Partitions.Y.end(), BasementDistFromBottom) ==
                            this->Partitions.Y.end()) {
                            this->Partitions.Y.emplace_back(BasementDistFromBottom, PartitionType::BasementFloor,
                                                            SurfCellWidth);
                        }
                    }
                }
            } else { // Zone-coupled basement model
                //'NOTE: the basement depth is still a depth from the ground surface, need to correct for this here
                if (this->BasementZone.Width > 0) {
                    // Create partitions at basement walls and horizontal insulation edges
                    CellWidth = this->VertInsThickness;
                    // Side X direction - Insulation layer
                    SideXLocation = this->PerimeterOffset - InterfaceCellWidth - CellWidth / 2.0;
                    // Side X direction - Basement Wall Interface
                    SideXWallLocation = this->PerimeterOffset - InterfaceCellWidth / 2.0;
                    if (this->HorizInsPresentFlag && !this->FullHorizInsPresent) {
                        // Insulation Edge in X direction
                        SideXInsulationLocation =
                                this->PerimeterOffset + this->HorizInsWidth + InterfaceCellWidth / 2.0;
                    } else {
                        SideXInsulationLocation = -1;
                    }
                    if (std::find(this->Partitions.X.begin(), this->Partitions.X.end(), this->BasementZone.Width) ==
                        this->Partitions.X.end()) {
                        // Partition at insulation edges in the X direction, if horizontal insulation present
                        if (this->HorizInsPresentFlag) {
                            if (!this->FullHorizInsPresent) {
                                // Side X direction - Insulation layer
                                this->Partitions.X.emplace_back(SideXLocation, PartitionType::XSide, CellWidth);
                                // Side X direction - Basement Wall interface
                                this->Partitions.X.emplace_back(SideXWallLocation, PartitionType::XSideWall,
                                                                InterfaceCellWidth);
                                // Insulation Edge X direction
                                this->Partitions.X.emplace_back(SideXInsulationLocation, PartitionType::HorizInsXSide,
                                                                InterfaceCellWidth);
                            } else {
                                // Side X direction - Insulation layer
                                this->Partitions.X.emplace_back(SideXLocation, PartitionType::XSide, CellWidth);
                                // Side X direction -Basement Wall interface
                                this->Partitions.X.emplace_back(SideXWallLocation, PartitionType::XSideWall,
                                                                InterfaceCellWidth);
                            }
                        } else {
                            // Side X direction - Insulation layer
                            this->Partitions.X.emplace_back(SideXLocation, PartitionType::XSide, CellWidth);
                            // Side X direction - Basement Wall interface
                            this->Partitions.X.emplace_back(SideXWallLocation, PartitionType::XSideWall,
                                                            InterfaceCellWidth);
                        }
                    }
                }
                // Zone coupled basement model
                if (this->BasementZone.Depth > 0) {
                    CellWidth = this->HorizInsThickness;
                    // Distance of basement floor interface from domain bottom
                    FloorLocation = this->Extents.yMax - this->BasementZone.Depth - InterfaceCellWidth / 2.0;
                    // Distance of basement floor insulation layer from domain bottom
                    UnderFloorLocation =
                            this->Extents.yMax - this->BasementZone.Depth - InterfaceCellWidth - CellWidth / 2.0;
                    if (this->VertInsPresentFlag) {
                        YInsulationLocation = this->Extents.yMax - this->VertInsDepth - InterfaceCellWidth / 2.0;
                    } else {
                        YInsulationLocation = -1;
                    }
                    if (std::find(this->Partitions.Y.begin(), this->Partitions.Y.end(), FloorLocation) ==
                        this->Partitions.Y.end()) {
                        // Partition at bottom edge of vertical insulation, if vertical insulation is present
                        if (this->VertInsPresentFlag && YInsulationLocation > FloorLocation + CellWidth) {
                            // Partition at basement floor interface
                            this->Partitions.Y.emplace_back(FloorLocation, PartitionType::FloorInside,
                                                            InterfaceCellWidth);
                            // Partition under the basement floor for insulation layer
                            this->Partitions.Y.emplace_back(UnderFloorLocation, PartitionType::UnderFloor, CellWidth);
                            // Vertical-Insulation edge partition
                            this->Partitions.Y.emplace_back(YInsulationLocation, PartitionType::VertInsLowerEdge,
                                                            InterfaceCellWidth);
                        } else {
                            this->Partitions.Y.emplace_back(FloorLocation, PartitionType::FloorInside,
                                                            InterfaceCellWidth);
                            this->Partitions.Y.emplace_back(UnderFloorLocation, PartitionType::UnderFloor, CellWidth);
                        }
                    }
                }
                if (this->BasementZone.Width > 0) {
                    // Create partitions at basement walls and horizontal insulation edges
                    CellWidth = this->VertInsThickness;
                    // Side Z direction - Insulation layer
                    SideZLocation = this->PerimeterOffset - InterfaceCellWidth - CellWidth / 2.0;
                    // Side Z direction - Basement Wall Interface
                    SideZWallLocation = this->PerimeterOffset - InterfaceCellWidth / 2.0;
                    if (this->HorizInsPresentFlag && !this->FullHorizInsPresent) {
                        // Insulation Edge Z direction
                        SideZInsulationLocation =
                                this->PerimeterOffset + this->HorizInsWidth + InterfaceCellWidth / 2.0;
                    } else {
                        SideZInsulationLocation = -1;
                    }
                    if (std::find(this->Partitions.Z.begin(), this->Partitions.Z.end(), this->BasementZone.Width) ==
                        this->Partitions.Z.end()) {
                        // Partition at insulation edges in the Z direction, if horizontal insulation present
                        if (this->HorizInsPresentFlag) {
                            if (!this->FullHorizInsPresent) {
                                // Side Z direction - Insulation layer
                                this->Partitions.Z.emplace_back(SideZLocation, PartitionType::ZSide, CellWidth);
                                // Side Z direction - Basement Wall interface
                                this->Partitions.Z.emplace_back(SideZWallLocation, PartitionType::ZSideWall,
                                                                InterfaceCellWidth);
                                // Insulation Edge Z direction
                                this->Partitions.Z.emplace_back(SideZInsulationLocation, PartitionType::HorizInsZSide,
                                                                InterfaceCellWidth);
                            } else {
                                // Side Z direction - Insulation layer
                                this->Partitions.Z.emplace_back(SideZLocation, PartitionType::ZSide, CellWidth);
                                // Side Z direction -Basement Wall interface
                                this->Partitions.Z.emplace_back(SideZWallLocation, PartitionType::ZSideWall,
                                                                InterfaceCellWidth);
                            }
                        } else {
                            // Side Z direction - Insulation layer
                            this->Partitions.Z.emplace_back(SideZLocation, PartitionType::ZSide, CellWidth);
                            // Side Z direction -Basement Wall interface
                            this->Partitions.Z.emplace_back(SideZWallLocation, PartitionType::ZSideWall,
                                                            InterfaceCellWidth);
                        }
                    }
                }
            }

            // Zone-coupled slab
            if (this->HasZoneCoupledSlab) {
                // NOTE: the slab depth is still a depth from the ground surface, need to correct for this here.

                // Create X-direction partitions

                // Create partition at slab edges in the X direction
                CellWidth = this->VertInsThickness;
                // Side X direction
                SideXLocation = this->PerimeterOffset - CellWidth / 2.0;
                // Insulation Edge X direction
                if (this->HorizInsPresentFlag && !this->FullHorizInsPresent) {
                    SideXInsulationLocation = SideXLocation + this->HorizInsWidth;
                } else {
                    SideXInsulationLocation = -1;
                }
                if (std::find(this->Partitions.X.begin(), this->Partitions.X.end(), this->SlabWidth) ==
                    this->Partitions.X.end()) {
                    // Partition at insulation edges in the X direction, if horizontal insulation present
                    if (this->HorizInsPresentFlag) {
                        if (!this->FullHorizInsPresent) {
                            // Side X direction
                            this->Partitions.X.emplace_back(SideXLocation, PartitionType::XSide, CellWidth);
                            // Insulation Edge X direction
                            this->Partitions.X.emplace_back(SideXInsulationLocation, PartitionType::HorizInsXSide,
                                                            CellWidth);
                        } else {
                            // Side X direction
                            this->Partitions.X.emplace_back(SideXLocation, PartitionType::XSide, CellWidth);
                        }
                    } else {
                        // Side X direction
                        this->Partitions.X.emplace_back(SideXLocation, PartitionType::XSide, CellWidth);
                    }
                }

                // Create Y-direction partitions

                CellWidth = this->VertInsThickness;

                // Partition at bottom edge of vertical insulation, if vertical insulation present
                if (this->VertInsPresentFlag) {
                    YInsulationLocation = this->Extents.yMax - this->VertInsDepth + CellWidth / 2.0;
                } else {
                    YInsulationLocation = -1;
                }

                if (this->SlabInGradeFlag) { // Slab in-grade case

                    SlabDistFromBottom = this->Extents.yMax - this->SlabThickness - CellWidth / 2.0;

                    if (std::find(this->Partitions.Y.begin(), this->Partitions.Y.end(), SlabDistFromBottom) ==
                        this->Partitions.Y.end()) {

                        // Partition at bottom edge of vertical insulation, if vertical insulation present
                        if (this->VertInsPresentFlag) {
                            // Under-slab partition
                            this->Partitions.Y.emplace_back(SlabDistFromBottom, PartitionType::UnderFloor, CellWidth);
                            // Vertical-Insulation edge partition
                            this->Partitions.Y.emplace_back(YInsulationLocation, PartitionType::VertInsLowerEdge,
                                                            CellWidth);
                        } else {
                            // Under-slab partition
                            this->Partitions.Y.emplace_back(SlabDistFromBottom, PartitionType::UnderFloor, CellWidth);
                        }
                    }
                } else { // Slab on-grade case

                    if (std::find(this->Partitions.Y.begin(), this->Partitions.Y.end(), YInsulationLocation) ==
                        this->Partitions.Y.end()) {
                        // Partition at bottom edge of vertical insulation, if vertical insulation present
                        if (this->VertInsPresentFlag) {
                            // Vertical-Insulation edge partition
                            this->Partitions.Y.emplace_back(YInsulationLocation, PartitionType::VertInsLowerEdge,
                                                            CellWidth);
                        }
                    }
                }

                // Create Z-direction partitions

                CellWidth = this->VertInsThickness;
                // Side Z direction
                SideZLocation = this->PerimeterOffset - CellWidth / 2.0;
                // Insulation Edge Z direction
                if (this->HorizInsPresentFlag && !this->FullHorizInsPresent) {
                    SideZInsulationLocation = SideZLocation + this->HorizInsWidth;
                } else {
                    SideZInsulationLocation = -1;
                }
                if (std::find(this->Partitions.Z.begin(), this->Partitions.Z.end(), this->SlabWidth) ==
                    this->Partitions.Z.end()) {
                    // Partition at insulation edges in the Z direction, if horizontal insulation present
                    if (this->HorizInsPresentFlag) {
                        if (!this->FullHorizInsPresent) {
                            // Side Z direction
                            this->Partitions.Z.emplace_back(SideZLocation, PartitionType::ZSide, CellWidth);
                            // Insulation Edge Z direction
                            this->Partitions.Z.emplace_back(SideZInsulationLocation, PartitionType::HorizInsZSide,
                                                            CellWidth);
                        } else {
                            // Side Z direction
                            this->Partitions.Z.emplace_back(SideZLocation, PartitionType::ZSide, CellWidth);
                        }
                    } else {
                        // Side Z direction
                        this->Partitions.Z.emplace_back(SideZLocation, PartitionType::ZSide, CellWidth);
                    }
                }
            }
            auto lambda = [](MeshPartition a, MeshPartition b) { return a.rDimension < b.rDimension; };
            std::sort(this->Partitions.X.begin(), this->Partitions.X.end(), lambda);
            std::sort(this->Partitions.Y.begin(), this->Partitions.Y.end(), lambda);
            std::sort(this->Partitions.Z.begin(), this->Partitions.Z.end(), lambda);
        }

        std::vector<GridRegion>
        Domain::createPartitionRegionList(std::vector<MeshPartition> const &ThesePartitionCenters,
                                          bool const PartitionsExist,
                                          Real64 const DirExtentMax) {

            // FUNCTION INFORMATION:
            //       AUTHOR         Edwin Lee
            //       DATE WRITTEN   Summer 2011
            //       MODIFIED       na
            //       RE-ENGINEERED  na

            // Return value
            std::vector<GridRegion> ThesePartitionRegions;

            // FUNCTION PARAMETER DEFINITIONS:
            static std::string const RoutineName("CreatePartitionRegionList");

            if (!PartitionsExist) {
                return ThesePartitionRegions;
            }

            //'loop across all partitions
            for (int Index = 0; Index < (int) ThesePartitionCenters.size(); ++Index) {
                auto &thisPartitionCenter = ThesePartitionCenters[Index];

                Real64 const ThisCellWidthBy2 = thisPartitionCenter.TotalWidth / 2.0;
                PartitionType ThisPartitionType = thisPartitionCenter.partitionType;

                //'use this half width to validate the region and add it to the collection
                Real64 CellLeft = thisPartitionCenter.rDimension - ThisCellWidthBy2;
                Real64 CellRight = thisPartitionCenter.rDimension + ThisCellWidthBy2;

                // check to make sure this location is valid
                if (CellLeft < 0.0 || CellRight > DirExtentMax) {
                    ShowSevereError("PlantPipingSystems::" + RoutineName + ": Invalid partition location in domain.");
                    ShowContinueError("Occurs during mesh development for domain=" + this->Name);
                    ShowContinueError("A pipe or basement is located outside of the domain extents.");
                    ShowFatalError("Preceding error causes program termination.");
                }

                // Scan all grid regions to make sure this range doesn't fall within an already entered range
                for (int SubIndex = 0; SubIndex <= Index - 1; ++SubIndex) {
                    auto &thisPartitionRegionSubIndex = ThesePartitionRegions[SubIndex];
                    // Coupled-basement model has adjacent partitions: ThesePartitionRegions( 0 ) and ThesePartitionRegions( 1 ) - SA
                    if (this->HasZoneCoupledBasement && Index == 1) {
                        if (IsInRange_BasementModel(CellLeft, thisPartitionRegionSubIndex.Min,
                                                    thisPartitionRegionSubIndex.Max) ||
                            IsInRangeReal(CellRight, thisPartitionRegionSubIndex.Min,
                                          thisPartitionRegionSubIndex.Max)) {

                            ShowSevereError(
                                    "PlantPipingSystems::" + RoutineName + ": Invalid partition location in domain.");
                            ShowContinueError("Occurs during mesh development for domain=" + this->Name);
                            ShowContinueError("A mesh conflict was encountered where partitions were overlapping.");
                            ShowContinueError(
                                    "Ensure that all pipes exactly line up or are separated to allow meshing in between them");
                            ShowContinueError("Also verify the pipe and basement dimensions to avoid conflicts there.");
                            ShowFatalError("Preceding error causes program termination");
                        }

                    } else {

                        if (IsInRangeReal(CellLeft, thisPartitionRegionSubIndex.Min, thisPartitionRegionSubIndex.Max) ||
                            IsInRangeReal(CellRight, thisPartitionRegionSubIndex.Min,
                                          thisPartitionRegionSubIndex.Max)) {

                            ShowSevereError(
                                    "PlantPipingSystems::" + RoutineName + ": Invalid partition location in domain.");
                            ShowContinueError("Occurs during mesh development for domain=" + this->Name);
                            ShowContinueError("A mesh conflict was encountered where partitions were overlapping.");
                            ShowContinueError(
                                    "Ensure that all pipes exactly line up or are separated to allow meshing in between them");
                            ShowContinueError("Also verify the pipe and basement dimensions to avoid conflicts there.");
                            ShowFatalError("Preceding error causes program termination");
                        }
                    }
                }

                ThesePartitionRegions.emplace_back();
                auto &thisNewPartitionRegion = ThesePartitionRegions[Index];
                thisNewPartitionRegion.Min = CellLeft;
                thisNewPartitionRegion.Max = CellRight;

                // Need to map partition type into region type parameters, since they are different enumerations
                if (ThisPartitionType == PartitionType::BasementWall) {
                    thisNewPartitionRegion.thisRegionType = RegionType::BasementWall;
                } else if (ThisPartitionType == PartitionType::BasementFloor) {
                    thisNewPartitionRegion.thisRegionType = RegionType::BasementFloor;
                } else if (ThisPartitionType == PartitionType::Pipe) {
                    thisNewPartitionRegion.thisRegionType = RegionType::Pipe;
                } else if (ThisPartitionType == PartitionType::XSide) {
                    thisNewPartitionRegion.thisRegionType = RegionType::XSide;
                } else if (ThisPartitionType == PartitionType::XSideWall) {
                    thisNewPartitionRegion.thisRegionType = RegionType::XSideWall;
                } else if (ThisPartitionType == PartitionType::HorizInsXSide) {
                    thisNewPartitionRegion.thisRegionType = RegionType::HorizInsXSide;
                } else if (ThisPartitionType == PartitionType::ZSide) {
                    thisNewPartitionRegion.thisRegionType = RegionType::ZSide;
                } else if (ThisPartitionType == PartitionType::ZSideWall) {
                    thisNewPartitionRegion.thisRegionType = RegionType::ZSideWall;
                } else if (ThisPartitionType == PartitionType::HorizInsZSide) {
                    thisNewPartitionRegion.thisRegionType = RegionType::HorizInsZSide;
                } else if (ThisPartitionType == PartitionType::FloorInside) {
                    thisNewPartitionRegion.thisRegionType = RegionType::FloorInside;
                } else if (ThisPartitionType == PartitionType::UnderFloor) {
                    thisNewPartitionRegion.thisRegionType = RegionType::UnderFloor;
                } else if (ThisPartitionType == PartitionType::VertInsLowerEdge) {
                    thisNewPartitionRegion.thisRegionType = RegionType::VertInsLowerEdge;
                } else {
                    // diagnostic error
                }
            }

            return ThesePartitionRegions;
        }

#pragma clang diagnostic push
#pragma ide diagnostic ignored "ArgumentSelectionDefectsInspection"

        void Domain::createRegionList(std::vector<GridRegion> &Regions,
                                      std::vector<GridRegion> const &ThesePartitionRegions,
                                      Real64 const DirExtentMax,
                                      RegionType const DirDirection,
                                      bool const PartitionsExist,
                                      Optional_int BasementWallXIndex,
                                      Optional_int BasementFloorYIndex,
                                      Optional_int XIndex,
                                      Optional_int XWallIndex,
                                      Optional_int InsulationXIndex,
                                      Optional_int YIndex,
                                      Optional_int YFloorIndex,
                                      Optional_int InsulationYIndex,
                                      Optional_int ZIndex,
                                      Optional_int ZWallIndex,
                                      Optional_int InsulationZIndex) {

            // FUNCTION INFORMATION:
            //       AUTHOR         Edwin Lee
            //       DATE WRITTEN   Summer 2011
            //       MODIFIED       na
            //       RE-ENGINEERED  na

            int cellCountUpToNow = 0;
            std::vector<Real64> tempCellWidths;

            if (PartitionsExist) {

                for (int i = 0; i < (int) ThesePartitionRegions.size(); ++i) {
                    auto &thisPartition(ThesePartitionRegions[i]);

                    if (i == 0) { // First partition
                        // Create region to left of partition
                        GridRegion tempRegion(0.0, thisPartition.Min, DirDirection, tempCellWidths);
                        int potentialCellWidthsCount = this->getCellWidthsCount(DirDirection);
                        if ((thisPartition.Min - 0.0) < 0.00001) {
                            cellCountUpToNow += 1; // just one cell for extremely tight regions
                        } else {
                            cellCountUpToNow += potentialCellWidthsCount;
                        }
                        this->getCellWidths(tempRegion, tempRegion.thisRegionType);
                        Regions.push_back(tempRegion);
                    } else if (i == 1 && this->HasZoneCoupledBasement) {
                        cellCountUpToNow += 1; // don't add a left partition for partition index 1 of coupled basements
                    } else {                   // All other partitions
                        // Because of the way the index block below is structured, we need to update cellCount
                        //  **after** we pass that block.  We could include logic below to do this, but this block
                        //  already fits within the structure properly, so increment it here to account for the
                        //  single cell partition layer that was applied at the **end** of the previous partition index
                        ++cellCountUpToNow;
                        // Create region to left of partition
                        auto &leftPartition(ThesePartitionRegions[i - 1]);
                        auto tempRegion(GridRegion(leftPartition.Max, thisPartition.Min, DirDirection, tempCellWidths));
                        int potentialCellWidthsCount = this->getCellWidthsCount(DirDirection);
                        if ((thisPartition.Min - leftPartition.Max) < 0.00001) {
                            cellCountUpToNow += 1; // just one cell for extremely tight regions
                        } else {
                            cellCountUpToNow += potentialCellWidthsCount;
                        }
                        this->getCellWidths(tempRegion, tempRegion.thisRegionType);
                        Regions.push_back(tempRegion);
                    }

                    if (thisPartition.thisRegionType == RegionType::BasementWall) {
                        if (present(BasementWallXIndex)) BasementWallXIndex = cellCountUpToNow;
                    } else if (thisPartition.thisRegionType == RegionType::BasementFloor) {
                        if (present(BasementFloorYIndex)) BasementFloorYIndex = cellCountUpToNow;
                    } else if (thisPartition.thisRegionType == RegionType::XSide) {
                        if (present(XIndex)) XIndex = cellCountUpToNow;
                        this->XIndex = XIndex;
                    } else if (thisPartition.thisRegionType == RegionType::XSideWall) {
                        if (present(XWallIndex)) XWallIndex = cellCountUpToNow;
                        this->XWallIndex = XWallIndex;
                    } else if (thisPartition.thisRegionType == RegionType::ZSide) {
                        if (present(ZIndex)) ZIndex = cellCountUpToNow;
                        this->ZIndex = ZIndex;
                    } else if (thisPartition.thisRegionType == RegionType::ZSideWall) {
                        if (present(ZWallIndex)) ZWallIndex = cellCountUpToNow;
                        this->ZWallIndex = ZWallIndex;
                    } else if (thisPartition.thisRegionType == RegionType::HorizInsXSide) {
                        if (present(InsulationXIndex)) InsulationXIndex = cellCountUpToNow;
                        this->InsulationXIndex = InsulationXIndex;
                    } else if (thisPartition.thisRegionType == RegionType::HorizInsZSide) {
                        if (present(InsulationZIndex)) InsulationZIndex = cellCountUpToNow;
                        this->InsulationZIndex = InsulationZIndex;
                    } else if (thisPartition.thisRegionType == RegionType::FloorInside) {
                        if (present(YFloorIndex)) YFloorIndex = cellCountUpToNow;
                        this->YFloorIndex = YFloorIndex;
                    } else if (thisPartition.thisRegionType == RegionType::UnderFloor) {
                        if (present(YIndex)) YIndex = cellCountUpToNow;
                        this->YIndex = YIndex;
                    } else if (thisPartition.thisRegionType == RegionType::VertInsLowerEdge) {
                        if (present(InsulationYIndex)) InsulationYIndex = cellCountUpToNow;
                        this->InsulationYIndex = InsulationYIndex;
                    }

                    // Create region for this partition
                    auto tempRegion(GridRegion(thisPartition.Min, thisPartition.Max, thisPartition.thisRegionType,
                                               tempCellWidths));
                    this->getCellWidths(tempRegion, tempRegion.thisRegionType);
                    Regions.push_back(tempRegion);
                }

                // Create final region
                auto &thisPartition(ThesePartitionRegions[ThesePartitionRegions.size() - 1]);
                auto tempRegion(GridRegion(thisPartition.Max, DirExtentMax, DirDirection, tempCellWidths));
                this->getCellWidths(tempRegion, tempRegion.thisRegionType);
                Regions.push_back(tempRegion);

            } else {
                // Need to create a region anyway if no partitions exist
                auto tempRegion(GridRegion(0.0, DirExtentMax, DirDirection, tempCellWidths));
                this->getCellWidths(tempRegion, tempRegion.thisRegionType);
                Regions.push_back(tempRegion);
            }
        }

#pragma clang diagnostic pop

        std::vector<Real64> CreateBoundaryList(std::vector<GridRegion> const &RegionList,
                                               Real64 const DirExtentMax,
                                               RegionType const DirDirection) {

            // FUNCTION INFORMATION:
            //       AUTHOR         Edwin Lee
            //       DATE WRITTEN   Summer 2011
            //       MODIFIED       na
            //       RE-ENGINEERED  na

            std::vector<Real64> RetVal;
            for (auto const &thisRegion : RegionList) {
                switch (thisRegion.thisRegionType) {
                    case RegionType::Pipe:
                    case RegionType::BasementFloor:
                    case RegionType::BasementWall:
                    case RegionType::XSide:
                    case RegionType::XSideWall:
                    case RegionType::ZSide:
                    case RegionType::ZSideWall:
                    case RegionType::HorizInsXSide:
                    case RegionType::HorizInsZSide:
                    case RegionType::FloorInside:
                    case RegionType::UnderFloor:
                    case RegionType::VertInsLowerEdge:
                        RetVal.push_back(thisRegion.Min);
                        break;
                    default:
                        if (thisRegion.thisRegionType == DirDirection) {
                            Real64 StartingPointCounter = thisRegion.Min;
                            for (auto &cellWidth : thisRegion.CellWidths) {
                                RetVal.push_back(StartingPointCounter);
                                StartingPointCounter += cellWidth;
                            }
                        }
                }
            }
            RetVal.push_back(DirExtentMax);
            return RetVal;
        }

        void Domain::createCellArray(std::vector<Real64> const &XBoundaryPoints,
                                     std::vector<Real64> const &YBoundaryPoints,
                                     std::vector<Real64> const &ZBoundaryPoints) {

            // SUBROUTINE INFORMATION:
            //       AUTHOR         Edwin Lee
            //       DATE WRITTEN   Summer 2011
            //       MODIFIED       na
            //       RE-ENGINEERED  na

            int TotNumCells = 0;
            int NumCutawayBasementCells = 0;
            int NumInsulationCells = 0;
            int NumGroundSurfaceCells = 0;

            //'subtract 2 in each dimension:
            //'     one for zero based array
            //'     one because the boundary points contain one entry more than the number of cells WITHIN the domain
            this->x_max_index = XBoundaryPoints.size() - 2;
            this->y_max_index = YBoundaryPoints.size() - 2;
            this->z_max_index = ZBoundaryPoints.size() - 2;
            this->Cells.allocate({0, this->x_max_index}, {0, this->y_max_index}, {0, this->z_max_index});

            int MaxBasementXNodeIndex = this->BasementZone.BasementWallXIndex;
            int MinBasementYNodeIndex = this->BasementZone.BasementFloorYIndex;
            int MinXIndex = this->XIndex;
            int YIndex = this->YIndex;
            int MinZIndex = this->ZIndex;
            int XWallIndex = this->XWallIndex;
            int YFloorIndex = this->YFloorIndex;
            int ZWallIndex = this->ZWallIndex;
            int InsulationXIndex = this->InsulationXIndex;
            int InsulationYIndex = this->InsulationYIndex;
            int InsulationZIndex = this->InsulationZIndex;

            auto &cells(this->Cells);
            for (int X = 0, X_end = this->x_max_index; X <= X_end; ++X) {
                for (int Y = 0, Y_end = this->y_max_index; Y <= Y_end; ++Y) {
                    for (int Z = 0, Z_end = this->z_max_index; Z <= Z_end; ++Z) {
                        auto &cell(cells(X, Y, Z));

                        //'set up x-direction variables
                        int CellXIndex = X;                            //'zero based index
                        Real64 CellXMinValue = XBoundaryPoints[X];     //'left wall x-value
                        Real64 CellXMaxValue = XBoundaryPoints[X + 1]; //'right wall x-value
                        Real64 CellXCenter = (CellXMinValue + CellXMaxValue) / 2;
                        Real64 CellWidth = CellXMaxValue - CellXMinValue;

                        //'set up y-direction variables
                        int CellYIndex = Y;                            //'zero based index
                        Real64 CellYMinValue = YBoundaryPoints[Y];     //'bottom wall y-value
                        Real64 CellYMaxValue = YBoundaryPoints[Y + 1]; //'top wall y-value
                        Real64 CellYCenter = (CellYMinValue + CellYMaxValue) / 2;
                        Real64 CellHeight = CellYMaxValue - CellYMinValue;

                        //'set up z-direction variables
                        int CellZIndex = Z;                            //'zero based index
                        Real64 CellZMinValue = ZBoundaryPoints[Z];     //'lower z value
                        Real64 CellZMaxValue = ZBoundaryPoints[Z + 1]; //'higher z value
                        Real64 CellZCenter = (CellZMinValue + CellZMaxValue) / 2;

                        //'set up an extent class for this cell
                        CellExtents theseCellExtents = CellExtents(CellXMaxValue, CellYMaxValue, CellZMaxValue,
                                                                CellXMinValue, CellYMinValue, CellZMinValue);

                        //'set up centroid, index, and overall size
                        Point3DReal Centroid = Point3DReal(CellXCenter, CellYCenter, CellZCenter);
                        Point3DInteger CellIndeces = Point3DInteger(CellXIndex, CellYIndex, CellZIndex);
                        RectangleF XYRectangle = RectangleF(CellXMinValue, CellYMinValue, CellWidth, CellHeight);

                        //'determine cell type
                        CellType cellType = CellType::Unknown;

                        //'if this is a pipe node, some flags are needed
                        bool pipeCell = false;
                        int NumRadialCells = -1;

                        // Adiabatic behavior is now achieved in the SetupCellNeighbors routine, these are simply farfield for now.
                        CellType const ZWallCellType = CellType::FarfieldBoundary;
                        CellType const UnderBasementBoundary = CellType::FarfieldBoundary;

                        //'apply boundary conditions

                        // For zone-coupled ground domain
                        if (this->HasZoneCoupledSlab) {

                            // Assign all cells common between on-grade and in-grade cases first
                            // This should be all X/Z-side interface, vertical insulation, far-field,
                            // ground surface, and ground/zone interface cells
                            if (CellXIndex == MinXIndex && CellZIndex >= MinZIndex) { // Z side interface
                                // Check if vertical insulation present
                                if (this->VertInsPresentFlag) {
                                    if (CellYIndex <= this->y_max_index &&
                                        CellYIndex >= InsulationYIndex) { // Check depth of vertical insulation
                                        cellType = CellType::VertInsulation;
                                        ++NumInsulationCells;
                                    }
                                } else if (CellYIndex == this->y_max_index) {
                                    cellType = CellType::GroundSurface;
                                    ++NumGroundSurfaceCells;
                                }
                            } else if (CellZIndex == MinZIndex &&
                                       CellXIndex >= MinXIndex) {                 // X side interface
                                if (this->VertInsPresentFlag) {                                              // Check if vertical insulation present
                                    if (CellYIndex <= this->y_max_index &&
                                        CellYIndex >= InsulationYIndex) { // Check depth of vertical insulation
                                        cellType = CellType::VertInsulation;
                                        ++NumInsulationCells;
                                    }
                                } else if (CellYIndex == this->y_max_index) {
                                    cellType = CellType::GroundSurface;
                                    ++NumGroundSurfaceCells;
                                }
                            } else if (CellYIndex == y_max_index) {
                                if (CellXIndex <= MinXIndex || CellZIndex <= MinZIndex) { // Ground surface
                                    cellType = CellType::GroundSurface;
                                    ++NumGroundSurfaceCells;
                                } else if (CellXIndex >= MinXIndex ||
                                           CellZIndex >= MinZIndex) { // Zone-ground interface
                                    cellType = CellType::ZoneGroundInterface;
                                }
                            }

                            if (CellYIndex == 0 || CellXIndex == 0 || CellZIndex == 0) { // Farfield boundary
                                cellType = CellType::FarfieldBoundary;
                            }

                            // Assign different cells between in-grade and on-grade cases
                            if (this->SlabInGradeFlag) { // In-grade case
                                // This will assign the slab cells and horizontal insulation

                                if (CellZIndex > MinZIndex &&
                                    CellXIndex > MinXIndex) {     // Cells inside bounds of slab
                                    if (CellYIndex >= YIndex && CellYIndex < y_max_index) { // Slab cells
                                        cellType = CellType::Slab;
                                    } else if (CellYIndex == (YIndex - 1)) {
                                        if (this->HorizInsPresentFlag &&
                                            this->FullHorizInsPresent) { // Full under-slab insulation
                                            cellType = CellType::HorizInsulation;
                                        } else if (this->HorizInsPresentFlag &&
                                                   !this->FullHorizInsPresent) { // Perimeter only under-slab insulation
                                            if (CellZIndex < InsulationZIndex || CellXIndex < InsulationXIndex) {
                                                cellType = CellType::HorizInsulation;
                                            }
                                        }
                                    }
                                }

                            } else { // Slab-on grade
                                // Nothing should happen. Interface cells should already be set.
                                // Under that are 'General' field cells that should be caught later.
                            }

                        } else if (this->HasZoneCoupledBasement) { // basement model, zone-coupled
                            // Set the appropriate cell type
                            if (CellYIndex == 0) { // Farfield cells
                                cellType = CellType::FarfieldBoundary;
                            } else if (CellXIndex > XWallIndex && CellZIndex > ZWallIndex) {       // Basement cutaway
                                if (CellYIndex <= this->y_max_index &&
                                    CellYIndex > YFloorIndex) { // General basement cells
                                    cellType = CellType::BasementCutaway;
                                    // Not counting basement cutaway cells.
                                } else if (CellYIndex == YFloorIndex) { // Basement Floor cells
                                    cellType = CellType::BasementFloor;
                                } else if (CellYIndex == YIndex) {
                                    // Check if horizontal insulation present
                                    if (this->HorizInsPresentFlag) {
                                        if (this->FullHorizInsPresent) { // Entire underfloor insulated
                                            cellType = CellType::HorizInsulation;
                                            ++NumInsulationCells;
                                        } else { // Perimeter insulation
                                            if (CellXIndex < InsulationXIndex || CellZIndex < InsulationZIndex) {
                                                cellType = CellType::HorizInsulation;
                                                ++NumInsulationCells;
                                            }
                                        }
                                    }
                                }
                            } else if ((CellXIndex == XWallIndex && CellZIndex > ZWallIndex) ||
                                       (CellZIndex == ZWallIndex && CellXIndex > XWallIndex)) { // Basement Walls
                                if (CellYIndex <= this->y_max_index && CellYIndex > YFloorIndex) {
                                    cellType = CellType::BasementWall;
                                }
                            } else if ((CellXIndex == MinXIndex && CellZIndex > ZWallIndex) ||
                                       (CellZIndex == MinZIndex && CellXIndex > XWallIndex)) { // Insulation cells
                                if (CellYIndex <= this->y_max_index && CellYIndex > YFloorIndex) {
                                    // Check if vertical insulation present
                                    if (this->VertInsPresentFlag) {
                                        if (InsulationYIndex != 0) { // Partial vertical insulation
                                            if (CellYIndex <= this->y_max_index && CellYIndex > InsulationYIndex) {
                                                cellType = CellType::VertInsulation;
                                                ++NumInsulationCells;
                                            }
                                        } else { // Vertical insulation extends to depth of basement floor
                                            if (CellYIndex <= this->y_max_index && CellYIndex > YFloorIndex) {
                                                cellType = CellType::VertInsulation;
                                                ++NumInsulationCells;
                                            }
                                        }
                                    }
                                }
                            } else if (CellYIndex == this->y_max_index) { // Surface cells
                                cellType = CellType::GroundSurface;
                                ++NumGroundSurfaceCells;
                            } else if (CellYIndex == 0 || CellXIndex == 0 || CellZIndex == 0) { // Farfield boundary
                                cellType = CellType::FarfieldBoundary;
                            }
                        } else if (CellXIndex == MaxBasementXNodeIndex && CellYIndex == MinBasementYNodeIndex) {
                            cellType = CellType::BasementCorner;
                        } else if (CellXIndex == MaxBasementXNodeIndex && CellYIndex > MinBasementYNodeIndex) {
                            cellType = CellType::BasementWall;
                        } else if (CellXIndex < MaxBasementXNodeIndex && CellYIndex == MinBasementYNodeIndex) {
                            cellType = CellType::BasementFloor;
                        } else if (CellXIndex < MaxBasementXNodeIndex && CellYIndex > MinBasementYNodeIndex) {
                            cellType = CellType::BasementCutaway;
                            // Not counting basement cutaway cells
                        } else if (CellYIndex == Y_end) {
                            cellType = CellType::GroundSurface;
                            ++NumGroundSurfaceCells;
                        } else if (CellXIndex == 0) {
                            if (this->HasBasement && Y > 0) {
                                cellType = UnderBasementBoundary; //'this must come after the basement cutaway ELSEIF branch
                            } else {
                                cellType = CellType::FarfieldBoundary;
                            }
                        } else if (CellXIndex == X_end || CellYIndex == 0) {
                            cellType = CellType::FarfieldBoundary;
                        } else if (CellZIndex == 0 || CellZIndex == Z_end) {
                            cellType = ZWallCellType;
                        }

                        //'check to see if this is a pipe node...
                        Real64 InsulationThickness(0.0);
                        Real64 RadialMeshThickness(0.0);
                        bool HasInsulation(false);
                        RadialSizing PipeSizing;
                        Circuit * circuitReference = nullptr;
                        for (auto &thisCircuit : this->circuits) {
                            for (auto &segment : thisCircuit->pipeSegments) {
                                if (XYRectangle.contains(segment->PipeLocation)) {
                                    //'inform the cell that it is a pipe node
                                    cellType = CellType::Pipe;
                                    //'inform the cell of which pipe it contains
                                    pipeCell = true;
                                    //'inform the cell of which pipe circuit contains it
                                    circuitReference = thisCircuit;
                                    //'inform the pipe of what cell it is inside
                                    segment->initPipeCells(CellXIndex, CellYIndex);
                                    //'set the number of cells to be generated in this near-pipe region
                                    NumRadialCells = thisCircuit->NumRadialCells;
                                    //'exit the pipe counter loop
                                    goto CircuitLoop_exit;
                                }
                            }
                        }
                        CircuitLoop_exit:;

                        //'if it still isn't anything, then it is just an interior node
                        switch (cellType) {
                            case CellType::BasementCutaway:
                                ++NumCutawayBasementCells;
                                break;
                            case CellType::Unknown:
                                cellType = CellType::GeneralField;
                                // fallthrough
                            default:
                                ++TotNumCells;
                        }

                        // if we were found on a pipe circuit, get some things for convenience
                        if (circuitReference) {
                            if (circuitReference->HasInsulation) {
                                InsulationThickness = circuitReference->InsulationSize.thickness();
                            }
                            PipeSizing = circuitReference->PipeSize;
                            RadialMeshThickness = circuitReference->RadialMeshThickness;
                            HasInsulation = circuitReference->HasInsulation;
                        }

                        //'instantiate the cell class
                        cell.X_min = theseCellExtents.Xmin;
                        cell.X_max = theseCellExtents.xMax;
                        cell.Y_min = theseCellExtents.Ymin;
                        cell.Y_max = theseCellExtents.yMax;
                        cell.Z_min = theseCellExtents.Zmin;
                        cell.Z_max = theseCellExtents.zMax;
                        cell.X_index = CellIndeces.X;
                        cell.Y_index = CellIndeces.Y;
                        cell.Z_index = CellIndeces.Z;
                        cell.Centroid = Centroid;
                        cell.cellType = cellType;

                        if (pipeCell) {
                            cell.PipeCellData = CartesianPipeCellInformation(cell.X_max - cell.X_min,
                                                               PipeSizing,
                                                               NumRadialCells,
                                                               cell.depth(),
                                                               InsulationThickness,
                                                               RadialMeshThickness,
                                                               HasInsulation);
                        }

                    } //'z
                }     //'y
            }         //'x

            this->NumDomainCells = TotNumCells;
            this->NumGroundSurfCells = NumGroundSurfaceCells;
            this->NumInsulationCells = NumInsulationCells;
        }

        void Domain::setupCellNeighbors() {

            // SUBROUTINE INFORMATION:
            //       AUTHOR         Edwin Lee
            //       DATE WRITTEN   Summer 2011
            //       MODIFIED       na
            //       RE-ENGINEERED  na

            // SUBROUTINE LOCAL VARIABLE DECLARATIONS:
            Real64 CellRightCentroidX;
            Real64 CellRightLeftWallX;
            Real64 CellLeftCentroidX;
            Real64 CellLeftRightWallX;
            Real64 LeftCellCentroidX;
            Real64 LeftCellRightWallX;
            Real64 RightCellCentroidX;
            Real64 RightCellLeftWallX;
            Real64 UpperCellCentroidY;
            Real64 UpperCellLowerWallY;
            Real64 LowerCellCentroidY;
            Real64 LowerCellUpperWallY;
            Real64 UpperZCellCentroidZ;
            Real64 UpperZCellLowerWallZ;
            Real64 LowerZCellCentroidZ;
            Real64 LowerZCellUpperWallZ;

            auto const &cells(this->Cells);
            for (int X = 0, X_end = this->x_max_index; X <= X_end; ++X) {
                for (int Y = 0, Y_end = this->y_max_index; Y <= Y_end; ++Y) {
                    for (int Z = 0, Z_end = this->z_max_index; Z <= Z_end; ++Z) {
                        auto const &cell(cells(X, Y, Z));

                        //'for convenience
                        Real64 const &ThisCellCentroidX = cell.Centroid.X;
                        Real64 const &ThisCellCentroidY = cell.Centroid.Y;
                        Real64 const &ThisCellCentroidZ = cell.Centroid.Z;
                        Real64 ThisAdiabaticMultiplier = 1.0;
                        Real64 ThisAdiabaticMultiplierMirror = 1.0;

                        //'setup east/west cell neighbors
                        if (X == 0) {
                            CellRightCentroidX = cells(X + 1, Y, Z).Centroid.X;
                            CellRightLeftWallX = cells(X + 1, Y, Z).X_min;
                            // on the X=0 face, the only adiabatic cases are:
                            //   1) For a non-zone-coupled basement simulation, where the under basement X=0 cells are adiabatic -- cutaways will also get
                            //   adiabatic, but who cares?
                            if (((!this->HasZoneCoupledSlab) && (!this->HasZoneCoupledBasement) &&
                                 (this->HasBasement))) {
                                ThisAdiabaticMultiplier = 2.0;
                                ThisAdiabaticMultiplierMirror = 0.0;
                            }
                            this->addNeighborInformation(X,
                                                         Y,
                                                         Z,
                                                         Direction::PositiveX,
                                                         CellRightLeftWallX - ThisCellCentroidX,
                                                         CellRightCentroidX - CellRightLeftWallX,
                                                         ThisAdiabaticMultiplier);
                            this->addNeighborInformation(X, Y, Z, Direction::NegativeX, 0.0, 0.0,
                                                         ThisAdiabaticMultiplierMirror);
                        } else if (X == this->x_max_index) {
                            // on the X=XMAX face, the adiabatic cases are:
                            //   1) if we are doing a zone coupled slab/basement simulation where we quartered the domain
                            if (this->HasZoneCoupledSlab || this->HasZoneCoupledBasement) {
                                ThisAdiabaticMultiplier = 2.0;
                                ThisAdiabaticMultiplierMirror = 0.0;
                            }
                            CellLeftCentroidX = cells(X - 1, Y, Z).Centroid.X;
                            CellLeftRightWallX = cells(X - 1, Y, Z).X_max;
                            this->addNeighborInformation(X,
                                                         Y,
                                                         Z,
                                                         Direction::NegativeX,
                                                         ThisCellCentroidX - CellLeftRightWallX,
                                                         CellLeftRightWallX - CellLeftCentroidX,
                                                         ThisAdiabaticMultiplier);
                            this->addNeighborInformation(X, Y, Z, Direction::PositiveX, 0.0, 0.0,
                                                         ThisAdiabaticMultiplierMirror);
                        } else {
                            LeftCellCentroidX = cells(X - 1, Y, Z).Centroid.X;
                            LeftCellRightWallX = cells(X - 1, Y, Z).X_max;
                            RightCellCentroidX = cells(X + 1, Y, Z).Centroid.X;
                            RightCellLeftWallX = cells(X + 1, Y, Z).X_min;
                            this->addNeighborInformation(X,
                                                         Y,
                                                         Z,
                                                         Direction::NegativeX,
                                                         ThisCellCentroidX - LeftCellRightWallX,
                                                         LeftCellRightWallX - LeftCellCentroidX,
                                                         ThisAdiabaticMultiplier);
                            this->addNeighborInformation(X,
                                                         Y,
                                                         Z,
                                                         Direction::PositiveX,
                                                         RightCellLeftWallX - ThisCellCentroidX,
                                                         RightCellCentroidX - RightCellLeftWallX,
                                                         ThisAdiabaticMultiplier);
                        }

                        // Reset for the Y direction assignments
                        ThisAdiabaticMultiplier = 1.0;
                        ThisAdiabaticMultiplierMirror = 1.0;

                        //'setup north/south cell neighbors
                        if (Y == 0) {
                            UpperCellCentroidY = cells(X, Y + 1, Z).Centroid.Y;
                            UpperCellLowerWallY = cells(X, Y + 1, Z).Y_min;
                            // on the Y=0 face, the only adiabatic cases are:
                            //   1) NONE
                            this->addNeighborInformation(X,
                                                         Y,
                                                         Z,
                                                         Direction::PositiveY,
                                                         UpperCellLowerWallY - ThisCellCentroidY,
                                                         UpperCellCentroidY - UpperCellLowerWallY,
                                                         ThisAdiabaticMultiplier);
                            this->addNeighborInformation(X, Y, Z, Direction::NegativeY, 0.0, 0.0,
                                                         ThisAdiabaticMultiplierMirror);
                        } else if (Y == this->y_max_index) {
                            LowerCellCentroidY = cells(X, Y - 1, Z).Centroid.Y;
                            LowerCellUpperWallY = cells(X, Y - 1, Z).Y_max;
                            // on the Y=YMAX face, the only adiabatic cases are:
                            //   1) NONE
                            this->addNeighborInformation(X,
                                                         Y,
                                                         Z,
                                                         Direction::NegativeY,
                                                         ThisCellCentroidY - LowerCellUpperWallY,
                                                         LowerCellUpperWallY - LowerCellCentroidY,
                                                         ThisAdiabaticMultiplier);
                            this->addNeighborInformation(X, Y, Z, Direction::PositiveY, 0.0, 0.0,
                                                         ThisAdiabaticMultiplierMirror);
                        } else {
                            UpperCellCentroidY = cells(X, Y + 1, Z).Centroid.Y;
                            LowerCellCentroidY = cells(X, Y - 1, Z).Centroid.Y;
                            UpperCellLowerWallY = cells(X, Y + 1, Z).Y_min;
                            LowerCellUpperWallY = cells(X, Y - 1, Z).Y_max;
                            this->addNeighborInformation(X,
                                                         Y,
                                                         Z,
                                                         Direction::NegativeY,
                                                         ThisCellCentroidY - LowerCellUpperWallY,
                                                         LowerCellUpperWallY - LowerCellCentroidY,
                                                         ThisAdiabaticMultiplier);
                            this->addNeighborInformation(X,
                                                         Y,
                                                         Z,
                                                         Direction::PositiveY,
                                                         UpperCellLowerWallY - ThisCellCentroidY,
                                                         UpperCellCentroidY - UpperCellLowerWallY,
                                                         ThisAdiabaticMultiplier);
                        }

                        // Reset for the Z direction assignments
                        ThisAdiabaticMultiplier = 1.0;
                        ThisAdiabaticMultiplierMirror = 1.0;

                        //'setup forward/backward cell neighbors
                        if (Z == 0) {
                            UpperZCellCentroidZ = cells(X, Y, Z + 1).Centroid.Z;
                            UpperZCellLowerWallZ = cells(X, Y, Z + 1).Z_min;
                            // on the Z=0 face, the only adiabatic cases are:
                            //   1) for a non-zone-related simulation, such as for a standalone ground HX, or if we have the regular HasBasement
                            //   simulation
                            if (((!this->HasZoneCoupledSlab) && (!this->HasZoneCoupledBasement))) {
                                ThisAdiabaticMultiplier = 2.0;
                                ThisAdiabaticMultiplierMirror = 0.0;
                            }
                            this->addNeighborInformation(X,
                                                         Y,
                                                         Z,
                                                         Direction::PositiveZ,
                                                         UpperZCellLowerWallZ - ThisCellCentroidZ,
                                                         UpperZCellCentroidZ - UpperZCellLowerWallZ,
                                                         ThisAdiabaticMultiplier);
                            this->addNeighborInformation(X, Y, Z, Direction::NegativeZ, 0.0, 0.0,
                                                         ThisAdiabaticMultiplierMirror);
                        } else if (Z == this->z_max_index) {
                            LowerZCellCentroidZ = cells(X, Y, Z - 1).Centroid.Z;
                            LowerZCellUpperWallZ = cells(X, Y, Z - 1).Z_max;
                            // on the Z=ZMAX face, the only adiabatic cases are:
                            //   1) this face is always adiabatic?
                            // if (  ) {
                            ThisAdiabaticMultiplier = 2.0;
                            ThisAdiabaticMultiplierMirror = 0.0;
                            //}
                            this->addNeighborInformation(X,
                                                         Y,
                                                         Z,
                                                         Direction::NegativeZ,
                                                         ThisCellCentroidZ - LowerZCellUpperWallZ,
                                                         LowerZCellUpperWallZ - LowerZCellCentroidZ,
                                                         ThisAdiabaticMultiplier);
                            this->addNeighborInformation(X, Y, Z, Direction::PositiveZ, 0.0, 0.0,
                                                         ThisAdiabaticMultiplierMirror);
                        } else {
                            LowerZCellCentroidZ = cells(X, Y, Z - 1).Centroid.Z;
                            UpperZCellCentroidZ = cells(X, Y, Z + 1).Centroid.Z;
                            UpperZCellLowerWallZ = cells(X, Y, Z + 1).Z_min;
                            LowerZCellUpperWallZ = cells(X, Y, Z - 1).Z_max;
                            this->addNeighborInformation(X,
                                                         Y,
                                                         Z,
                                                         Direction::NegativeZ,
                                                         ThisCellCentroidZ - LowerZCellUpperWallZ,
                                                         LowerZCellUpperWallZ - LowerZCellCentroidZ,
                                                         ThisAdiabaticMultiplier);
                            this->addNeighborInformation(X,
                                                         Y,
                                                         Z,
                                                         Direction::PositiveZ,
                                                         UpperZCellLowerWallZ - ThisCellCentroidZ,
                                                         UpperZCellCentroidZ - UpperZCellLowerWallZ,
                                                         ThisAdiabaticMultiplier);
                        }
                    }
                }
            }
        }

        void Domain::addNeighborInformation(int const X,
                                            int const Y,
                                            int const Z,
                                            Direction const direction,
                                            Real64 const ThisCentroidToNeighborWall,
                                            Real64 const ThisWallToNeighborCentroid,
                                            Real64 const ThisAdiabaticMultiplier) {
            // SUBROUTINE INFORMATION:
            //       AUTHOR         Edwin Lee
            //       DATE WRITTEN   Summer 2011
            //       MODIFIED       na
            //       RE-ENGINEERED  na
            auto &thisNeighborInfo = this->Cells(X, Y, Z).NeighborInfo[direction];
            thisNeighborInfo.direction = direction;
            thisNeighborInfo.ThisCentroidToNeighborWall = ThisCentroidToNeighborWall;
            thisNeighborInfo.ThisWallToNeighborCentroid = ThisWallToNeighborCentroid;
            thisNeighborInfo.adiabaticMultiplier = ThisAdiabaticMultiplier;
        }

        void Domain::setupPipeCircuitInOutCells() {

            // SUBROUTINE INFORMATION:
            //       AUTHOR         Edwin Lee
            //       DATE WRITTEN   Summer 2011
            //       MODIFIED       na
            //       RE-ENGINEERED  na

            auto const &cells(this->Cells);
            for (auto &thisCircuit : this->circuits) {

                int SegmentInletCellX = 0;
                int SegmentInletCellY = 0;
                int SegmentInletCellZ = 0;
                int SegmentOutletCellX = 0;
                int SegmentOutletCellY = 0;
                int SegmentOutletCellZ = 0;
                int CircuitInletCellX = 0;
                int CircuitInletCellY = 0;
                int CircuitInletCellZ = 0;
                int CircuitOutletCellX = 0;
                int CircuitOutletCellY = 0;
                int CircuitOutletCellZ = 0;

                bool CircuitInletCellSet = false;

                for (auto &segment : thisCircuit->pipeSegments) {
                    switch (segment->FlowDirection) {
                        case SegmentFlow::IncreasingZ:
                            SegmentInletCellX = segment->PipeCellCoordinates.X;
                            SegmentInletCellY = segment->PipeCellCoordinates.Y;
                            SegmentInletCellZ = 0;
                            SegmentOutletCellX = segment->PipeCellCoordinates.X;
                            SegmentOutletCellY = segment->PipeCellCoordinates.Y;
                            SegmentOutletCellZ = this->z_max_index;
                            break;
                        case SegmentFlow::DecreasingZ:
                            SegmentInletCellX = segment->PipeCellCoordinates.X;
                            SegmentInletCellY = segment->PipeCellCoordinates.Y;
                            SegmentInletCellZ = this->z_max_index;
                            SegmentOutletCellX = segment->PipeCellCoordinates.X;
                            SegmentOutletCellY = segment->PipeCellCoordinates.Y;
                            SegmentOutletCellZ = 0;
                            break;
                    }
                    if (!CircuitInletCellSet) {
                        CircuitInletCellX = SegmentInletCellX;
                        CircuitInletCellY = SegmentInletCellY;
                        CircuitInletCellZ = SegmentInletCellZ;
                        CircuitInletCellSet = true;
                    }
                    CircuitOutletCellX = SegmentOutletCellX;
                    CircuitOutletCellY = SegmentOutletCellY;
                    CircuitOutletCellZ = SegmentOutletCellZ;
                }

                thisCircuit->initInOutCells(cells(CircuitInletCellX, CircuitInletCellY, CircuitInletCellZ),
                                        cells(CircuitOutletCellX, CircuitOutletCellY, CircuitOutletCellZ));
            }
        }

        int Domain::getCellWidthsCount(RegionType const dir) {

            // FUNCTION INFORMATION:
            //       AUTHOR         Edwin Lee
            //       DATE WRITTEN   Summer 2011
            //       MODIFIED       na
            //       RE-ENGINEERED  na

            if (dir == RegionType::XDirection) {
                return this->Mesh.X.RegionMeshCount;
            } else if (dir == RegionType::YDirection) {
                return this->Mesh.Y.RegionMeshCount;
            } else if (dir == RegionType::ZDirection) {
                return this->Mesh.Z.RegionMeshCount;
            } else {
                return 1; // it's either a mesh region (X,Y,ZDirection), or it is some form of partition -- so 1
            }
            return 0;
        }

        void Domain::getCellWidths(GridRegion &g, RegionType const direction) {

            // FUNCTION INFORMATION:
            //       AUTHOR         Edwin Lee
            //       DATE WRITTEN   Summer 2011
            //       MODIFIED       na
            //       RE-ENGINEERED  na

            // Object Data
            DistributionStructure ThisMesh;
            ThisMesh.RegionMeshCount = 0;
            ThisMesh.GeometricSeriesCoefficient = 0.0;

            switch (direction) {
                case RegionType::XDirection:
                    ThisMesh = this->Mesh.X;
                    break;
                case RegionType::YDirection:
                    ThisMesh = this->Mesh.Y;
                    break;
                case RegionType::ZDirection:
                    ThisMesh = this->Mesh.Z;
                    break;
                default:
                    ThisMesh.RegionMeshCount = 1; // it must be a partition type or something
                    ThisMesh.thisMeshDistribution = MeshDistribution::Uniform;
                    // ShowSevereError( "Invalid RegionType passed to PlantPipingSystems::Domain::getCellWidths; should be x, y, or z
                    // direction only." );  ShowContinueError( "This is a developer problem, as the code should never reach this point." );  ShowFatalError(
                    // "EnergyPlus aborts due to the previous severe error" );
            }

            // just one cell for extremely tight regions
            if ((g.Max - g.Min) < 0.00001) {
                ThisMesh.RegionMeshCount = 1;
                ThisMesh.thisMeshDistribution = MeshDistribution::Uniform;
            }
            assert(g.Max > g.Min);

            Real64 GridWidth = g.Max - g.Min;

            if (ThisMesh.thisMeshDistribution == MeshDistribution::Uniform) {
                if (this->HasZoneCoupledSlab && g.thisRegionType == RegionType::YDirection &&
                    g.Max == this->Extents.yMax) { // Slab region
                    Real64 const CellWidth = GridWidth / this->NumSlabCells;
                    for (int I = 0; I <= this->NumSlabCells - 1; ++I) {
                        g.CellWidths.push_back(CellWidth);
                    }
                } else {
                    // we have it quite simple
                    assert(ThisMesh.RegionMeshCount > 0);
                    Real64 const CellWidth = GridWidth / ThisMesh.RegionMeshCount;
                    for (int I = 0; I <= ThisMesh.RegionMeshCount - 1; ++I) {
                        g.CellWidths.push_back(CellWidth);
                    }
                }
            } else if (ThisMesh.thisMeshDistribution == MeshDistribution::SymmetricGeometric) {

                //'then apply this "direction"'s conditions to generate a cell width array
                //'first get the total number of cells on this half of the region
                int NumCellsOnEachSide = ThisMesh.RegionMeshCount / 2; // Already validated to be an even #
                //'calculate geometric series
                Real64 SummationTerm = 0.0;
                for (int I = 1; I <= NumCellsOnEachSide; ++I) {
                    SummationTerm += std::pow(ThisMesh.GeometricSeriesCoefficient, I - 1);
                }
                //'set up a list of cell widths for this region
                Real64 CellWidth = (GridWidth / 2) / SummationTerm;
                g.CellWidths.push_back(CellWidth);
                for (int I = 1; I <= NumCellsOnEachSide - 1; ++I) {
                    CellWidth *= ThisMesh.GeometricSeriesCoefficient;
                    g.CellWidths.push_back(CellWidth);
                }
                for (int I = NumCellsOnEachSide - 1; I >= 0; --I) {
                    g.CellWidths.push_back(g.CellWidths[I]);
                }

            } else if (ThisMesh.thisMeshDistribution == MeshDistribution::Geometric) {

                int NumCells = ThisMesh.RegionMeshCount;
                if (g.thisRegionType == RegionType::XDirection || g.thisRegionType == RegionType::ZDirection) {
                    //'calculate geometric series
                    Real64 SummationTerm = 0.0;
                    for (int I = 1; I <= NumCells; ++I) {
                        SummationTerm += std::pow(ThisMesh.GeometricSeriesCoefficient, I - 1);
                    }
                    Real64 CellWidth = GridWidth / SummationTerm;
                    if (g.Min == 0) {
                        // Ground region to the left of the slab will have cells expanding to the left
                        // adding them here moving forward, then reversing it to get this effect
                        // Possible spot for diffs
                        g.CellWidths.push_back(CellWidth);
                        for (int I = 0; I < NumCells; ++I) {
                            CellWidth *= ThisMesh.GeometricSeriesCoefficient;
                            g.CellWidths.push_back(CellWidth);
                        }
                        std::reverse(g.CellWidths.begin(), g.CellWidths.end());
                    } else {
                        // Slab region will have cells expanding to the right
                        g.CellWidths.push_back(CellWidth);
                        for (int I = 1; I <= NumCells - 1; ++I) {
                            CellWidth *= ThisMesh.GeometricSeriesCoefficient;
                            g.CellWidths.push_back(CellWidth);
                        }
                    }
                } else if (g.thisRegionType == RegionType::YDirection) {
                    // Assign uniform cell thickness to the slab cells.
                    if (g.Max == this->Extents.yMax) {
                        NumCells = this->NumSlabCells;
                        Real64 CellWidth = GridWidth / NumCells;
                        for (int I = 0; I <= NumCells - 1; ++I) {
                            g.CellWidths.push_back(CellWidth);
                        }
                    } else {
                        //'calculate geometric series
                        Real64 SummationTerm = 0.0;
                        for (int I = 1; I <= NumCells; ++I) {
                            SummationTerm += std::pow(ThisMesh.GeometricSeriesCoefficient, I - 1);
                        }
                        Real64 CellWidth = GridWidth / SummationTerm;
                        // Ground region under the slab will have cells expanding as we go down
                        // adding them here moving forward, then reversing it to get this effect
                        // Possible spot for diffs
                        g.CellWidths.push_back(CellWidth);
                        for (int I = 1; I < NumCells; ++I) {
                            CellWidth *= ThisMesh.GeometricSeriesCoefficient;
                            g.CellWidths.push_back(CellWidth);
                        }
                        std::reverse(g.CellWidths.begin(), g.CellWidths.end());
                    }
                }
            }
        }

        void Domain::PerformIterationLoop() {

            // SUBROUTINE INFORMATION:
            //       AUTHOR         Edwin Lee
            //       DATE WRITTEN   Summer 2011
            //       MODIFIED       na
            //       RE-ENGINEERED  na

            // Always do start of time step inits
            this->DoStartOfTimeStepInitializations();

            // Begin iterating for this time step
            for (int IterationIndex = 1; IterationIndex <= this->SimControls.MaxIterationsPerTS; ++IterationIndex) {
                this->ShiftTemperaturesForNewIteration();
                if (this->DomainNeedsSimulation) this->PerformTemperatureFieldUpdate();
                bool FinishedIterationLoop = false;
                this->DoEndOfIterationOperations(FinishedIterationLoop);
                if (FinishedIterationLoop) break;
            }

            // Update the basement surface temperatures, if any
            if (this->HasBasement || this->HasZoneCoupledBasement) {
                this->UpdateBasementSurfaceTemperatures();
            }

            // Update the slab surface temperatures, if any
            if (this->HasZoneCoupledSlab) {
                this->UpdateZoneSurfaceTemperatures();
            }
        }

        void Domain::PerformIterationLoop(Circuit * thisCircuit) {

            // SUBROUTINE INFORMATION:
            //       AUTHOR         Edwin Lee
            //       DATE WRITTEN   Summer 2011
            //       MODIFIED       na
            //       RE-ENGINEERED  na

            // Always do start of time step inits
            this->DoStartOfTimeStepInitializations(thisCircuit);

            // Prepare the pipe circuit for calculations, but we'll actually do calcs at the iteration level
            if (this->HasAPipeCircuit) {
                this->PreparePipeCircuitSimulation(thisCircuit);
            }

            // Begin iterating for this time step
            for (int IterationIndex = 1; IterationIndex <= this->SimControls.MaxIterationsPerTS; ++IterationIndex) {

                this->ShiftTemperaturesForNewIteration();

                if (this->HasAPipeCircuit) {
                    this->PerformPipeCircuitSimulation(thisCircuit);
                }

                if (this->DomainNeedsSimulation) this->PerformTemperatureFieldUpdate();
                bool FinishedIterationLoop = false;
                this->DoEndOfIterationOperations(FinishedIterationLoop);

                if (FinishedIterationLoop) break;
            }

            // Update the basement surface temperatures, if any
            if (this->HasBasement || this->HasZoneCoupledBasement) {
                this->UpdateBasementSurfaceTemperatures();
            }

            // Update the slab surface temperatures, if any
            if (this->HasZoneCoupledSlab) {
                this->UpdateZoneSurfaceTemperatures();
            }
        }

        void Domain::PerformTemperatureFieldUpdate() {

            // SUBROUTINE INFORMATION:
            //       AUTHOR         Edwin Lee
            //       DATE WRITTEN   Summer 2011
            //       MODIFIED       na
            //       RE-ENGINEERED  na

            for (int X = 0, X_end = this->x_max_index; X <= X_end; ++X) {
                for (int Y = 0, Y_end = this->y_max_index; Y <= Y_end; ++Y) {
                    for (int Z = 0, Z_end = this->z_max_index; Z <= Z_end; ++Z) {
                        auto &cell(this->Cells(X, Y, Z));

                        switch (cell.cellType) {
                            case CellType::Pipe:
                                //'pipes are simulated separately
                                break;
                            case CellType::GeneralField:
                            case CellType::Slab:
                            case CellType::HorizInsulation:
                            case CellType::VertInsulation:
                                cell.Temperature = this->EvaluateFieldCellTemperature(cell);
                                break;
                            case CellType::GroundSurface:
                                cell.Temperature = this->EvaluateGroundSurfaceTemperature(cell);
                                break;
                            case CellType::FarfieldBoundary:
                                cell.Temperature = this->EvaluateFarfieldBoundaryTemperature(cell);
                                break;
                            case CellType::BasementWall:
                            case CellType::BasementCorner:
                            case CellType::BasementFloor:
                                // basement model, zone-coupled. Call EvaluateZoneInterfaceTemperature routine to handle timestep/hourly simulation.
                                if (this->HasZoneCoupledBasement) {
                                    cell.Temperature = this->EvaluateZoneInterfaceTemperature(cell);
                                } else { // FHX model
                                    cell.Temperature = this->EvaluateBasementCellTemperature(cell);
                                }
                                break;
                            case CellType::ZoneGroundInterface:
                                cell.Temperature = this->EvaluateZoneInterfaceTemperature(cell);
                                break;
                            case CellType::BasementCutaway:
                                // it's ok to not simulate this one
                                break;
                            case CellType::Unknown:
                                assert(false);
                        }
                    }
                }
            }
        }

        Real64 Domain::EvaluateFieldCellTemperature(CartesianCell &cell) {

            // FUNCTION INFORMATION:
            //       AUTHOR         Edwin Lee
            //       DATE WRITTEN   Summer 2011
            //       MODIFIED       na
            //       RE-ENGINEERED  na

            // FUNCTION LOCAL VARIABLE DECLARATIONS:
            Real64 Numerator = 0.0;
            Real64 Denominator = 0.0;
            Real64 AdiabaticMultiplier = 1.0;

            // add effect from cell history
            Numerator += cell.Temperature_PrevTimeStep;
            ++Denominator;

            // determine the neighbor types based on cell location
            int NumFieldCells = 0, NumBoundaryCells = 0;
            this->EvaluateCellNeighborDirections(cell, NumFieldCells, NumBoundaryCells);

            // loop across each direction in the simulation
            for (int DirectionCounter = 0; DirectionCounter <= NumFieldCells; ++DirectionCounter) {

                Real64 NeighborTemp = 0.0;
                Real64 Resistance = 0.0;
                Direction CurDirection = this->NeighborFieldCells[DirectionCounter];

                //'evaluate the transient expression terms
                this->EvaluateNeighborCharacteristics(cell, CurDirection, NeighborTemp, Resistance,
                                                      AdiabaticMultiplier);

                Numerator += AdiabaticMultiplier * (cell.Beta / Resistance) * NeighborTemp;
                Denominator += AdiabaticMultiplier * (cell.Beta / Resistance);
            }

            //'now that we have passed all directions, update the temperature
            return Numerator / Denominator;
        }

        Real64 Domain::EvaluateGroundSurfaceTemperature(CartesianCell &cell) {

            // FUNCTION INFORMATION:
            //       AUTHOR         Edwin Lee
            //       DATE WRITTEN   Summer 2011
            //       MODIFIED       na
            //       RE-ENGINEERED  na

            // FUNCTION PARAMETER DEFINITIONS:
            Real64 const AirDensity(1.22521);   // '[kg/m3]
            Real64 const AirSpecificHeat(1003); // '[J/kg-K]
            // evapotranspiration parameters
            Real64 const MeanSolarConstant(0.08196); // 1367 [W/m2], entered in [MJ/m2-minute]
            Real64 const A_s(0.25);                  // ?
            Real64 const B_s(0.5);                   // ?
            Real64 const Absor_Corrected(0.77);
            Real64 const Convert_Wm2_To_MJhrmin(3600.0 / 1000000.0);
            Real64 const Convert_MJhrmin_To_Wm2(1.0 / Convert_Wm2_To_MJhrmin);
            Real64 const Rho_water(998.0); // [kg/m3]

            // FUNCTION LOCAL VARIABLE DECLARATIONS:
            Real64 NeighborTemp = 0.0;
            Real64 IncidentHeatGain;
            Real64 Latitude_Degrees;   // Latitude, degrees N
            Real64 StMeridian_Degrees; // Standard meridian, degrees W -- note it is degrees E in DataEnvironment
            Real64 Longitude_Degrees;  // Longitude, degrees W -- note it is degrees E in DataEnvironment
            // evapotranspiration calculated values
            Real64 Latitude_Radians;
            Real64 DayOfYear;
            Real64 HourOfDay;
            Real64 CurSecondsIntoToday;
            Real64 dr;
            Real64 Declination;
            Real64 b_SC;
            Real64 Sc;
            Real64 Hour_Angle;
            Real64 X_sunset;
            Real64 Sunset_Angle;
            Real64 Solar_Angle_1;
            Real64 Solar_Angle_2;
            Real64 QRAD_A;
            Real64 QRAD_SO;
            Real64 Ratio_SO;
            Real64 IncidentSolar_MJhrmin;
            Real64 AbsorbedIncidentSolar_MJhrmin;
            Real64 VaporPressureSaturated_kPa;
            Real64 VaporPressureActual_kPa;
            Real64 QRAD_NL;
            Real64 NetIncidentRadiation_MJhr; // [MJ/hr]
            Real64 NetIncidentRadiation_Wm2;  // [W/m2]
            Real64 CN;
            Real64 G_hr;
            Real64 Cd;
            Real64 Slope_S;
            Real64 Pressure;
            Real64 PsychrometricConstant;
            Real64 EvapotransFluidLoss_mmhr;
            Real64 EvapotransFluidLoss_mhr;
            Real64 LatentHeatVaporization;
            Real64 EvapotransHeatLoss_MJhrmin; // [MJ/m2-hr]
            Real64 EvapotransHeatLoss_Wm2;     // [W/m2]
            Real64 CurAirTempK;
            Real64 GroundCoverCoefficient;

            // retrieve information from E+ globals
            Latitude_Degrees = DataEnvironment::Latitude;
            StMeridian_Degrees = -DataEnvironment::TimeZoneMeridian; // Standard meridian, degrees W
            Longitude_Degrees = -DataEnvironment::Longitude;         // Longitude, degrees W

            // retrieve any information from input data structure
            GroundCoverCoefficient = this->Moisture.GroundCoverCoefficient;

            // initialize values
            Real64 AdiabaticMultiplier = 1.0;
            Real64 Numerator = 0.0;
            Real64 Denominator = 0.0;
            Real64 Resistance = 0.0;
            Real64 Beta = cell.Beta;
            Real64 ThisNormalArea = cell.normalArea(Direction::PositiveY);

            //'add effect from previous time step
            Numerator += cell.Temperature_PrevTimeStep;
            ++Denominator;

            // now that we aren't infinitesimal, we need to determine the neighbor types based on cell location
            int NumFieldCells = 0, NumBoundaryCells = 0;
            this->EvaluateCellNeighborDirections(cell, NumFieldCells, NumBoundaryCells);

            // loop over all regular neighbor cells, check if we have adiabatic on opposite surface
            for (int DirectionCounter = 0; DirectionCounter <= NumFieldCells; ++DirectionCounter) {
                Direction CurDirection = this->NeighborFieldCells[DirectionCounter];

                // Use the multiplier ( either 1 or 2 ) to calculate the neighbor cell effects
                this->EvaluateNeighborCharacteristics(cell, CurDirection, NeighborTemp, Resistance,
                                                      AdiabaticMultiplier);
                Numerator = AdiabaticMultiplier * Numerator + (Beta / Resistance) * NeighborTemp;
                Denominator = AdiabaticMultiplier * Denominator + (Beta / Resistance);
            }

            // do all non-adiabatic boundary types here
            for (int DirectionCounter = 0; DirectionCounter <= NumBoundaryCells; ++DirectionCounter) {
                Direction CurDirection = this->NeighborBoundaryCells[DirectionCounter];

                // For Zone-coupled slab or basement configuration
                if (this->HasZoneCoupledSlab || this->HasZoneCoupledBasement) {
                    //-x-direction will always be a farfield boundary
                    //-z will also be a farfield boundary
                    //+x and +z will be handled above
                    //-y will always be a neighbor cell, so it is handled above
                    //+y will always be the outdoor air
                    if (CurDirection == Direction::NegativeX || CurDirection == Direction::NegativeZ) {
                        // always farfield
                        this->EvaluateFarfieldCharacteristics(cell, CurDirection, NeighborTemp, Resistance,
                                                              AdiabaticMultiplier);
                        Numerator += (Beta / Resistance) * NeighborTemp;
                        Denominator += (Beta / Resistance);
                    } else if (CurDirection == Direction::PositiveY) {
                        // convection at the surface
                        if (DataEnvironment::WindSpeed > 0.1) {
                            Resistance = 208.0 /
                                         (AirDensity * AirSpecificHeat * DataEnvironment::WindSpeed * ThisNormalArea);
                            Numerator += (Beta / Resistance) * this->Cur.CurAirTemp;
                            Denominator += (Beta / Resistance);
                        }
                    } else if (CurDirection == Direction::NegativeY) {
                        assert(false); // debug error, can't get here!
                    }
                } else { // FHX model
                    // x-direction will always be a farfield boundary
                    // z-direction will be handled above -- adiabatic
                    //-y we don't handle here because -y will always be a neighbor cell, so handled above
                    //+y will always be the outdoor air
                    if ((CurDirection == Direction::PositiveX) || (CurDirection == Direction::NegativeX)) {
                        // always farfield
                        this->EvaluateFarfieldCharacteristics(cell, CurDirection, NeighborTemp, Resistance,
                                                              AdiabaticMultiplier);
                        Numerator += (Beta / Resistance) * NeighborTemp;
                        Denominator += (Beta / Resistance);
                    } else if ((CurDirection == Direction::PositiveZ) || (CurDirection == Direction::NegativeZ)) {
                        // debug error, can't get here
                    } else if (CurDirection == Direction::PositiveY) {
                        // convection at the surface
                        if (DataEnvironment::WindSpeed > 0.1) {
                            Resistance = 208.0 /
                                         (AirDensity * AirSpecificHeat * DataEnvironment::WindSpeed * ThisNormalArea);
                            Numerator += (Beta / Resistance) * this->Cur.CurAirTemp;
                            Denominator += (Beta / Resistance);
                        } else {
                            // Future development should include additional natural convection effects here
                        }
                    } else if (CurDirection == Direction::NegativeY) {
                        assert(false); // debug error, can't get here!
                    }
                }
            }

            // Latitude, converted to radians...positive for northern hemisphere, [radians]
            Latitude_Radians = DataGlobals::Pi / 180.0 * Latitude_Degrees;

            // The day of year at this point in the simulation
            DayOfYear = int(this->Cur.CurSimTimeSeconds / DataGlobals::SecsInDay);

            // The number of seconds into the current day
            CurSecondsIntoToday = int(mod(this->Cur.CurSimTimeSeconds, DataGlobals::SecsInDay));

            // The number of hours into today
            HourOfDay = int(CurSecondsIntoToday / DataGlobals::SecInHour);

            // For convenience convert to Kelvin once
            CurAirTempK = this->Cur.CurAirTemp + 273.15;

            // Calculate some angles
            dr = 1.0 + 0.033 * std::cos(2.0 * DataGlobals::Pi * DayOfYear / 365.0);
            Declination = 0.409 * std::sin(2.0 * DataGlobals::Pi / 365.0 * DayOfYear - 1.39);
            b_SC = 2.0 * DataGlobals::Pi * (DayOfYear - 81.0) / 364.0;
            Sc = 0.1645 * std::sin(2.0 * b_SC) - 0.1255 * std::cos(b_SC) - 0.025 * std::sin(b_SC);
            Hour_Angle = DataGlobals::Pi / 12.0 *
                         (((HourOfDay - 0.5) + 0.06667 * (StMeridian_Degrees - Longitude_Degrees) + Sc) - 12.0);

            // Calculate sunset something, and constrain to a minimum of 0.000001
            X_sunset = 1.0 - pow_2(std::tan(Latitude_Radians)) * pow_2(std::tan(Declination));
            X_sunset = max(X_sunset, 0.000001);

            // Find sunset angle
            Sunset_Angle = DataGlobals::Pi / 2.0 -
                           std::atan(-std::tan(Latitude_Radians) * std::tan(Declination) / std::sqrt(X_sunset));

            // Find solar angles
            Solar_Angle_1 = Hour_Angle - DataGlobals::Pi / 24.0;
            Solar_Angle_2 = Hour_Angle + DataGlobals::Pi / 24.0;

            // Constrain solar angles
            if (Solar_Angle_1 < -Sunset_Angle) Solar_Angle_1 = -Sunset_Angle;
            if (Solar_Angle_2 < -Sunset_Angle) Solar_Angle_2 = -Sunset_Angle;
            if (Solar_Angle_1 > Sunset_Angle) Solar_Angle_1 = Sunset_Angle;
            if (Solar_Angle_2 > Sunset_Angle) Solar_Angle_2 = Sunset_Angle;
            if (Solar_Angle_1 > Solar_Angle_2) Solar_Angle_1 = Solar_Angle_2;

            // Convert input solar radiation [w/m2] into units for ET model, [MJ/hr-min]
            IncidentSolar_MJhrmin = this->Cur.CurIncidentSolar * Convert_Wm2_To_MJhrmin;

            // Calculate another Q term...
            QRAD_A = 12.0 * 60.0 / DataGlobals::Pi * MeanSolarConstant * dr *
                     ((Solar_Angle_2 - Solar_Angle_1) * std::sin(Latitude_Radians) * std::sin(Declination) +
                      std::cos(Latitude_Radians) * std::cos(Declination) *
                      (std::sin(Solar_Angle_2) - std::sin(Solar_Angle_1)));

            // Calculate another Q term...
            QRAD_SO = (A_s + B_s + 0.00002 * DataEnvironment::Elevation) * QRAD_A;

            // Correct the Qrad term ... better way??
            if (IncidentSolar_MJhrmin < 0.01) {
                Ratio_SO = 0.0;
            } else {
                if (QRAD_SO != 0.0) {
                    Ratio_SO = IncidentSolar_MJhrmin / QRAD_SO;
                } else {
                    // I used logic below to choose value, divide by 0 = infinity, so value = 1, not sure if correct...
                    Ratio_SO = 1.0;
                }
            }

            // Constrain Ratio_SO
            Ratio_SO = min(Ratio_SO, 1.0);
            Ratio_SO = max(Ratio_SO, 0.3);

            // Calculate another Q term, [MJ/hr-min]
            AbsorbedIncidentSolar_MJhrmin = Absor_Corrected * IncidentSolar_MJhrmin;

            // Calculate saturated vapor pressure, [kPa]
            VaporPressureSaturated_kPa =
                    0.6108 * std::exp(17.27 * this->Cur.CurAirTemp / (this->Cur.CurAirTemp + 237.3));

            // Calculate actual vapor pressure, [kPa]
            VaporPressureActual_kPa = VaporPressureSaturated_kPa * this->Cur.CurRelativeHumidity / 100.0;

            // Calculate another Q term, [MJ/m2-hr]
            QRAD_NL = 2.042E-10 * pow_4(CurAirTempK) * (0.34 - 0.14 * std::sqrt(VaporPressureActual_kPa)) *
                      (1.35 * Ratio_SO - 0.35);

            // Calculate another Q term, [MJ/hr]
            NetIncidentRadiation_MJhr = AbsorbedIncidentSolar_MJhrmin - QRAD_NL;

            // ?
            CN = 37.0;

            // Check whether there was sun
            if (NetIncidentRadiation_MJhr < 0.0) {
                G_hr = 0.5 * NetIncidentRadiation_MJhr;
                Cd = 0.96;
            } else {
                G_hr = 0.1 * NetIncidentRadiation_MJhr;
                Cd = 0.24;
            }

            // Just For Check
            // Lu Xing Sep 22 2009

            Slope_S = 2503.0 * std::exp(17.27 * this->Cur.CurAirTemp / (this->Cur.CurAirTemp + 237.3)) /
                      pow_2(this->Cur.CurAirTemp + 237.3);
            Pressure = 98.0;
            PsychrometricConstant = 0.665e-3 * Pressure;

            // Evapotranspiration constant, [mm/hr]
            EvapotransFluidLoss_mmhr = (GroundCoverCoefficient * Slope_S * (NetIncidentRadiation_MJhr - G_hr) +
                                        PsychrometricConstant * (CN / CurAirTempK) * this->Cur.CurWindSpeed *
                                        (VaporPressureSaturated_kPa - VaporPressureActual_kPa)) /
                                       (Slope_S + PsychrometricConstant * (1 + Cd * this->Cur.CurWindSpeed));

            // Convert units, [m/hr]
            EvapotransFluidLoss_mhr = EvapotransFluidLoss_mmhr / 1000.0;

            // Calculate latent heat, [MJ/kg]
            // Full formulation is cubic: L(T) = -0.0000614342 * T**3 + 0.00158927 * T**2 - 2.36418 * T + 2500.79[5]
            // In: Cubic fit to Table 2.1,p.16, Textbook: R.R.Rogers & M.K. Yau, A Short Course in Cloud Physics, 3e,(1989), Pergamon press
            // But a linear relation should suffice;
            // note-for now using the previous time step temperature as an approximation to help ensure stability
            LatentHeatVaporization = 2.501 - 2.361e-3 * cell.Temperature_PrevTimeStep;

            // Calculate evapotranspiration heat loss, [MJ/m2-hr]
            EvapotransHeatLoss_MJhrmin = Rho_water * EvapotransFluidLoss_mhr * LatentHeatVaporization;

            // Convert net incident solar units, [W/m2]
            NetIncidentRadiation_Wm2 = NetIncidentRadiation_MJhr * Convert_MJhrmin_To_Wm2;

            // Convert evapotranspiration units, [W/m2]
            EvapotransHeatLoss_Wm2 = EvapotransHeatLoss_MJhrmin * Convert_MJhrmin_To_Wm2;

            // Calculate overall net heat ?gain? into the cell, [W]
            IncidentHeatGain = (NetIncidentRadiation_Wm2 - EvapotransHeatLoss_Wm2) * ThisNormalArea;

            // Add any solar/evapotranspiration heat gain here
            Numerator += Beta * IncidentHeatGain;

            // Calculate the return temperature and leave
            return Numerator / Denominator;
        }

        Real64 Domain::EvaluateBasementCellTemperature(CartesianCell &cell) {

            // FUNCTION INFORMATION:
            //       AUTHOR         Edwin Lee
            //       DATE WRITTEN   Summer 2011
            //       MODIFIED       na
            //       RE-ENGINEERED  na

            // FUNCTION LOCAL VARIABLE DECLARATIONS:
            Real64 Beta;
            Real64 NeighborTemp = 0.0;
            Real64 HeatFlux;
            Real64 Numerator = 0.0;
            Real64 Denominator = 0.0;
            Real64 Resistance = 0.0;
            Real64 AdiabaticMultiplier = 1.0;

            // add effect from previous time step
            Numerator += cell.Temperature_PrevTimeStep;
            ++Denominator;

            switch (cell.cellType) {
                case CellType::BasementWall:

                    // we will only have heat flux from the basement wall and heat conduction to the +x cell

                    // This is actually only a half-cell since the basement wall slices right through the middle in one direction
                    Beta = cell.Beta / 2.0;

                    // get the average basement wall heat flux and add it to the tally
                    HeatFlux = this->GetBasementWallHeatFlux();
                    Numerator += Beta * HeatFlux * cell.height();

                    // then get the +x conduction to continue the heat balance
                    this->EvaluateNeighborCharacteristics(cell, Direction::PositiveX, NeighborTemp, Resistance,
                                                          AdiabaticMultiplier);
                    Numerator += AdiabaticMultiplier * (Beta / Resistance) * NeighborTemp;
                    Denominator += AdiabaticMultiplier * (Beta / Resistance);

                    break;

                case CellType::BasementFloor:

                    // we will only have heat flux from the basement floor and heat conduction to the lower cell

                    // This is actually only a half-cell since the basement wall slices right through the middle in one direction
                    Beta = cell.Beta / 2.0;

                    // get the average basement floor heat flux and add it to the tally
                    HeatFlux = this->GetBasementFloorHeatFlux();
                    Numerator += Beta * HeatFlux * cell.width();

                    // then get the -y conduction to continue the heat balance
                    this->EvaluateNeighborCharacteristics(cell, Direction::NegativeY, NeighborTemp, Resistance,
                                                          AdiabaticMultiplier);
                    Numerator += AdiabaticMultiplier * (Beta / Resistance) * NeighborTemp;
                    Denominator += AdiabaticMultiplier * (Beta / Resistance);

                    break;

                case CellType::BasementCorner:

                    // This is actually only a three-quarter-cell since the basement wall slices right through the middle in both directions
                    Beta = cell.Beta * 3.0 / 4.0;

                    // we will only have heat conduction to the +x and -y cells
                    this->EvaluateNeighborCharacteristics(cell, Direction::PositiveX, NeighborTemp, Resistance,
                                                          AdiabaticMultiplier);
                    Numerator += AdiabaticMultiplier * (Beta / Resistance) * NeighborTemp;
                    Denominator += AdiabaticMultiplier * (Beta / Resistance);

                    this->EvaluateNeighborCharacteristics(cell, Direction::NegativeY, NeighborTemp, Resistance,
                                                          AdiabaticMultiplier);
                    Numerator += AdiabaticMultiplier * (Beta / Resistance) * NeighborTemp;
                    Denominator += AdiabaticMultiplier * (Beta / Resistance);

                    break;

                default:
                    // other cell types are not calculated here
                    break;
            }

            return Numerator / Denominator;
        }

        Real64 Domain::EvaluateFarfieldBoundaryTemperature(CartesianCell &cell) {

            // FUNCTION INFORMATION:
            //       AUTHOR         Edwin Lee
            //       DATE WRITTEN   Summer 2011
            //       MODIFIED       na
            //       RE-ENGINEERED  na

            // FUNCTION LOCAL VARIABLE DECLARATIONS:
            Real64 Numerator = 0.0;
            Real64 Denominator = 0.0;
            Real64 Resistance = 0.0;
            Real64 AdiabaticMultiplier = 1.0;
            Real64 Beta = cell.Beta;

            // add effect from previous time step
            Numerator += cell.Temperature_PrevTimeStep;
            ++Denominator;

            // now that we aren't infinitesimal, we need to determine the neighbor types based on cell location
            int NumFieldCells = 0, NumBoundaryCells = 0;
            this->EvaluateCellNeighborDirections(cell, NumFieldCells, NumBoundaryCells);

            // Do all neighbor cells
            for (int DirectionCounter = 0; DirectionCounter <= NumFieldCells; ++DirectionCounter) {
                Direction CurDirection = this->NeighborFieldCells[DirectionCounter];
                Real64 NeighborTemp = 0.0;
                this->EvaluateNeighborCharacteristics(cell, CurDirection, NeighborTemp, Resistance,
                                                      AdiabaticMultiplier);
                Numerator += AdiabaticMultiplier * (Beta / Resistance) * NeighborTemp;
                Denominator += AdiabaticMultiplier * (Beta / Resistance);
            }

            // Then all farfield boundaries
            for (int DirectionCounter = 0; DirectionCounter <= NumBoundaryCells; ++DirectionCounter) {
                Direction CurDirection = this->NeighborBoundaryCells[DirectionCounter];
                Real64 NeighborTemp = 0.0;
                this->EvaluateFarfieldCharacteristics(cell, CurDirection, NeighborTemp, Resistance,
                                                      AdiabaticMultiplier);
                Numerator += AdiabaticMultiplier * (Beta / Resistance) * NeighborTemp;
                Denominator += AdiabaticMultiplier * (Beta / Resistance);
            }

            return Numerator / Denominator;
        }

        Real64 Domain::EvaluateZoneInterfaceTemperature(CartesianCell &cell) {

            // FUNCTION INFORMATION:
            //       AUTHOR         Edwin Lee
            //       DATE WRITTEN   Summer 2011
            //       MODIFIED       na
            //       RE-ENGINEERED  na

            // FUNCTION LOCAL VARIABLE DECLARATIONS:
            Real64 HeatFlux;
            Real64 ConductionArea;
            Real64 Numerator = 0.0;
            Real64 Denominator = 0.0;
            Real64 Resistance = 0.0;
            Real64 AdiabaticMultiplier = 1.0;
            Real64 Beta = cell.Beta;

            // add effect from previous time step
            Numerator += cell.Temperature_PrevTimeStep;
            ++Denominator;

            if (cell.cellType == CellType::BasementWall) {
                // Get the average basement wall heat flux and add it to the tally
                HeatFlux = this->WallHeatFlux;
                if (cell.X_index == this->XWallIndex) {
                    ConductionArea = cell.depth() * cell.height();
                    Numerator += Beta * HeatFlux * ConductionArea;
                } else if (cell.Z_index == this->ZWallIndex) {
                    ConductionArea = cell.width() * cell.height();
                    Numerator += Beta * HeatFlux * ConductionArea;
                }
            } else if (cell.cellType == CellType::BasementFloor) {
                // Get the average basement floor heat flux and add it to the tally
                HeatFlux = this->FloorHeatFlux;
                ConductionArea = cell.width() * cell.depth();
                Numerator += Beta * HeatFlux * ConductionArea;
            } else if (cell.cellType == CellType::ZoneGroundInterface) {
                // Get the average slab heat flux and add it to the tally
                HeatFlux = this->WeightedHeatFlux(cell.X_index, cell.Z_index);
                ConductionArea = cell.width() * cell.depth();
                Numerator += Beta * HeatFlux * ConductionArea;
            }

            // determine the neighbor types based on cell location
            int NumFieldCells = 0, NumBoundaryCells = 0;
            this->EvaluateCellNeighborDirections(cell, NumFieldCells, NumBoundaryCells);

            // loop across each direction in the simulation
            for (int DirectionCounter = 0; DirectionCounter <= NumFieldCells; ++DirectionCounter) {

                Real64 NeighborTemp = 0.0;
                Direction CurDirection = this->NeighborFieldCells[DirectionCounter];

                // Have to be careful here to make sure heat conduction happens only in the appropriate directions
                if (cell.cellType == CellType::BasementWall) {
                    // No heat conduction from the X-side basement wall cell to the +x cell ( basement cutaway )
                    if (cell.X_index == this->XWallIndex && CurDirection != Direction::PositiveX) {
                        // Evaluate the transient expression terms
                        this->EvaluateNeighborCharacteristics(cell, CurDirection, NeighborTemp, Resistance,
                                                              AdiabaticMultiplier);
                        Numerator += AdiabaticMultiplier * (Beta / Resistance) * NeighborTemp;
                        Denominator += AdiabaticMultiplier * (Beta / Resistance);
                    }
                    // No heat conduction from the Z-side basement wall cell to the +z cell ( basement cutaway )
                    if (cell.Z_index == this->ZWallIndex && CurDirection != Direction::PositiveZ) {
                        // Evaluate the transient expression terms
                        this->EvaluateNeighborCharacteristics(cell, CurDirection, NeighborTemp, Resistance,
                                                              AdiabaticMultiplier);
                        Numerator += AdiabaticMultiplier * (Beta / Resistance) * NeighborTemp;
                        Denominator += AdiabaticMultiplier * (Beta / Resistance);
                    }
                } else if (cell.cellType == CellType::BasementFloor) {
                    // No heat conduction from the basement floor cell to the +y cell ( basement cutaway )
                    if (CurDirection != Direction::PositiveY) {
                        // Evaluate the transient expression terms
                        this->EvaluateNeighborCharacteristics(cell, CurDirection, NeighborTemp, Resistance,
                                                              AdiabaticMultiplier);
                        Numerator += AdiabaticMultiplier * (Beta / Resistance) * NeighborTemp;
                        Denominator += AdiabaticMultiplier * (Beta / Resistance);
                    }
                } else if (cell.cellType == CellType::ZoneGroundInterface ||
                           cell.cellType == CellType::BasementCorner) {
                    // Heat conduction in all directions
                    // Evaluate the transient expression terms
                    this->EvaluateNeighborCharacteristics(cell, CurDirection, NeighborTemp, Resistance,
                                                          AdiabaticMultiplier);
                    Numerator += AdiabaticMultiplier * (Beta / Resistance) * NeighborTemp;
                    Denominator += AdiabaticMultiplier * (Beta / Resistance);
                }
            }

            return Numerator / Denominator;
        }

        Real64 Domain::GetBasementWallHeatFlux() {

            // FUNCTION INFORMATION:
            //       AUTHOR         Edwin Lee
            //       DATE WRITTEN   Summer 2011
            //       MODIFIED       na
            //       RE-ENGINEERED  na

            Real64 RunningSummation = 0.0;
            auto const &numSurfaces = static_cast<unsigned int>(this->BasementZone.WallSurfacePointers.size());
            for (auto &surfaceIndex : this->BasementZone.WallSurfacePointers) {
                RunningSummation += DataHeatBalSurface::QdotConvOutRepPerArea(surfaceIndex);
            }
            return -RunningSummation / numSurfaces; // heat flux is negative here
        }

        Real64 Domain::GetBasementFloorHeatFlux() {

            // FUNCTION INFORMATION:
            //       AUTHOR         Edwin Lee
            //       DATE WRITTEN   Summer 2011
            //       MODIFIED       na
            //       RE-ENGINEERED  na

            Real64 RunningSummation = 0.0;
            auto const &numSurfaces = static_cast<unsigned int>(this->BasementZone.FloorSurfacePointers.size());
            for (auto &surfaceIndex : this->BasementZone.FloorSurfacePointers) {
                RunningSummation += DataHeatBalSurface::QdotConvOutRepPerArea(surfaceIndex);
            }
            return -RunningSummation / numSurfaces; // heat flux is negative here
        }

        void Domain::UpdateBasementSurfaceTemperatures() {

            // SUBROUTINE INFORMATION:
            //       AUTHOR         Edwin Lee
            //       DATE WRITTEN   Summer 2011
            //       MODIFIED       na
            //       RE-ENGINEERED  na

            // SUBROUTINE PARAMETER DEFINITIONS:
            Real64 const BigNumber(10000.0);

            // First the wall
            this->BasementWallTemp = this->GetAverageTempByType(CellType::BasementWall);
            int OSCMIndex = this->BasementZone.WallBoundaryOSCMIndex;
            DataSurfaces::OSCM(OSCMIndex).TConv = this->BasementWallTemp;
            DataSurfaces::OSCM(OSCMIndex).HConv = BigNumber;
            DataSurfaces::OSCM(OSCMIndex).TRad = this->BasementWallTemp;
            DataSurfaces::OSCM(OSCMIndex).HRad = 0.0;

            // Then the floor
            this->BasementFloorTemp = this->GetAverageTempByType(CellType::BasementFloor);
            OSCMIndex = this->BasementZone.FloorBoundaryOSCMIndex;
            DataSurfaces::OSCM(OSCMIndex).TConv = this->BasementFloorTemp;
            DataSurfaces::OSCM(OSCMIndex).HConv = BigNumber;
            DataSurfaces::OSCM(OSCMIndex).TRad = this->BasementFloorTemp;
            DataSurfaces::OSCM(OSCMIndex).HRad = 0.0;
        }

        Real64 Domain::GetZoneInterfaceHeatFlux() {

            // FUNCTION INFORMATION:
            //       AUTHOR         Edwin Lee
            //       DATE WRITTEN   Summer 2011
            //       MODIFIED       na
            //       RE-ENGINEERED  na

            Real64 RunningSummation = 0.0;
            auto const &NumSurfaces = this->ZoneCoupledSurfaces.size();
            for (auto &z : this->ZoneCoupledSurfaces) {
                RunningSummation += DataHeatBalSurface::QdotConvOutRepPerArea(z.IndexInSurfaceArray);
            }
            return -RunningSummation / NumSurfaces; // heat flux is negative here
        }

        void Domain::UpdateZoneSurfaceTemperatures() {

            // SUBROUTINE INFORMATION:
            //       AUTHOR
            //       DATE WRITTEN
            //       MODIFIED       na
            //       RE-ENGINEERED  na

            // SUBROUTINE PARAMETER DEFINITIONS:
            Real64 const BigNumber(10000.0);

            this->ZoneCoupledSurfaceTemp = this->GetAverageTempByType(CellType::ZoneGroundInterface);
            int OSCMIndex = this->ZoneCoupledOSCMIndex;
            DataSurfaces::OSCM(OSCMIndex).TConv = this->ZoneCoupledSurfaceTemp;
            DataSurfaces::OSCM(OSCMIndex).HConv = BigNumber;
            DataSurfaces::OSCM(OSCMIndex).TRad = this->ZoneCoupledSurfaceTemp;
            DataSurfaces::OSCM(OSCMIndex).HRad = 0.0;

            // Reset the interface heat flux after iteration
            this->ResetHeatFluxFlag = true;
        }

        Real64 Domain::GetAverageTempByType(CellType const cellType) {

            // FUNCTION INFORMATION:
            //       AUTHOR         Edwin Lee
            //       DATE WRITTEN   Summer 2011
            //       MODIFIED       na
            //       RE-ENGINEERED  na

            // FUNCTION LOCAL VARIABLE DECLARATIONS:
            Real64 RunningSummation = 0.0;
            Real64 RunningVolume = 0.0;

            auto const &cells(Cells);
            for (int X = 0, X_end = this->x_max_index; X <= X_end; ++X) {
                for (int Y = 0, Y_end = this->y_max_index; Y <= Y_end; ++Y) {
                    for (int Z = 0, Z_end = this->z_max_index; Z <= Z_end; ++Z) {
                        auto const &cell(cells(X, Y, Z));
                        if (cell.cellType == cellType) {
                            Real64 CellVolume = cell.volume();
                            RunningVolume += CellVolume;
                            RunningSummation += CellVolume * cell.Temperature;
                        }
                    }
                }
            }

            if (RunningVolume <= 0.0) {
                ShowFatalError("Domain::GetAverageTempByType calculated zero volume, program aborts");
            }

            return RunningSummation / RunningVolume;
        }

        void
        Domain::EvaluateFarfieldCharacteristics(CartesianCell &cell, Direction const direction, Real64 &neighbortemp,
                                                Real64 &resistance, Real64 &adiabaticMultiplier) {

            // SUBROUTINE INFORMATION:
            //       AUTHOR         Edwin Lee
            //       DATE WRITTEN   Summer 2011
            //       MODIFIED       na
            //       RE-ENGINEERED  na

            // SUBROUTINE LOCAL VARIABLE DECLARATIONS:
            Real64 distance(0.0);

            switch (direction) {
                case Direction::NegativeX:
                case Direction::PositiveX:
                    distance = (cell.width() / 2.0);
                    break;
                case Direction::NegativeY:
                case Direction::PositiveY:
                    distance = (cell.height() / 2.0);
                    break;
                case Direction::NegativeZ:
                case Direction::PositiveZ:
                    distance = (cell.depth() / 2.0);
                    break;
            }

            resistance = (distance / 2.0) / (cell.Properties.Conductivity * cell.normalArea(direction));
            neighbortemp = this->GetFarfieldTemp(cell);

            adiabaticMultiplier = cell.NeighborInfo[direction].adiabaticMultiplier;
        }

        Real64 Domain::GetFarfieldTemp(CartesianCell const &cell) {

            // FUNCTION INFORMATION:
            //       AUTHOR         Edwin Lee
            //       DATE WRITTEN   Summer 2011
            //       MODIFIED       na
            //       RE-ENGINEERED  na

            Real64 CurTime = this->Cur.CurSimTimeSeconds;
            Real64 z = this->Extents.yMax - cell.Centroid.Y;
            return this->groundTempModel->getGroundTempAtTimeInSeconds(z, CurTime);
        }

        void Domain::PreparePipeCircuitSimulation(Circuit * thisCircuit) {

            // SUBROUTINE INFORMATION:
            //       AUTHOR         Edwin Lee
            //       DATE WRITTEN   Summer 2011
            //       MODIFIED       na
            //       RE-ENGINEERED  na

            // SUBROUTINE ARGUMENT DEFINITIONS:
            Real64 const StagnantFluidConvCoeff(200.0);

            // Setup circuit flow conditions -- convection coefficient
            int const CellX = thisCircuit->CircuitInletCell.X;
            int const CellY = thisCircuit->CircuitInletCell.Y;
            int const CellZ = thisCircuit->CircuitInletCell.Z;

            // Look up current fluid properties
            Real64 const Density = thisCircuit->CurFluidPropertySet.Density;
            Real64 const Viscosity = thisCircuit->CurFluidPropertySet.Viscosity;
            Real64 const Conductivity = thisCircuit->CurFluidPropertySet.Conductivity;
            Real64 const Prandtl = thisCircuit->CurFluidPropertySet.Prandtl;

            // Flow calculations
            Real64 const Area_c = (DataGlobals::Pi / 4.0) * pow_2(thisCircuit->PipeSize.InnerDia);
            Real64 const Velocity = thisCircuit->CurCircuitFlowRate / (Density * Area_c);

            // Determine convection coefficient based on flow conditions
            Real64 ConvCoefficient;
            if (Velocity > 0) {
                Real64 Reynolds = Density * thisCircuit->PipeSize.InnerDia * Velocity / Viscosity;
                Real64 ExponentTerm;
                if (this->Cells(CellX, CellY, CellZ).PipeCellData.Fluid.Temperature >
                    this->Cells(CellX, CellY, CellZ).PipeCellData.Pipe.Temperature) {
                    ExponentTerm = 0.3;
                } else {
                    ExponentTerm = 0.4;
                }
                Real64 const Nusselt = 0.023 * std::pow(Reynolds, 4.0 / 5.0) * std::pow(Prandtl, ExponentTerm);
                ConvCoefficient = Nusselt * Conductivity / thisCircuit->PipeSize.InnerDia;
            } else {
                ConvCoefficient = StagnantFluidConvCoeff;
            }

            // Assign the convection coefficient
            thisCircuit->CurCircuitConvectionCoefficient = ConvCoefficient;
        }

        void Domain::PerformPipeCircuitSimulation(Circuit * thisCircuit) {

            // SUBROUTINE INFORMATION:
            //       AUTHOR         Edwin Lee
            //       DATE WRITTEN   Summer 2011
            //       MODIFIED       na
            //       RE-ENGINEERED  na

            // SUBROUTINE LOCAL VARIABLE DECLARATIONS:
            Real64 CircuitCrossTemp = 0.0;

            // retrieve initial conditions from the data structure
            // these have been set either by the init routine or by the heat pump routine
            Real64 const FlowRate = thisCircuit->CurCircuitFlowRate;
            Real64 const EnteringTemp = thisCircuit->CurCircuitInletTemp;

            // initialize
            int SegmentCellCtr = 0;
            unsigned long const NumSegments = thisCircuit->pipeSegments.size();
            unsigned long segmentNum = 0;

            //'loop across all segments (pipes) of the circuit
            auto &cells(this->Cells);
            for (auto &segment : thisCircuit->pipeSegments) {

                segmentNum++;
                int StartingZ = 0;
                int EndingZ = 0;
                int Increment = 0;

                //'set simulation flow direction
                switch (segment->FlowDirection) {
                    case SegmentFlow::IncreasingZ:
                        StartingZ = 0;
                        EndingZ = this->z_max_index;
                        Increment = 1;
                        break;
                    case SegmentFlow::DecreasingZ:
                        StartingZ = this->z_max_index;
                        EndingZ = 0;
                        Increment = -1;
                        break;
                    default:
                        ShowFatalError("Debug error: invalid flow direction on piping system segment");
                }

                //'find the cell we are working on in order to retrieve cell and neighbor information
                int PipeX = segment->PipeCellCoordinates.X;
                int PipeY = segment->PipeCellCoordinates.Y;

                //'loop across all z-direction indeces
                int const Zindex_stop(floop_end(StartingZ, EndingZ, Increment));
                for (int Zindex = StartingZ; Zindex != Zindex_stop; Zindex += Increment) {

                    //'overall cell segment counter
                    ++SegmentCellCtr;

                    if (SegmentCellCtr == 1) {
                        //'we have the very first cell, need to pass in circuiting entering temperature
                        this->PerformPipeCellSimulation(thisCircuit, cells(PipeX, PipeY, Zindex), FlowRate,
                                                        EnteringTemp);
                    } else {
                        //'we don't have the first cell so just normal simulation
                        if (Zindex == EndingZ) {
                            // simulate current cell using upstream as entering conditions
                            this->PerformPipeCellSimulation(thisCircuit,
                                                            cells(PipeX, PipeY, Zindex),
                                                            FlowRate,
                                                            cells(PipeX, PipeY,
                                                                  Zindex - Increment).PipeCellData.Fluid.Temperature);
                            // store this outlet condition to be passed to the next segment
                            CircuitCrossTemp = cells(PipeX, PipeY, Zindex).PipeCellData.Fluid.Temperature;
                        } else if (Zindex == StartingZ) {
                            // we are starting another segment, use the previous cross temperature
                            this->PerformPipeCellSimulation(thisCircuit, cells(PipeX, PipeY, Zindex), FlowRate,
                                                            CircuitCrossTemp);
                        } else {
                            // we are in an interior node, so just get the upstream cell and use the main simulation
                            this->PerformPipeCellSimulation(thisCircuit,
                                                            cells(PipeX, PipeY, Zindex),
                                                            FlowRate,
                                                            cells(PipeX, PipeY,
                                                                  Zindex - Increment).PipeCellData.Fluid.Temperature);
                        }
                    }

                    // Bookkeeping: segment fluid temperature updates
                    if (Zindex == StartingZ) {
                        if (segmentNum == 1) {
                            segment->InletTemperature = EnteringTemp;
                        } else {
                            segment->InletTemperature = CircuitCrossTemp;
                        }
                    } else if (Zindex == EndingZ) {
                        segment->OutletTemperature = cells(PipeX, PipeY, Zindex).PipeCellData.Fluid.Temperature;
                        segment->FluidHeatLoss = FlowRate * thisCircuit->CurFluidPropertySet.SpecificHeat *
                                                 (segment->InletTemperature - segment->OutletTemperature);
                    }

                    // Bookkeeping: circuit fluid temperature updates
                    if ((segmentNum == 1) && (Zindex == StartingZ)) {
                        thisCircuit->InletTemperature = EnteringTemp;
                    } else if ((segmentNum == NumSegments) && (Zindex == EndingZ)) {
                        thisCircuit->OutletTemperature = cells(PipeX, PipeY, Zindex).PipeCellData.Fluid.Temperature;
                        thisCircuit->FluidHeatLoss =
                                FlowRate * thisCircuit->CurFluidPropertySet.SpecificHeat *
                                (thisCircuit->InletTemperature - thisCircuit->OutletTemperature);
                    }
                }
            }
        }

        void
        Domain::PerformPipeCellSimulation(Circuit * thisCircuit, CartesianCell &ThisCell, Real64 const FlowRate,
                                          Real64 const EnteringTemp) {

            // SUBROUTINE INFORMATION:
            //       AUTHOR         Edwin Lee
            //       DATE WRITTEN   Summer 2011
            //       MODIFIED       na
            //       RE-ENGINEERED  na

            for (int Iter = 1; Iter <= thisCircuit->MaxIterationsPerTS; ++Iter) {

                //'shift all the pipe related temperatures for the next internal pipe iteration
                ShiftPipeTemperaturesForNewIteration(ThisCell);

                //'simulate the funny interface soil cell between the radial and cartesian systems
                this->SimulateRadialToCartesianInterface(ThisCell);

                //'simulate the outermost radial slice
                SimulateOuterMostRadialSoilSlice(thisCircuit, ThisCell);

                //'we only need to simulate these if they actually exist!
                if (!ThisCell.PipeCellData.Soil.empty()) {

                    //'simulate all interior radial slices
                    SimulateAllInteriorRadialSoilSlices(ThisCell);

                    //'simulate the innermost radial soil slice
                    SimulateInnerMostRadialSoilSlice(thisCircuit, ThisCell);
                }

                if (thisCircuit->HasInsulation) {
                    SimulateRadialInsulationCell(ThisCell);
                }

                //'simulate the pipe cell
                SimulateRadialPipeCell(thisCircuit, ThisCell);

                //'simulate the water cell
                SimulateFluidCell(thisCircuit, ThisCell, FlowRate, EnteringTemp);

                //'check convergence
                if (IsConverged_PipeCurrentToPrevIteration(thisCircuit, ThisCell)) break; // potential diff source
            }
        }

        void Domain::SimulateRadialToCartesianInterface(CartesianCell &cell) {

            // SUBROUTINE INFORMATION:
            //       AUTHOR         Edwin Lee
            //       DATE WRITTEN   Summer 2011
            //       MODIFIED       na
            //       RE-ENGINEERED  na

            // SUBROUTINE PARAMETER DEFINITIONS:
            static std::vector<Direction> const Directions = {Direction::NegativeX, Direction::NegativeY,
                                                              Direction::PositiveX, Direction::PositiveY};

            // SUBROUTINE LOCAL VARIABLE DECLARATIONS:
            Real64 Numerator = 0.0;
            Real64 Denominator = 0.0;

            //'add effects from this cell history
            Numerator += cell.Temperature_PrevTimeStep;
            ++Denominator;

            //'add effects from outermost radial cell
            auto &outerRadialCell = cell.PipeCellData.Soil.back();
            Real64 OutermostRadialCellOuterRadius = outerRadialCell.OuterRadius;
            Real64 OutermostRadialCellRadialCentroid = outerRadialCell.RadialCentroid;
            Real64 OutermostRadialCellTemperature = outerRadialCell.Temperature;
            Real64 Resistance = std::log(OutermostRadialCellOuterRadius / OutermostRadialCellRadialCentroid) /
                                (2.0 * DataGlobals::Pi * cell.depth() * cell.Properties.Conductivity);
            Numerator += (cell.Beta / Resistance) * OutermostRadialCellTemperature;
            Denominator += (cell.Beta / Resistance);

            //'add effects from neighboring Cartesian cells
            for (auto &curDirection : Directions) {
                Real64 AdiabaticMultiplier = 1.0;
                Real64 NeighborTemp = 0.0;
                this->EvaluateNeighborCharacteristics(cell, curDirection, NeighborTemp, Resistance,
                                                      AdiabaticMultiplier);
                Numerator += AdiabaticMultiplier * (cell.Beta / Resistance) * NeighborTemp;
                Denominator += AdiabaticMultiplier * (cell.Beta / Resistance);
            }

            //'calculate the new temperature
            cell.Temperature = Numerator / Denominator;
        }

        void SimulateOuterMostRadialSoilSlice(Circuit * thisCircuit, CartesianCell &cell) {

            // SUBROUTINE INFORMATION:
            //       AUTHOR         Edwin Lee
            //       DATE WRITTEN   Summer 2011
            //       MODIFIED       na
            //       RE-ENGINEERED  na

            // SUBROUTINE LOCAL VARIABLE DECLARATIONS:
            Real64 NextOuterRadialCellOuterRadius;
            Real64 NextOuterRadialCellRadialCentroid;
            Real64 NextOuterRadialCellConductivity;
            Real64 NextOuterRadialCellTemperature;

            Real64 Numerator = 0.0;
            Real64 Denominator = 0.0;

            //'convenience variables
            int const numSoilCells = static_cast<int>(cell.PipeCellData.Soil.size());
            auto &outerMostSoilCell = cell.PipeCellData.Soil[numSoilCells - 1];
            Real64 ThisRadialCellOuterRadius = outerMostSoilCell.OuterRadius;
            Real64 ThisRadialCellRadialCentroid = outerMostSoilCell.RadialCentroid;
            Real64 ThisRadialCellConductivity = outerMostSoilCell.Properties.Conductivity;
            Real64 ThisRadialCellInnerRadius = outerMostSoilCell.InnerRadius;
            Real64 ThisRadialCellTemperature_PrevTimeStep = outerMostSoilCell.Temperature_PrevTimeStep;
            if (numSoilCells == 1) {
                if (thisCircuit->HasInsulation) {
                    NextOuterRadialCellOuterRadius = cell.PipeCellData.Insulation.OuterRadius;
                    NextOuterRadialCellRadialCentroid = cell.PipeCellData.Insulation.RadialCentroid;
                    NextOuterRadialCellConductivity = cell.PipeCellData.Insulation.Properties.Conductivity;
                    NextOuterRadialCellTemperature = cell.PipeCellData.Insulation.Temperature;
                } else {
                    NextOuterRadialCellOuterRadius = cell.PipeCellData.Pipe.OuterRadius;
                    NextOuterRadialCellRadialCentroid = cell.PipeCellData.Pipe.RadialCentroid;
                    NextOuterRadialCellConductivity = cell.PipeCellData.Pipe.Properties.Conductivity;
                    NextOuterRadialCellTemperature = cell.PipeCellData.Pipe.Temperature;
                }
            } else {
                auto &nextOuterMostSoilCell = cell.PipeCellData.Soil[numSoilCells - 2];
                NextOuterRadialCellOuterRadius = nextOuterMostSoilCell.OuterRadius;
                NextOuterRadialCellRadialCentroid = nextOuterMostSoilCell.RadialCentroid;
                NextOuterRadialCellConductivity = nextOuterMostSoilCell.Properties.Conductivity;
                NextOuterRadialCellTemperature = nextOuterMostSoilCell.Temperature;
            }

            //'any broadly defined variables
            Real64 Beta = outerMostSoilCell.Beta;

            //'add effects from this cell history
            Numerator += ThisRadialCellTemperature_PrevTimeStep;
            ++Denominator;

            //'add effects from interface cell
            Real64 Resistance = std::log(ThisRadialCellOuterRadius / ThisRadialCellRadialCentroid) /
                                (2 * DataGlobals::Pi * cell.depth() * ThisRadialCellConductivity);
            Numerator += (Beta / Resistance) * cell.Temperature;
            Denominator += (Beta / Resistance);

            //'add effects from inner radial cell
            Resistance = (std::log(ThisRadialCellRadialCentroid / ThisRadialCellInnerRadius) /
                          (2 * DataGlobals::Pi * cell.depth() * ThisRadialCellConductivity)) +
                         (std::log(NextOuterRadialCellOuterRadius / NextOuterRadialCellRadialCentroid) /
                          (2 * DataGlobals::Pi * cell.depth() * NextOuterRadialCellConductivity));
            Numerator += (Beta / Resistance) * NextOuterRadialCellTemperature;
            Denominator += (Beta / Resistance);

            //'calculate the new temperature
            outerMostSoilCell.Temperature = Numerator / Denominator;
        }

        void SimulateAllInteriorRadialSoilSlices(CartesianCell &cell) {

            // SUBROUTINE INFORMATION:
            //       AUTHOR         Edwin Lee
            //       DATE WRITTEN   Summer 2011
            //       MODIFIED       na
            //       RE-ENGINEERED  na

            for (int rCtr = (int) cell.PipeCellData.Soil.size() - 2; rCtr >= 1; --rCtr) {

                Real64 Numerator = 0.0;
                Real64 Denominator = 0.0;

                //'convenience variables
                auto &thisSoilCell = cell.PipeCellData.Soil[rCtr];
                Real64 ThisRadialCellOuterRadius = thisSoilCell.OuterRadius;
                Real64 ThisRadialCellRadialCentroid = thisSoilCell.RadialCentroid;
                Real64 ThisRadialCellConductivity = thisSoilCell.Properties.Conductivity;
                Real64 ThisRadialCellInnerRadius = thisSoilCell.InnerRadius;
                Real64 ThisRadialCellTemperature_PrevTimeStep = thisSoilCell.Temperature_PrevTimeStep;

                auto const &minusSoilCell = cell.PipeCellData.Soil[rCtr - 1];
                Real64 InnerRadialCellOuterRadius = minusSoilCell.OuterRadius;
                Real64 InnerRadialCellRadialCentroid = minusSoilCell.RadialCentroid;
                Real64 InnerRadialCellConductivity = minusSoilCell.Properties.Conductivity;
                Real64 InnerRadialCellTemperature = minusSoilCell.Temperature;

                auto const &plusSoilCell = cell.PipeCellData.Soil[rCtr + 1];
                Real64 OuterRadialCellRadialCentroid = plusSoilCell.RadialCentroid;
                Real64 OuterRadialCellConductivity = plusSoilCell.Properties.Conductivity;
                Real64 OuterRadialCellInnerRadius = plusSoilCell.InnerRadius;
                Real64 OuterRadialCellTemperature = plusSoilCell.Temperature;

                //'add effects from this cell history
                Numerator += ThisRadialCellTemperature_PrevTimeStep;
                ++Denominator;

                //'add effects from outer cell
                Real64 Resistance =
                        (std::log(OuterRadialCellRadialCentroid / OuterRadialCellInnerRadius) /
                         (2 * DataGlobals::Pi * cell.depth() * OuterRadialCellConductivity)) +
                        (std::log(ThisRadialCellOuterRadius / ThisRadialCellRadialCentroid) /
                         (2 * DataGlobals::Pi * cell.depth() * ThisRadialCellConductivity));
                Numerator += (thisSoilCell.Beta / Resistance) * OuterRadialCellTemperature;
                Denominator += (thisSoilCell.Beta / Resistance);

                //'add effects from inner cell
                Resistance =
                        (std::log(ThisRadialCellRadialCentroid / ThisRadialCellInnerRadius) /
                         (2 * DataGlobals::Pi * cell.depth() * ThisRadialCellConductivity)) +
                        (std::log(InnerRadialCellOuterRadius / InnerRadialCellRadialCentroid) /
                         (2 * DataGlobals::Pi * cell.depth() * InnerRadialCellConductivity));
                Numerator += (thisSoilCell.Beta / Resistance) * InnerRadialCellTemperature;
                Denominator += (thisSoilCell.Beta / Resistance);

                //'calculate the new temperature
                thisSoilCell.Temperature = Numerator / Denominator;
            }
        }

        void SimulateInnerMostRadialSoilSlice(Circuit * thisCircuit, CartesianCell &cell) {

            // SUBROUTINE INFORMATION:
            //       AUTHOR         Edwin Lee
            //       DATE WRITTEN   Summer 2011
            //       MODIFIED       na
            //       RE-ENGINEERED  na

            // SUBROUTINE LOCAL VARIABLE DECLARATIONS:
            Real64 Resistance;
            Real64 InnerNeighborRadialCellOuterRadius;
            Real64 InnerNeighborRadialCellRadialCentroid;
            Real64 InnerNeighborRadialCellConductivity;
            Real64 InnerNeighborRadialCellTemperature;

            Real64 Numerator = 0.0;
            Real64 Denominator = 0.0;

            //'convenience variables
            if (thisCircuit->HasInsulation) {
                InnerNeighborRadialCellOuterRadius = cell.PipeCellData.Insulation.OuterRadius;
                InnerNeighborRadialCellRadialCentroid = cell.PipeCellData.Insulation.RadialCentroid;
                InnerNeighborRadialCellConductivity = cell.PipeCellData.Insulation.Properties.Conductivity;
                InnerNeighborRadialCellTemperature = cell.PipeCellData.Insulation.Temperature;
            } else {
                InnerNeighborRadialCellOuterRadius = cell.PipeCellData.Pipe.OuterRadius;
                InnerNeighborRadialCellRadialCentroid = cell.PipeCellData.Pipe.RadialCentroid;
                InnerNeighborRadialCellConductivity = cell.PipeCellData.Pipe.Properties.Conductivity;
                InnerNeighborRadialCellTemperature = cell.PipeCellData.Pipe.Temperature;
            }

            auto &soilZero = cell.PipeCellData.Soil[0];
            Real64 ThisRadialCellOuterRadius = soilZero.OuterRadius;
            Real64 ThisRadialCellRadialCentroid = soilZero.RadialCentroid;
            Real64 ThisRadialCellConductivity = soilZero.Properties.Conductivity;
            Real64 ThisRadialCellInnerRadius = soilZero.InnerRadius;
            Real64 ThisRadialCellTemperature_PrevTimeStep = soilZero.Temperature_PrevTimeStep;

            auto const &soilOne = cell.PipeCellData.Soil[1];
            Real64 OuterNeighborRadialCellRadialCentroid = soilOne.RadialCentroid;
            Real64 OuterNeighborRadialCellConductivity = soilOne.Properties.Conductivity;
            Real64 OuterNeighborRadialCellInnerRadius = soilOne.InnerRadius;
            Real64 OuterNeighborRadialCellTemperature = soilOne.Temperature;

            //'add effects from this cell history
            Numerator += ThisRadialCellTemperature_PrevTimeStep;
            ++Denominator;

            //'add effects from outer radial cell
            Resistance = (std::log(OuterNeighborRadialCellRadialCentroid / OuterNeighborRadialCellInnerRadius) /
                          (2 * DataGlobals::Pi * cell.depth() * OuterNeighborRadialCellConductivity)) +
                         (std::log(ThisRadialCellOuterRadius / ThisRadialCellRadialCentroid) /
                          (2 * DataGlobals::Pi * cell.depth() * ThisRadialCellConductivity));
            Numerator += (soilZero.Beta / Resistance) * OuterNeighborRadialCellTemperature;
            Denominator += (soilZero.Beta / Resistance);

            //'add effects from pipe cell
            Resistance = (std::log(ThisRadialCellRadialCentroid / ThisRadialCellInnerRadius) /
                          (2 * DataGlobals::Pi * cell.depth() * ThisRadialCellConductivity)) +
                         (std::log(InnerNeighborRadialCellOuterRadius / InnerNeighborRadialCellRadialCentroid) /
                          (2 * DataGlobals::Pi * cell.depth() * InnerNeighborRadialCellConductivity));
            Numerator += (soilZero.Beta / Resistance) * InnerNeighborRadialCellTemperature;
            Denominator += (soilZero.Beta / Resistance);

            //'calculate the new temperature
            soilZero.Temperature = Numerator / Denominator;
        }

        void SimulateRadialInsulationCell(CartesianCell &cell) {

            // SUBROUTINE INFORMATION:
            //       AUTHOR         Edwin Lee
            //       DATE WRITTEN   Summer 2011
            //       MODIFIED       na
            //       RE-ENGINEERED  na

            // SUBROUTINE LOCAL VARIABLE DECLARATIONS:
            Real64 Numerator = 0.0;
            Real64 Denominator = 0.0;

            //'convenience variables
            auto const &PipeCell = cell.PipeCellData.Pipe;
            auto const &ThisInsulationCell = cell.PipeCellData.Insulation;
            auto const &NextInnerRadialCell = cell.PipeCellData.Soil[0];

            //'add effects from this cell history
            Numerator += ThisInsulationCell.Temperature_PrevTimeStep;
            ++Denominator;

            //'add effects from outer radial cell
            Real64 Resistance = (std::log(NextInnerRadialCell.RadialCentroid / NextInnerRadialCell.InnerRadius) /
                                 (2 * DataGlobals::Pi * cell.depth() * NextInnerRadialCell.Properties.Conductivity)) +
                                (std::log(ThisInsulationCell.OuterRadius / ThisInsulationCell.RadialCentroid) /
                                 (2 * DataGlobals::Pi * cell.depth() * ThisInsulationCell.Properties.Conductivity));
            Numerator += (ThisInsulationCell.Beta / Resistance) * NextInnerRadialCell.Temperature;
            Denominator += (ThisInsulationCell.Beta / Resistance);

            //'add effects from pipe cell
            Resistance = (std::log(ThisInsulationCell.RadialCentroid / ThisInsulationCell.InnerRadius) /
                          (2 * DataGlobals::Pi * cell.depth() * ThisInsulationCell.Properties.Conductivity)) +
                         (std::log(PipeCell.OuterRadius / PipeCell.RadialCentroid) /
                          (2 * DataGlobals::Pi * cell.depth() * PipeCell.Properties.Conductivity));
            Numerator += (ThisInsulationCell.Beta / Resistance) * PipeCell.Temperature;
            Denominator += (ThisInsulationCell.Beta / Resistance);

            //'calculate the new temperature
            cell.PipeCellData.Insulation.Temperature = Numerator / Denominator;
        }

        void SimulateRadialPipeCell(Circuit * thisCircuit, CartesianCell &cell) {

            // SUBROUTINE INFORMATION:
            //       AUTHOR         Edwin Lee
            //       DATE WRITTEN   Summer 2011
            //       MODIFIED       na
            //       RE-ENGINEERED  na

            // SUBROUTINE LOCAL VARIABLE DECLARATIONS:
            Real64 OuterNeighborRadialCellRadialCentroid;
            Real64 OuterNeighborRadialCellConductivity;
            Real64 OuterNeighborRadialCellInnerRadius;
            Real64 OuterNeighborRadialCellTemperature;

            Real64 Numerator = 0.0;
            Real64 Denominator = 0.0;

            //'convenience variables
            if (thisCircuit->HasInsulation) {
                OuterNeighborRadialCellRadialCentroid = cell.PipeCellData.Insulation.RadialCentroid;
                OuterNeighborRadialCellConductivity = cell.PipeCellData.Insulation.Properties.Conductivity;
                OuterNeighborRadialCellInnerRadius = cell.PipeCellData.Insulation.InnerRadius;
                OuterNeighborRadialCellTemperature = cell.PipeCellData.Insulation.Temperature;
            } else {
                auto const &soilZero = cell.PipeCellData.Soil[0];
                OuterNeighborRadialCellRadialCentroid = soilZero.RadialCentroid;
                OuterNeighborRadialCellConductivity = soilZero.Properties.Conductivity;
                OuterNeighborRadialCellInnerRadius = soilZero.InnerRadius;
                OuterNeighborRadialCellTemperature = soilZero.Temperature;
            }

            Real64 const ThisPipeCellOuterRadius = cell.PipeCellData.Pipe.OuterRadius;
            Real64 const ThisPipeCellRadialCentroid = cell.PipeCellData.Pipe.RadialCentroid;
            Real64 const ThisPipeCellConductivity = cell.PipeCellData.Pipe.Properties.Conductivity;
            Real64 const ThisPipeCellInnerRadius = cell.PipeCellData.Pipe.InnerRadius;
            Real64 const ThisPipeCellTemperature_PrevTimeStep = cell.PipeCellData.Pipe.Temperature_PrevTimeStep;

            Real64 const FluidCellTemperature = cell.PipeCellData.Fluid.Temperature;

            //'add effects from this cell history
            Numerator += ThisPipeCellTemperature_PrevTimeStep;
            ++Denominator;

            //'add effects from outer radial cell
            Real64 Resistance = (std::log(OuterNeighborRadialCellRadialCentroid / OuterNeighborRadialCellInnerRadius) /
                                 (2 * DataGlobals::Pi * cell.depth() * OuterNeighborRadialCellConductivity)) +
                                (std::log(ThisPipeCellOuterRadius / ThisPipeCellRadialCentroid) /
                                 (2 * DataGlobals::Pi * cell.depth() * ThisPipeCellConductivity));
            Numerator += (cell.PipeCellData.Pipe.Beta / Resistance) * OuterNeighborRadialCellTemperature;
            Denominator += (cell.PipeCellData.Pipe.Beta / Resistance);

            //'add effects from water cell
            Real64 PipeConductionResistance =
                    std::log(ThisPipeCellRadialCentroid / ThisPipeCellInnerRadius) /
                    (2 * DataGlobals::Pi * cell.depth() * ThisPipeCellConductivity);
            Real64 ConvectiveResistance =
                    1.0 / (thisCircuit->CurCircuitConvectionCoefficient * 2 * DataGlobals::Pi * ThisPipeCellInnerRadius * cell.depth());
            Resistance = PipeConductionResistance + ConvectiveResistance;
            Numerator += (cell.PipeCellData.Pipe.Beta / Resistance) * FluidCellTemperature;
            Denominator += (cell.PipeCellData.Pipe.Beta / Resistance);

            //'calculate new temperature
            cell.PipeCellData.Pipe.Temperature = Numerator / Denominator;
        }

        void SimulateFluidCell(Circuit * thisCircuit, CartesianCell &cell, Real64 const FlowRate,
                               Real64 const EnteringFluidTemp) {

            // SUBROUTINE INFORMATION:
            //       AUTHOR         Edwin Lee
            //       DATE WRITTEN   Summer 2011
            //       MODIFIED       na
            //       RE-ENGINEERED  na

            // SUBROUTINE LOCAL VARIABLE DECLARATIONS:
            Real64 Numerator = 0.0;
            Real64 Denominator = 0.0;

            //'convenience variables
            Real64 const FluidCellTemperature_PrevTimeStep = cell.PipeCellData.Fluid.Temperature_PrevTimeStep;
            Real64 const FluidCellSpecificHeat = cell.PipeCellData.Fluid.Properties.SpecificHeat;

            Real64 const PipeCellRadialCentroid = cell.PipeCellData.Pipe.RadialCentroid;
            Real64 const PipeCellConductivity = cell.PipeCellData.Pipe.Properties.Conductivity;
            Real64 const PipeCellInnerRadius = cell.PipeCellData.Pipe.InnerRadius;
            Real64 const PipeCellTemperature = cell.PipeCellData.Pipe.Temperature;

            //'add effects from this cell history
            Numerator += FluidCellTemperature_PrevTimeStep;
            ++Denominator;

            //'add effects from outer pipe cell
            Real64 PipeConductionResistance = std::log(PipeCellRadialCentroid / PipeCellInnerRadius) /
                                              (2 * DataGlobals::Pi * cell.depth() * PipeCellConductivity);
            Real64 ConvectiveResistance =
                    1.0 / (thisCircuit->CurCircuitConvectionCoefficient * 2 * DataGlobals::Pi * PipeCellInnerRadius * cell.depth());
            Real64 TotalPipeResistance = PipeConductionResistance + ConvectiveResistance;
            Numerator += (cell.PipeCellData.Fluid.Beta / TotalPipeResistance) * PipeCellTemperature;
            Denominator += (cell.PipeCellData.Fluid.Beta / TotalPipeResistance);

            //'add effects from upstream flow
            if (FlowRate > 0.0) {
                Real64 UpstreamResistance = 1 / (FlowRate * FluidCellSpecificHeat);
                Numerator += (cell.PipeCellData.Fluid.Beta / UpstreamResistance) * EnteringFluidTemp;
                Denominator += (cell.PipeCellData.Fluid.Beta / UpstreamResistance);
            }

            //'calculate new temperature
            cell.PipeCellData.Fluid.Temperature = Numerator / Denominator;
        }

        void Domain::DoOneTimeInitializations(Circuit * thisCircuit) {

            // SUBROUTINE INFORMATION:
            //       AUTHOR         Edwin Lee
            //       DATE WRITTEN   Summer 2011
            //       MODIFIED       na
            //       RE-ENGINEERED  na

            //'initialize cell properties
            for (int X = 0, X_end = this->x_max_index; X <= X_end; ++X) {
                for (int Y = 0, Y_end = this->y_max_index; Y <= Y_end; ++Y) {
                    for (int Z = 0, Z_end = this->z_max_index; Z <= Z_end; ++Z) {
                        auto &cell(this->Cells(X, Y, Z));
                        switch (cell.cellType) {
                            case CellType::Pipe:
                                cell.Properties = this->GroundProperties;
                                for (auto &soilCell : cell.PipeCellData.Soil) {
                                    soilCell.Properties = this->GroundProperties;
                                }
                                if (thisCircuit) {
                                    cell.PipeCellData.Pipe.Properties = thisCircuit->PipeProperties;
                                    if (thisCircuit->HasInsulation) {
                                        cell.PipeCellData.Insulation.Properties = thisCircuit->InsulationProperties;
                                    }
                                }
                                break;
                            case CellType::GeneralField:
                            case CellType::GroundSurface:
                            case CellType::FarfieldBoundary:
                                cell.Properties = this->GroundProperties;
                                break;
                            case CellType::BasementWall:
                            case CellType::BasementFloor:
                            case CellType::BasementCorner:
                                if (this->HasZoneCoupledBasement) { // Basement interface layer
                                    cell.Properties = this->BasementInterfaceProperties;
                                } else { // Basement cells are partially ground, give them some props
                                    cell.Properties = this->GroundProperties;
                                }
                                break;
                            case CellType::Slab:
                                cell.Properties = this->SlabProperties;
                                break;
                            case CellType::HorizInsulation:
                                cell.Properties = this->HorizInsProperties;
                                break;
                            case CellType::VertInsulation:
                                cell.Properties = this->VertInsProperties;
                                break;
                            case CellType::ZoneGroundInterface:
                                if (this->SlabInGradeFlag) {
                                    cell.Properties = this->SlabProperties;
                                } else {
                                    cell.Properties = this->GroundProperties;
                                }
                                break;
                            case CellType::BasementCutaway:
                                break;
                            case CellType::Unknown:
                                assert(false);
                        }
                    }
                }
            }

            //'calculate one-time resistance terms for cartesian cells
            for (int X = 0, X_end = this->x_max_index; X <= X_end; ++X) {
                for (int Y = 0, Y_end = this->y_max_index; Y <= Y_end; ++Y) {
                    for (int Z = 0, Z_end = this->z_max_index; Z <= Z_end; ++Z) {
                        auto &cell(this->Cells(X, Y, Z));
                        int NumFieldCells = 0, NumBoundaryCells = 0;
                        this->EvaluateCellNeighborDirections(cell, NumFieldCells, NumBoundaryCells);
                        for (int DirectionCtr = 0; DirectionCtr <= NumFieldCells; ++DirectionCtr) {
                            Direction CurDirection = this->NeighborFieldCells[DirectionCtr];
                            Real64 AdiabaticMultiplier = 1.0, NeighborTemp = 0.0, Resistance = 0.0;
                            this->EvaluateNeighborCharacteristics(cell, CurDirection, NeighborTemp, Resistance,
                                                                  AdiabaticMultiplier);
                            int NX = 0, NY = 0, NZ = 0;
                            cell.EvaluateNeighborCoordinates(CurDirection, NX, NY, NZ);
                        }
                    }
                }
            }

            //'initialize freezing calculation variables
            this->InitializeSoilMoistureCalcs();

            //'we can also initialize the domain based on the farfield temperature here
            for (int X = 0, X_end = this->x_max_index; X <= X_end; ++X) {
                for (int Y = 0, Y_end = this->y_max_index; Y <= Y_end; ++Y) {
                    for (int Z = 0, Z_end = this->z_max_index; Z <= Z_end; ++Z) {
                        auto &cell(this->Cells(X, Y, Z));

                        // On OneTimeInit, the cur sim time should be zero, so this will be OK
                        Real64 ThisCellTemp = this->GetFarfieldTemp(cell);
                        cell.Temperature = ThisCellTemp;
                        cell.Temperature_PrevIteration = ThisCellTemp;
                        cell.Temperature_PrevTimeStep = ThisCellTemp;

                        if (cell.cellType == CellType::Pipe) {

                            for (auto &soilCell : cell.PipeCellData.Soil) {
                                soilCell.Temperature = ThisCellTemp;
                                soilCell.Temperature_PrevIteration = ThisCellTemp;
                                soilCell.Temperature_PrevTimeStep = ThisCellTemp;
                            }
                            cell.PipeCellData.Pipe.Temperature = ThisCellTemp;
                            cell.PipeCellData.Pipe.Temperature_PrevIteration = ThisCellTemp;
                            cell.PipeCellData.Pipe.Temperature_PrevTimeStep = ThisCellTemp;
                            if (thisCircuit) {
                                if (thisCircuit->HasInsulation) {
                                    cell.PipeCellData.Insulation.Temperature = ThisCellTemp;
                                    cell.PipeCellData.Insulation.Temperature_PrevIteration = ThisCellTemp;
                                    cell.PipeCellData.Insulation.Temperature_PrevTimeStep = ThisCellTemp;
                                }
                            }
                            cell.PipeCellData.Fluid.Temperature = ThisCellTemp;
                            cell.PipeCellData.Fluid.Temperature_PrevIteration = ThisCellTemp;
                            cell.PipeCellData.Fluid.Temperature_PrevTimeStep = ThisCellTemp;
                        }
                    }
                }
            }
        }

        void Domain::DoStartOfTimeStepInitializations() {
            static std::string const RoutineName("PipingSystemCircuit::DoStartOfTimeStepInitializations");

            // Update environmental conditions
            this->Cur.CurAirTemp = DataEnvironment::OutDryBulbTemp;
            this->Cur.CurWindSpeed = DataEnvironment::WindSpeed;
            this->Cur.CurRelativeHumidity = DataEnvironment::OutRelHum;
            this->Cur.CurIncidentSolar = DataEnvironment::BeamSolarRad;

            //'now update cell properties
            auto &cells(this->Cells);
            for (int X = 0, X_end = this->x_max_index; X <= X_end; ++X) {
                for (int Y = 0, Y_end = this->y_max_index; Y <= Y_end; ++Y) {
                    for (int Z = 0, Z_end = this->z_max_index; Z <= Z_end; ++Z) {
                        auto &cell(cells(X, Y, Z));
                        switch (cell.cellType) {
                            case CellType::GeneralField:
                            case CellType::FarfieldBoundary:
                            case CellType::GroundSurface:
                            case CellType::BasementCorner:
                            case CellType::BasementFloor:
                            case CellType::BasementWall:
                                // UPDATE CELL PROPERTY SETS
                                //'main ground cells, update with soil properties
                                Real64 CellRhoCp;
                                this->EvaluateSoilRhoCp(cell.Temperature, CellRhoCp);
                                cell.Properties.SpecificHeat = CellRhoCp / cell.Properties.Density;
                                // UPDATE BETA VALUE
                                //'these are basic cartesian calculation cells
                                cell.Beta = this->Cur.CurSimTimeStepSize /
                                            (cell.Properties.Density * cell.volume() * cell.Properties.SpecificHeat);
                                break;
                            case CellType::HorizInsulation:
                            case CellType::VertInsulation:
                            case CellType::Slab:
                            case CellType::ZoneGroundInterface:
                                this->Cells(X, Y, Z).Beta = this->Cur.CurSimTimeStepSize /
                                                            (cell.Properties.Density * cell.volume() * cell.Properties.SpecificHeat);
                                break;
                            case CellType::Pipe:
                                // No pipe circuit with this call
                                break;
                            case CellType::BasementCutaway:
                                break;
                            case CellType::Unknown:
                                assert(false);
                        }
                    }
                }
            }
        }

        void Domain::DoStartOfTimeStepInitializations(Circuit * thisCircuit) {

            // SUBROUTINE INFORMATION:
            //       AUTHOR         Edwin Lee
            //       DATE WRITTEN   Summer 2011
            //       MODIFIED       na
            //       RE-ENGINEERED  na

            // SUBROUTINE LOCAL VARIABLE DECLARATIONS:
            static std::string const RoutineName("PipingSystemCircuit::DoStartOfTimeStepInitializations");
            Real64 CellTemp;
            Real64 CellRhoCp;
            Real64 FluidCp;
            Real64 FluidDensity;
            Real64 FluidConductivity;
            Real64 FluidViscosity;
            Real64 FluidPrandtl;

            // do the regular, non-circuit related inits
            this->DoStartOfTimeStepInitializations();

            // retrieve fluid properties based on the circuit inlet temperature -- which varies during the simulation
            // but need to verify the value of inlet temperature during warm up, etc.
            FluidCp = FluidProperties::GetSpecificHeatGlycol(DataPlant::PlantLoop(thisCircuit->LoopNum).FluidName,
                                                             thisCircuit->InletTemperature,
                                                             DataPlant::PlantLoop(thisCircuit->LoopNum).FluidIndex,
                                                             RoutineName);
            FluidDensity = FluidProperties::GetDensityGlycol(DataPlant::PlantLoop(thisCircuit->LoopNum).FluidName,
                                                             thisCircuit->InletTemperature,
                                                             DataPlant::PlantLoop(thisCircuit->LoopNum).FluidIndex,
                                                             RoutineName);
            FluidConductivity = FluidProperties::GetConductivityGlycol(
                    DataPlant::PlantLoop(thisCircuit->LoopNum).FluidName,
                    thisCircuit->InletTemperature,
                    DataPlant::PlantLoop(thisCircuit->LoopNum).FluidIndex,
                    RoutineName);
            FluidViscosity = FluidProperties::GetViscosityGlycol(
                    DataPlant::PlantLoop(thisCircuit->LoopNum).FluidName,
                    thisCircuit->InletTemperature,
                    DataPlant::PlantLoop(thisCircuit->LoopNum).FluidIndex,
                    RoutineName);

            // Doesn't anyone care about poor Ludwig Prandtl?
            FluidPrandtl = 3.0;

            // then assign these fluid properties to the current fluid property set for easy lookup as needed
            thisCircuit->CurFluidPropertySet.Conductivity = FluidConductivity;
            thisCircuit->CurFluidPropertySet.Density = FluidDensity;
            thisCircuit->CurFluidPropertySet.SpecificHeat = FluidCp;
            thisCircuit->CurFluidPropertySet.Viscosity = FluidViscosity;
            thisCircuit->CurFluidPropertySet.Prandtl = FluidPrandtl;

            //'now update cell properties
            auto &cells(this->Cells);
            for (int X = 0, X_end = this->x_max_index; X <= X_end; ++X) {
                for (int Y = 0, Y_end = this->y_max_index; Y <= Y_end; ++Y) {
                    for (int Z = 0, Z_end = this->z_max_index; Z <= Z_end; ++Z) {
                        auto &cell(cells(X, Y, Z));
                        if (cell.cellType == CellType::Pipe) {
                            // UPDATE CELL PROPERTY SETS
                            //'first update the outer cell itself
                            CellTemp = cell.Temperature;
                            this->EvaluateSoilRhoCp(CellTemp, CellRhoCp);
                            cell.Properties.SpecificHeat = CellRhoCp / cell.Properties.Density;
                            //'then update all the soil radial cells
                            for (auto &soilCell : cell.PipeCellData.Soil) {
                                CellTemp = soilCell.Temperature;
                                this->EvaluateSoilRhoCp(CellTemp, CellRhoCp);
                                soilCell.Properties.SpecificHeat = CellRhoCp / soilCell.Properties.Density;
                            }

                            // UPDATE BETA VALUES
                            //'set the interface cell
                            cell.Beta = this->Cur.CurSimTimeStepSize /
                                        (cell.Properties.Density * cell.PipeCellData.InterfaceVolume *
                                         cell.Properties.SpecificHeat);

                            //'set the radial soil cells
                            for (auto &soilCell : cell.PipeCellData.Soil) {
                                soilCell.Beta = this->Cur.CurSimTimeStepSize /
                                                (soilCell.Properties.Density * soilCell.XY_CrossSectArea() *
                                                 cell.depth() * soilCell.Properties.SpecificHeat);
                            }

                            //'then insulation if it exists
                            if (thisCircuit->HasInsulation) {
                                cell.PipeCellData.Insulation.Beta = this->Cur.CurSimTimeStepSize /
                                                                    (cell.PipeCellData.Insulation.Properties.Density *
                                                                     cell.PipeCellData.Insulation.XY_CrossSectArea() *
                                                                     cell.depth() * cell.PipeCellData.Insulation.Properties.SpecificHeat);
                            }

                            //'set the pipe cell
                            cell.PipeCellData.Pipe.Beta = this->Cur.CurSimTimeStepSize /
                                                          (cell.PipeCellData.Pipe.Properties.Density *
                                                           cell.PipeCellData.Pipe.XY_CrossSectArea() * cell.depth() *
                                                           cell.PipeCellData.Pipe.Properties.SpecificHeat);

                            // now the fluid cell also
                            cell.PipeCellData.Fluid.Properties = thisCircuit->CurFluidPropertySet;
                            cell.PipeCellData.Fluid.Beta = this->Cur.CurSimTimeStepSize /
                                                           (cell.PipeCellData.Fluid.Properties.Density *
                                                            cell.PipeCellData.Fluid.Volume *
                                                            cell.PipeCellData.Fluid.Properties.SpecificHeat);

                        }
                    }
                }
            }
        }

        void Domain::DoEndOfIterationOperations(bool &Finished) {

            // SUBROUTINE INFORMATION:
            //       AUTHOR         Edwin Lee
            //       DATE WRITTEN   Summer 2011
            //       MODIFIED       na
            //       RE-ENGINEERED  na

            // SUBROUTINE PARAMETER DEFINITIONS:
            static std::string const RoutineName("DoEndOfIterationOperations");

            //'check if we have converged for this iteration
            Finished = this->IsConverged_CurrentToPrevIteration();

            //'check for out of range temperatures here so they aren't plotted
            //'this routine should be *much* more restrictive than the exceptions, so we should be safe with this location
            bool OutOfRange = this->CheckForOutOfRangeTemps();
            if (OutOfRange) {
                if (this->HasZoneCoupledSlab) {
                    ShowSevereError("Site:GroundDomain:Slab" + RoutineName +
                                    ": Out of range temperatures detected in the ground domain.");
                    ShowContinueError("This could be due to the size of the loads on the domain.");
                    ShowContinueError("Verify inputs are correct. If problem persists, notify EnergyPlus support.");
                    ShowFatalError("Preceding error(s) cause program termination");
                } else if (this->HasZoneCoupledBasement) {
                    ShowSevereError("Site:GroundDomain:Basement" + RoutineName +
                                    ": Out of range temperatures detected in the ground domain.");
                    ShowContinueError("This could be due to the size of the loads on the domain.");
                    ShowContinueError("Verify inputs are correct. If problem persists, notify EnergyPlus support.");
                    ShowFatalError("Preceding error(s) cause program termination");
                } else {
                    ShowSevereError("PipingSystems:" + RoutineName +
                                    ": Out of range temperatures detected in piping system simulation.");
                    ShowContinueError(
                            "This could be due to the size of the pipe circuit in relation to the loads being imposed.");
                    ShowContinueError("Try increasing the size of the pipe circuit and investigate sizing effects.");
                    ShowFatalError("Preceding error(s) cause program termination");
                }
            }
        }

        void Domain::InitializeSoilMoistureCalcs() {

            // These vary by domain now, so we must be careful to retrieve them every time
            Real64 const Theta_liq = this->Moisture.Theta_liq;
            Real64 const Theta_sat = this->Moisture.Theta_sat;

            // Assumption
            Real64 const Theta_ice = Theta_liq;

            //'Cp (freezing) calculations
            Real64 const rho_ice = 917.0;  //'Kg / m3
            Real64 const rho_liq = 1000.0; //'kg / m3

            //'from( " An improved model for predicting soil thermal conductivity from water content at room temperature, Fig 4" )
            Real64 const CP_liq = 4180.0;    //'J / KgK
            Real64 const CP_ice = 2066.0;    //'J / KgK
            Real64 const Lat_fus = 334000.0; //'J / Kg
            Real64 const Cp_transient = Lat_fus / 0.4 + (0.5 * CP_ice - (CP_liq + CP_ice) / 2.0 * 0.1) / 0.4;

            //'from( " Numerical and experimental investigation of melting and freezing processes in phase change material storage" )
            this->Moisture.rhoCp_soil_liq_1 = 1225000.0 / (1.0 - Theta_sat); //'J/m3K
            this->Moisture.rhoCP_soil_liq =
                    this->Moisture.rhoCp_soil_liq_1 * (1.0 - Theta_sat) + rho_liq * CP_liq * Theta_liq;
            this->Moisture.rhoCP_soil_transient =
                    this->Moisture.rhoCp_soil_liq_1 * (1.0 - Theta_sat) +
                    ((rho_liq + rho_ice) / 2.0) * Cp_transient * Theta_ice;
            this->Moisture.rhoCP_soil_ice =
                    this->Moisture.rhoCp_soil_liq_1 * (1.0 - Theta_sat) + rho_ice * CP_ice * Theta_ice; //'!J / m3K
        }

        void Domain::EvaluateSoilRhoCp(Real64 const CellTemp, Real64 &rhoCp) {

            // SUBROUTINE INFORMATION:
            //       AUTHOR         Edwin Lee
            //       DATE WRITTEN   Summer 2011
            //       MODIFIED       na
            //       RE-ENGINEERED  na

            //'set some temperatures here for generalization -- these could be set in the input file
            Real64 const frzAllIce = -0.5;
            Real64 const frzIceTrans = -0.4;
            Real64 const frzLiqTrans = -0.1;
            Real64 const frzAllLiq = 0.0;

            //'calculate this cell's new Cp value based on the cell temperature
            if (CellTemp <= frzAllIce) { // totally frozen
                rhoCp = this->Moisture.rhoCP_soil_ice;
            } else if ((CellTemp > frzAllIce) &&
                       (CellTemp < frzIceTrans)) { // in between totally frozen and ice transition
                rhoCp = this->Moisture.rhoCP_soil_ice +
                        (this->Moisture.rhoCP_soil_transient - this->Moisture.rhoCP_soil_ice) /
                        (frzIceTrans - frzAllIce) * (CellTemp - frzAllIce);
            } else if ((CellTemp >= frzIceTrans) &&
                       (CellTemp <= frzLiqTrans)) { // in between ice transition and liquid transition
                rhoCp = this->Moisture.rhoCP_soil_transient;
            } else if ((CellTemp > frzLiqTrans) &&
                       (CellTemp < frzAllLiq)) { // in between liquid transition and all liquid
                rhoCp = this->Moisture.rhoCp_soil_liq_1 +
                        (this->Moisture.rhoCP_soil_transient - this->Moisture.rhoCP_soil_liq) /
                        (frzAllLiq - frzLiqTrans) * (frzAllLiq - CellTemp);
            } else { // ( CellTemp >= frzAllLiq ) --- greater than or equal to all liquid
                rhoCp = this->Moisture.rhoCp_soil_liq_1;
            }
        }

        void CartesianCell::EvaluateNeighborCoordinates(Direction const CurDirection, int &NX, int &NY, int &NZ) {

            // SUBROUTINE INFORMATION:
            //       AUTHOR         Edwin Lee
            //       DATE WRITTEN   Summer 2011
            //       MODIFIED       na
            //       RE-ENGINEERED  na

            int const X = this->X_index;
            int const Y = this->Y_index;
            int const Z = this->Z_index;

            switch (CurDirection) {
                case Direction::PositiveY:
                    NX = X;
                    NY = Y + 1;
                    NZ = Z;
                    break;
                case Direction::NegativeY:
                    NX = X;
                    NY = Y - 1;
                    NZ = Z;
                    break;
                case Direction::PositiveX:
                    NX = X + 1;
                    NY = Y;
                    NZ = Z;
                    break;
                case Direction::NegativeX:
                    NX = X - 1;
                    NY = Y;
                    NZ = Z;
                    break;
                case Direction::PositiveZ:
                    NX = X;
                    NY = Y;
                    NZ = Z + 1;
                    break;
                case Direction::NegativeZ:
                    NX = X;
                    NY = Y;
                    NZ = Z - 1;
                    break;
                default:
                    assert(false);
            }
        }

        void Domain::EvaluateNeighborCharacteristics(CartesianCell &ThisCell,
                                                     Direction const CurDirection,
                                                     Real64 &NeighborTemp,
                                                     Real64 &Resistance,
                                                     Real64 &AdiabaticMultiplier) {

            // SUBROUTINE INFORMATION:
            //       AUTHOR         Edwin Lee
            //       DATE WRITTEN   Summer 2011
            //       MODIFIED       na
            //       RE-ENGINEERED  na

            int NX = 0, NY = 0, NZ = 0;
            ThisCell.EvaluateNeighborCoordinates(CurDirection, NX, NY, NZ);

            //'split effects between the two cells so we can carefully calculate resistance values
            Real64 ThisCellLength;
            Real64 NeighborCellLength;
            Real64 ThisCellConductivity = 10000.0;
            if (ThisCell.Properties.Conductivity > 0.0) ThisCellConductivity = ThisCell.Properties.Conductivity;
            Real64 NeighborConductivity = 10000.0;
            auto const &cell(this->Cells(NX, NY, NZ));
            if (cell.Properties.Conductivity > 0.0) NeighborConductivity = cell.Properties.Conductivity;

            //'calculate normal surface area
            Real64 const ThisNormalArea = ThisCell.normalArea(CurDirection);

            //'set distance based on cell types
            auto const &TempNeighborInfo = ThisCell.NeighborInfo[CurDirection];
            if (ThisCell.cellType == CellType::Pipe) {
                //'we need to be a bit careful with pipes, as they are full centroid to centroid in the z direction,
                //' but only centroid to wall in the x and y directions
                if (CurDirection == Direction::NegativeZ || CurDirection == Direction::PositiveZ) {
                    ThisCellLength = TempNeighborInfo.ThisCentroidToNeighborWall;
                    NeighborCellLength = TempNeighborInfo.ThisWallToNeighborCentroid;
                } else {
                    ThisCellLength = 0.0;
                    NeighborCellLength = TempNeighborInfo.ThisWallToNeighborCentroid;
                }
            } else if (cell.cellType == CellType::Pipe) {
                ThisCellLength = TempNeighborInfo.ThisCentroidToNeighborWall;
                NeighborCellLength = 0.0;
            } else {
                ThisCellLength = TempNeighborInfo.ThisCentroidToNeighborWall;
                NeighborCellLength = TempNeighborInfo.ThisWallToNeighborCentroid;
            }

            //'calculate resistance based on different conductivities between the two cells
            Resistance = (ThisCellLength / (ThisNormalArea * ThisCellConductivity)) +
                         (NeighborCellLength / (ThisNormalArea * NeighborConductivity));

            //'return proper temperature for the given simulation type
            NeighborTemp = cell.Temperature;

            //'return the adiabatic multiplier
            AdiabaticMultiplier = TempNeighborInfo.adiabaticMultiplier;
        }

        void
        Domain::EvaluateCellNeighborDirections(CartesianCell const &cell, int &NumFieldCells, int &NumBoundaryCells) {

            // SUBROUTINE INFORMATION:
            //       AUTHOR         Edwin Lee
            //       DATE WRITTEN   Summer 2011
            //       MODIFIED       na
            //       RE-ENGINEERED  na

            NumFieldCells = -1;
            NumBoundaryCells = -1;

            if (cell.X_index < this->x_max_index) {
                ++NumFieldCells;
                this->NeighborFieldCells[NumFieldCells] = Direction::PositiveX;
            } else {
                ++NumBoundaryCells;
                this->NeighborBoundaryCells[NumBoundaryCells] = Direction::PositiveX;
            }

            if (cell.X_index > 0) {
                ++NumFieldCells;
                this->NeighborFieldCells[NumFieldCells] = Direction::NegativeX;
            } else {
                ++NumBoundaryCells;
                this->NeighborBoundaryCells[NumBoundaryCells] = Direction::NegativeX;
            }

            if (cell.Y_index < this->y_max_index) {
                ++NumFieldCells;
                this->NeighborFieldCells[NumFieldCells] = Direction::PositiveY;
            } else {
                ++NumBoundaryCells;
                this->NeighborBoundaryCells[NumBoundaryCells] = Direction::PositiveY;
            }

            if (cell.Y_index > 0) {
                ++NumFieldCells;
                this->NeighborFieldCells[NumFieldCells] = Direction::NegativeY;
            } else {
                ++NumBoundaryCells;
                this->NeighborBoundaryCells[NumBoundaryCells] = Direction::NegativeY;
            }

            if (cell.Z_index < this->z_max_index) {
                ++NumFieldCells;
                this->NeighborFieldCells[NumFieldCells] = Direction::PositiveZ;
            } else {
                ++NumBoundaryCells;
                this->NeighborBoundaryCells[NumBoundaryCells] = Direction::PositiveZ;
            }

            if (cell.Z_index > 0) {
                ++NumFieldCells;
                this->NeighborFieldCells[NumFieldCells] = Direction::NegativeZ;
            } else {
                ++NumBoundaryCells;
                this->NeighborBoundaryCells[NumBoundaryCells] = Direction::NegativeZ;
            }
        }

    } // namespace PlantPipingSystemsManager

} // namespace EnergyPlus<|MERGE_RESOLUTION|>--- conflicted
+++ resolved
@@ -1512,8 +1512,8 @@
                     IssueSevereInputFieldError(RoutineName,
                                                ObjName_Circuit,
                                                DataIPShortCuts::cAlphaArgs(1),
-                                               DataIPShortCuts::cAlphaFieldNames(CurIndex),
-                                               DataIPShortCuts::cAlphaArgs(CurIndex),
+                                               DataIPShortCuts::cNumericFieldNames(CurIndex),
+                                               DataIPShortCuts::rNumericArgs(CurIndex),
                                                "Outer diameter must be greater than inner diameter.",
                                                ErrorsFound);
                 }
@@ -1521,7 +1521,6 @@
                 // Read design flow rate, validated positive by IP
                 thisCircuit.DesignVolumeFlowRate = DataIPShortCuts::rNumericArgs(6);
 
-<<<<<<< HEAD
                 // Read inlet and outlet node names and validate them
                 thisCircuit.InletNodeName = DataIPShortCuts::cAlphaArgs(2);
                 thisCircuit.InletNodeNum = NodeInputManager::GetOnlySingleNode(
@@ -1583,113 +1582,6 @@
                 // then we can loop through and allow the factory to be called and carry on
                 for (auto &segmentNameToFind : segmentNamesToFind) {
                     thisCircuit.pipeSegments.push_back(Segment::factory(segmentNameToFind));
-=======
-        // Using/Aliasing
-        using namespace DataIPShortCuts;
-        using namespace DataLoopNode;
-        using BranchNodeConnections::TestCompSet;
-        using NodeInputManager::GetOnlySingleNode;
-
-        // SUBROUTINE PARAMETER DEFINITIONS:
-        static std::string const RoutineName("ReadPipeCircuitInputs");
-
-        // SUBROUTINE LOCAL VARIABLE DECLARATIONS:
-        int NumPipeSegments;
-        int NumAlphas;
-        int NumNumbers;
-        int IOStatus;
-        int PipeCircuitCounter;
-        int ThisCircuitPipeSegmentCounter;
-        int CurIndex;
-        int NumAlphasBeforeSegmentOne;
-
-        for (PipeCircuitCounter = 1; PipeCircuitCounter <= NumPipeCircuits; ++PipeCircuitCounter) {
-
-            // Read all the inputs for this pipe circuit
-            inputProcessor->getObjectItem(ObjName_Circuit,
-                                          PipeCircuitCounter,
-                                          cAlphaArgs,
-                                          NumAlphas,
-                                          rNumericArgs,
-                                          NumNumbers,
-                                          IOStatus,
-                                          lNumericFieldBlanks,
-                                          lAlphaFieldBlanks,
-                                          cAlphaFieldNames,
-                                          cNumericFieldNames);
-
-            // Get the name, validate
-            PipingSystemCircuits(PipeCircuitCounter).Name = cAlphaArgs(1);
-            UtilityRoutines::IsNameEmpty(cAlphaArgs(1), cCurrentModuleObject, ErrorsFound);
-
-            // Read pipe thermal properties, validated by IP
-            PipingSystemCircuits(PipeCircuitCounter).PipeProperties.Conductivity = rNumericArgs(1);
-            PipingSystemCircuits(PipeCircuitCounter).PipeProperties.Density = rNumericArgs(2);
-            PipingSystemCircuits(PipeCircuitCounter).PipeProperties.SpecificHeat = rNumericArgs(3);
-
-            // Read pipe sizing, validated individually by IP, validated comparison here
-            PipingSystemCircuits(PipeCircuitCounter).PipeSize.InnerDia = rNumericArgs(4);
-            PipingSystemCircuits(PipeCircuitCounter).PipeSize.OuterDia = rNumericArgs(5);
-            if (PipingSystemCircuits(PipeCircuitCounter).PipeSize.InnerDia >= PipingSystemCircuits(PipeCircuitCounter).PipeSize.OuterDia) {
-                CurIndex = 5;
-                IssueSevereInputFieldErrorRealEntry(RoutineName,
-                                                    ObjName_Circuit,
-                                                    cAlphaArgs(1),
-                                                    cNumericFieldNames(CurIndex),
-                                                    rNumericArgs(CurIndex),
-                                                    "Outer diameter must be greater than inner diameter.",
-                                                    ErrorsFound);
-            }
-
-            // Read design flow rate, validated positive by IP
-            PipingSystemCircuits(PipeCircuitCounter).DesignVolumeFlowRate = rNumericArgs(6);
-
-            // Read inlet and outlet node names and validate them
-            PipingSystemCircuits(PipeCircuitCounter).InletNodeName = cAlphaArgs(2);
-            PipingSystemCircuits(PipeCircuitCounter).InletNodeNum = GetOnlySingleNode(
-                cAlphaArgs(2), ErrorsFound, ObjName_Circuit, cAlphaArgs(1), NodeType_Water, NodeConnectionType_Inlet, 1, ObjectIsNotParent);
-            if (PipingSystemCircuits(PipeCircuitCounter).InletNodeNum == 0) {
-                CurIndex = 2;
-                IssueSevereInputFieldErrorStringEntry(
-                    RoutineName, ObjName_Circuit, cAlphaArgs(1), cAlphaFieldNames(CurIndex), cAlphaArgs(CurIndex), "Bad node name.", ErrorsFound);
-            }
-            PipingSystemCircuits(PipeCircuitCounter).OutletNodeName = cAlphaArgs(3);
-            PipingSystemCircuits(PipeCircuitCounter).OutletNodeNum = GetOnlySingleNode(
-                cAlphaArgs(3), ErrorsFound, ObjName_Circuit, cAlphaArgs(1), NodeType_Water, NodeConnectionType_Outlet, 1, ObjectIsNotParent);
-            if (PipingSystemCircuits(PipeCircuitCounter).OutletNodeNum == 0) {
-                CurIndex = 3;
-                IssueSevereInputFieldErrorStringEntry(
-                    RoutineName, ObjName_Circuit, cAlphaArgs(1), cAlphaFieldNames(CurIndex), cAlphaArgs(CurIndex), "Bad node name.", ErrorsFound);
-            }
-            TestCompSet(ObjName_Circuit, cAlphaArgs(1), cAlphaArgs(2), cAlphaArgs(3), "Piping System Circuit Nodes");
-
-            // Convergence tolerance values, validated by IP
-            PipingSystemCircuits(PipeCircuitCounter).Convergence_CurrentToPrevIteration = rNumericArgs(7);
-            PipingSystemCircuits(PipeCircuitCounter).MaxIterationsPerTS = rNumericArgs(8);
-
-            // Radial mesh inputs, validated by IP
-            // -- mesh thickness should be considered slightly dangerous until mesh dev engine can trap erroneous values
-            PipingSystemCircuits(PipeCircuitCounter).NumRadialCells = rNumericArgs(9);
-            PipingSystemCircuits(PipeCircuitCounter).RadialMeshThickness = rNumericArgs(10);
-
-            // Read number of pipe segments for this circuit, allocate arrays
-            NumPipeSegments = rNumericArgs(11);
-            PipingSystemCircuits(PipeCircuitCounter).PipeSegmentIndeces.allocate(NumPipeSegments);
-            PipingSystemCircuits(PipeCircuitCounter).PipeSegmentNames.allocate(NumPipeSegments);
-
-            // Check for blank or missing or mismatched number...
-            NumAlphasBeforeSegmentOne = 3;
-            for (ThisCircuitPipeSegmentCounter = 1; ThisCircuitPipeSegmentCounter <= NumPipeSegments; ++ThisCircuitPipeSegmentCounter) {
-                CurIndex = ThisCircuitPipeSegmentCounter + NumAlphasBeforeSegmentOne;
-                if (lAlphaFieldBlanks(CurIndex)) {
-                    IssueSevereInputFieldErrorStringEntry(RoutineName,
-                                                          ObjName_Circuit,
-                                                          cAlphaArgs(1),
-                                                          cAlphaFieldNames(CurIndex),
-                                                          cAlphaArgs(CurIndex),
-                                                          "Expected a pipe segment name, check pipe segment count input field.",
-                                                          ErrorsFound);
->>>>>>> c890ecdd
                 }
 
                 circuits.push_back(thisCircuit);
@@ -1729,10 +1621,13 @@
                 // Pipe sizing
                 thisCircuit.PipeSize.InnerDia = DataIPShortCuts::rNumericArgs(5);
                 thisCircuit.PipeSize.OuterDia = DataIPShortCuts::rNumericArgs(6);
+
+                // Issue a severe if Inner >= Outer diameter
                 if (thisCircuit.PipeSize.InnerDia >= thisCircuit.PipeSize.OuterDia) {
-                    // CurIndex = 5
-                    // CALL IssueSevereInputFieldError( RoutineName, ObjName_Circuit, DataIPShortCuts::cAlphaArgs( 1 ), cAlphaFieldNames( CurIndex ), &
-                    //                            DataIPShortCuts::cAlphaArgs( CurIndex ), 'Outer diameter must be greater than inner diameter.', ErrorsFound )
+                    ShowSevereError(RoutineName + ": " + ObjName_HorizTrench + "=\"" + DataIPShortCuts::cAlphaArgs(1) + "\" has invalid pipe diameters.");
+                    ShowContinueError("Outer diameter [" + General::TrimSigDigits(thisCircuit.PipeSize.OuterDia, 3)
+                            + "] must be greater than inner diameter [" + General::TrimSigDigits(thisCircuit.PipeSize.InnerDia, 3) + "].");
+                    ErrorsFound = true;
                 }
 
                 // Read design flow rate, validated positive by IP
@@ -1794,7 +1689,6 @@
                 ReadPipeSegmentInputs(errorsFound);
                 GetSegmentInputFlag = false;
             }
-<<<<<<< HEAD
             // Now look for this particular segment in the list
             for (auto &segment : segments) {
                 if (segment.Name == segmentName) {
@@ -1807,127 +1701,7 @@
             // Shut up the compiler
             return nullptr; // LCOV_EXCL_LINE
         }
-=======
-        };
-
-        // Object Data
-        Array1D<HorizontalTrenchData> HGHX(NumHorizontalTrenchesInInput);
-
-        // initialize these counters properly so they can be incremented within the DO loop
-        DomainCtr = StartingDomainNumForHorizontal - 1;
-        CircuitCtr = StartingCircuitNumForHorizontal - 1;
-        SegmentCtr = StartingSegmentNumForHorizontal - 1;
-
-        // For each horizontal, we need to process the inputs into a local array of derived type,
-        //  then resolve each one, creating definitions for a pipe domain, pipe circuit, and series of pipe segments
-        // This way, the outer get input routines can handle it as though they were generalized routines
-
-        // Read in all pipe segments
-        for (HorizontalGHXCtr = 1; HorizontalGHXCtr <= NumHorizontalTrenchesInInput; ++HorizontalGHXCtr) {
-
-            // Increment the domain and circuit counters here
-            ++DomainCtr;
-            ++CircuitCtr;
-
-            // Read all inputs for this pipe segment
-            inputProcessor->getObjectItem(ObjName_HorizTrench,
-                                          HorizontalGHXCtr,
-                                          cAlphaArgs,
-                                          NumAlphas,
-                                          rNumericArgs,
-                                          NumNumbers,
-                                          IOStatus,
-                                          lNumericFieldBlanks,
-                                          lAlphaFieldBlanks,
-                                          cAlphaFieldNames,
-                                          cNumericFieldNames);
-
-            // Get the name, validate
-            HGHX(HorizontalGHXCtr).ObjName = cAlphaArgs(1);
-            UtilityRoutines::IsNameEmpty(cAlphaArgs(1), cCurrentModuleObject, ErrorsFound);
-
-            // Read in the rest of the inputs into the local type for clarity during transition
-            HGHX(HorizontalGHXCtr).InletNodeName = cAlphaArgs(2);
-            HGHX(HorizontalGHXCtr).OutletNodeName = cAlphaArgs(3);
-            HGHX(HorizontalGHXCtr).DesignFlowRate = rNumericArgs(1);
-            HGHX(HorizontalGHXCtr).AxialLength = rNumericArgs(2);
-            HGHX(HorizontalGHXCtr).NumPipes = rNumericArgs(3);
-            HGHX(HorizontalGHXCtr).InterPipeSpacing = rNumericArgs(4);
-            HGHX(HorizontalGHXCtr).PipeID = rNumericArgs(5);
-            HGHX(HorizontalGHXCtr).PipeOD = rNumericArgs(6);
-
-            // Issue a severe if Inner >= Outer diameter
-            if (HGHX(HorizontalGHXCtr).PipeID >= HGHX(HorizontalGHXCtr).PipeOD) {
-                ShowSevereError(RoutineName + ": " + ObjName_HorizTrench + "=\"" + cAlphaArgs(1) + "\" has invalid pipe diameters.");
-                ShowContinueError("Outer diameter [" + General::TrimSigDigits(HGHX(HorizontalGHXCtr).PipeOD, 3)
-                        + "] must be greater than inner diameter [" + General::TrimSigDigits(HGHX(HorizontalGHXCtr).PipeID, 3) + "].");
-                ErrorsFound = true;
-            }
-
-            HGHX(HorizontalGHXCtr).BurialDepth = rNumericArgs(7);
-            HGHX(HorizontalGHXCtr).SoilConductivity = rNumericArgs(8);
-            HGHX(HorizontalGHXCtr).SoilDensity = rNumericArgs(9);
-            HGHX(HorizontalGHXCtr).SoilSpecificHeat = rNumericArgs(10);
-            HGHX(HorizontalGHXCtr).PipeConductivity = rNumericArgs(11);
-            HGHX(HorizontalGHXCtr).PipeDensity = rNumericArgs(12);
-            HGHX(HorizontalGHXCtr).PipeSpecificHeat = rNumericArgs(13);
-            HGHX(HorizontalGHXCtr).MoistureContent = rNumericArgs(14);
-            HGHX(HorizontalGHXCtr).SaturationMoistureContent = rNumericArgs(15);
-            HGHX(HorizontalGHXCtr).EvapotranspirationCoeff = rNumericArgs(16);
-
-            //******* We'll first set up the domain ********
-            // the extents will be: Zmax = axial length; Ymax = burial depth*2; Xmax = ( NumPipes+1 )*HorizontalPipeSpacing
-            PipingSystemDomains(DomainCtr).IsActuallyPartOfAHorizontalTrench = true;
-            gio::write(PipingSystemDomains(DomainCtr).Name, "( 'HorizontalTrenchDomain',I4 )") << HorizontalGHXCtr;
-            PipingSystemDomains(DomainCtr).Extents.Xmax = (double(HGHX(HorizontalGHXCtr).NumPipes) + 1.0) * HGHX(HorizontalGHXCtr).InterPipeSpacing;
-            PipingSystemDomains(DomainCtr).Extents.Ymax = 2.0 * HGHX(HorizontalGHXCtr).BurialDepth;
-            PipingSystemDomains(DomainCtr).Extents.Zmax = HGHX(HorizontalGHXCtr).AxialLength;
-
-            // set up the mesh with some default parameters
-            PipingSystemDomains(DomainCtr).Mesh.X.RegionMeshCount = 4;
-            PipingSystemDomains(DomainCtr).Mesh.X.thisMeshDistribution = MeshDistribution::Uniform;
-            PipingSystemDomains(DomainCtr).Mesh.Y.RegionMeshCount = 4;
-            PipingSystemDomains(DomainCtr).Mesh.Y.thisMeshDistribution = MeshDistribution::Uniform;
-            PipingSystemDomains(DomainCtr).Mesh.Z.RegionMeshCount = 4;
-            PipingSystemDomains(DomainCtr).Mesh.Z.thisMeshDistribution = MeshDistribution::Uniform;
-
-            // Soil properties
-            PipingSystemDomains(DomainCtr).GroundProperties.Conductivity = HGHX(HorizontalGHXCtr).SoilConductivity;
-            PipingSystemDomains(DomainCtr).GroundProperties.Density = HGHX(HorizontalGHXCtr).SoilDensity;
-            PipingSystemDomains(DomainCtr).GroundProperties.SpecificHeat = HGHX(HorizontalGHXCtr).SoilSpecificHeat;
-
-            // Moisture properties
-            PipingSystemDomains(DomainCtr).Moisture.Theta_liq = HGHX(HorizontalGHXCtr).MoistureContent / 100.0;
-            PipingSystemDomains(DomainCtr).Moisture.Theta_sat = HGHX(HorizontalGHXCtr).SaturationMoistureContent / 100.0;
-
-            // Farfield model parameters
-            PipingSystemDomains(DomainCtr).Farfield.groundTempModel = GetGroundTempModelAndInit(cAlphaArgs(4), cAlphaArgs(5));
-
-            // Other parameters
-            PipingSystemDomains(DomainCtr).SimControls.Convergence_CurrentToPrevIteration = 0.001;
-            PipingSystemDomains(DomainCtr).SimControls.MaxIterationsPerTS = 250;
-
-            // additional evapotranspiration parameter, min/max validated by IP
-            PipingSystemDomains(DomainCtr).Moisture.GroundCoverCoefficient = HGHX(HorizontalGHXCtr).EvapotranspirationCoeff;
-
-            // Allocate the circuit placeholder arrays
-            PipingSystemDomains(DomainCtr).CircuitNames.allocate(1);
-            PipingSystemDomains(DomainCtr).CircuitIndeces.allocate(1);
-            PipingSystemDomains(DomainCtr).CircuitNames(1) = HGHX(HorizontalGHXCtr).ObjName;
-
-            //******* We'll next set up the circuit ********
-            PipingSystemCircuits(CircuitCtr).IsActuallyPartOfAHorizontalTrench = true;
-            PipingSystemCircuits(CircuitCtr).Name = HGHX(HorizontalGHXCtr).ObjName;
-
-            // Read pipe thermal properties
-            PipingSystemCircuits(CircuitCtr).PipeProperties.Conductivity = HGHX(HorizontalGHXCtr).PipeConductivity;
-            PipingSystemCircuits(CircuitCtr).PipeProperties.Density = HGHX(HorizontalGHXCtr).PipeDensity;
-            PipingSystemCircuits(CircuitCtr).PipeProperties.SpecificHeat = HGHX(HorizontalGHXCtr).PipeSpecificHeat;
-
-            // Pipe sizing
-            PipingSystemCircuits(CircuitCtr).PipeSize.InnerDia = HGHX(HorizontalGHXCtr).PipeID;
-            PipingSystemCircuits(CircuitCtr).PipeSize.OuterDia = HGHX(HorizontalGHXCtr).PipeOD;
->>>>>>> c890ecdd
+
 
         Circuit *Circuit::factory(std::string circuitName) {
             if (GetCircuitInputFlag) {
