--- conflicted
+++ resolved
@@ -1007,72 +1007,6 @@
         }
 
         // Do the Begin Environment initializations
-<<<<<<< HEAD
-        if (state.dataGlobal->BeginEnvrnFlag && state.dataWaterToAirHeatPumpSimple->MyEnvrnFlag(HPNum) &&
-            !state.dataWaterToAirHeatPumpSimple->MyPlantScanFlag(HPNum)) {
-            // Do the initializations to start simulation
-
-            AirInletNode = state.dataWaterToAirHeatPumpSimple->SimpleWatertoAirHP(HPNum).AirInletNodeNum;
-            WaterInletNode = state.dataWaterToAirHeatPumpSimple->SimpleWatertoAirHP(HPNum).WaterInletNodeNum;
-
-            // Initialize all report variables to a known state at beginning of simulation
-            state.dataWaterToAirHeatPumpSimple->SimpleWatertoAirHP(HPNum).AirVolFlowRate = 0.0;
-            state.dataWaterToAirHeatPumpSimple->SimpleWatertoAirHP(HPNum).InletAirDBTemp = 0.0;
-            state.dataWaterToAirHeatPumpSimple->SimpleWatertoAirHP(HPNum).InletAirHumRat = 0.0;
-            state.dataWaterToAirHeatPumpSimple->SimpleWatertoAirHP(HPNum).OutletAirDBTemp = 0.0;
-            state.dataWaterToAirHeatPumpSimple->SimpleWatertoAirHP(HPNum).OutletAirHumRat = 0.0;
-            state.dataWaterToAirHeatPumpSimple->SimpleWatertoAirHP(HPNum).WaterVolFlowRate = 0.0;
-            state.dataWaterToAirHeatPumpSimple->SimpleWatertoAirHP(HPNum).WaterMassFlowRate = 0.0;
-            state.dataWaterToAirHeatPumpSimple->SimpleWatertoAirHP(HPNum).InletWaterTemp = 0.0;
-            state.dataWaterToAirHeatPumpSimple->SimpleWatertoAirHP(HPNum).InletWaterEnthalpy = 0.0;
-            state.dataWaterToAirHeatPumpSimple->SimpleWatertoAirHP(HPNum).OutletWaterEnthalpy = 0.0;
-            state.dataWaterToAirHeatPumpSimple->SimpleWatertoAirHP(HPNum).OutletWaterTemp = 0.0;
-            state.dataWaterToAirHeatPumpSimple->SimpleWatertoAirHP(HPNum).Power = 0.0;
-            state.dataWaterToAirHeatPumpSimple->SimpleWatertoAirHP(HPNum).QLoadTotal = 0.0;
-            state.dataWaterToAirHeatPumpSimple->SimpleWatertoAirHP(HPNum).QLoadTotalReport = 0.0;
-            state.dataWaterToAirHeatPumpSimple->SimpleWatertoAirHP(HPNum).QSensible = 0.0;
-            state.dataWaterToAirHeatPumpSimple->SimpleWatertoAirHP(HPNum).QLatent = 0.0;
-            state.dataWaterToAirHeatPumpSimple->SimpleWatertoAirHP(HPNum).QSource = 0.0;
-            state.dataWaterToAirHeatPumpSimple->SimpleWatertoAirHP(HPNum).Energy = 0.0;
-            state.dataWaterToAirHeatPumpSimple->SimpleWatertoAirHP(HPNum).EnergyLoadTotal = 0.0;
-            state.dataWaterToAirHeatPumpSimple->SimpleWatertoAirHP(HPNum).EnergySensible = 0.0;
-            state.dataWaterToAirHeatPumpSimple->SimpleWatertoAirHP(HPNum).EnergyLatent = 0.0;
-            state.dataWaterToAirHeatPumpSimple->SimpleWatertoAirHP(HPNum).EnergySource = 0.0;
-            state.dataWaterToAirHeatPumpSimple->SimpleWatertoAirHP(HPNum).COP = 0.0;
-            state.dataWaterToAirHeatPumpSimple->SimpleWatertoAirHP(HPNum).RunFrac = 0.0;
-            state.dataWaterToAirHeatPumpSimple->SimpleWatertoAirHP(HPNum).PartLoadRatio = 0.0;
-
-            rho = GetDensityGlycol(state,
-                                   state.dataPlnt->PlantLoop(state.dataWaterToAirHeatPumpSimple->SimpleWatertoAirHP(HPNum).LoopNum).FluidName,
-                                   DataGlobalConstants::InitConvTemp,
-                                   state.dataPlnt->PlantLoop(state.dataWaterToAirHeatPumpSimple->SimpleWatertoAirHP(HPNum).LoopNum).FluidIndex,
-                                   RoutineName);
-            Cp = GetSpecificHeatGlycol(state,
-                                       state.dataPlnt->PlantLoop(state.dataWaterToAirHeatPumpSimple->SimpleWatertoAirHP(HPNum).LoopNum).FluidName,
-                                       DataGlobalConstants::InitConvTemp,
-                                       state.dataPlnt->PlantLoop(state.dataWaterToAirHeatPumpSimple->SimpleWatertoAirHP(HPNum).LoopNum).FluidIndex,
-                                       RoutineName);
-
-            state.dataWaterToAirHeatPumpSimple->SimpleWatertoAirHP(HPNum).DesignWaterMassFlowRate =
-                rho * state.dataWaterToAirHeatPumpSimple->SimpleWatertoAirHP(HPNum).RatedWaterVolFlowRate;
-            state.dataWaterToAirHeatPumpSimple->SimpleWatertoAirHP(HPNum).MaxONOFFCyclesperHour = MaxONOFFCyclesperHour;
-            state.dataWaterToAirHeatPumpSimple->SimpleWatertoAirHP(HPNum).HPTimeConstant = HPTimeConstant;
-            state.dataWaterToAirHeatPumpSimple->SimpleWatertoAirHP(HPNum).FanDelayTime = FanDelayTime;
-
-            InitComponentNodes(state,
-                               0.0,
-                               state.dataWaterToAirHeatPumpSimple->SimpleWatertoAirHP(HPNum).DesignWaterMassFlowRate,
-                               state.dataWaterToAirHeatPumpSimple->SimpleWatertoAirHP(HPNum).WaterInletNodeNum,
-                               state.dataWaterToAirHeatPumpSimple->SimpleWatertoAirHP(HPNum).WaterOutletNodeNum,
-                               state.dataWaterToAirHeatPumpSimple->SimpleWatertoAirHP(HPNum).LoopNum,
-                               state.dataWaterToAirHeatPumpSimple->SimpleWatertoAirHP(HPNum).LoopSide,
-                               state.dataWaterToAirHeatPumpSimple->SimpleWatertoAirHP(HPNum).BranchNum,
-                               state.dataWaterToAirHeatPumpSimple->SimpleWatertoAirHP(HPNum).CompNum);
-
-            state.dataWaterToAirHeatPumpSimple->SimpleWatertoAirHP(HPNum).SimFlag = true;
-
-            state.dataWaterToAirHeatPumpSimple->MyEnvrnFlag(HPNum) = false;
-=======
         if (state.dataGlobal->BeginEnvrnFlag) {
 
             if (state.dataWaterToAirHeatPumpSimple->MyEnvrnFlag(HPNum) && !state.dataWaterToAirHeatPumpSimple->MyPlantScanFlag(HPNum)) {
@@ -1139,7 +1073,6 @@
 
                 state.dataWaterToAirHeatPumpSimple->MyEnvrnFlag(HPNum) = false;
             }
->>>>>>> 0e859d36
 
         } // End If for the Begin Environment initializations
 
@@ -1157,25 +1090,6 @@
         WaterInletNode = simpleWatertoAirHP.WaterInletNodeNum;
 
         if ((SensLoad != 0.0 || LatentLoad != 0.0) && (state.dataLoopNodes->Node(AirInletNode).MassFlowRate > 0.0)) {
-<<<<<<< HEAD
-            state.dataWaterToAirHeatPumpSimple->SimpleWatertoAirHP(HPNum).WaterMassFlowRate =
-                state.dataWaterToAirHeatPumpSimple->SimpleWatertoAirHP(HPNum).DesignWaterMassFlowRate;
-
-            state.dataWaterToAirHeatPumpSimple->SimpleWatertoAirHP(HPNum).AirMassFlowRate = state.dataLoopNodes->Node(AirInletNode).MassFlowRate;
-            // If air flow is less than 25% rated flow. Then throw warning
-            RatedAirMassFlowRate = state.dataWaterToAirHeatPumpSimple->SimpleWatertoAirHP(HPNum).RatedAirVolFlowRate *
-                                   PsyRhoAirFnPbTdbW(state,
-                                                     state.dataEnvrn->StdBaroPress,
-                                                     state.dataLoopNodes->Node(AirInletNode).Temp,
-                                                     state.dataLoopNodes->Node(AirInletNode).HumRat,
-                                                     RoutineName);
-            if (state.dataWaterToAirHeatPumpSimple->SimpleWatertoAirHP(HPNum).AirMassFlowRate < 0.25 * RatedAirMassFlowRate) {
-                ShowRecurringWarningErrorAtEnd(state,
-                                               "Actual air mass flow rate is smaller than 25% of water-to-air heat pump coil rated air flow rate.",
-                                               state.dataWaterToAirHeatPumpSimple->AirflowErrPointer,
-                                               state.dataWaterToAirHeatPumpSimple->SimpleWatertoAirHP(HPNum).AirMassFlowRate,
-                                               state.dataWaterToAirHeatPumpSimple->SimpleWatertoAirHP(HPNum).AirMassFlowRate);
-=======
             simpleWatertoAirHP.WaterMassFlowRate = simpleWatertoAirHP.DesignWaterMassFlowRate;
 
             simpleWatertoAirHP.AirMassFlowRate = state.dataLoopNodes->Node(AirInletNode).MassFlowRate;
@@ -1192,7 +1106,6 @@
                                                state.dataWaterToAirHeatPumpSimple->AirflowErrPointer,
                                                simpleWatertoAirHP.AirMassFlowRate,
                                                simpleWatertoAirHP.AirMassFlowRate);
->>>>>>> 0e859d36
             }
             simpleWatertoAirHP.WaterFlowMode = true;
         } else { // heat pump is off
@@ -1255,20 +1168,6 @@
         simpleWatertoAirHP.FanDelayTime = FanDelayTime;
 
         // Outlet variables
-<<<<<<< HEAD
-        state.dataWaterToAirHeatPumpSimple->SimpleWatertoAirHP(HPNum).Power = 0.0;
-        state.dataWaterToAirHeatPumpSimple->SimpleWatertoAirHP(HPNum).QLoadTotal = 0.0;
-        state.dataWaterToAirHeatPumpSimple->SimpleWatertoAirHP(HPNum).QLoadTotalReport = 0.0;
-        state.dataWaterToAirHeatPumpSimple->SimpleWatertoAirHP(HPNum).QSensible = 0.0;
-        state.dataWaterToAirHeatPumpSimple->SimpleWatertoAirHP(HPNum).QLatent = 0.0;
-        state.dataWaterToAirHeatPumpSimple->SimpleWatertoAirHP(HPNum).QSource = 0.0;
-        state.dataWaterToAirHeatPumpSimple->SimpleWatertoAirHP(HPNum).Energy = 0.0;
-        state.dataWaterToAirHeatPumpSimple->SimpleWatertoAirHP(HPNum).EnergyLoadTotal = 0.0;
-        state.dataWaterToAirHeatPumpSimple->SimpleWatertoAirHP(HPNum).EnergySensible = 0.0;
-        state.dataWaterToAirHeatPumpSimple->SimpleWatertoAirHP(HPNum).EnergyLatent = 0.0;
-        state.dataWaterToAirHeatPumpSimple->SimpleWatertoAirHP(HPNum).EnergySource = 0.0;
-        state.dataWaterToAirHeatPumpSimple->SimpleWatertoAirHP(HPNum).COP = 0.0;
-=======
         simpleWatertoAirHP.Power = 0.0;
         simpleWatertoAirHP.QLoadTotal = 0.0;
         simpleWatertoAirHP.QLoadTotalReport = 0.0;
@@ -1281,7 +1180,6 @@
         simpleWatertoAirHP.EnergyLatent = 0.0;
         simpleWatertoAirHP.EnergySource = 0.0;
         simpleWatertoAirHP.COP = 0.0;
->>>>>>> 0e859d36
         state.dataHeatBal->HeatReclaimSimple_WAHPCoil(HPNum).AvailCapacity = 0.0;
     }
 
@@ -2329,23 +2227,6 @@
 
         //  LOAD LOCAL VARIABLES FROM DATA STRUCTURE (for code readability)
 
-<<<<<<< HEAD
-        TotalCapRated = state.dataWaterToAirHeatPumpSimple->SimpleWatertoAirHP(HPNum).RatedCapCoolTotal;
-        SensCapRated = state.dataWaterToAirHeatPumpSimple->SimpleWatertoAirHP(HPNum).RatedCapCoolSens;
-        CoolPowerRated = state.dataWaterToAirHeatPumpSimple->SimpleWatertoAirHP(HPNum).RatedPowerCool;
-        AirVolFlowRateRated = state.dataWaterToAirHeatPumpSimple->SimpleWatertoAirHP(HPNum).RatedAirVolFlowRate;
-        WaterVolFlowRateRated = state.dataWaterToAirHeatPumpSimple->SimpleWatertoAirHP(HPNum).RatedWaterVolFlowRate;
-
-        Twet_Rated = state.dataWaterToAirHeatPumpSimple->SimpleWatertoAirHP(HPNum).Twet_Rated;
-        Gamma_Rated = state.dataWaterToAirHeatPumpSimple->SimpleWatertoAirHP(HPNum).Gamma_Rated;
-
-        if (CyclingScheme == ContFanCycCoil) {
-            LoadSideFullMassFlowRate = state.dataWaterToAirHeatPumpSimple->SimpleWatertoAirHP(HPNum).AirMassFlowRate;
-        } else {
-            // default to cycling fan, cycling compressor, full load air flow
-            if (PartLoadRatio > 0.0) {
-                LoadSideFullMassFlowRate = state.dataWaterToAirHeatPumpSimple->SimpleWatertoAirHP(HPNum).AirMassFlowRate / PartLoadRatio;
-=======
         auto &simpleWatertoAirHP(state.dataWaterToAirHeatPumpSimple->SimpleWatertoAirHP(HPNum));
 
         TotalCapRated = simpleWatertoAirHP.RatedCapCoolTotal;
@@ -2363,25 +2244,10 @@
             // default to cycling fan, cycling compressor, full load air flow
             if (PartLoadRatio > 0.0) {
                 LoadSideFullMassFlowRate = simpleWatertoAirHP.AirMassFlowRate / PartLoadRatio;
->>>>>>> 0e859d36
             } else {
                 LoadSideFullMassFlowRate = 0.0;
             }
         }
-<<<<<<< HEAD
-        state.dataWaterToAirHeatPumpSimple->SourceSideMassFlowRate = state.dataWaterToAirHeatPumpSimple->SimpleWatertoAirHP(HPNum).WaterMassFlowRate;
-        state.dataWaterToAirHeatPumpSimple->SourceSideInletTemp = state.dataWaterToAirHeatPumpSimple->SimpleWatertoAirHP(HPNum).InletWaterTemp;
-        state.dataWaterToAirHeatPumpSimple->SourceSideInletEnth = state.dataWaterToAirHeatPumpSimple->SimpleWatertoAirHP(HPNum).InletWaterEnthalpy;
-        CpWater = GetSpecificHeatGlycol(state,
-                                        state.dataPlnt->PlantLoop(state.dataWaterToAirHeatPumpSimple->SimpleWatertoAirHP(HPNum).LoopNum).FluidName,
-                                        state.dataWaterToAirHeatPumpSimple->SourceSideInletTemp,
-                                        state.dataPlnt->PlantLoop(state.dataWaterToAirHeatPumpSimple->SimpleWatertoAirHP(HPNum).LoopNum).FluidIndex,
-                                        RoutineNameSourceSideInletTemp);
-
-        // Check for flows, do not perform simulation if no flow in load side or source side.
-        if (state.dataWaterToAirHeatPumpSimple->SourceSideMassFlowRate <= 0.0 || LoadSideFullMassFlowRate <= 0.0) {
-            state.dataWaterToAirHeatPumpSimple->SimpleWatertoAirHP(HPNum).SimFlag = false;
-=======
         state.dataWaterToAirHeatPumpSimple->SourceSideMassFlowRate = simpleWatertoAirHP.WaterMassFlowRate;
         state.dataWaterToAirHeatPumpSimple->SourceSideInletTemp = simpleWatertoAirHP.InletWaterTemp;
         state.dataWaterToAirHeatPumpSimple->SourceSideInletEnth = simpleWatertoAirHP.InletWaterEnthalpy;
@@ -2394,7 +2260,6 @@
         // Check for flows, do not perform simulation if no flow in load side or source side.
         if (state.dataWaterToAirHeatPumpSimple->SourceSideMassFlowRate <= 0.0 || LoadSideFullMassFlowRate <= 0.0) {
             simpleWatertoAirHP.SimFlag = false;
->>>>>>> 0e859d36
             return;
         } else {
             simpleWatertoAirHP.SimFlag = true;
@@ -2447,17 +2312,6 @@
             ratioTDB = ((state.dataWaterToAirHeatPumpSimple->LoadSideInletDBTemp + state.dataWaterToAirHeatPumpSimple->CelsiustoKelvin) / Tref);
             ratioTWB = ((state.dataWaterToAirHeatPumpSimple->LoadSideInletWBTemp + state.dataWaterToAirHeatPumpSimple->CelsiustoKelvin) / Tref);
             ratioTS = ((state.dataWaterToAirHeatPumpSimple->SourceSideInletTemp + state.dataWaterToAirHeatPumpSimple->CelsiustoKelvin) / Tref);
-<<<<<<< HEAD
-            ratioVL = (LoadSideFullMassFlowRate / (AirVolFlowRateRated * PsyRhoAirFnPbTdbW(state,
-                                                                                           state.dataEnvrn->StdBaroPress,
-                                                                                           state.dataWaterToAirHeatPumpSimple->LoadSideInletDBTemp,
-                                                                                           state.dataWaterToAirHeatPumpSimple->LoadSideInletHumRat,
-                                                                                           RoutineName)));
-
-            if (state.dataWaterToAirHeatPumpSimple->SimpleWatertoAirHP(HPNum).DesignWaterMassFlowRate > 0.0) {
-                ratioVS = (state.dataWaterToAirHeatPumpSimple->SourceSideMassFlowRate) /
-                          (state.dataWaterToAirHeatPumpSimple->SimpleWatertoAirHP(HPNum).DesignWaterMassFlowRate);
-=======
             ratioVL = (LoadSideFullMassFlowRate /
                        (AirVolFlowRateRated * Psychrometrics::PsyRhoAirFnPbTdbW(state,
                                                                                 state.dataEnvrn->StdBaroPress,
@@ -2467,7 +2321,6 @@
 
             if (simpleWatertoAirHP.DesignWaterMassFlowRate > 0.0) {
                 ratioVS = (state.dataWaterToAirHeatPumpSimple->SourceSideMassFlowRate) / (simpleWatertoAirHP.DesignWaterMassFlowRate);
->>>>>>> 0e859d36
             } else {
                 ratioVS = 0.0;
             }
@@ -2513,52 +2366,14 @@
         }
 
         // calculate coil outlet state variables
-<<<<<<< HEAD
-        LoadSideFullOutletEnthalpy =
-            state.dataWaterToAirHeatPumpSimple->LoadSideInletEnth - state.dataWaterToAirHeatPumpSimple->QLoadTotal / LoadSideFullMassFlowRate;
-        state.dataWaterToAirHeatPumpSimple->LoadSideOutletDBTemp = state.dataWaterToAirHeatPumpSimple->LoadSideInletDBTemp -
-                                                                   state.dataWaterToAirHeatPumpSimple->QSensible / (LoadSideFullMassFlowRate * CpAir);
-        state.dataWaterToAirHeatPumpSimple->LoadSideOutletHumRat =
-            PsyWFnTdbH(state, state.dataWaterToAirHeatPumpSimple->LoadSideOutletDBTemp, LoadSideFullOutletEnthalpy, RoutineName);
-=======
         LoadSideFullOutletEnthalpy = state.dataWaterToAirHeatPumpSimple->LoadSideInletEnth - simpleWatertoAirHP.QLoadTotal / LoadSideFullMassFlowRate;
         state.dataWaterToAirHeatPumpSimple->LoadSideOutletDBTemp =
             state.dataWaterToAirHeatPumpSimple->LoadSideInletDBTemp - simpleWatertoAirHP.QSensible / (LoadSideFullMassFlowRate * CpAir);
         state.dataWaterToAirHeatPumpSimple->LoadSideOutletHumRat =
             Psychrometrics::PsyWFnTdbH(state, state.dataWaterToAirHeatPumpSimple->LoadSideOutletDBTemp, LoadSideFullOutletEnthalpy, RoutineName);
->>>>>>> 0e859d36
         // Actual outlet conditions are "average" for time step
         if (CyclingScheme == DataHVACGlobals::ContFanCycCoil) {
             // continuous fan, cycling compressor
-<<<<<<< HEAD
-            state.dataWaterToAirHeatPumpSimple->SimpleWatertoAirHP(HPNum).OutletAirEnthalpy =
-                PartLoadRatio * LoadSideFullOutletEnthalpy + (1.0 - PartLoadRatio) * state.dataWaterToAirHeatPumpSimple->LoadSideInletEnth;
-            state.dataWaterToAirHeatPumpSimple->SimpleWatertoAirHP(HPNum).OutletAirHumRat =
-                PartLoadRatio * state.dataWaterToAirHeatPumpSimple->LoadSideOutletHumRat +
-                (1.0 - PartLoadRatio) * state.dataWaterToAirHeatPumpSimple->LoadSideInletHumRat;
-            state.dataWaterToAirHeatPumpSimple->SimpleWatertoAirHP(HPNum).OutletAirDBTemp =
-                PsyTdbFnHW(state.dataWaterToAirHeatPumpSimple->SimpleWatertoAirHP(HPNum).OutletAirEnthalpy,
-                           state.dataWaterToAirHeatPumpSimple->SimpleWatertoAirHP(HPNum).OutletAirHumRat);
-        } else {
-            // default to cycling fan, cycling compressor
-            state.dataWaterToAirHeatPumpSimple->SimpleWatertoAirHP(HPNum).OutletAirEnthalpy = LoadSideFullOutletEnthalpy;
-            state.dataWaterToAirHeatPumpSimple->SimpleWatertoAirHP(HPNum).OutletAirHumRat = state.dataWaterToAirHeatPumpSimple->LoadSideOutletHumRat;
-            state.dataWaterToAirHeatPumpSimple->SimpleWatertoAirHP(HPNum).OutletAirDBTemp = state.dataWaterToAirHeatPumpSimple->LoadSideOutletDBTemp;
-        }
-
-        // scale heat transfer rates to PLR and power to RTF
-        state.dataWaterToAirHeatPumpSimple->QLoadTotal *= PartLoadRatio;
-        state.dataWaterToAirHeatPumpSimple->QLoadTotalReport =
-            state.dataWaterToAirHeatPumpSimple->SimpleWatertoAirHP(HPNum).AirMassFlowRate *
-            (state.dataWaterToAirHeatPumpSimple->LoadSideInletEnth -
-             PsyHFnTdbW(state.dataWaterToAirHeatPumpSimple->SimpleWatertoAirHP(HPNum).OutletAirDBTemp,
-                        state.dataWaterToAirHeatPumpSimple->SimpleWatertoAirHP(HPNum).OutletAirHumRat)); // Why doesn't this match QLoadTotal?
-        state.dataWaterToAirHeatPumpSimple->QSensible *= PartLoadRatio;
-        state.dataWaterToAirHeatPumpSimple->Winput *= RuntimeFrac;
-        state.dataWaterToAirHeatPumpSimple->QSource =
-            state.dataWaterToAirHeatPumpSimple->QLoadTotalReport + state.dataWaterToAirHeatPumpSimple->Winput;
-        state.dataHeatBal->HeatReclaimSimple_WAHPCoil(HPNum).AvailCapacity = state.dataWaterToAirHeatPumpSimple->QSource;
-=======
             simpleWatertoAirHP.OutletAirEnthalpy =
                 PartLoadRatio * LoadSideFullOutletEnthalpy + (1.0 - PartLoadRatio) * state.dataWaterToAirHeatPumpSimple->LoadSideInletEnth;
             simpleWatertoAirHP.OutletAirHumRat = PartLoadRatio * state.dataWaterToAirHeatPumpSimple->LoadSideOutletHumRat +
@@ -2581,7 +2396,6 @@
         state.dataWaterToAirHeatPumpSimple->Winput *= RuntimeFrac;
         simpleWatertoAirHP.QSource = simpleWatertoAirHP.QLoadTotalReport + state.dataWaterToAirHeatPumpSimple->Winput;
         state.dataHeatBal->HeatReclaimSimple_WAHPCoil(HPNum).AvailCapacity = simpleWatertoAirHP.QSource;
->>>>>>> 0e859d36
 
         //  Add power to global variable so power can be summed by parent object
         state.dataHVACGlobal->DXElecCoolingPower = state.dataWaterToAirHeatPumpSimple->Winput;
@@ -2596,22 +2410,6 @@
         simpleWatertoAirHP.QSource -= HeatReclaim.WaterHeatingDesuperheaterReclaimedHeatTotal;
 
         // Update heat pump data structure
-<<<<<<< HEAD
-        state.dataWaterToAirHeatPumpSimple->SimpleWatertoAirHP(HPNum).Power = state.dataWaterToAirHeatPumpSimple->Winput;
-        state.dataWaterToAirHeatPumpSimple->SimpleWatertoAirHP(HPNum).QLoadTotal = state.dataWaterToAirHeatPumpSimple->QLoadTotalReport;
-        state.dataWaterToAirHeatPumpSimple->SimpleWatertoAirHP(HPNum).QSensible = state.dataWaterToAirHeatPumpSimple->QSensible;
-        state.dataWaterToAirHeatPumpSimple->SimpleWatertoAirHP(HPNum).QLatent =
-            state.dataWaterToAirHeatPumpSimple->QLoadTotalReport - state.dataWaterToAirHeatPumpSimple->QSensible;
-        state.dataWaterToAirHeatPumpSimple->SimpleWatertoAirHP(HPNum).QSource = state.dataWaterToAirHeatPumpSimple->QSource;
-        state.dataWaterToAirHeatPumpSimple->SimpleWatertoAirHP(HPNum).Energy = state.dataWaterToAirHeatPumpSimple->Winput * ReportingConstant;
-        state.dataWaterToAirHeatPumpSimple->SimpleWatertoAirHP(HPNum).EnergyLoadTotal =
-            state.dataWaterToAirHeatPumpSimple->QLoadTotalReport * ReportingConstant;
-        state.dataWaterToAirHeatPumpSimple->SimpleWatertoAirHP(HPNum).EnergySensible =
-            state.dataWaterToAirHeatPumpSimple->QSensible * ReportingConstant;
-        state.dataWaterToAirHeatPumpSimple->SimpleWatertoAirHP(HPNum).EnergyLatent =
-            (state.dataWaterToAirHeatPumpSimple->QLoadTotalReport - state.dataWaterToAirHeatPumpSimple->QSensible) * ReportingConstant;
-        state.dataWaterToAirHeatPumpSimple->SimpleWatertoAirHP(HPNum).EnergySource = state.dataWaterToAirHeatPumpSimple->QSource * ReportingConstant;
-=======
         simpleWatertoAirHP.Power = state.dataWaterToAirHeatPumpSimple->Winput;
         simpleWatertoAirHP.QLoadTotal = simpleWatertoAirHP.QLoadTotalReport;
         simpleWatertoAirHP.QSensible = simpleWatertoAirHP.QSensible;
@@ -2621,22 +2419,13 @@
         simpleWatertoAirHP.EnergySensible = simpleWatertoAirHP.QSensible * ReportingConstant;
         simpleWatertoAirHP.EnergyLatent = (simpleWatertoAirHP.QLoadTotalReport - simpleWatertoAirHP.QSensible) * ReportingConstant;
         simpleWatertoAirHP.EnergySource = simpleWatertoAirHP.QSource * ReportingConstant;
->>>>>>> 0e859d36
         if (RuntimeFrac == 0.0) {
             simpleWatertoAirHP.COP = 0.0;
         } else {
-<<<<<<< HEAD
-            state.dataWaterToAirHeatPumpSimple->SimpleWatertoAirHP(HPNum).COP =
-                state.dataWaterToAirHeatPumpSimple->QLoadTotalReport / state.dataWaterToAirHeatPumpSimple->Winput;
-        }
-        state.dataWaterToAirHeatPumpSimple->SimpleWatertoAirHP(HPNum).RunFrac = RuntimeFrac;
-        state.dataWaterToAirHeatPumpSimple->SimpleWatertoAirHP(HPNum).PartLoadRatio = PartLoadRatio;
-=======
             simpleWatertoAirHP.COP = simpleWatertoAirHP.QLoadTotalReport / state.dataWaterToAirHeatPumpSimple->Winput;
         }
         simpleWatertoAirHP.RunFrac = RuntimeFrac;
         simpleWatertoAirHP.PartLoadRatio = PartLoadRatio;
->>>>>>> 0e859d36
 
         if ((simpleWatertoAirHP.WaterCyclingMode) == DataHVACGlobals::WaterCycling) {
             // plant can lock flow at coil water inlet node, use design flow multiplied by PLR to calculate water mass flow rate
@@ -2736,18 +2525,6 @@
 
         //  LOAD LOCAL VARIABLES FROM DATA STRUCTURE (for code readability)
 
-<<<<<<< HEAD
-        HeatCapRated = state.dataWaterToAirHeatPumpSimple->SimpleWatertoAirHP(HPNum).RatedCapHeat;
-        HeatPowerRated = state.dataWaterToAirHeatPumpSimple->SimpleWatertoAirHP(HPNum).RatedPowerHeat;
-        AirVolFlowRateRated = state.dataWaterToAirHeatPumpSimple->SimpleWatertoAirHP(HPNum).RatedAirVolFlowRate;
-        WaterVolFlowRateRated = state.dataWaterToAirHeatPumpSimple->SimpleWatertoAirHP(HPNum).RatedWaterVolFlowRate;
-        if (CyclingScheme == ContFanCycCoil) {
-            LoadSideFullMassFlowRate = state.dataWaterToAirHeatPumpSimple->SimpleWatertoAirHP(HPNum).AirMassFlowRate;
-        } else {
-            // default to cycling fan, cycling compressor, full load air flow
-            if (PartLoadRatio > 0.0) {
-                LoadSideFullMassFlowRate = state.dataWaterToAirHeatPumpSimple->SimpleWatertoAirHP(HPNum).AirMassFlowRate / PartLoadRatio;
-=======
         auto &simpleWatertoAirHP(state.dataWaterToAirHeatPumpSimple->SimpleWatertoAirHP(HPNum));
 
         HeatCapRated = simpleWatertoAirHP.RatedCapHeat;
@@ -2760,35 +2537,10 @@
             // default to cycling fan, cycling compressor, full load air flow
             if (PartLoadRatio > 0.0) {
                 LoadSideFullMassFlowRate = simpleWatertoAirHP.AirMassFlowRate / PartLoadRatio;
->>>>>>> 0e859d36
             } else {
                 LoadSideFullMassFlowRate = 0.0;
             }
         }
-<<<<<<< HEAD
-        state.dataWaterToAirHeatPumpSimple->LoadSideInletDBTemp = state.dataWaterToAirHeatPumpSimple->SimpleWatertoAirHP(HPNum).InletAirDBTemp;
-        state.dataWaterToAirHeatPumpSimple->LoadSideInletHumRat = state.dataWaterToAirHeatPumpSimple->SimpleWatertoAirHP(HPNum).InletAirHumRat;
-
-        state.dataWaterToAirHeatPumpSimple->LoadSideInletWBTemp = PsyTwbFnTdbWPb(state,
-                                                                                 state.dataWaterToAirHeatPumpSimple->LoadSideInletDBTemp,
-                                                                                 state.dataWaterToAirHeatPumpSimple->LoadSideInletHumRat,
-                                                                                 state.dataEnvrn->OutBaroPress,
-                                                                                 RoutineName);
-        state.dataWaterToAirHeatPumpSimple->LoadSideInletEnth = state.dataWaterToAirHeatPumpSimple->SimpleWatertoAirHP(HPNum).InletAirEnthalpy;
-        CpAir = PsyCpAirFnW(state.dataWaterToAirHeatPumpSimple->LoadSideInletHumRat);
-        state.dataWaterToAirHeatPumpSimple->SourceSideMassFlowRate = state.dataWaterToAirHeatPumpSimple->SimpleWatertoAirHP(HPNum).WaterMassFlowRate;
-        state.dataWaterToAirHeatPumpSimple->SourceSideInletTemp = state.dataWaterToAirHeatPumpSimple->SimpleWatertoAirHP(HPNum).InletWaterTemp;
-        state.dataWaterToAirHeatPumpSimple->SourceSideInletEnth = state.dataWaterToAirHeatPumpSimple->SimpleWatertoAirHP(HPNum).InletWaterEnthalpy;
-        CpWater = GetSpecificHeatGlycol(state,
-                                        state.dataPlnt->PlantLoop(state.dataWaterToAirHeatPumpSimple->SimpleWatertoAirHP(HPNum).LoopNum).FluidName,
-                                        state.dataWaterToAirHeatPumpSimple->SourceSideInletTemp,
-                                        state.dataPlnt->PlantLoop(state.dataWaterToAirHeatPumpSimple->SimpleWatertoAirHP(HPNum).LoopNum).FluidIndex,
-                                        RoutineNameSourceSideInletTemp);
-
-        // Check for flows, do not perform simulation if no flow in load side or source side.
-        if (state.dataWaterToAirHeatPumpSimple->SourceSideMassFlowRate <= 0.0 || LoadSideFullMassFlowRate <= 0.0) {
-            state.dataWaterToAirHeatPumpSimple->SimpleWatertoAirHP(HPNum).SimFlag = false;
-=======
         state.dataWaterToAirHeatPumpSimple->LoadSideInletDBTemp = simpleWatertoAirHP.InletAirDBTemp;
         state.dataWaterToAirHeatPumpSimple->LoadSideInletHumRat = simpleWatertoAirHP.InletAirHumRat;
 
@@ -2812,7 +2564,6 @@
         // Check for flows, do not perform simulation if no flow in load side or source side.
         if (state.dataWaterToAirHeatPumpSimple->SourceSideMassFlowRate <= 0.0 || LoadSideFullMassFlowRate <= 0.0) {
             simpleWatertoAirHP.SimFlag = false;
->>>>>>> 0e859d36
             return;
         } else {
             simpleWatertoAirHP.SimFlag = true;
@@ -2825,16 +2576,6 @@
 
         ratioTDB = ((state.dataWaterToAirHeatPumpSimple->LoadSideInletDBTemp + state.dataWaterToAirHeatPumpSimple->CelsiustoKelvin) / Tref);
         ratioTS = ((state.dataWaterToAirHeatPumpSimple->SourceSideInletTemp + state.dataWaterToAirHeatPumpSimple->CelsiustoKelvin) / Tref);
-<<<<<<< HEAD
-        ratioVL = (LoadSideFullMassFlowRate / (AirVolFlowRateRated * PsyRhoAirFnPbTdbW(state,
-                                                                                       state.dataEnvrn->StdBaroPress,
-                                                                                       state.dataWaterToAirHeatPumpSimple->LoadSideInletDBTemp,
-                                                                                       state.dataWaterToAirHeatPumpSimple->LoadSideInletHumRat,
-                                                                                       RoutineName)));
-        if (state.dataWaterToAirHeatPumpSimple->SimpleWatertoAirHP(HPNum).DesignWaterMassFlowRate > 0.0) {
-            ratioVS = (state.dataWaterToAirHeatPumpSimple->SourceSideMassFlowRate) /
-                      (state.dataWaterToAirHeatPumpSimple->SimpleWatertoAirHP(HPNum).DesignWaterMassFlowRate);
-=======
         ratioVL = (LoadSideFullMassFlowRate /
                    (AirVolFlowRateRated * Psychrometrics::PsyRhoAirFnPbTdbW(state,
                                                                             state.dataEnvrn->StdBaroPress,
@@ -2843,7 +2584,6 @@
                                                                             RoutineName)));
         if (simpleWatertoAirHP.DesignWaterMassFlowRate > 0.0) {
             ratioVS = (state.dataWaterToAirHeatPumpSimple->SourceSideMassFlowRate) / (simpleWatertoAirHP.DesignWaterMassFlowRate);
->>>>>>> 0e859d36
         } else {
             ratioVS = 0.0;
         }
@@ -2855,48 +2595,15 @@
             HeatPowerRated * CurveManager::CurveValue(state, simpleWatertoAirHP.HeatPowCurveIndex, ratioTDB, ratioTS, ratioVL, ratioVS);
 
         // calculate coil outlet state variables
-<<<<<<< HEAD
-        LoadSideFullOutletEnthalpy =
-            state.dataWaterToAirHeatPumpSimple->LoadSideInletEnth + state.dataWaterToAirHeatPumpSimple->QLoadTotal / LoadSideFullMassFlowRate;
-        state.dataWaterToAirHeatPumpSimple->LoadSideOutletDBTemp = state.dataWaterToAirHeatPumpSimple->LoadSideInletDBTemp +
-                                                                   state.dataWaterToAirHeatPumpSimple->QSensible / (LoadSideFullMassFlowRate * CpAir);
-        state.dataWaterToAirHeatPumpSimple->LoadSideOutletHumRat =
-            PsyWFnTdbH(state, state.dataWaterToAirHeatPumpSimple->LoadSideOutletDBTemp, LoadSideFullOutletEnthalpy, RoutineName);
-=======
         LoadSideFullOutletEnthalpy = state.dataWaterToAirHeatPumpSimple->LoadSideInletEnth + simpleWatertoAirHP.QLoadTotal / LoadSideFullMassFlowRate;
         state.dataWaterToAirHeatPumpSimple->LoadSideOutletDBTemp =
             state.dataWaterToAirHeatPumpSimple->LoadSideInletDBTemp + simpleWatertoAirHP.QSensible / (LoadSideFullMassFlowRate * CpAir);
         state.dataWaterToAirHeatPumpSimple->LoadSideOutletHumRat =
             Psychrometrics::PsyWFnTdbH(state, state.dataWaterToAirHeatPumpSimple->LoadSideOutletDBTemp, LoadSideFullOutletEnthalpy, RoutineName);
->>>>>>> 0e859d36
 
         // Actual outlet conditions are "average" for time step
         if (CyclingScheme == DataHVACGlobals::ContFanCycCoil) {
             // continuous fan, cycling compressor
-<<<<<<< HEAD
-            state.dataWaterToAirHeatPumpSimple->SimpleWatertoAirHP(HPNum).OutletAirEnthalpy =
-                PartLoadRatio * LoadSideFullOutletEnthalpy + (1.0 - PartLoadRatio) * state.dataWaterToAirHeatPumpSimple->LoadSideInletEnth;
-            state.dataWaterToAirHeatPumpSimple->SimpleWatertoAirHP(HPNum).OutletAirHumRat =
-                PartLoadRatio * state.dataWaterToAirHeatPumpSimple->LoadSideOutletHumRat +
-                (1.0 - PartLoadRatio) * state.dataWaterToAirHeatPumpSimple->LoadSideInletHumRat;
-            state.dataWaterToAirHeatPumpSimple->SimpleWatertoAirHP(HPNum).OutletAirDBTemp =
-                PsyTdbFnHW(state.dataWaterToAirHeatPumpSimple->SimpleWatertoAirHP(HPNum).OutletAirEnthalpy,
-                           state.dataWaterToAirHeatPumpSimple->SimpleWatertoAirHP(HPNum).OutletAirHumRat);
-        } else {
-            // default to cycling fan, cycling compressor
-            state.dataWaterToAirHeatPumpSimple->SimpleWatertoAirHP(HPNum).OutletAirEnthalpy = LoadSideFullOutletEnthalpy;
-            state.dataWaterToAirHeatPumpSimple->SimpleWatertoAirHP(HPNum).OutletAirHumRat = state.dataWaterToAirHeatPumpSimple->LoadSideOutletHumRat;
-            state.dataWaterToAirHeatPumpSimple->SimpleWatertoAirHP(HPNum).OutletAirDBTemp = state.dataWaterToAirHeatPumpSimple->LoadSideOutletDBTemp;
-        }
-
-        // scale heat transfer rates to PLR and power to RTF
-        state.dataWaterToAirHeatPumpSimple->QLoadTotal *= PartLoadRatio;
-        state.dataWaterToAirHeatPumpSimple->QLoadTotalReport = state.dataWaterToAirHeatPumpSimple->QLoadTotal;
-        state.dataWaterToAirHeatPumpSimple->QSensible *= PartLoadRatio;
-        state.dataWaterToAirHeatPumpSimple->Winput *= RuntimeFrac;
-        state.dataWaterToAirHeatPumpSimple->QSource =
-            state.dataWaterToAirHeatPumpSimple->QLoadTotalReport - state.dataWaterToAirHeatPumpSimple->Winput;
-=======
             simpleWatertoAirHP.OutletAirEnthalpy =
                 PartLoadRatio * LoadSideFullOutletEnthalpy + (1.0 - PartLoadRatio) * state.dataWaterToAirHeatPumpSimple->LoadSideInletEnth;
             simpleWatertoAirHP.OutletAirHumRat = PartLoadRatio * state.dataWaterToAirHeatPumpSimple->LoadSideOutletHumRat +
@@ -2915,26 +2622,12 @@
         simpleWatertoAirHP.QSensible *= PartLoadRatio;
         state.dataWaterToAirHeatPumpSimple->Winput *= RuntimeFrac;
         simpleWatertoAirHP.QSource = simpleWatertoAirHP.QLoadTotalReport - state.dataWaterToAirHeatPumpSimple->Winput;
->>>>>>> 0e859d36
 
         //  Add power to global variable so power can be summed by parent object
         state.dataHVACGlobal->DXElecHeatingPower = state.dataWaterToAirHeatPumpSimple->Winput;
 
         ReportingConstant = TimeStepSys * DataGlobalConstants::SecInHour;
         // Update heat pump data structure
-<<<<<<< HEAD
-        state.dataWaterToAirHeatPumpSimple->SimpleWatertoAirHP(HPNum).Power = state.dataWaterToAirHeatPumpSimple->Winput;
-        state.dataWaterToAirHeatPumpSimple->SimpleWatertoAirHP(HPNum).QLoadTotal = state.dataWaterToAirHeatPumpSimple->QLoadTotalReport;
-        state.dataWaterToAirHeatPumpSimple->SimpleWatertoAirHP(HPNum).QSensible = state.dataWaterToAirHeatPumpSimple->QSensible;
-        state.dataWaterToAirHeatPumpSimple->SimpleWatertoAirHP(HPNum).QSource = state.dataWaterToAirHeatPumpSimple->QSource;
-        state.dataWaterToAirHeatPumpSimple->SimpleWatertoAirHP(HPNum).Energy = state.dataWaterToAirHeatPumpSimple->Winput * ReportingConstant;
-        state.dataWaterToAirHeatPumpSimple->SimpleWatertoAirHP(HPNum).EnergyLoadTotal =
-            state.dataWaterToAirHeatPumpSimple->QLoadTotalReport * ReportingConstant;
-        state.dataWaterToAirHeatPumpSimple->SimpleWatertoAirHP(HPNum).EnergySensible =
-            state.dataWaterToAirHeatPumpSimple->QSensible * ReportingConstant;
-        state.dataWaterToAirHeatPumpSimple->SimpleWatertoAirHP(HPNum).EnergyLatent = 0.0;
-        state.dataWaterToAirHeatPumpSimple->SimpleWatertoAirHP(HPNum).EnergySource = state.dataWaterToAirHeatPumpSimple->QSource * ReportingConstant;
-=======
         simpleWatertoAirHP.Power = state.dataWaterToAirHeatPumpSimple->Winput;
         simpleWatertoAirHP.QLoadTotal = simpleWatertoAirHP.QLoadTotalReport;
         simpleWatertoAirHP.QSensible = simpleWatertoAirHP.QSensible;
@@ -2943,22 +2636,13 @@
         simpleWatertoAirHP.EnergySensible = simpleWatertoAirHP.QSensible * ReportingConstant;
         simpleWatertoAirHP.EnergyLatent = 0.0;
         simpleWatertoAirHP.EnergySource = simpleWatertoAirHP.QSource * ReportingConstant;
->>>>>>> 0e859d36
         if (RuntimeFrac == 0.0) {
             simpleWatertoAirHP.COP = 0.0;
         } else {
-<<<<<<< HEAD
-            state.dataWaterToAirHeatPumpSimple->SimpleWatertoAirHP(HPNum).COP =
-                state.dataWaterToAirHeatPumpSimple->QLoadTotalReport / state.dataWaterToAirHeatPumpSimple->Winput;
-        }
-        state.dataWaterToAirHeatPumpSimple->SimpleWatertoAirHP(HPNum).RunFrac = RuntimeFrac;
-        state.dataWaterToAirHeatPumpSimple->SimpleWatertoAirHP(HPNum).PartLoadRatio = PartLoadRatio;
-=======
             simpleWatertoAirHP.COP = simpleWatertoAirHP.QLoadTotalReport / state.dataWaterToAirHeatPumpSimple->Winput;
         }
         simpleWatertoAirHP.RunFrac = RuntimeFrac;
         simpleWatertoAirHP.PartLoadRatio = PartLoadRatio;
->>>>>>> 0e859d36
 
         if ((simpleWatertoAirHP.WaterCyclingMode) == DataHVACGlobals::WaterCycling) {
             // plant can lock flow at coil water inlet node, use design flow multiplied by PLR to calculate water mass flow rate
@@ -3028,39 +2712,6 @@
 
         if (!simpleWatertoAirHP.SimFlag) {
             // Heatpump is off; just pass through conditions
-<<<<<<< HEAD
-            state.dataWaterToAirHeatPumpSimple->SimpleWatertoAirHP(HPNum).Power = 0.0;
-            state.dataWaterToAirHeatPumpSimple->SimpleWatertoAirHP(HPNum).QLoadTotal = 0.0;
-            state.dataWaterToAirHeatPumpSimple->SimpleWatertoAirHP(HPNum).QLoadTotalReport = 0.0;
-            state.dataWaterToAirHeatPumpSimple->SimpleWatertoAirHP(HPNum).QSensible = 0.0;
-            state.dataWaterToAirHeatPumpSimple->SimpleWatertoAirHP(HPNum).QLatent = 0.0;
-            state.dataWaterToAirHeatPumpSimple->SimpleWatertoAirHP(HPNum).QSource = 0.0;
-            state.dataWaterToAirHeatPumpSimple->SimpleWatertoAirHP(HPNum).Energy = 0.0;
-            state.dataWaterToAirHeatPumpSimple->SimpleWatertoAirHP(HPNum).EnergyLoadTotal = 0.0;
-            state.dataWaterToAirHeatPumpSimple->SimpleWatertoAirHP(HPNum).EnergySensible = 0.0;
-            state.dataWaterToAirHeatPumpSimple->SimpleWatertoAirHP(HPNum).EnergyLatent = 0.0;
-            state.dataWaterToAirHeatPumpSimple->SimpleWatertoAirHP(HPNum).EnergySource = 0.0;
-            state.dataWaterToAirHeatPumpSimple->SimpleWatertoAirHP(HPNum).COP = 0.0;
-            state.dataWaterToAirHeatPumpSimple->SimpleWatertoAirHP(HPNum).RunFrac = 0.0;
-            state.dataWaterToAirHeatPumpSimple->SimpleWatertoAirHP(HPNum).PartLoadRatio = 0.0;
-
-            state.dataWaterToAirHeatPumpSimple->SimpleWatertoAirHP(HPNum).OutletAirDBTemp =
-                state.dataWaterToAirHeatPumpSimple->SimpleWatertoAirHP(HPNum).InletAirDBTemp;
-            state.dataWaterToAirHeatPumpSimple->SimpleWatertoAirHP(HPNum).OutletAirHumRat =
-                state.dataWaterToAirHeatPumpSimple->SimpleWatertoAirHP(HPNum).InletAirHumRat;
-            state.dataWaterToAirHeatPumpSimple->SimpleWatertoAirHP(HPNum).OutletAirEnthalpy =
-                state.dataWaterToAirHeatPumpSimple->SimpleWatertoAirHP(HPNum).InletAirEnthalpy;
-            state.dataWaterToAirHeatPumpSimple->SimpleWatertoAirHP(HPNum).OutletWaterTemp =
-                state.dataWaterToAirHeatPumpSimple->SimpleWatertoAirHP(HPNum).InletWaterTemp;
-            state.dataWaterToAirHeatPumpSimple->SimpleWatertoAirHP(HPNum).OutletWaterEnthalpy =
-                state.dataWaterToAirHeatPumpSimple->SimpleWatertoAirHP(HPNum).InletWaterEnthalpy;
-        }
-
-        AirInletNode = state.dataWaterToAirHeatPumpSimple->SimpleWatertoAirHP(HPNum).AirInletNodeNum;
-        WaterInletNode = state.dataWaterToAirHeatPumpSimple->SimpleWatertoAirHP(HPNum).WaterInletNodeNum;
-        AirOutletNode = state.dataWaterToAirHeatPumpSimple->SimpleWatertoAirHP(HPNum).AirOutletNodeNum;
-        WaterOutletNode = state.dataWaterToAirHeatPumpSimple->SimpleWatertoAirHP(HPNum).WaterOutletNodeNum;
-=======
             simpleWatertoAirHP.Power = 0.0;
             simpleWatertoAirHP.QLoadTotal = 0.0;
             simpleWatertoAirHP.QLoadTotalReport = 0.0;
@@ -3087,7 +2738,6 @@
         WaterInletNode = simpleWatertoAirHP.WaterInletNodeNum;
         AirOutletNode = simpleWatertoAirHP.AirOutletNodeNum;
         WaterOutletNode = simpleWatertoAirHP.WaterOutletNodeNum;
->>>>>>> 0e859d36
 
         // Set the air outlet  nodes of the WatertoAirHPSimple
         state.dataLoopNodes->Node(AirOutletNode).MassFlowRate = state.dataLoopNodes->Node(AirInletNode).MassFlowRate;
