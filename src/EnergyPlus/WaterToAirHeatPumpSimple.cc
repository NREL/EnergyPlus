--- conflicted
+++ resolved
@@ -3997,14 +3997,9 @@
             state.dataWaterToAirHeatPumpSimple->GetCoilsInputFlag = false;
         }
 
-<<<<<<< HEAD
-        if (CoilType == "COIL:COOLING:WATERTOAIRHEATPUMP:EQUATIONFIT" || CoilType == "COIL:HEATING:WATERTOAIRHEATPUMP:EQUATIONFIT") {
+        if (Util::SameString(CoilType, "COIL:COOLING:WATERTOAIRHEATPUMP:EQUATIONFIT") ||
+            Util::SameString(CoilType, "COIL:HEATING:WATERTOAIRHEATPUMP:EQUATIONFIT")) {
             WhichCoil = Util::FindItemInList(CoilName, state.dataWaterToAirHeatPumpSimple->SimpleWatertoAirHP);
-=======
-        if (UtilityRoutines::SameString(CoilType, "COIL:COOLING:WATERTOAIRHEATPUMP:EQUATIONFIT") ||
-            UtilityRoutines::SameString(CoilType, "COIL:HEATING:WATERTOAIRHEATPUMP:EQUATIONFIT")) {
-            WhichCoil = UtilityRoutines::FindItemInList(CoilName, state.dataWaterToAirHeatPumpSimple->SimpleWatertoAirHP);
->>>>>>> a1604655
             if (WhichCoil != 0) {
                 CoilAirFlowRate = state.dataWaterToAirHeatPumpSimple->SimpleWatertoAirHP(WhichCoil).RatedAirVolFlowRate;
             }
