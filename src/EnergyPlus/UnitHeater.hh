--- conflicted
+++ resolved
@@ -110,21 +110,6 @@
         int HCoil_Index;
         DataPlant::PlantEquipmentType HeatingCoilType;
         int HCoil_FluidIndex;
-<<<<<<< HEAD
-        Real64 MaxVolHotWaterFlow; // m3/s
-        Real64 MaxVolHotSteamFlow; // m3/s
-        Real64 MaxHotWaterFlow;    // kg/s
-        Real64 MaxHotSteamFlow;    // m3/s
-        Real64 MinVolHotWaterFlow; // m3/s
-        Real64 MinVolHotSteamFlow; // m3/s
-        Real64 MinHotWaterFlow;    // kg/s
-        Real64 MinHotSteamFlow;    // kg/s
-        int HotControlNode;        // hot water control node, inlet of coil
-        Real64 HotControlOffset;   // control tolerance
-        int HotCoilOutNodeNum;     // outlet of coil
-        PlantLocation HWplantLoc{};// Location of plant component for hot plant coil
-        Real64 PartLoadFrac;       // part load fraction for the unit
-=======
         Real64 MaxVolHotWaterFlow;              // m3/s
         Real64 MaxVolHotSteamFlow;              // m3/s
         Real64 MaxHotWaterFlow;                 // kg/s
@@ -136,12 +121,8 @@
         int HotControlNode;                     // hot water control node, inlet of coil
         Real64 HotControlOffset;                // control tolerance
         int HotCoilOutNodeNum;                  // outlet of coil
-        int HWLoopNum;                          // index for plant loop with hot plant coil
-        DataPlant::LoopSideLocation HWLoopSide; // index for plant loop side for hot plant coil
-        int HWBranchNum;                        // index for plant branch for hot plant coil
-        int HWCompNum;                          // index for plant component for hot plant coil
+        PlantLocation HWplantLoc{};// Location of plant component for hot plant coil
         Real64 PartLoadFrac;                    // part load fraction for the unit
->>>>>>> 96bedded
         // Report data
         Real64 HeatPower;  // unit heating output in watts
         Real64 HeatEnergy; // unit heating output in J
@@ -161,15 +142,8 @@
               CompErrIndex(0), MaxAirVolFlow(0.0), MaxAirMassFlow(0.0), FanOutletNode(0), OpMode(0), HCoil_Index(0),
               HeatingCoilType(DataPlant::PlantEquipmentType::Invalid), HCoil_FluidIndex(0), MaxVolHotWaterFlow(0.0), MaxVolHotSteamFlow(0.0),
               MaxHotWaterFlow(0.0), MaxHotSteamFlow(0.0), MinVolHotWaterFlow(0.0), MinVolHotSteamFlow(0.0), MinHotWaterFlow(0.0),
-<<<<<<< HEAD
               MinHotSteamFlow(0.0), HotControlNode(0), HotControlOffset(0.0), HotCoilOutNodeNum(0), PartLoadFrac(0.0), HeatPower(0.0), HeatEnergy(0.0), ElecPower(0.0), ElecEnergy(0.0), AvailStatus(0),
               FanOffNoHeating(false), FanPartLoadRatio(0.0), ZonePtr(0), HVACSizingIndex(0), FirstPass(true)
-=======
-              MinHotSteamFlow(0.0), HotControlNode(0), HotControlOffset(0.0), HotCoilOutNodeNum(0), HWLoopNum(0),
-              HWLoopSide(DataPlant::LoopSideLocation::Invalid), HWBranchNum(0), HWCompNum(0), PartLoadFrac(0.0), HeatPower(0.0), HeatEnergy(0.0),
-              ElecPower(0.0), ElecEnergy(0.0), AvailStatus(0), FanOffNoHeating(false), FanPartLoadRatio(0.0), ZonePtr(0), HVACSizingIndex(0),
-              FirstPass(true)
->>>>>>> 96bedded
         {
         }
     };
