// EnergyPlus, Copyright (c) 1996-2021, The Board of Trustees of the University of Illinois,
// The Regents of the University of California, through Lawrence Berkeley National Laboratory
// (subject to receipt of any required approvals from the U.S. Dept. of Energy), Oak Ridge
// National Laboratory, managed by UT-Battelle, Alliance for Sustainable Energy, LLC, and other
// contributors. All rights reserved.
//
// NOTICE: This Software was developed under funding from the U.S. Department of Energy and the
// U.S. Government consequently retains certain rights. As such, the U.S. Government has been
// granted for itself and others acting on its behalf a paid-up, nonexclusive, irrevocable,
// worldwide license in the Software to reproduce, distribute copies to the public, prepare
// derivative works, and perform publicly and display publicly, and to permit others to do so.
//
// Redistribution and use in source and binary forms, with or without modification, are permitted
// provided that the following conditions are met:
//
// (1) Redistributions of source code must retain the above copyright notice, this list of
//     conditions and the following disclaimer.
//
// (2) Redistributions in binary form must reproduce the above copyright notice, this list of
//     conditions and the following disclaimer in the documentation and/or other materials
//     provided with the distribution.
//
// (3) Neither the name of the University of California, Lawrence Berkeley National Laboratory,
//     the University of Illinois, U.S. Dept. of Energy nor the names of its contributors may be
//     used to endorse or promote products derived from this software without specific prior
//     written permission.
//
// (4) Use of EnergyPlus(TM) Name. If Licensee (i) distributes the software in stand-alone form
//     without changes from the version obtained under this License, or (ii) Licensee makes a
//     reference solely to the software portion of its product, Licensee must refer to the
//     software as "EnergyPlus version X" software, where "X" is the version number Licensee
//     obtained under this License and may not use a different name for the software. Except as
//     specifically required in this Section (4), Licensee shall not use in a company name, a
//     product name, in advertising, publicity, or other promotional activities any name, trade
//     name, trademark, logo, or other designation of "EnergyPlus", "E+", "e+" or confusingly
//     similar designation, without the U.S. Department of Energy's prior written consent.
//
// THIS SOFTWARE IS PROVIDED BY THE COPYRIGHT HOLDERS AND CONTRIBUTORS "AS IS" AND ANY EXPRESS OR
// IMPLIED WARRANTIES, INCLUDING, BUT NOT LIMITED TO, THE IMPLIED WARRANTIES OF MERCHANTABILITY
// AND FITNESS FOR A PARTICULAR PURPOSE ARE DISCLAIMED. IN NO EVENT SHALL THE COPYRIGHT OWNER OR
// CONTRIBUTORS BE LIABLE FOR ANY DIRECT, INDIRECT, INCIDENTAL, SPECIAL, EXEMPLARY, OR
// CONSEQUENTIAL DAMAGES (INCLUDING, BUT NOT LIMITED TO, PROCUREMENT OF SUBSTITUTE GOODS OR
// SERVICES; LOSS OF USE, DATA, OR PROFITS; OR BUSINESS INTERRUPTION) HOWEVER CAUSED AND ON ANY
// THEORY OF LIABILITY, WHETHER IN CONTRACT, STRICT LIABILITY, OR TORT (INCLUDING NEGLIGENCE OR
// OTHERWISE) ARISING IN ANY WAY OUT OF THE USE OF THIS SOFTWARE, EVEN IF ADVISED OF THE
// POSSIBILITY OF SUCH DAMAGE.

// ObjexxFCL Headers
#include <ObjexxFCL/Array.functions.hh>
#include <ObjexxFCL/Array1D.hh>
#include <ObjexxFCL/Fmath.hh>

// EnergyPlus Headers
#include <AirflowNetwork/Elements.hpp>
#include <EnergyPlus/BaseboardElectric.hh>
#include <EnergyPlus/BaseboardRadiator.hh>
#include <EnergyPlus/Data/EnergyPlusData.hh>
#include <EnergyPlus/DataDefineEquip.hh>
#include <EnergyPlus/DataEnvironment.hh>
#include <EnergyPlus/DataHVACGlobals.hh>
#include <EnergyPlus/DataHeatBalFanSys.hh>
#include <EnergyPlus/DataHeatBalSurface.hh>
#include <EnergyPlus/DataHeatBalance.hh>
#include <EnergyPlus/DataLoopNode.hh>
#include <EnergyPlus/DataMoistureBalance.hh>
#include <EnergyPlus/DataMoistureBalanceEMPD.hh>
#include <EnergyPlus/DataRoomAirModel.hh>
#include <EnergyPlus/DataSurfaceLists.hh>
#include <EnergyPlus/DataSurfaces.hh>
#include <EnergyPlus/DataZoneEquipment.hh>
#include <EnergyPlus/ElectricBaseboardRadiator.hh>
#include <EnergyPlus/FluidProperties.hh>
#include <EnergyPlus/General.hh>
#include <EnergyPlus/HWBaseboardRadiator.hh>
#include <EnergyPlus/HeatBalFiniteDiffManager.hh>
#include <EnergyPlus/HeatBalanceHAMTManager.hh>
#include <EnergyPlus/HighTempRadiantSystem.hh>
#include <EnergyPlus/InternalHeatGains.hh>
#include <EnergyPlus/MoistureBalanceEMPDManager.hh>
#include <EnergyPlus/OutputProcessor.hh>
#include <EnergyPlus/Psychrometrics.hh>
#include <EnergyPlus/RefrigeratedCase.hh>
#include <EnergyPlus/RoomAirModelAirflowNetwork.hh>
#include <EnergyPlus/SteamBaseboardRadiator.hh>
#include <EnergyPlus/UtilityRoutines.hh>
#include <EnergyPlus/ZoneDehumidifier.hh>
#include <EnergyPlus/ZonePlenum.hh>

namespace EnergyPlus {

namespace RoomAirModelAirflowNetwork {

    // MODULE INFORMATION:
    //       AUTHOR         Brent Griffith
    //       DATE WRITTEN   November 2009
    //       MODIFIED       Lixing Gu, Aug. 2015 for v8.4 replease
    //       RE-ENGINEERED  na

    // PURPOSE OF THIS MODULE:
    // contains the RoomAir model portions of RoomAirflowNetwork modeling

    // METHODOLOGY EMPLOYED:
    // Interact with Surface HB, internal gain, HVAC system and Airflow Network Domains
    // Do heat and moisture balance calculations on roomair nodes.

    // REFERENCES:
    // none

    // OTHER NOTES:
    // na

    // Using/Aliasing
    using namespace DataRoomAirModel;
    using namespace DataHeatBalSurface;
    using namespace DataMoistureBalance;
    using namespace DataSurfaces;
    using namespace DataHeatBalance;
    // Data
    // MODULE PARAMETER DEFINITIONS:

    // MODULE DERIVED TYPE DEFINITIONS:

    // INTERFACE BLOCK SPECIFICATIONS:
    // na

    // MODULE VARIABLE DECLARATIONS:
    // see DataRoomAir

    // SUBROUTINE SPECIFICATIONS FOR MODULE

    // Object Data
    Array1D<RAFNData> RAFN;

    namespace {
        bool InitRoomAirModelAirflowNetworkOneTimeFlag(true);
        bool InitRoomAirModelAirflowNetworkOneTimeFlagConf(true);
        bool InitRoomAirModelAirflowNetworkEnvrnFlag(true);
        bool LoadPredictionRoomAirModelAirflowNetworkOneTimeFlag(true);
    } // namespace

    // Functions

    void clear_state()
    {
        InitRoomAirModelAirflowNetworkOneTimeFlag = true;
        InitRoomAirModelAirflowNetworkOneTimeFlagConf = true;
        InitRoomAirModelAirflowNetworkEnvrnFlag = true;
        LoadPredictionRoomAirModelAirflowNetworkOneTimeFlag = true;
        RAFN.deallocate();
    }

    void SimRoomAirModelAirflowNetwork(EnergyPlusData &state, int const ZoneNum) // index number for the specified zone
    {

        // SUBROUTINE INFORMATION:
        //       AUTHOR         Brent Griffith
        //       DATE WRITTEN   January 2004/Aug 2005
        //       MODIFIED       Lixing Gu, Aug. 2015 for v8.4 replease
        //       RE-ENGINEERED  na

        // PURPOSE OF THIS SUBROUTINE:
        // This subroutine manages RoomAirflowNetwork model simulation

        // METHODOLOGY EMPLOYED:
        // calls subroutines

        // REFERENCES:
        // na

        // USE STATEMENTS:
        // na

        // SUBROUTINE LOCAL VARIABLE DECLARATIONS:
        int ThisRoomAirNode;
        int RAFNNum;


        RAFNNum = state.dataRoomAirMod->RoomAirflowNetworkZoneInfo(ZoneNum).RAFNNum;

        if (RAFNNum == 0) {
            ShowFatalError(state, "SimRoomAirModelAirflowNetwork: Zone is not defined in the RoomAirModelAirflowNetwork model =" + state.dataHeatBal->Zone(ZoneNum).Name);
        }

        auto &thisRAFN(RAFN(RAFNNum));
        thisRAFN.ZoneNum = ZoneNum;

        // model control volume for each roomAir:node in the zone.
        for (ThisRoomAirNode = 1; ThisRoomAirNode <= state.dataRoomAirMod->RoomAirflowNetworkZoneInfo(ZoneNum).NumOfAirNodes; ++ThisRoomAirNode) {

            thisRAFN.RoomAirNode = ThisRoomAirNode;

            thisRAFN.InitRoomAirModelAirflowNetwork(state, ThisRoomAirNode);

            thisRAFN.CalcRoomAirModelAirflowNetwork(state, ThisRoomAirNode);
        }

        thisRAFN.UpdateRoomAirModelAirflowNetwork(state);

    } // SimRoomAirModelAirflowNetwork

    //****************************************************

    void LoadPredictionRoomAirModelAirflowNetwork(EnergyPlusData &state, int const ZoneNum, int const RoomAirNode) // index number for the specified zone and node
    {

        // SUBROUTINE INFORMATION:
        //       AUTHOR         Lixing Gu
        //       DATE WRITTEN   June, 2015
        //       MODIFIED       na
        //       RE-ENGINEERED  na

        // PURPOSE OF THIS SUBROUTINE:
        // Predict zone loads at a controlled node

        // METHODOLOGY EMPLOYED:
        // na

        // REFERENCES:
        // na

        // USE STATEMENTS:
        // na

        // SUBROUTINE LOCAL VARIABLE DECLARATIONS:
        //////////// hoisted into namespace ////////////////////////////////////////////////
        // static bool OneTimeFlag_FindFirstLastPtr( true );  // one time setup flag // LoadPredictionRoomAirModelAirflowNetworkOneTimeFlag
        ////////////////////////////////////////////////////////////////////////////////////
        int RAFNNum;


        if (LoadPredictionRoomAirModelAirflowNetworkOneTimeFlag) {
            RAFN.allocate(state.dataRoomAirMod->NumOfRoomAirflowNetControl);
            LoadPredictionRoomAirModelAirflowNetworkOneTimeFlag = false;
        }

        RAFNNum = state.dataRoomAirMod->RoomAirflowNetworkZoneInfo(ZoneNum).RAFNNum;

        if (RAFNNum == 0) {
            ShowFatalError(state, "LoadPredictionRoomAirModelAirflowNetwork: Zone is not defined in the RoomAirModelAirflowNetwork model =" +
                           state.dataHeatBal->Zone(ZoneNum).Name);
        }
        auto &thisRAFN(RAFN(RAFNNum));
        thisRAFN.ZoneNum = ZoneNum;

        thisRAFN.InitRoomAirModelAirflowNetwork(state, RoomAirNode);

    } // LoadPredictionRoomAirModelAirflowNetwork

    //****************************************************

    void RAFNData::InitRoomAirModelAirflowNetwork(EnergyPlusData &state, int const RoomAirNode) // index number for the specified zone
    {

        // SUBROUTINE INFORMATION:
        //       AUTHOR         B. Griffith
        //       DATE WRITTEN   November 2009
        //       MODIFIED       Lixing Gu, Aug. 2015 for v8.4 replease
        //       RE-ENGINEERED  na

        // PURPOSE OF THIS SUBROUTINE:
        // Perform one-time checking and term calculations

        // Using/Aliasing
        using DataHeatBalFanSys::NonAirSystemResponse;
        using DataHeatBalFanSys::SumLatentHTRadSys;
        using DataHeatBalFanSys::SysDepZoneLoadsLagged;
        using DataHeatBalFanSys::ZoneLatentGain;
        using DataLoopNode::NodeID;
        using DataLoopNode::NumOfNodes;

        using InternalHeatGains::SumInternalLatentGainsByTypes;
        using Psychrometrics::PsyCpAirFnW;
        using Psychrometrics::PsyRhoAirFnPbTdbW;

        // SUBROUTINE LOCAL VARIABLE DECLARATIONS:
        //////////// hoisted into namespace ////////////////////////////////////////////////
        // static bool MyOneTimeFlag( true );  // one time setup flag // InitRoomAirModelAirflowNetworkOneTimeFlag
        // static bool MyOneTimeFlagConf( true ); // one time setup flag for zone configuration // InitRoomAirModelAirflowNetworkOneTimeFlagConf
        // static bool MyEnvrnFlag( true ); // one time setup flag for zone configuration // InitRoomAirModelAirflowNetworkEnvrnFlag
        ////////////////////////////////////////////////////////////////////////////////////
        Real64 SumLinkMCp;
        Real64 SumLinkMCpT;
        int linkNum;
        Real64 LinkInTemp;
        Real64 CpAir;
        Real64 LinkInHumRat;
        Real64 LinkInMdot;
        Real64 SumLinkM;
        Real64 SumLinkMW;
        int LoopZone;
        int NumSurfs;
        int LoopAirNode;
        int NodeNum;
        int NodeIn;
        int Link;
        int IdZone;
        int IdNode;
        int EquipLoop;
        int MaxNodeNum;
        Array1D_bool NodeFound; // True if a node is found.
        int MaxEquipNum;
        Array1D_bool EquipFound;
        int ISum;
        bool ErrorsFound;
        int I;
        Array1D<Real64> SupplyFrac;
        Array1D<Real64> ReturnFrac;

        if (InitRoomAirModelAirflowNetworkOneTimeFlag) { // then do one - time setup inits

            // loop over all zones with RoomAirflowNetwork model
            for (LoopZone = 1; LoopZone <= state.dataGlobal->NumOfZones; ++LoopZone) {
                if (!state.dataRoomAirMod->RoomAirflowNetworkZoneInfo(LoopZone).IsUsed) continue;
                NumSurfs = state.dataHeatBal->Zone(LoopZone).SurfaceLast - state.dataHeatBal->Zone(LoopZone).SurfaceFirst + 1;
                for (LoopAirNode = 1; LoopAirNode <= state.dataRoomAirMod->RoomAirflowNetworkZoneInfo(LoopZone).NumOfAirNodes;
                     ++LoopAirNode) { // loop over all the modeled room air nodes
                    // calculate volume of air in node's control volume
                    state.dataRoomAirMod->RoomAirflowNetworkZoneInfo(LoopZone).Node(LoopAirNode).AirVolume =
                        state.dataHeatBal->Zone(LoopZone).Volume * state.dataRoomAirMod->RoomAirflowNetworkZoneInfo(LoopZone).Node(LoopAirNode).ZoneVolumeFraction;

                    SetupOutputVariable(state, "RoomAirflowNetwork Node NonAirSystemResponse",
                                        OutputProcessor::Unit::W,
                                        state.dataRoomAirMod->RoomAirflowNetworkZoneInfo(LoopZone).Node(LoopAirNode).NonAirSystemResponse,
                                        "HVAC",
                                        "Average",
                                        state.dataRoomAirMod->RoomAirflowNetworkZoneInfo(LoopZone).Node(LoopAirNode).Name);
                    SetupOutputVariable(state, "RoomAirflowNetwork Node SysDepZoneLoadsLagged",
                                        OutputProcessor::Unit::W,
                                        state.dataRoomAirMod->RoomAirflowNetworkZoneInfo(LoopZone).Node(LoopAirNode).SysDepZoneLoadsLagged,
                                        "HVAC",
                                        "Average",
                                        state.dataRoomAirMod->RoomAirflowNetworkZoneInfo(LoopZone).Node(LoopAirNode).Name);
                    SetupOutputVariable(state, "RoomAirflowNetwork Node SumIntSensibleGain",
                                        OutputProcessor::Unit::W,
                                        state.dataRoomAirMod->RoomAirflowNetworkZoneInfo(LoopZone).Node(LoopAirNode).SumIntSensibleGain,
                                        "HVAC",
                                        "Average",
                                        state.dataRoomAirMod->RoomAirflowNetworkZoneInfo(LoopZone).Node(LoopAirNode).Name);
                    SetupOutputVariable(state, "RoomAirflowNetwork Node SumIntLatentGain",
                                        OutputProcessor::Unit::W,
                                        state.dataRoomAirMod->RoomAirflowNetworkZoneInfo(LoopZone).Node(LoopAirNode).SumIntLatentGain,
                                        "HVAC",
                                        "Average",
                                        state.dataRoomAirMod->RoomAirflowNetworkZoneInfo(LoopZone).Node(LoopAirNode).Name);
                }
            }
            InitRoomAirModelAirflowNetworkOneTimeFlag = false;
        }

        if (InitRoomAirModelAirflowNetworkOneTimeFlagConf) { // then do one - time setup inits
            if (allocated(state.dataZoneEquip->ZoneEquipConfig) && allocated(state.dataZoneEquip->ZoneEquipList)) {
                MaxNodeNum = 0;
                MaxEquipNum = 0;
                ErrorsFound = false;
                for (LoopZone = 1; LoopZone <= state.dataGlobal->NumOfZones; ++LoopZone) {
                    if (!state.dataHeatBal->Zone(LoopZone).IsControlled) continue;
                    MaxEquipNum = max(MaxEquipNum, state.dataZoneEquip->ZoneEquipList(LoopZone).NumOfEquipTypes);
                    MaxNodeNum = max(MaxNodeNum, state.dataZoneEquip->ZoneEquipConfig(LoopZone).NumInletNodes);
                }
                if (MaxNodeNum > 0) {
                    NodeFound.allocate(MaxNodeNum);
                    NodeFound = false;
                }
                if (MaxEquipNum > 0) {
                    EquipFound.allocate(MaxEquipNum);
                    SupplyFrac.allocate(MaxEquipNum);
                    ReturnFrac.allocate(MaxEquipNum);
                    EquipFound = false;
                    SupplyFrac = 0.0;
                    ReturnFrac = 0.0;
                }

                // loop over all zones with RoomAirflowNetwork model
                for (LoopZone = 1; LoopZone <= state.dataGlobal->NumOfZones; ++LoopZone) {
                    if (!state.dataHeatBal->Zone(LoopZone).IsControlled) continue;
                    if (!state.dataRoomAirMod->RoomAirflowNetworkZoneInfo(LoopZone).IsUsed) continue;
                    // find actualZoneID in ZoneEquipConfig
                    for (IdZone = 1; IdZone <= state.dataGlobal->NumOfZones; ++IdZone) {
                        if (state.dataZoneEquip->ZoneEquipConfig(IdZone).ActualZoneNum == LoopZone) {
                            state.dataRoomAirMod->RoomAirflowNetworkZoneInfo(LoopZone).ActualZoneID = IdZone;
                            break;
                        }
                    }
                    SupplyFrac = 0.0;
                    ReturnFrac = 0.0;
                    NodeFound = false;

                    // find supply air node number
                    for (LoopAirNode = 1; LoopAirNode <= state.dataRoomAirMod->RoomAirflowNetworkZoneInfo(LoopZone).NumOfAirNodes;
                         ++LoopAirNode) { // loop over all the modeled room air nodes
                        for (EquipLoop = 1; EquipLoop <= state.dataRoomAirMod->RoomAirflowNetworkZoneInfo(LoopZone).Node(LoopAirNode).NumHVACs;
                             ++EquipLoop) { // loop over all the equip for a single room air node
                            // Check zone equipment name
                            for (I = 1; I <= state.dataZoneEquip->ZoneEquipList(LoopZone).NumOfEquipTypes; ++I) { // loop over all equip types
                                if (UtilityRoutines::SameString(state.dataZoneEquip->ZoneEquipList(LoopZone).EquipName(I),
                                                                state.dataRoomAirMod->RoomAirflowNetworkZoneInfo(LoopZone).Node(LoopAirNode).HVAC(EquipLoop).Name)) {
                                    if (state.dataRoomAirMod->RoomAirflowNetworkZoneInfo(LoopZone).Node(LoopAirNode).HVAC(EquipLoop).EquipConfigIndex == 0)
                                        state.dataRoomAirMod->RoomAirflowNetworkZoneInfo(LoopZone).Node(LoopAirNode).HVAC(EquipLoop).EquipConfigIndex = I;
                                    EquipFound(I) = true;
                                    SupplyFrac(I) =
                                        SupplyFrac(I) + state.dataRoomAirMod->RoomAirflowNetworkZoneInfo(LoopZone).Node(LoopAirNode).HVAC(EquipLoop).SupplyFraction;
                                    ReturnFrac(I) =
                                        ReturnFrac(I) + state.dataRoomAirMod->RoomAirflowNetworkZoneInfo(LoopZone).Node(LoopAirNode).HVAC(EquipLoop).ReturnFraction;
                                }
                            }
                            for (IdNode = 1; IdNode <= NumOfNodes; ++IdNode) { // loop over all nodes to find supply node ID
                                if (UtilityRoutines::SameString(
                                        NodeID(IdNode), state.dataRoomAirMod->RoomAirflowNetworkZoneInfo(LoopZone).Node(LoopAirNode).HVAC(EquipLoop).SupplyNodeName)) {
                                    state.dataRoomAirMod->RoomAirflowNetworkZoneInfo(LoopZone).Node(LoopAirNode).HVAC(EquipLoop).SupNodeNum = IdNode;
                                    break;
                                }
                            }
                            // Verify inlet nodes
                            int inletNodeIndex = 0;
                            for (NodeNum = 1; NodeNum <= state.dataZoneEquip->ZoneEquipConfig(LoopZone).NumInletNodes;
                                 ++NodeNum) { // loop over all supply inlet nodes in a single zone
                                // !Get node conditions
                                if (state.dataZoneEquip->ZoneEquipConfig(LoopZone).InletNode(NodeNum) == IdNode) {
                                    NodeFound(NodeNum) = true;
                                    inletNodeIndex = NodeNum;
                                    break;
                                }
                            }

                            if (state.dataRoomAirMod->RoomAirflowNetworkZoneInfo(LoopZone).Node(LoopAirNode).HVAC(EquipLoop).SupNodeNum > 0 &&
                                UtilityRoutines::SameString(state.dataRoomAirMod->RoomAirflowNetworkZoneInfo(LoopZone).Node(LoopAirNode).HVAC(EquipLoop).ReturnNodeName,
                                                            "")) {
                                // Find matching return node
                                for (int retNode = 1; retNode <= state.dataZoneEquip->ZoneEquipConfig(LoopZone).NumReturnNodes; ++retNode) {
                                    if ((state.dataZoneEquip->ZoneEquipConfig(LoopZone).ReturnNodeInletNum(retNode) == inletNodeIndex) &&
                                        (state.dataZoneEquip->ZoneEquipConfig(LoopZone).ReturnNode(retNode) > 0)) {
                                        state.dataRoomAirMod->RoomAirflowNetworkZoneInfo(LoopZone).Node(LoopAirNode).HVAC(EquipLoop).RetNodeNum =
                                            state.dataZoneEquip->ZoneEquipConfig(LoopZone).ReturnNode(retNode); // Zone return node
                                        break;
                                    }
                                }
                            }

                            if (state.dataRoomAirMod->RoomAirflowNetworkZoneInfo(LoopZone).Node(LoopAirNode).HVAC(EquipLoop).RetNodeNum == 0) {
                                for (IdNode = 1; IdNode <= NumOfNodes; ++IdNode) { // loop over all nodes to find return node ID
                                    if (UtilityRoutines::SameString(
                                            NodeID(IdNode), state.dataRoomAirMod->RoomAirflowNetworkZoneInfo(LoopZone).Node(LoopAirNode).HVAC(EquipLoop).ReturnNodeName)) {
                                        state.dataRoomAirMod->RoomAirflowNetworkZoneInfo(LoopZone).Node(LoopAirNode).HVAC(EquipLoop).RetNodeNum = IdNode;
                                        break;
                                    }
                                }
                            }
                            SetupOutputVariable(state, "RoomAirflowNetwork Node HVAC Supply Fraction",
                                                OutputProcessor::Unit::None,
                                                state.dataRoomAirMod->RoomAirflowNetworkZoneInfo(LoopZone).Node(LoopAirNode).HVAC(EquipLoop).SupplyFraction,
                                                "HVAC",
                                                "Average",
                                                state.dataRoomAirMod->RoomAirflowNetworkZoneInfo(LoopZone).Node(LoopAirNode).HVAC(EquipLoop).Name);
                            SetupOutputVariable(state, "RoomAirflowNetwork Node HVAC Return Fraction",
                                                OutputProcessor::Unit::None,
                                                state.dataRoomAirMod->RoomAirflowNetworkZoneInfo(LoopZone).Node(LoopAirNode).HVAC(EquipLoop).ReturnFraction,
                                                "HVAC",
                                                "Average",
                                                state.dataRoomAirMod->RoomAirflowNetworkZoneInfo(LoopZone).Node(LoopAirNode).HVAC(EquipLoop).Name);
                        }
                    }
                    // Count node with.TRUE.
                    ISum = 0;
                    for (NodeNum = 1; NodeNum <= MaxNodeNum; ++NodeNum) { // loop over all supply inlet nodes in a single zone
                        if (NodeFound(NodeNum)) ISum = ISum + 1;
                    }
                    // Provide error messages with incorrect supplu node inputs
                    if (ISum != state.dataZoneEquip->ZoneEquipConfig(LoopZone).NumInletNodes) {
                        if (ISum > state.dataZoneEquip->ZoneEquipConfig(LoopZone).NumInletNodes) {
                            ShowSevereError(state,
                                "GetRoomAirflowNetworkData: The number of equipment listed in RoomAirflowNetwork:Node:HVACEquipment objects");
                            ShowContinueError(state, "is greater than the number of zone configuration inlet nodes in " + state.dataHeatBal->Zone(LoopZone).Name);
                            ShowContinueError(state, "Please check inputs of both objects.");
                            ErrorsFound = true;
                        } else {
                            ShowSevereError(state,
                                "GetRoomAirflowNetworkData: The number of equipment listed in RoomAirflowNetwork:Node:HVACEquipment objects");
                            ShowContinueError(state, "is less than the number of zone configuration inlet nodes in " + state.dataHeatBal->Zone(LoopZone).Name);
                            ShowContinueError(state, "Please check inputs of both objects.");
                            ErrorsFound = true;
                        }
                    }

                    // Check equipment names to ensure they are used in RoomAirflowNetwork : Node : HVACEquipment objects
                    for (I = 1; I <= state.dataZoneEquip->ZoneEquipList(LoopZone).NumOfEquipTypes; ++I) { // loop over all equip types
                        if (!EquipFound(I)) {
                            ShowSevereError(state, "GetRoomAirflowNetworkData: The equipment listed in ZoneEquipList is not found in the lsit of "
                                            "RoomAir:Node:AirflowNetwork:HVACEquipment objects =");
                            ShowContinueError(state, state.dataZoneEquip->ZoneEquipList(LoopZone).EquipName(I) + ". Please check inputs of both objects.");
                            ErrorsFound = true;
                        }
                    }

                    // Check fraction to ensure sum = 1.0 for every equipment
                    for (I = 1; I <= state.dataZoneEquip->ZoneEquipList(LoopZone).NumOfEquipTypes; ++I) { // loop over all equip types
                        if (std::abs(SupplyFrac(I) - 1.0) > 0.001) {
                            ShowSevereError(state, "GetRoomAirflowNetworkData: Invalid, zone supply fractions do not sum to 1.0");
                            ShowContinueError(state, "Entered in " + state.dataZoneEquip->ZoneEquipList(LoopZone).EquipName(I) +
                                              " defined in RoomAir:Node:AirflowNetwork:HVACEquipment");
                            ShowContinueError(state, "The Fraction of supply fraction values across all the roomair nodes in a zone needs to sum to 1.0.");
                            ShowContinueError(state, format("The sum of fractions entered = {:.3R}", SupplyFrac(I)));
                            ErrorsFound = true;
                        }
                        if (std::abs(ReturnFrac(I) - 1.0) > 0.001) {
                            ShowSevereError(state, "GetRoomAirflowNetworkData: Invalid, zone return fractions do not sum to 1.0");
                            ShowContinueError(state, "Entered in " + state.dataZoneEquip->ZoneEquipList(LoopZone).EquipName(I) +
                                              " defined in RoomAir:Node:AirflowNetwork:HVACEquipment");
                            ShowContinueError(state, "The Fraction of return fraction values across all the roomair nodes in a zone needs to sum to 1.0.");
                            ShowContinueError(state, format("The sum of fractions entered = {:.3R}", ReturnFrac(I)));
                            ErrorsFound = true;
                        }
                    }
                }
                InitRoomAirModelAirflowNetworkOneTimeFlagConf = false;
                if (allocated(NodeFound)) NodeFound.deallocate();
                if (ErrorsFound) {
                    ShowFatalError(state, "GetRoomAirflowNetworkData: Errors found getting air model input.  Program terminates.");
                }
            }
        } // End of InitRoomAirModelAirflowNetworkOneTimeFlagConf

        if (state.dataGlobal->BeginEnvrnFlag && InitRoomAirModelAirflowNetworkEnvrnFlag) {
            for (LoopZone = 1; LoopZone <= state.dataGlobal->NumOfZones; ++LoopZone) {
                if (!state.dataRoomAirMod->RoomAirflowNetworkZoneInfo(LoopZone).IsUsed) continue;
                for (LoopAirNode = 1; LoopAirNode <= state.dataRoomAirMod->RoomAirflowNetworkZoneInfo(LoopZone).NumOfAirNodes;
                     ++LoopAirNode) { // loop over all the modeled room air nodes
                    state.dataRoomAirMod->RoomAirflowNetworkZoneInfo(LoopZone).Node(LoopAirNode).AirTemp = 23.0;
                    state.dataRoomAirMod->RoomAirflowNetworkZoneInfo(LoopZone).Node(LoopAirNode).AirTempX1 = 23.0;
                    state.dataRoomAirMod->RoomAirflowNetworkZoneInfo(LoopZone).Node(LoopAirNode).AirTempX2 = 23.0;
                    state.dataRoomAirMod->RoomAirflowNetworkZoneInfo(LoopZone).Node(LoopAirNode).AirTempX3 = 23.0;
                    state.dataRoomAirMod->RoomAirflowNetworkZoneInfo(LoopZone).Node(LoopAirNode).AirTempX4 = 23.0;
                    state.dataRoomAirMod->RoomAirflowNetworkZoneInfo(LoopZone).Node(LoopAirNode).AirTempDSX1 = 23.0;
                    state.dataRoomAirMod->RoomAirflowNetworkZoneInfo(LoopZone).Node(LoopAirNode).AirTempDSX2 = 23.0;
                    state.dataRoomAirMod->RoomAirflowNetworkZoneInfo(LoopZone).Node(LoopAirNode).AirTempDSX3 = 23.0;
                    state.dataRoomAirMod->RoomAirflowNetworkZoneInfo(LoopZone).Node(LoopAirNode).AirTempDSX4 = 23.0;
                    state.dataRoomAirMod->RoomAirflowNetworkZoneInfo(LoopZone).Node(LoopAirNode).AirTempT1 = 23.0;
                    state.dataRoomAirMod->RoomAirflowNetworkZoneInfo(LoopZone).Node(LoopAirNode).AirTempTMX = 23.0;
                    state.dataRoomAirMod->RoomAirflowNetworkZoneInfo(LoopZone).Node(LoopAirNode).AirTempTM2 = 23.0;

                    state.dataRoomAirMod->RoomAirflowNetworkZoneInfo(LoopZone).Node(LoopAirNode).HumRat = 0.0;
                    state.dataRoomAirMod->RoomAirflowNetworkZoneInfo(LoopZone).Node(LoopAirNode).HumRatX1 = 0.0;
                    state.dataRoomAirMod->RoomAirflowNetworkZoneInfo(LoopZone).Node(LoopAirNode).HumRatX2 = 0.0;
                    state.dataRoomAirMod->RoomAirflowNetworkZoneInfo(LoopZone).Node(LoopAirNode).HumRatX3 = 0.0;
                    state.dataRoomAirMod->RoomAirflowNetworkZoneInfo(LoopZone).Node(LoopAirNode).HumRatX4 = 0.0;
                    state.dataRoomAirMod->RoomAirflowNetworkZoneInfo(LoopZone).Node(LoopAirNode).HumRatDSX1 = 0.0;
                    state.dataRoomAirMod->RoomAirflowNetworkZoneInfo(LoopZone).Node(LoopAirNode).HumRatDSX2 = 0.0;
                    state.dataRoomAirMod->RoomAirflowNetworkZoneInfo(LoopZone).Node(LoopAirNode).HumRatDSX3 = 0.0;
                    state.dataRoomAirMod->RoomAirflowNetworkZoneInfo(LoopZone).Node(LoopAirNode).HumRatDSX4 = 0.0;
                    state.dataRoomAirMod->RoomAirflowNetworkZoneInfo(LoopZone).Node(LoopAirNode).HumRatW1 = 0.0;
                    state.dataRoomAirMod->RoomAirflowNetworkZoneInfo(LoopZone).Node(LoopAirNode).HumRatWMX = 0.0;
                    state.dataRoomAirMod->RoomAirflowNetworkZoneInfo(LoopZone).Node(LoopAirNode).HumRatWM2 = 0.0;

                    state.dataRoomAirMod->RoomAirflowNetworkZoneInfo(LoopZone).Node(LoopAirNode).SysDepZoneLoadsLagged = 0.0;
                    state.dataRoomAirMod->RoomAirflowNetworkZoneInfo(LoopZone).Node(LoopAirNode).SysDepZoneLoadsLaggedOld = 0.0;
                }
            }
            InitRoomAirModelAirflowNetworkEnvrnFlag = false;
        }
        if (!state.dataGlobal->BeginEnvrnFlag) {
            InitRoomAirModelAirflowNetworkEnvrnFlag = true;
        }

        // reuse code in ZoneTempPredictorCorrector for sensible components.
        CalcNodeSums(state, RoomAirNode);

        SumNonAirSystemResponseForNode(state, RoomAirNode);

        // latent gains.
        auto &ThisRAFNNode(state.dataRoomAirMod->RoomAirflowNetworkZoneInfo(ZoneNum).Node(RoomAirNode));

        if (allocated(ThisRAFNNode.SurfMask)) {
            CalcSurfaceMoistureSums(state, RoomAirNode, ThisRAFNNode.SumHmAW, ThisRAFNNode.SumHmARa, ThisRAFNNode.SumHmARaW, ThisRAFNNode.SurfMask);
        }

        // prepare AirflowNetwor flow rates and temperatures
        SumLinkMCp = 0.0;
        SumLinkMCpT = 0.0;
        SumLinkM = 0.0;
        SumLinkMW = 0.0;

        NodeNum = ThisRAFNNode.AirflowNetworkNodeID;
        if (NodeNum > 0) {
            for (linkNum = 1; linkNum <= ThisRAFNNode.NumOfAirflowLinks; ++linkNum) {
                Link = ThisRAFNNode.Link(linkNum).AirflowNetworkLinkSimuID;
                if (AirflowNetwork::AirflowNetworkLinkageData(Link).NodeNums[0] == NodeNum) { // incoming flow
                    NodeIn = AirflowNetwork::AirflowNetworkLinkageData(Link).NodeNums[1];
                    ThisRAFNNode.Link(linkNum).TempIn = AirflowNetwork::AirflowNetworkNodeSimu(NodeIn).TZ;
                    ThisRAFNNode.Link(linkNum).HumRatIn = AirflowNetwork::AirflowNetworkNodeSimu(NodeIn).WZ;
                    ThisRAFNNode.Link(linkNum).MdotIn = AirflowNetwork::AirflowNetworkLinkSimu(Link).FLOW2;
                }
                if (AirflowNetwork::AirflowNetworkLinkageData(Link).NodeNums[1] == NodeNum) { // outgoing flow
                    NodeIn = AirflowNetwork::AirflowNetworkLinkageData(Link).NodeNums[0];
                    ThisRAFNNode.Link(linkNum).TempIn = AirflowNetwork::AirflowNetworkNodeSimu(NodeIn).TZ;
                    ThisRAFNNode.Link(linkNum).HumRatIn = AirflowNetwork::AirflowNetworkNodeSimu(NodeIn).WZ;
                    ThisRAFNNode.Link(linkNum).MdotIn = AirflowNetwork::AirflowNetworkLinkSimu(Link).FLOW;
                }
            }

            for (linkNum = 1; linkNum <= ThisRAFNNode.NumOfAirflowLinks; ++linkNum) {
                LinkInTemp = ThisRAFNNode.Link(linkNum).TempIn;
                LinkInHumRat = ThisRAFNNode.Link(linkNum).HumRatIn;
                LinkInMdot = ThisRAFNNode.Link(linkNum).MdotIn;
                CpAir = PsyCpAirFnW(LinkInHumRat);
                SumLinkMCp = SumLinkMCp + CpAir * LinkInMdot;
                SumLinkMCpT = SumLinkMCpT + CpAir * LinkInMdot * LinkInTemp;
                SumLinkM = SumLinkM + LinkInMdot;
                SumLinkMW = SumLinkMW + LinkInMdot * LinkInHumRat;
            }
        }

        ThisRAFNNode.SumLinkMCp = SumLinkMCp;
        ThisRAFNNode.SumLinkMCpT = SumLinkMCpT;
        ThisRAFNNode.SumLinkM = SumLinkM;
        ThisRAFNNode.SumLinkMW = SumLinkMW;
        ThisRAFNNode.SysDepZoneLoadsLagged = ThisRAFNNode.SysDepZoneLoadsLaggedOld;

        ThisRAFNNode.RhoAir = PsyRhoAirFnPbTdbW(state, state.dataEnvrn->OutBaroPress, ThisRAFNNode.AirTemp, ThisRAFNNode.HumRat, "InitRoomAirModelAirflowNetwork");

        ThisRAFNNode.CpAir = PsyCpAirFnW(ThisRAFNNode.HumRat);

    } // InitRoomAirModelAirflowNetwork

    //*****************************************************************************************

    void RAFNData::CalcRoomAirModelAirflowNetwork(EnergyPlusData &state, int const RoomAirNode) // index number for the specified zone and node
    {

        // SUBROUTINE INFORMATION:
        //       AUTHOR         Brent Griffith
        //       DATE WRITTEN   November 2009
        //       MODIFIED       Lixing Gu, Aug. 2015 for v8.4 replease
        //       RE-ENGINEERED

        // PURPOSE OF THIS SUBROUTINE:
        // calculate new values for temperature and humidity ratio for room air node

        // METHODOLOGY EMPLOYED:
        // take terms(updated in init routine) and use classic air balance equations
        // solved for state variables. Store results in structure.

        // REFERENCES:
        // na

        // Using/Aliasing
        using DataHeatBalFanSys::MAT;
        using DataHeatBalFanSys::ZoneAirHumRat;
        using DataHVACGlobals::TimeStepSys;
        using DataHVACGlobals::UseZoneTimeStepHistory;
        using Psychrometrics::PsyHgAirFnWTdb;
        using Psychrometrics::PsyRhFnTdbWPb;

        // SUBROUTINE LOCAL VARIABLE DECLARATIONS:
        Real64 H2OHtOfVap;
        Real64 HumRatTmp;
        Real64 NodeTempX1;
        Real64 NodeTempX2;
        Real64 NodeTempX3;
        Real64 NodeHumRatX1;
        Real64 NodeHumRatX2;
        Real64 NodeHumRatX3;
        Real64 TempDepCoef;
        Real64 TempIndCoef;
        Real64 AirCap;
        Real64 TempTmp;
        Real64 A;
        Real64 B;
        Real64 C;
        Real64 AirTempT1;
        Real64 HumRatW1;

        auto &ThisRAFNNode(state.dataRoomAirMod->RoomAirflowNetworkZoneInfo(ZoneNum).Node(RoomAirNode));

        if (UseZoneTimeStepHistory) {
            NodeTempX1 = ThisRAFNNode.AirTempX1;
            NodeTempX2 = ThisRAFNNode.AirTempX2;
            NodeTempX3 = ThisRAFNNode.AirTempX3;

            NodeHumRatX1 = ThisRAFNNode.HumRatX1;
            NodeHumRatX2 = ThisRAFNNode.HumRatX2;
            NodeHumRatX3 = ThisRAFNNode.HumRatX3;
        } else { // use down - stepped history
            NodeTempX1 = ThisRAFNNode.AirTempDSX1;
            NodeTempX2 = ThisRAFNNode.AirTempDSX2;
            NodeTempX3 = ThisRAFNNode.AirTempDSX3;

            NodeHumRatX1 = ThisRAFNNode.HumRatDSX1;
            NodeHumRatX2 = ThisRAFNNode.HumRatDSX2;
            NodeHumRatX3 = ThisRAFNNode.HumRatDSX3;
        }

        if (state.dataHeatBal->ZoneAirSolutionAlgo != Use3rdOrder) {
            AirTempT1 = ThisRAFNNode.AirTempT1;
            HumRatW1 = ThisRAFNNode.HumRatW1;
        }
        // solve for node drybulb temperature
        TempDepCoef = ThisRAFNNode.SumHA + ThisRAFNNode.SumLinkMCp + ThisRAFNNode.SumSysMCp;
        TempIndCoef = ThisRAFNNode.SumIntSensibleGain + ThisRAFNNode.SumHATsurf - ThisRAFNNode.SumHATref + ThisRAFNNode.SumLinkMCpT +
                      ThisRAFNNode.SumSysMCpT + ThisRAFNNode.NonAirSystemResponse + ThisRAFNNode.SysDepZoneLoadsLagged;
        AirCap = ThisRAFNNode.AirVolume * state.dataHeatBal->Zone(ZoneNum).ZoneVolCapMultpSens * ThisRAFNNode.RhoAir * ThisRAFNNode.CpAir / (TimeStepSys * DataGlobalConstants::SecInHour);

        if (state.dataHeatBal->ZoneAirSolutionAlgo == UseAnalyticalSolution) {
            if (TempDepCoef == 0.0) { // B=0
                TempTmp = AirTempT1 + TempIndCoef / AirCap;
            } else {
                TempTmp = (AirTempT1 - TempIndCoef / TempDepCoef) * std::exp(min(700.0, -TempDepCoef / AirCap)) + TempIndCoef / TempDepCoef;
            }
        } else if (state.dataHeatBal->ZoneAirSolutionAlgo == UseEulerMethod) {
            TempTmp = (AirCap * AirTempT1 + TempIndCoef) / (AirCap + TempDepCoef);
        } else {
            TempTmp = (TempIndCoef + AirCap * (3.0 * NodeTempX1 - (3.0 / 2.0) * NodeTempX2 + (1.0 / 3.0) * NodeTempX3)) /
                      ((11.0 / 6.0) * AirCap + TempDepCoef);
        }

        ThisRAFNNode.AirTemp = TempTmp;

        // solve for node humidity ratio using 3 algorithms
        H2OHtOfVap = PsyHgAirFnWTdb(ThisRAFNNode.HumRat, ThisRAFNNode.AirTemp);
        A = ThisRAFNNode.SumLinkM + ThisRAFNNode.SumHmARa + ThisRAFNNode.SumSysM;
        B = (ThisRAFNNode.SumIntLatentGain / H2OHtOfVap) + ThisRAFNNode.SumSysMW + ThisRAFNNode.SumLinkMW + ThisRAFNNode.SumHmARaW;
        C = ThisRAFNNode.RhoAir * ThisRAFNNode.AirVolume * state.dataHeatBal->Zone(ZoneNum).ZoneVolCapMultpMoist / (DataGlobalConstants::SecInHour * TimeStepSys);

        // Exact solution
        if (state.dataHeatBal->ZoneAirSolutionAlgo == UseAnalyticalSolution) {
            if (A == 0.0) { // B=0
                HumRatTmp = HumRatW1 + B / C;
            } else {
                HumRatTmp = (HumRatW1 - B / A) * std::exp(min(700., -A / C)) + B / A;
            }
        } else if (state.dataHeatBal->ZoneAirSolutionAlgo == UseEulerMethod) {
            HumRatTmp = (C * HumRatW1 + B) / (C + A);
        } else {
            HumRatTmp = (B + C * (3.0 * NodeHumRatX1 - (3.0 / 2.0) * NodeHumRatX2 + (1.0 / 3.0) * NodeHumRatX3)) / ((11.0 / 6.0) * C + A);
        }

        ThisRAFNNode.HumRat = HumRatTmp;

        ThisRAFNNode.AirCap = AirCap;
        ThisRAFNNode.AirHumRat = C;

        ThisRAFNNode.RelHumidity = PsyRhFnTdbWPb(state, TempTmp, HumRatTmp, state.dataEnvrn->OutBaroPress, "CalcRoomAirModelAirflowNetwork") * 100.0;

    } // CalcRoomAirModelAirflowNetwork

    void RAFNData::UpdateRoomAirModelAirflowNetwork(EnergyPlusData &state)
    {

        // SUBROUTINE INFORMATION:
        //       AUTHOR         B Griffith
        //       DATE WRITTEN   November 2009
        //       MODIFIED       Lixing Gu, Aug. 2015 for v8.4 replease
        //       RE-ENGINEERED  na

        // PURPOSE OF THIS SUBROUTINE:
        // update variables

        // METHODOLOGY EMPLOYED:
        // na

        // REFERENCES:
        // na

        // Using/Aliasing
        using DataHeatBalFanSys::TempTstatAir;
        using DataLoopNode::Node;

        // SUBROUTINE LOCAL VARIABLE DECLARATIONS:
        int AirNodeNum; // nested node structure index
        int I;
        int LoopAirNode;
        int EquipLoop;
        Real64 NodeMass;
        Real64 SumMass;
        Real64 SumMassT;
        Real64 SumMassW;
        int RetNodeNum;

        auto &ThisRAFNZone(state.dataRoomAirMod->RoomAirflowNetworkZoneInfo(ZoneNum));

        if (!ThisRAFNZone.IsUsed) return;

        if (!state.dataGlobal->ZoneSizingCalc) SumSystemDepResponseForNode(state);

        AirNodeNum = state.dataRoomAirMod->RoomAirflowNetworkZoneInfo(ZoneNum).ControlAirNodeID;

        // Update return node conditions
        for (I = 1; I <= state.dataZoneEquip->ZoneEquipList(ZoneNum).NumOfEquipTypes; ++I) { // loop over all equip types
            SumMass = 0.0;
            SumMassT = 0.0;
            SumMassW = 0.0;
            for (LoopAirNode = 1; LoopAirNode <= ThisRAFNZone.NumOfAirNodes; ++LoopAirNode) { // loop over all the modeled room air nodes
                for (EquipLoop = 1; EquipLoop <= ThisRAFNZone.Node(LoopAirNode).NumHVACs;
                     ++EquipLoop) { // loop over all the equip for a single room air node
                    if (ThisRAFNZone.Node(LoopAirNode).HVAC(EquipLoop).EquipConfigIndex == I) {
                        if (ThisRAFNZone.Node(LoopAirNode).HVAC(EquipLoop).SupNodeNum > 0 &&
                            ThisRAFNZone.Node(LoopAirNode).HVAC(EquipLoop).RetNodeNum > 0) {
                            NodeMass = Node(ThisRAFNZone.Node(LoopAirNode).HVAC(EquipLoop).SupNodeNum).MassFlowRate *
                                       ThisRAFNZone.Node(LoopAirNode).HVAC(EquipLoop).ReturnFraction;
                            SumMass += NodeMass;
                            SumMassT += NodeMass * ThisRAFNZone.Node(LoopAirNode).AirTemp;
                            SumMassW += NodeMass * ThisRAFNZone.Node(LoopAirNode).HumRat;
                            RetNodeNum = ThisRAFNZone.Node(LoopAirNode).HVAC(EquipLoop).RetNodeNum;
                        }
                    }
                }
            }
            if (SumMass > 0.0) {
                Node(RetNodeNum).Temp = SumMassT / SumMass;
                Node(RetNodeNum).HumRat = SumMassW / SumMass;
            }
        }
    } // UpdateRoomAirModelAirflowNetwork

    void RAFNData::CalcNodeSums(EnergyPlusData &state, int const RoomAirNodeNum)
    {

        // SUBROUTINE INFORMATION:
        //       AUTHOR         B Griffith
        //       DATE WRITTEN   August 2009
        //       MODIFIED       Lixing Gu, Aug. 2015 for v8.4 replease
        //       RE - ENGINEERED  na

        // PURPOSE OF THIS SUBROUTINE :
        // This subroutine calculates the various sums that go into the zone heat balance
        // equation.This replaces the SUMC, SUMHA, and SUMHAT calculations that were
        // previously done in various places throughout the program.
        // The SumHAT portion of the code is reproduced in RadiantSystemHighTemp and
        // RadiantSystemLowTemp and should be updated accordingly.
        //
        // A reference temperature(Tref) is specified for use with the ceiling diffuser
        // convection correlation.A bogus value of Tref = -999.9 defaults to using
        // the zone air(i.e.outlet) temperature for the reference temperature.
        // If Tref is applied to all surfaces, SumHA = 0, and SumHATref /= 0.
        // If Tref is not used at all, SumHATref = 0, and SumHA /= 0.
        //

        // USE STATEMENTS:
        using DataHeatBalFanSys::MAT;
        using DataHeatBalFanSys::ZoneAirHumRat;
        using DataLoopNode::Node;
        using InternalHeatGains::SumInternalConvectionGainsByIndices;
        using InternalHeatGains::SumInternalLatentGainsByIndices;
        using InternalHeatGains::SumReturnAirConvectionGainsByIndices;
        using InternalHeatGains::SumReturnAirConvectionGainsByTypes;
        using Psychrometrics::PsyCpAirFnW;
        using Psychrometrics::PsyRhoAirFnPbTdbW;

        // SUBROUTINE LOCAL VARIABLE DECLARATIONS:
        int NodeNum;         // System node number
        Real64 NodeTemp;     // System node temperature
        Real64 NodeW;        // System node humidity ratio
        Real64 MassFlowRate; // System node mass flow rate
        int ZoneEquipConfigNum;
        bool ControlledZoneAirFlag;
        int ZoneRetPlenumNum;
        int ZoneSupPlenumNum;
        bool ZoneRetPlenumAirFlag;
        bool ZoneSupPlenumAirFlag;
        Real64 CpAir;      // Specific heat of air
        int SurfNum;       // Surface number
        Real64 HA;         //                     !Hc*Area
        Real64 Area;       //                   !Effective surface area
        Real64 RefAirTemp; //             !Reference air temperature for surface convection calculations
        Real64 ZoneMult;
        int ADUListIndex;
        int ADUNum;
        int ADUInNode;
        int ADUOutNode;
        Real64 SumIntGain; //             !node sum of convective internal gains
        Real64 SumHA;      // Zone sum of Hc*Area
        Real64 SumHATsurf; //             !Zone sum of Hc*Area*Tsurf
        Real64 SumHATref;  //              !Zone sum of Hc*Area*Tref, for ceiling diffuser convection correlation
        Real64 SumMCp;     //                !Zone sum of MassFlowRate*Cp
        Real64 SumMCpT;    //                !Zone sum of MassFlowRate*Cp*T
        Real64 SumSysMCp;  //              !Zone sum of air system MassFlowRate*Cp
        Real64 SumSysMCpT; //             !Zone sum of air system MassFlowRate*Cp*T
        Real64 SumSysM;    //                !Zone sum of air system MassFlowRate
        Real64 SumSysMW;   //               !Zone sum of air system MassFlowRate*W
        int EquipLoop;     //              !Index of equipment loop
        int Loop;          //                   !Index of RAFN node
        bool Found;        //
        Real64 SumLinkM;   //               !Zone sum of MassFlowRate from the AirflowNetwork model
        Real64 SumLinkMW;  //             !Zone sum of MassFlowRate*W from the AirflowNetwork model


        SumIntGain = 0.0;
        SumHA = 0.0;
        SumHATsurf = 0.0;
        SumHATref = 0.0;
        SumMCp = 0.0;
        SumMCpT = 0.0;
        SumSysMCp = 0.0;
        SumSysMCpT = 0.0;
        SumSysM = 0.0;
        SumSysMW = 0.0;
        SumLinkM = 0.0;
        SumLinkMW = 0.0;

        // Sum all convective internal gains: SumIntGain
        SumInternalConvectionGainsByIndices(state,
                                            ZoneNum,
                                            state.dataRoomAirMod->RoomAirflowNetworkZoneInfo(ZoneNum).Node(RoomAirNodeNum).IntGainsDeviceIndices,
                                            state.dataRoomAirMod->RoomAirflowNetworkZoneInfo(ZoneNum).Node(RoomAirNodeNum).IntGainsFractions,
                                            state.dataRoomAirMod->RoomAirflowNetworkZoneInfo(ZoneNum).Node(RoomAirNodeNum).SumIntSensibleGain);

        SumInternalLatentGainsByIndices(state,
                                        ZoneNum,
                                        state.dataRoomAirMod->RoomAirflowNetworkZoneInfo(ZoneNum).Node(RoomAirNodeNum).IntGainsDeviceIndices,
                                        state.dataRoomAirMod->RoomAirflowNetworkZoneInfo(ZoneNum).Node(RoomAirNodeNum).IntGainsFractions,
                                        state.dataRoomAirMod->RoomAirflowNetworkZoneInfo(ZoneNum).Node(RoomAirNodeNum).SumIntLatentGain);
        // Add heat to return air if zonal system(no return air) or cycling system(return air frequently very low or zero)
        if (state.dataHeatBal->Zone(ZoneNum).NoHeatToReturnAir) {
            // *******************************************
            SumReturnAirConvectionGainsByIndices(state,
                                                 ZoneNum,
                                                 state.dataRoomAirMod->RoomAirflowNetworkZoneInfo(ZoneNum).Node(RoomAirNodeNum).IntGainsDeviceIndices,
                                                 state.dataRoomAirMod->RoomAirflowNetworkZoneInfo(ZoneNum).Node(RoomAirNodeNum).IntGainsFractions,
                                                 SumIntGain);
            state.dataRoomAirMod->RoomAirflowNetworkZoneInfo(ZoneNum).Node(RoomAirNodeNum).SumIntSensibleGain += SumIntGain;
        }

        // Check to see if this is a controlled zone

        ControlledZoneAirFlag = false;
        for (ZoneEquipConfigNum = 1; ZoneEquipConfigNum <= state.dataGlobal->NumOfZones; ++ZoneEquipConfigNum) {
            if (!state.dataHeatBal->Zone(ZoneEquipConfigNum).IsControlled) continue;
            if (state.dataZoneEquip->ZoneEquipConfig(ZoneEquipConfigNum).ActualZoneNum != ZoneNum) continue;
            ControlledZoneAirFlag = true;
            break; // sloppy way of finding ZoneEquipConfigNum for later use.
        }          // ZoneEquipConfigNum

        // Check to see if this is a plenum zone
        ZoneRetPlenumAirFlag = false;
        for (ZoneRetPlenumNum = 1; ZoneRetPlenumNum <= state.dataZonePlenum->NumZoneReturnPlenums; ++ZoneRetPlenumNum) {
            if (state.dataZonePlenum->ZoneRetPlenCond(ZoneRetPlenumNum).ActualZoneNum != ZoneNum) continue;
            ZoneRetPlenumAirFlag = true;
            break;
        } // ZoneRetPlenumNum
        ZoneSupPlenumAirFlag = false;
        for (ZoneSupPlenumNum = 1; ZoneSupPlenumNum <= state.dataZonePlenum->NumZoneSupplyPlenums; ++ZoneSupPlenumNum) {
            if (state.dataZonePlenum->ZoneSupPlenCond(ZoneSupPlenumNum).ActualZoneNum != ZoneNum) continue;
            ZoneSupPlenumAirFlag = true;
            break;
        } // ZoneSupPlenumNum

        // Plenum and controlled zones have a different set of inlet nodes which must be calculated.
        if (ControlledZoneAirFlag) {
            for (NodeNum = 1; NodeNum <= state.dataZoneEquip->ZoneEquipConfig(ZoneEquipConfigNum).NumInletNodes; ++NodeNum) {
                // Get node conditions
                // this next block is of interest to irratic system loads... maybe nodes are not accurate at time of call ?
                // how can we tell ? predict step must be lagged ? correct step, systems have run.
                for (EquipLoop = 1; EquipLoop <= state.dataRoomAirMod->RoomAirflowNetworkZoneInfo(ZoneNum).Node(RoomAirNodeNum).NumHVACs; ++EquipLoop) {
                    if (state.dataRoomAirMod->RoomAirflowNetworkZoneInfo(ZoneNum).Node(RoomAirNodeNum).HVAC(EquipLoop).SupNodeNum ==
                        state.dataZoneEquip->ZoneEquipConfig(ZoneEquipConfigNum).InletNode(NodeNum)) {
                        NodeTemp = Node(state.dataZoneEquip->ZoneEquipConfig(ZoneEquipConfigNum).InletNode(NodeNum)).Temp;
                        NodeW = Node(state.dataZoneEquip->ZoneEquipConfig(ZoneEquipConfigNum).InletNode(NodeNum)).HumRat;
                        MassFlowRate = Node(state.dataZoneEquip->ZoneEquipConfig(ZoneEquipConfigNum).InletNode(NodeNum)).MassFlowRate *
                                state.dataRoomAirMod->RoomAirflowNetworkZoneInfo(ZoneNum).Node(RoomAirNodeNum).HVAC(EquipLoop).SupplyFraction;
                        CpAir = PsyCpAirFnW(ZoneAirHumRat(ZoneNum));
                        SumSysMCp += MassFlowRate * CpAir;
                        SumSysMCpT += MassFlowRate * CpAir * NodeTemp;
                        SumSysM += MassFlowRate;
                        SumSysMW += MassFlowRate * NodeW;
                    }
                } // EquipLoop
            }     // NodeNum
        } else if (ZoneRetPlenumAirFlag) {
            for (NodeNum = 1; NodeNum <= state.dataZonePlenum->ZoneRetPlenCond(ZoneRetPlenumNum).NumInletNodes; ++NodeNum) {
                // Get node conditions
                NodeTemp = Node(state.dataZonePlenum->ZoneRetPlenCond(ZoneRetPlenumNum).InletNode(NodeNum)).Temp;
                MassFlowRate = Node(state.dataZonePlenum->ZoneRetPlenCond(ZoneRetPlenumNum).InletNode(NodeNum)).MassFlowRate;
                CpAir = PsyCpAirFnW(ZoneAirHumRat(ZoneNum));
                SumSysMCp += MassFlowRate * CpAir;
                SumSysMCpT += MassFlowRate * CpAir * NodeTemp;
            } // NodeNum
            // add in the leaks
            for (ADUListIndex = 1; ADUListIndex <= state.dataZonePlenum->ZoneRetPlenCond(ZoneRetPlenumNum).NumADUs; ++ADUListIndex) {
                ADUNum = state.dataZonePlenum->ZoneRetPlenCond(ZoneRetPlenumNum).ADUIndex(ADUListIndex);
                if (state.dataDefineEquipment->AirDistUnit(ADUNum).UpStreamLeak) {
                    ADUInNode = state.dataDefineEquipment->AirDistUnit(ADUNum).InletNodeNum;
                    NodeTemp = Node(ADUInNode).Temp;
                    MassFlowRate = state.dataDefineEquipment->AirDistUnit(ADUNum).MassFlowRateUpStrLk;
                    CpAir = PsyCpAirFnW(ZoneAirHumRat(ZoneNum));
                    SumSysMCp += MassFlowRate * CpAir;
                    SumSysMCpT += MassFlowRate * CpAir * NodeTemp;
                }
                if (state.dataDefineEquipment->AirDistUnit(ADUNum).DownStreamLeak) {
                    ADUOutNode = state.dataDefineEquipment->AirDistUnit(ADUNum).OutletNodeNum;
                    NodeTemp = Node(ADUOutNode).Temp;
                    MassFlowRate = state.dataDefineEquipment->AirDistUnit(ADUNum).MassFlowRateDnStrLk;
                    CpAir = PsyCpAirFnW(ZoneAirHumRat(ZoneNum));
                    SumSysMCp += MassFlowRate * CpAir;
                    SumSysMCpT += MassFlowRate * CpAir * NodeTemp;
                }
            } // ADUListIndex
        } else if (ZoneSupPlenumAirFlag) {
            // Get node conditions
            NodeTemp = Node(state.dataZonePlenum->ZoneSupPlenCond(ZoneSupPlenumNum).InletNode).Temp;
            MassFlowRate = Node(state.dataZonePlenum->ZoneSupPlenCond(ZoneSupPlenumNum).InletNode).MassFlowRate;
            CpAir = PsyCpAirFnW(ZoneAirHumRat(ZoneNum));
            SumSysMCp += MassFlowRate * CpAir;
            SumSysMCpT += MassFlowRate * CpAir * NodeTemp;
        }

        ZoneMult = state.dataHeatBal->Zone(ZoneNum).Multiplier * state.dataHeatBal->Zone(ZoneNum).ListMultiplier;

        SumSysMCp = SumSysMCp / ZoneMult;
        SumSysMCpT = SumSysMCpT / ZoneMult;
        SumSysM = SumSysM / ZoneMult;
        SumSysMW = SumSysMW / ZoneMult;

        // Sum all surface convection : SumHA, SumHATsurf, SumHATref(and additional contributions to SumIntGain)
        // Modified by Gu to include assigned surfaces only shown in the surface lsit
        if (!state.dataRoomAirMod->RoomAirflowNetworkZoneInfo(ZoneNum).Node(RoomAirNodeNum).HasSurfacesAssigned) return;

        for (SurfNum = state.dataHeatBal->Zone(ZoneNum).SurfaceFirst; SurfNum <= state.dataHeatBal->Zone(ZoneNum).SurfaceLast; ++SurfNum) {

            if (!state.dataSurface->Surface(SurfNum).HeatTransSurf) continue; // Skip non - heat transfer surfaces
            if (state.dataRoomAirMod->RoomAirflowNetworkZoneInfo(ZoneNum).ControlAirNodeID == RoomAirNodeNum) {
                Found = false;
                for (Loop = 1; Loop <= state.dataRoomAirMod->RoomAirflowNetworkZoneInfo(ZoneNum).NumOfAirNodes; ++Loop) {
                    if (Loop != RoomAirNodeNum) {
                        if (state.dataRoomAirMod->RoomAirflowNetworkZoneInfo(ZoneNum).Node(Loop).SurfMask(SurfNum - state.dataHeatBal->Zone(ZoneNum).SurfaceFirst + 1)) {
                            Found = true;
                            break;
                        }
                    }
                }
                if (Found) continue;
            } else {
                if (!state.dataRoomAirMod->RoomAirflowNetworkZoneInfo(ZoneNum).Node(RoomAirNodeNum).SurfMask(SurfNum - state.dataHeatBal->Zone(ZoneNum).SurfaceFirst + 1)) continue;
            }

            HA = 0.0;
            Area = state.dataSurface->Surface(SurfNum).Area; // For windows, this is the glazing area

            if (state.dataSurface->Surface(SurfNum).Class == DataSurfaces::SurfaceClass::Window) {

                // Add to the convective internal gains
<<<<<<< HEAD
                if (state.dataSurface->SurfWinShadingFlag(SurfNum) == IntShadeOn || state.dataSurface->SurfWinShadingFlag(SurfNum) == IntBlindOn) {
=======
                if (ANY_INTERIOR_SHADE_BLIND(SurfWinShadingFlag(SurfNum))) {
>>>>>>> 6056b7db
                    // The shade area covers the area of the glazing plus the area of the dividers.
                    Area += state.dataSurface->SurfWinDividerArea(SurfNum);
                    SumIntGain += state.dataSurface->SurfWinDividerHeatGain(SurfNum);
                }

                // Convective heat gain from natural convection in gap between glass and interior shade or blind
<<<<<<< HEAD
                if (state.dataSurface->SurfWinShadingFlag(SurfNum) == IntShadeOn || state.dataSurface->SurfWinShadingFlag(SurfNum) == IntBlindOn)
                    SumIntGain += state.dataSurface->SurfWinConvHeatFlowNatural(SurfNum);
=======
                if (ANY_INTERIOR_SHADE_BLIND(SurfWinShadingFlag(SurfNum)))
                    SumIntGain += SurfWinConvHeatFlowNatural(SurfNum);
>>>>>>> 6056b7db

                // Convective heat gain from airflow window
                if (state.dataSurface->SurfWinAirflowThisTS(SurfNum) > 0.0) {
                    SumIntGain += state.dataSurface->SurfWinConvHeatGainToZoneAir(SurfNum);
                    if (state.dataHeatBal->Zone(ZoneNum).NoHeatToReturnAir) {
                        SumIntGain += state.dataSurface->SurfWinRetHeatGainToZoneAir(SurfNum);
                        state.dataSurface->SurfWinHeatGain(SurfNum) += state.dataSurface->SurfWinRetHeatGainToZoneAir(SurfNum);
                        state.dataSurface->SurfWinHeatTransfer(SurfNum) += state.dataSurface->SurfWinRetHeatGainToZoneAir(SurfNum);
                        if (state.dataSurface->SurfWinHeatGain(SurfNum) >= 0.0) {
                            state.dataSurface->SurfWinHeatGainRep(SurfNum) = state.dataSurface->SurfWinHeatGain(SurfNum);
                            state.dataSurface->SurfWinHeatGainRepEnergy(SurfNum) = state.dataSurface->SurfWinHeatGainRep(SurfNum) * state.dataGlobal->TimeStepZone * DataGlobalConstants::SecInHour;
                        } else {
                            state.dataSurface->SurfWinHeatLossRep(SurfNum) = - state.dataSurface->SurfWinHeatGain(SurfNum);
                            state.dataSurface->SurfWinHeatLossRepEnergy(SurfNum) = state.dataSurface->SurfWinHeatLossRep(SurfNum) * state.dataGlobal->TimeStepZone * DataGlobalConstants::SecInHour;
                        }
                        state.dataSurface->SurfWinHeatTransfer(SurfNum) = state.dataSurface->SurfWinHeatGain(SurfNum);
                        state.dataSurface->SurfWinHeatTransferRepEnergy(SurfNum) = state.dataSurface->SurfWinHeatGain(SurfNum) * state.dataGlobal->TimeStepZone * DataGlobalConstants::SecInHour;
                    }
                }

                // Add to the surface convection sums
                if (state.dataSurface->SurfWinFrameArea(SurfNum) > 0.0) {
                    // Window frame contribution
                    SumHATsurf += state.dataHeatBal->HConvIn(SurfNum) * state.dataSurface->SurfWinFrameArea(SurfNum) * (1.0 + state.dataSurface->SurfWinProjCorrFrIn(SurfNum)) *
                                  state.dataSurface->SurfWinFrameTempSurfIn(SurfNum);
                    HA += state.dataHeatBal->HConvIn(SurfNum) * state.dataSurface->SurfWinFrameArea(SurfNum) * (1.0 + state.dataSurface->SurfWinProjCorrFrIn(SurfNum));
                }

<<<<<<< HEAD
                if (state.dataSurface->SurfWinDividerArea(SurfNum) > 0.0 && state.dataSurface->SurfWinShadingFlag(SurfNum) != IntShadeOn &&
                    state.dataSurface->SurfWinShadingFlag(SurfNum) != IntBlindOn) {
=======
                if (SurfWinDividerArea(SurfNum) > 0.0 && !ANY_INTERIOR_SHADE_BLIND(SurfWinShadingFlag(SurfNum))) {
>>>>>>> 6056b7db
                    // Window divider contribution(only from shade or blind for window with divider and interior shade or blind)
                    SumHATsurf += state.dataHeatBal->HConvIn(SurfNum) * state.dataSurface->SurfWinDividerArea(SurfNum) * (1.0 + 2.0 * state.dataSurface->SurfWinProjCorrDivIn(SurfNum)) *
                                  state.dataSurface->SurfWinDividerTempSurfIn(SurfNum);
                    HA += state.dataHeatBal->HConvIn(SurfNum) * state.dataSurface->SurfWinDividerArea(SurfNum) * (1.0 + 2.0 * state.dataSurface->SurfWinProjCorrDivIn(SurfNum));
                }

            } // End of check if window

            HA = HA + state.dataHeatBal->HConvIn(SurfNum) * Area;
            SumHATsurf += state.dataHeatBal->HConvIn(SurfNum) * Area * TempSurfInTmp(SurfNum);

            if (state.dataSurface->Surface(SurfNum).TAirRef == ZoneMeanAirTemp) {
                // The zone air is the reference temperature(which is to be solved for in CorrectZoneAirTemp).
                RefAirTemp = MAT(ZoneNum);
                SumHA += HA;
            } else if (state.dataSurface->Surface(SurfNum).TAirRef == AdjacentAirTemp) {
                RefAirTemp = state.dataHeatBal->TempEffBulkAir(SurfNum);
                SumHATref += HA * RefAirTemp;
            } else if (state.dataSurface->Surface(SurfNum).TAirRef == ZoneSupplyAirTemp) {
                // check whether this zone is a controlled zone or not
                if (!ControlledZoneAirFlag) {
                    ShowFatalError(state, "Zones must be controlled for Ceiling-Diffuser Convection model. No system serves zone " + state.dataHeatBal->Zone(ZoneNum).Name);
                    return;
                }
                // determine supply air temperature as a weighted average of the inlet temperatures.
                RefAirTemp = SumSysMCpT / SumSysMCp;
                SumHATref += HA * RefAirTemp;
            } else {
                RefAirTemp = MAT(ZoneNum);
                SumHA = SumHA + HA;
            }

        } // SurfNum

        // Assemble values
        state.dataRoomAirMod->RoomAirflowNetworkZoneInfo(ZoneNum).Node(RoomAirNodeNum).SumHA = SumHA;
        state.dataRoomAirMod->RoomAirflowNetworkZoneInfo(ZoneNum).Node(RoomAirNodeNum).SumHATsurf = SumHATsurf;
        state.dataRoomAirMod->RoomAirflowNetworkZoneInfo(ZoneNum).Node(RoomAirNodeNum).SumHATref = SumHATref;
        state.dataRoomAirMod->RoomAirflowNetworkZoneInfo(ZoneNum).Node(RoomAirNodeNum).SumSysMCp = SumSysMCp;
        state.dataRoomAirMod->RoomAirflowNetworkZoneInfo(ZoneNum).Node(RoomAirNodeNum).SumSysMCpT = SumSysMCpT;
        state.dataRoomAirMod->RoomAirflowNetworkZoneInfo(ZoneNum).Node(RoomAirNodeNum).SumSysM = SumSysM;
        state.dataRoomAirMod->RoomAirflowNetworkZoneInfo(ZoneNum).Node(RoomAirNodeNum).SumSysMW = SumSysMW;

    } // CalcNodeSums

    void RAFNData::CalcSurfaceMoistureSums(EnergyPlusData &state,
                                           int const RoomAirNode,
                                           Real64 &SumHmAW,
                                           Real64 &SumHmARa,
                                           Real64 &SumHmARaW,
                                           [[maybe_unused]] Array1D<bool> const &SurfMask)
    {

        // SUBROUTINE INFORMATION:
        //       AUTHOR         B Griffith
        //                      derived from P. Biddulph-- HAMT, L. Gu -- EPMD,
        //       DATE WRITTEN   November 2009
        //       MODIFIED       Lixing Gu, Aug. 2015 for v8.4 replease
        //       RE-ENGINEERED  na

        // PURPOSE OF THIS SUBROUTINE:
        // Breakout summation of surface moisture interaction terms

        // METHODOLOGY EMPLOYED:
        // na

        // REFERENCES:
        // na

        // Using/Aliasing
        using DataHeatBalFanSys::MAT;
        using DataHeatBalSurface::TempSurfInTmp;
        using DataMoistureBalanceEMPD::RVSurface;
        using HeatBalanceHAMTManager::UpdateHeatBalHAMT;
        using MoistureBalanceEMPDManager::UpdateMoistureBalanceEMPD;
        using Psychrometrics::PsyRhFnTdbRhov;
        using Psychrometrics::PsyRhFnTdbRhovLBnd0C;
        using Psychrometrics::PsyRhoAirFnPbTdbW;
        using Psychrometrics::PsyWFnTdbRhPb;

        // SUBROUTINE LOCAL VARIABLE DECLARATIONS:
        int SurfNum;
        int Loop;
        Real64 RhoAirZone;
        Real64 Wsurf;
        bool Found;

        SumHmAW = 0.0;
        SumHmARa = 0.0;
        SumHmARaW = 0.0;

        for (SurfNum = state.dataHeatBal->Zone(ZoneNum).SurfaceFirst; SurfNum <= state.dataHeatBal->Zone(ZoneNum).SurfaceLast; ++SurfNum) {
            if (!state.dataSurface->Surface(SurfNum).HeatTransSurf) continue; // Skip non - heat transfer surfaces
            if (state.dataSurface->Surface(SurfNum).Class == SurfaceClass::Window) continue;

            if (state.dataRoomAirMod->RoomAirflowNetworkZoneInfo(ZoneNum).ControlAirNodeID == RoomAirNode) {
                Found = false;
                for (Loop = 1; Loop <= state.dataRoomAirMod->RoomAirflowNetworkZoneInfo(ZoneNum).NumOfAirNodes; ++Loop) {
                    // None - assigned surfaces belong to the zone node
                    if (Loop != RoomAirNode) {
                        if (state.dataRoomAirMod->RoomAirflowNetworkZoneInfo(ZoneNum).Node(Loop).SurfMask(SurfNum - state.dataHeatBal->Zone(ZoneNum).SurfaceFirst + 1)) {
                            Found = true;
                            break;
                        }
                    }
                }
                if (Found) continue;
            } else {
                if (!state.dataRoomAirMod->RoomAirflowNetworkZoneInfo(ZoneNum).Node(RoomAirNode).SurfMask(SurfNum - state.dataHeatBal->Zone(ZoneNum).SurfaceFirst + 1)) continue;
            }

            if (state.dataSurface->Surface(SurfNum).HeatTransferAlgorithm == HeatTransferModel_HAMT) {
                UpdateHeatBalHAMT(state, SurfNum);

                SumHmAW += HMassConvInFD(SurfNum) * state.dataSurface->Surface(SurfNum).Area * (RhoVaporSurfIn(SurfNum) - RhoVaporAirIn(SurfNum));

                RhoAirZone = PsyRhoAirFnPbTdbW(state,
                    state.dataEnvrn->OutBaroPress, MAT(state.dataSurface->Surface(SurfNum).Zone), PsyRhFnTdbRhov(state, MAT(state.dataSurface->Surface(SurfNum).Zone), RhoVaporAirIn(SurfNum), "RhoAirZone"));

                Wsurf = PsyWFnTdbRhPb(state, TempSurfInTmp(SurfNum), PsyRhFnTdbRhov(state, TempSurfInTmp(SurfNum), RhoVaporSurfIn(SurfNum), "Wsurf"), state.dataEnvrn->OutBaroPress);

                SumHmARa = SumHmARa + HMassConvInFD(SurfNum) * state.dataSurface->Surface(SurfNum).Area * RhoAirZone;

                SumHmARaW = SumHmARaW + HMassConvInFD(SurfNum) * state.dataSurface->Surface(SurfNum).Area * RhoAirZone * Wsurf;
            }

            if (state.dataSurface->Surface(SurfNum).HeatTransferAlgorithm == HeatTransferModel_EMPD) {

                UpdateMoistureBalanceEMPD(SurfNum);
                RhoVaporSurfIn(SurfNum) = RVSurface(SurfNum);

                SumHmAW = SumHmAW + HMassConvInFD(SurfNum) * state.dataSurface->Surface(SurfNum).Area * (RhoVaporSurfIn(SurfNum) - RhoVaporAirIn(SurfNum));
                SumHmARa = SumHmARa + HMassConvInFD(SurfNum) * state.dataSurface->Surface(SurfNum).Area *
                                          PsyRhoAirFnPbTdbW(state, state.dataEnvrn->OutBaroPress,
                                                            TempSurfInTmp(SurfNum),
                                                            PsyWFnTdbRhPb(state, TempSurfInTmp(SurfNum),
                                                                          PsyRhFnTdbRhovLBnd0C(state, TempSurfInTmp(SurfNum), RhoVaporAirIn(SurfNum)),
                                                                          state.dataEnvrn->OutBaroPress));
                SumHmARaW = SumHmARaW + HMassConvInFD(SurfNum) * state.dataSurface->Surface(SurfNum).Area * RhoVaporSurfIn(SurfNum);
            }
        }

    } // CalcSurfaceMoistureSums

    void RAFNData::SumNonAirSystemResponseForNode(EnergyPlusData &state, int const RAFNNodeNum)
    {

        // SUBROUTINE INFORMATION:
        //       AUTHOR         B. Griffith
        //       DATE WRITTEN   June 2012
        //       MODIFIED       Lixing Gu, Aug. 2015 for v8.4 replease
        //       RE-ENGINEERED  na

        // PURPOSE OF THIS SUBROUTINE:
        // Sum system response from none air systems

        // METHODOLOGY EMPLOYED:
        // na

        // REFERENCES:
        // na

        // USE STATEMENTS:
        using BaseboardElectric::SimElectricBaseboard;
        using BaseboardRadiator::SimBaseboard;
        using DataHVACGlobals::ZoneEquipTypeOf_BaseboardConvectiveElectric;
        using DataHVACGlobals::ZoneEquipTypeOf_BaseboardConvectiveWater;
        using DataHVACGlobals::ZoneEquipTypeOf_BaseboardRadiantConvectiveElectric;
        using DataHVACGlobals::ZoneEquipTypeOf_BaseboardRadiantConvectiveSteam;
        using DataHVACGlobals::ZoneEquipTypeOf_BaseboardRadiantConvectiveWater;
        using DataHVACGlobals::ZoneEquipTypeOf_HighTemperatureRadiant;
        using DataHVACGlobals::ZoneEquipTypeOf_RefrigerationChillerSet;
        using ElectricBaseboardRadiator::SimElecBaseboard;
        using HighTempRadiantSystem::SimHighTempRadiantSystem;
        using HWBaseboardRadiator::SimHWBaseboard;
        using RefrigeratedCase::SimAirChillerSet;
        using SteamBaseboardRadiator::SimSteamBaseboard;

        // SUBROUTINE LOCAL VARIABLE DECLARATIONS:
        int I;
        Real64 SysOutputProvided;
        Real64 LatOutputProvided;

        // TODO
        auto &ThisRAFNNode(state.dataRoomAirMod->RoomAirflowNetworkZoneInfo(ZoneNum).Node(RAFNNodeNum));

        ThisRAFNNode.NonAirSystemResponse = 0.0;

        if (!allocated(state.dataZoneEquip->ZoneEquipConfig)) return;

        for (I = 1; I <= ThisRAFNNode.NumHVACs; ++I) {

            if (ThisRAFNNode.HVAC(I).TypeOfNum == ZoneEquipTypeOf_BaseboardRadiantConvectiveWater) {
                //'ZoneHVAC:Baseboard:RadiantConvective:Water' 13
                SimHWBaseboard(state, ThisRAFNNode.HVAC(I).Name,
                               ZoneNum,
                               state.dataRoomAirMod->RoomAirflowNetworkZoneInfo(ZoneNum).ActualZoneID,
                               false,
                               SysOutputProvided,
                               ThisRAFNNode.HVAC(I).CompIndex);
                ThisRAFNNode.NonAirSystemResponse += ThisRAFNNode.HVAC(I).SupplyFraction * SysOutputProvided;
                // LatOutputProvided = 0.0d0 !This baseboard does not add / remove any latent heat
            }

            if (ThisRAFNNode.HVAC(I).TypeOfNum == ZoneEquipTypeOf_BaseboardRadiantConvectiveSteam) {
                // CASE(BBSteam_Num) !'ZoneHVAC:Baseboard:RadiantConvective:Steam' 14
                SimSteamBaseboard(state, ThisRAFNNode.HVAC(I).Name,
                                  ZoneNum,
                                  state.dataRoomAirMod->RoomAirflowNetworkZoneInfo(ZoneNum).ActualZoneID,
                                  false,
                                  SysOutputProvided,
                                  ThisRAFNNode.HVAC(I).CompIndex);

                ThisRAFNNode.NonAirSystemResponse += ThisRAFNNode.HVAC(I).SupplyFraction * SysOutputProvided;
                // LatOutputProvided = 0.0d0 !This baseboard does not add / remove any latent heat
            }

            if (ThisRAFNNode.HVAC(I).TypeOfNum == ZoneEquipTypeOf_BaseboardConvectiveWater) {
                // CASE(BBWaterConvective_Num)  !'ZoneHVAC:Baseboard:Convective:Water' 16
                SimBaseboard(state, ThisRAFNNode.HVAC(I).Name,
                             ZoneNum,
                             state.dataRoomAirMod->RoomAirflowNetworkZoneInfo(ZoneNum).ActualZoneID,
                             false,
                             SysOutputProvided,
                             ThisRAFNNode.HVAC(I).CompIndex);
                ThisRAFNNode.NonAirSystemResponse += ThisRAFNNode.HVAC(I).SupplyFraction * SysOutputProvided;
                // LatOutputProvided = 0.0d0 !This baseboard does not add / remove any latent heat
            }

            if (ThisRAFNNode.HVAC(I).TypeOfNum == ZoneEquipTypeOf_BaseboardConvectiveElectric) {
                // CASE(BBElectricConvective_Num)  !'ZoneHVAC:Baseboard:Convective:Electric' 15
                SimElectricBaseboard(state, ThisRAFNNode.HVAC(I).Name,
                                     ZoneNum,
                                     state.dataRoomAirMod->RoomAirflowNetworkZoneInfo(ZoneNum).ActualZoneID,
                                     SysOutputProvided,
                                     ThisRAFNNode.HVAC(I).CompIndex);
                ThisRAFNNode.NonAirSystemResponse += ThisRAFNNode.HVAC(I).SupplyFraction * SysOutputProvided;
                // LatOutputProvided = 0.0d0 !This baseboard does not add / remove any latent heat
            }

            if (ThisRAFNNode.HVAC(I).TypeOfNum == ZoneEquipTypeOf_RefrigerationChillerSet) {
                // CASE(RefrigerationAirChillerSet_Num)  !'ZoneHVAC:RefrigerationChillerSet' 20
                SimAirChillerSet(state, ThisRAFNNode.HVAC(I).Name, ZoneNum, false, SysOutputProvided, LatOutputProvided, ThisRAFNNode.HVAC(I).CompIndex);
                ThisRAFNNode.NonAirSystemResponse += ThisRAFNNode.HVAC(I).SupplyFraction * SysOutputProvided;
            }

            if (ThisRAFNNode.HVAC(I).TypeOfNum == ZoneEquipTypeOf_BaseboardRadiantConvectiveElectric) {
                // CASE(BBElectric_Num)  !'ZoneHVAC:Baseboard:RadiantConvective:Electric' 12
                SimElecBaseboard(state, ThisRAFNNode.HVAC(I).Name,
                                 ZoneNum,
                                 state.dataRoomAirMod->RoomAirflowNetworkZoneInfo(ZoneNum).ActualZoneID,
                                 false,
                                 SysOutputProvided,
                                 ThisRAFNNode.HVAC(I).CompIndex);
                ThisRAFNNode.NonAirSystemResponse += ThisRAFNNode.HVAC(I).SupplyFraction * SysOutputProvided;
                // LatOutputProvided = 0.0d0 !This baseboard does not add / remove any latent heat
            }

            if (ThisRAFNNode.HVAC(I).TypeOfNum == ZoneEquipTypeOf_HighTemperatureRadiant) {
                // CASE(BBElectric_Num)  !'ZoneHVAC:HighTemperatureRadiant' 17
                SimHighTempRadiantSystem(state, ThisRAFNNode.HVAC(I).Name, false, SysOutputProvided, ThisRAFNNode.HVAC(I).CompIndex);
                ThisRAFNNode.NonAirSystemResponse += ThisRAFNNode.HVAC(I).SupplyFraction * SysOutputProvided;
                // LatOutputProvided = 0.0d0 !This baseboard does not add / remove any latent heat
            }

            // Zone sum of system convective gains, collected via NonAirSystemResponse
        }

    } // SumNonAirSystemResponseForNode

    //*****************************************************************************************

    void RAFNData::SumSystemDepResponseForNode(EnergyPlusData &state)
    {
        // SUBROUTINE INFORMATION:
        //       AUTHOR         B.Griffith
        //       DATE WRITTEN   aug 2005, Jan2004
        //       MODIFIED       Lixing Gu, Aug. 2015 for v8.4 replease
        //       RE-ENGINEERED  na

        // PURPOSE OF THIS SUBROUTINE:
        // Sum system sensible loads used at the next time step

        // METHODOLOGY EMPLOYED:
        // na

        // REFERENCES:
        // na

        // USE STATEMENTS:
        using DataHVACGlobals::ZoneEquipTypeOf_DehumidifierDX;
        using ZoneDehumidifier::SimZoneDehumidifier;

        // Return value
        // na

        // SUBROUTINE LOCAL VARIABLE DECLARATIONS:
        int I;
        Real64 SysOutputProvided;
        Real64 LatOutputProvided;
        int RoomAirNode;

        // TODO

        auto &ThisRAFNZone(state.dataRoomAirMod->RoomAirflowNetworkZoneInfo(ZoneNum));

        // SysDepZoneLoads saved to be added to zone heat balance next
        SysOutputProvided = 0.0;
        for (RoomAirNode = 1; RoomAirNode <= ThisRAFNZone.NumOfAirNodes; ++RoomAirNode) {
            ThisRAFNZone.Node(RoomAirNode).SysDepZoneLoadsLaggedOld = 0.0;
            for (I = 1; I <= ThisRAFNZone.Node(RoomAirNode).NumHVACs; ++I) {
                if (ThisRAFNZone.Node(RoomAirNode).HVAC(I).TypeOfNum == ZoneEquipTypeOf_DehumidifierDX) {
                    if (SysOutputProvided == 0.0)
                        SimZoneDehumidifier(state, ThisRAFNZone.Node(RoomAirNode).HVAC(I).Name,
                                            ZoneNum,
                                            false,
                                            SysOutputProvided,
                                            LatOutputProvided,
                                            ThisRAFNZone.Node(RoomAirNode).HVAC(I).CompIndex);
                    if (SysOutputProvided > 0.0) break;
                }
            }
        }

        if (SysOutputProvided > 0.0) {
            for (RoomAirNode = 1; RoomAirNode <= ThisRAFNZone.NumOfAirNodes; ++RoomAirNode) {
                for (I = 1; I <= ThisRAFNZone.Node(RoomAirNode).NumHVACs; ++I) {
                    if (ThisRAFNZone.Node(RoomAirNode).HVAC(I).TypeOfNum == ZoneEquipTypeOf_DehumidifierDX) {
                        ThisRAFNZone.Node(RoomAirNode).SysDepZoneLoadsLaggedOld +=
                            ThisRAFNZone.Node(RoomAirNode).HVAC(I).SupplyFraction * SysOutputProvided;
                    }
                }
            }
        }

    } // SumSystemDepResponseForNode

    //*****************************************************************************************

} // namespace RoomAirModelAirflowNetwork

} // namespace EnergyPlus<|MERGE_RESOLUTION|>--- conflicted
+++ resolved
@@ -1036,24 +1036,15 @@
             if (state.dataSurface->Surface(SurfNum).Class == DataSurfaces::SurfaceClass::Window) {
 
                 // Add to the convective internal gains
-<<<<<<< HEAD
-                if (state.dataSurface->SurfWinShadingFlag(SurfNum) == IntShadeOn || state.dataSurface->SurfWinShadingFlag(SurfNum) == IntBlindOn) {
-=======
-                if (ANY_INTERIOR_SHADE_BLIND(SurfWinShadingFlag(SurfNum))) {
->>>>>>> 6056b7db
+                if (ANY_INTERIOR_SHADE_BLIND(state.dataSurface->SurfWinShadingFlag(SurfNum))) {
                     // The shade area covers the area of the glazing plus the area of the dividers.
                     Area += state.dataSurface->SurfWinDividerArea(SurfNum);
                     SumIntGain += state.dataSurface->SurfWinDividerHeatGain(SurfNum);
                 }
 
                 // Convective heat gain from natural convection in gap between glass and interior shade or blind
-<<<<<<< HEAD
-                if (state.dataSurface->SurfWinShadingFlag(SurfNum) == IntShadeOn || state.dataSurface->SurfWinShadingFlag(SurfNum) == IntBlindOn)
+                if (ANY_INTERIOR_SHADE_BLIND(state.dataSurface->SurfWinShadingFlag(SurfNum)))
                     SumIntGain += state.dataSurface->SurfWinConvHeatFlowNatural(SurfNum);
-=======
-                if (ANY_INTERIOR_SHADE_BLIND(SurfWinShadingFlag(SurfNum)))
-                    SumIntGain += SurfWinConvHeatFlowNatural(SurfNum);
->>>>>>> 6056b7db
 
                 // Convective heat gain from airflow window
                 if (state.dataSurface->SurfWinAirflowThisTS(SurfNum) > 0.0) {
@@ -1082,12 +1073,7 @@
                     HA += state.dataHeatBal->HConvIn(SurfNum) * state.dataSurface->SurfWinFrameArea(SurfNum) * (1.0 + state.dataSurface->SurfWinProjCorrFrIn(SurfNum));
                 }
 
-<<<<<<< HEAD
-                if (state.dataSurface->SurfWinDividerArea(SurfNum) > 0.0 && state.dataSurface->SurfWinShadingFlag(SurfNum) != IntShadeOn &&
-                    state.dataSurface->SurfWinShadingFlag(SurfNum) != IntBlindOn) {
-=======
-                if (SurfWinDividerArea(SurfNum) > 0.0 && !ANY_INTERIOR_SHADE_BLIND(SurfWinShadingFlag(SurfNum))) {
->>>>>>> 6056b7db
+                if (state.dataSurface->SurfWinDividerArea(SurfNum) > 0.0 && !ANY_INTERIOR_SHADE_BLIND(state.dataSurface->SurfWinShadingFlag(SurfNum))) {
                     // Window divider contribution(only from shade or blind for window with divider and interior shade or blind)
                     SumHATsurf += state.dataHeatBal->HConvIn(SurfNum) * state.dataSurface->SurfWinDividerArea(SurfNum) * (1.0 + 2.0 * state.dataSurface->SurfWinProjCorrDivIn(SurfNum)) *
                                   state.dataSurface->SurfWinDividerTempSurfIn(SurfNum);
