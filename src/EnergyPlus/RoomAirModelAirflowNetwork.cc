// EnergyPlus, Copyright (c) 1996-2021, The Board of Trustees of the University of Illinois,
// The Regents of the University of California, through Lawrence Berkeley National Laboratory
// (subject to receipt of any required approvals from the U.S. Dept. of Energy), Oak Ridge
// National Laboratory, managed by UT-Battelle, Alliance for Sustainable Energy, LLC, and other
// contributors. All rights reserved.
//
// NOTICE: This Software was developed under funding from the U.S. Department of Energy and the
// U.S. Government consequently retains certain rights. As such, the U.S. Government has been
// granted for itself and others acting on its behalf a paid-up, nonexclusive, irrevocable,
// worldwide license in the Software to reproduce, distribute copies to the public, prepare
// derivative works, and perform publicly and display publicly, and to permit others to do so.
//
// Redistribution and use in source and binary forms, with or without modification, are permitted
// provided that the following conditions are met:
//
// (1) Redistributions of source code must retain the above copyright notice, this list of
//     conditions and the following disclaimer.
//
// (2) Redistributions in binary form must reproduce the above copyright notice, this list of
//     conditions and the following disclaimer in the documentation and/or other materials
//     provided with the distribution.
//
// (3) Neither the name of the University of California, Lawrence Berkeley National Laboratory,
//     the University of Illinois, U.S. Dept. of Energy nor the names of its contributors may be
//     used to endorse or promote products derived from this software without specific prior
//     written permission.
//
// (4) Use of EnergyPlus(TM) Name. If Licensee (i) distributes the software in stand-alone form
//     without changes from the version obtained under this License, or (ii) Licensee makes a
//     reference solely to the software portion of its product, Licensee must refer to the
//     software as "EnergyPlus version X" software, where "X" is the version number Licensee
//     obtained under this License and may not use a different name for the software. Except as
//     specifically required in this Section (4), Licensee shall not use in a company name, a
//     product name, in advertising, publicity, or other promotional activities any name, trade
//     name, trademark, logo, or other designation of "EnergyPlus", "E+", "e+" or confusingly
//     similar designation, without the U.S. Department of Energy's prior written consent.
//
// THIS SOFTWARE IS PROVIDED BY THE COPYRIGHT HOLDERS AND CONTRIBUTORS "AS IS" AND ANY EXPRESS OR
// IMPLIED WARRANTIES, INCLUDING, BUT NOT LIMITED TO, THE IMPLIED WARRANTIES OF MERCHANTABILITY
// AND FITNESS FOR A PARTICULAR PURPOSE ARE DISCLAIMED. IN NO EVENT SHALL THE COPYRIGHT OWNER OR
// CONTRIBUTORS BE LIABLE FOR ANY DIRECT, INDIRECT, INCIDENTAL, SPECIAL, EXEMPLARY, OR
// CONSEQUENTIAL DAMAGES (INCLUDING, BUT NOT LIMITED TO, PROCUREMENT OF SUBSTITUTE GOODS OR
// SERVICES; LOSS OF USE, DATA, OR PROFITS; OR BUSINESS INTERRUPTION) HOWEVER CAUSED AND ON ANY
// THEORY OF LIABILITY, WHETHER IN CONTRACT, STRICT LIABILITY, OR TORT (INCLUDING NEGLIGENCE OR
// OTHERWISE) ARISING IN ANY WAY OUT OF THE USE OF THIS SOFTWARE, EVEN IF ADVISED OF THE
// POSSIBILITY OF SUCH DAMAGE.

// ObjexxFCL Headers
#include <ObjexxFCL/Array.functions.hh>
#include <ObjexxFCL/Array1D.hh>
#include <ObjexxFCL/Fmath.hh>

// EnergyPlus Headers
#include <AirflowNetwork/Elements.hpp>
#include <EnergyPlus/BaseboardElectric.hh>
#include <EnergyPlus/BaseboardRadiator.hh>
#include <EnergyPlus/Data/EnergyPlusData.hh>
#include <EnergyPlus/DataDefineEquip.hh>
#include <EnergyPlus/DataEnvironment.hh>
#include <EnergyPlus/DataHVACGlobals.hh>
#include <EnergyPlus/DataHeatBalFanSys.hh>
#include <EnergyPlus/DataHeatBalSurface.hh>
#include <EnergyPlus/DataHeatBalance.hh>
#include <EnergyPlus/DataLoopNode.hh>
#include <EnergyPlus/DataMoistureBalance.hh>
#include <EnergyPlus/DataMoistureBalanceEMPD.hh>
#include <EnergyPlus/DataRoomAirModel.hh>
#include <EnergyPlus/DataSurfaceLists.hh>
#include <EnergyPlus/DataSurfaces.hh>
#include <EnergyPlus/DataZoneEquipment.hh>
#include <EnergyPlus/ElectricBaseboardRadiator.hh>
#include <EnergyPlus/FluidProperties.hh>
#include <EnergyPlus/General.hh>
#include <EnergyPlus/HWBaseboardRadiator.hh>
#include <EnergyPlus/HeatBalFiniteDiffManager.hh>
#include <EnergyPlus/HeatBalanceHAMTManager.hh>
#include <EnergyPlus/HighTempRadiantSystem.hh>
#include <EnergyPlus/InternalHeatGains.hh>
#include <EnergyPlus/MoistureBalanceEMPDManager.hh>
#include <EnergyPlus/OutputProcessor.hh>
#include <EnergyPlus/Psychrometrics.hh>
#include <EnergyPlus/RefrigeratedCase.hh>
#include <EnergyPlus/RoomAirModelAirflowNetwork.hh>
#include <EnergyPlus/SteamBaseboardRadiator.hh>
#include <EnergyPlus/UtilityRoutines.hh>
#include <EnergyPlus/ZoneDehumidifier.hh>
#include <EnergyPlus/ZonePlenum.hh>

namespace EnergyPlus {

namespace RoomAirModelAirflowNetwork {

    // MODULE INFORMATION:
    //       AUTHOR         Brent Griffith
    //       DATE WRITTEN   November 2009
    //       MODIFIED       Lixing Gu, Aug. 2015 for v8.4 replease
    //       RE-ENGINEERED  na

    // PURPOSE OF THIS MODULE:
    // contains the RoomAir model portions of RoomAirflowNetwork modeling

    // METHODOLOGY EMPLOYED:
    // Interact with Surface HB, internal gain, HVAC system and Airflow Network Domains
    // Do heat and moisture balance calculations on roomair nodes.

    // REFERENCES:
    // none

    // OTHER NOTES:
    // na

    // Using/Aliasing
    using namespace DataRoomAirModel;
    using namespace DataHeatBalSurface;
    using namespace DataMoistureBalance;
    using namespace DataSurfaces;
    using namespace DataHeatBalance;
    // Data
    // MODULE PARAMETER DEFINITIONS:

    // MODULE DERIVED TYPE DEFINITIONS:

    // INTERFACE BLOCK SPECIFICATIONS:
    // na

    // MODULE VARIABLE DECLARATIONS:
    // see DataRoomAir

    // SUBROUTINE SPECIFICATIONS FOR MODULE

    // Object Data
    Array1D<RAFNData> RAFN;

    namespace {
        bool InitRoomAirModelAirflowNetworkOneTimeFlag(true);
        bool InitRoomAirModelAirflowNetworkOneTimeFlagConf(true);
        bool InitRoomAirModelAirflowNetworkEnvrnFlag(true);
        bool LoadPredictionRoomAirModelAirflowNetworkOneTimeFlag(true);
    } // namespace

    // Functions

    void clear_state()
    {
        InitRoomAirModelAirflowNetworkOneTimeFlag = true;
        InitRoomAirModelAirflowNetworkOneTimeFlagConf = true;
        InitRoomAirModelAirflowNetworkEnvrnFlag = true;
        LoadPredictionRoomAirModelAirflowNetworkOneTimeFlag = true;
        RAFN.deallocate();
    }

    void SimRoomAirModelAirflowNetwork(EnergyPlusData &state, int const ZoneNum) // index number for the specified zone
    {

        // SUBROUTINE INFORMATION:
        //       AUTHOR         Brent Griffith
        //       DATE WRITTEN   January 2004/Aug 2005
        //       MODIFIED       Lixing Gu, Aug. 2015 for v8.4 replease
        //       RE-ENGINEERED  na

        // PURPOSE OF THIS SUBROUTINE:
        // This subroutine manages RoomAirflowNetwork model simulation

        // METHODOLOGY EMPLOYED:
        // calls subroutines

        // REFERENCES:
        // na

        // USE STATEMENTS:
        // na

        // SUBROUTINE LOCAL VARIABLE DECLARATIONS:
        int ThisRoomAirNode;
        int RAFNNum;


        RAFNNum = state.dataRoomAirMod->RoomAirflowNetworkZoneInfo(ZoneNum).RAFNNum;

        if (RAFNNum == 0) {
            ShowFatalError(state, "SimRoomAirModelAirflowNetwork: Zone is not defined in the RoomAirModelAirflowNetwork model =" + state.dataHeatBal->Zone(ZoneNum).Name);
        }

        auto &thisRAFN(RAFN(RAFNNum));
        thisRAFN.ZoneNum = ZoneNum;

        // model control volume for each roomAir:node in the zone.
        for (ThisRoomAirNode = 1; ThisRoomAirNode <= state.dataRoomAirMod->RoomAirflowNetworkZoneInfo(ZoneNum).NumOfAirNodes; ++ThisRoomAirNode) {

            thisRAFN.RoomAirNode = ThisRoomAirNode;

            thisRAFN.InitRoomAirModelAirflowNetwork(state, ThisRoomAirNode);

            thisRAFN.CalcRoomAirModelAirflowNetwork(state, ThisRoomAirNode);
        }

        thisRAFN.UpdateRoomAirModelAirflowNetwork(state);

    } // SimRoomAirModelAirflowNetwork

    //****************************************************

    void LoadPredictionRoomAirModelAirflowNetwork(EnergyPlusData &state, int const ZoneNum, int const RoomAirNode) // index number for the specified zone and node
    {

        // SUBROUTINE INFORMATION:
        //       AUTHOR         Lixing Gu
        //       DATE WRITTEN   June, 2015
        //       MODIFIED       na
        //       RE-ENGINEERED  na

        // PURPOSE OF THIS SUBROUTINE:
        // Predict zone loads at a controlled node

        // METHODOLOGY EMPLOYED:
        // na

        // REFERENCES:
        // na

        // USE STATEMENTS:
        // na

        // SUBROUTINE LOCAL VARIABLE DECLARATIONS:
        //////////// hoisted into namespace ////////////////////////////////////////////////
        // static bool OneTimeFlag_FindFirstLastPtr( true );  // one time setup flag // LoadPredictionRoomAirModelAirflowNetworkOneTimeFlag
        ////////////////////////////////////////////////////////////////////////////////////
        int RAFNNum;


        if (LoadPredictionRoomAirModelAirflowNetworkOneTimeFlag) {
            RAFN.allocate(state.dataRoomAirMod->NumOfRoomAirflowNetControl);
            LoadPredictionRoomAirModelAirflowNetworkOneTimeFlag = false;
        }

        RAFNNum = state.dataRoomAirMod->RoomAirflowNetworkZoneInfo(ZoneNum).RAFNNum;

        if (RAFNNum == 0) {
            ShowFatalError(state, "LoadPredictionRoomAirModelAirflowNetwork: Zone is not defined in the RoomAirModelAirflowNetwork model =" +
                           state.dataHeatBal->Zone(ZoneNum).Name);
        }
        auto &thisRAFN(RAFN(RAFNNum));
        thisRAFN.ZoneNum = ZoneNum;

        thisRAFN.InitRoomAirModelAirflowNetwork(state, RoomAirNode);

    } // LoadPredictionRoomAirModelAirflowNetwork

    //****************************************************

    void RAFNData::InitRoomAirModelAirflowNetwork(EnergyPlusData &state, int const RoomAirNode) // index number for the specified zone
    {

        // SUBROUTINE INFORMATION:
        //       AUTHOR         B. Griffith
        //       DATE WRITTEN   November 2009
        //       MODIFIED       Lixing Gu, Aug. 2015 for v8.4 replease
        //       RE-ENGINEERED  na

        // PURPOSE OF THIS SUBROUTINE:
        // Perform one-time checking and term calculations

        // Using/Aliasing
        using DataLoopNode::NodeID;
        using DataLoopNode::NumOfNodes;

        using InternalHeatGains::SumInternalLatentGainsByTypes;
        using Psychrometrics::PsyCpAirFnW;
        using Psychrometrics::PsyRhoAirFnPbTdbW;

        // SUBROUTINE LOCAL VARIABLE DECLARATIONS:
        //////////// hoisted into namespace ////////////////////////////////////////////////
        // static bool MyOneTimeFlag( true );  // one time setup flag // InitRoomAirModelAirflowNetworkOneTimeFlag
        // static bool MyOneTimeFlagConf( true ); // one time setup flag for zone configuration // InitRoomAirModelAirflowNetworkOneTimeFlagConf
        // static bool MyEnvrnFlag( true ); // one time setup flag for zone configuration // InitRoomAirModelAirflowNetworkEnvrnFlag
        ////////////////////////////////////////////////////////////////////////////////////
        Real64 SumLinkMCp;
        Real64 SumLinkMCpT;
        int linkNum;
        Real64 LinkInTemp;
        Real64 CpAir;
        Real64 LinkInHumRat;
        Real64 LinkInMdot;
        Real64 SumLinkM;
        Real64 SumLinkMW;
        int LoopZone;
        int NumSurfs;
        int LoopAirNode;
        int NodeNum;
        int NodeIn;
        int Link;
        int IdZone;
        int IdNode;
        int EquipLoop;
        int MaxNodeNum;
        Array1D_bool NodeFound; // True if a node is found.
        int MaxEquipNum;
        Array1D_bool EquipFound;
        int ISum;
        bool ErrorsFound;
        int I;
        Array1D<Real64> SupplyFrac;
        Array1D<Real64> ReturnFrac;

        if (InitRoomAirModelAirflowNetworkOneTimeFlag) { // then do one - time setup inits

            // loop over all zones with RoomAirflowNetwork model
            for (LoopZone = 1; LoopZone <= state.dataGlobal->NumOfZones; ++LoopZone) {
                if (!state.dataRoomAirMod->RoomAirflowNetworkZoneInfo(LoopZone).IsUsed) continue;
                NumSurfs = state.dataHeatBal->Zone(LoopZone).HTSurfaceLast - state.dataHeatBal->Zone(LoopZone).HTSurfaceFirst + 1;
                for (LoopAirNode = 1; LoopAirNode <= state.dataRoomAirMod->RoomAirflowNetworkZoneInfo(LoopZone).NumOfAirNodes;
                     ++LoopAirNode) { // loop over all the modeled room air nodes
                    // calculate volume of air in node's control volume
                    state.dataRoomAirMod->RoomAirflowNetworkZoneInfo(LoopZone).Node(LoopAirNode).AirVolume =
                        state.dataHeatBal->Zone(LoopZone).Volume * state.dataRoomAirMod->RoomAirflowNetworkZoneInfo(LoopZone).Node(LoopAirNode).ZoneVolumeFraction;

                    SetupOutputVariable(state, "RoomAirflowNetwork Node NonAirSystemResponse",
                                        OutputProcessor::Unit::W,
                                        state.dataRoomAirMod->RoomAirflowNetworkZoneInfo(LoopZone).Node(LoopAirNode).NonAirSystemResponse,
                                        "HVAC",
                                        "Average",
                                        state.dataRoomAirMod->RoomAirflowNetworkZoneInfo(LoopZone).Node(LoopAirNode).Name);
                    SetupOutputVariable(state, "RoomAirflowNetwork Node SysDepZoneLoadsLagged",
                                        OutputProcessor::Unit::W,
                                        state.dataRoomAirMod->RoomAirflowNetworkZoneInfo(LoopZone).Node(LoopAirNode).SysDepZoneLoadsLagged,
                                        "HVAC",
                                        "Average",
                                        state.dataRoomAirMod->RoomAirflowNetworkZoneInfo(LoopZone).Node(LoopAirNode).Name);
                    SetupOutputVariable(state, "RoomAirflowNetwork Node SumIntSensibleGain",
                                        OutputProcessor::Unit::W,
                                        state.dataRoomAirMod->RoomAirflowNetworkZoneInfo(LoopZone).Node(LoopAirNode).SumIntSensibleGain,
                                        "HVAC",
                                        "Average",
                                        state.dataRoomAirMod->RoomAirflowNetworkZoneInfo(LoopZone).Node(LoopAirNode).Name);
                    SetupOutputVariable(state, "RoomAirflowNetwork Node SumIntLatentGain",
                                        OutputProcessor::Unit::W,
                                        state.dataRoomAirMod->RoomAirflowNetworkZoneInfo(LoopZone).Node(LoopAirNode).SumIntLatentGain,
                                        "HVAC",
                                        "Average",
                                        state.dataRoomAirMod->RoomAirflowNetworkZoneInfo(LoopZone).Node(LoopAirNode).Name);
                }
            }
            InitRoomAirModelAirflowNetworkOneTimeFlag = false;
        }

        if (InitRoomAirModelAirflowNetworkOneTimeFlagConf) { // then do one - time setup inits
            if (allocated(state.dataZoneEquip->ZoneEquipConfig) && allocated(state.dataZoneEquip->ZoneEquipList)) {
                MaxNodeNum = 0;
                MaxEquipNum = 0;
                ErrorsFound = false;
                for (LoopZone = 1; LoopZone <= state.dataGlobal->NumOfZones; ++LoopZone) {
                    if (!state.dataHeatBal->Zone(LoopZone).IsControlled) continue;
                    MaxEquipNum = max(MaxEquipNum, state.dataZoneEquip->ZoneEquipList(LoopZone).NumOfEquipTypes);
                    MaxNodeNum = max(MaxNodeNum, state.dataZoneEquip->ZoneEquipConfig(LoopZone).NumInletNodes);
                }
                if (MaxNodeNum > 0) {
                    NodeFound.allocate(MaxNodeNum);
                    NodeFound = false;
                }
                if (MaxEquipNum > 0) {
                    EquipFound.allocate(MaxEquipNum);
                    SupplyFrac.allocate(MaxEquipNum);
                    ReturnFrac.allocate(MaxEquipNum);
                    EquipFound = false;
                    SupplyFrac = 0.0;
                    ReturnFrac = 0.0;
                }

                // loop over all zones with RoomAirflowNetwork model
                for (LoopZone = 1; LoopZone <= state.dataGlobal->NumOfZones; ++LoopZone) {
                    if (!state.dataHeatBal->Zone(LoopZone).IsControlled) continue;
                    if (!state.dataRoomAirMod->RoomAirflowNetworkZoneInfo(LoopZone).IsUsed) continue;
                    // find actualZoneID in ZoneEquipConfig
                    for (IdZone = 1; IdZone <= state.dataGlobal->NumOfZones; ++IdZone) {
                        if (state.dataZoneEquip->ZoneEquipConfig(IdZone).ActualZoneNum == LoopZone) {
                            state.dataRoomAirMod->RoomAirflowNetworkZoneInfo(LoopZone).ActualZoneID = IdZone;
                            break;
                        }
                    }
                    SupplyFrac = 0.0;
                    ReturnFrac = 0.0;
                    NodeFound = false;

                    // find supply air node number
                    for (LoopAirNode = 1; LoopAirNode <= state.dataRoomAirMod->RoomAirflowNetworkZoneInfo(LoopZone).NumOfAirNodes;
                         ++LoopAirNode) { // loop over all the modeled room air nodes
                        for (EquipLoop = 1; EquipLoop <= state.dataRoomAirMod->RoomAirflowNetworkZoneInfo(LoopZone).Node(LoopAirNode).NumHVACs;
                             ++EquipLoop) { // loop over all the equip for a single room air node
                            // Check zone equipment name
                            for (I = 1; I <= state.dataZoneEquip->ZoneEquipList(LoopZone).NumOfEquipTypes; ++I) { // loop over all equip types
                                if (UtilityRoutines::SameString(state.dataZoneEquip->ZoneEquipList(LoopZone).EquipName(I),
                                                                state.dataRoomAirMod->RoomAirflowNetworkZoneInfo(LoopZone).Node(LoopAirNode).HVAC(EquipLoop).Name)) {
                                    if (state.dataRoomAirMod->RoomAirflowNetworkZoneInfo(LoopZone).Node(LoopAirNode).HVAC(EquipLoop).EquipConfigIndex == 0)
                                        state.dataRoomAirMod->RoomAirflowNetworkZoneInfo(LoopZone).Node(LoopAirNode).HVAC(EquipLoop).EquipConfigIndex = I;
                                    EquipFound(I) = true;
                                    SupplyFrac(I) =
                                        SupplyFrac(I) + state.dataRoomAirMod->RoomAirflowNetworkZoneInfo(LoopZone).Node(LoopAirNode).HVAC(EquipLoop).SupplyFraction;
                                    ReturnFrac(I) =
                                        ReturnFrac(I) + state.dataRoomAirMod->RoomAirflowNetworkZoneInfo(LoopZone).Node(LoopAirNode).HVAC(EquipLoop).ReturnFraction;
                                }
                            }
                            for (IdNode = 1; IdNode <= NumOfNodes; ++IdNode) { // loop over all nodes to find supply node ID
                                if (UtilityRoutines::SameString(
                                        NodeID(IdNode), state.dataRoomAirMod->RoomAirflowNetworkZoneInfo(LoopZone).Node(LoopAirNode).HVAC(EquipLoop).SupplyNodeName)) {
                                    state.dataRoomAirMod->RoomAirflowNetworkZoneInfo(LoopZone).Node(LoopAirNode).HVAC(EquipLoop).SupNodeNum = IdNode;
                                    break;
                                }
                            }
                            // Verify inlet nodes
                            int inletNodeIndex = 0;
                            for (NodeNum = 1; NodeNum <= state.dataZoneEquip->ZoneEquipConfig(LoopZone).NumInletNodes;
                                 ++NodeNum) { // loop over all supply inlet nodes in a single zone
                                // !Get node conditions
                                if (state.dataZoneEquip->ZoneEquipConfig(LoopZone).InletNode(NodeNum) == IdNode) {
                                    NodeFound(NodeNum) = true;
                                    inletNodeIndex = NodeNum;
                                    break;
                                }
                            }

                            if (state.dataRoomAirMod->RoomAirflowNetworkZoneInfo(LoopZone).Node(LoopAirNode).HVAC(EquipLoop).SupNodeNum > 0 &&
                                UtilityRoutines::SameString(state.dataRoomAirMod->RoomAirflowNetworkZoneInfo(LoopZone).Node(LoopAirNode).HVAC(EquipLoop).ReturnNodeName,
                                                            "")) {
                                // Find matching return node
                                for (int retNode = 1; retNode <= state.dataZoneEquip->ZoneEquipConfig(LoopZone).NumReturnNodes; ++retNode) {
                                    if ((state.dataZoneEquip->ZoneEquipConfig(LoopZone).ReturnNodeInletNum(retNode) == inletNodeIndex) &&
                                        (state.dataZoneEquip->ZoneEquipConfig(LoopZone).ReturnNode(retNode) > 0)) {
                                        state.dataRoomAirMod->RoomAirflowNetworkZoneInfo(LoopZone).Node(LoopAirNode).HVAC(EquipLoop).RetNodeNum =
                                            state.dataZoneEquip->ZoneEquipConfig(LoopZone).ReturnNode(retNode); // Zone return node
                                        break;
                                    }
                                }
                            }

                            if (state.dataRoomAirMod->RoomAirflowNetworkZoneInfo(LoopZone).Node(LoopAirNode).HVAC(EquipLoop).RetNodeNum == 0) {
                                for (IdNode = 1; IdNode <= NumOfNodes; ++IdNode) { // loop over all nodes to find return node ID
                                    if (UtilityRoutines::SameString(
                                            NodeID(IdNode), state.dataRoomAirMod->RoomAirflowNetworkZoneInfo(LoopZone).Node(LoopAirNode).HVAC(EquipLoop).ReturnNodeName)) {
                                        state.dataRoomAirMod->RoomAirflowNetworkZoneInfo(LoopZone).Node(LoopAirNode).HVAC(EquipLoop).RetNodeNum = IdNode;
                                        break;
                                    }
                                }
                            }
                            SetupOutputVariable(state, "RoomAirflowNetwork Node HVAC Supply Fraction",
                                                OutputProcessor::Unit::None,
                                                state.dataRoomAirMod->RoomAirflowNetworkZoneInfo(LoopZone).Node(LoopAirNode).HVAC(EquipLoop).SupplyFraction,
                                                "HVAC",
                                                "Average",
                                                state.dataRoomAirMod->RoomAirflowNetworkZoneInfo(LoopZone).Node(LoopAirNode).HVAC(EquipLoop).Name);
                            SetupOutputVariable(state, "RoomAirflowNetwork Node HVAC Return Fraction",
                                                OutputProcessor::Unit::None,
                                                state.dataRoomAirMod->RoomAirflowNetworkZoneInfo(LoopZone).Node(LoopAirNode).HVAC(EquipLoop).ReturnFraction,
                                                "HVAC",
                                                "Average",
                                                state.dataRoomAirMod->RoomAirflowNetworkZoneInfo(LoopZone).Node(LoopAirNode).HVAC(EquipLoop).Name);
                        }
                    }
                    // Count node with.TRUE.
                    ISum = 0;
                    for (NodeNum = 1; NodeNum <= MaxNodeNum; ++NodeNum) { // loop over all supply inlet nodes in a single zone
                        if (NodeFound(NodeNum)) ISum = ISum + 1;
                    }
                    // Provide error messages with incorrect supplu node inputs
                    if (ISum != state.dataZoneEquip->ZoneEquipConfig(LoopZone).NumInletNodes) {
                        if (ISum > state.dataZoneEquip->ZoneEquipConfig(LoopZone).NumInletNodes) {
                            ShowSevereError(state,
                                "GetRoomAirflowNetworkData: The number of equipment listed in RoomAirflowNetwork:Node:HVACEquipment objects");
                            ShowContinueError(state, "is greater than the number of zone configuration inlet nodes in " + state.dataHeatBal->Zone(LoopZone).Name);
                            ShowContinueError(state, "Please check inputs of both objects.");
                            ErrorsFound = true;
                        } else {
                            ShowSevereError(state,
                                "GetRoomAirflowNetworkData: The number of equipment listed in RoomAirflowNetwork:Node:HVACEquipment objects");
                            ShowContinueError(state, "is less than the number of zone configuration inlet nodes in " + state.dataHeatBal->Zone(LoopZone).Name);
                            ShowContinueError(state, "Please check inputs of both objects.");
                            ErrorsFound = true;
                        }
                    }

                    // Check equipment names to ensure they are used in RoomAirflowNetwork : Node : HVACEquipment objects
                    for (I = 1; I <= state.dataZoneEquip->ZoneEquipList(LoopZone).NumOfEquipTypes; ++I) { // loop over all equip types
                        if (!EquipFound(I)) {
                            ShowSevereError(state, "GetRoomAirflowNetworkData: The equipment listed in ZoneEquipList is not found in the lsit of "
                                            "RoomAir:Node:AirflowNetwork:HVACEquipment objects =");
                            ShowContinueError(state, state.dataZoneEquip->ZoneEquipList(LoopZone).EquipName(I) + ". Please check inputs of both objects.");
                            ErrorsFound = true;
                        }
                    }

                    // Check fraction to ensure sum = 1.0 for every equipment
                    for (I = 1; I <= state.dataZoneEquip->ZoneEquipList(LoopZone).NumOfEquipTypes; ++I) { // loop over all equip types
                        if (std::abs(SupplyFrac(I) - 1.0) > 0.001) {
                            ShowSevereError(state, "GetRoomAirflowNetworkData: Invalid, zone supply fractions do not sum to 1.0");
                            ShowContinueError(state, "Entered in " + state.dataZoneEquip->ZoneEquipList(LoopZone).EquipName(I) +
                                              " defined in RoomAir:Node:AirflowNetwork:HVACEquipment");
                            ShowContinueError(state, "The Fraction of supply fraction values across all the roomair nodes in a zone needs to sum to 1.0.");
                            ShowContinueError(state, format("The sum of fractions entered = {:.3R}", SupplyFrac(I)));
                            ErrorsFound = true;
                        }
                        if (std::abs(ReturnFrac(I) - 1.0) > 0.001) {
                            ShowSevereError(state, "GetRoomAirflowNetworkData: Invalid, zone return fractions do not sum to 1.0");
                            ShowContinueError(state, "Entered in " + state.dataZoneEquip->ZoneEquipList(LoopZone).EquipName(I) +
                                              " defined in RoomAir:Node:AirflowNetwork:HVACEquipment");
                            ShowContinueError(state, "The Fraction of return fraction values across all the roomair nodes in a zone needs to sum to 1.0.");
                            ShowContinueError(state, format("The sum of fractions entered = {:.3R}", ReturnFrac(I)));
                            ErrorsFound = true;
                        }
                    }
                }
                InitRoomAirModelAirflowNetworkOneTimeFlagConf = false;
                if (allocated(NodeFound)) NodeFound.deallocate();
                if (ErrorsFound) {
                    ShowFatalError(state, "GetRoomAirflowNetworkData: Errors found getting air model input.  Program terminates.");
                }
            }
        } // End of InitRoomAirModelAirflowNetworkOneTimeFlagConf

        if (state.dataGlobal->BeginEnvrnFlag && InitRoomAirModelAirflowNetworkEnvrnFlag) {
            for (LoopZone = 1; LoopZone <= state.dataGlobal->NumOfZones; ++LoopZone) {
                if (!state.dataRoomAirMod->RoomAirflowNetworkZoneInfo(LoopZone).IsUsed) continue;
                for (LoopAirNode = 1; LoopAirNode <= state.dataRoomAirMod->RoomAirflowNetworkZoneInfo(LoopZone).NumOfAirNodes;
                     ++LoopAirNode) { // loop over all the modeled room air nodes
                    state.dataRoomAirMod->RoomAirflowNetworkZoneInfo(LoopZone).Node(LoopAirNode).AirTemp = 23.0;
                    state.dataRoomAirMod->RoomAirflowNetworkZoneInfo(LoopZone).Node(LoopAirNode).AirTempX1 = 23.0;
                    state.dataRoomAirMod->RoomAirflowNetworkZoneInfo(LoopZone).Node(LoopAirNode).AirTempX2 = 23.0;
                    state.dataRoomAirMod->RoomAirflowNetworkZoneInfo(LoopZone).Node(LoopAirNode).AirTempX3 = 23.0;
                    state.dataRoomAirMod->RoomAirflowNetworkZoneInfo(LoopZone).Node(LoopAirNode).AirTempX4 = 23.0;
                    state.dataRoomAirMod->RoomAirflowNetworkZoneInfo(LoopZone).Node(LoopAirNode).AirTempDSX1 = 23.0;
                    state.dataRoomAirMod->RoomAirflowNetworkZoneInfo(LoopZone).Node(LoopAirNode).AirTempDSX2 = 23.0;
                    state.dataRoomAirMod->RoomAirflowNetworkZoneInfo(LoopZone).Node(LoopAirNode).AirTempDSX3 = 23.0;
                    state.dataRoomAirMod->RoomAirflowNetworkZoneInfo(LoopZone).Node(LoopAirNode).AirTempDSX4 = 23.0;
                    state.dataRoomAirMod->RoomAirflowNetworkZoneInfo(LoopZone).Node(LoopAirNode).AirTempT1 = 23.0;
                    state.dataRoomAirMod->RoomAirflowNetworkZoneInfo(LoopZone).Node(LoopAirNode).AirTempTMX = 23.0;
                    state.dataRoomAirMod->RoomAirflowNetworkZoneInfo(LoopZone).Node(LoopAirNode).AirTempTM2 = 23.0;

                    state.dataRoomAirMod->RoomAirflowNetworkZoneInfo(LoopZone).Node(LoopAirNode).HumRat = 0.0;
                    state.dataRoomAirMod->RoomAirflowNetworkZoneInfo(LoopZone).Node(LoopAirNode).HumRatX1 = 0.0;
                    state.dataRoomAirMod->RoomAirflowNetworkZoneInfo(LoopZone).Node(LoopAirNode).HumRatX2 = 0.0;
                    state.dataRoomAirMod->RoomAirflowNetworkZoneInfo(LoopZone).Node(LoopAirNode).HumRatX3 = 0.0;
                    state.dataRoomAirMod->RoomAirflowNetworkZoneInfo(LoopZone).Node(LoopAirNode).HumRatX4 = 0.0;
                    state.dataRoomAirMod->RoomAirflowNetworkZoneInfo(LoopZone).Node(LoopAirNode).HumRatDSX1 = 0.0;
                    state.dataRoomAirMod->RoomAirflowNetworkZoneInfo(LoopZone).Node(LoopAirNode).HumRatDSX2 = 0.0;
                    state.dataRoomAirMod->RoomAirflowNetworkZoneInfo(LoopZone).Node(LoopAirNode).HumRatDSX3 = 0.0;
                    state.dataRoomAirMod->RoomAirflowNetworkZoneInfo(LoopZone).Node(LoopAirNode).HumRatDSX4 = 0.0;
                    state.dataRoomAirMod->RoomAirflowNetworkZoneInfo(LoopZone).Node(LoopAirNode).HumRatW1 = 0.0;
                    state.dataRoomAirMod->RoomAirflowNetworkZoneInfo(LoopZone).Node(LoopAirNode).HumRatWMX = 0.0;
                    state.dataRoomAirMod->RoomAirflowNetworkZoneInfo(LoopZone).Node(LoopAirNode).HumRatWM2 = 0.0;

                    state.dataRoomAirMod->RoomAirflowNetworkZoneInfo(LoopZone).Node(LoopAirNode).SysDepZoneLoadsLagged = 0.0;
                    state.dataRoomAirMod->RoomAirflowNetworkZoneInfo(LoopZone).Node(LoopAirNode).SysDepZoneLoadsLaggedOld = 0.0;
                }
            }
            InitRoomAirModelAirflowNetworkEnvrnFlag = false;
        }
        if (!state.dataGlobal->BeginEnvrnFlag) {
            InitRoomAirModelAirflowNetworkEnvrnFlag = true;
        }

        // reuse code in ZoneTempPredictorCorrector for sensible components.
        CalcNodeSums(state, RoomAirNode);

        SumNonAirSystemResponseForNode(state, RoomAirNode);

        // latent gains.
        auto &ThisRAFNNode(state.dataRoomAirMod->RoomAirflowNetworkZoneInfo(ZoneNum).Node(RoomAirNode));

        if (allocated(ThisRAFNNode.SurfMask)) {
            CalcSurfaceMoistureSums(state, RoomAirNode, ThisRAFNNode.SumHmAW, ThisRAFNNode.SumHmARa, ThisRAFNNode.SumHmARaW, ThisRAFNNode.SurfMask);
        }

        // prepare AirflowNetwor flow rates and temperatures
        SumLinkMCp = 0.0;
        SumLinkMCpT = 0.0;
        SumLinkM = 0.0;
        SumLinkMW = 0.0;

        NodeNum = ThisRAFNNode.AirflowNetworkNodeID;
        if (NodeNum > 0) {
            for (linkNum = 1; linkNum <= ThisRAFNNode.NumOfAirflowLinks; ++linkNum) {
                Link = ThisRAFNNode.Link(linkNum).AirflowNetworkLinkSimuID;
                if (AirflowNetwork::AirflowNetworkLinkageData(Link).NodeNums[0] == NodeNum) { // incoming flow
                    NodeIn = AirflowNetwork::AirflowNetworkLinkageData(Link).NodeNums[1];
                    ThisRAFNNode.Link(linkNum).TempIn = AirflowNetwork::AirflowNetworkNodeSimu(NodeIn).TZ;
                    ThisRAFNNode.Link(linkNum).HumRatIn = AirflowNetwork::AirflowNetworkNodeSimu(NodeIn).WZ;
                    ThisRAFNNode.Link(linkNum).MdotIn = AirflowNetwork::AirflowNetworkLinkSimu(Link).FLOW2;
                }
                if (AirflowNetwork::AirflowNetworkLinkageData(Link).NodeNums[1] == NodeNum) { // outgoing flow
                    NodeIn = AirflowNetwork::AirflowNetworkLinkageData(Link).NodeNums[0];
                    ThisRAFNNode.Link(linkNum).TempIn = AirflowNetwork::AirflowNetworkNodeSimu(NodeIn).TZ;
                    ThisRAFNNode.Link(linkNum).HumRatIn = AirflowNetwork::AirflowNetworkNodeSimu(NodeIn).WZ;
                    ThisRAFNNode.Link(linkNum).MdotIn = AirflowNetwork::AirflowNetworkLinkSimu(Link).FLOW;
                }
            }

            for (linkNum = 1; linkNum <= ThisRAFNNode.NumOfAirflowLinks; ++linkNum) {
                LinkInTemp = ThisRAFNNode.Link(linkNum).TempIn;
                LinkInHumRat = ThisRAFNNode.Link(linkNum).HumRatIn;
                LinkInMdot = ThisRAFNNode.Link(linkNum).MdotIn;
                CpAir = PsyCpAirFnW(LinkInHumRat);
                SumLinkMCp = SumLinkMCp + CpAir * LinkInMdot;
                SumLinkMCpT = SumLinkMCpT + CpAir * LinkInMdot * LinkInTemp;
                SumLinkM = SumLinkM + LinkInMdot;
                SumLinkMW = SumLinkMW + LinkInMdot * LinkInHumRat;
            }
        }

        ThisRAFNNode.SumLinkMCp = SumLinkMCp;
        ThisRAFNNode.SumLinkMCpT = SumLinkMCpT;
        ThisRAFNNode.SumLinkM = SumLinkM;
        ThisRAFNNode.SumLinkMW = SumLinkMW;
        ThisRAFNNode.SysDepZoneLoadsLagged = ThisRAFNNode.SysDepZoneLoadsLaggedOld;

        ThisRAFNNode.RhoAir = PsyRhoAirFnPbTdbW(state, state.dataEnvrn->OutBaroPress, ThisRAFNNode.AirTemp, ThisRAFNNode.HumRat, "InitRoomAirModelAirflowNetwork");

        ThisRAFNNode.CpAir = PsyCpAirFnW(ThisRAFNNode.HumRat);

    } // InitRoomAirModelAirflowNetwork

    //*****************************************************************************************

    void RAFNData::CalcRoomAirModelAirflowNetwork(EnergyPlusData &state, int const RoomAirNode) // index number for the specified zone and node
    {

        // SUBROUTINE INFORMATION:
        //       AUTHOR         Brent Griffith
        //       DATE WRITTEN   November 2009
        //       MODIFIED       Lixing Gu, Aug. 2015 for v8.4 replease
        //       RE-ENGINEERED

        // PURPOSE OF THIS SUBROUTINE:
        // calculate new values for temperature and humidity ratio for room air node

        // METHODOLOGY EMPLOYED:
        // take terms(updated in init routine) and use classic air balance equations
        // solved for state variables. Store results in structure.

        // REFERENCES:
        // na

        // Using/Aliasing
        using DataHVACGlobals::TimeStepSys;
        using DataHVACGlobals::UseZoneTimeStepHistory;
        using Psychrometrics::PsyHgAirFnWTdb;
        using Psychrometrics::PsyRhFnTdbWPb;

        // SUBROUTINE LOCAL VARIABLE DECLARATIONS:
        Real64 H2OHtOfVap;
        Real64 HumRatTmp;
        Real64 NodeTempX1;
        Real64 NodeTempX2;
        Real64 NodeTempX3;
        Real64 NodeHumRatX1;
        Real64 NodeHumRatX2;
        Real64 NodeHumRatX3;
        Real64 TempDepCoef;
        Real64 TempIndCoef;
        Real64 AirCap;
        Real64 TempTmp;
        Real64 A;
        Real64 B;
        Real64 C;
        Real64 AirTempT1;
        Real64 HumRatW1;

        auto &ThisRAFNNode(state.dataRoomAirMod->RoomAirflowNetworkZoneInfo(ZoneNum).Node(RoomAirNode));

        if (UseZoneTimeStepHistory) {
            NodeTempX1 = ThisRAFNNode.AirTempX1;
            NodeTempX2 = ThisRAFNNode.AirTempX2;
            NodeTempX3 = ThisRAFNNode.AirTempX3;

            NodeHumRatX1 = ThisRAFNNode.HumRatX1;
            NodeHumRatX2 = ThisRAFNNode.HumRatX2;
            NodeHumRatX3 = ThisRAFNNode.HumRatX3;
        } else { // use down - stepped history
            NodeTempX1 = ThisRAFNNode.AirTempDSX1;
            NodeTempX2 = ThisRAFNNode.AirTempDSX2;
            NodeTempX3 = ThisRAFNNode.AirTempDSX3;

            NodeHumRatX1 = ThisRAFNNode.HumRatDSX1;
            NodeHumRatX2 = ThisRAFNNode.HumRatDSX2;
            NodeHumRatX3 = ThisRAFNNode.HumRatDSX3;
        }

        if (state.dataHeatBal->ZoneAirSolutionAlgo != Use3rdOrder) {
            AirTempT1 = ThisRAFNNode.AirTempT1;
            HumRatW1 = ThisRAFNNode.HumRatW1;
        }
        // solve for node drybulb temperature
        TempDepCoef = ThisRAFNNode.SumHA + ThisRAFNNode.SumLinkMCp + ThisRAFNNode.SumSysMCp;
        TempIndCoef = ThisRAFNNode.SumIntSensibleGain + ThisRAFNNode.SumHATsurf - ThisRAFNNode.SumHATref + ThisRAFNNode.SumLinkMCpT +
                      ThisRAFNNode.SumSysMCpT + ThisRAFNNode.NonAirSystemResponse + ThisRAFNNode.SysDepZoneLoadsLagged;
        AirCap = ThisRAFNNode.AirVolume * state.dataHeatBal->Zone(ZoneNum).ZoneVolCapMultpSens * ThisRAFNNode.RhoAir * ThisRAFNNode.CpAir / (TimeStepSys * DataGlobalConstants::SecInHour);

        if (state.dataHeatBal->ZoneAirSolutionAlgo == UseAnalyticalSolution) {
            if (TempDepCoef == 0.0) { // B=0
                TempTmp = AirTempT1 + TempIndCoef / AirCap;
            } else {
                TempTmp = (AirTempT1 - TempIndCoef / TempDepCoef) * std::exp(min(700.0, -TempDepCoef / AirCap)) + TempIndCoef / TempDepCoef;
            }
        } else if (state.dataHeatBal->ZoneAirSolutionAlgo == UseEulerMethod) {
            TempTmp = (AirCap * AirTempT1 + TempIndCoef) / (AirCap + TempDepCoef);
        } else {
            TempTmp = (TempIndCoef + AirCap * (3.0 * NodeTempX1 - (3.0 / 2.0) * NodeTempX2 + (1.0 / 3.0) * NodeTempX3)) /
                      ((11.0 / 6.0) * AirCap + TempDepCoef);
        }

        ThisRAFNNode.AirTemp = TempTmp;

        // solve for node humidity ratio using 3 algorithms
        H2OHtOfVap = PsyHgAirFnWTdb(ThisRAFNNode.HumRat, ThisRAFNNode.AirTemp);
        A = ThisRAFNNode.SumLinkM + ThisRAFNNode.SumHmARa + ThisRAFNNode.SumSysM;
        B = (ThisRAFNNode.SumIntLatentGain / H2OHtOfVap) + ThisRAFNNode.SumSysMW + ThisRAFNNode.SumLinkMW + ThisRAFNNode.SumHmARaW;
        C = ThisRAFNNode.RhoAir * ThisRAFNNode.AirVolume * state.dataHeatBal->Zone(ZoneNum).ZoneVolCapMultpMoist / (DataGlobalConstants::SecInHour * TimeStepSys);

        // Exact solution
        if (state.dataHeatBal->ZoneAirSolutionAlgo == UseAnalyticalSolution) {
            if (A == 0.0) { // B=0
                HumRatTmp = HumRatW1 + B / C;
            } else {
                HumRatTmp = (HumRatW1 - B / A) * std::exp(min(700., -A / C)) + B / A;
            }
        } else if (state.dataHeatBal->ZoneAirSolutionAlgo == UseEulerMethod) {
            HumRatTmp = (C * HumRatW1 + B) / (C + A);
        } else {
            HumRatTmp = (B + C * (3.0 * NodeHumRatX1 - (3.0 / 2.0) * NodeHumRatX2 + (1.0 / 3.0) * NodeHumRatX3)) / ((11.0 / 6.0) * C + A);
        }

        ThisRAFNNode.HumRat = HumRatTmp;

        ThisRAFNNode.AirCap = AirCap;
        ThisRAFNNode.AirHumRat = C;

        ThisRAFNNode.RelHumidity = PsyRhFnTdbWPb(state, TempTmp, HumRatTmp, state.dataEnvrn->OutBaroPress, "CalcRoomAirModelAirflowNetwork") * 100.0;

    } // CalcRoomAirModelAirflowNetwork

    void RAFNData::UpdateRoomAirModelAirflowNetwork(EnergyPlusData &state)
    {

        // SUBROUTINE INFORMATION:
        //       AUTHOR         B Griffith
        //       DATE WRITTEN   November 2009
        //       MODIFIED       Lixing Gu, Aug. 2015 for v8.4 replease
        //       RE-ENGINEERED  na

        // PURPOSE OF THIS SUBROUTINE:
        // update variables

        // METHODOLOGY EMPLOYED:
        // na

        // REFERENCES:
        // na

        // Using/Aliasing
        using DataLoopNode::Node;

        // SUBROUTINE LOCAL VARIABLE DECLARATIONS:
        int AirNodeNum; // nested node structure index
        int I;
        int LoopAirNode;
        int EquipLoop;
        Real64 NodeMass;
        Real64 SumMass;
        Real64 SumMassT;
        Real64 SumMassW;
        int RetNodeNum;

        auto &ThisRAFNZone(state.dataRoomAirMod->RoomAirflowNetworkZoneInfo(ZoneNum));

        if (!ThisRAFNZone.IsUsed) return;

        if (!state.dataGlobal->ZoneSizingCalc) SumSystemDepResponseForNode(state);

        AirNodeNum = state.dataRoomAirMod->RoomAirflowNetworkZoneInfo(ZoneNum).ControlAirNodeID;

        // Update return node conditions
        for (I = 1; I <= state.dataZoneEquip->ZoneEquipList(ZoneNum).NumOfEquipTypes; ++I) { // loop over all equip types
            SumMass = 0.0;
            SumMassT = 0.0;
            SumMassW = 0.0;
            for (LoopAirNode = 1; LoopAirNode <= ThisRAFNZone.NumOfAirNodes; ++LoopAirNode) { // loop over all the modeled room air nodes
                for (EquipLoop = 1; EquipLoop <= ThisRAFNZone.Node(LoopAirNode).NumHVACs;
                     ++EquipLoop) { // loop over all the equip for a single room air node
                    if (ThisRAFNZone.Node(LoopAirNode).HVAC(EquipLoop).EquipConfigIndex == I) {
                        if (ThisRAFNZone.Node(LoopAirNode).HVAC(EquipLoop).SupNodeNum > 0 &&
                            ThisRAFNZone.Node(LoopAirNode).HVAC(EquipLoop).RetNodeNum > 0) {
                            NodeMass = Node(ThisRAFNZone.Node(LoopAirNode).HVAC(EquipLoop).SupNodeNum).MassFlowRate *
                                       ThisRAFNZone.Node(LoopAirNode).HVAC(EquipLoop).ReturnFraction;
                            SumMass += NodeMass;
                            SumMassT += NodeMass * ThisRAFNZone.Node(LoopAirNode).AirTemp;
                            SumMassW += NodeMass * ThisRAFNZone.Node(LoopAirNode).HumRat;
                            RetNodeNum = ThisRAFNZone.Node(LoopAirNode).HVAC(EquipLoop).RetNodeNum;
                        }
                    }
                }
            }
            if (SumMass > 0.0) {
                Node(RetNodeNum).Temp = SumMassT / SumMass;
                Node(RetNodeNum).HumRat = SumMassW / SumMass;
            }
        }
    } // UpdateRoomAirModelAirflowNetwork

    void RAFNData::CalcNodeSums(EnergyPlusData &state, int const RoomAirNodeNum)
    {

        // SUBROUTINE INFORMATION:
        //       AUTHOR         B Griffith
        //       DATE WRITTEN   August 2009
        //       MODIFIED       Lixing Gu, Aug. 2015 for v8.4 replease
        //       RE - ENGINEERED  na

        // PURPOSE OF THIS SUBROUTINE :
        // This subroutine calculates the various sums that go into the zone heat balance
        // equation.This replaces the SUMC, SUMHA, and SUMHAT calculations that were
        // previously done in various places throughout the program.
        // The SumHAT portion of the code is reproduced in RadiantSystemHighTemp and
        // RadiantSystemLowTemp and should be updated accordingly.
        //
        // A reference temperature(Tref) is specified for use with the ceiling diffuser
        // convection correlation.A bogus value of Tref = -999.9 defaults to using
        // the zone air(i.e.outlet) temperature for the reference temperature.
        // If Tref is applied to all surfaces, SumHA = 0, and SumHATref /= 0.
        // If Tref is not used at all, SumHATref = 0, and SumHA /= 0.
        //

        // USE STATEMENTS:
        using DataLoopNode::Node;
        using InternalHeatGains::SumInternalConvectionGainsByIndices;
        using InternalHeatGains::SumInternalLatentGainsByIndices;
        using InternalHeatGains::SumReturnAirConvectionGainsByIndices;
        using InternalHeatGains::SumReturnAirConvectionGainsByTypes;
        using Psychrometrics::PsyCpAirFnW;
        using Psychrometrics::PsyRhoAirFnPbTdbW;

        // SUBROUTINE LOCAL VARIABLE DECLARATIONS:
        int NodeNum;         // System node number
        Real64 NodeTemp;     // System node temperature
        Real64 NodeW;        // System node humidity ratio
        Real64 MassFlowRate; // System node mass flow rate
        int ZoneEquipConfigNum;
        bool ControlledZoneAirFlag;
        int ZoneRetPlenumNum;
        int ZoneSupPlenumNum;
        bool ZoneRetPlenumAirFlag;
        bool ZoneSupPlenumAirFlag;
        Real64 CpAir;      // Specific heat of air
        int SurfNum;       // Surface number
        Real64 HA;         //                     !Hc*Area
        Real64 Area;       //                   !Effective surface area
        Real64 RefAirTemp; //             !Reference air temperature for surface convection calculations
        Real64 ZoneMult;
        int ADUListIndex;
        int ADUNum;
        int ADUInNode;
        int ADUOutNode;
        Real64 SumIntGain; //             !node sum of convective internal gains
        Real64 SumHA;      // Zone sum of Hc*Area
        Real64 SumHATsurf; //             !Zone sum of Hc*Area*Tsurf
        Real64 SumHATref;  //              !Zone sum of Hc*Area*Tref, for ceiling diffuser convection correlation
        Real64 SumMCp;     //                !Zone sum of MassFlowRate*Cp
        Real64 SumMCpT;    //                !Zone sum of MassFlowRate*Cp*T
        Real64 SumSysMCp;  //              !Zone sum of air system MassFlowRate*Cp
        Real64 SumSysMCpT; //             !Zone sum of air system MassFlowRate*Cp*T
        Real64 SumSysM;    //                !Zone sum of air system MassFlowRate
        Real64 SumSysMW;   //               !Zone sum of air system MassFlowRate*W
        int EquipLoop;     //              !Index of equipment loop
        int Loop;          //                   !Index of RAFN node
        bool Found;        //
        Real64 SumLinkM;   //               !Zone sum of MassFlowRate from the AirflowNetwork model
        Real64 SumLinkMW;  //             !Zone sum of MassFlowRate*W from the AirflowNetwork model


        SumIntGain = 0.0;
        SumHA = 0.0;
        SumHATsurf = 0.0;
        SumHATref = 0.0;
        SumMCp = 0.0;
        SumMCpT = 0.0;
        SumSysMCp = 0.0;
        SumSysMCpT = 0.0;
        SumSysM = 0.0;
        SumSysMW = 0.0;
        SumLinkM = 0.0;
        SumLinkMW = 0.0;

        // Sum all convective internal gains: SumIntGain
        SumInternalConvectionGainsByIndices(state,
                                            ZoneNum,
                                            state.dataRoomAirMod->RoomAirflowNetworkZoneInfo(ZoneNum).Node(RoomAirNodeNum).IntGainsDeviceIndices,
                                            state.dataRoomAirMod->RoomAirflowNetworkZoneInfo(ZoneNum).Node(RoomAirNodeNum).IntGainsFractions,
                                            state.dataRoomAirMod->RoomAirflowNetworkZoneInfo(ZoneNum).Node(RoomAirNodeNum).SumIntSensibleGain);

        SumInternalLatentGainsByIndices(state,
                                        ZoneNum,
                                        state.dataRoomAirMod->RoomAirflowNetworkZoneInfo(ZoneNum).Node(RoomAirNodeNum).IntGainsDeviceIndices,
                                        state.dataRoomAirMod->RoomAirflowNetworkZoneInfo(ZoneNum).Node(RoomAirNodeNum).IntGainsFractions,
                                        state.dataRoomAirMod->RoomAirflowNetworkZoneInfo(ZoneNum).Node(RoomAirNodeNum).SumIntLatentGain);
        // Add heat to return air if zonal system(no return air) or cycling system(return air frequently very low or zero)
        if (state.dataHeatBal->Zone(ZoneNum).NoHeatToReturnAir) {
            // *******************************************
            SumReturnAirConvectionGainsByIndices(state,
                                                 ZoneNum,
                                                 state.dataRoomAirMod->RoomAirflowNetworkZoneInfo(ZoneNum).Node(RoomAirNodeNum).IntGainsDeviceIndices,
                                                 state.dataRoomAirMod->RoomAirflowNetworkZoneInfo(ZoneNum).Node(RoomAirNodeNum).IntGainsFractions,
                                                 SumIntGain);
            state.dataRoomAirMod->RoomAirflowNetworkZoneInfo(ZoneNum).Node(RoomAirNodeNum).SumIntSensibleGain += SumIntGain;
        }

        // Check to see if this is a controlled zone

        ControlledZoneAirFlag = false;
        for (ZoneEquipConfigNum = 1; ZoneEquipConfigNum <= state.dataGlobal->NumOfZones; ++ZoneEquipConfigNum) {
            if (!state.dataHeatBal->Zone(ZoneEquipConfigNum).IsControlled) continue;
            if (state.dataZoneEquip->ZoneEquipConfig(ZoneEquipConfigNum).ActualZoneNum != ZoneNum) continue;
            ControlledZoneAirFlag = true;
            break; // sloppy way of finding ZoneEquipConfigNum for later use.
        }          // ZoneEquipConfigNum

        // Check to see if this is a plenum zone
        ZoneRetPlenumAirFlag = false;
        for (ZoneRetPlenumNum = 1; ZoneRetPlenumNum <= state.dataZonePlenum->NumZoneReturnPlenums; ++ZoneRetPlenumNum) {
            if (state.dataZonePlenum->ZoneRetPlenCond(ZoneRetPlenumNum).ActualZoneNum != ZoneNum) continue;
            ZoneRetPlenumAirFlag = true;
            break;
        } // ZoneRetPlenumNum
        ZoneSupPlenumAirFlag = false;
        for (ZoneSupPlenumNum = 1; ZoneSupPlenumNum <= state.dataZonePlenum->NumZoneSupplyPlenums; ++ZoneSupPlenumNum) {
            if (state.dataZonePlenum->ZoneSupPlenCond(ZoneSupPlenumNum).ActualZoneNum != ZoneNum) continue;
            ZoneSupPlenumAirFlag = true;
            break;
        } // ZoneSupPlenumNum

        // Plenum and controlled zones have a different set of inlet nodes which must be calculated.
        if (ControlledZoneAirFlag) {
            for (NodeNum = 1; NodeNum <= state.dataZoneEquip->ZoneEquipConfig(ZoneEquipConfigNum).NumInletNodes; ++NodeNum) {
                // Get node conditions
                // this next block is of interest to irratic system loads... maybe nodes are not accurate at time of call ?
                // how can we tell ? predict step must be lagged ? correct step, systems have run.
                for (EquipLoop = 1; EquipLoop <= state.dataRoomAirMod->RoomAirflowNetworkZoneInfo(ZoneNum).Node(RoomAirNodeNum).NumHVACs; ++EquipLoop) {
                    if (state.dataRoomAirMod->RoomAirflowNetworkZoneInfo(ZoneNum).Node(RoomAirNodeNum).HVAC(EquipLoop).SupNodeNum ==
                        state.dataZoneEquip->ZoneEquipConfig(ZoneEquipConfigNum).InletNode(NodeNum)) {
                        NodeTemp = Node(state.dataZoneEquip->ZoneEquipConfig(ZoneEquipConfigNum).InletNode(NodeNum)).Temp;
                        NodeW = Node(state.dataZoneEquip->ZoneEquipConfig(ZoneEquipConfigNum).InletNode(NodeNum)).HumRat;
                        MassFlowRate = Node(state.dataZoneEquip->ZoneEquipConfig(ZoneEquipConfigNum).InletNode(NodeNum)).MassFlowRate *
                                state.dataRoomAirMod->RoomAirflowNetworkZoneInfo(ZoneNum).Node(RoomAirNodeNum).HVAC(EquipLoop).SupplyFraction;
                        CpAir = PsyCpAirFnW(state.dataHeatBalFanSys->ZoneAirHumRat(ZoneNum));
                        SumSysMCp += MassFlowRate * CpAir;
                        SumSysMCpT += MassFlowRate * CpAir * NodeTemp;
                        SumSysM += MassFlowRate;
                        SumSysMW += MassFlowRate * NodeW;
                    }
                } // EquipLoop
            }     // NodeNum
        } else if (ZoneRetPlenumAirFlag) {
            for (NodeNum = 1; NodeNum <= state.dataZonePlenum->ZoneRetPlenCond(ZoneRetPlenumNum).NumInletNodes; ++NodeNum) {
                // Get node conditions
                NodeTemp = Node(state.dataZonePlenum->ZoneRetPlenCond(ZoneRetPlenumNum).InletNode(NodeNum)).Temp;
                MassFlowRate = Node(state.dataZonePlenum->ZoneRetPlenCond(ZoneRetPlenumNum).InletNode(NodeNum)).MassFlowRate;
                CpAir = PsyCpAirFnW(state.dataHeatBalFanSys->ZoneAirHumRat(ZoneNum));
                SumSysMCp += MassFlowRate * CpAir;
                SumSysMCpT += MassFlowRate * CpAir * NodeTemp;
            } // NodeNum
            // add in the leaks
            for (ADUListIndex = 1; ADUListIndex <= state.dataZonePlenum->ZoneRetPlenCond(ZoneRetPlenumNum).NumADUs; ++ADUListIndex) {
                ADUNum = state.dataZonePlenum->ZoneRetPlenCond(ZoneRetPlenumNum).ADUIndex(ADUListIndex);
                if (state.dataDefineEquipment->AirDistUnit(ADUNum).UpStreamLeak) {
                    ADUInNode = state.dataDefineEquipment->AirDistUnit(ADUNum).InletNodeNum;
                    NodeTemp = Node(ADUInNode).Temp;
                    MassFlowRate = state.dataDefineEquipment->AirDistUnit(ADUNum).MassFlowRateUpStrLk;
                    CpAir = PsyCpAirFnW(state.dataHeatBalFanSys->ZoneAirHumRat(ZoneNum));
                    SumSysMCp += MassFlowRate * CpAir;
                    SumSysMCpT += MassFlowRate * CpAir * NodeTemp;
                }
                if (state.dataDefineEquipment->AirDistUnit(ADUNum).DownStreamLeak) {
                    ADUOutNode = state.dataDefineEquipment->AirDistUnit(ADUNum).OutletNodeNum;
                    NodeTemp = Node(ADUOutNode).Temp;
                    MassFlowRate = state.dataDefineEquipment->AirDistUnit(ADUNum).MassFlowRateDnStrLk;
                    CpAir = PsyCpAirFnW(state.dataHeatBalFanSys->ZoneAirHumRat(ZoneNum));
                    SumSysMCp += MassFlowRate * CpAir;
                    SumSysMCpT += MassFlowRate * CpAir * NodeTemp;
                }
            } // ADUListIndex
        } else if (ZoneSupPlenumAirFlag) {
            // Get node conditions
            NodeTemp = Node(state.dataZonePlenum->ZoneSupPlenCond(ZoneSupPlenumNum).InletNode).Temp;
            MassFlowRate = Node(state.dataZonePlenum->ZoneSupPlenCond(ZoneSupPlenumNum).InletNode).MassFlowRate;
            CpAir = PsyCpAirFnW(state.dataHeatBalFanSys->ZoneAirHumRat(ZoneNum));
            SumSysMCp += MassFlowRate * CpAir;
            SumSysMCpT += MassFlowRate * CpAir * NodeTemp;
        }

        ZoneMult = state.dataHeatBal->Zone(ZoneNum).Multiplier * state.dataHeatBal->Zone(ZoneNum).ListMultiplier;

        SumSysMCp = SumSysMCp / ZoneMult;
        SumSysMCpT = SumSysMCpT / ZoneMult;
        SumSysM = SumSysM / ZoneMult;
        SumSysMW = SumSysMW / ZoneMult;

        // Sum all surface convection : SumHA, SumHATsurf, SumHATref(and additional contributions to SumIntGain)
        // Modified by Gu to include assigned surfaces only shown in the surface lsit
        if (!state.dataRoomAirMod->RoomAirflowNetworkZoneInfo(ZoneNum).Node(RoomAirNodeNum).HasSurfacesAssigned) return;

        for (SurfNum = state.dataHeatBal->Zone(ZoneNum).HTSurfaceFirst; SurfNum <= state.dataHeatBal->Zone(ZoneNum).HTSurfaceLast; ++SurfNum) {

            if (state.dataRoomAirMod->RoomAirflowNetworkZoneInfo(ZoneNum).ControlAirNodeID == RoomAirNodeNum) {
                Found = false;
                for (Loop = 1; Loop <= state.dataRoomAirMod->RoomAirflowNetworkZoneInfo(ZoneNum).NumOfAirNodes; ++Loop) {
                    if (Loop != RoomAirNodeNum) {
                        if (state.dataRoomAirMod->RoomAirflowNetworkZoneInfo(ZoneNum).Node(Loop).SurfMask(SurfNum - state.dataHeatBal->Zone(ZoneNum).HTSurfaceFirst + 1)) {
                            Found = true;
                            break;
                        }
                    }
                }
                if (Found) continue;
            } else {
                if (!state.dataRoomAirMod->RoomAirflowNetworkZoneInfo(ZoneNum).Node(RoomAirNodeNum).SurfMask(SurfNum - state.dataHeatBal->Zone(ZoneNum).HTSurfaceFirst + 1)) continue;
            }

            HA = 0.0;
            Area = state.dataSurface->Surface(SurfNum).Area; // For windows, this is the glazing area

            if (state.dataSurface->Surface(SurfNum).Class == DataSurfaces::SurfaceClass::Window) {

                // Add to the convective internal gains
                if (ANY_INTERIOR_SHADE_BLIND(state.dataSurface->SurfWinShadingFlag(SurfNum))) {
                    // The shade area covers the area of the glazing plus the area of the dividers.
                    Area += state.dataSurface->SurfWinDividerArea(SurfNum);
                    SumIntGain += state.dataSurface->SurfWinDividerHeatGain(SurfNum);
                }

                // Convective heat gain from natural convection in gap between glass and interior shade or blind
                if (ANY_INTERIOR_SHADE_BLIND(state.dataSurface->SurfWinShadingFlag(SurfNum)))
                    SumIntGain += state.dataSurface->SurfWinConvHeatFlowNatural(SurfNum);

                // Convective heat gain from airflow window
                if (state.dataSurface->SurfWinAirflowThisTS(SurfNum) > 0.0) {
                    SumIntGain += state.dataSurface->SurfWinConvHeatGainToZoneAir(SurfNum);
                    if (state.dataHeatBal->Zone(ZoneNum).NoHeatToReturnAir) {
                        SumIntGain += state.dataSurface->SurfWinRetHeatGainToZoneAir(SurfNum);
                        state.dataSurface->SurfWinHeatGain(SurfNum) += state.dataSurface->SurfWinRetHeatGainToZoneAir(SurfNum);
                        state.dataSurface->SurfWinHeatTransfer(SurfNum) += state.dataSurface->SurfWinRetHeatGainToZoneAir(SurfNum);
                        if (state.dataSurface->SurfWinHeatGain(SurfNum) >= 0.0) {
                            state.dataSurface->SurfWinHeatGainRep(SurfNum) = state.dataSurface->SurfWinHeatGain(SurfNum);
                            state.dataSurface->SurfWinHeatGainRepEnergy(SurfNum) = state.dataSurface->SurfWinHeatGainRep(SurfNum) * state.dataGlobal->TimeStepZone * DataGlobalConstants::SecInHour;
                        } else {
                            state.dataSurface->SurfWinHeatLossRep(SurfNum) = - state.dataSurface->SurfWinHeatGain(SurfNum);
                            state.dataSurface->SurfWinHeatLossRepEnergy(SurfNum) = state.dataSurface->SurfWinHeatLossRep(SurfNum) * state.dataGlobal->TimeStepZone * DataGlobalConstants::SecInHour;
                        }
                        state.dataSurface->SurfWinHeatTransfer(SurfNum) = state.dataSurface->SurfWinHeatGain(SurfNum);
                        state.dataSurface->SurfWinHeatTransferRepEnergy(SurfNum) = state.dataSurface->SurfWinHeatGain(SurfNum) * state.dataGlobal->TimeStepZone * DataGlobalConstants::SecInHour;
                    }
                }

                // Add to the surface convection sums
                if (state.dataSurface->SurfWinFrameArea(SurfNum) > 0.0) {
                    // Window frame contribution
                    SumHATsurf += state.dataHeatBal->HConvIn(SurfNum) * state.dataSurface->SurfWinFrameArea(SurfNum) * (1.0 + state.dataSurface->SurfWinProjCorrFrIn(SurfNum)) *
                                  state.dataSurface->SurfWinFrameTempSurfIn(SurfNum);
                    HA += state.dataHeatBal->HConvIn(SurfNum) * state.dataSurface->SurfWinFrameArea(SurfNum) * (1.0 + state.dataSurface->SurfWinProjCorrFrIn(SurfNum));
                }

                if (state.dataSurface->SurfWinDividerArea(SurfNum) > 0.0 && !ANY_INTERIOR_SHADE_BLIND(state.dataSurface->SurfWinShadingFlag(SurfNum))) {
                    // Window divider contribution(only from shade or blind for window with divider and interior shade or blind)
                    SumHATsurf += state.dataHeatBal->HConvIn(SurfNum) * state.dataSurface->SurfWinDividerArea(SurfNum) * (1.0 + 2.0 * state.dataSurface->SurfWinProjCorrDivIn(SurfNum)) *
                                  state.dataSurface->SurfWinDividerTempSurfIn(SurfNum);
                    HA += state.dataHeatBal->HConvIn(SurfNum) * state.dataSurface->SurfWinDividerArea(SurfNum) * (1.0 + 2.0 * state.dataSurface->SurfWinProjCorrDivIn(SurfNum));
                }

            } // End of check if window

            HA = HA + state.dataHeatBal->HConvIn(SurfNum) * Area;
            SumHATsurf += state.dataHeatBal->HConvIn(SurfNum) * Area * TempSurfInTmp(SurfNum);

            if (state.dataSurface->Surface(SurfNum).TAirRef == ZoneMeanAirTemp) {
                // The zone air is the reference temperature(which is to be solved for in CorrectZoneAirTemp).
                RefAirTemp = state.dataHeatBalFanSys->MAT(ZoneNum);
                SumHA += HA;
            } else if (state.dataSurface->Surface(SurfNum).TAirRef == AdjacentAirTemp) {
                RefAirTemp = state.dataHeatBal->TempEffBulkAir(SurfNum);
                SumHATref += HA * RefAirTemp;
            } else if (state.dataSurface->Surface(SurfNum).TAirRef == ZoneSupplyAirTemp) {
                // check whether this zone is a controlled zone or not
                if (!ControlledZoneAirFlag) {
                    ShowFatalError(state, "Zones must be controlled for Ceiling-Diffuser Convection model. No system serves zone " + state.dataHeatBal->Zone(ZoneNum).Name);
                    return;
                }
                // determine supply air temperature as a weighted average of the inlet temperatures.
                RefAirTemp = SumSysMCpT / SumSysMCp;
                SumHATref += HA * RefAirTemp;
            } else {
                RefAirTemp = state.dataHeatBalFanSys->MAT(ZoneNum);
                SumHA = SumHA + HA;
            }

        } // SurfNum

        // Assemble values
        state.dataRoomAirMod->RoomAirflowNetworkZoneInfo(ZoneNum).Node(RoomAirNodeNum).SumHA = SumHA;
        state.dataRoomAirMod->RoomAirflowNetworkZoneInfo(ZoneNum).Node(RoomAirNodeNum).SumHATsurf = SumHATsurf;
        state.dataRoomAirMod->RoomAirflowNetworkZoneInfo(ZoneNum).Node(RoomAirNodeNum).SumHATref = SumHATref;
        state.dataRoomAirMod->RoomAirflowNetworkZoneInfo(ZoneNum).Node(RoomAirNodeNum).SumSysMCp = SumSysMCp;
        state.dataRoomAirMod->RoomAirflowNetworkZoneInfo(ZoneNum).Node(RoomAirNodeNum).SumSysMCpT = SumSysMCpT;
        state.dataRoomAirMod->RoomAirflowNetworkZoneInfo(ZoneNum).Node(RoomAirNodeNum).SumSysM = SumSysM;
        state.dataRoomAirMod->RoomAirflowNetworkZoneInfo(ZoneNum).Node(RoomAirNodeNum).SumSysMW = SumSysMW;

    } // CalcNodeSums

    void RAFNData::CalcSurfaceMoistureSums(EnergyPlusData &state,
                                           int const RoomAirNode,
                                           Real64 &SumHmAW,
                                           Real64 &SumHmARa,
                                           Real64 &SumHmARaW,
                                           [[maybe_unused]] Array1D<bool> const &SurfMask)
    {

        // SUBROUTINE INFORMATION:
        //       AUTHOR         B Griffith
        //                      derived from P. Biddulph-- HAMT, L. Gu -- EPMD,
        //       DATE WRITTEN   November 2009
        //       MODIFIED       Lixing Gu, Aug. 2015 for v8.4 replease
        //       RE-ENGINEERED  na

        // PURPOSE OF THIS SUBROUTINE:
        // Breakout summation of surface moisture interaction terms

        // METHODOLOGY EMPLOYED:
        // na

        // REFERENCES:
        // na

        // Using/Aliasing
        using DataHeatBalSurface::TempSurfInTmp;
        using DataMoistureBalanceEMPD::RVSurface;
        using HeatBalanceHAMTManager::UpdateHeatBalHAMT;
        using MoistureBalanceEMPDManager::UpdateMoistureBalanceEMPD;
        using Psychrometrics::PsyRhFnTdbRhov;
        using Psychrometrics::PsyRhFnTdbRhovLBnd0C;
        using Psychrometrics::PsyRhoAirFnPbTdbW;
        using Psychrometrics::PsyWFnTdbRhPb;

        // SUBROUTINE LOCAL VARIABLE DECLARATIONS:
        int SurfNum;
        int Loop;
        Real64 RhoAirZone;
        Real64 Wsurf;
        bool Found;

        SumHmAW = 0.0;
        SumHmARa = 0.0;
        SumHmARaW = 0.0;

        for (SurfNum = state.dataHeatBal->Zone(ZoneNum).HTSurfaceFirst; SurfNum <= state.dataHeatBal->Zone(ZoneNum).HTSurfaceLast; ++SurfNum) {
            if (state.dataSurface->Surface(SurfNum).Class == SurfaceClass::Window) continue;

            if (state.dataRoomAirMod->RoomAirflowNetworkZoneInfo(ZoneNum).ControlAirNodeID == RoomAirNode) {
                Found = false;
                for (Loop = 1; Loop <= state.dataRoomAirMod->RoomAirflowNetworkZoneInfo(ZoneNum).NumOfAirNodes; ++Loop) {
                    // None - assigned surfaces belong to the zone node
                    if (Loop != RoomAirNode) {
                        if (state.dataRoomAirMod->RoomAirflowNetworkZoneInfo(ZoneNum).Node(Loop).SurfMask(SurfNum - state.dataHeatBal->Zone(ZoneNum).HTSurfaceFirst + 1)) {
                            Found = true;
                            break;
                        }
                    }
                }
                if (Found) continue;
            } else {
                if (!state.dataRoomAirMod->RoomAirflowNetworkZoneInfo(ZoneNum).Node(RoomAirNode).SurfMask(SurfNum - state.dataHeatBal->Zone(ZoneNum).HTSurfaceFirst + 1)) continue;
            }

            if (state.dataSurface->Surface(SurfNum).HeatTransferAlgorithm == HeatTransferModel_HAMT) {
                UpdateHeatBalHAMT(state, SurfNum);

                SumHmAW += HMassConvInFD(SurfNum) * state.dataSurface->Surface(SurfNum).Area * (RhoVaporSurfIn(SurfNum) - RhoVaporAirIn(SurfNum));

                RhoAirZone = PsyRhoAirFnPbTdbW(state,
<<<<<<< HEAD
                    state.dataEnvrn->OutBaroPress, state.dataHeatBalFanSys->MAT(Surface(SurfNum).Zone), PsyRhFnTdbRhov(state, state.dataHeatBalFanSys->MAT(Surface(SurfNum).Zone), RhoVaporAirIn(SurfNum), "RhoAirZone"));
=======
                    state.dataEnvrn->OutBaroPress, MAT(state.dataSurface->Surface(SurfNum).Zone), PsyRhFnTdbRhov(state, MAT(state.dataSurface->Surface(SurfNum).Zone), RhoVaporAirIn(SurfNum), "RhoAirZone"));
>>>>>>> acf6f6ab

                Wsurf = PsyWFnTdbRhPb(state, TempSurfInTmp(SurfNum), PsyRhFnTdbRhov(state, TempSurfInTmp(SurfNum), RhoVaporSurfIn(SurfNum), "Wsurf"), state.dataEnvrn->OutBaroPress);

                SumHmARa = SumHmARa + HMassConvInFD(SurfNum) * state.dataSurface->Surface(SurfNum).Area * RhoAirZone;

                SumHmARaW = SumHmARaW + HMassConvInFD(SurfNum) * state.dataSurface->Surface(SurfNum).Area * RhoAirZone * Wsurf;
            }

            if (state.dataSurface->Surface(SurfNum).HeatTransferAlgorithm == HeatTransferModel_EMPD) {

                UpdateMoistureBalanceEMPD(SurfNum);
                RhoVaporSurfIn(SurfNum) = RVSurface(SurfNum);

                SumHmAW = SumHmAW + HMassConvInFD(SurfNum) * state.dataSurface->Surface(SurfNum).Area * (RhoVaporSurfIn(SurfNum) - RhoVaporAirIn(SurfNum));
                SumHmARa = SumHmARa + HMassConvInFD(SurfNum) * state.dataSurface->Surface(SurfNum).Area *
                                          PsyRhoAirFnPbTdbW(state, state.dataEnvrn->OutBaroPress,
                                                            TempSurfInTmp(SurfNum),
                                                            PsyWFnTdbRhPb(state, TempSurfInTmp(SurfNum),
                                                                          PsyRhFnTdbRhovLBnd0C(state, TempSurfInTmp(SurfNum), RhoVaporAirIn(SurfNum)),
                                                                          state.dataEnvrn->OutBaroPress));
                SumHmARaW = SumHmARaW + HMassConvInFD(SurfNum) * state.dataSurface->Surface(SurfNum).Area * RhoVaporSurfIn(SurfNum);
            }
        }

    } // CalcSurfaceMoistureSums

    void RAFNData::SumNonAirSystemResponseForNode(EnergyPlusData &state, int const RAFNNodeNum)
    {

        // SUBROUTINE INFORMATION:
        //       AUTHOR         B. Griffith
        //       DATE WRITTEN   June 2012
        //       MODIFIED       Lixing Gu, Aug. 2015 for v8.4 replease
        //       RE-ENGINEERED  na

        // PURPOSE OF THIS SUBROUTINE:
        // Sum system response from none air systems

        // METHODOLOGY EMPLOYED:
        // na

        // REFERENCES:
        // na

        // USE STATEMENTS:
        using BaseboardElectric::SimElectricBaseboard;
        using BaseboardRadiator::SimBaseboard;
        using DataHVACGlobals::ZoneEquipTypeOf_BaseboardConvectiveElectric;
        using DataHVACGlobals::ZoneEquipTypeOf_BaseboardConvectiveWater;
        using DataHVACGlobals::ZoneEquipTypeOf_BaseboardRadiantConvectiveElectric;
        using DataHVACGlobals::ZoneEquipTypeOf_BaseboardRadiantConvectiveSteam;
        using DataHVACGlobals::ZoneEquipTypeOf_BaseboardRadiantConvectiveWater;
        using DataHVACGlobals::ZoneEquipTypeOf_HighTemperatureRadiant;
        using DataHVACGlobals::ZoneEquipTypeOf_RefrigerationChillerSet;
        using ElectricBaseboardRadiator::SimElecBaseboard;
        using HighTempRadiantSystem::SimHighTempRadiantSystem;
        using HWBaseboardRadiator::SimHWBaseboard;
        using RefrigeratedCase::SimAirChillerSet;
        using SteamBaseboardRadiator::SimSteamBaseboard;

        // SUBROUTINE LOCAL VARIABLE DECLARATIONS:
        int I;
        Real64 SysOutputProvided;
        Real64 LatOutputProvided;

        // TODO
        auto &ThisRAFNNode(state.dataRoomAirMod->RoomAirflowNetworkZoneInfo(ZoneNum).Node(RAFNNodeNum));

        ThisRAFNNode.NonAirSystemResponse = 0.0;

        if (!allocated(state.dataZoneEquip->ZoneEquipConfig)) return;

        for (I = 1; I <= ThisRAFNNode.NumHVACs; ++I) {

            if (ThisRAFNNode.HVAC(I).TypeOfNum == ZoneEquipTypeOf_BaseboardRadiantConvectiveWater) {
                //'ZoneHVAC:Baseboard:RadiantConvective:Water' 13
                SimHWBaseboard(state, ThisRAFNNode.HVAC(I).Name,
                               ZoneNum,
                               state.dataRoomAirMod->RoomAirflowNetworkZoneInfo(ZoneNum).ActualZoneID,
                               false,
                               SysOutputProvided,
                               ThisRAFNNode.HVAC(I).CompIndex);
                ThisRAFNNode.NonAirSystemResponse += ThisRAFNNode.HVAC(I).SupplyFraction * SysOutputProvided;
                // LatOutputProvided = 0.0d0 !This baseboard does not add / remove any latent heat
            }

            if (ThisRAFNNode.HVAC(I).TypeOfNum == ZoneEquipTypeOf_BaseboardRadiantConvectiveSteam) {
                // CASE(BBSteam_Num) !'ZoneHVAC:Baseboard:RadiantConvective:Steam' 14
                SimSteamBaseboard(state, ThisRAFNNode.HVAC(I).Name,
                                  ZoneNum,
                                  state.dataRoomAirMod->RoomAirflowNetworkZoneInfo(ZoneNum).ActualZoneID,
                                  false,
                                  SysOutputProvided,
                                  ThisRAFNNode.HVAC(I).CompIndex);

                ThisRAFNNode.NonAirSystemResponse += ThisRAFNNode.HVAC(I).SupplyFraction * SysOutputProvided;
                // LatOutputProvided = 0.0d0 !This baseboard does not add / remove any latent heat
            }

            if (ThisRAFNNode.HVAC(I).TypeOfNum == ZoneEquipTypeOf_BaseboardConvectiveWater) {
                // CASE(BBWaterConvective_Num)  !'ZoneHVAC:Baseboard:Convective:Water' 16
                SimBaseboard(state, ThisRAFNNode.HVAC(I).Name,
                             ZoneNum,
                             state.dataRoomAirMod->RoomAirflowNetworkZoneInfo(ZoneNum).ActualZoneID,
                             false,
                             SysOutputProvided,
                             ThisRAFNNode.HVAC(I).CompIndex);
                ThisRAFNNode.NonAirSystemResponse += ThisRAFNNode.HVAC(I).SupplyFraction * SysOutputProvided;
                // LatOutputProvided = 0.0d0 !This baseboard does not add / remove any latent heat
            }

            if (ThisRAFNNode.HVAC(I).TypeOfNum == ZoneEquipTypeOf_BaseboardConvectiveElectric) {
                // CASE(BBElectricConvective_Num)  !'ZoneHVAC:Baseboard:Convective:Electric' 15
                SimElectricBaseboard(state, ThisRAFNNode.HVAC(I).Name,
                                     ZoneNum,
                                     state.dataRoomAirMod->RoomAirflowNetworkZoneInfo(ZoneNum).ActualZoneID,
                                     SysOutputProvided,
                                     ThisRAFNNode.HVAC(I).CompIndex);
                ThisRAFNNode.NonAirSystemResponse += ThisRAFNNode.HVAC(I).SupplyFraction * SysOutputProvided;
                // LatOutputProvided = 0.0d0 !This baseboard does not add / remove any latent heat
            }

            if (ThisRAFNNode.HVAC(I).TypeOfNum == ZoneEquipTypeOf_RefrigerationChillerSet) {
                // CASE(RefrigerationAirChillerSet_Num)  !'ZoneHVAC:RefrigerationChillerSet' 20
                SimAirChillerSet(state, ThisRAFNNode.HVAC(I).Name, ZoneNum, false, SysOutputProvided, LatOutputProvided, ThisRAFNNode.HVAC(I).CompIndex);
                ThisRAFNNode.NonAirSystemResponse += ThisRAFNNode.HVAC(I).SupplyFraction * SysOutputProvided;
            }

            if (ThisRAFNNode.HVAC(I).TypeOfNum == ZoneEquipTypeOf_BaseboardRadiantConvectiveElectric) {
                // CASE(BBElectric_Num)  !'ZoneHVAC:Baseboard:RadiantConvective:Electric' 12
                SimElecBaseboard(state, ThisRAFNNode.HVAC(I).Name,
                                 ZoneNum,
                                 state.dataRoomAirMod->RoomAirflowNetworkZoneInfo(ZoneNum).ActualZoneID,
                                 false,
                                 SysOutputProvided,
                                 ThisRAFNNode.HVAC(I).CompIndex);
                ThisRAFNNode.NonAirSystemResponse += ThisRAFNNode.HVAC(I).SupplyFraction * SysOutputProvided;
                // LatOutputProvided = 0.0d0 !This baseboard does not add / remove any latent heat
            }

            if (ThisRAFNNode.HVAC(I).TypeOfNum == ZoneEquipTypeOf_HighTemperatureRadiant) {
                // CASE(BBElectric_Num)  !'ZoneHVAC:HighTemperatureRadiant' 17
                SimHighTempRadiantSystem(state, ThisRAFNNode.HVAC(I).Name, false, SysOutputProvided, ThisRAFNNode.HVAC(I).CompIndex);
                ThisRAFNNode.NonAirSystemResponse += ThisRAFNNode.HVAC(I).SupplyFraction * SysOutputProvided;
                // LatOutputProvided = 0.0d0 !This baseboard does not add / remove any latent heat
            }

            // Zone sum of system convective gains, collected via NonAirSystemResponse
        }

    } // SumNonAirSystemResponseForNode

    //*****************************************************************************************

    void RAFNData::SumSystemDepResponseForNode(EnergyPlusData &state)
    {
        // SUBROUTINE INFORMATION:
        //       AUTHOR         B.Griffith
        //       DATE WRITTEN   aug 2005, Jan2004
        //       MODIFIED       Lixing Gu, Aug. 2015 for v8.4 replease
        //       RE-ENGINEERED  na

        // PURPOSE OF THIS SUBROUTINE:
        // Sum system sensible loads used at the next time step

        // METHODOLOGY EMPLOYED:
        // na

        // REFERENCES:
        // na

        // USE STATEMENTS:
        using DataHVACGlobals::ZoneEquipTypeOf_DehumidifierDX;
        using ZoneDehumidifier::SimZoneDehumidifier;

        // Return value
        // na

        // SUBROUTINE LOCAL VARIABLE DECLARATIONS:
        int I;
        Real64 SysOutputProvided;
        Real64 LatOutputProvided;
        int RoomAirNode;

        // TODO

        auto &ThisRAFNZone(state.dataRoomAirMod->RoomAirflowNetworkZoneInfo(ZoneNum));

        // SysDepZoneLoads saved to be added to zone heat balance next
        SysOutputProvided = 0.0;
        for (RoomAirNode = 1; RoomAirNode <= ThisRAFNZone.NumOfAirNodes; ++RoomAirNode) {
            ThisRAFNZone.Node(RoomAirNode).SysDepZoneLoadsLaggedOld = 0.0;
            for (I = 1; I <= ThisRAFNZone.Node(RoomAirNode).NumHVACs; ++I) {
                if (ThisRAFNZone.Node(RoomAirNode).HVAC(I).TypeOfNum == ZoneEquipTypeOf_DehumidifierDX) {
                    if (SysOutputProvided == 0.0)
                        SimZoneDehumidifier(state, ThisRAFNZone.Node(RoomAirNode).HVAC(I).Name,
                                            ZoneNum,
                                            false,
                                            SysOutputProvided,
                                            LatOutputProvided,
                                            ThisRAFNZone.Node(RoomAirNode).HVAC(I).CompIndex);
                    if (SysOutputProvided > 0.0) break;
                }
            }
        }

        if (SysOutputProvided > 0.0) {
            for (RoomAirNode = 1; RoomAirNode <= ThisRAFNZone.NumOfAirNodes; ++RoomAirNode) {
                for (I = 1; I <= ThisRAFNZone.Node(RoomAirNode).NumHVACs; ++I) {
                    if (ThisRAFNZone.Node(RoomAirNode).HVAC(I).TypeOfNum == ZoneEquipTypeOf_DehumidifierDX) {
                        ThisRAFNZone.Node(RoomAirNode).SysDepZoneLoadsLaggedOld +=
                            ThisRAFNZone.Node(RoomAirNode).HVAC(I).SupplyFraction * SysOutputProvided;
                    }
                }
            }
        }

    } // SumSystemDepResponseForNode

    //*****************************************************************************************

} // namespace RoomAirModelAirflowNetwork

} // namespace EnergyPlus<|MERGE_RESOLUTION|>--- conflicted
+++ resolved
@@ -1179,11 +1179,7 @@
                 SumHmAW += HMassConvInFD(SurfNum) * state.dataSurface->Surface(SurfNum).Area * (RhoVaporSurfIn(SurfNum) - RhoVaporAirIn(SurfNum));
 
                 RhoAirZone = PsyRhoAirFnPbTdbW(state,
-<<<<<<< HEAD
-                    state.dataEnvrn->OutBaroPress, state.dataHeatBalFanSys->MAT(Surface(SurfNum).Zone), PsyRhFnTdbRhov(state, state.dataHeatBalFanSys->MAT(Surface(SurfNum).Zone), RhoVaporAirIn(SurfNum), "RhoAirZone"));
-=======
-                    state.dataEnvrn->OutBaroPress, MAT(state.dataSurface->Surface(SurfNum).Zone), PsyRhFnTdbRhov(state, MAT(state.dataSurface->Surface(SurfNum).Zone), RhoVaporAirIn(SurfNum), "RhoAirZone"));
->>>>>>> acf6f6ab
+                    state.dataEnvrn->OutBaroPress, state.dataHeatBalFanSys->MAT(state.dataSurface->Surface(SurfNum).Zone), PsyRhFnTdbRhov(state, state.dataHeatBalFanSys->MAT(state.dataSurface->Surface(SurfNum).Zone), RhoVaporAirIn(SurfNum), "RhoAirZone"));
 
                 Wsurf = PsyWFnTdbRhPb(state, TempSurfInTmp(SurfNum), PsyRhFnTdbRhov(state, TempSurfInTmp(SurfNum), RhoVaporSurfIn(SurfNum), "Wsurf"), state.dataEnvrn->OutBaroPress);
 
