// EnergyPlus, Copyright (c) 1996-2023, The Board of Trustees of the University of Illinois,
// The Regents of the University of California, through Lawrence Berkeley National Laboratory
// (subject to receipt of any required approvals from the U.S. Dept. of Energy), Oak Ridge
// National Laboratory, managed by UT-Battelle, Alliance for Sustainable Energy, LLC, and other
// contributors. All rights reserved.
//
// NOTICE: This Software was developed under funding from the U.S. Department of Energy and the
// U.S. Government consequently retains certain rights. As such, the U.S. Government has been
// granted for itself and others acting on its behalf a paid-up, nonexclusive, irrevocable,
// worldwide license in the Software to reproduce, distribute copies to the public, prepare
// derivative works, and perform publicly and display publicly, and to permit others to do so.
//
// Redistribution and use in source and binary forms, with or without modification, are permitted
// provided that the following conditions are met:
//
// (1) Redistributions of source code must retain the above copyright notice, this list of
//     conditions and the following disclaimer.
//
// (2) Redistributions in binary form must reproduce the above copyright notice, this list of
//     conditions and the following disclaimer in the documentation and/or other materials
//     provided with the distribution.
//
// (3) Neither the name of the University of California, Lawrence Berkeley National Laboratory,
//     the University of Illinois, U.S. Dept. of Energy nor the names of its contributors may be
//     used to endorse or promote products derived from this software without specific prior
//     written permission.
//
// (4) Use of EnergyPlus(TM) Name. If Licensee (i) distributes the software in stand-alone form
//     without changes from the version obtained under this License, or (ii) Licensee makes a
//     reference solely to the software portion of its product, Licensee must refer to the
//     software as "EnergyPlus version X" software, where "X" is the version number Licensee
//     obtained under this License and may not use a different name for the software. Except as
//     specifically required in this Section (4), Licensee shall not use in a company name, a
//     product name, in advertising, publicity, or other promotional activities any name, trade
//     name, trademark, logo, or other designation of "EnergyPlus", "E+", "e+" or confusingly
//     similar designation, without the U.S. Department of Energy's prior written consent.
//
// THIS SOFTWARE IS PROVIDED BY THE COPYRIGHT HOLDERS AND CONTRIBUTORS "AS IS" AND ANY EXPRESS OR
// IMPLIED WARRANTIES, INCLUDING, BUT NOT LIMITED TO, THE IMPLIED WARRANTIES OF MERCHANTABILITY
// AND FITNESS FOR A PARTICULAR PURPOSE ARE DISCLAIMED. IN NO EVENT SHALL THE COPYRIGHT OWNER OR
// CONTRIBUTORS BE LIABLE FOR ANY DIRECT, INDIRECT, INCIDENTAL, SPECIAL, EXEMPLARY, OR
// CONSEQUENTIAL DAMAGES (INCLUDING, BUT NOT LIMITED TO, PROCUREMENT OF SUBSTITUTE GOODS OR
// SERVICES; LOSS OF USE, DATA, OR PROFITS; OR BUSINESS INTERRUPTION) HOWEVER CAUSED AND ON ANY
// THEORY OF LIABILITY, WHETHER IN CONTRACT, STRICT LIABILITY, OR TORT (INCLUDING NEGLIGENCE OR
// OTHERWISE) ARISING IN ANY WAY OUT OF THE USE OF THIS SOFTWARE, EVEN IF ADVISED OF THE
// POSSIBILITY OF SUCH DAMAGE.

// C++ Headers
#include <cassert>

// ObjexxFCL Headers
#include <ObjexxFCL/Array.functions.hh>
#include <ObjexxFCL/Fmath.hh>
#include <ObjexxFCL/numeric.hh>
#include <ObjexxFCL/string.functions.hh>

// EnergyPlus Headers
#include <EnergyPlus/CostEstimateManager.hh>
#include <EnergyPlus/Data/EnergyPlusData.hh>
#include <EnergyPlus/DataEnvironment.hh>
#include <EnergyPlus/DataGlobalConstants.hh>
#include <EnergyPlus/DataIPShortCuts.hh>
#include <EnergyPlus/DisplayRoutines.hh>
#include <EnergyPlus/EconomicTariff.hh>
#include <EnergyPlus/General.hh>
#include <EnergyPlus/InputProcessing/InputProcessor.hh>
#include <EnergyPlus/OutputProcessor.hh>
#include <EnergyPlus/OutputReportPredefined.hh>
#include <EnergyPlus/OutputReportTabular.hh>
#include <EnergyPlus/ResultsFramework.hh>
#include <EnergyPlus/SQLiteProcedures.hh>
#include <EnergyPlus/ScheduleManager.hh>
#include <EnergyPlus/UtilityRoutines.hh>

namespace EnergyPlus::EconomicTariff {

// MODULE INFORMATION:
//    AUTHOR         Jason Glazer of GARD Analytics, Inc.
//    DATE WRITTEN   May 2004

//    Compute utility bills for a building based on energy
//    use estimate.
using ScheduleManager::GetScheduleIndex;

void UpdateUtilityBills(EnergyPlusData &state)
{
    //    AUTHOR         Jason Glazer of GARD Analytics, Inc.
    //    DATE WRITTEN   September 2003

    //    Single routine used to call all get input
    //    routines for economics.

    bool ErrorsFound(false);

    if (state.dataEconTariff->Update_GetInput) {
        GetInputEconomicsTariff(state, ErrorsFound);
        // do rest of GetInput only if at least one tariff is defined.
        GetInputEconomicsCurrencyType(state, ErrorsFound);
        if (state.dataEconTariff->numTariff >= 1) {
            if (!ErrorsFound && state.dataOutRptTab->displayEconomicResultSummary)
                OutputReportTabular::AddTOCEntry(state, "Economics Results Summary Report", "Entire Facility");
            CreateCategoryNativeVariables(state);
            GetInputEconomicsQualify(state, ErrorsFound);
            GetInputEconomicsChargeSimple(state, ErrorsFound);
            GetInputEconomicsChargeBlock(state, ErrorsFound);
            GetInputEconomicsRatchet(state, ErrorsFound);
            GetInputEconomicsVariable(state, ErrorsFound);
            GetInputEconomicsComputation(state, ErrorsFound);
            CreateDefaultComputation(state);
        }
        state.dataEconTariff->Update_GetInput = false;
        if (ErrorsFound) ShowFatalError(state, "UpdateUtilityBills: Preceding errors cause termination.");
    }
    if (state.dataGlobal->DoOutputReporting && (state.dataGlobal->KindOfSim == DataGlobalConstants::KindOfSim::RunPeriodWeather)) {
        GatherForEconomics(state);
    }
}

//======================================================================================================================
//======================================================================================================================

//    GET INPUT ROUTINES

//======================================================================================================================
//======================================================================================================================

void GetInputEconomicsTariff(EnergyPlusData &state, bool &ErrorsFound) // true if errors found during getting input objects.
{
    // SUBROUTINE INFORMATION:
    //       AUTHOR         Jason Glazer of GARD Analytics, Inc.
    //       DATE WRITTEN   May 2004
    //       MODIFIED       Aug. 2017, Julien Marrec of EffiBEM. Handled conversions factor based on meter resources
    //
    // PURPOSE OF THIS SUBROUTINE:
    // This subroutine reads the input file for "UtilityCost:Tariff" objects
    // It will be the right conversion factors based on the associated meter resource type
    // meaning if "CCF" is picked, the conversion factor isn't the same whether it's a water meter or a fuel meter.

<<<<<<< HEAD
=======
    using OutputReportTabular::AddTOCEntry;

>>>>>>> 4fcead25
    static constexpr std::string_view RoutineName("GetInputEconomicsTariff: ");
    int NumAlphas; // Number of elements in the alpha array
    int NumNums;   // Number of elements in the numeric array
    int IOStat;    // IO Status when calling get input subroutine
    bool isNotNumeric;
    // variables for getting report variable/meter index
    int KeyCount;
    OutputProcessor::VariableType TypeVar;
    OutputProcessor::StoreType AvgSumVar;
    OutputProcessor::TimeStepType StepTypeVar;
    OutputProcessor::Unit UnitsVar(OutputProcessor::Unit::None); // Units sting, may be blank
    Array1D_string NamesOfKeys;                                  // Specific key name
    Array1D_int IndexesForKeyVar;                                // Array index

    auto &tariff(state.dataEconTariff->tariff);

    std::string_view CurrentModuleObject = "UtilityCost:Tariff";
    state.dataEconTariff->numTariff = state.dataInputProcessing->inputProcessor->getNumObjectsFound(state, CurrentModuleObject);
    tariff.allocate(state.dataEconTariff->numTariff);
    for (int iInObj = 1; iInObj <= state.dataEconTariff->numTariff; ++iInObj) {
        state.dataInputProcessing->inputProcessor->getObjectItem(state,
                                                                 CurrentModuleObject,
                                                                 iInObj,
                                                                 state.dataIPShortCut->cAlphaArgs,
                                                                 NumAlphas,
                                                                 state.dataIPShortCut->rNumericArgs,
                                                                 NumNums,
                                                                 IOStat,
                                                                 state.dataIPShortCut->lNumericFieldBlanks,
                                                                 state.dataIPShortCut->lAlphaFieldBlanks,
                                                                 state.dataIPShortCut->cAlphaFieldNames,
                                                                 state.dataIPShortCut->cNumericFieldNames);
        // check to make sure none of the values are another economic object
        for (int jFld = 1; jFld <= NumAlphas; ++jFld) {
            //  args are always turned to upper case but this is okay...
            if (hasi(state.dataIPShortCut->cAlphaArgs(jFld), "UtilityCost:")) {
                ShowWarningError(state, format("{}{}=\"{}\".", RoutineName, CurrentModuleObject, state.dataIPShortCut->cAlphaArgs(1)));
                ShowContinueError(state, "... a field was found containing UtilityCost: which may indicate a missing comma.");
            }
        }
        // name of the tariff
        tariff(iInObj).tariffName = state.dataIPShortCut->cAlphaArgs(1);
        // check if tariff name is unique
        int found = 0;
        for (int jObj = 1; jObj <= iInObj - 1; ++jObj) {
            if (tariff(iInObj).tariffName == tariff(jObj).tariffName) {
                found = jObj;
                break;
            }
        }
        if (found > 0) {
            ShowSevereError(state, format("{}{}=\"{}\" invalid data", RoutineName, CurrentModuleObject, state.dataIPShortCut->cAlphaArgs(1)));
            ShowContinueError(state, "...Duplicate name. Name has already been used.");
            ErrorsFound = true;
        }
        // name of the report meter
        tariff(iInObj).reportMeter = state.dataIPShortCut->cAlphaArgs(2);
        // call the key count function but only need count during this pass
        GetVariableKeyCountandType(state, tariff(iInObj).reportMeter, KeyCount, TypeVar, AvgSumVar, StepTypeVar, UnitsVar);
        // if no meters found for that name
        if (KeyCount == 0) {
            ShowWarningError(state, format("{}{}=\"{}\" missing meter", RoutineName, CurrentModuleObject, state.dataIPShortCut->cAlphaArgs(1)));
            ShowContinueError(state,
                              format("Meter referenced is not present due to a lack of equipment that uses that energy source/meter:\"{}\".",
                                     tariff(iInObj).reportMeter));
            tariff(iInObj).reportMeterIndx = 0;
        } else {
            NamesOfKeys.allocate(KeyCount);
            IndexesForKeyVar.allocate(KeyCount);
            GetVariableKeys(state, tariff(iInObj).reportMeter, TypeVar, NamesOfKeys, IndexesForKeyVar);
            // although this retrieves all keys for a variable, we only need one so the first one is chosen
            if (KeyCount > 1) {
                ShowWarningError(state, format("{}{}=\"{}\" multiple keys", RoutineName, CurrentModuleObject, state.dataIPShortCut->cAlphaArgs(1)));
                ShowContinueError(state, "... Multiple keys for variable select. First key will be used.");
            }
            // assign the index
            tariff(iInObj).reportMeterIndx = IndexesForKeyVar(1);
            // get rid of the arrays used to get the variable number
            NamesOfKeys.deallocate();
            IndexesForKeyVar.deallocate();
        }

        // Start by checking what type of meter we do have, some units can be used for several resources with different conversion factors
        // Explicitly assume it's not a water meter nor an electric meter nor a gas meter (was already done in constructor though)
        tariff(iInObj).kindWaterMtr = kindMeterNotWater;
        tariff(iInObj).kindElectricMtr = kindMeterNotElectric;
        tariff(iInObj).kindGasMtr = kindMeterNotGas;

        // Determine whether this meter is related to electricity, or water, or gas
        if (tariff(iInObj).reportMeterIndx != 0) {

            std::string const &SELECT_CASE_var(
                UtilityRoutines::MakeUPPERCase(state.dataOutputProcessor->EnergyMeters(tariff(iInObj).reportMeterIndx).ResourceType));

            // Various types of electricity meters
            if (SELECT_CASE_var == "ELECTRICITY") {
                tariff(iInObj).kindElectricMtr = kindMeterElecSimple;
            } else if (SELECT_CASE_var == "ELECTRICITYPRODUCED") {
                tariff(iInObj).kindElectricMtr = kindMeterElecProduced;
            } else if (SELECT_CASE_var == "ELECTRICITYPURCHASED") {
                tariff(iInObj).kindElectricMtr = kindMeterElecPurchased;
            } else if (SELECT_CASE_var == "ELECTRICITYSURPLUSSOLD") {
                tariff(iInObj).kindElectricMtr = kindMeterElecSurplusSold;
            } else if (SELECT_CASE_var == "ELECTRICITYNET") {
                tariff(iInObj).kindElectricMtr = kindMeterElecNet;

                // Handle the case where its a water meter
            } else if (SELECT_CASE_var == "WATER" || SELECT_CASE_var == "H2O" || SELECT_CASE_var == "ONSITEWATER" ||
                       SELECT_CASE_var == "WATERPRODUCED" || SELECT_CASE_var == "ONSITE WATER" || SELECT_CASE_var == "MAINSWATER" ||
                       SELECT_CASE_var == "WATERSUPPLY" || SELECT_CASE_var == "RAINWATER" || SELECT_CASE_var == "PRECIPITATION" ||
                       SELECT_CASE_var == "WELLWATER" || SELECT_CASE_var == "GROUNDWATER" || SELECT_CASE_var == "CONDENSATE") {
                tariff(iInObj).kindWaterMtr = kindMeterWater;
                // Or a Natural Gas meter
            } else if (SELECT_CASE_var == "GAS" || SELECT_CASE_var == "NATURALGAS") {
                tariff(iInObj).kindGasMtr = kindMeterGas;
            }
        }

        // Assign the right conversion factors based on the resource type

        // If it's a water meter
        // We set demandConv to something analogous to m3/h
        if (tariff(iInObj).kindWaterMtr == kindMeterWater) {
            // conversion factor
            if (UtilityRoutines::SameString(state.dataIPShortCut->cAlphaArgs(3), "USERDEFINED")) {
                tariff(iInObj).convChoice = EconConv::USERDEF;
                tariff(iInObj).energyConv = state.dataIPShortCut->rNumericArgs(1); // energy conversion factor
                tariff(iInObj).demandConv = state.dataIPShortCut->rNumericArgs(2); // demand conversion factor
            } else if (UtilityRoutines::SameString(state.dataIPShortCut->cAlphaArgs(3), "M3")) {
                tariff(iInObj).convChoice = EconConv::M3;
                tariff(iInObj).energyConv = 1.0;
                tariff(iInObj).demandConv = 3600.0;
            } else if (UtilityRoutines::SameString(state.dataIPShortCut->cAlphaArgs(3), "CCF")) {
                tariff(iInObj).convChoice = EconConv::CCF;
                tariff(iInObj).energyConv = 0.35314666721488586;
                tariff(iInObj).demandConv = 0.35314666721488586 * 3600;
            } else if (UtilityRoutines::SameString(state.dataIPShortCut->cAlphaArgs(3), "GAL")) {
                tariff(iInObj).convChoice = EconConv::GAL;
                tariff(iInObj).energyConv = 264.1720523602524;
                tariff(iInObj).demandConv = 264.1720523602524 * 3600;
            } else if (UtilityRoutines::SameString(state.dataIPShortCut->cAlphaArgs(3), "KGAL")) {
                tariff(iInObj).convChoice = EconConv::KGAL;
                tariff(iInObj).energyConv = 0.2641720523602524;
                tariff(iInObj).demandConv = 0.2641720523602524 * 3600;
            } else {
                // ERROR: not a valid conversion, default to M3
                tariff(iInObj).convChoice = EconConv::M3;
                tariff(iInObj).energyConv = 1.0;
                tariff(iInObj).demandConv = 3600.0;
                ShowWarningError(state, format("{}{}=\"{}\" invalid data", RoutineName, CurrentModuleObject, state.dataIPShortCut->cAlphaArgs(1)));
                ShowContinueError(state,
                                  format("{}=\"{}\", Defaulting to m^3 (Water resource detected).",
                                         state.dataIPShortCut->cAlphaFieldNames(3),
                                         state.dataIPShortCut->cAlphaArgs(3)));
            }

            // If it's an electric meter
            // Volumetric units such as MCF or CCF doesn't make sense IMHO (JM)
            // THERM is strange for an electric meter but currently I accept but issue a warning
        } else if (tariff(iInObj).kindElectricMtr != kindMeterNotElectric) {
            if (UtilityRoutines::SameString(state.dataIPShortCut->cAlphaArgs(3), "USERDEFINED")) {
                tariff(iInObj).convChoice = EconConv::USERDEF;
                tariff(iInObj).energyConv = state.dataIPShortCut->rNumericArgs(1); // energy conversion factor
                tariff(iInObj).demandConv = state.dataIPShortCut->rNumericArgs(2); // demand conversion factor
            } else if (UtilityRoutines::SameString(state.dataIPShortCut->cAlphaArgs(3), "KWH")) {
                tariff(iInObj).convChoice = EconConv::KWH;
                tariff(iInObj).energyConv = 0.0000002778;
                tariff(iInObj).demandConv = 0.001;
            } else if (UtilityRoutines::SameString(state.dataIPShortCut->cAlphaArgs(3), "MJ")) {
                tariff(iInObj).convChoice = EconConv::MJ;
                tariff(iInObj).energyConv = 0.000001;
                tariff(iInObj).demandConv = 0.0036;
            } else if (UtilityRoutines::SameString(state.dataIPShortCut->cAlphaArgs(3), "MMBTU")) {
                tariff(iInObj).convChoice = EconConv::MMBTU;
                tariff(iInObj).energyConv = 9.4781712e-10;
                tariff(iInObj).demandConv = 0.000003412;
            } else if (UtilityRoutines::SameString(state.dataIPShortCut->cAlphaArgs(3), "KBTU")) {
                tariff(iInObj).convChoice = EconConv::KBTU;
                tariff(iInObj).energyConv = 9.4781712e-7;
                tariff(iInObj).demandConv = 0.003412;

                // We accept the following choices, but issue a warning
            } else if (UtilityRoutines::SameString(state.dataIPShortCut->cAlphaArgs(3), "THERM")) {
                tariff(iInObj).convChoice = EconConv::THERM;
                tariff(iInObj).energyConv = 9.4781712e-9;
                tariff(iInObj).demandConv = 0.00003412;
                ShowWarningError(
                    state, format("{}{}=\"{}\" potentially invalid data", RoutineName, CurrentModuleObject, state.dataIPShortCut->cAlphaArgs(1)));
                ShowContinueError(state,
                                  format("{}=\"{}\", Therm is an unusual choice for an electric resource.",
                                         state.dataIPShortCut->cAlphaFieldNames(3),
                                         state.dataIPShortCut->cAlphaArgs(3)));

                // Otherwise, default to kWh
            } else {
                tariff(iInObj).convChoice = EconConv::KWH;
                tariff(iInObj).energyConv = 0.0000002778;
                tariff(iInObj).demandConv = 0.001;
                ShowWarningError(state, format("{}{}=\"{}\" invalid data", RoutineName, CurrentModuleObject, state.dataIPShortCut->cAlphaArgs(1)));
                ShowContinueError(state,
                                  format("{}=\"{}\", Defaulting to kWh (Electric resource detected)",
                                         state.dataIPShortCut->cAlphaFieldNames(3),
                                         state.dataIPShortCut->cAlphaArgs(3)));
            }

            // If it's a gas meter
        } else if (tariff(iInObj).kindGasMtr == kindMeterGas) {
            if (UtilityRoutines::SameString(state.dataIPShortCut->cAlphaArgs(3), "USERDEFINED")) {
                tariff(iInObj).convChoice = EconConv::USERDEF;
                tariff(iInObj).energyConv = state.dataIPShortCut->rNumericArgs(1); // energy conversion factor
                tariff(iInObj).demandConv = state.dataIPShortCut->rNumericArgs(2); // demand conversion factor
            } else if (UtilityRoutines::SameString(state.dataIPShortCut->cAlphaArgs(3), "KWH")) {
                tariff(iInObj).convChoice = EconConv::KWH;
                tariff(iInObj).energyConv = 0.0000002778;
                tariff(iInObj).demandConv = 0.001;
            } else if (UtilityRoutines::SameString(state.dataIPShortCut->cAlphaArgs(3), "THERM")) {
                tariff(iInObj).convChoice = EconConv::THERM;
                tariff(iInObj).energyConv = 9.4781712e-9;
                tariff(iInObj).demandConv = 0.00003412;
            } else if (UtilityRoutines::SameString(state.dataIPShortCut->cAlphaArgs(3), "MMBTU")) {
                tariff(iInObj).convChoice = EconConv::MMBTU;
                tariff(iInObj).energyConv = 9.4781712e-10;
                tariff(iInObj).demandConv = 0.000003412;
            } else if (UtilityRoutines::SameString(state.dataIPShortCut->cAlphaArgs(3), "MJ")) {
                tariff(iInObj).convChoice = EconConv::MJ;
                tariff(iInObj).energyConv = 0.000001;
                tariff(iInObj).demandConv = 0.0036;
            } else if (UtilityRoutines::SameString(state.dataIPShortCut->cAlphaArgs(3), "KBTU")) {
                tariff(iInObj).convChoice = EconConv::KBTU;
                tariff(iInObj).energyConv = 9.4781712e-7;
                tariff(iInObj).demandConv = 0.003412;

                // Volumetric units for natural gas
                // Actually assuming 1 therm = 1 CCF (= 100 ft^3)
            } else if (UtilityRoutines::SameString(state.dataIPShortCut->cAlphaArgs(3), "MCF")) {
                tariff(iInObj).convChoice = EconConv::MCF;
                tariff(iInObj).energyConv = 9.4781712e-10;
                tariff(iInObj).demandConv = 0.000003412;
            } else if (UtilityRoutines::SameString(state.dataIPShortCut->cAlphaArgs(3), "CCF")) {
                tariff(iInObj).convChoice = EconConv::CCF;
                tariff(iInObj).energyConv = 9.4781712e-9;
                tariff(iInObj).demandConv = 0.00003412;
            } else if (UtilityRoutines::SameString(state.dataIPShortCut->cAlphaArgs(3), "M3")) {
                // Obtained from converting CCF above to m^3 so the same heat content of natural gas is used (1 therm = 1 CCF)
                tariff(iInObj).convChoice = EconConv::M3;
                tariff(iInObj).energyConv = 2.6839192e-10;
                tariff(iInObj).demandConv = 9.6617081E-05;

                // Otherwise, default to kWh
            } else {
                tariff(iInObj).convChoice = EconConv::KWH;
                tariff(iInObj).energyConv = 0.0000002778;
                tariff(iInObj).demandConv = 0.001;
                ShowWarningError(state, format("{}{}=\"{}\" invalid data", RoutineName, CurrentModuleObject, state.dataIPShortCut->cAlphaArgs(1)));
                ShowContinueError(
                    state, format("{}=\"{}\", Defaulting to kWh.", state.dataIPShortCut->cAlphaFieldNames(3), state.dataIPShortCut->cAlphaArgs(3)));
            }

            // It it's neither an electric, water or gas meter, we cannot accept volumetric units
            // because we cannot infer the heat content
        } else {
            if (UtilityRoutines::SameString(state.dataIPShortCut->cAlphaArgs(3), "USERDEFINED")) {
                tariff(iInObj).convChoice = EconConv::USERDEF;
                tariff(iInObj).energyConv = state.dataIPShortCut->rNumericArgs(1); // energy conversion factor
                tariff(iInObj).demandConv = state.dataIPShortCut->rNumericArgs(2); // demand conversion factor
            } else if (UtilityRoutines::SameString(state.dataIPShortCut->cAlphaArgs(3), "KWH")) {
                tariff(iInObj).convChoice = EconConv::KWH;
                tariff(iInObj).energyConv = 0.0000002778;
                tariff(iInObj).demandConv = 0.001;
            } else if (UtilityRoutines::SameString(state.dataIPShortCut->cAlphaArgs(3), "THERM")) {
                tariff(iInObj).convChoice = EconConv::THERM;
                tariff(iInObj).energyConv = 9.4781712e-9;
                tariff(iInObj).demandConv = 0.00003412;
            } else if (UtilityRoutines::SameString(state.dataIPShortCut->cAlphaArgs(3), "MMBTU")) {
                tariff(iInObj).convChoice = EconConv::MMBTU;
                tariff(iInObj).energyConv = 9.4781712e-10;
                tariff(iInObj).demandConv = 0.000003412;
            } else if (UtilityRoutines::SameString(state.dataIPShortCut->cAlphaArgs(3), "MJ")) {
                tariff(iInObj).convChoice = EconConv::MJ;
                tariff(iInObj).energyConv = 0.000001;
                tariff(iInObj).demandConv = 0.0036;
            } else if (UtilityRoutines::SameString(state.dataIPShortCut->cAlphaArgs(3), "KBTU")) {
                tariff(iInObj).convChoice = EconConv::KBTU;
                tariff(iInObj).energyConv = 9.4781712e-7;
                tariff(iInObj).demandConv = 0.003412;

                // Otherwise, default to kWh
            } else {
                tariff(iInObj).convChoice = EconConv::KWH;
                tariff(iInObj).energyConv = 0.0000002778;
                tariff(iInObj).demandConv = 0.001;
                ShowWarningError(state, format("{}{}=\"{}\" invalid data", RoutineName, CurrentModuleObject, state.dataIPShortCut->cAlphaArgs(1)));
                ShowContinueError(
                    state, format("{}=\"{}\", Defaulting to kWh.", state.dataIPShortCut->cAlphaFieldNames(3), state.dataIPShortCut->cAlphaArgs(3)));
            }
        } // Default conversion factors have been applied from here on

        // schedules
        // period schedule
        if (len(state.dataIPShortCut->cAlphaArgs(4)) > 0) {
            tariff(iInObj).periodSchedule = state.dataIPShortCut->cAlphaArgs(4);                          // name of the period schedule (time of day)
            tariff(iInObj).periodSchIndex = GetScheduleIndex(state, state.dataIPShortCut->cAlphaArgs(4)); // index to the period schedule
            if (tariff(iInObj).periodSchIndex == 0) {
                ShowSevereError(state, format("{}{}=\"{}\" invalid data", RoutineName, CurrentModuleObject, state.dataIPShortCut->cAlphaArgs(1)));
                ShowContinueError(state,
                                  format(" not found {}=\"{}\".", state.dataIPShortCut->cAlphaFieldNames(4), state.dataIPShortCut->cAlphaArgs(4)));
                ErrorsFound = true;
            }
        } else {
            tariff(iInObj).periodSchIndex = 0; // flag value for no schedule used
        }
        // season schedule
        if (len(state.dataIPShortCut->cAlphaArgs(5)) > 0) {
            tariff(iInObj).seasonSchedule = state.dataIPShortCut->cAlphaArgs(5); // name of the season schedule (winter/summer)
            tariff(iInObj).seasonSchIndex = GetScheduleIndex(state, state.dataIPShortCut->cAlphaArgs(5)); // index to the season schedule
            if (tariff(iInObj).seasonSchIndex == 0) {
                ShowSevereError(state, format("{}{}=\"{}\" invalid data", RoutineName, CurrentModuleObject, state.dataIPShortCut->cAlphaArgs(1)));
                ShowContinueError(state,
                                  format(" not found {}=\"{}\".", state.dataIPShortCut->cAlphaFieldNames(5), state.dataIPShortCut->cAlphaArgs(5)));
                ErrorsFound = true;
            }
        } else {
            tariff(iInObj).seasonSchIndex = 0; // flag value for no schedule used
        }
        // month schedule
        if (len(state.dataIPShortCut->cAlphaArgs(6)) > 0) {
            tariff(iInObj).monthSchedule = state.dataIPShortCut->cAlphaArgs(6);                          // name of month schedule (when months end)
            tariff(iInObj).monthSchIndex = GetScheduleIndex(state, state.dataIPShortCut->cAlphaArgs(6)); // index to the month schedule
            if (tariff(iInObj).monthSchIndex == 0) {
                ShowSevereError(state, format("{}{}=\"{}\" invalid data", RoutineName, CurrentModuleObject, state.dataIPShortCut->cAlphaArgs(1)));
                ShowContinueError(state,
                                  format(" not found {}=\"{}\".", state.dataIPShortCut->cAlphaFieldNames(6), state.dataIPShortCut->cAlphaArgs(6)));
                ErrorsFound = true;
            }
        } else {
            tariff(iInObj).monthSchIndex = 0; // flag value for no schedule used
        }
        // type of demand window
        if (UtilityRoutines::SameString(state.dataIPShortCut->cAlphaArgs(7), "QuarterHour")) {
            // check to make sure that the demand window and the TIMESTEP IN HOUR are consistant.
            {
                switch (state.dataGlobal->NumOfTimeStepInHour) {
                case 1:
                case 3:
                case 5:
                case 15: {
                    tariff(iInObj).demandWindow = DemandWindow::Hour;
                    tariff(iInObj).demWinTime = 1.00;
                    ShowWarningError(state,
                                     format("{}{}=\"{}\" invalid data", RoutineName, CurrentModuleObject, state.dataIPShortCut->cAlphaArgs(1)));
                    ShowContinueError(state,
                                      format("Demand window of QuarterHour is not consistent with number of timesteps per hour [{}].",
                                             state.dataGlobal->NumOfTimeStepInHour));
                    ShowContinueError(state, "Demand window will be set to FullHour, and the simulation continues.");
                } break;
                case 2:
                case 6:
                case 10:
                case 30: {
                    tariff(iInObj).demandWindow = DemandWindow::Half;
                    tariff(iInObj).demWinTime = 0.50;
                    ShowWarningError(state,
                                     format("{}{}=\"{}\" invalid data", RoutineName, CurrentModuleObject, state.dataIPShortCut->cAlphaArgs(1)));
                    ShowContinueError(state,
                                      format("Demand window of QuarterHour is not consistent with number of timesteps per hour [{}].",
                                             state.dataGlobal->NumOfTimeStepInHour));
                    ShowContinueError(state, "Demand window will be set to HalfHour, and the simulation continues.");
                } break;
                case 4:
                case 12:
                case 20:
                case 60: {
                    tariff(iInObj).demandWindow = DemandWindow::Quarter;
                    tariff(iInObj).demWinTime = 0.25;
                } break;
                default: {
                    assert(false);
                } break;
                }
            }
        } else if (UtilityRoutines::SameString(state.dataIPShortCut->cAlphaArgs(7), "HalfHour")) {
            {
                switch (state.dataGlobal->NumOfTimeStepInHour) {
                case 1:
                case 3:
                case 5:
                case 15: {
                    tariff(iInObj).demandWindow = DemandWindow::Hour;
                    tariff(iInObj).demWinTime = 1.00;
                    ShowWarningError(state,
                                     format("{}{}=\"{}\" invalid data", RoutineName, CurrentModuleObject, state.dataIPShortCut->cAlphaArgs(1)));
                    ShowContinueError(state,
                                      format("Demand window of HalfHour is not consistent with number of timesteps per hour [{}].",
                                             state.dataGlobal->NumOfTimeStepInHour));
                    ShowContinueError(state, "Demand window will be set to FullHour, and the simulation continues.");
                } break;
                case 2:
                case 4:
                case 6:
                case 10:
                case 12:
                case 20:
                case 30:
                case 60: {
                    tariff(iInObj).demandWindow = DemandWindow::Half;
                    tariff(iInObj).demWinTime = 0.50;
                } break;
                default: {
                    // assert(false); // EconomicTariff unit test gets here with NumOfTimeStepInHour == 0
                } break;
                }
            }
        } else if (UtilityRoutines::SameString(state.dataIPShortCut->cAlphaArgs(7), "FullHour")) {
            tariff(iInObj).demandWindow = DemandWindow::Hour;
            tariff(iInObj).demWinTime = 1.00;
        } else if (UtilityRoutines::SameString(state.dataIPShortCut->cAlphaArgs(7), "Day")) {
            tariff(iInObj).demandWindow = DemandWindow::Day;
            tariff(iInObj).demWinTime = 24.00;
        } else if (UtilityRoutines::SameString(state.dataIPShortCut->cAlphaArgs(7), "Week")) {
            tariff(iInObj).demandWindow = DemandWindow::Week;
            tariff(iInObj).demWinTime = 24.0 * 7.0;
        } else {
            // if not entered default to the same logic as quarter of an hour
            {
                switch (state.dataGlobal->NumOfTimeStepInHour) {
                case 1:
                case 3:
                case 5:
                case 15: {
                    tariff(iInObj).demandWindow = DemandWindow::Hour;
                    tariff(iInObj).demWinTime = 1.00;
                } break;
                case 2:
                case 6:
                case 10:
                case 30: {
                    tariff(iInObj).demandWindow = DemandWindow::Half;
                    tariff(iInObj).demWinTime = 0.50;
                } break;
                case 4:
                case 12:
                case 20:
                case 60: {
                    tariff(iInObj).demandWindow = DemandWindow::Quarter;
                    tariff(iInObj).demWinTime = 0.25;
                } break;
                default: {
                    // assert(false); // EconomicTariff unit test got here with NumOfTimeStepInHour == 0
                } break;
                }
            }
        }
        // monthly charge
        tariff(iInObj).monthChgVal = UtilityRoutines::ProcessNumber(state.dataIPShortCut->cAlphaArgs(8), isNotNumeric);
        tariff(iInObj).monthChgPt =
            AssignVariablePt(state, state.dataIPShortCut->cAlphaArgs(8), isNotNumeric, varIsArgument, varNotYetDefined, ObjType::Invalid, 0, iInObj);
        // minimum monthly charge
        if (len(state.dataIPShortCut->cAlphaArgs(9)) > 0) {
            tariff(iInObj).minMonthChgVal = UtilityRoutines::ProcessNumber(state.dataIPShortCut->cAlphaArgs(9), isNotNumeric);
        } else {
            tariff(iInObj).minMonthChgVal = -HUGE_(-1.0); // set to a very negative value
        }
        tariff(iInObj).minMonthChgPt =
            AssignVariablePt(state, state.dataIPShortCut->cAlphaArgs(9), isNotNumeric, varIsArgument, varNotYetDefined, ObjType::Invalid, 0, iInObj);
        // real time pricing
        tariff(iInObj).chargeSchedule = state.dataIPShortCut->cAlphaArgs(10);
        tariff(iInObj).chargeSchIndex = GetScheduleIndex(state, state.dataIPShortCut->cAlphaArgs(10));
        tariff(iInObj).baseUseSchedule = state.dataIPShortCut->cAlphaArgs(11);
        tariff(iInObj).baseUseSchIndex = GetScheduleIndex(state, state.dataIPShortCut->cAlphaArgs(11));
        // group name for separate distribution and transmission rates
        tariff(iInObj).groupName = state.dataIPShortCut->cAlphaArgs(12);
        // buy or sell option
        if (UtilityRoutines::SameString(state.dataIPShortCut->cAlphaArgs(13), "BuyFromUtility")) {
            tariff(iInObj).buyOrSell = buyFromUtility;
        } else if (UtilityRoutines::SameString(state.dataIPShortCut->cAlphaArgs(13), "SellToUtility")) {
            tariff(iInObj).buyOrSell = sellToUtility;
        } else if (UtilityRoutines::SameString(state.dataIPShortCut->cAlphaArgs(13), "NetMetering")) {
            tariff(iInObj).buyOrSell = netMetering;
        } else {
            tariff(iInObj).buyOrSell = buyFromUtility;
        }
        // check if meter is consistent with buy or sell option
        if ((tariff(iInObj).buyOrSell == sellToUtility) &&
            (!UtilityRoutines::SameString(tariff(iInObj).reportMeter, "ELECTRICITYSURPLUSSOLD:FACILITY"))) {
            ShowWarningError(state, format("{}{}=\"{}\" atypical meter", RoutineName, CurrentModuleObject, state.dataIPShortCut->cAlphaArgs(1)));
            ShowContinueError(state,
                              format("The meter chosen \"{}\" is not typically used with the sellToUtility option.", tariff(iInObj).reportMeter));
            ShowContinueError(state, "Usually the ElectricitySurplusSold:Facility meter is selected when the sellToUtility option is used.");
        }
        if ((tariff(iInObj).buyOrSell == netMetering) && (!UtilityRoutines::SameString(tariff(iInObj).reportMeter, "ELECTRICITYNET:FACILITY"))) {
            ShowWarningError(state, format("{}{}=\"{}\" atypical meter", RoutineName, CurrentModuleObject, state.dataIPShortCut->cAlphaArgs(1)));
            ShowContinueError(state,
                              format("The meter chosen \"{}\" is not typically used with the netMetering option.", tariff(iInObj).reportMeter));
            ShowContinueError(state, "Usually the ElectricityNet:Facility meter is selected when the netMetering option is used.");
        }
        // also test the buy option for electricity
        if (tariff(iInObj).buyOrSell == buyFromUtility) {
            if (hasi(tariff(iInObj).reportMeter, "Elec")) { // test if electric meter
                if (!(UtilityRoutines::SameString(tariff(iInObj).reportMeter, "Electricity:Facility") ||
                      UtilityRoutines::SameString(tariff(iInObj).reportMeter, "ElectricityPurchased:Facility"))) {
                    ShowWarningError(state,
                                     format("{}{}=\"{}\" atypical meter", RoutineName, CurrentModuleObject, state.dataIPShortCut->cAlphaArgs(1)));
                    ShowContinueError(
                        state, format("The meter chosen \"{}\" is not typically used with the buyFromUtility option.", tariff(iInObj).reportMeter));
                    ShowContinueError(state,
                                      "Usually the Electricity:Facility meter or the ElectricityPurchased:Facility is selected when the "
                                      "buyFromUtility option is used.");
                }
            }
        }
        // initialize gathering arrays
        tariff(iInObj).seasonForMonth = 0;
        tariff(iInObj).gatherEnergy = 0.0;
        tariff(iInObj).gatherDemand = 0.0;
        // assume that the tariff is qualified
        tariff(iInObj).isQualified = true;
        tariff(iInObj).ptDisqualifier = 0;
        // assume that the tariff is not selected
        tariff(iInObj).isSelected = false;
        tariff(iInObj).totalAnnualCost = 0.0;
        // now create the Table Of Contents entries for an HTML file
        if (state.dataOutRptTab->displayTariffReport) {
            OutputReportTabular::AddTOCEntry(state, "Tariff Report", tariff(iInObj).tariffName);
        }
        // associate the resource number with each tariff
        if (tariff(iInObj).reportMeterIndx >= 1) {
<<<<<<< HEAD
            tariff(iInObj).resourceNum =
                DataGlobalConstants::AssignResourceTypeNum(state.dataOutputProcessor->EnergyMeters(tariff(iInObj).reportMeterIndx).ResourceType);
=======
            tariff(iInObj).resourceNum = static_cast<DataGlobalConstants::eResource>(getEnumerationValue(
                DataGlobalConstants::ResourceTypeNamesUC,
                UtilityRoutines::MakeUPPERCase(state.dataOutputProcessor->EnergyMeters(tariff(iInObj).reportMeterIndx).ResourceType)));
>>>>>>> 4fcead25
        }
    }
}

void GetInputEconomicsQualify(EnergyPlusData &state, bool &ErrorsFound) // true if errors found during getting input objects.
{
    //    AUTHOR         Jason Glazer of GARD Analytics, Inc.
    //    DATE WRITTEN   May 2004

    //    Read the input file for "Economics:Qualify" objects.

    static constexpr std::string_view RoutineName("GetInputEconomicsQualify: ");
    int iInObj;    // loop index variable for reading in objects
    int NumAlphas; // Number of elements in the alpha array
    int NumNums;   // Number of elements in the numeric array
    int IOStat;    // IO Status when calling get input subroutine
    bool isNotNumeric;
    int jFld;
    std::string CurrentModuleObject; // for ease in renaming.

    auto &qualify(state.dataEconTariff->qualify);

    CurrentModuleObject = "UtilityCost:Qualify";
    state.dataEconTariff->numQualify = state.dataInputProcessing->inputProcessor->getNumObjectsFound(state, CurrentModuleObject);
    qualify.allocate(state.dataEconTariff->numQualify);
    for (iInObj = 1; iInObj <= state.dataEconTariff->numQualify; ++iInObj) {
        state.dataInputProcessing->inputProcessor->getObjectItem(state,
                                                                 CurrentModuleObject,
                                                                 iInObj,
                                                                 state.dataIPShortCut->cAlphaArgs,
                                                                 NumAlphas,
                                                                 state.dataIPShortCut->rNumericArgs,
                                                                 NumNums,
                                                                 IOStat,
                                                                 state.dataIPShortCut->lNumericFieldBlanks,
                                                                 state.dataIPShortCut->lAlphaFieldBlanks,
                                                                 state.dataIPShortCut->cAlphaFieldNames,
                                                                 state.dataIPShortCut->cNumericFieldNames);
        // check to make sure none of the values are another economic object
        for (jFld = 1; jFld <= NumAlphas; ++jFld) {
            if (hasi(state.dataIPShortCut->cAlphaArgs(jFld), "UtilityCost:")) {
                ShowWarningError(state, format("{}{}=\"{}\".", RoutineName, CurrentModuleObject, state.dataIPShortCut->cAlphaArgs(1)));
                ShowContinueError(state, "... a field was found containing UtilityCost: which may indicate a missing comma.");
            }
        }
        // index of the tariff name in the tariff array
        qualify(iInObj).tariffIndx =
            FindTariffIndex(state, state.dataIPShortCut->cAlphaArgs(2), state.dataIPShortCut->cAlphaArgs(1), ErrorsFound, CurrentModuleObject);
        warnIfNativeVarname(state, state.dataIPShortCut->cAlphaArgs(1), qualify(iInObj).tariffIndx, ErrorsFound, CurrentModuleObject);
        qualify(iInObj).namePt = AssignVariablePt(
            state, state.dataIPShortCut->cAlphaArgs(1), true, varIsAssigned, varNotYetDefined, ObjType::Qualify, iInObj, qualify(iInObj).tariffIndx);
        // index of the variable in the variable array
        qualify(iInObj).sourcePt = AssignVariablePt(
            state, state.dataIPShortCut->cAlphaArgs(3), true, varIsArgument, varNotYetDefined, ObjType::Invalid, 0, qualify(iInObj).tariffIndx);
        // indicator if maximum test otherwise minimum
        if (UtilityRoutines::SameString(state.dataIPShortCut->cAlphaArgs(4), "Minimum")) {
            qualify(iInObj).isMaximum = false;
        } else if (UtilityRoutines::SameString(state.dataIPShortCut->cAlphaArgs(4), "Maximum")) {
            qualify(iInObj).isMaximum = true;
        } else {
            ShowSevereError(state, format("{}{}=\"{}\" invalid data", RoutineName, CurrentModuleObject, state.dataIPShortCut->cAlphaArgs(1)));
            ShowContinueError(state, format("{}=\"{}\".", state.dataIPShortCut->cAlphaFieldNames(4), state.dataIPShortCut->cAlphaArgs(4)));
            ErrorsFound = true;
            qualify(iInObj).isMaximum = true;
        }
        // value of the threshold
        qualify(iInObj).thresholdVal = UtilityRoutines::ProcessNumber(state.dataIPShortCut->cAlphaArgs(5), isNotNumeric);
        qualify(iInObj).thresholdPt = AssignVariablePt(state,
                                                       state.dataIPShortCut->cAlphaArgs(5),
                                                       isNotNumeric,
                                                       varIsArgument,
                                                       varNotYetDefined,
                                                       ObjType::Invalid,
                                                       0,
                                                       qualify(iInObj).tariffIndx);
        // enumerated list of the kind of season
        qualify(iInObj).season = LookUpSeason(state, state.dataIPShortCut->cAlphaArgs(6), state.dataIPShortCut->cAlphaArgs(1));
        // indicator if consecutive months otherwise count
        if (UtilityRoutines::SameString(state.dataIPShortCut->cAlphaArgs(7), "Count")) {
            qualify(iInObj).isConsecutive = false;
        } else if (UtilityRoutines::SameString(state.dataIPShortCut->cAlphaArgs(7), "Consecutive")) {
            qualify(iInObj).isConsecutive = true;
        } else {
            ShowWarningError(state, format("{}{}=\"{}\" invalid data", RoutineName, CurrentModuleObject, state.dataIPShortCut->cAlphaArgs(1)));
            ShowContinueError(state, format("{}=\"{}\".", state.dataIPShortCut->cAlphaFieldNames(5), state.dataIPShortCut->cAlphaArgs(5)));
            ErrorsFound = true;
            qualify(iInObj).isConsecutive = true;
        }
        // number of months the test must be good for
        qualify(iInObj).numberOfMonths = state.dataIPShortCut->rNumericArgs(1);
    }
}

void GetInputEconomicsChargeSimple(EnergyPlusData &state, bool &ErrorsFound) // true if errors found during getting input objects.
{
    //    AUTHOR         Jason Glazer of GARD Analytics, Inc.
    //    DATE WRITTEN   May 2004

    //    Read the input file for "Economics:Charge:Simple" objects.

    static constexpr std::string_view RoutineName("GetInputEconomicsChargeSimple: ");
    int iInObj;    // loop index variable for reading in objects
    int NumAlphas; // Number of elements in the alpha array
    int NumNums;   // Number of elements in the numeric array
    int IOStat;    // IO Status when calling get input subroutine
    bool isNotNumeric;
    int jFld;
    std::string CurrentModuleObject; // for ease in renaming.

    auto &chargeSimple(state.dataEconTariff->chargeSimple);
    auto &tariff(state.dataEconTariff->tariff);

    CurrentModuleObject = "UtilityCost:Charge:Simple";
    state.dataEconTariff->numChargeSimple = state.dataInputProcessing->inputProcessor->getNumObjectsFound(state, CurrentModuleObject);
    chargeSimple.allocate(state.dataEconTariff->numChargeSimple);
    for (iInObj = 1; iInObj <= state.dataEconTariff->numChargeSimple; ++iInObj) {
        state.dataInputProcessing->inputProcessor->getObjectItem(state,
                                                                 CurrentModuleObject,
                                                                 iInObj,
                                                                 state.dataIPShortCut->cAlphaArgs,
                                                                 NumAlphas,
                                                                 state.dataIPShortCut->rNumericArgs,
                                                                 NumNums,
                                                                 IOStat,
                                                                 state.dataIPShortCut->lNumericFieldBlanks,
                                                                 state.dataIPShortCut->lAlphaFieldBlanks,
                                                                 state.dataIPShortCut->cAlphaFieldNames,
                                                                 state.dataIPShortCut->cNumericFieldNames);
        // check to make sure none of the values are another economic object
        for (jFld = 1; jFld <= NumAlphas; ++jFld) {
            if (hasi(state.dataIPShortCut->cAlphaArgs(jFld), "UtilityCost:")) {
                ShowWarningError(state, format("{}{}=\"{}\".", RoutineName, CurrentModuleObject, state.dataIPShortCut->cAlphaArgs(1)));
                ShowContinueError(state, "... a field was found containing UtilityCost: which may indicate a missing comma.");
            }
        }
        // index of the tariff name in the tariff array
        chargeSimple(iInObj).tariffIndx =
            FindTariffIndex(state, state.dataIPShortCut->cAlphaArgs(2), state.dataIPShortCut->cAlphaArgs(1), ErrorsFound, CurrentModuleObject);
        warnIfNativeVarname(state, state.dataIPShortCut->cAlphaArgs(1), chargeSimple(iInObj).tariffIndx, ErrorsFound, CurrentModuleObject);
        chargeSimple(iInObj).namePt = AssignVariablePt(state,
                                                       state.dataIPShortCut->cAlphaArgs(1),
                                                       true,
                                                       varIsAssigned,
                                                       varNotYetDefined,
                                                       ObjType::ChargeSimple,
                                                       iInObj,
                                                       chargeSimple(iInObj).tariffIndx);
        // index of the variable in the variable array
        chargeSimple(iInObj).sourcePt = AssignVariablePt(
            state, state.dataIPShortCut->cAlphaArgs(3), true, varIsArgument, varNotYetDefined, ObjType::Invalid, 0, chargeSimple(iInObj).tariffIndx);
        // enumerated list of the kind of season
        chargeSimple(iInObj).season = LookUpSeason(state, state.dataIPShortCut->cAlphaArgs(4), state.dataIPShortCut->cAlphaArgs(1));
        // check to make sure a seasonal schedule is specified if the season is not annual
        if (chargeSimple(iInObj).season != seasonAnnual) {
            if (chargeSimple(iInObj).tariffIndx != 0) {
                if (tariff(chargeSimple(iInObj).tariffIndx).seasonSchIndex == 0) {
                    ShowWarningError(state,
                                     format("{}{}=\"{}\" invalid data", RoutineName, CurrentModuleObject, state.dataIPShortCut->cAlphaArgs(1)));
                    ShowContinueError(state, format("{}=\"{}\".", state.dataIPShortCut->cAlphaFieldNames(4), state.dataIPShortCut->cAlphaArgs(4)));
                    ShowContinueError(state,
                                      " a Season other than Annual is used but no Season Schedule Name is specified in the UtilityCost:Tariff.");
                }
            }
        }
        // index of the category in the variable array
        chargeSimple(iInObj).categoryPt = AssignVariablePt(state,
                                                           state.dataIPShortCut->cAlphaArgs(5),
                                                           true,
                                                           varIsAssigned,
                                                           varNotYetDefined,
                                                           ObjType::Category,
                                                           iInObj,
                                                           chargeSimple(iInObj).tariffIndx);
        // cost per unit value or variable
        chargeSimple(iInObj).costPerVal = UtilityRoutines::ProcessNumber(state.dataIPShortCut->cAlphaArgs(6), isNotNumeric);
        chargeSimple(iInObj).costPerPt = AssignVariablePt(state,
                                                          state.dataIPShortCut->cAlphaArgs(6),
                                                          isNotNumeric,
                                                          varIsArgument,
                                                          varNotYetDefined,
                                                          ObjType::Invalid,
                                                          0,
                                                          chargeSimple(iInObj).tariffIndx);
    }
}

void GetInputEconomicsChargeBlock(EnergyPlusData &state, bool &ErrorsFound) // true if errors found during getting input objects.
{
    //    AUTHOR         Jason Glazer of GARD Analytics, Inc.
    //    DATE WRITTEN   May 2004

    //    Read the input file for "Economics:Charge:Block" objects.

    static constexpr std::string_view RoutineName("GetInputEconomicsChargeBlock: ");
    int iInObj;    // loop index variable for reading in objects
    int NumAlphas; // Number of elements in the alpha array
    int NumNums;   // Number of elements in the numeric array
    int IOStat;    // IO Status when calling get input subroutine
    bool isNotNumeric;
    int jBlk;               // loop index for blocks
    int alphaOffset;        // offset used in blocks for alpha array
    Real64 hugeNumber(0.0); // Autodesk Value not used but suppresses warning about HUGE_() call
    int jFld;
    std::string CurrentModuleObject; // for ease in renaming.

    auto &chargeBlock(state.dataEconTariff->chargeBlock);
    auto &tariff(state.dataEconTariff->tariff);

    CurrentModuleObject = "UtilityCost:Charge:Block";
    hugeNumber = HUGE_(hugeNumber);
    state.dataEconTariff->numChargeBlock = state.dataInputProcessing->inputProcessor->getNumObjectsFound(state, CurrentModuleObject);
    chargeBlock.allocate(state.dataEconTariff->numChargeBlock);
    for (iInObj = 1; iInObj <= state.dataEconTariff->numChargeBlock; ++iInObj) {
        state.dataInputProcessing->inputProcessor->getObjectItem(state,
                                                                 CurrentModuleObject,
                                                                 iInObj,
                                                                 state.dataIPShortCut->cAlphaArgs,
                                                                 NumAlphas,
                                                                 state.dataIPShortCut->rNumericArgs,
                                                                 NumNums,
                                                                 IOStat,
                                                                 state.dataIPShortCut->lNumericFieldBlanks,
                                                                 state.dataIPShortCut->lAlphaFieldBlanks,
                                                                 state.dataIPShortCut->cAlphaFieldNames,
                                                                 state.dataIPShortCut->cNumericFieldNames);
        // check to make sure none of the values are another economic object
        for (jFld = 1; jFld <= NumAlphas; ++jFld) {
            if (hasi(state.dataIPShortCut->cAlphaArgs(jFld), "UtilityCost:")) {
                ShowWarningError(state, format("{}{}=\"{}\".", RoutineName, CurrentModuleObject, state.dataIPShortCut->cAlphaArgs(1)));
                ShowContinueError(state, "... a field was found containing UtilityCost: which may indicate a missing comma.");
            }
        }
        // index of the tariff name in the tariff array
        chargeBlock(iInObj).tariffIndx =
            FindTariffIndex(state, state.dataIPShortCut->cAlphaArgs(2), state.dataIPShortCut->cAlphaArgs(1), ErrorsFound, CurrentModuleObject);
        warnIfNativeVarname(state, state.dataIPShortCut->cAlphaArgs(1), chargeBlock(iInObj).tariffIndx, ErrorsFound, CurrentModuleObject);
        chargeBlock(iInObj).namePt = AssignVariablePt(state,
                                                      state.dataIPShortCut->cAlphaArgs(1),
                                                      true,
                                                      varIsAssigned,
                                                      varNotYetDefined,
                                                      ObjType::ChargeBlock,
                                                      iInObj,
                                                      chargeBlock(iInObj).tariffIndx);
        // index of the variable in the variable array
        chargeBlock(iInObj).sourcePt = AssignVariablePt(
            state, state.dataIPShortCut->cAlphaArgs(3), true, varIsArgument, varNotYetDefined, ObjType::Invalid, 0, chargeBlock(iInObj).tariffIndx);
        // enumerated list of the kind of season
        chargeBlock(iInObj).season = LookUpSeason(state, state.dataIPShortCut->cAlphaArgs(4), state.dataIPShortCut->cAlphaArgs(1));
        // check to make sure a seasonal schedule is specified if the season is not annual
        if (chargeBlock(iInObj).season != seasonAnnual) {
            if (chargeBlock(iInObj).tariffIndx != 0) {
                if (tariff(chargeBlock(iInObj).tariffIndx).seasonSchIndex == 0) {
                    ShowWarningError(state,
                                     format("{}{}=\"{}\" invalid data", RoutineName, CurrentModuleObject, state.dataIPShortCut->cAlphaArgs(1)));
                    ShowContinueError(state, format("{}=\"{}\".", state.dataIPShortCut->cAlphaFieldNames(4), state.dataIPShortCut->cAlphaArgs(4)));
                    ShowContinueError(state,
                                      " a Season other than Annual is used but no Season Schedule Name is specified in the UtilityCost:Tariff.");
                }
            }
        }
        // index of the category in the variable array
        chargeBlock(iInObj).categoryPt = AssignVariablePt(state,
                                                          state.dataIPShortCut->cAlphaArgs(5),
                                                          true,
                                                          varIsAssigned,
                                                          varNotYetDefined,
                                                          ObjType::Category,
                                                          iInObj,
                                                          chargeBlock(iInObj).tariffIndx);
        // index of the remaining into variable in the variable array
        chargeBlock(iInObj).remainingPt = AssignVariablePt(state,
                                                           state.dataIPShortCut->cAlphaArgs(6),
                                                           true,
                                                           varIsAssigned,
                                                           varNotYetDefined,
                                                           ObjType::Category,
                                                           iInObj,
                                                           chargeBlock(iInObj).tariffIndx);
        // block size multiplier
        if (len(state.dataIPShortCut->cAlphaArgs(7)) == 0) { // if blank
            chargeBlock(iInObj).blkSzMultVal = 1.0;          // default is 1 if left blank
            chargeBlock(iInObj).blkSzMultPt = 0;
        } else {
            chargeBlock(iInObj).blkSzMultVal = UtilityRoutines::ProcessNumber(state.dataIPShortCut->cAlphaArgs(7), isNotNumeric);
            chargeBlock(iInObj).blkSzMultPt = AssignVariablePt(state,
                                                               state.dataIPShortCut->cAlphaArgs(7),
                                                               isNotNumeric,
                                                               varIsArgument,
                                                               varNotYetDefined,
                                                               ObjType::Invalid,
                                                               0,
                                                               chargeBlock(iInObj).tariffIndx);
        }
        // number of blocks used
        chargeBlock(iInObj).numBlk = (NumAlphas - 7) / 2;
        for (jBlk = 1; jBlk <= chargeBlock(iInObj).numBlk; ++jBlk) {
            alphaOffset = 7 + (jBlk - 1) * 2;
            // catch the "remaining" code word for the block size
            if (UtilityRoutines::SameString(state.dataIPShortCut->cAlphaArgs(alphaOffset + 1), "REMAINING")) {
                chargeBlock(iInObj).blkSzVal(jBlk) = hugeNumber / 1000000; // using small portion of largest possible value to prevent overflow
                chargeBlock(iInObj).blkSzPt(jBlk) = 0;
            } else {
                // array of block size
                chargeBlock(iInObj).blkSzVal(jBlk) = UtilityRoutines::ProcessNumber(state.dataIPShortCut->cAlphaArgs(alphaOffset + 1), isNotNumeric);

                chargeBlock(iInObj).blkSzPt(jBlk) = AssignVariablePt(state,
                                                                     state.dataIPShortCut->cAlphaArgs(alphaOffset + 1),
                                                                     isNotNumeric,
                                                                     varIsArgument,
                                                                     varNotYetDefined,
                                                                     ObjType::Invalid,
                                                                     0,
                                                                     chargeBlock(iInObj).tariffIndx);
            }
            // array of block cost
            chargeBlock(iInObj).blkCostVal(jBlk) = UtilityRoutines::ProcessNumber(state.dataIPShortCut->cAlphaArgs(alphaOffset + 2), isNotNumeric);
            chargeBlock(iInObj).blkCostPt(jBlk) = AssignVariablePt(state,
                                                                   state.dataIPShortCut->cAlphaArgs(alphaOffset + 2),
                                                                   isNotNumeric,
                                                                   varIsArgument,
                                                                   varNotYetDefined,
                                                                   ObjType::Invalid,
                                                                   0,
                                                                   chargeBlock(iInObj).tariffIndx);
        }
    }
}

void GetInputEconomicsRatchet(EnergyPlusData &state, bool &ErrorsFound) // true if errors found during getting input objects.
{
    //    AUTHOR         Jason Glazer of GARD Analytics, Inc.
    //    DATE WRITTEN   May 2004

    //    Read the input file for "Economics:Ratchet" objects.

    static constexpr std::string_view RoutineName("GetInputEconomicsRatchet: ");
    int iInObj;    // loop index variable for reading in objects
    int NumAlphas; // Number of elements in the alpha array
    int NumNums;   // Number of elements in the numeric array
    int IOStat;    // IO Status when calling get input subroutine
    bool isNotNumeric;
    int jFld;
    std::string CurrentModuleObject; // for ease in renaming.

    auto &ratchet(state.dataEconTariff->ratchet);

    CurrentModuleObject = "UtilityCost:Ratchet";
    state.dataEconTariff->numRatchet = state.dataInputProcessing->inputProcessor->getNumObjectsFound(state, CurrentModuleObject);
    ratchet.allocate(state.dataEconTariff->numRatchet);
    for (iInObj = 1; iInObj <= state.dataEconTariff->numRatchet; ++iInObj) {
        state.dataInputProcessing->inputProcessor->getObjectItem(state,
                                                                 CurrentModuleObject,
                                                                 iInObj,
                                                                 state.dataIPShortCut->cAlphaArgs,
                                                                 NumAlphas,
                                                                 state.dataIPShortCut->rNumericArgs,
                                                                 NumNums,
                                                                 IOStat,
                                                                 state.dataIPShortCut->lNumericFieldBlanks,
                                                                 state.dataIPShortCut->lAlphaFieldBlanks,
                                                                 state.dataIPShortCut->cAlphaFieldNames,
                                                                 state.dataIPShortCut->cNumericFieldNames);
        // check to make sure none of the values are another economic object
        for (jFld = 1; jFld <= NumAlphas; ++jFld) {
            if (hasi(state.dataIPShortCut->cAlphaArgs(jFld), "UtilityCost:")) {
                ShowWarningError(state, format("{}{}=\"{}\".", RoutineName, CurrentModuleObject, state.dataIPShortCut->cAlphaArgs(1)));
                ShowContinueError(state, "... a field was found containing UtilityCost: which may indicate a missing comma.");
            }
        }
        // index of the tariff name in the tariff array
        ratchet(iInObj).tariffIndx =
            FindTariffIndex(state, state.dataIPShortCut->cAlphaArgs(2), state.dataIPShortCut->cAlphaArgs(1), ErrorsFound, CurrentModuleObject);
        warnIfNativeVarname(state, state.dataIPShortCut->cAlphaArgs(1), ratchet(iInObj).tariffIndx, ErrorsFound, CurrentModuleObject);
        ratchet(iInObj).namePt = AssignVariablePt(
            state, state.dataIPShortCut->cAlphaArgs(1), true, varIsAssigned, varNotYetDefined, ObjType::Ratchet, iInObj, ratchet(iInObj).tariffIndx);
        // index of the variable in the variable array
        ratchet(iInObj).baselinePt = AssignVariablePt(
            state, state.dataIPShortCut->cAlphaArgs(3), true, varIsArgument, varNotYetDefined, ObjType::Ratchet, iInObj, ratchet(iInObj).tariffIndx);
        // index of the variable in the variable array
        ratchet(iInObj).adjustmentPt = AssignVariablePt(
            state, state.dataIPShortCut->cAlphaArgs(4), true, varIsArgument, varNotYetDefined, ObjType::Ratchet, iInObj, ratchet(iInObj).tariffIndx);
        // seasons to and from
        ratchet(iInObj).seasonFrom = LookUpSeason(state, state.dataIPShortCut->cAlphaArgs(5), state.dataIPShortCut->cAlphaArgs(1));
        ratchet(iInObj).seasonTo = LookUpSeason(state, state.dataIPShortCut->cAlphaArgs(6), state.dataIPShortCut->cAlphaArgs(1));
        // ratchet multiplier
        ratchet(iInObj).multiplierVal = UtilityRoutines::ProcessNumber(state.dataIPShortCut->cAlphaArgs(7), isNotNumeric);
        ratchet(iInObj).multiplierPt = AssignVariablePt(state,
                                                        state.dataIPShortCut->cAlphaArgs(7),
                                                        isNotNumeric,
                                                        varIsArgument,
                                                        varNotYetDefined,
                                                        ObjType::Invalid,
                                                        0,
                                                        ratchet(iInObj).tariffIndx);
        // ratchet offset
        ratchet(iInObj).offsetVal = UtilityRoutines::ProcessNumber(state.dataIPShortCut->cAlphaArgs(8), isNotNumeric);
        ratchet(iInObj).offsetPt = AssignVariablePt(state,
                                                    state.dataIPShortCut->cAlphaArgs(8),
                                                    isNotNumeric,
                                                    varIsArgument,
                                                    varNotYetDefined,
                                                    ObjType::Invalid,
                                                    0,
                                                    ratchet(iInObj).tariffIndx);
    }
}

void GetInputEconomicsVariable(EnergyPlusData &state, bool &ErrorsFound) // true if errors found during getting input objects.
{
    //    AUTHOR         Jason Glazer of GARD Analytics, Inc.
    //    DATE WRITTEN   May 2004

    //    Read the input file for "Economics:Variable" objects.

    static constexpr std::string_view RoutineName("GetInputEconomicsVariable: ");

    int numEconVarObj;
    int tariffPt;
    int iInObj;    // loop index variable for reading in objects
    int NumAlphas; // Number of elements in the alpha array
    int NumNums;   // Number of elements in the numeric array
    int IOStat;    // IO Status when calling get input subroutine
    int jVal;
    int variablePt;
    int jFld;
    std::string CurrentModuleObject; // for ease in renaming.

    auto &econVar(state.dataEconTariff->econVar);

    CurrentModuleObject = "UtilityCost:Variable";
    numEconVarObj = state.dataInputProcessing->inputProcessor->getNumObjectsFound(state, CurrentModuleObject);
    for (iInObj = 1; iInObj <= numEconVarObj; ++iInObj) {
        state.dataInputProcessing->inputProcessor->getObjectItem(state,
                                                                 CurrentModuleObject,
                                                                 iInObj,
                                                                 state.dataIPShortCut->cAlphaArgs,
                                                                 NumAlphas,
                                                                 state.dataIPShortCut->rNumericArgs,
                                                                 NumNums,
                                                                 IOStat,
                                                                 state.dataIPShortCut->lNumericFieldBlanks,
                                                                 state.dataIPShortCut->lAlphaFieldBlanks,
                                                                 state.dataIPShortCut->cAlphaFieldNames,
                                                                 state.dataIPShortCut->cNumericFieldNames);
        // check to make sure none of the values are another economic object
        for (jFld = 1; jFld <= NumAlphas; ++jFld) {
            if (hasi(state.dataIPShortCut->cAlphaArgs(jFld), "UtilityCost:")) {
                ShowWarningError(state, format("{}{}=\"{}\".", RoutineName, CurrentModuleObject, state.dataIPShortCut->cAlphaArgs(1)));
                ShowContinueError(state, "... a field was found containing UtilityCost: which may indicate a missing comma.");
            }
        }
        tariffPt = FindTariffIndex(state, state.dataIPShortCut->cAlphaArgs(2), state.dataIPShortCut->cAlphaArgs(1), ErrorsFound, CurrentModuleObject);
        variablePt =
            AssignVariablePt(state, state.dataIPShortCut->cAlphaArgs(1), true, varIsArgument, varUserDefined, ObjType::Variable, iInObj, tariffPt);
        warnIfNativeVarname(state, state.dataIPShortCut->cAlphaArgs(1), tariffPt, ErrorsFound, CurrentModuleObject);
        // validate the kind of variable - not used internally except for validation
        if (UtilityRoutines::SameString(state.dataIPShortCut->cAlphaArgs(3), "ENERGY")) {
            econVar(variablePt).varUnitType = varUnitTypeEnergy;
        } else if (UtilityRoutines::SameString(state.dataIPShortCut->cAlphaArgs(3), "DEMAND")) {
            econVar(variablePt).varUnitType = varUnitTypeDemand;
        } else if (UtilityRoutines::SameString(state.dataIPShortCut->cAlphaArgs(3), "DIMENSIONLESS")) {
            econVar(variablePt).varUnitType = varUnitTypeDimensionless;
        } else if (UtilityRoutines::SameString(state.dataIPShortCut->cAlphaArgs(3), "CURRENCY")) {
            econVar(variablePt).varUnitType = varUnitTypeCurrency;
        } else {
            econVar(variablePt).varUnitType = varUnitTypeDimensionless;
            ShowSevereError(state, format("{}{}=\"{}\" invalid data", RoutineName, CurrentModuleObject, state.dataIPShortCut->cAlphaArgs(1)));
            ShowContinueError(state, format("invalid {}=\"{}\".", state.dataIPShortCut->cAlphaFieldNames(3), state.dataIPShortCut->cAlphaArgs(3)));
            ErrorsFound = true;
        }
        // move number inputs into econVar
        for (jVal = 1; jVal <= NumNums; ++jVal) {
            econVar(variablePt).values(jVal) = state.dataIPShortCut->rNumericArgs(jVal);
        }
        // fill the rest of the array with the last value entered
        if (NumNums < MaxNumMonths) {
            for (jVal = NumNums + 1; jVal <= MaxNumMonths; ++jVal) {
                econVar(variablePt).values(jVal) = state.dataIPShortCut->rNumericArgs(NumNums);
            }
        }
    }
}

void GetInputEconomicsComputation(EnergyPlusData &state, bool &ErrorsFound) // true if errors found during getting input objects.
{
    //    AUTHOR         Jason Glazer of GARD Analytics, Inc.
    //    DATE WRITTEN   May 2004

    //    Read the input file for "Economics:Computation" objects.
    //    This object is only used for very complex rates.

    static constexpr std::string_view RoutineName("GetInputEconomicsComputation: ");

    int tariffPt;
    int iInObj;    // loop index variable for reading in objects
    int NumAlphas; // Number of elements in the alpha array
    int NumNums;   // Number of elements in the numeric array
    int IOStat;    // IO Status when calling get input subroutine
    int jLine;
    int jFld;
    std::string CurrentModuleObject; // for ease in renaming.

    auto &computation(state.dataEconTariff->computation);

    CurrentModuleObject = "UtilityCost:Computation";
    state.dataEconTariff->numComputation = state.dataInputProcessing->inputProcessor->getNumObjectsFound(state, CurrentModuleObject);
    computation.allocate(state.dataEconTariff->numTariff); // not the number of Computations but the number of tariffs
    // set default values for computation
    for (auto &e : computation) {
        e.computeName.clear();
        e.firstStep = 0;
        e.lastStep = -1;
        e.isUserDef = false;
    }
    for (iInObj = 1; iInObj <= state.dataEconTariff->numComputation; ++iInObj) {
        state.dataInputProcessing->inputProcessor->getObjectItem(state,
                                                                 CurrentModuleObject,
                                                                 iInObj,
                                                                 state.dataIPShortCut->cAlphaArgs,
                                                                 NumAlphas,
                                                                 state.dataIPShortCut->rNumericArgs,
                                                                 NumNums,
                                                                 IOStat,
                                                                 state.dataIPShortCut->lNumericFieldBlanks,
                                                                 state.dataIPShortCut->lAlphaFieldBlanks,
                                                                 state.dataIPShortCut->cAlphaFieldNames,
                                                                 state.dataIPShortCut->cNumericFieldNames);
        // check to make sure none of the values are another economic object
        for (jFld = 1; jFld <= NumAlphas; ++jFld) {
            if (hasi(state.dataIPShortCut->cAlphaArgs(jFld), "UtilityCost:")) {
                ShowWarningError(state, format("{}{}=\"{}\".", RoutineName, CurrentModuleObject, state.dataIPShortCut->cAlphaArgs(1)));
                ShowContinueError(state, "... a field was found containing UtilityCost: which may indicate a missing comma.");
            }
        }
        tariffPt = FindTariffIndex(state, state.dataIPShortCut->cAlphaArgs(2), state.dataIPShortCut->cAlphaArgs(1), ErrorsFound, CurrentModuleObject);
        warnIfNativeVarname(state, state.dataIPShortCut->cAlphaArgs(1), tariffPt, ErrorsFound, CurrentModuleObject);
        // tariff and computation share the same index, the tariff index
        // so all references are to the tariffPt
        if (isWithinRange(state, tariffPt, 1, state.dataEconTariff->numTariff)) {
            computation(tariffPt).computeName = state.dataIPShortCut->cAlphaArgs(1);
            computation(tariffPt).firstStep = state.dataEconTariff->numSteps + 1;
            for (jLine = 3; jLine <= NumAlphas; ++jLine) {
                parseComputeLine(state, state.dataIPShortCut->cAlphaArgs(jLine), tariffPt);
            }
            computation(tariffPt).lastStep = state.dataEconTariff->numSteps;
            // check to make sure that some steps were defined
            if (computation(tariffPt).firstStep >= computation(tariffPt).lastStep) {
                computation(tariffPt).firstStep = 0;
                computation(tariffPt).lastStep = -1;
                computation(tariffPt).isUserDef = false;
                ShowSevereError(state, format("{}{}=\"{}\" invalid data.", RoutineName, CurrentModuleObject, state.dataIPShortCut->cAlphaArgs(1)));
                ShowContinueError(state, "... No lines in the computation can be interpreted ");
                ErrorsFound = true;
            } else {
                computation(tariffPt).isUserDef = true;
            }
        } else {
            ShowSevereError(state, format("{}{}=\"{}\" invalid data.", RoutineName, CurrentModuleObject, state.dataIPShortCut->cAlphaArgs(1)));
            ShowContinueError(state,
                              format("... not found {}=\"{}\".", state.dataIPShortCut->cAlphaFieldNames(2), state.dataIPShortCut->cAlphaArgs(2)));
            ErrorsFound = true;
        }
    }
}

void GetInputEconomicsCurrencyType(EnergyPlusData &state, bool &ErrorsFound) // true if errors found during getting input objects.
{
    //       AUTHOR         Jason Glazer
    //       DATE WRITTEN   August 2008

    //   Sets the type of currency (U.S. Dollar, Euro, Yen, etc.. )
    //   This is a "unique" object.

    std::string const CurrentModuleObject("CurrencyType");
    static constexpr std::string_view RoutineName("GetInputEconomicsCurrencyType: ");

    int NumCurrencyType;
    int NumAlphas; // Number of elements in the alpha array
    int NumNums;   // Number of elements in the numeric array
    int IOStat;    // IO Status when calling get input subroutine
    int i;

    initializeMonetaryUnit(state);
    NumCurrencyType = state.dataInputProcessing->inputProcessor->getNumObjectsFound(state, CurrentModuleObject);
    state.dataCostEstimateManager->selectedMonetaryUnit = 0; // invalid
    if (NumCurrencyType == 0) {
        state.dataCostEstimateManager->selectedMonetaryUnit = 1; // USD - U.S. Dollar
    } else if (NumCurrencyType == 1) {
        state.dataInputProcessing->inputProcessor->getObjectItem(state,
                                                                 CurrentModuleObject,
                                                                 1,
                                                                 state.dataIPShortCut->cAlphaArgs,
                                                                 NumAlphas,
                                                                 state.dataIPShortCut->rNumericArgs,
                                                                 NumNums,
                                                                 IOStat,
                                                                 state.dataIPShortCut->lNumericFieldBlanks,
                                                                 state.dataIPShortCut->lAlphaFieldBlanks,
                                                                 state.dataIPShortCut->cAlphaFieldNames,
                                                                 state.dataIPShortCut->cNumericFieldNames);
        // Monetary Unit
        for (i = 1; i <= (int)state.dataCostEstimateManager->monetaryUnit.size(); ++i) {
            if (UtilityRoutines::SameString(state.dataIPShortCut->cAlphaArgs(1), state.dataCostEstimateManager->monetaryUnit(i).code)) {
                state.dataCostEstimateManager->selectedMonetaryUnit = i;
                break;
            }
        }
        if (state.dataCostEstimateManager->selectedMonetaryUnit == 0) {
            ShowSevereError(state, format("{}{}=\"{}\" invalid data.", RoutineName, CurrentModuleObject, state.dataIPShortCut->cAlphaArgs(1)));
            ShowContinueError(state, format("... invalid {}.", state.dataIPShortCut->cAlphaFieldNames(1)));
            ErrorsFound = true;
        }
    } else if (NumCurrencyType > 1) {
        ShowWarningError(state, format("{}{} Only one instance of this object is allowed. USD will be used.", RoutineName, CurrentModuleObject));
        state.dataCostEstimateManager->selectedMonetaryUnit = 1; // USD - U.S. Dollar
    }
}

void parseComputeLine(EnergyPlusData &state, std::string const &lineOfCompute, int const fromTariff)
{
    //    AUTHOR         Jason Glazer of GARD Analytics, Inc.
    //    DATE WRITTEN   June 2004

    //   Converts a single line in the ECONOMICS:COMPUTE
    //   command into tokens for computation

    //   Scan the line from the end of the line to the front of the
    //   line and search for operators and variables. All items
    //   are put into the step array.

    std::string word;
    std::string::size_type endOfWord;
    int token;

    endOfWord = len(lineOfCompute) - 1;
    while (endOfWord != std::string::npos) {
        // get a single word (text string delimited by spaces)
        GetLastWord(lineOfCompute, endOfWord, word);
        // first see if word is an operator
        token = lookupOperator(word);
        // if not an operator then look for
        if (token == 0) {
            // see if argument or assignment (assignment will be first string on line)
            if (endOfWord != std::string::npos) {
                token = AssignVariablePt(state, word, true, varIsArgument, varNotYetDefined, ObjType::Invalid, 0, fromTariff);
            } else {
                token = AssignVariablePt(state, word, true, varIsAssigned, varNotYetDefined, ObjType::AssignCompute, 0, fromTariff);
            }
        }
        // if a token is found then put it into step array
        if (token == 0) {
            ShowWarningError(state, format("In UtilityCost:Computation line: {}", lineOfCompute));
            ShowContinueError(state, format("  Do not recognize: {} Will skip.", word));
        } else {
            incrementSteps(state);
            state.dataEconTariff->steps(state.dataEconTariff->numSteps) = token;
        }
    }
    incrementSteps(state);
    state.dataEconTariff->steps(state.dataEconTariff->numSteps) = 0; // at the end of the line show a zero to clear the stack
}

void GetLastWord(std::string const &lineOfText, std::string::size_type &endOfScan, std::string &aWord)
{
    //    AUTHOR         Jason Glazer of GARD Analytics, Inc.
    //    DATE WRITTEN   June 2004

    //   Returns the last substring of the line of text to the
    //   left of the endOfSubStrg pointer. A substring is
    //   delimitted by spaces.  Quotes are not significant
    //   (they are treated just like any other non-space character)

    //   Scan the string from the end.

    bool isInWord;
    bool isSpace;
    std::string::size_type iString;
    std::string::size_type curEndOfScan;
    std::string::size_type beginOfWord;
    std::string::size_type endOfWord;

    curEndOfScan = endOfScan;
    if (curEndOfScan != std::string::npos) {
        if (curEndOfScan >= len(lineOfText)) {
            curEndOfScan = len(lineOfText) - 1;
        }
        // check if currently on a space or not
        if (lineOfText[curEndOfScan] == ' ') {
            isInWord = false;
            beginOfWord = 0;
            endOfWord = 0;
        } else {
            isInWord = true;
            beginOfWord = curEndOfScan;
            endOfWord = curEndOfScan;
        }
        // scan backwards from
        for (iString = curEndOfScan; iString <= curEndOfScan; --iString) { // Unsigned will wrap to npos after 0
            if (lineOfText[iString] == ' ') {
                isSpace = true;
            } else {
                isSpace = false;
            }
            // all logical conditions of isSpace and isInWord
            if (isSpace) {
                if (isInWord) {
                    // found the space in front of the word
                    break;
                } else {
                    // still have not found the back of the word
                    // do nothing
                }
            } else {
                if (isInWord) {
                    // still have not found the space in front of the word
                    beginOfWord = iString;
                } else {
                    // found the last character of the word
                    endOfWord = iString;
                    beginOfWord = iString;
                    isInWord = true;
                }
            }
        }
        aWord = lineOfText.substr(beginOfWord, endOfWord - beginOfWord + 1);
        endOfScan = beginOfWord - 1;
        if (endOfScan == std::string::npos) {
            endOfScan = std::string::npos;
        }
    } else {
        endOfScan = std::string::npos;
        aWord = "";
    }
}

void initializeMonetaryUnit(EnergyPlusData &state)
{
    //       AUTHOR         Jason Glazer
    //       DATE WRITTEN   August 2008

    //   Sets the type of monetary unit array.

    //   Uses get input structure similar to other objects
    //   The monetaryUnitSymbols.xls spreadsheet helps create the code for this routine

    //   www.xe.com/symbols.php

    int numMonetaryUnit = 111;
    state.dataCostEstimateManager->monetaryUnit.allocate(numMonetaryUnit);
    state.dataCostEstimateManager->monetaryUnit(1).code = "USD";
    state.dataCostEstimateManager->monetaryUnit(2).code = "AFN";
    state.dataCostEstimateManager->monetaryUnit(3).code = "ALL";
    state.dataCostEstimateManager->monetaryUnit(4).code = "ANG";
    state.dataCostEstimateManager->monetaryUnit(5).code = "ARS";
    state.dataCostEstimateManager->monetaryUnit(6).code = "AUD";
    state.dataCostEstimateManager->monetaryUnit(7).code = "AWG";
    state.dataCostEstimateManager->monetaryUnit(8).code = "AZN";
    state.dataCostEstimateManager->monetaryUnit(9).code = "BAM";
    state.dataCostEstimateManager->monetaryUnit(10).code = "BBD";
    state.dataCostEstimateManager->monetaryUnit(11).code = "BGN";
    state.dataCostEstimateManager->monetaryUnit(12).code = "BMD";
    state.dataCostEstimateManager->monetaryUnit(13).code = "BND";
    state.dataCostEstimateManager->monetaryUnit(14).code = "BOB";
    state.dataCostEstimateManager->monetaryUnit(15).code = "BRL";
    state.dataCostEstimateManager->monetaryUnit(16).code = "BSD";
    state.dataCostEstimateManager->monetaryUnit(17).code = "BWP";
    state.dataCostEstimateManager->monetaryUnit(18).code = "BYR";
    state.dataCostEstimateManager->monetaryUnit(19).code = "BZD";
    state.dataCostEstimateManager->monetaryUnit(20).code = "CAD";
    state.dataCostEstimateManager->monetaryUnit(21).code = "CHF";
    state.dataCostEstimateManager->monetaryUnit(22).code = "CLP";
    state.dataCostEstimateManager->monetaryUnit(23).code = "CNY";
    state.dataCostEstimateManager->monetaryUnit(24).code = "COP";
    state.dataCostEstimateManager->monetaryUnit(25).code = "CRC";
    state.dataCostEstimateManager->monetaryUnit(26).code = "CUP";
    state.dataCostEstimateManager->monetaryUnit(27).code = "CZK";
    state.dataCostEstimateManager->monetaryUnit(28).code = "DKK";
    state.dataCostEstimateManager->monetaryUnit(29).code = "DOP";
    state.dataCostEstimateManager->monetaryUnit(30).code = "EEK";
    state.dataCostEstimateManager->monetaryUnit(31).code = "EGP";
    state.dataCostEstimateManager->monetaryUnit(32).code = "EUR";
    state.dataCostEstimateManager->monetaryUnit(33).code = "FJD";
    state.dataCostEstimateManager->monetaryUnit(34).code = "GBP";
    state.dataCostEstimateManager->monetaryUnit(35).code = "GHC";
    state.dataCostEstimateManager->monetaryUnit(36).code = "GIP";
    state.dataCostEstimateManager->monetaryUnit(37).code = "GTQ";
    state.dataCostEstimateManager->monetaryUnit(38).code = "GYD";
    state.dataCostEstimateManager->monetaryUnit(39).code = "HKD";
    state.dataCostEstimateManager->monetaryUnit(40).code = "HNL";
    state.dataCostEstimateManager->monetaryUnit(41).code = "HRK";
    state.dataCostEstimateManager->monetaryUnit(42).code = "HUF";
    state.dataCostEstimateManager->monetaryUnit(43).code = "IDR";
    state.dataCostEstimateManager->monetaryUnit(44).code = "ILS";
    state.dataCostEstimateManager->monetaryUnit(45).code = "IMP";
    state.dataCostEstimateManager->monetaryUnit(46).code = "INR";
    state.dataCostEstimateManager->monetaryUnit(47).code = "IRR";
    state.dataCostEstimateManager->monetaryUnit(48).code = "ISK";
    state.dataCostEstimateManager->monetaryUnit(49).code = "JEP";
    state.dataCostEstimateManager->monetaryUnit(50).code = "JMD";
    state.dataCostEstimateManager->monetaryUnit(51).code = "JPY";
    state.dataCostEstimateManager->monetaryUnit(52).code = "KGS";
    state.dataCostEstimateManager->monetaryUnit(53).code = "KHR";
    state.dataCostEstimateManager->monetaryUnit(54).code = "KPW";
    state.dataCostEstimateManager->monetaryUnit(55).code = "KRW";
    state.dataCostEstimateManager->monetaryUnit(56).code = "KYD";
    state.dataCostEstimateManager->monetaryUnit(57).code = "KZT";
    state.dataCostEstimateManager->monetaryUnit(58).code = "LAK";
    state.dataCostEstimateManager->monetaryUnit(59).code = "LBP";
    state.dataCostEstimateManager->monetaryUnit(60).code = "LKR";
    state.dataCostEstimateManager->monetaryUnit(61).code = "LRD";
    state.dataCostEstimateManager->monetaryUnit(62).code = "LTL";
    state.dataCostEstimateManager->monetaryUnit(63).code = "LVL";
    state.dataCostEstimateManager->monetaryUnit(64).code = "MKD";
    state.dataCostEstimateManager->monetaryUnit(65).code = "MNT";
    state.dataCostEstimateManager->monetaryUnit(66).code = "MUR";
    state.dataCostEstimateManager->monetaryUnit(67).code = "MXN";
    state.dataCostEstimateManager->monetaryUnit(68).code = "MYR";
    state.dataCostEstimateManager->monetaryUnit(69).code = "MZN";
    state.dataCostEstimateManager->monetaryUnit(70).code = "NAD";
    state.dataCostEstimateManager->monetaryUnit(71).code = "NGN";
    state.dataCostEstimateManager->monetaryUnit(72).code = "NIO";
    state.dataCostEstimateManager->monetaryUnit(73).code = "NOK";
    state.dataCostEstimateManager->monetaryUnit(74).code = "NPR";
    state.dataCostEstimateManager->monetaryUnit(75).code = "NZD";
    state.dataCostEstimateManager->monetaryUnit(76).code = "OMR";
    state.dataCostEstimateManager->monetaryUnit(77).code = "PAB";
    state.dataCostEstimateManager->monetaryUnit(78).code = "PEN";
    state.dataCostEstimateManager->monetaryUnit(79).code = "PHP";
    state.dataCostEstimateManager->monetaryUnit(80).code = "PKR";
    state.dataCostEstimateManager->monetaryUnit(81).code = "PLN";
    state.dataCostEstimateManager->monetaryUnit(82).code = "PYG";
    state.dataCostEstimateManager->monetaryUnit(83).code = "QAR";
    state.dataCostEstimateManager->monetaryUnit(84).code = "RON";
    state.dataCostEstimateManager->monetaryUnit(85).code = "RSD";
    state.dataCostEstimateManager->monetaryUnit(86).code = "RUB";
    state.dataCostEstimateManager->monetaryUnit(87).code = "SAR";
    state.dataCostEstimateManager->monetaryUnit(88).code = "SBD";
    state.dataCostEstimateManager->monetaryUnit(89).code = "SCR";
    state.dataCostEstimateManager->monetaryUnit(90).code = "SEK";
    state.dataCostEstimateManager->monetaryUnit(91).code = "SGD";
    state.dataCostEstimateManager->monetaryUnit(92).code = "SHP";
    state.dataCostEstimateManager->monetaryUnit(93).code = "SOS";
    state.dataCostEstimateManager->monetaryUnit(94).code = "SRD";
    state.dataCostEstimateManager->monetaryUnit(95).code = "SVC";
    state.dataCostEstimateManager->monetaryUnit(96).code = "SYP";
    state.dataCostEstimateManager->monetaryUnit(97).code = "THB";
    state.dataCostEstimateManager->monetaryUnit(98).code = "TRL";
    state.dataCostEstimateManager->monetaryUnit(99).code = "TRY";
    state.dataCostEstimateManager->monetaryUnit(100).code = "TTD";
    state.dataCostEstimateManager->monetaryUnit(101).code = "TVD";
    state.dataCostEstimateManager->monetaryUnit(102).code = "TWD";
    state.dataCostEstimateManager->monetaryUnit(103).code = "UAH";
    state.dataCostEstimateManager->monetaryUnit(104).code = "UYU";
    state.dataCostEstimateManager->monetaryUnit(105).code = "UZS";
    state.dataCostEstimateManager->monetaryUnit(106).code = "VEF";
    state.dataCostEstimateManager->monetaryUnit(107).code = "VND";
    state.dataCostEstimateManager->monetaryUnit(108).code = "XCD";
    state.dataCostEstimateManager->monetaryUnit(109).code = "YER";
    state.dataCostEstimateManager->monetaryUnit(110).code = "ZAR";
    state.dataCostEstimateManager->monetaryUnit(111).code = "ZWD";

    state.dataCostEstimateManager->monetaryUnit(1).txt = "$";
    state.dataCostEstimateManager->monetaryUnit(2).txt = "AFN";
    state.dataCostEstimateManager->monetaryUnit(3).txt = "Lek";
    state.dataCostEstimateManager->monetaryUnit(4).txt = "ANG";
    state.dataCostEstimateManager->monetaryUnit(5).txt = "$";
    state.dataCostEstimateManager->monetaryUnit(6).txt = "$";
    state.dataCostEstimateManager->monetaryUnit(7).txt = "AWG";
    state.dataCostEstimateManager->monetaryUnit(8).txt = "AZN";
    state.dataCostEstimateManager->monetaryUnit(9).txt = "KM";
    state.dataCostEstimateManager->monetaryUnit(10).txt = "$";
    state.dataCostEstimateManager->monetaryUnit(11).txt = "BGN";
    state.dataCostEstimateManager->monetaryUnit(12).txt = "$";
    state.dataCostEstimateManager->monetaryUnit(13).txt = "$";
    state.dataCostEstimateManager->monetaryUnit(14).txt = "$b";
    state.dataCostEstimateManager->monetaryUnit(15).txt = "R$";
    state.dataCostEstimateManager->monetaryUnit(16).txt = "$";
    state.dataCostEstimateManager->monetaryUnit(17).txt = "P";
    state.dataCostEstimateManager->monetaryUnit(18).txt = "p.";
    state.dataCostEstimateManager->monetaryUnit(19).txt = "BZ$";
    state.dataCostEstimateManager->monetaryUnit(20).txt = "$";
    state.dataCostEstimateManager->monetaryUnit(21).txt = "CHF";
    state.dataCostEstimateManager->monetaryUnit(22).txt = "$";
    state.dataCostEstimateManager->monetaryUnit(23).txt = "CNY";
    state.dataCostEstimateManager->monetaryUnit(24).txt = "$";
    state.dataCostEstimateManager->monetaryUnit(25).txt = "CRC";
    state.dataCostEstimateManager->monetaryUnit(26).txt = "CUP";
    state.dataCostEstimateManager->monetaryUnit(27).txt = "CZK";
    state.dataCostEstimateManager->monetaryUnit(28).txt = "kr";
    state.dataCostEstimateManager->monetaryUnit(29).txt = "RD$";
    state.dataCostEstimateManager->monetaryUnit(30).txt = "kr";
    state.dataCostEstimateManager->monetaryUnit(31).txt = "£";
    state.dataCostEstimateManager->monetaryUnit(32).txt = "EUR";
    state.dataCostEstimateManager->monetaryUnit(33).txt = "$";
    state.dataCostEstimateManager->monetaryUnit(34).txt = "£";
    state.dataCostEstimateManager->monetaryUnit(35).txt = "¢";
    state.dataCostEstimateManager->monetaryUnit(36).txt = "£";
    state.dataCostEstimateManager->monetaryUnit(37).txt = "Q";
    state.dataCostEstimateManager->monetaryUnit(38).txt = "$";
    state.dataCostEstimateManager->monetaryUnit(39).txt = "HK$";
    state.dataCostEstimateManager->monetaryUnit(40).txt = "L";
    state.dataCostEstimateManager->monetaryUnit(41).txt = "kn";
    state.dataCostEstimateManager->monetaryUnit(42).txt = "Ft";
    state.dataCostEstimateManager->monetaryUnit(43).txt = "Rp";
    state.dataCostEstimateManager->monetaryUnit(44).txt = "ILS";
    state.dataCostEstimateManager->monetaryUnit(45).txt = "£";
    state.dataCostEstimateManager->monetaryUnit(46).txt = "INR";
    state.dataCostEstimateManager->monetaryUnit(47).txt = "IRR";
    state.dataCostEstimateManager->monetaryUnit(48).txt = "kr";
    state.dataCostEstimateManager->monetaryUnit(49).txt = "£";
    state.dataCostEstimateManager->monetaryUnit(50).txt = "J$";
    state.dataCostEstimateManager->monetaryUnit(51).txt = "¥";
    state.dataCostEstimateManager->monetaryUnit(52).txt = "KGS";
    state.dataCostEstimateManager->monetaryUnit(53).txt = "KHR";
    state.dataCostEstimateManager->monetaryUnit(54).txt = "KPW";
    state.dataCostEstimateManager->monetaryUnit(55).txt = "KRW";
    state.dataCostEstimateManager->monetaryUnit(56).txt = "$";
    state.dataCostEstimateManager->monetaryUnit(57).txt = "KZT";
    state.dataCostEstimateManager->monetaryUnit(58).txt = "LAK";
    state.dataCostEstimateManager->monetaryUnit(59).txt = "£";
    state.dataCostEstimateManager->monetaryUnit(60).txt = "LKR";
    state.dataCostEstimateManager->monetaryUnit(61).txt = "$";
    state.dataCostEstimateManager->monetaryUnit(62).txt = "Lt";
    state.dataCostEstimateManager->monetaryUnit(63).txt = "Ls";
    state.dataCostEstimateManager->monetaryUnit(64).txt = "MKD";
    state.dataCostEstimateManager->monetaryUnit(65).txt = "MNT";
    state.dataCostEstimateManager->monetaryUnit(66).txt = "MUR";
    state.dataCostEstimateManager->monetaryUnit(67).txt = "$";
    state.dataCostEstimateManager->monetaryUnit(68).txt = "RM";
    state.dataCostEstimateManager->monetaryUnit(69).txt = "MT";
    state.dataCostEstimateManager->monetaryUnit(70).txt = "$";
    state.dataCostEstimateManager->monetaryUnit(71).txt = "NGN";
    state.dataCostEstimateManager->monetaryUnit(72).txt = "C$";
    state.dataCostEstimateManager->monetaryUnit(73).txt = "kr";
    state.dataCostEstimateManager->monetaryUnit(74).txt = "NPR";
    state.dataCostEstimateManager->monetaryUnit(75).txt = "$";
    state.dataCostEstimateManager->monetaryUnit(76).txt = "OMR";
    state.dataCostEstimateManager->monetaryUnit(77).txt = "B/.";
    state.dataCostEstimateManager->monetaryUnit(78).txt = "S/.";
    state.dataCostEstimateManager->monetaryUnit(79).txt = "Php";
    state.dataCostEstimateManager->monetaryUnit(80).txt = "PKR";
    state.dataCostEstimateManager->monetaryUnit(81).txt = "PLN";
    state.dataCostEstimateManager->monetaryUnit(82).txt = "Gs";
    state.dataCostEstimateManager->monetaryUnit(83).txt = "QAR";
    state.dataCostEstimateManager->monetaryUnit(84).txt = "lei";
    state.dataCostEstimateManager->monetaryUnit(85).txt = "RSD";
    state.dataCostEstimateManager->monetaryUnit(86).txt = "RUB";
    state.dataCostEstimateManager->monetaryUnit(87).txt = "SAR";
    state.dataCostEstimateManager->monetaryUnit(88).txt = "$";
    state.dataCostEstimateManager->monetaryUnit(89).txt = "SCR";
    state.dataCostEstimateManager->monetaryUnit(90).txt = "kr";
    state.dataCostEstimateManager->monetaryUnit(91).txt = "$";
    state.dataCostEstimateManager->monetaryUnit(92).txt = "£";
    state.dataCostEstimateManager->monetaryUnit(93).txt = "S";
    state.dataCostEstimateManager->monetaryUnit(94).txt = "$";
    state.dataCostEstimateManager->monetaryUnit(95).txt = "$";
    state.dataCostEstimateManager->monetaryUnit(96).txt = "£";
    state.dataCostEstimateManager->monetaryUnit(97).txt = "THB";
    state.dataCostEstimateManager->monetaryUnit(98).txt = "TRL";
    state.dataCostEstimateManager->monetaryUnit(99).txt = "YTL";
    state.dataCostEstimateManager->monetaryUnit(100).txt = "TT$";
    state.dataCostEstimateManager->monetaryUnit(101).txt = "$";
    state.dataCostEstimateManager->monetaryUnit(102).txt = "NT$";
    state.dataCostEstimateManager->monetaryUnit(103).txt = "UAH";
    state.dataCostEstimateManager->monetaryUnit(104).txt = "$U";
    state.dataCostEstimateManager->monetaryUnit(105).txt = "UZS";
    state.dataCostEstimateManager->monetaryUnit(106).txt = "Bs";
    state.dataCostEstimateManager->monetaryUnit(107).txt = "VND";
    state.dataCostEstimateManager->monetaryUnit(108).txt = "$";
    state.dataCostEstimateManager->monetaryUnit(109).txt = "YER";
    state.dataCostEstimateManager->monetaryUnit(110).txt = "R";
    state.dataCostEstimateManager->monetaryUnit(111).txt = "Z$";

    state.dataCostEstimateManager->monetaryUnit(1).html = "$";
    state.dataCostEstimateManager->monetaryUnit(2).html = "&#x060b;";
    state.dataCostEstimateManager->monetaryUnit(3).html = "Lek";
    state.dataCostEstimateManager->monetaryUnit(4).html = "&#x0192;";
    state.dataCostEstimateManager->monetaryUnit(5).html = "$";
    state.dataCostEstimateManager->monetaryUnit(6).html = "$";
    state.dataCostEstimateManager->monetaryUnit(7).html = "&#x0192;";
    state.dataCostEstimateManager->monetaryUnit(8).html = "&#x043c;&#x0430;&#x043d;";
    state.dataCostEstimateManager->monetaryUnit(9).html = "KM";
    state.dataCostEstimateManager->monetaryUnit(10).html = "$";
    state.dataCostEstimateManager->monetaryUnit(11).html = "&#x043b;&#x0432;";
    state.dataCostEstimateManager->monetaryUnit(12).html = "$";
    state.dataCostEstimateManager->monetaryUnit(13).html = "$";
    state.dataCostEstimateManager->monetaryUnit(14).html = "$b";
    state.dataCostEstimateManager->monetaryUnit(15).html = "R$";
    state.dataCostEstimateManager->monetaryUnit(16).html = "$";
    state.dataCostEstimateManager->monetaryUnit(17).html = "P";
    state.dataCostEstimateManager->monetaryUnit(18).html = "p.";
    state.dataCostEstimateManager->monetaryUnit(19).html = "BZ$";
    state.dataCostEstimateManager->monetaryUnit(20).html = "$";
    state.dataCostEstimateManager->monetaryUnit(21).html = "CHF";
    state.dataCostEstimateManager->monetaryUnit(22).html = "$";
    state.dataCostEstimateManager->monetaryUnit(23).html = "&#x5143;";
    state.dataCostEstimateManager->monetaryUnit(24).html = "$";
    state.dataCostEstimateManager->monetaryUnit(25).html = "&#x20a1;";
    state.dataCostEstimateManager->monetaryUnit(26).html = "&#x20b1;";
    state.dataCostEstimateManager->monetaryUnit(27).html = "&#x004b;&#x010d;";
    state.dataCostEstimateManager->monetaryUnit(28).html = "kr";
    state.dataCostEstimateManager->monetaryUnit(29).html = "RD$";
    state.dataCostEstimateManager->monetaryUnit(30).html = "kr";
    state.dataCostEstimateManager->monetaryUnit(31).html = "£";
    state.dataCostEstimateManager->monetaryUnit(32).html = "&#x20ac;";
    state.dataCostEstimateManager->monetaryUnit(33).html = "$";
    state.dataCostEstimateManager->monetaryUnit(34).html = "£";
    state.dataCostEstimateManager->monetaryUnit(35).html = "¢";
    state.dataCostEstimateManager->monetaryUnit(36).html = "£";
    state.dataCostEstimateManager->monetaryUnit(37).html = "Q";
    state.dataCostEstimateManager->monetaryUnit(38).html = "$";
    state.dataCostEstimateManager->monetaryUnit(39).html = "HK$";
    state.dataCostEstimateManager->monetaryUnit(40).html = "L";
    state.dataCostEstimateManager->monetaryUnit(41).html = "kn";
    state.dataCostEstimateManager->monetaryUnit(42).html = "Ft";
    state.dataCostEstimateManager->monetaryUnit(43).html = "Rp";
    state.dataCostEstimateManager->monetaryUnit(44).html = "&#x20aa;";
    state.dataCostEstimateManager->monetaryUnit(45).html = "£";
    state.dataCostEstimateManager->monetaryUnit(46).html = "&#x20a8;";
    state.dataCostEstimateManager->monetaryUnit(47).html = "&#xfdfc;";
    state.dataCostEstimateManager->monetaryUnit(48).html = "kr";
    state.dataCostEstimateManager->monetaryUnit(49).html = "£";
    state.dataCostEstimateManager->monetaryUnit(50).html = "J$";
    state.dataCostEstimateManager->monetaryUnit(51).html = "¥";
    state.dataCostEstimateManager->monetaryUnit(52).html = "&#x043b;&#x0432;";
    state.dataCostEstimateManager->monetaryUnit(53).html = "&#x17db;";
    state.dataCostEstimateManager->monetaryUnit(54).html = "&#x20a9;";
    state.dataCostEstimateManager->monetaryUnit(55).html = "&#x20a9;";
    state.dataCostEstimateManager->monetaryUnit(56).html = "$";
    state.dataCostEstimateManager->monetaryUnit(57).html = "&#x043b;&#x0432;";
    state.dataCostEstimateManager->monetaryUnit(58).html = "&#x20ad;";
    state.dataCostEstimateManager->monetaryUnit(59).html = "£";
    state.dataCostEstimateManager->monetaryUnit(60).html = "&#x20a8;";
    state.dataCostEstimateManager->monetaryUnit(61).html = "$";
    state.dataCostEstimateManager->monetaryUnit(62).html = "Lt";
    state.dataCostEstimateManager->monetaryUnit(63).html = "Ls";
    state.dataCostEstimateManager->monetaryUnit(64).html = "&#x0434;&#x0435;&#x043d;";
    state.dataCostEstimateManager->monetaryUnit(65).html = "&#x20ae;";
    state.dataCostEstimateManager->monetaryUnit(66).html = "&#x20a8;";
    state.dataCostEstimateManager->monetaryUnit(67).html = "$";
    state.dataCostEstimateManager->monetaryUnit(68).html = "RM";
    state.dataCostEstimateManager->monetaryUnit(69).html = "MT";
    state.dataCostEstimateManager->monetaryUnit(70).html = "$";
    state.dataCostEstimateManager->monetaryUnit(71).html = "&#x20a6;";
    state.dataCostEstimateManager->monetaryUnit(72).html = "C$";
    state.dataCostEstimateManager->monetaryUnit(73).html = "kr";
    state.dataCostEstimateManager->monetaryUnit(74).html = "&#x20a8;";
    state.dataCostEstimateManager->monetaryUnit(75).html = "$";
    state.dataCostEstimateManager->monetaryUnit(76).html = "&#xfdfc;";
    state.dataCostEstimateManager->monetaryUnit(77).html = "B/.";
    state.dataCostEstimateManager->monetaryUnit(78).html = "S/.";
    state.dataCostEstimateManager->monetaryUnit(79).html = "Php";
    state.dataCostEstimateManager->monetaryUnit(80).html = "&#x20a8;";
    state.dataCostEstimateManager->monetaryUnit(81).html = "&#x007a;&#x0142;";
    state.dataCostEstimateManager->monetaryUnit(82).html = "Gs";
    state.dataCostEstimateManager->monetaryUnit(83).html = "&#xfdfc;";
    state.dataCostEstimateManager->monetaryUnit(84).html = "lei";
    state.dataCostEstimateManager->monetaryUnit(85).html = "&#x0414;&#x0438;&#x043d;&#x002e;";
    state.dataCostEstimateManager->monetaryUnit(86).html = "&#x0440;&#x0443;&#x0431;";
    state.dataCostEstimateManager->monetaryUnit(87).html = "&#xfdfc;";
    state.dataCostEstimateManager->monetaryUnit(88).html = "$";
    state.dataCostEstimateManager->monetaryUnit(89).html = "&#x20a8;";
    state.dataCostEstimateManager->monetaryUnit(90).html = "kr";
    state.dataCostEstimateManager->monetaryUnit(91).html = "$";
    state.dataCostEstimateManager->monetaryUnit(92).html = "£";
    state.dataCostEstimateManager->monetaryUnit(93).html = "S";
    state.dataCostEstimateManager->monetaryUnit(94).html = "$";
    state.dataCostEstimateManager->monetaryUnit(95).html = "$";
    state.dataCostEstimateManager->monetaryUnit(96).html = "£";
    state.dataCostEstimateManager->monetaryUnit(97).html = "&#x0e3f;";
    state.dataCostEstimateManager->monetaryUnit(98).html = "&#x20a4;";
    state.dataCostEstimateManager->monetaryUnit(99).html = "YTL";
    state.dataCostEstimateManager->monetaryUnit(100).html = "TT$";
    state.dataCostEstimateManager->monetaryUnit(101).html = "$";
    state.dataCostEstimateManager->monetaryUnit(102).html = "NT$";
    state.dataCostEstimateManager->monetaryUnit(103).html = "&#x20b4;";
    state.dataCostEstimateManager->monetaryUnit(104).html = "$U";
    state.dataCostEstimateManager->monetaryUnit(105).html = "&#x043b;&#x0432;";
    state.dataCostEstimateManager->monetaryUnit(106).html = "Bs";
    state.dataCostEstimateManager->monetaryUnit(107).html = "&#x20ab;";
    state.dataCostEstimateManager->monetaryUnit(108).html = "$";
    state.dataCostEstimateManager->monetaryUnit(109).html = "&#xfdfc;";
    state.dataCostEstimateManager->monetaryUnit(110).html = "R";
    state.dataCostEstimateManager->monetaryUnit(111).html = "Z$";
}

int LookUpSeason(EnergyPlusData &state, std::string const &nameOfSeason, std::string const &nameOfReferingObj)
{
    //    AUTHOR         Jason Glazer of GARD Analytics, Inc.
    //    DATE WRITTEN   May 2004

    //    Find the index for the season string provided or else
    //    raise a warning.

    int LookUpSeason;

    if (UtilityRoutines::SameString(nameOfSeason, "Summer")) {
        LookUpSeason = seasonSummer;
    } else if (UtilityRoutines::SameString(nameOfSeason, "Winter")) {
        LookUpSeason = seasonWinter;
    } else if (UtilityRoutines::SameString(nameOfSeason, "Spring")) {
        LookUpSeason = seasonSpring;
    } else if (UtilityRoutines::SameString(nameOfSeason, "Fall")) {
        LookUpSeason = seasonFall;
    } else if (UtilityRoutines::SameString(nameOfSeason, "Annual")) {
        LookUpSeason = seasonAnnual;
    } else {
        ShowWarningError(state, format("UtilityCost: Invalid season name {} in: {}", nameOfSeason, nameOfReferingObj));
        ShowContinueError(state, "  Defaulting to Annual");
        LookUpSeason = seasonAnnual;
    }
    return LookUpSeason;
}

int FindTariffIndex(
    EnergyPlusData &state, std::string const &nameOfTariff, std::string const &nameOfReferingObj, bool &ErrorsFound, std::string const &nameOfCurObj)
{
    //    AUTHOR         Jason Glazer of GARD Analytics, Inc.
    //    DATE WRITTEN   May 2004

    //    Find the index for the tariff string provided or else
    //    raise a warning.

    int FindTariffIndex;
    int iTariff;
    int found;

    found = 0;
    for (iTariff = 1; iTariff <= state.dataEconTariff->numTariff; ++iTariff) {
        if (UtilityRoutines::SameString(nameOfTariff, state.dataEconTariff->tariff(iTariff).tariffName)) {
            found = iTariff;
            break;
        }
    }
    if (found > 0) {
        FindTariffIndex = found;
    } else {
        ShowSevereError(state, format("{}=\"{}\" invalid tariff referenced", nameOfCurObj, nameOfReferingObj));
        ShowContinueError(state, format("not found UtilityCost:Tariff=\"{}\".", nameOfTariff));
        ErrorsFound = true;
        FindTariffIndex = 0;
    }
    return FindTariffIndex;
}

void warnIfNativeVarname(
    EnergyPlusData &state, std::string const &objName, int const curTariffIndex, bool &ErrorsFound, std::string const &curobjName)
{
    //    AUTHOR         Jason Glazer of GARD Analytics, Inc.
    //    DATE WRITTEN   March 2007

    //   Issue a warning if the variable name (usually the object name) is
    //   one of the names of native variables

    bool throwError;

    throwError = false;
    if (UtilityRoutines::SameString(objName, "TotalEnergy")) throwError = true;
    if (UtilityRoutines::SameString(objName, "TotalDemand")) throwError = true;
    if (UtilityRoutines::SameString(objName, "PeakEnergy")) throwError = true;
    if (UtilityRoutines::SameString(objName, "PeakDemand")) throwError = true;
    if (UtilityRoutines::SameString(objName, "ShoulderEnergy")) throwError = true;
    if (UtilityRoutines::SameString(objName, "ShoulderDemand")) throwError = true;
    if (UtilityRoutines::SameString(objName, "OffPeakEnergy")) throwError = true;
    if (UtilityRoutines::SameString(objName, "OffPeakDemand")) throwError = true;
    if (UtilityRoutines::SameString(objName, "MidPeakEnergy")) throwError = true;
    if (UtilityRoutines::SameString(objName, "MidPeakDemand")) throwError = true;
    if (UtilityRoutines::SameString(objName, "PeakExceedsOffPeak")) throwError = true;
    if (UtilityRoutines::SameString(objName, "OffPeakExceedsPeak")) throwError = true;
    if (UtilityRoutines::SameString(objName, "PeakExceedsMidPeak")) throwError = true;
    if (UtilityRoutines::SameString(objName, "MidPeakExceedsPeak")) throwError = true;
    if (UtilityRoutines::SameString(objName, "PeakExceedsShoulder")) throwError = true;
    if (UtilityRoutines::SameString(objName, "ShoulderExceedsPeak")) throwError = true;
    if (UtilityRoutines::SameString(objName, "IsWinter")) throwError = true;
    if (UtilityRoutines::SameString(objName, "IsNotWinter")) throwError = true;
    if (UtilityRoutines::SameString(objName, "IsSpring")) throwError = true;
    if (UtilityRoutines::SameString(objName, "IsNotSpring")) throwError = true;
    if (UtilityRoutines::SameString(objName, "IsSummer")) throwError = true;
    if (UtilityRoutines::SameString(objName, "IsNotSummer")) throwError = true;
    if (UtilityRoutines::SameString(objName, "IsAutumn")) throwError = true;
    if (UtilityRoutines::SameString(objName, "IsNotAutumn")) throwError = true;
    if (UtilityRoutines::SameString(objName, "PeakAndShoulderEnergy")) throwError = true;
    if (UtilityRoutines::SameString(objName, "PeakAndShoulderDemand")) throwError = true;
    if (UtilityRoutines::SameString(objName, "PeakAndMidPeakEnergy")) throwError = true;
    if (UtilityRoutines::SameString(objName, "PeakAndMidPeakDemand")) throwError = true;
    if (UtilityRoutines::SameString(objName, "ShoulderAndOffPeakEnergy")) throwError = true;
    if (UtilityRoutines::SameString(objName, "ShoulderAndOffPeakDemand")) throwError = true;
    if (UtilityRoutines::SameString(objName, "PeakAndOffPeakEnergy")) throwError = true;
    if (UtilityRoutines::SameString(objName, "PeakAndOffPeakDemand")) throwError = true;
    if (UtilityRoutines::SameString(objName, "RealTimePriceCosts")) throwError = true;
    if (UtilityRoutines::SameString(objName, "AboveCustomerBaseCosts")) throwError = true;
    if (UtilityRoutines::SameString(objName, "BelowCustomerBaseCosts")) throwError = true;
    if (UtilityRoutines::SameString(objName, "AboveCustomerBaseEnergy")) throwError = true;
    if (UtilityRoutines::SameString(objName, "BelowCustomerBaseEnergy")) throwError = true;
    if (UtilityRoutines::SameString(objName, "EnergyCharges")) throwError = true;
    if (UtilityRoutines::SameString(objName, "DemandCharges")) throwError = true;
    if (UtilityRoutines::SameString(objName, "ServiceCharges")) throwError = true;
    if (UtilityRoutines::SameString(objName, "Basis")) throwError = true;
    if (UtilityRoutines::SameString(objName, "Surcharges")) throwError = true;
    if (UtilityRoutines::SameString(objName, "Adjustments")) throwError = true;
    if (UtilityRoutines::SameString(objName, "Subtotal")) throwError = true;
    if (UtilityRoutines::SameString(objName, "Taxes")) throwError = true;
    if (UtilityRoutines::SameString(objName, "Total")) throwError = true;
    if (throwError) {
        ErrorsFound = true;
        if (curTariffIndex >= 1 && curTariffIndex <= state.dataEconTariff->numTariff) {
            ShowSevereError(state,
                            format("UtilityCost:Tariff=\"{}\" invalid referenced name", state.dataEconTariff->tariff(curTariffIndex).tariffName));
            ShowContinueError(state, format("{}=\"{}\" You cannot name an object using the same name as a native variable.", curobjName, objName));
        } else {
            ShowSevereError(state, format("{}=\"{}\" You cannot name an object using the same name as a native variable.", curobjName, objName));
        }
    }
}

int AssignVariablePt(EnergyPlusData &state,
                     std::string const &stringIn,
                     bool const flagIfNotNumeric,
                     int const useOfVar,
                     int const varSpecific,
                     ObjType const econObjKind,
                     int const objIndex,
                     int const tariffPt)
{
    //    AUTHOR         Jason Glazer of GARD Analytics, Inc.
    //    DATE WRITTEN   May 2004

    //   If the string is not numeric, check if it is a valid string to use as
    //   a variable name. Check if name has been used before and if not create
    //   the variable using the string as its name.
    //   Return the index of the variable.

    int AssignVariablePt;

    std::string inNoSpaces;
    int found;
    int iVar;

    auto &econVar(state.dataEconTariff->econVar);

    if (flagIfNotNumeric && (len(stringIn) >= 1)) {
        inNoSpaces = RemoveSpaces(state, stringIn);
        found = 0;
        if (allocated(econVar)) {
            for (iVar = 1; iVar <= state.dataEconTariff->numEconVar; ++iVar) {
                if (econVar(iVar).tariffIndx == tariffPt) {
                    if (UtilityRoutines::SameString(econVar(iVar).name, inNoSpaces)) {
                        found = iVar;
                        break;
                    }
                }
            }
        }
        if (found > 0) {
            AssignVariablePt = found;
            if (econVar(found).kindOfObj == ObjType::Invalid) {
                econVar(found).kindOfObj = econObjKind;
                if (econVar(found).index == 0) econVar(found).index = objIndex;
            }
        } else {
            incrementEconVar(state);
            econVar(state.dataEconTariff->numEconVar).name = inNoSpaces;
            econVar(state.dataEconTariff->numEconVar).kindOfObj = econObjKind;
            econVar(state.dataEconTariff->numEconVar).index = objIndex;
            AssignVariablePt = state.dataEconTariff->numEconVar;
        }
        // now set the flag for the type of usage the variable has
        if (useOfVar == varIsArgument) {
            econVar(AssignVariablePt).isArgument = true;
        } else if (useOfVar == varIsAssigned) {
            econVar(AssignVariablePt).isAssigned = true;
        }
        econVar(AssignVariablePt).tariffIndx = tariffPt;
        // if the user defines the UtilityCost:Computation then this is called when reading the
        // UtilityCost:Tariff with varNotYetDefined but they are already defined because
        // the subroutine CreateCategoryNativeVariables has already been called.
        if (!((varSpecific == varNotYetDefined) && (econVar(AssignVariablePt).specific >= catEnergyCharges))) {
            econVar(AssignVariablePt).specific = varSpecific;
        }
    } else { // if the string was numeric return a zero
        AssignVariablePt = 0;
    }
    return AssignVariablePt;
}

void incrementEconVar(EnergyPlusData &state)
{
    //    AUTHOR         Jason Glazer of GARD Analytics, Inc.
    //    DATE WRITTEN   May 2004

    //   Increment the Increase the size of the

    int constexpr sizeIncrement(100);

    auto &econVar(state.dataEconTariff->econVar);

    if (!allocated(econVar)) {
        econVar.allocate(sizeIncrement);
        state.dataEconTariff->sizeEconVar = sizeIncrement;
        state.dataEconTariff->numEconVar = 1;
    } else {
        ++state.dataEconTariff->numEconVar;
        // if larger than current size grow the array
        if (state.dataEconTariff->numEconVar > state.dataEconTariff->sizeEconVar) {
            econVar.redimension(state.dataEconTariff->sizeEconVar += sizeIncrement);
        }
    }
    // initialize new record) //Autodesk Most of these match default initialization so not needed
    econVar(state.dataEconTariff->numEconVar).name = "";
    econVar(state.dataEconTariff->numEconVar).tariffIndx = 0;
    econVar(state.dataEconTariff->numEconVar).kindOfObj = ObjType::Invalid;
    econVar(state.dataEconTariff->numEconVar).index = 0;
    econVar(state.dataEconTariff->numEconVar).values = 0.0;
    econVar(state.dataEconTariff->numEconVar).isArgument = false;
    econVar(state.dataEconTariff->numEconVar).isAssigned = false;
    econVar(state.dataEconTariff->numEconVar).specific = varNotYetDefined;
    //        econVar( numEconVar ).values = 0.0; //Autodesk Already initialized above
    // Autodesk Don't initialize cntMeDependOn
    econVar(state.dataEconTariff->numEconVar).Operator = 0;
    econVar(state.dataEconTariff->numEconVar).firstOperand = 1; // Autodesk Default initialization sets this to 0
    econVar(state.dataEconTariff->numEconVar).lastOperand = 0;
    econVar(state.dataEconTariff->numEconVar).activeNow = false;
    econVar(state.dataEconTariff->numEconVar).isEvaluated = false;
    // Autodesk Don't initialize isReported
    // Autodesk Don't initialize varUnitType
}

void incrementSteps(EnergyPlusData &state)
{
    //    AUTHOR         Jason Glazer of GARD Analytics, Inc.
    //    DATE WRITTEN   June 2004

    //   Increment the step array counter and if
    //   necessary increase the size of the array.

    int constexpr sizeIncrement(100);

    if (!allocated(state.dataEconTariff->steps)) {
        state.dataEconTariff->steps.allocate(sizeIncrement);
        state.dataEconTariff->sizeSteps = sizeIncrement;
        state.dataEconTariff->numSteps = 1;
    } else {
        ++state.dataEconTariff->numSteps;
        // if larger than current size grow the array
        if (state.dataEconTariff->numSteps > state.dataEconTariff->sizeSteps) {
            state.dataEconTariff->steps.redimension(state.dataEconTariff->sizeSteps += sizeIncrement);
        }
    }
    // initialize new record
    state.dataEconTariff->steps(state.dataEconTariff->numSteps) = 0;
}

std::string RemoveSpaces(EnergyPlusData &state, std::string const &StringIn)
{
    //    AUTHOR         Jason Glazer of GARD Analytics, Inc.
    //    DATE WRITTEN   May 2004

    //   Return the string with all spaces removed.

    std::string StringOut;
    bool foundSpaces = false;
    for (std::string::size_type iString = 0; iString < len(StringIn); ++iString) {
        if (StringIn[iString] != ' ') {
            StringOut += StringIn[iString];
        } else {
            foundSpaces = true;
        }
    }
    if (foundSpaces) {
        ShowWarningError(state, format("UtilityCost: Spaces were removed from the variable=\"{}\".", StringIn));
        ShowContinueError(state, format("...Resultant variable=\"{}\".", StringOut));
    }
    return StringOut;
}

void CreateCategoryNativeVariables(EnergyPlusData &state)
{
    //    AUTHOR         Jason Glazer of GARD Analytics, Inc.
    //    DATE WRITTEN   May 2004

    //    For each tariff create variables that are used for the
    //    categories (i.e., EnergyCharges).

    int iTariff;

    auto &tariff(state.dataEconTariff->tariff);

    for (iTariff = 1; iTariff <= state.dataEconTariff->numTariff; ++iTariff) {
        // category variables first
        tariff(iTariff).ptEnergyCharges =
            AssignVariablePt(state, "EnergyCharges", true, varIsAssigned, catEnergyCharges, ObjType::Category, 0, iTariff);
        tariff(iTariff).firstCategory = state.dataEconTariff->numEconVar;
        tariff(iTariff).ptDemandCharges =
            AssignVariablePt(state, "DemandCharges", true, varIsAssigned, catDemandCharges, ObjType::Category, 0, iTariff);
        tariff(iTariff).ptServiceCharges =
            AssignVariablePt(state, "ServiceCharges", true, varIsAssigned, catServiceCharges, ObjType::Category, 0, iTariff);
        tariff(iTariff).ptBasis = AssignVariablePt(state, "Basis", true, varIsAssigned, catBasis, ObjType::Category, 0, iTariff);
        tariff(iTariff).ptAdjustment = AssignVariablePt(state, "Adjustment", true, varIsAssigned, catAdjustment, ObjType::Category, 0, iTariff);
        tariff(iTariff).ptSurcharge = AssignVariablePt(state, "Surcharge", true, varIsAssigned, catSurcharge, ObjType::Category, 0, iTariff);
        tariff(iTariff).ptSubtotal = AssignVariablePt(state, "Subtotal", true, varIsAssigned, catSubtotal, ObjType::Category, 0, iTariff);
        tariff(iTariff).ptTaxes = AssignVariablePt(state, "Taxes", true, varIsAssigned, catTaxes, ObjType::Category, 0, iTariff);
        tariff(iTariff).ptTotal = AssignVariablePt(state, "Total", true, varIsAssigned, catTotal, ObjType::Category, 0, iTariff);
        tariff(iTariff).ptNotIncluded = AssignVariablePt(state, "NotIncluded", true, varIsAssigned, catNotIncluded, ObjType::Category, 0, iTariff);
        tariff(iTariff).lastCategory = state.dataEconTariff->numEconVar;
        // category variables first
        tariff(iTariff).nativeTotalEnergy =
            AssignVariablePt(state, "TotalEnergy", true, varIsArgument, nativeTotalEnergy, ObjType::Native, 0, iTariff);
        tariff(iTariff).firstNative = state.dataEconTariff->numEconVar;
        tariff(iTariff).nativeTotalDemand =
            AssignVariablePt(state, "TotalDemand", true, varIsArgument, nativeTotalDemand, ObjType::Native, 0, iTariff);
        tariff(iTariff).nativePeakEnergy = AssignVariablePt(state, "PeakEnergy", true, varIsArgument, nativePeakEnergy, ObjType::Native, 0, iTariff);
        tariff(iTariff).nativePeakDemand = AssignVariablePt(state, "PeakDemand", true, varIsArgument, nativePeakDemand, ObjType::Native, 0, iTariff);
        tariff(iTariff).nativeShoulderEnergy =
            AssignVariablePt(state, "ShoulderEnergy", true, varIsArgument, nativeShoulderEnergy, ObjType::Native, 0, iTariff);
        tariff(iTariff).nativeShoulderDemand =
            AssignVariablePt(state, "ShoulderDemand", true, varIsArgument, nativeShoulderDemand, ObjType::Native, 0, iTariff);
        tariff(iTariff).nativeOffPeakEnergy =
            AssignVariablePt(state, "OffPeakEnergy", true, varIsArgument, nativeOffPeakEnergy, ObjType::Native, 0, iTariff);
        tariff(iTariff).nativeOffPeakDemand =
            AssignVariablePt(state, "OffPeakDemand", true, varIsArgument, nativeOffPeakDemand, ObjType::Native, 0, iTariff);
        tariff(iTariff).nativeMidPeakEnergy =
            AssignVariablePt(state, "MidPeakEnergy", true, varIsArgument, nativeMidPeakEnergy, ObjType::Native, 0, iTariff);
        tariff(iTariff).nativeMidPeakDemand =
            AssignVariablePt(state, "MidPeakDemand", true, varIsArgument, nativeMidPeakDemand, ObjType::Native, 0, iTariff);
        tariff(iTariff).nativePeakExceedsOffPeak =
            AssignVariablePt(state, "PeakExceedsOffPeak", true, varIsArgument, nativePeakExceedsOffPeak, ObjType::Native, 0, iTariff);
        tariff(iTariff).nativeOffPeakExceedsPeak =
            AssignVariablePt(state, "OffPeakExceedsPeak", true, varIsArgument, nativeOffPeakExceedsPeak, ObjType::Native, 0, iTariff);
        tariff(iTariff).nativePeakExceedsMidPeak =
            AssignVariablePt(state, "PeakExceedsMidPeak", true, varIsArgument, nativePeakExceedsMidPeak, ObjType::Native, 0, iTariff);
        tariff(iTariff).nativeMidPeakExceedsPeak =
            AssignVariablePt(state, "MidPeakExceedsPeak", true, varIsArgument, nativeMidPeakExceedsPeak, ObjType::Native, 0, iTariff);
        tariff(iTariff).nativePeakExceedsShoulder =
            AssignVariablePt(state, "PeakExceedsShoulder", true, varIsArgument, nativePeakExceedsShoulder, ObjType::Native, 0, iTariff);
        tariff(iTariff).nativeShoulderExceedsPeak =
            AssignVariablePt(state, "ShoulderExceedsPeak", true, varIsArgument, nativeShoulderExceedsPeak, ObjType::Native, 0, iTariff);
        tariff(iTariff).nativeIsWinter = AssignVariablePt(state, "IsWinter", true, varIsArgument, nativeIsWinter, ObjType::Native, 0, iTariff);
        tariff(iTariff).nativeIsNotWinter =
            AssignVariablePt(state, "IsNotWinter", true, varIsArgument, nativeIsNotWinter, ObjType::Native, 0, iTariff);
        tariff(iTariff).nativeIsSpring = AssignVariablePt(state, "IsSpring", true, varIsArgument, nativeIsSpring, ObjType::Native, 0, iTariff);
        tariff(iTariff).nativeIsNotSpring =
            AssignVariablePt(state, "IsNotSpring", true, varIsArgument, nativeIsNotSpring, ObjType::Native, 0, iTariff);
        tariff(iTariff).nativeIsSummer = AssignVariablePt(state, "IsSummer", true, varIsArgument, nativeIsSummer, ObjType::Native, 0, iTariff);
        tariff(iTariff).nativeIsNotSummer =
            AssignVariablePt(state, "IsNotSummer", true, varIsArgument, nativeIsNotSummer, ObjType::Native, 0, iTariff);
        tariff(iTariff).nativeIsAutumn = AssignVariablePt(state, "IsAutumn", true, varIsArgument, nativeIsAutumn, ObjType::Native, 0, iTariff);
        tariff(iTariff).nativeIsNotAutumn =
            AssignVariablePt(state, "IsNotAutumn", true, varIsArgument, nativeIsNotAutumn, ObjType::Native, 0, iTariff);

        tariff(iTariff).nativePeakAndShoulderEnergy =
            AssignVariablePt(state, "PeakAndShoulderEnergy", true, varIsArgument, nativePeakAndShoulderEnergy, ObjType::Native, 0, iTariff);
        tariff(iTariff).nativePeakAndShoulderDemand =
            AssignVariablePt(state, "PeakAndShoulderDemand", true, varIsArgument, nativePeakAndShoulderDemand, ObjType::Native, 0, iTariff);
        tariff(iTariff).nativePeakAndMidPeakEnergy =
            AssignVariablePt(state, "PeakAndMidPeakEnergy", true, varIsArgument, nativePeakAndMidPeakEnergy, ObjType::Native, 0, iTariff);
        tariff(iTariff).nativePeakAndMidPeakDemand =
            AssignVariablePt(state, "PeakAndMidPeakDemand", true, varIsArgument, nativePeakAndMidPeakDemand, ObjType::Native, 0, iTariff);
        tariff(iTariff).nativeShoulderAndOffPeakEnergy =
            AssignVariablePt(state, "ShoulderAndOffPeakEnergy", true, varIsArgument, nativeShoulderAndOffPeakEnergy, ObjType::Native, 0, iTariff);
        tariff(iTariff).nativeShoulderAndOffPeakDemand =
            AssignVariablePt(state, "ShoulderAndOffPeakDemand", true, varIsArgument, nativeShoulderAndOffPeakDemand, ObjType::Native, 0, iTariff);
        tariff(iTariff).nativePeakAndOffPeakEnergy =
            AssignVariablePt(state, "PeakAndOffPeakEnergy", true, varIsArgument, nativePeakAndOffPeakEnergy, ObjType::Native, 0, iTariff);
        tariff(iTariff).nativePeakAndOffPeakDemand =
            AssignVariablePt(state, "PeakAndOffPeakDemand", true, varIsArgument, nativePeakAndOffPeakDemand, ObjType::Native, 0, iTariff);
        tariff(iTariff).nativeRealTimePriceCosts =
            AssignVariablePt(state, "RealTimePriceCosts", true, varIsArgument, nativeRealTimePriceCosts, ObjType::Native, 0, iTariff);
        tariff(iTariff).nativeAboveCustomerBaseCosts =
            AssignVariablePt(state, "AboveCustomerBaseCosts", true, varIsArgument, nativeAboveCustomerBaseCosts, ObjType::Native, 0, iTariff);
        tariff(iTariff).nativeBelowCustomerBaseCosts =
            AssignVariablePt(state, "BelowCustomerBaseCosts", true, varIsArgument, nativeBelowCustomerBaseCosts, ObjType::Native, 0, iTariff);
        tariff(iTariff).nativeAboveCustomerBaseEnergy =
            AssignVariablePt(state, "AboveCustomerBaseEnergy", true, varIsArgument, nativeAboveCustomerBaseEnergy, ObjType::Native, 0, iTariff);
        tariff(iTariff).nativeBelowCustomerBaseEnergy =
            AssignVariablePt(state, "BelowCustomerBaseEnergy", true, varIsArgument, nativeBelowCustomerBaseEnergy, ObjType::Native, 0, iTariff);
        tariff(iTariff).lastNative = state.dataEconTariff->numEconVar;
    }
}

int lookupOperator(std::string const &opString)
{
    //    AUTHOR         Jason Glazer of GARD Analytics, Inc.
    //    DATE WRITTEN   May 2004

    int lookupOperator;

    if (UtilityRoutines::SameString(opString, "Sum")) {
        lookupOperator = opSUM;
    } else if (UtilityRoutines::SameString(opString, "MULTIPLY")) {
        lookupOperator = opMULTIPLY;
    } else if (UtilityRoutines::SameString(opString, "MULT")) {
        lookupOperator = opMULTIPLY;
    } else if (UtilityRoutines::SameString(opString, "SUBTRACT")) {
        lookupOperator = opSUBTRACT;
    } else if (UtilityRoutines::SameString(opString, "SUBT")) {
        lookupOperator = opSUBTRACT;
    } else if (UtilityRoutines::SameString(opString, "DIVIDE")) {
        lookupOperator = opDIVIDE;
    } else if (UtilityRoutines::SameString(opString, "DIV")) {
        lookupOperator = opDIVIDE;
    } else if (UtilityRoutines::SameString(opString, "ABSOLUTE")) {
        lookupOperator = opABSOLUTE;
    } else if (UtilityRoutines::SameString(opString, "ABS")) {
        lookupOperator = opABSOLUTE;
    } else if (UtilityRoutines::SameString(opString, "INTEGER")) {
        lookupOperator = opINTEGER;
    } else if (UtilityRoutines::SameString(opString, "INT")) {
        lookupOperator = opINTEGER;
    } else if (UtilityRoutines::SameString(opString, "SIGN")) {
        lookupOperator = opSIGN;
    } else if (UtilityRoutines::SameString(opString, "ROUND")) {
        lookupOperator = opROUND;
    } else if (UtilityRoutines::SameString(opString, "Maximum")) {
        lookupOperator = opMAXIMUM;
    } else if (UtilityRoutines::SameString(opString, "MAX")) {
        lookupOperator = opMAXIMUM;
    } else if (UtilityRoutines::SameString(opString, "MINIMUM")) {
        lookupOperator = opMINIMUM;
    } else if (UtilityRoutines::SameString(opString, "MIN")) {
        lookupOperator = opMINIMUM;
    } else if (UtilityRoutines::SameString(opString, "EXCEEDS")) {
        lookupOperator = opEXCEEDS;
    } else if (UtilityRoutines::SameString(opString, "ANNUALMINIMUM")) {
        lookupOperator = opANNUALMINIMUM;
    } else if (UtilityRoutines::SameString(opString, "ANMIN")) {
        lookupOperator = opANNUALMINIMUM;
    } else if (UtilityRoutines::SameString(opString, "ANNUALMAXIMUM")) {
        lookupOperator = opANNUALMAXIMUM;
    } else if (UtilityRoutines::SameString(opString, "ANMAX")) {
        lookupOperator = opANNUALMAXIMUM;
    } else if (UtilityRoutines::SameString(opString, "ANNUALSUM")) {
        lookupOperator = opANNUALSUM;
    } else if (UtilityRoutines::SameString(opString, "ANSUM")) {
        lookupOperator = opANNUALSUM;
    } else if (UtilityRoutines::SameString(opString, "ANNUALAVERAGE")) {
        lookupOperator = opANNUALAVERAGE;
    } else if (UtilityRoutines::SameString(opString, "ANAVG")) {
        lookupOperator = opANNUALAVERAGE;
    } else if (UtilityRoutines::SameString(opString, "ANNUALOR")) {
        lookupOperator = opANNUALOR;
    } else if (UtilityRoutines::SameString(opString, "ANOR")) {
        lookupOperator = opANNUALOR;
    } else if (UtilityRoutines::SameString(opString, "ANNUALAND")) {
        lookupOperator = opANNUALAND;
    } else if (UtilityRoutines::SameString(opString, "ANAND")) {
        lookupOperator = opANNUALAND;
    } else if (UtilityRoutines::SameString(opString, "ANNUALMAXIMUMZERO")) {
        lookupOperator = opANNUALMAXIMUMZERO;
    } else if (UtilityRoutines::SameString(opString, "ANMAXZ")) {
        lookupOperator = opANNUALMAXIMUMZERO;
    } else if (UtilityRoutines::SameString(opString, "ANNUALMINIMUMZERO")) {
        lookupOperator = opANNUALMINIMUMZERO;
    } else if (UtilityRoutines::SameString(opString, "ANMINZ")) {
        lookupOperator = opANNUALMINIMUMZERO;
    } else if (UtilityRoutines::SameString(opString, "IF")) {
        lookupOperator = opIF;
    } else if (UtilityRoutines::SameString(opString, "GREATERTHAN")) {
        lookupOperator = opGREATERTHAN;
    } else if (UtilityRoutines::SameString(opString, "GT")) {
        lookupOperator = opGREATERTHAN;
    } else if (UtilityRoutines::SameString(opString, "GREATEREQUAL")) {
        lookupOperator = opGREATEREQUAL;
    } else if (UtilityRoutines::SameString(opString, "GE")) {
        lookupOperator = opGREATEREQUAL;
    } else if (UtilityRoutines::SameString(opString, "LESSTHAN")) {
        lookupOperator = opLESSTHAN;
    } else if (UtilityRoutines::SameString(opString, "LT")) {
        lookupOperator = opLESSTHAN;
    } else if (UtilityRoutines::SameString(opString, "LESSEQUAL")) {
        lookupOperator = opLESSEQUAL;
    } else if (UtilityRoutines::SameString(opString, "LE")) {
        lookupOperator = opLESSEQUAL;
    } else if (UtilityRoutines::SameString(opString, "EQUAL")) {
        lookupOperator = opEQUAL;
    } else if (UtilityRoutines::SameString(opString, "EQ")) {
        lookupOperator = opEQUAL;
    } else if (UtilityRoutines::SameString(opString, "NOTEQUAL")) {
        lookupOperator = opNOTEQUAL;
    } else if (UtilityRoutines::SameString(opString, "NE")) {
        lookupOperator = opNOTEQUAL;
    } else if (UtilityRoutines::SameString(opString, "AND")) {
        lookupOperator = opAND;
    } else if (UtilityRoutines::SameString(opString, "OR")) {
        lookupOperator = opOR;
    } else if (UtilityRoutines::SameString(opString, "NOT")) {
        lookupOperator = opNOT;
    } else if (UtilityRoutines::SameString(opString, "FROM")) {
        lookupOperator = opNOOP;
    } else if (UtilityRoutines::SameString(opString, "ADD")) {
        lookupOperator = opADD;
    } else {
        lookupOperator = 0;
    }
    return lookupOperator;
}

//======================================================================================================================
//======================================================================================================================

//    DEFAULT COMPUTATION RELATED ROUTINES

//======================================================================================================================
//======================================================================================================================

void CreateDefaultComputation(EnergyPlusData &state)
{
    //    AUTHOR         Jason Glazer of GARD Analytics, Inc.
    //    DATE WRITTEN   June 2004

    // PURPOSE OF THIS SUBROUTINE:
    //    For most tariffs defined in EnergyPlus no specific
    //    ECONOMICS:COMPUTATION will be entered. In that case,
    //    a default sequence of computation steps needs to be
    //    created.  This routine creates the default
    //    computation steps.
    //    Object           Fields         Depend On Fields
    //    Qualify          namePt         sourcePt
    //                                    thresholdPt
    //    Charge:Simple    namePt         sourcePt
    //                     categoryPt     costPerPt
    //    Charge:Block     namePt         sourcePt
    //                     categoryPt     blkSzMultPt
    //                     remainingPt    blkSzPt
    //                                    blkCostPt
    //    Ratchet          namePt         baselinePt
    //                                    adjustmentPt
    //                                    multiplierPt
    //                                    offsetPt
    //    These will be formed into expressions that look like
    //      namePt NOOP sourcePt thresholdPt
    //    The different Charges are combined using the SUM operation
    //    into categories.
    //      category SUM chg1Name chg2Name chg3Name
    //    Since the dependency array has one target and multiple
    //    parameters, remainingPt is shown as a seperate equation that
    //    depends on namePt for Charge:Block. The equation will not be
    //    displayed or processed except in the sort.
    //      remainingPt NOOP namePt
    //    Many lines of the computation will include just the name of
    //    a single variable which triggers the calculation for that
    //    charge, ratchet or qualify.
    //      chg1Name
    //    It is also possible that two variables referenced within one
    //    object could include a dependancy relationship also. For
    //    example, the blkSzPt could be calculated using the same sourePt
    //    in Charge:Block.

    // METHODOLOGY EMPLOYED:
    //    Since some ECONOMCIS:* objects depend on other variables
    //    first must create the order of when to perform the
    //    computations. First a dependancy table is created that
    //    indicates what variables are dependant on other variables.
    //    A directed acyclic graph (DAG) describes the general
    //    problem which is usually solved using a topological
    //    sorting algorithm.
    //    Each line/step is generated and put into the depend
    //    array. Also in the array are counts of how many items it
    //    depends on and a list of entries that are dependant on that
    //    line.

    int iTariff;
    int iVar;
    int jVar;
    int kObj;
    int mBlock;
    int kOperand;
    int curBasis;
    int curSubtotal;
    int curTotal;
    int curObject;
    int numNoDepend;
    int referVar;
    int loopCount;
    bool remainingVarFlag;
    int remainPt;

    auto &tariff(state.dataEconTariff->tariff);
    auto &econVar(state.dataEconTariff->econVar);
    auto &computation(state.dataEconTariff->computation);
    auto &qualify(state.dataEconTariff->qualify);
    auto &ratchet(state.dataEconTariff->ratchet);
    auto &chargeSimple(state.dataEconTariff->chargeSimple);
    auto &chargeBlock(state.dataEconTariff->chargeBlock);

    // for each tariff that does not have a UtilityCost:Computation object go through the variables
    for (iTariff = 1; iTariff <= state.dataEconTariff->numTariff; ++iTariff) {
        if (!computation(iTariff).isUserDef) {
            // clear all variables so that they are not active
            for (jVar = 1; jVar <= state.dataEconTariff->numEconVar; ++jVar) {
                econVar(jVar).activeNow = false;
            }
            // make all native variables active
            for (jVar = tariff(iTariff).firstNative; jVar <= tariff(iTariff).lastNative; ++jVar) {
                econVar(jVar).activeNow = true;
            }
            //"clear" the dependOn array
            state.dataEconTariff->numOperand = 0;
            // Define the preset equations (category sumation)
            curTotal = tariff(iTariff).ptTotal;
            curSubtotal = tariff(iTariff).ptSubtotal;
            curBasis = tariff(iTariff).ptBasis;
            // total SUM subtotal taxes
            econVar(curTotal).Operator = opSUM;
            econVar(curTotal).activeNow = true;
            addOperand(state, curTotal, curSubtotal);
            addOperand(state, curTotal, tariff(iTariff).ptTaxes);
            // subtotal SUM basis adjustments surcharges
            econVar(curSubtotal).Operator = opSUM;
            econVar(curSubtotal).activeNow = true;
            addOperand(state, curSubtotal, curBasis);
            addOperand(state, curSubtotal, tariff(iTariff).ptAdjustment);
            addOperand(state, curSubtotal, tariff(iTariff).ptSurcharge);
            // basis SUM EnergyCharges DemandCharges ServiceCharges
            econVar(curBasis).Operator = opSUM;
            econVar(curBasis).activeNow = true;
            addOperand(state, curBasis, tariff(iTariff).ptEnergyCharges);
            addOperand(state, curBasis, tariff(iTariff).ptDemandCharges);
            addOperand(state, curBasis, tariff(iTariff).ptServiceCharges);
            // set up the equations for other objects
            addChargesToOperand(state, iTariff, tariff(iTariff).ptEnergyCharges);
            addChargesToOperand(state, iTariff, tariff(iTariff).ptDemandCharges);
            addChargesToOperand(state, iTariff, tariff(iTariff).ptServiceCharges);
            addChargesToOperand(state, iTariff, tariff(iTariff).ptAdjustment);
            addChargesToOperand(state, iTariff, tariff(iTariff).ptSurcharge);
            addChargesToOperand(state, iTariff, tariff(iTariff).ptTaxes);
            // add the real time pricing to the energy charges
            if (tariff(iTariff).chargeSchIndex != 0) {
                addOperand(state, tariff(iTariff).ptEnergyCharges, tariff(iTariff).nativeRealTimePriceCosts);
            }
            // now add equations with NOOP to represent each object with its
            // dependancies
            // Qualify
            for (kObj = 1; kObj <= state.dataEconTariff->numQualify; ++kObj) {
                if (qualify(kObj).tariffIndx == iTariff) {
                    curObject = qualify(kObj).namePt;
                    econVar(curObject).Operator = opNOOP;
                    econVar(curObject).activeNow = true;
                    addOperand(state, curObject, qualify(kObj).sourcePt);
                    addOperand(state, curObject, qualify(kObj).thresholdPt);
                }
            }
            // Ratchet
            for (kObj = 1; kObj <= state.dataEconTariff->numRatchet; ++kObj) {
                if (ratchet(kObj).tariffIndx == iTariff) {
                    curObject = ratchet(kObj).namePt;
                    econVar(curObject).Operator = opNOOP;
                    econVar(curObject).activeNow = true;
                    addOperand(state, curObject, ratchet(kObj).baselinePt);
                    addOperand(state, curObject, ratchet(kObj).adjustmentPt);
                    addOperand(state, curObject, ratchet(kObj).multiplierPt);
                    addOperand(state, curObject, ratchet(kObj).offsetPt);
                }
            }
            // ChargeSimple
            for (kObj = 1; kObj <= state.dataEconTariff->numChargeSimple; ++kObj) {
                if (chargeSimple(kObj).tariffIndx == iTariff) {
                    curObject = chargeSimple(kObj).namePt;
                    econVar(curObject).Operator = opNOOP;
                    econVar(curObject).activeNow = true;
                    addOperand(state, curObject, chargeSimple(kObj).sourcePt);
                    addOperand(state, curObject, chargeSimple(kObj).costPerPt);
                }
            }
            // ChargeBlock
            for (kObj = 1; kObj <= state.dataEconTariff->numChargeBlock; ++kObj) {
                if (chargeBlock(kObj).tariffIndx == iTariff) {
                    curObject = chargeBlock(kObj).namePt;
                    econVar(curObject).Operator = opNOOP;
                    econVar(curObject).activeNow = true;
                    addOperand(state, curObject, chargeBlock(kObj).sourcePt);
                    addOperand(state, curObject, chargeBlock(kObj).blkSzMultPt);
                    for (mBlock = 1; mBlock <= chargeBlock(kObj).numBlk; ++mBlock) {
                        addOperand(state, curObject, chargeBlock(kObj).blkSzPt(mBlock));
                        addOperand(state, curObject, chargeBlock(kObj).blkCostPt(mBlock));
                    }
                    // now add a new "equation" for dependency of remainingPt on namePt
                    remainPt = chargeBlock(kObj).remainingPt;
                    if (remainPt > 0) {
                        econVar(remainPt).Operator = opNOOP;
                        econVar(remainPt).activeNow = true;
                        addOperand(state, remainPt, curObject);
                    }
                }
            }
            // Economic:Variable
            // make all of the user defined variables as active
            for (iVar = 1; iVar <= state.dataEconTariff->numEconVar; ++iVar) {
                if (econVar(iVar).tariffIndx == iTariff) {
                    if (econVar(iVar).kindOfObj == ObjType::Variable) {
                        econVar(iVar).activeNow = true;
                    }
                }
            }
            // make sure no compuation is already user defined
            if (computation(iTariff).firstStep != 0) {
                ShowWarningError(state, format("In UtilityCost:Tariff: Overwriting user defined tariff {}", tariff(iTariff).tariffName));
            }
            // initialize the computation
            computation(iTariff).computeName = "Autogenerated - " + tariff(iTariff).tariffName;
            computation(iTariff).firstStep = state.dataEconTariff->numSteps + 1;
            computation(iTariff).lastStep = -1; // this will be incremented by addStep
            computation(iTariff).isUserDef = false;
            // now all "equations" are defined, treat the variables with the list
            // of dependancies as a directed acyclic graph and use "count down" algorithm
            // to do a topological sort of the variables into the order for computation
            // First, clear the counters
            for (jVar = 1; jVar <= state.dataEconTariff->numEconVar; ++jVar) {
                econVar(jVar).cntMeDependOn = 0;
            }
            // Second, add up the number of dependancies on each variable
            for (iVar = 1; iVar <= state.dataEconTariff->numEconVar; ++iVar) {
                if (econVar(iVar).activeNow) {
                    if (econVar(iVar).lastOperand >= econVar(iVar).firstOperand) {
                        econVar(iVar).cntMeDependOn = 1 + econVar(iVar).lastOperand - econVar(iVar).firstOperand;
                    }
                }
            }
            // Third, start removing items with zero connections and decrease each
            //   counter.
            numNoDepend = -1;
            loopCount = 0;
            while ((numNoDepend != 0) || (loopCount > 100000)) {
                numNoDepend = 0;
                for (iVar = 1; iVar <= state.dataEconTariff->numEconVar; ++iVar) {
                    if (econVar(iVar).activeNow) {
                        // find a variable that has no more dangling dependancies
                        if (econVar(iVar).cntMeDependOn == 0) {
                            // If the variable is a native variable then
                            // IF (econVar(iVar)%kindOfObj .NE. iEconVarObjType::Native) THEN
                            if ((econVar(iVar).kindOfObj != ObjType::Native) && (econVar(iVar).kindOfObj != ObjType::Variable)) {
                                if (econVar(iVar).lastOperand >= econVar(iVar).firstOperand) {
                                    // transfer variables and operator to the computation and list of steps
                                    // go through the operands backwards (end of line is evaluated first)
                                    for (kOperand = econVar(iVar).lastOperand; kOperand >= econVar(iVar).firstOperand; --kOperand) {
                                        incrementSteps(state);
                                        state.dataEconTariff->steps(state.dataEconTariff->numSteps) = state.dataEconTariff->operand(kOperand);
                                    }
                                    // append the operator (either SUM or NOOP)
                                    incrementSteps(state);
                                    state.dataEconTariff->steps(state.dataEconTariff->numSteps) = econVar(iVar).Operator;
                                    // append the variable itself
                                    incrementSteps(state);
                                    state.dataEconTariff->steps(state.dataEconTariff->numSteps) = iVar;
                                    // at the end of the line show a zero to clear the stack
                                    incrementSteps(state);
                                    state.dataEconTariff->steps(state.dataEconTariff->numSteps) = 0;
                                }
                            }
                            // go through each other variable looking for places where this variable is used
                            // and decrement their counters.
                            for (jVar = 1; jVar <= state.dataEconTariff->numEconVar; ++jVar) {
                                if (econVar(jVar).activeNow) {
                                    for (kOperand = econVar(jVar).firstOperand; kOperand <= econVar(jVar).lastOperand; ++kOperand) {
                                        referVar = state.dataEconTariff->operand(kOperand);
                                        if (iVar == referVar) {
                                            --econVar(jVar).cntMeDependOn;
                                            // for each variable that has been decremented to zero increment the counter
                                            if (econVar(jVar).cntMeDependOn <= 0) {
                                                ++numNoDepend;
                                            }
                                        }
                                    }
                                }
                            }
                            // make the variable inactive
                            econVar(iVar).activeNow = false;
                        }
                    }
                }
                ++loopCount;
            }
            if (loopCount > 100000) {
                ShowWarningError(
                    state, format("UtilityCost:Tariff: Loop count exceeded when counting dependancies in tariff: {}", tariff(iTariff).tariffName));
            }
            // make sure that all variables associated with the tariff are included
            remainingVarFlag = false;
            for (iVar = 1; iVar <= state.dataEconTariff->numEconVar; ++iVar) {
                if (econVar(iVar).activeNow) {
                    remainingVarFlag = true;
                }
            }
            if (remainingVarFlag) {
                ShowWarningError(state,
                                 format("CreateDefaultComputation: In UtilityCost:Computation: Circular or invalid dependencies found in tariff: {}",
                                        tariff(iTariff).tariffName));
                ShowContinueError(state, "  UtilityCost variables that may have invalid dependencies and the variables they are dependant on.");
                for (iVar = 1; iVar <= state.dataEconTariff->numEconVar; ++iVar) {
                    if (econVar(iVar).tariffIndx == iTariff) {
                        if (econVar(iVar).activeNow) {
                            ShowContinueError(state, format("     {}", econVar(iVar).name));
                            for (kOperand = econVar(iVar).firstOperand; kOperand <= econVar(iVar).lastOperand; ++kOperand) {
                                ShowContinueError(state, format("        ->  {}", econVar(state.dataEconTariff->operand(kOperand)).name));
                            }
                        }
                    }
                }
            }
            // set the end of the computations
            computation(iTariff).lastStep = state.dataEconTariff->numSteps;
            if (computation(iTariff).firstStep >= computation(iTariff).lastStep) {
                computation(iTariff).firstStep = 0;
                computation(iTariff).lastStep = -1;
                ShowWarningError(state,
                                 format("CreateDefaultComputation: In UtilityCost:Computation: No lines in the auto-generated computation can be "
                                        "interpreted in tariff: {}",
                                        tariff(iTariff).tariffName));
            }
        }
    }
}

void addOperand(EnergyPlusData &state, int const varMe, int const varOperand)
{
    //    AUTHOR         Jason Glazer of GARD Analytics, Inc.
    //    DATE WRITTEN   July 2004

    //   Used by CreateDefaultComputation to create the dependancy
    //   relationship in the EconVar array

    int constexpr sizeIncrement(100);

    auto &econVar(state.dataEconTariff->econVar);

    if (varOperand != 0) {
        // increment the numOperand and allocate/reallocate the array
        // if necessary
        if (!allocated(state.dataEconTariff->operand)) {
            state.dataEconTariff->operand.allocate(sizeIncrement);
            state.dataEconTariff->sizeOperand = sizeIncrement;
            state.dataEconTariff->numOperand = 1;
        } else {
            ++state.dataEconTariff->numOperand;
            // if larger than current size grow the array
            if (state.dataEconTariff->numOperand > state.dataEconTariff->sizeOperand) {
                state.dataEconTariff->operand.redimension(state.dataEconTariff->sizeOperand += sizeIncrement);
            }
        }
        // now add the dependency relationship
        state.dataEconTariff->operand(state.dataEconTariff->numOperand) = varOperand;
        econVar(varMe).lastOperand = state.dataEconTariff->numOperand;
        // if it is the first time addOperand was called with the varMe value
        // then set the first pointer as well
        if (varMe != state.dataEconTariff->addOperand_prevVarMe) {
            econVar(varMe).firstOperand = state.dataEconTariff->numOperand;
            state.dataEconTariff->addOperand_prevVarMe = varMe;
        }
    }
}

void addChargesToOperand(EnergyPlusData &state, int const curTariff, int const curPointer)
{
    //    AUTHOR         Jason Glazer of GARD Analytics, Inc.
    //    DATE WRITTEN   July 2004

    //   Used by CreateDefaultComputation to create the "equation"
    //   for the categories that are summations of ECONOMICS:CHARGES:BLOCK
    //   and ECONOMICS:CHARGES:SIMPLE

    int kObj;

    auto &econVar(state.dataEconTariff->econVar);
    auto &chargeSimple(state.dataEconTariff->chargeSimple);
    auto &chargeBlock(state.dataEconTariff->chargeBlock);

    econVar(curPointer).Operator = opSUM;
    econVar(curPointer).activeNow = true;
    for (kObj = 1; kObj <= state.dataEconTariff->numChargeSimple; ++kObj) {
        if (chargeSimple(kObj).tariffIndx == curTariff) {
            if (chargeSimple(kObj).categoryPt == curPointer) {
                addOperand(state, curPointer, chargeSimple(kObj).namePt);
            }
        }
    }
    for (kObj = 1; kObj <= state.dataEconTariff->numChargeBlock; ++kObj) {
        if (chargeBlock(kObj).tariffIndx == curTariff) {
            if (chargeBlock(kObj).categoryPt == curPointer) {
                addOperand(state, curPointer, chargeBlock(kObj).namePt);
            }
        }
    }
}

//======================================================================================================================
//======================================================================================================================

//    GATHER TIMESTEP VALUES ROUTINE

//======================================================================================================================
//======================================================================================================================

void GatherForEconomics(EnergyPlusData &state)
{
    //    AUTHOR         Jason Glazer of GARD Analytics, Inc.
    //    DATE WRITTEN   June 2004

    //   Gathers the data each timestep and updates the arrays
    //   holding the data that will be used by the tariff
    //   calculation.

    using ScheduleManager::GetCurrentScheduleValue;

    int iTariff;
    Real64 curInstantValue;
    Real64 curDemand;
    Real64 curEnergy;
    bool isGood;
    int curSeason;
    int curMonth;
    int curPeriod;
    Real64 curRTPprice;    // real time price
    Real64 curRTPbaseline; // real time price customer baseline load
    Real64 curRTPenergy;   // energy applied to real time price
    Real64 curRTPcost;     // cost for energy for current time

    auto &tariff(state.dataEconTariff->tariff);

    if (state.dataEconTariff->numTariff >= 1) {
        for (iTariff = 1; iTariff <= state.dataEconTariff->numTariff; ++iTariff) {
            isGood = false;
            // if the meter is defined get the value
            if (tariff(iTariff).reportMeterIndx != 0) {
                curInstantValue = GetCurrentMeterValue(state, tariff(iTariff).reportMeterIndx);
            } else {
                curInstantValue = 0.0;
            }
            // remember the demand is still energy over a period of time divided by the
            // length of time. This gathers the energy also.
            tariff(iTariff).collectEnergy += curInstantValue;
            tariff(iTariff).collectTime += state.dataGlobal->TimeStepZoneSec;
            // added *SecInHour when adding RTP support August 2008
            if (tariff(iTariff).collectTime >= tariff(iTariff).demWinTime * DataGlobalConstants::SecInHour) {
                // get current value that has been converted into desired units
                curDemand = tariff(iTariff).demandConv * tariff(iTariff).collectEnergy / tariff(iTariff).collectTime;
                curEnergy = tariff(iTariff).energyConv * tariff(iTariff).collectEnergy;
                // get the schedule values
                // remember no confirmation of schedule values occurs prior to now
                if (tariff(iTariff).seasonSchIndex != 0) {
                    curSeason = GetCurrentScheduleValue(state, tariff(iTariff).seasonSchIndex);
                } else {
                    curSeason = 1;
                }
                if (tariff(iTariff).periodSchIndex != 0) {
                    curPeriod = GetCurrentScheduleValue(state, tariff(iTariff).periodSchIndex);
                } else {
                    curPeriod = 1;
                }
                if (tariff(iTariff).monthSchIndex != 0) {
                    curMonth = GetCurrentScheduleValue(state, tariff(iTariff).monthSchIndex);
                } else {
                    // #7814 - Have to be careful with DST. tariff::seasonForMonth is overwritten at each timestep, and only the last value is
                    // retained, so make sure to capture the right one
                    if ((state.dataGlobal->HourOfDay + state.dataEnvrn->DSTIndicator) <= 24) {
                        curMonth = state.dataEnvrn->Month;
                    } else {
                        curMonth = state.dataEnvrn->MonthTomorrow;
                    }
                }
                if (isWithinRange(state, curSeason, 1, 5)) {
                    if (isWithinRange(state, curPeriod, 1, 4)) {
                        if (isWithinRange(state, curMonth, 1, 12)) {
                            isGood = true;
                        }
                    }
                }
                if (isGood) {
                    tariff(iTariff).seasonForMonth(curMonth) = curSeason;
                    tariff(iTariff).gatherEnergy(curMonth, curPeriod) += curEnergy;
                    if (tariff(iTariff).gatherDemand(curMonth, curPeriod) < curDemand) {
                        tariff(iTariff).gatherDemand(curMonth, curPeriod) = curDemand;
                    }
                } else {
                    ShowWarningError(state, format("UtilityCost:Tariff: While gathering for: {}", tariff(iTariff).tariffName));
                    ShowContinueError(state, "Invalid schedule values - outside of range");
                }
                // Real Time Pricing
                if (tariff(iTariff).chargeSchIndex != 0) {
                    curRTPprice = GetCurrentScheduleValue(state, tariff(iTariff).chargeSchIndex);
                    // if customer baseline load schedule is used, subtract that off of the
                    // current energy
                    if (tariff(iTariff).baseUseSchIndex != 0) {
                        curRTPbaseline = GetCurrentScheduleValue(state, tariff(iTariff).baseUseSchIndex);
                        curRTPenergy = curEnergy - curRTPbaseline;
                    } else {
                        curRTPenergy = curEnergy;
                    }
                    // calculate the real time cost for current times energy
                    curRTPcost = curRTPenergy * curRTPprice;
                    tariff(iTariff).RTPcost(curMonth) += curRTPcost;
                    if (curRTPcost > 0) {
                        tariff(iTariff).RTPaboveBaseCost(curMonth) += curRTPcost;
                    } else {
                        tariff(iTariff).RTPbelowBaseCost(curMonth) += curRTPcost;
                    }
                    if (curRTPenergy > 0) {
                        tariff(iTariff).RTPaboveBaseEnergy(curMonth) += curRTPenergy;
                    } else {
                        tariff(iTariff).RTPbelowBaseEnergy(curMonth) += curRTPenergy;
                    }
                }
                // reset the counters
                tariff(iTariff).collectEnergy = 0.0;
                tariff(iTariff).collectTime = 0.0;
            }
        }
    }
}

bool isWithinRange(EnergyPlusData &state, int const testVal, int const minThreshold, int const maxThreshold)
{
    //    AUTHOR         Jason Glazer of GARD Analytics, Inc.
    //    DATE WRITTEN   July 2004

    //   Simple function to check if an integer is equal to or between
    //   two other values.

    bool isWithinRange;

    if (maxThreshold < minThreshold) {
        ShowWarningError(state, "UtilityCost: Invalid thresholds in IsWithinRange routine.");
    }
    if ((testVal <= maxThreshold) && (testVal >= minThreshold)) {
        isWithinRange = true;
    } else {
        isWithinRange = false;
    }
    return isWithinRange;
}

//======================================================================================================================
//======================================================================================================================

//    COMPUTE THE UTILITY BILLS AND CREATE REPORTS

//======================================================================================================================
//======================================================================================================================

void ComputeTariff(EnergyPlusData &state)
{
    //    AUTHOR         Jason Glazer of GARD Analytics, Inc.
    //    DATE WRITTEN   July 2004

    //    Perform the calculation steps to compute the monthly
    //    utility bills for the user entered tariffs.
    //    The list of steps for the tariff computation are in order
    //    for stack based computation (reverse polish notation)

    // values used in specific operations
    Array1D<Real64> a(MaxNumMonths);
    int aPt;
    Array1D<Real64> b(MaxNumMonths);
    int bPt;
    Array1D<Real64> c(MaxNumMonths);
    int cPt;
    Array1D<Real64> d(MaxNumMonths);

    int iTariff;
    int jStep;
    int lMonth;
    int nVar;
    int curStep;
    int constexpr noVar(0);

    Real64 hugeValue;
    Real64 annualAggregate;
    int annualCnt;

    auto &econVar(state.dataEconTariff->econVar);
    auto &computation(state.dataEconTariff->computation);

    if (!(state.files.outputControl.tabular || state.files.outputControl.sqlite)) {
        state.dataOutRptTab->WriteTabularFiles = false;
        return;
    }

    hugeValue = HUGE_(Real64());
    //  Clear the isEvaluated flags for all economics variables.
    for (nVar = 1; nVar <= state.dataEconTariff->numEconVar; ++nVar) {
        econVar(nVar).isEvaluated = false;
    }
    if (state.dataEconTariff->numTariff >= 1) {
        state.dataOutRptTab->WriteTabularFiles = true;
        setNativeVariables(state);
        for (iTariff = 1; iTariff <= state.dataEconTariff->numTariff; ++iTariff) {
            for (jStep = computation(iTariff).firstStep; jStep <= computation(iTariff).lastStep; ++jStep) {
                curStep = state.dataEconTariff->steps(jStep);
                {
                    int const SELECT_CASE_var(curStep);
                    if (SELECT_CASE_var == 0) { // end of line - assign variable and clear stack
                        // if the stack still has two items on it then assign the values to the
                        // pointer otherwise if it follows a NOOP line it will only have one item
                        // that has already been assigned and no further action is required.
                        if (state.dataEconTariff->topOfStack >= 2) {
                            popStack(state, b, bPt); // pop the variable pointer
                            popStack(state, a, aPt); // pop the values
                            if (isWithinRange(state, bPt, 1, state.dataEconTariff->numEconVar)) {
                                econVar(bPt).values = a;
                            }
                        }
                        state.dataEconTariff->topOfStack = 0;
                    } else if ((SELECT_CASE_var >= 1)) { // all positive values are a reference to an econVar
                        pushStack(state, econVar(curStep).values, curStep);
                    } else if (SELECT_CASE_var == opSUM) {
                        a = 0.0;
                        for (int kStack = 1, kStack_end = state.dataEconTariff->topOfStack; kStack <= kStack_end;
                             ++kStack) { // popStack modifies topOfStack
                            popStack(state, b, bPt);
                            a += b;
                        }
                        pushStack(state, a, noVar);
                    } else if (SELECT_CASE_var == opMULTIPLY) {
                        popStack(state, b, bPt);
                        popStack(state, a, aPt);
                        pushStack(state, a * b, noVar);
                    } else if (SELECT_CASE_var == opSUBTRACT) {
                        popStack(state, b, bPt);
                        popStack(state, a, aPt);
                        pushStack(state, b - a, noVar);
                    } else if (SELECT_CASE_var == opDIVIDE) {
                        popStack(state, a, aPt);
                        popStack(state, b, bPt);
                        for (lMonth = 1; lMonth <= MaxNumMonths; ++lMonth) {
                            if (b(lMonth) != 0) {
                                c(lMonth) = a(lMonth) / b(lMonth);
                            } else {
                                c(lMonth) = 0.0;
                            }
                        }
                        pushStack(state, c, noVar);
                    } else if (SELECT_CASE_var == opABSOLUTE) {
                        popStack(state, a, aPt);
                        pushStack(state, ObjexxFCL::abs(a), noVar);
                    } else if (SELECT_CASE_var == opINTEGER) {
                        popStack(state, a, aPt);
                        pushStack(state, Array1D_double(Array1D_int(a)), noVar);
                    } else if (SELECT_CASE_var == opSIGN) {
                        popStack(state, a, aPt);
                        pushStack(state, sign(1.0, a), noVar);
                        //        CASE (opROUND)
                        //          CALL popStack(b,bPt)
                        //          CALL popStack(a,aPt)
                        //          DO lMonth = 1,MaxNumMonths
                        //            IF ((b(lMonth) .LE. 5) .AND. (b(lMonth) .GE. -5)) THEN
                        //              c(lMonth) = FLOAT(INT(a(lMonth) / (10 ** b(lMonth))) * (10 ** b(lMonth)))
                        //            END IF
                        //          END DO
                        //          CALL pushStack(c,noVar)
                    } else if (SELECT_CASE_var == opMAXIMUM) {
                        a = -hugeValue;
                        for (int kStack = 1, kStack_end = state.dataEconTariff->topOfStack; kStack <= kStack_end;
                             ++kStack) { // popStack modifies topOfStack
                            popStack(state, b, bPt);
                            for (lMonth = 1; lMonth <= MaxNumMonths; ++lMonth) {
                                if (b(lMonth) > a(lMonth)) {
                                    a(lMonth) = b(lMonth);
                                }
                            }
                        }
                        pushStack(state, a, noVar);
                    } else if (SELECT_CASE_var == opMINIMUM) {
                        a = hugeValue;
                        for (int kStack = 1, kStack_end = state.dataEconTariff->topOfStack; kStack <= kStack_end;
                             ++kStack) { // popStack modifies topOfStack
                            popStack(state, b, bPt);
                            for (lMonth = 1; lMonth <= MaxNumMonths; ++lMonth) {
                                if (b(lMonth) < a(lMonth)) {
                                    a(lMonth) = b(lMonth);
                                }
                            }
                        }
                        pushStack(state, a, noVar);
                    } else if (SELECT_CASE_var == opEXCEEDS) {
                        popStack(state, b, bPt);
                        popStack(state, a, aPt);
                        for (lMonth = 1; lMonth <= MaxNumMonths; ++lMonth) {
                            if (a(lMonth) > b(lMonth)) {
                                c(lMonth) = a(lMonth) - b(lMonth);
                            } else {
                                c(lMonth) = 0.0;
                            }
                        }
                        pushStack(state, c, noVar);
                    } else if (SELECT_CASE_var == opANNUALMINIMUM) {
                        // takes the minimum but ignores zeros
                        annualAggregate = hugeValue;
                        popStack(state, a, aPt);
                        for (lMonth = 1; lMonth <= MaxNumMonths; ++lMonth) {
                            if (a(lMonth) != 0) {
                                if (a(lMonth) < annualAggregate) {
                                    annualAggregate = a(lMonth);
                                }
                            }
                        }
                        // if all months are zero then hugeValue still in annual but should be zero
                        if (annualAggregate == hugeValue) {
                            annualAggregate = 0.0;
                        }
                        c = annualAggregate;
                        pushStack(state, c, noVar);
                    } else if (SELECT_CASE_var == opANNUALMAXIMUM) {
                        // takes the maximum but ignores zeros
                        annualAggregate = -hugeValue;
                        popStack(state, a, aPt);
                        for (lMonth = 1; lMonth <= MaxNumMonths; ++lMonth) {
                            if (a(lMonth) != 0) {
                                if (a(lMonth) > annualAggregate) {
                                    annualAggregate = a(lMonth);
                                }
                            }
                        }
                        // if all months are zero then hugeValue still in annual but should be zero
                        if (annualAggregate == -hugeValue) {
                            annualAggregate = 0.0;
                        }
                        c = annualAggregate;
                        pushStack(state, c, noVar);
                    } else if (SELECT_CASE_var == opANNUALSUM) {
                        // takes the maximum but ignores zeros
                        annualAggregate = 0.0;
                        popStack(state, a, aPt);
                        for (lMonth = 1; lMonth <= MaxNumMonths; ++lMonth) {
                            annualAggregate += a(lMonth);
                        }
                        c = annualAggregate;
                        pushStack(state, c, noVar);
                    } else if (SELECT_CASE_var == opANNUALAVERAGE) {
                        // takes the annual sum but ignores zeros
                        annualAggregate = 0.0;
                        annualCnt = 0;
                        popStack(state, a, aPt);
                        for (lMonth = 1; lMonth <= MaxNumMonths; ++lMonth) {
                            if (a(lMonth) != 0) {
                                annualAggregate += a(lMonth);
                                ++annualCnt;
                            }
                        }
                        // if all months are zero then return zero
                        if (annualCnt != 0) {
                            c = annualAggregate / annualCnt;
                        } else {
                            c = 0.0;
                        }
                        pushStack(state, c, noVar);
                    } else if (SELECT_CASE_var == opANNUALOR) {
                        annualCnt = 0;
                        popStack(state, a, aPt);
                        for (lMonth = 1; lMonth <= MaxNumMonths; ++lMonth) {
                            if (a(lMonth) != 0) {
                                ++annualCnt;
                            }
                        }
                        // if any months is not zero then "true"
                        if (annualCnt >= 1) {
                            c = 1.0;
                        } else {
                            c = 0.0;
                        }
                        pushStack(state, c, noVar);
                    } else if (SELECT_CASE_var == opANNUALAND) {
                        annualCnt = 0;
                        popStack(state, a, aPt);
                        for (lMonth = 1; lMonth <= MaxNumMonths; ++lMonth) {
                            if (a(lMonth) != 0) {
                                ++annualCnt;
                            }
                        }
                        // if all months are not zero then "true"
                        if (annualCnt == MaxNumMonths) {
                            c = 1.0;
                        } else {
                            c = 0.0;
                        }
                        pushStack(state, c, noVar);
                    } else if (SELECT_CASE_var == opANNUALMAXIMUMZERO) {
                        // takes the maximum including zeros
                        annualAggregate = -hugeValue;
                        popStack(state, a, aPt);
                        for (lMonth = 1; lMonth <= MaxNumMonths; ++lMonth) {
                            if (a(lMonth) > annualAggregate) {
                                annualAggregate = a(lMonth);
                            }
                        }
                        c = annualAggregate;
                        pushStack(state, c, noVar);
                    } else if (SELECT_CASE_var == opANNUALMINIMUMZERO) {
                        // takes the maximum including zeros
                        annualAggregate = hugeValue;
                        popStack(state, a, aPt);
                        for (lMonth = 1; lMonth <= MaxNumMonths; ++lMonth) {
                            if (a(lMonth) < annualAggregate) {
                                annualAggregate = a(lMonth);
                            }
                        }
                        c = annualAggregate;
                        pushStack(state, c, noVar);
                    } else if (SELECT_CASE_var == opIF) {
                        popStack(state, c, cPt);
                        popStack(state, b, bPt);
                        popStack(state, a, aPt);
                        for (lMonth = 1; lMonth <= MaxNumMonths; ++lMonth) {
                            if (a(lMonth) != 0) {
                                d(lMonth) = b(lMonth);
                            } else {
                                d(lMonth) = c(lMonth);
                            }
                        }
                        pushStack(state, d, noVar);
                    } else if (SELECT_CASE_var == opGREATERTHAN) {
                        popStack(state, b, bPt);
                        popStack(state, a, aPt);
                        for (lMonth = 1; lMonth <= MaxNumMonths; ++lMonth) {
                            if (a(lMonth) > b(lMonth)) {
                                c(lMonth) = 1.0;
                            } else {
                                c(lMonth) = 0.0;
                            }
                        }
                        pushStack(state, c, noVar);
                    } else if (SELECT_CASE_var == opGREATEREQUAL) {
                        popStack(state, b, bPt);
                        popStack(state, a, aPt);
                        for (lMonth = 1; lMonth <= MaxNumMonths; ++lMonth) {
                            if (a(lMonth) >= b(lMonth)) {
                                c(lMonth) = 1.0;
                            } else {
                                c(lMonth) = 0.0;
                            }
                        }
                        pushStack(state, c, noVar);
                    } else if (SELECT_CASE_var == opLESSTHAN) {
                        popStack(state, b, bPt);
                        popStack(state, a, aPt);
                        for (lMonth = 1; lMonth <= MaxNumMonths; ++lMonth) {
                            if (a(lMonth) < b(lMonth)) {
                                c(lMonth) = 1.0;
                            } else {
                                c(lMonth) = 0.0;
                            }
                        }
                        pushStack(state, c, noVar);
                    } else if (SELECT_CASE_var == opLESSEQUAL) {
                        popStack(state, b, bPt);
                        popStack(state, a, aPt);
                        for (lMonth = 1; lMonth <= MaxNumMonths; ++lMonth) {
                            if (a(lMonth) <= b(lMonth)) {
                                c(lMonth) = 1.0;
                            } else {
                                c(lMonth) = 0.0;
                            }
                        }
                        pushStack(state, c, noVar);
                    } else if (SELECT_CASE_var == opEQUAL) {
                        popStack(state, b, bPt);
                        popStack(state, a, aPt);
                        for (lMonth = 1; lMonth <= MaxNumMonths; ++lMonth) {
                            if (a(lMonth) == b(lMonth)) {
                                c(lMonth) = 1.0;
                            } else {
                                c(lMonth) = 0.0;
                            }
                        }
                        pushStack(state, c, noVar);
                    } else if (SELECT_CASE_var == opNOTEQUAL) {
                        popStack(state, b, bPt);
                        popStack(state, a, aPt);
                        for (lMonth = 1; lMonth <= MaxNumMonths; ++lMonth) {
                            if (a(lMonth) != b(lMonth)) {
                                c(lMonth) = 1.0;
                            } else {
                                c(lMonth) = 0.0;
                            }
                        }
                        pushStack(state, c, noVar);
                    } else if (SELECT_CASE_var == opAND) {
                        popStack(state, b, bPt);
                        popStack(state, a, aPt);
                        for (lMonth = 1; lMonth <= MaxNumMonths; ++lMonth) {
                            if ((a(lMonth) != 0) && (b(lMonth) != 0)) {
                                c(lMonth) = 1.0;
                            } else {
                                c(lMonth) = 0.0;
                            }
                        }
                        pushStack(state, c, noVar);
                    } else if (SELECT_CASE_var == opOR) {
                        popStack(state, b, bPt);
                        popStack(state, a, aPt);
                        for (lMonth = 1; lMonth <= MaxNumMonths; ++lMonth) {
                            if ((a(lMonth) != 0) || (b(lMonth) != 0)) {
                                c(lMonth) = 1.0;
                            } else {
                                c(lMonth) = 0.0;
                            }
                        }
                        pushStack(state, c, noVar);
                    } else if (SELECT_CASE_var == opNOT) {
                        popStack(state, a, aPt);
                        for (lMonth = 1; lMonth <= MaxNumMonths; ++lMonth) {
                            if (a(lMonth) == 0) {
                                c(lMonth) = 1.0;
                            } else {
                                c(lMonth) = 0.0;
                            }
                        }
                        pushStack(state, c, noVar);
                    } else if (SELECT_CASE_var == opADD) {
                        popStack(state, b, bPt);
                        popStack(state, a, aPt);
                        pushStack(state, a + b, noVar);
                    } else if (SELECT_CASE_var == opNOOP) {
                        // do nothing but clear the stack
                        state.dataEconTariff->topOfStack = 0;
                        // No longer pushing a zero to fix bug
                        // and push zero
                        // a = 0
                    }
                }
            }
            checkMinimumMonthlyCharge(state, iTariff);
        }
        selectTariff(state);
        LEEDtariffReporting(state);
    }
}

void pushStack(EnergyPlusData &state, Array1A<Real64> const monthlyArray, int const variablePointer)
{
    //    AUTHOR         Jason Glazer of GARD Analytics, Inc.
    //    DATE WRITTEN   July 2004

    //    A stack is used in the evaluation of the tariff since
    //    the variables and operators are in a reverse polish
    //    notation order. The stack operates on a last-in
    //    first out basis. The stack consists of both a pointer
    //    to the variable and the twelve monthly values.
    //    This routine puts an item on the top of the stack.

    monthlyArray.dim(MaxNumMonths);

    Array1D<Real64> curMonthlyArray(MaxNumMonths);
    int constexpr sizeIncrement(50);

    auto &stack(state.dataEconTariff->stack);
    auto &econVar(state.dataEconTariff->econVar);
    auto &tariff(state.dataEconTariff->tariff);

    curMonthlyArray = monthlyArray;
    if (!allocated(stack)) {
        stack.allocate(sizeIncrement);
        state.dataEconTariff->sizeStack = sizeIncrement;
        state.dataEconTariff->topOfStack = 1;
    } else {
        ++state.dataEconTariff->topOfStack;
        // if larger than current size grow the array
        if (state.dataEconTariff->topOfStack > state.dataEconTariff->sizeStack) {
            stack.redimension(state.dataEconTariff->sizeStack += sizeIncrement);
        }
    }
    // now push the values on to the stack
    stack(state.dataEconTariff->topOfStack).varPt = variablePointer;
    // check if variable has been evaluated if it is CHARGE:SIMPLE, CHARGE:BLOCK, RATCHET, or QUALIFY
    // if it has not overwrite the values for monthlyArray with the evaluated values
    if (variablePointer != 0) {
        if (!econVar(variablePointer).isEvaluated) {

            switch (econVar(variablePointer).kindOfObj) {
            case ObjType::ChargeSimple:
                evaluateChargeSimple(state, variablePointer);
                break;
            case ObjType::ChargeBlock:
                evaluateChargeBlock(state, variablePointer);
                break;
            case ObjType::Ratchet:
                evaluateRatchet(state, variablePointer);
                break;
            case ObjType::Qualify:
                evaluateQualify(state, variablePointer);
                break;
            case ObjType::Invalid:
                ShowWarningError(state, format("UtilityCost variable not defined: {}", econVar(variablePointer).name));
                ShowContinueError(state, format("   In tariff: {}", tariff(econVar(variablePointer).tariffIndx).tariffName));
                ShowContinueError(state, "   This may be the result of a misspelled variable name in the UtilityCost:Computation object.");
                ShowContinueError(state, "   All zero values will be assumed for this variable.");
                break;
            case ObjType::Variable:
            case ObjType::Category:
            case ObjType::Native:
            case ObjType::AssignCompute:
            case ObjType::Tariff:
            case ObjType::Computation:
                // do nothing
                break;
            default:
                ShowWarningError(state,
                                 format("UtilityCost Debugging issue. Invalid kind of variable used (pushStack). {} in tariff: {}",
                                        econVar(variablePointer).kindOfObj,
                                        tariff(econVar(variablePointer).tariffIndx).tariffName));
            }
            // if the serviceCharges are being evaluated add in the monthly charges
            if (econVar(variablePointer).specific == catServiceCharges) addMonthlyCharge(state, variablePointer);
            // get the results of performing the evaulation - should have been
            // put into the econVar values
            curMonthlyArray = econVar(variablePointer).values;
        }
    }
    // now assign
    stack(state.dataEconTariff->topOfStack).values = curMonthlyArray;
}

void popStack(EnergyPlusData &state, Array1A<Real64> monthlyArray, int &variablePointer)
{
    //    AUTHOR         Jason Glazer of GARD Analytics, Inc.
    //    DATE WRITTEN   July 2004

    //    A stack is used in the evaluation of the tariff since
    //    the variables and operators are in a reverse polish
    //    notation order. The stack operates on a last-in
    //    first out basis. The stack consists of both a pointer
    //    to the variable and the twelve monthly values.
    //    This routine returns the item on the top of the stack
    //    and removes it from the stack.

    monthlyArray.dim(MaxNumMonths);

    auto &stack(state.dataEconTariff->stack);

    if (state.dataEconTariff->topOfStack >= 1) {
        variablePointer = stack(state.dataEconTariff->topOfStack).varPt;
        monthlyArray = stack(state.dataEconTariff->topOfStack).values;
    } else {
        ShowWarningError(state,
                         format("UtilityCost:Tariff: stack underflow in calculation of utility bills. On variable: {}",
                                state.dataEconTariff->econVar(variablePointer).name));
        variablePointer = 0;
        monthlyArray = 0.0;
        state.dataEconTariff->topOfStack = 0;
    }
    --state.dataEconTariff->topOfStack;
}

void evaluateChargeSimple(EnergyPlusData &state, int const usingVariable)
{
    //    AUTHOR         Jason Glazer of GARD Analytics, Inc.
    //    DATE WRITTEN   July 2004

    int curTariff;
    int indexInChg;
    Array1D<Real64> sourceVals(MaxNumMonths);
    Array1D<Real64> costPer(MaxNumMonths);
    Array1D<Real64> resultChg(MaxNumMonths);
    Array1D<Real64> seasonMask(MaxNumMonths);

    auto &econVar(state.dataEconTariff->econVar);
    auto &chargeSimple(state.dataEconTariff->chargeSimple);
    auto &tariff(state.dataEconTariff->tariff);

    curTariff = econVar(usingVariable).tariffIndx;
    indexInChg = econVar(usingVariable).index;

    // check the tariff - make sure they match
    if (chargeSimple(indexInChg).namePt != usingVariable) {
        ShowWarningError(state, "UtilityCost:Tariff Debugging issue. ChargeSimple index does not match variable pointer.");
        ShowContinueError(state, format("   Between: {}", econVar(usingVariable).name));
        ShowContinueError(state, format("       And: {}", econVar(chargeSimple(indexInChg).namePt).name));
    }
    if (chargeSimple(indexInChg).tariffIndx != curTariff) {
        ShowWarningError(state, "UtilityCost:Tariff Debugging issue. ChargeSimple index does not match tariff index.");
        ShowContinueError(state, format("   Between: {}", tariff(curTariff).tariffName));
        ShowContinueError(state, format("       And: {}", tariff(chargeSimple(indexInChg).tariffIndx).tariffName));
    }
    // data from the Charge:Simple
    sourceVals = econVar(chargeSimple(indexInChg).sourcePt).values;
    // determine if costPer should be based on variable or value
    if (chargeSimple(indexInChg).costPerPt != 0) {
        costPer = econVar(chargeSimple(indexInChg).costPerPt).values;
    } else {
        costPer = chargeSimple(indexInChg).costPerVal;
    }
    // find proper season mask
    {
        int const SELECT_CASE_var(chargeSimple(indexInChg).season);
        if (SELECT_CASE_var == seasonSummer) {
            seasonMask = econVar(tariff(curTariff).nativeIsSummer).values;
        } else if (SELECT_CASE_var == seasonWinter) {
            seasonMask = econVar(tariff(curTariff).nativeIsWinter).values;
        } else if (SELECT_CASE_var == seasonSpring) {
            seasonMask = econVar(tariff(curTariff).nativeIsSpring).values;
        } else if (SELECT_CASE_var == seasonFall) {
            seasonMask = econVar(tariff(curTariff).nativeIsAutumn).values;
        } else if (SELECT_CASE_var == seasonAnnual) {
            seasonMask = 1.0; // all months are 1
        }
    }
    // finally perform calculations
    resultChg = sourceVals * costPer * seasonMask;
    // store the cost in the name of the variable
    econVar(usingVariable).values = resultChg;
    // set the flag that it has been evaluated so it won't be evaluated multiple times
    econVar(usingVariable).isEvaluated = true;
}

void evaluateChargeBlock(EnergyPlusData &state, int const usingVariable)
{
    //    AUTHOR         Jason Glazer of GARD Analytics, Inc.
    //    DATE WRITTEN   July 2004

    int curTariff;
    int indexInChg;
    int iBlk;
    int jMonth;
    Array1D<Real64> sourceVals(MaxNumMonths);
    Array1D<Real64> blkSzMult(MaxNumMonths);
    Array1D<Real64> remainVals(MaxNumMonths);
    Array1D<Real64> resultChg(MaxNumMonths);
    Array1D<Real64> amountForBlk(MaxNumMonths);
    Array1D<Real64> curBlkSz(MaxNumMonths);
    Array1D<Real64> curBlkCost(MaxNumMonths);
    Array1D<Real64> seasonMask(MaxNumMonths);
    bool flagAllZero;

    auto &econVar(state.dataEconTariff->econVar);
    auto &chargeBlock(state.dataEconTariff->chargeBlock);
    auto &tariff(state.dataEconTariff->tariff);

    curTariff = econVar(usingVariable).tariffIndx;
    indexInChg = econVar(usingVariable).index;

    // check the tariff - make sure they match
    if (chargeBlock(indexInChg).namePt != usingVariable) {
        ShowWarningError(state, "UtilityCost:Tariff Debugging issue. chargeBlock index does not match variable pointer.");
        ShowContinueError(state, format("   Between: {}", econVar(usingVariable).name));
        ShowContinueError(state, format("       And: {}", econVar(chargeBlock(indexInChg).namePt).name));
    }
    if (chargeBlock(indexInChg).tariffIndx != curTariff) {
        ShowWarningError(state, "UtilityCost:Tariff Debugging issue. chargeBlock index does not match tariff index.");
        ShowContinueError(state, format("   Between: {}", tariff(curTariff).tariffName));
        ShowContinueError(state, format("       And: {}", tariff(chargeBlock(indexInChg).tariffIndx).tariffName));
    }
    // data from the chargeBlock
    sourceVals = econVar(chargeBlock(indexInChg).sourcePt).values;
    // find proper season mask
    {
        int const SELECT_CASE_var(chargeBlock(indexInChg).season);
        if (SELECT_CASE_var == seasonSummer) {
            seasonMask = econVar(tariff(curTariff).nativeIsSummer).values;
        } else if (SELECT_CASE_var == seasonWinter) {
            seasonMask = econVar(tariff(curTariff).nativeIsWinter).values;
        } else if (SELECT_CASE_var == seasonSpring) {
            seasonMask = econVar(tariff(curTariff).nativeIsSpring).values;
        } else if (SELECT_CASE_var == seasonFall) {
            seasonMask = econVar(tariff(curTariff).nativeIsAutumn).values;
        } else if (SELECT_CASE_var == seasonAnnual) {
            seasonMask = 1.0; // all months are 1
        }
    }
    // get block size multiplier
    if (chargeBlock(indexInChg).blkSzMultPt != 0) {
        blkSzMult = econVar(chargeBlock(indexInChg).blkSzMultPt).values;
    } else {
        blkSzMult = chargeBlock(indexInChg).blkSzMultVal;
    }
    // initially set the remaing energy or demand to the source
    remainVals = sourceVals;
    // initially set the result (cost) to zero
    resultChg = 0.0;
    // loop through the blocks performing calculations
    for (iBlk = 1; iBlk <= chargeBlock(indexInChg).numBlk; ++iBlk) {
        if (chargeBlock(indexInChg).blkSzPt(iBlk) != 0) {
            curBlkSz = econVar(chargeBlock(indexInChg).blkSzPt(iBlk)).values;
        } else {
            curBlkSz = chargeBlock(indexInChg).blkSzVal(iBlk);
        }
        if (chargeBlock(indexInChg).blkCostPt(iBlk) != 0) {
            curBlkCost = econVar(chargeBlock(indexInChg).blkCostPt(iBlk)).values;
        } else {
            curBlkCost = chargeBlock(indexInChg).blkCostVal(iBlk);
        }
        // loop through the months
        for (jMonth = 1; jMonth <= MaxNumMonths; ++jMonth) {
            if (seasonMask(jMonth) == 1) {
                // IF ((curBlkSz(jMonth) * blkSzMult(jMonth)) .GT. remainVals(jMonth)) THEN - CR 6547
                if (blkSzMult(jMonth) != 0) {
                    if (curBlkSz(jMonth) > (remainVals(jMonth) / blkSzMult(jMonth))) {
                        amountForBlk(jMonth) = remainVals(jMonth);
                    } else {
                        amountForBlk(jMonth) = curBlkSz(jMonth) * blkSzMult(jMonth);
                    }
                } else {
                    amountForBlk(jMonth) = 0.0;
                }
                resultChg(jMonth) += amountForBlk(jMonth) * curBlkCost(jMonth);
                remainVals(jMonth) -= amountForBlk(jMonth);
            }
        }
    }
    // store the amount remaining if a variable is specified
    if (chargeBlock(indexInChg).remainingPt != 0) {
        econVar(chargeBlock(indexInChg).remainingPt).values = remainVals;
    } else {
        flagAllZero = true;
        for (jMonth = 1; jMonth <= MaxNumMonths; ++jMonth) {
            if (seasonMask(jMonth) == 1) {
                if (remainVals(jMonth) != 0) {
                    flagAllZero = false;
                }
            }
        }
        if (!flagAllZero) {
            ShowWarningError(state,
                             format("UtilityCost:Tariff Not all energy or demand was assigned in the block charge: {}", econVar(usingVariable).name));
        }
    }
    // store the cost in the name of the variable
    econVar(usingVariable).values = resultChg;
    // set the flag that it has been evaluated so it won't be evaluated multiple times
    econVar(usingVariable).isEvaluated = true;
}

void evaluateRatchet(EnergyPlusData &state, int const usingVariable)
{
    //    AUTHOR         Jason Glazer of GARD Analytics, Inc.
    //    DATE WRITTEN   July 2004

    int curTariff;
    int indexInChg;
    Array1D<Real64> baselineVals(MaxNumMonths);
    Array1D<Real64> adjustmentVals(MaxNumMonths);
    Array1D<Real64> multiplierVals(MaxNumMonths);
    Array1D<Real64> offsetVals(MaxNumMonths);
    Array1D<Real64> seasonFromMask(MaxNumMonths);
    Array1D<Real64> seasonToMask(MaxNumMonths);
    bool isMonthly(false);
    Array1D<Real64> adjSeasonal(MaxNumMonths);
    Array1D<Real64> adjPeak(MaxNumMonths);
    Array1D<Real64> maxAdjBase(MaxNumMonths);
    Real64 maximumVal;
    int iMonth;
    Array1D<Real64> finalResult(MaxNumMonths);

    auto &econVar(state.dataEconTariff->econVar);
    auto &tariff(state.dataEconTariff->tariff);
    auto &ratchet(state.dataEconTariff->ratchet);

    curTariff = econVar(usingVariable).tariffIndx;
    indexInChg = econVar(usingVariable).index;

    // check the tariff - make sure they match
    if (ratchet(indexInChg).namePt != usingVariable) {
        ShowWarningError(state, "UtilityCost:Tariff Debugging issue. Ratchet index does not match variable pointer.");
        ShowContinueError(state, format("   Between: {}", econVar(usingVariable).name));
        ShowContinueError(state, format("       And: {}", econVar(ratchet(indexInChg).namePt).name));
    }
    if (ratchet(indexInChg).tariffIndx != curTariff) {
        ShowWarningError(state, "UtilityCost:Tariff Debugging issue. Ratchet index does not match tariff index.");
        ShowContinueError(state, format("   Between: {}", tariff(curTariff).tariffName));
        ShowContinueError(state, format("       And: {}", tariff(ratchet(indexInChg).tariffIndx).tariffName));
    }
    // data from the Ratchet
    baselineVals = econVar(ratchet(indexInChg).baselinePt).values;
    adjustmentVals = econVar(ratchet(indexInChg).adjustmentPt).values;
    // determine if multiplier should be based on variable or value
    if (ratchet(indexInChg).multiplierPt != 0) {
        multiplierVals = econVar(ratchet(indexInChg).multiplierPt).values;
    } else {
        multiplierVals = ratchet(indexInChg).multiplierVal;
    }
    // determine if offset should be based on variable or value
    if (ratchet(indexInChg).offsetPt != 0) {
        offsetVals = econVar(ratchet(indexInChg).offsetPt).values;
    } else {
        offsetVals = ratchet(indexInChg).offsetVal;
    }
    // find proper season from mask
    {
        int const SELECT_CASE_var(ratchet(indexInChg).seasonFrom);
        if (SELECT_CASE_var == seasonSummer) {
            seasonFromMask = econVar(tariff(curTariff).nativeIsSummer).values;
            isMonthly = false;
        } else if (SELECT_CASE_var == seasonWinter) {
            seasonFromMask = econVar(tariff(curTariff).nativeIsWinter).values;
            isMonthly = false;
        } else if (SELECT_CASE_var == seasonSpring) {
            seasonFromMask = econVar(tariff(curTariff).nativeIsSpring).values;
            isMonthly = false;
        } else if (SELECT_CASE_var == seasonFall) {
            seasonFromMask = econVar(tariff(curTariff).nativeIsAutumn).values;
            isMonthly = false;
        } else if (SELECT_CASE_var == seasonAnnual) {
            seasonFromMask = 1.0; // all months are 1
            isMonthly = false;
        } else if (SELECT_CASE_var == seasonMonthly) {
            seasonFromMask = 1.0; // all months are 1
            isMonthly = true;
        } else {
            assert(false);
        }
    }
    // find proper season to mask
    {
        int const SELECT_CASE_var(ratchet(indexInChg).seasonTo);
        if (SELECT_CASE_var == seasonSummer) {
            seasonToMask = econVar(tariff(curTariff).nativeIsSummer).values;
        } else if (SELECT_CASE_var == seasonWinter) {
            seasonToMask = econVar(tariff(curTariff).nativeIsWinter).values;
        } else if (SELECT_CASE_var == seasonSpring) {
            seasonToMask = econVar(tariff(curTariff).nativeIsSpring).values;
        } else if (SELECT_CASE_var == seasonFall) {
            seasonToMask = econVar(tariff(curTariff).nativeIsAutumn).values;
        } else if (SELECT_CASE_var == seasonAnnual) {
            seasonToMask = 1.0; // all months are 1
        }
    }
    // finally perform calculations
    if (isMonthly) {
        adjSeasonal = adjustmentVals;
    } else {
        maximumVal = -HUGE_(Real64());
        for (iMonth = 1; iMonth <= MaxNumMonths; ++iMonth) {
            if (seasonFromMask(iMonth) == 1) {
                if (adjustmentVals(iMonth) > maximumVal) {
                    maximumVal = adjustmentVals(iMonth);
                }
            }
        }
        adjSeasonal = maximumVal;
    }
    for (iMonth = 1; iMonth <= MaxNumMonths; ++iMonth) {
        // calculate adjusted peak value after offset and multiplier
        adjPeak(iMonth) = (adjSeasonal(iMonth) + offsetVals(iMonth)) * multiplierVals(iMonth);
        // the maximum of the adjustment and the baseline
        if (adjPeak(iMonth) > baselineVals(iMonth)) {
            maxAdjBase(iMonth) = adjPeak(iMonth);
        } else {
            maxAdjBase(iMonth) = baselineVals(iMonth);
        }
    }
    for (iMonth = 1; iMonth <= MaxNumMonths; ++iMonth) {
        if (seasonToMask(iMonth) == 1) {
            finalResult(iMonth) = maxAdjBase(iMonth);
        } else {
            finalResult(iMonth) = baselineVals(iMonth);
        }
    }
    // store the cost in the name of the variable
    econVar(usingVariable).values = finalResult;
    // set the flag that it has been evaluated so it won't be evaluated multiple times
    econVar(usingVariable).isEvaluated = true;
}

void evaluateQualify(EnergyPlusData &state, int const usingVariable)
{
    //    AUTHOR         Jason Glazer of GARD Analytics, Inc.
    //    DATE WRITTEN   July 2004

    int curTariff;
    int indexInQual;
    Array1D<Real64> sourceVals(MaxNumMonths);
    Array1D<Real64> thresholdVals(MaxNumMonths);
    Array1D_int monthsQualify(MaxNumMonths);
    Array1D<Real64> seasonMask(MaxNumMonths);
    bool curIsMaximum;
    bool curIsConsecutive;
    int curNumberOfMonths;
    int adjNumberOfMonths;
    int iMonth;
    bool isQualified;
    int monthsInSeason;
    int cntAllQualMonths;
    int cntConsecQualMonths;
    int maxConsecQualMonths;

    auto &econVar(state.dataEconTariff->econVar);
    auto &qualify(state.dataEconTariff->qualify);
    auto &tariff(state.dataEconTariff->tariff);

    curTariff = econVar(usingVariable).tariffIndx;
    indexInQual = econVar(usingVariable).index;
    // check the tariff - make sure they match
    if (qualify(indexInQual).namePt != usingVariable) {
        ShowWarningError(state, "UtilityCost:Tariff Debugging issue. Qualify index does not match variable pointer.");
        ShowContinueError(state, format("   Between: {}", econVar(usingVariable).name));
        ShowContinueError(state, format("       And: {}", econVar(qualify(indexInQual).namePt).name));
    }
    if (qualify(indexInQual).tariffIndx != curTariff) {
        ShowWarningError(state, "UtilityCost:Tariff Debugging issue. Qualify index does not match tariff index.");
        ShowContinueError(state, format("   Between: {}", tariff(curTariff).tariffName));
        ShowContinueError(state, format("       And: {}", tariff(qualify(indexInQual).tariffIndx).tariffName));
    }
    // data from the Qualify
    sourceVals = econVar(qualify(indexInQual).sourcePt).values;
    curIsMaximum = qualify(indexInQual).isMaximum;
    curIsConsecutive = qualify(indexInQual).isConsecutive;
    curNumberOfMonths = qualify(indexInQual).numberOfMonths;
    // determine if threshold should be based on variable or value
    if (qualify(indexInQual).thresholdPt != 0) {
        thresholdVals = econVar(qualify(indexInQual).thresholdPt).values;
    } else {
        thresholdVals = qualify(indexInQual).thresholdVal;
    }
    // find proper season mask
    {
        int const SELECT_CASE_var(qualify(indexInQual).season);
        if (SELECT_CASE_var == seasonSummer) {
            seasonMask = econVar(tariff(curTariff).nativeIsSummer).values;
        } else if (SELECT_CASE_var == seasonWinter) {
            seasonMask = econVar(tariff(curTariff).nativeIsWinter).values;
        } else if (SELECT_CASE_var == seasonSpring) {
            seasonMask = econVar(tariff(curTariff).nativeIsSpring).values;
        } else if (SELECT_CASE_var == seasonFall) {
            seasonMask = econVar(tariff(curTariff).nativeIsAutumn).values;
        } else if (SELECT_CASE_var == seasonAnnual) {
            seasonMask = 1.0; // all months are 1
        }
    }
    // any months with no energy use are excluded from the qualification process
    for (iMonth = 1; iMonth <= MaxNumMonths; ++iMonth) {
        if (econVar(tariff(curTariff).nativeTotalEnergy).values(iMonth) == 0) {
            seasonMask(iMonth) = 0.0;
        }
    }
    // finally perform calculations
    // loop through the months
    monthsInSeason = 0;
    for (iMonth = 1; iMonth <= MaxNumMonths; ++iMonth) {
        if (seasonMask(iMonth) == 1) {
            ++monthsInSeason;
            // use threshold as maximum or minimum
            if (curIsMaximum) {
                if (sourceVals(iMonth) > thresholdVals(iMonth)) {
                    monthsQualify(iMonth) = 0; // greater than maximum threshold so it is not qualified
                } else {
                    monthsQualify(iMonth) = 1; // less than maximum threshold so it is qualified
                }
            } else {
                if (sourceVals(iMonth) < thresholdVals(iMonth)) {
                    monthsQualify(iMonth) = 0; // less than minimum threshold so it is not qualified
                } else {
                    monthsQualify(iMonth) = 1; // greater than minimum threshold so it is qualified
                }
            }
        } else {
            monthsQualify(iMonth) = -1; // flag that indicates not part of the season
        }
    }
    // see if the number of months is longer then the number of months and adjust
    if (curNumberOfMonths > monthsInSeason) {
        adjNumberOfMonths = monthsInSeason;
    } else {
        adjNumberOfMonths = curNumberOfMonths;
    }
    // now that each month is qualified or not, depending on the type of test see if the entire qualify passe or not
    cntAllQualMonths = 0;
    cntConsecQualMonths = 0;
    maxConsecQualMonths = 0;
    for (iMonth = 1; iMonth <= MaxNumMonths; ++iMonth) {
        {
            int const SELECT_CASE_var(monthsQualify(iMonth));
            if (SELECT_CASE_var == 1) { // qualified
                ++cntAllQualMonths;
                ++cntConsecQualMonths;
                // see if the count is greater then the previous count and if it is make it the new count
                if (cntConsecQualMonths > maxConsecQualMonths) {
                    maxConsecQualMonths = cntConsecQualMonths;
                }
            } else if (SELECT_CASE_var == 0) { // not qualified
                // reset the counter on consecutive months
                cntConsecQualMonths = 0;
            }
        }
    }
    // if test is for consecutive months
    if (curIsConsecutive) {
        if (maxConsecQualMonths >= adjNumberOfMonths) {
            isQualified = true;
        } else {
            isQualified = false;
        }
    } else { // count not consecutive
        if (cntAllQualMonths >= adjNumberOfMonths) {
            isQualified = true;
        } else {
            isQualified = false;
        }
    }
    // now update the tariff level qualifier - only update if the tariff is still qualified
    // and the current qualifer fails.
    if (tariff(curTariff).isQualified) {
        if (!isQualified) {
            tariff(curTariff).isQualified = false;
            tariff(curTariff).ptDisqualifier = usingVariable;
        }
    }
    // store the cost in the name of the variable
    econVar(usingVariable).values = monthsQualify;
    // set the flag that it has been evaluated so it won't be evaluated multiple times
    econVar(usingVariable).isEvaluated = true;
}

void addMonthlyCharge(EnergyPlusData &state, int const usingVariable)
{
    //    AUTHOR         Jason Glazer of GARD Analytics, Inc.
    //    DATE WRITTEN   July 2004

    //    Include the monthly charges in the calculations

    int curTariff;

    auto &econVar(state.dataEconTariff->econVar);
    auto &tariff(state.dataEconTariff->tariff);

    curTariff = econVar(usingVariable).tariffIndx;
    // check the tariff - make sure they match
    if (tariff(curTariff).ptServiceCharges != usingVariable) {
        ShowWarningError(state, "UtilityCost:Tariff Debugging issue. Tariff index for service charge does not match variable pointer.");
        ShowContinueError(state, format("   Between: {}", tariff(curTariff).tariffName));
        ShowContinueError(state, format("       And: {}", tariff(tariff(curTariff).ptServiceCharges).tariffName));
    }
    if (tariff(curTariff).monthChgPt != 0) {
        econVar(usingVariable).values += econVar(tariff(curTariff).monthChgPt).values;
    } else {
        econVar(usingVariable).values += tariff(curTariff).monthChgVal;
    }
    // zero out months with no energy consumption
    // curTotalEnergy = tariff(curTariff)%nativeTotalEnergy
    // DO iMonth = 1, MaxNumMonths
    //  IF (econVar(curTotalEnergy)%values(iMonth) .EQ. 0) THEN
    //    econVar(usingVariable)%values(iMonth) = 0
    //  END IF
    // END DO
}

void checkMinimumMonthlyCharge(EnergyPlusData &state, int const curTariff)
{
    //    AUTHOR         Jason Glazer of GARD Analytics, Inc.
    //    DATE WRITTEN   August 2008

    //    Check if the total is as big as the minimum monthly charge

    int iMonth;
    int totalVar;
    int minMonVar;

    auto &tariff(state.dataEconTariff->tariff);
    auto &econVar(state.dataEconTariff->econVar);

    totalVar = tariff(curTariff).ptTotal;
    minMonVar = tariff(curTariff).minMonthChgPt;
    // if a variable is defined use that
    if (minMonVar != 0) {
        for (iMonth = 1; iMonth <= MaxNumMonths; ++iMonth) {
            if (econVar(totalVar).values(iMonth) < econVar(minMonVar).values(iMonth)) {
                econVar(totalVar).values(iMonth) = econVar(minMonVar).values(iMonth);
            }
        }
    } else { // use the constant value
        for (iMonth = 1; iMonth <= MaxNumMonths; ++iMonth) {
            if (econVar(totalVar).values(iMonth) < tariff(curTariff).minMonthChgVal) {
                econVar(totalVar).values(iMonth) = tariff(curTariff).minMonthChgVal;
            }
        }
    }
}

void setNativeVariables(EnergyPlusData &state)
{
    //    AUTHOR         Jason Glazer of GARD Analytics, Inc.
    //    DATE WRITTEN   July 2004

    //    Set up the "built in" i.e. native variables that hold
    //    the energy and demand from the simulation.

    int iTariff;
    int jPeriod;
    int kMonth;
    Array1D<Real64> monthVal(MaxNumMonths);
    Real64 bigNumber(0.0); // Autodesk Value not used but suppresses warning about HUGE_() call

    auto &tariff(state.dataEconTariff->tariff);
    auto &econVar(state.dataEconTariff->econVar);

    bigNumber = HUGE_(bigNumber);
    for (iTariff = 1; iTariff <= state.dataEconTariff->numTariff; ++iTariff) {
        // nativeTotalEnergy
        monthVal = 0.0;
        for (jPeriod = 1; jPeriod <= countPeriod; ++jPeriod) {
            for (kMonth = 1; kMonth <= MaxNumMonths; ++kMonth) {
                monthVal(kMonth) += tariff(iTariff).gatherEnergy(kMonth, jPeriod);
            }
        }
        econVar(tariff(iTariff).nativeTotalEnergy).values = monthVal;
        // nativeTotalDemand
        monthVal = -bigNumber;
        for (jPeriod = 1; jPeriod <= countPeriod; ++jPeriod) {
            for (kMonth = 1; kMonth <= MaxNumMonths; ++kMonth) {
                if (tariff(iTariff).gatherDemand(kMonth, jPeriod) > monthVal(kMonth)) {
                    monthVal(kMonth) = tariff(iTariff).gatherDemand(kMonth, jPeriod);
                }
            }
        }
        // if no maximum was set just set to zero
        for (kMonth = 1; kMonth <= MaxNumMonths; ++kMonth) {
            if (monthVal(kMonth) == -bigNumber) {
                monthVal(kMonth) = 0.0;
            }
        }
        econVar(tariff(iTariff).nativeTotalDemand).values = monthVal;
        for (kMonth = 1; kMonth <= MaxNumMonths; ++kMonth) {
            // nativePeakEnergy
            econVar(tariff(iTariff).nativePeakEnergy).values(kMonth) = tariff(iTariff).gatherEnergy(kMonth, periodPeak);
            // nativePeakDemand
            econVar(tariff(iTariff).nativePeakDemand).values(kMonth) = tariff(iTariff).gatherDemand(kMonth, periodPeak);
            // nativeShoulderEnergy
            econVar(tariff(iTariff).nativeShoulderEnergy).values(kMonth) = tariff(iTariff).gatherEnergy(kMonth, periodShoulder);
            // nativeShoulderDemand
            econVar(tariff(iTariff).nativeShoulderDemand).values(kMonth) = tariff(iTariff).gatherDemand(kMonth, periodShoulder);
            // nativeOffPeakEnergy
            econVar(tariff(iTariff).nativeOffPeakEnergy).values(kMonth) = tariff(iTariff).gatherEnergy(kMonth, periodOffPeak);
            // nativeOffPeakDemand
            econVar(tariff(iTariff).nativeOffPeakDemand).values(kMonth) = tariff(iTariff).gatherDemand(kMonth, periodOffPeak);
            // nativeMidPeakEnergy
            econVar(tariff(iTariff).nativeMidPeakEnergy).values(kMonth) = tariff(iTariff).gatherEnergy(kMonth, periodMidPeak);
            // nativeMidPeakDemand
            econVar(tariff(iTariff).nativeMidPeakDemand).values(kMonth) = tariff(iTariff).gatherDemand(kMonth, periodMidPeak);
            // nativePeakExceedsOffPeak
            monthVal(kMonth) = tariff(iTariff).gatherDemand(kMonth, periodPeak) - tariff(iTariff).gatherDemand(kMonth, periodOffPeak);
            if (monthVal(kMonth) > 0) {
                econVar(tariff(iTariff).nativePeakExceedsOffPeak).values(kMonth) = monthVal(kMonth);
            } else {
                econVar(tariff(iTariff).nativePeakExceedsOffPeak).values(kMonth) = 0.0;
            }
            // nativeOffPeakExceedsPeak
            monthVal(kMonth) = tariff(iTariff).gatherDemand(kMonth, periodOffPeak) - tariff(iTariff).gatherDemand(kMonth, periodPeak);
            if (monthVal(kMonth) > 0) {
                econVar(tariff(iTariff).nativeOffPeakExceedsPeak).values(kMonth) = monthVal(kMonth);
            } else {
                econVar(tariff(iTariff).nativeOffPeakExceedsPeak).values(kMonth) = 0.0;
            }
            // nativePeakExceedsMidPeak
            monthVal(kMonth) = tariff(iTariff).gatherDemand(kMonth, periodPeak) - tariff(iTariff).gatherDemand(kMonth, periodMidPeak);
            if (monthVal(kMonth) > 0) {
                econVar(tariff(iTariff).nativePeakExceedsMidPeak).values(kMonth) = monthVal(kMonth);
            } else {
                econVar(tariff(iTariff).nativePeakExceedsOffPeak).values(kMonth) = 0.0;
            }
            // nativeMidPeakExceedsPeak
            monthVal(kMonth) = tariff(iTariff).gatherDemand(kMonth, periodMidPeak) - tariff(iTariff).gatherDemand(kMonth, periodPeak);
            if (monthVal(kMonth) > 0) {
                econVar(tariff(iTariff).nativeMidPeakExceedsPeak).values(kMonth) = monthVal(kMonth);
            } else {
                econVar(tariff(iTariff).nativeMidPeakExceedsPeak).values(kMonth) = 0.0;
            }
            // nativePeakExceedsShoulder
            monthVal(kMonth) = tariff(iTariff).gatherDemand(kMonth, periodPeak) - tariff(iTariff).gatherDemand(kMonth, periodShoulder);
            if (monthVal(kMonth) > 0) {
                econVar(tariff(iTariff).nativePeakExceedsShoulder).values(kMonth) = monthVal(kMonth);
            } else {
                econVar(tariff(iTariff).nativePeakExceedsShoulder).values(kMonth) = 0.0;
            }
            // nativeShoulderExceedsPeak
            monthVal(kMonth) = tariff(iTariff).gatherDemand(kMonth, periodShoulder) - tariff(iTariff).gatherDemand(kMonth, periodPeak);
            if (monthVal(kMonth) > 0) {
                econVar(tariff(iTariff).nativeShoulderExceedsPeak).values(kMonth) = monthVal(kMonth);
            } else {
                econVar(tariff(iTariff).nativeShoulderExceedsPeak).values(kMonth) = 0.0;
            }
            // nativeIsWinter
            // nativeIsNotWinter
            if (tariff(iTariff).seasonForMonth(kMonth) == seasonWinter) {
                econVar(tariff(iTariff).nativeIsWinter).values(kMonth) = 1.0;
                econVar(tariff(iTariff).nativeIsNotWinter).values(kMonth) = 0.0;
            } else {
                econVar(tariff(iTariff).nativeIsWinter).values(kMonth) = 0.0;
                econVar(tariff(iTariff).nativeIsNotWinter).values(kMonth) = 1.0;
            }
            // nativeIsSpring
            // nativeIsNotSpring
            if (tariff(iTariff).seasonForMonth(kMonth) == seasonSpring) {
                econVar(tariff(iTariff).nativeIsSpring).values(kMonth) = 1.0;
                econVar(tariff(iTariff).nativeIsNotSpring).values(kMonth) = 0.0;
            } else {
                econVar(tariff(iTariff).nativeIsSpring).values(kMonth) = 0.0;
                econVar(tariff(iTariff).nativeIsNotSpring).values(kMonth) = 1.0;
            }
            // nativeIsSummer
            // nativeIsNotSummer
            if (tariff(iTariff).seasonForMonth(kMonth) == seasonSummer) {
                econVar(tariff(iTariff).nativeIsSummer).values(kMonth) = 1.0;
                econVar(tariff(iTariff).nativeIsNotSummer).values(kMonth) = 0.0;
            } else {
                econVar(tariff(iTariff).nativeIsSummer).values(kMonth) = 0.0;
                econVar(tariff(iTariff).nativeIsNotSummer).values(kMonth) = 1.0;
            }
            // nativeIsAutumn
            // nativeIsNotAutumn
            if (tariff(iTariff).seasonForMonth(kMonth) == seasonFall) {
                econVar(tariff(iTariff).nativeIsAutumn).values(kMonth) = 1.0;
                econVar(tariff(iTariff).nativeIsNotAutumn).values(kMonth) = 0.0;
            } else {
                econVar(tariff(iTariff).nativeIsAutumn).values(kMonth) = 0.0;
                econVar(tariff(iTariff).nativeIsNotAutumn).values(kMonth) = 1.0;
            }
            // nativePeakAndShoulderEnergy
            econVar(tariff(iTariff).nativePeakAndShoulderEnergy).values(kMonth) =
                tariff(iTariff).gatherEnergy(kMonth, periodPeak) + tariff(iTariff).gatherEnergy(kMonth, periodShoulder);
            // nativePeakAndShoulderDemand
            if (tariff(iTariff).gatherDemand(kMonth, periodPeak) > tariff(iTariff).gatherDemand(kMonth, periodShoulder)) {
                econVar(tariff(iTariff).nativePeakAndShoulderDemand).values(kMonth) = tariff(iTariff).gatherDemand(kMonth, periodPeak);
            } else {
                econVar(tariff(iTariff).nativePeakAndShoulderDemand).values(kMonth) = tariff(iTariff).gatherDemand(kMonth, periodShoulder);
            }
            // nativePeakAndMidPeakEnergy
            econVar(tariff(iTariff).nativePeakAndMidPeakEnergy).values(kMonth) =
                tariff(iTariff).gatherEnergy(kMonth, periodPeak) + tariff(iTariff).gatherEnergy(kMonth, periodMidPeak);
            // nativePeakAndMidPeakDemand
            if (tariff(iTariff).gatherDemand(kMonth, periodPeak) > tariff(iTariff).gatherDemand(kMonth, periodMidPeak)) {
                econVar(tariff(iTariff).nativePeakAndMidPeakDemand).values(kMonth) = tariff(iTariff).gatherDemand(kMonth, periodPeak);
            } else {
                econVar(tariff(iTariff).nativePeakAndMidPeakDemand).values(kMonth) = tariff(iTariff).gatherDemand(kMonth, periodMidPeak);
            }
            // nativeShoulderAndOffPeakEnergy
            econVar(tariff(iTariff).nativeShoulderAndOffPeakEnergy).values(kMonth) =
                tariff(iTariff).gatherEnergy(kMonth, periodShoulder) + tariff(iTariff).gatherEnergy(kMonth, periodOffPeak);
            // nativeShoulderAndOffPeakDemand
            if (tariff(iTariff).gatherDemand(kMonth, periodShoulder) > tariff(iTariff).gatherDemand(kMonth, periodOffPeak)) {
                econVar(tariff(iTariff).nativeShoulderAndOffPeakDemand).values(kMonth) = tariff(iTariff).gatherDemand(kMonth, periodShoulder);
            } else {
                econVar(tariff(iTariff).nativeShoulderAndOffPeakDemand).values(kMonth) = tariff(iTariff).gatherDemand(kMonth, periodOffPeak);
            }
            // nativePeakAndOffPeakEnergy
            econVar(tariff(iTariff).nativePeakAndOffPeakEnergy).values(kMonth) =
                tariff(iTariff).gatherEnergy(kMonth, periodPeak) + tariff(iTariff).gatherEnergy(kMonth, periodOffPeak);
            // nativePeakAndOffPeakDemand
            if (tariff(iTariff).gatherDemand(kMonth, periodPeak) > tariff(iTariff).gatherDemand(kMonth, periodOffPeak)) {
                econVar(tariff(iTariff).nativePeakAndOffPeakDemand).values(kMonth) = tariff(iTariff).gatherDemand(kMonth, periodPeak);
            } else {
                econVar(tariff(iTariff).nativePeakAndOffPeakDemand).values(kMonth) = tariff(iTariff).gatherDemand(kMonth, periodOffPeak);
            }
            // nativeRealTimePriceCosts
            econVar(tariff(iTariff).nativeRealTimePriceCosts).values(kMonth) = tariff(iTariff).RTPcost(kMonth);
            // nativeAboveCustomerBaseCosts
            econVar(tariff(iTariff).nativeAboveCustomerBaseCosts).values(kMonth) = tariff(iTariff).RTPaboveBaseCost(kMonth);
            // nativeBelowCustomerBaseCosts
            econVar(tariff(iTariff).nativeBelowCustomerBaseCosts).values(kMonth) = tariff(iTariff).RTPbelowBaseCost(kMonth);
            // nativeAboveCustomerBaseEnergy
            econVar(tariff(iTariff).nativeAboveCustomerBaseEnergy).values(kMonth) = tariff(iTariff).RTPaboveBaseEnergy(kMonth);
            // nativeBelowCustomerBaseEnergy
            econVar(tariff(iTariff).nativeBelowCustomerBaseEnergy).values(kMonth) = tariff(iTariff).RTPbelowBaseEnergy(kMonth);
        }
    }
}

void LEEDtariffReporting(EnergyPlusData &state)
{
    //    AUTHOR         Jason Glazer of GARD Analytics, Inc.
    //    DATE WRITTEN   October 2012

    //    Write the economic results for LEED reporting

    using namespace OutputReportPredefined;

    int distCoolFacilMeter;
    int distHeatFacilMeter;
    Real64 elecTotalEne;
    Real64 gasTotalEne;
    Real64 distCoolTotalEne;
    Real64 distHeatTotalEne;
    Real64 otherTotalEne;
    Real64 elecTotalCost;
    Real64 gasTotalCost;
    Real64 otherTotalCost;
    Real64 distCoolTotalCost;
    Real64 distHeatTotalCost;
    Real64 allTotalCost;
    std::string elecTariffNames;
    std::string gasTariffNames;
    std::string distCoolTariffNames;
    std::string distHeatTariffNames;
    std::string othrTariffNames;
    EconConv elecUnits;
    EconConv gasUnits;
    EconConv distCoolUnits;
    EconConv distHeatUnits;
    EconConv othrUnits;
    DemandWindow gasDemWindowUnits;
    DemandWindow distCoolDemWindowUnits;
    DemandWindow distHeatDemWindowUnits;
    DemandWindow othrDemWindowUnits;
    int iTariff;

    auto &tariff(state.dataEconTariff->tariff);

    if (state.dataEconTariff->numTariff > 0) {
        distCoolFacilMeter = GetMeterIndex(state, "DISTRICTCOOLING:FACILITY");
        distHeatFacilMeter = GetMeterIndex(state, "DISTRICTHEATING:FACILITY");
        elecTotalEne = 0.0;
        gasTotalEne = 0.0;
        distCoolTotalEne = 0.0;
        distHeatTotalEne = 0.0;
        otherTotalEne = 0.0;
        elecTotalCost = 0.0;
        gasTotalCost = 0.0;
        distCoolTotalCost = 0.0;
        distHeatTotalCost = 0.0;
        otherTotalCost = 0.0;
        allTotalCost = 0.0;
        elecUnits = EconConv::USERDEF;
        gasUnits = EconConv::USERDEF;
        distCoolUnits = EconConv::USERDEF;
        distHeatUnits = EconConv::USERDEF;
        othrUnits = EconConv::USERDEF;
        gasDemWindowUnits = DemandWindow::Invalid;
        othrDemWindowUnits = DemandWindow::Invalid;
        elecTariffNames = "";
        gasTariffNames = "";
        distCoolTariffNames = "";
        distHeatTariffNames = "";
        othrTariffNames = "";
        for (iTariff = 1; iTariff <= state.dataEconTariff->numTariff; ++iTariff) {
            if (tariff(iTariff).isSelected) {
                allTotalCost += tariff(iTariff).totalAnnualCost;
                if (tariff(iTariff).kindElectricMtr >= kindMeterElecSimple) {
                    if (tariff(iTariff).totalAnnualEnergy > elecTotalEne) elecTotalEne = tariff(iTariff).totalAnnualEnergy;
                    elecTotalCost += tariff(iTariff).totalAnnualCost;
                    elecTariffNames += ' ' + tariff(iTariff).tariffName;
                    elecUnits = tariff(iTariff).convChoice;
                } else if (tariff(iTariff).kindGasMtr == kindMeterGas) {
                    if (tariff(iTariff).totalAnnualEnergy > gasTotalEne) gasTotalEne = tariff(iTariff).totalAnnualEnergy;
                    gasTotalCost += tariff(iTariff).totalAnnualCost;
                    gasTariffNames += ' ' + tariff(iTariff).tariffName;
                    gasUnits = tariff(iTariff).convChoice;
                    gasDemWindowUnits = tariff(iTariff).demandWindow;
                } else if (tariff(iTariff).reportMeterIndx == distCoolFacilMeter) {
                    if (tariff(iTariff).totalAnnualEnergy > distCoolTotalEne) distCoolTotalEne = tariff(iTariff).totalAnnualEnergy;
                    distCoolTotalCost += tariff(iTariff).totalAnnualCost;
                    distCoolTariffNames += ' ' + tariff(iTariff).tariffName;
                    distCoolUnits = tariff(iTariff).convChoice;
                    distCoolDemWindowUnits = tariff(iTariff).demandWindow;
                } else if (tariff(iTariff).reportMeterIndx == distHeatFacilMeter) {
                    if (tariff(iTariff).totalAnnualEnergy > distHeatTotalEne) distHeatTotalEne = tariff(iTariff).totalAnnualEnergy;
                    distHeatTotalCost += tariff(iTariff).totalAnnualCost;
                    distHeatTariffNames += ' ' + tariff(iTariff).tariffName;
                    distHeatUnits = tariff(iTariff).convChoice;
                    distHeatDemWindowUnits = tariff(iTariff).demandWindow;
                } else if (tariff(iTariff).kindWaterMtr == kindMeterNotWater) {
                    if (tariff(iTariff).totalAnnualEnergy > otherTotalEne) otherTotalEne = tariff(iTariff).totalAnnualEnergy;
                    otherTotalCost += tariff(iTariff).totalAnnualCost;
                    othrTariffNames += ' ' + tariff(iTariff).tariffName;
                    othrUnits = tariff(iTariff).convChoice;
                    othrDemWindowUnits = tariff(iTariff).demandWindow;
                } else {
                }
            }
        }
        // names of the rates
        PreDefTableEntry(state, state.dataOutRptPredefined->pdchLeedEtsRtNm, "Electricity", elecTariffNames);
        PreDefTableEntry(state, state.dataOutRptPredefined->pdchLeedEtsRtNm, "Natural Gas", gasTariffNames);
        if (distCoolTotalEne != 0) PreDefTableEntry(state, state.dataOutRptPredefined->pdchLeedEtsRtNm, "District Cooling", distCoolTariffNames);
        if (distHeatTotalEne != 0) PreDefTableEntry(state, state.dataOutRptPredefined->pdchLeedEtsRtNm, "District Heating", distHeatTariffNames);
        PreDefTableEntry(state, state.dataOutRptPredefined->pdchLeedEtsRtNm, "Other", othrTariffNames);
        // virtual rate
        if (elecTotalEne != 0) PreDefTableEntry(state, state.dataOutRptPredefined->pdchLeedEtsVirt, "Electricity", elecTotalCost / elecTotalEne, 3);
        if (gasTotalEne != 0) PreDefTableEntry(state, state.dataOutRptPredefined->pdchLeedEtsVirt, "Natural Gas", gasTotalCost / gasTotalEne, 3);
        if (otherTotalEne != 0) PreDefTableEntry(state, state.dataOutRptPredefined->pdchLeedEtsVirt, "Other", otherTotalCost / otherTotalEne, 3);
        // units
        PreDefTableEntry(state, state.dataOutRptPredefined->pdchLeedEtsEneUnt, "Electricity", format("{}", convEneStrings(elecUnits)));
        PreDefTableEntry(state, state.dataOutRptPredefined->pdchLeedEtsEneUnt, "Natural Gas", format("{}", convEneStrings(gasUnits)));
        PreDefTableEntry(state, state.dataOutRptPredefined->pdchLeedEtsEneUnt, "Other", format("{}", convEneStrings(othrUnits)));
        PreDefTableEntry(state, state.dataOutRptPredefined->pdchLeedEtsDemUnt, "Electricity", format("{}", convDemStrings(elecUnits)));
        PreDefTableEntry(state,
                         state.dataOutRptPredefined->pdchLeedEtsDemUnt,
                         "Natural Gas",
                         format("{}{}", convDemStrings(gasUnits), demWindowStrings(gasDemWindowUnits)));
        PreDefTableEntry(state,
                         state.dataOutRptPredefined->pdchLeedEtsDemUnt,
                         "Other",
                         format("{}{}", convDemStrings(othrUnits), demWindowStrings(othrDemWindowUnits)));
        // total cost
        PreDefTableEntry(state, state.dataOutRptPredefined->pdchLeedEcsTotal, "Electricity", elecTotalCost, 2);
        PreDefTableEntry(state, state.dataOutRptPredefined->pdchLeedEcsTotal, "Natural Gas", gasTotalCost, 2);
        PreDefTableEntry(state, state.dataOutRptPredefined->pdchLeedEcsTotal, "Other", otherTotalCost, 2);
        // show district energy if used
        if (distCoolTotalEne != 0) {
            PreDefTableEntry(state, state.dataOutRptPredefined->pdchLeedEtsVirt, "District Cooling", distCoolTotalCost / distCoolTotalEne, 3);
            PreDefTableEntry(state, state.dataOutRptPredefined->pdchLeedEtsEneUnt, "District Cooling", format("{}", convEneStrings(distCoolUnits)));
            PreDefTableEntry(state,
                             state.dataOutRptPredefined->pdchLeedEtsDemUnt,
                             "District Cooling",
                             format("{}{}", convDemStrings(distCoolUnits), demWindowStrings(distCoolDemWindowUnits)));
            PreDefTableEntry(state, state.dataOutRptPredefined->pdchLeedEcsTotal, "District Cooling", distCoolTotalCost, 2);
        }
        if (distHeatTotalEne != 0) {
            PreDefTableEntry(state, state.dataOutRptPredefined->pdchLeedEtsVirt, "District Heating", distHeatTotalCost / distHeatTotalEne, 3);
            PreDefTableEntry(state, state.dataOutRptPredefined->pdchLeedEtsEneUnt, "District Heating", format("{}", convEneStrings(distHeatUnits)));
            PreDefTableEntry(state,
                             state.dataOutRptPredefined->pdchLeedEtsDemUnt,
                             "District Heating",
                             format("{}{}", convDemStrings(distHeatUnits), demWindowStrings(distHeatDemWindowUnits)));
            PreDefTableEntry(state, state.dataOutRptPredefined->pdchLeedEcsTotal, "District Heating", distHeatTotalCost, 2);
        }
        // save the total costs for later to compute process fraction
        state.dataOutRptPredefined->LEEDelecCostTotal = elecTotalCost;
        state.dataOutRptPredefined->LEEDgasCostTotal = gasTotalCost;
        state.dataOutRptPredefined->LEEDothrCostTotal = distCoolTotalCost + distHeatTotalCost + otherTotalCost;
        PreDefTableEntry(state,
                         state.dataOutRptPredefined->pdchLeedEcsTotal,
                         "Total",
                         elecTotalCost + gasTotalCost + distCoolTotalCost + distHeatTotalCost + otherTotalCost,
                         2);
    }
}

void WriteTabularTariffReports(EnergyPlusData &state)
{
    //    AUTHOR         Jason Glazer of GARD Analytics, Inc.
    //    DATE WRITTEN   July 2004
    //    MODIFIED       January 2010, Kyle Benne
    //                   Added SQLite output

    using OutputReportTabular::ConvertIP;
    using OutputReportTabular::DetermineBuildingFloorArea;
    using OutputReportTabular::LookupSItoIP;
    using OutputReportTabular::RealToStr;
    using OutputReportTabular::WriteReportHeaders;
    using OutputReportTabular::WriteSubtitle;
    using OutputReportTabular::WriteTable;
    using OutputReportTabular::WriteTextLine;

    // all arrays are in the format: (row, column)
    Array1D_string columnHead;
    Array1D_int columnWidth;
    Array1D_string rowHead;
    Array2D_string tableBody;
    // other local variables
    Real64 elecTotalCost;
    Real64 gasTotalCost;
    Real64 otherTotalCost;
    Real64 allTotalCost;
    std::string outString; // an arbitarilty long string
    int curStep;
    int indexInChg;
    int iTariff;
    int kVar;
    int lStep;
    std::string SIunit;
    int unitConvIndex(0);
    Real64 perAreaUnitConv(0.0);
    std::string perAreaUnitName;

    auto &tariff(state.dataEconTariff->tariff);
    auto &econVar(state.dataEconTariff->econVar);
    auto &computation(state.dataEconTariff->computation);
    auto &chargeSimple(state.dataEconTariff->chargeSimple);
    auto &chargeBlock(state.dataEconTariff->chargeBlock);

    // Here to it is ready to assign ort->unitStyle_SQLite (not in SQLiteProcedures.cc)
    // when ort->unitsStyle inputs should have been concretely processed and assigned.
    // Included this here to make sure the units specifications are correctly updated.
    if (state.dataOutRptTab->unitsStyle_SQLite == OutputReportTabular::UnitsStyle::NotFound) {
        state.dataOutRptTab->unitsStyle_SQLite = state.dataOutRptTab->unitsStyle; // This is the default UseOutputControlTableStyles
    }

    // compute floor area if no ABUPS
    if (state.dataOutRptTab->buildingConditionedFloorArea == 0.0) {
        DetermineBuildingFloorArea(state);
    }

    if (state.dataEconTariff->numTariff > 0) {
        if (state.dataOutRptTab->displayEconomicResultSummary) {
            DisplayString(state, "Writing Tariff Reports");
            for (auto &e : econVar)
                e.isReported = false;
            showWarningsBasedOnTotal(state);
            //---------------------------------
            // Economics Results Summary Report
            //---------------------------------
            WriteReportHeaders(state, "Economics Results Summary Report", "Entire Facility", OutputProcessor::StoreType::Averaged);

            for (int iUnitSystem = 0; iUnitSystem <= 1; iUnitSystem++) {
                OutputReportTabular::UnitsStyle unitsStyle_cur = state.dataOutRptTab->unitsStyle;
                bool produceTabular = true;
                bool produceSQLite = false;
                if (produceDualUnitsFlags(iUnitSystem,
                                          state.dataOutRptTab->unitsStyle,
                                          state.dataOutRptTab->unitsStyle_SQLite,
                                          unitsStyle_cur,
                                          produceTabular,
                                          produceSQLite))
                    break;

                // do unit conversions if necessary
                if (unitsStyle_cur == OutputReportTabular::UnitsStyle::InchPound) {
                    SIunit = "[~~$~~/m2]";
                    LookupSItoIP(state, SIunit, unitConvIndex, perAreaUnitName);
                    perAreaUnitConv = ConvertIP(state, unitConvIndex, 1.0);
                } else {
                    perAreaUnitName = "[~~$~~/m2]";
                    perAreaUnitConv = 1.0;
                }

                //---- Annual Summary
                rowHead.allocate(3);
                columnHead.allocate(4);
                columnWidth.allocate(4);
                tableBody.allocate(4, 3);
                tableBody = "";
                columnHead(1) = "Electricity";
                columnHead(2) = "Natural Gas";
                columnHead(3) = "Other";
                columnHead(4) = "Total";
                rowHead(1) = "Cost [~~$~~]";
                rowHead(2) = "Cost per Total Building Area " + perAreaUnitName;
                rowHead(3) = "Cost per Net Conditioned Building Area " + perAreaUnitName;
                elecTotalCost = 0.0;
                gasTotalCost = 0.0;
                otherTotalCost = 0.0;
                allTotalCost = 0.0;
                for (iTariff = 1; iTariff <= state.dataEconTariff->numTariff; ++iTariff) {
                    if (tariff(iTariff).isSelected) {
                        allTotalCost += tariff(iTariff).totalAnnualCost;
                        if (tariff(iTariff).kindElectricMtr >= kindMeterElecSimple) {
                            elecTotalCost += tariff(iTariff).totalAnnualCost;
                        } else if (tariff(iTariff).kindGasMtr == kindMeterGas) {
                            gasTotalCost += tariff(iTariff).totalAnnualCost;
                        } else if (tariff(iTariff).kindWaterMtr == kindMeterNotWater) {
                            otherTotalCost += tariff(iTariff).totalAnnualCost;
                            // removed because this was confusing        columnHead(3) = tariff(iTariff)%reportMeter
                        } else {
                        }
                    }
                }
                tableBody(1, 1) = RealToStr(elecTotalCost, 2);
                tableBody(2, 1) = RealToStr(gasTotalCost, 2);
                tableBody(3, 1) = RealToStr(otherTotalCost, 2);
                tableBody(4, 1) = RealToStr(allTotalCost, 2);
                if (state.dataOutRptTab->buildingGrossFloorArea > 0.0) {
                    tableBody(1, 2) = RealToStr((elecTotalCost / state.dataOutRptTab->buildingGrossFloorArea) * perAreaUnitConv, 2);
                    tableBody(2, 2) = RealToStr((gasTotalCost / state.dataOutRptTab->buildingGrossFloorArea) * perAreaUnitConv, 2);
                    tableBody(3, 2) = RealToStr((otherTotalCost / state.dataOutRptTab->buildingGrossFloorArea) * perAreaUnitConv, 2);
                    tableBody(4, 2) = RealToStr((allTotalCost / state.dataOutRptTab->buildingGrossFloorArea) * perAreaUnitConv, 2);
                }
                if (state.dataOutRptTab->buildingConditionedFloorArea > 0.0) {
                    tableBody(1, 3) = RealToStr((elecTotalCost / state.dataOutRptTab->buildingConditionedFloorArea) * perAreaUnitConv, 2);
                    tableBody(2, 3) = RealToStr((gasTotalCost / state.dataOutRptTab->buildingConditionedFloorArea) * perAreaUnitConv, 2);
                    tableBody(3, 3) = RealToStr((otherTotalCost / state.dataOutRptTab->buildingConditionedFloorArea) * perAreaUnitConv, 2);
                    tableBody(4, 3) = RealToStr((allTotalCost / state.dataOutRptTab->buildingConditionedFloorArea) * perAreaUnitConv, 2);
                }
                columnWidth = 14; // array assignment - same for all columns
                if (produceTabular) {
                    WriteSubtitle(state, "Annual Cost");
                    WriteTable(state, tableBody, rowHead, columnHead, columnWidth);
                }
                if (produceSQLite) {
                    if (state.dataSQLiteProcedures->sqlite) {
                        state.dataSQLiteProcedures->sqlite->createSQLiteTabularDataRecords(
                            tableBody, rowHead, columnHead, "Economics Results Summary Report", "Entire Facility", "Annual Cost");
                    }
                }
                if (produceTabular) {
                    if (state.dataResultsFramework->resultsFramework->timeSeriesAndTabularEnabled()) {
                        state.dataResultsFramework->resultsFramework->TabularReportsCollection.addReportTable(
                            tableBody, rowHead, columnHead, "Economics Results Summary Report", "Entire Facility", "Annual Cost");
                    }
                }
                columnHead.deallocate();
                rowHead.deallocate();
                columnWidth.deallocate();
                tableBody.deallocate();
            }
            //---- Tariff Summary
            rowHead.allocate(state.dataEconTariff->numTariff);
            columnHead.allocate(6);
            columnWidth.allocate(6);
            tableBody.allocate(6, state.dataEconTariff->numTariff);
            tableBody = "";
            columnHead(1) = "Selected";
            columnHead(2) = "Qualified";
            columnHead(3) = "Meter";
            columnHead(4) = "Buy or Sell";
            columnHead(5) = "Group";
            columnHead(6) = "Annual Cost (~~$~~)";
            for (iTariff = 1; iTariff <= state.dataEconTariff->numTariff; ++iTariff) {
                rowHead(iTariff) = tariff(iTariff).tariffName;
                if (tariff(iTariff).isSelected) {
                    tableBody(1, iTariff) = "Yes";
                } else {
                    tableBody(1, iTariff) = "No";
                }
                if (tariff(iTariff).isQualified) {
                    tableBody(2, iTariff) = "Yes";
                } else {
                    tableBody(2, iTariff) = "No";
                }
                tableBody(3, iTariff) = tariff(iTariff).reportMeter;
                {
                    int const SELECT_CASE_var(tariff(iTariff).buyOrSell);
                    if (SELECT_CASE_var == buyFromUtility) {
                        tableBody(4, iTariff) = "Buy";
                    } else if (SELECT_CASE_var == sellToUtility) {
                        tableBody(4, iTariff) = "Sell";
                    } else if (SELECT_CASE_var == netMetering) {
                        tableBody(4, iTariff) = "Net";
                    }
                }
                if (tariff(iTariff).groupName == "") {
                    tableBody(5, iTariff) = "(none)";
                } else {
                    tableBody(5, iTariff) = tariff(iTariff).groupName;
                }
                tableBody(6, iTariff) = RealToStr(tariff(iTariff).totalAnnualCost, 2);
            }
            columnWidth = 14; // array assignment - same for all columns
            WriteSubtitle(state, "Tariff Summary");
            WriteTable(state, tableBody, rowHead, columnHead, columnWidth);
            if (state.dataSQLiteProcedures->sqlite) {
                state.dataSQLiteProcedures->sqlite->createSQLiteTabularDataRecords(
                    tableBody, rowHead, columnHead, "Economics Results Summary Report", "Entire Facility", "Tariff Summary");
            }
            if (state.dataResultsFramework->resultsFramework->timeSeriesAndTabularEnabled()) {
                state.dataResultsFramework->resultsFramework->TabularReportsCollection.addReportTable(
                    tableBody, rowHead, columnHead, "Economics Results Summary Report", "Entire Facility", "Tariff Summary");
            }
            columnHead.deallocate();
            rowHead.deallocate();
            columnWidth.deallocate();
            tableBody.deallocate();
        }
        //---------------------------------
        // Tariff Report
        //---------------------------------
        if (state.dataOutRptTab->displayTariffReport) {
            for (iTariff = 1; iTariff <= state.dataEconTariff->numTariff; ++iTariff) {
                WriteReportHeaders(state, "Tariff Report", tariff(iTariff).tariffName, OutputProcessor::StoreType::Averaged);
                rowHead.allocate(7);
                columnHead.allocate(1);
                columnWidth.allocate(1);
                tableBody.allocate(1, 7);
                tableBody = "";
                columnHead(1) = "Parameter";
                rowHead(1) = "Meter";
                rowHead(2) = "Selected";
                rowHead(3) = "Group";
                rowHead(4) = "Qualified";
                rowHead(5) = "Disqualifier";
                rowHead(6) = "Computation";
                rowHead(7) = "Units";
                tableBody(1, 1) = tariff(iTariff).reportMeter;
                if (tariff(iTariff).isSelected) {
                    tableBody(1, 2) = "Yes";
                } else {
                    tableBody(1, 2) = "No";
                }
                if (tariff(iTariff).groupName == "") {
                    tableBody(1, 3) = "(none)";
                } else {
                    tableBody(1, 3) = tariff(iTariff).groupName;
                }
                if (tariff(iTariff).isQualified) {
                    tableBody(1, 4) = "Yes";
                } else {
                    tableBody(1, 4) = "No";
                }
                if (tariff(iTariff).isQualified) {
                    tableBody(1, 5) = "n/a";
                } else {
                    tableBody(1, 5) = econVar(tariff(iTariff).ptDisqualifier).name;
                }
                if (computation(iTariff).isUserDef) {
                    tableBody(1, 6) = computation(iTariff).computeName;
                } else {
                    tableBody(1, 6) = "automatic";
                }
                switch (tariff(iTariff).convChoice) {
                case EconConv::USERDEF: {
                    tableBody(1, 7) = "User Defined";
                } break;
                case EconConv::KWH: {
                    tableBody(1, 7) = "kWh";
                } break;
                case EconConv::THERM: {
                    tableBody(1, 7) = "Therm";
                } break;
                case EconConv::MMBTU: {
                    tableBody(1, 7) = "MMBtu";
                } break;
                case EconConv::MJ: {
                    tableBody(1, 7) = "MJ";
                } break;
                case EconConv::KBTU: {
                    tableBody(1, 7) = "kBtu";
                } break;
                case EconConv::MCF: {
                    tableBody(1, 7) = "MCF";
                } break;
                case EconConv::CCF: {
                    tableBody(1, 7) = "CCF";
                } break;
                default:
                    break;
                }
                columnWidth = 14; // array assignment - same for all columns
                WriteSubtitle(state, "General");
                WriteTable(state, tableBody, rowHead, columnHead, columnWidth);
                if (state.dataSQLiteProcedures->sqlite) {
                    state.dataSQLiteProcedures->sqlite->createSQLiteTabularDataRecords(
                        tableBody, rowHead, columnHead, "Tariff Report", tariff(iTariff).tariffName, "General");
                }
                if (state.dataResultsFramework->resultsFramework->timeSeriesAndTabularEnabled()) {
                    state.dataResultsFramework->resultsFramework->TabularReportsCollection.addReportTable(
                        tableBody, rowHead, columnHead, "Tariff Report", tariff(iTariff).tariffName, "General");
                }
                columnHead.deallocate();
                rowHead.deallocate();
                columnWidth.deallocate();
                tableBody.deallocate();
                //---- Categories
                for (auto &e : econVar)
                    e.activeNow = false;
                econVar(tariff(iTariff).ptEnergyCharges).activeNow = true;
                econVar(tariff(iTariff).ptDemandCharges).activeNow = true;
                econVar(tariff(iTariff).ptServiceCharges).activeNow = true;
                econVar(tariff(iTariff).ptBasis).activeNow = true;
                econVar(tariff(iTariff).ptAdjustment).activeNow = true;
                econVar(tariff(iTariff).ptSurcharge).activeNow = true;
                econVar(tariff(iTariff).ptSubtotal).activeNow = true;
                econVar(tariff(iTariff).ptTaxes).activeNow = true;
                econVar(tariff(iTariff).ptTotal).activeNow = true;
                ReportEconomicVariable(state, "Categories", false, true, tariff(iTariff).tariffName);
                //---- Charges
                for (auto &e : econVar)
                    e.activeNow = false;
                for (kVar = 1; kVar <= state.dataEconTariff->numEconVar; ++kVar) {
                    if (econVar(kVar).tariffIndx == iTariff) {
                        if ((econVar(kVar).kindOfObj == ObjType::ChargeSimple) || (econVar(kVar).kindOfObj == ObjType::ChargeBlock)) {
                            econVar(kVar).activeNow = true;
                        }
                    }
                }
                ReportEconomicVariable(state, "Charges", true, true, tariff(iTariff).tariffName);
                //---- Sources for Charges
                for (auto &e : econVar)
                    e.activeNow = false;
                for (kVar = 1; kVar <= state.dataEconTariff->numEconVar; ++kVar) {
                    if (econVar(kVar).tariffIndx == iTariff) {
                        indexInChg = econVar(kVar).index;
                        if (econVar(kVar).kindOfObj == ObjType::ChargeSimple) {
                            if (chargeSimple(indexInChg).sourcePt > 0) {
                                econVar(chargeSimple(indexInChg).sourcePt).activeNow = true;
                            }
                        } else if (econVar(kVar).kindOfObj == ObjType::ChargeBlock) {
                            if (chargeBlock(indexInChg).sourcePt > 0) {
                                econVar(chargeBlock(indexInChg).sourcePt).activeNow = true;
                            }
                        }
                    }
                }
                ReportEconomicVariable(state, "Corresponding Sources for Charges", false, false, tariff(iTariff).tariffName);
                //---- Rachets
                for (auto &e : econVar)
                    e.activeNow = false;
                for (kVar = 1; kVar <= state.dataEconTariff->numEconVar; ++kVar) {
                    if (econVar(kVar).tariffIndx == iTariff) {
                        if (econVar(kVar).kindOfObj == ObjType::Ratchet) {
                            econVar(kVar).activeNow = true;
                        }
                    }
                }
                ReportEconomicVariable(state, "Ratchets", false, false, tariff(iTariff).tariffName);
                //---- Qualifies
                for (auto &e : econVar)
                    e.activeNow = false;
                for (kVar = 1; kVar <= state.dataEconTariff->numEconVar; ++kVar) {
                    if (econVar(kVar).tariffIndx == iTariff) {
                        if (econVar(kVar).kindOfObj == ObjType::Qualify) {
                            econVar(kVar).activeNow = true;
                        }
                    }
                }
                ReportEconomicVariable(state, "Qualifies", false, false, tariff(iTariff).tariffName);
                //---- Native Variables
                for (auto &e : econVar)
                    e.activeNow = false;
                for (kVar = tariff(iTariff).firstNative; kVar <= tariff(iTariff).lastNative; ++kVar) {
                    econVar(kVar).activeNow = true;
                }
                ReportEconomicVariable(state, "Native Variables", false, false, tariff(iTariff).tariffName);
                //---- Other Variables
                for (auto &e : econVar)
                    e.activeNow = false;
                for (kVar = 1; kVar <= state.dataEconTariff->numEconVar; ++kVar) {
                    if (econVar(kVar).tariffIndx == iTariff) {
                        if (!econVar(kVar).isReported) {
                            econVar(kVar).activeNow = true;
                        }
                    }
                }
                ReportEconomicVariable(state, "Other Variables", false, false, tariff(iTariff).tariffName);
                //---- Computation
                if (computation(iTariff).isUserDef) {
                    WriteTextLine(state, "Computation -  User Defined", true);
                } else {
                    WriteTextLine(state, "Computation -  Automatic", true);
                }
                outString = "";
                for (lStep = computation(iTariff).firstStep; lStep <= computation(iTariff).lastStep; ++lStep) {
                    curStep = state.dataEconTariff->steps(lStep);
                    {
                        int const SELECT_CASE_var(curStep);
                        if (SELECT_CASE_var == 0) { // end of line
                            WriteTextLine(state, rstrip(outString));
                            outString = "";
                        } else if ((SELECT_CASE_var >= 1)) { // all positive values are a reference to an econVar
                            outString = econVar(curStep).name + ' ' + outString;
                        } else if (SELECT_CASE_var == opSUM) {
                            outString = "SUM " + outString;
                        } else if (SELECT_CASE_var == opMULTIPLY) {
                            outString = "MULTIPLY " + outString;
                        } else if (SELECT_CASE_var == opSUBTRACT) {
                            outString = "SUBTRACT " + outString;
                        } else if (SELECT_CASE_var == opDIVIDE) {
                            outString = "DIVIDE " + outString;
                        } else if (SELECT_CASE_var == opABSOLUTE) {
                            outString = "ABSOLUTE " + outString;
                        } else if (SELECT_CASE_var == opINTEGER) {
                            outString = "INTEGER " + outString;
                        } else if (SELECT_CASE_var == opSIGN) {
                            outString = "SIGN " + outString;
                        } else if (SELECT_CASE_var == opROUND) {
                            outString = "ROUND " + outString;
                        } else if (SELECT_CASE_var == opMAXIMUM) {
                            outString = "MAXIMUM " + outString;
                        } else if (SELECT_CASE_var == opMINIMUM) {
                            outString = "MINIMUM " + outString;
                        } else if (SELECT_CASE_var == opEXCEEDS) {
                            outString = "EXCEEDS " + outString;
                        } else if (SELECT_CASE_var == opANNUALMINIMUM) {
                            outString = "ANNUALMINIMUM " + outString;
                        } else if (SELECT_CASE_var == opANNUALMAXIMUM) {
                            outString = "ANNUALMAXIMUM " + outString;
                        } else if (SELECT_CASE_var == opANNUALSUM) {
                            outString = "ANNUALSUM " + outString;
                        } else if (SELECT_CASE_var == opANNUALAVERAGE) {
                            outString = "ANNUALAVERAGE " + outString;
                        } else if (SELECT_CASE_var == opANNUALOR) {
                            outString = "ANNUALOR " + outString;
                        } else if (SELECT_CASE_var == opANNUALAND) {
                            outString = "ANNUALAND " + outString;
                        } else if (SELECT_CASE_var == opANNUALMAXIMUMZERO) {
                            outString = "ANNUALMAXIMUMZERO " + outString;
                        } else if (SELECT_CASE_var == opANNUALMINIMUMZERO) {
                            outString = "ANNUALMINIMUMZERO " + outString;
                        } else if (SELECT_CASE_var == opIF) {
                            outString = "IF " + outString;
                        } else if (SELECT_CASE_var == opGREATERTHAN) {
                            outString = "GREATERTHAN " + outString;
                        } else if (SELECT_CASE_var == opGREATEREQUAL) {
                            outString = "GREATEREQUAL " + outString;
                        } else if (SELECT_CASE_var == opLESSTHAN) {
                            outString = "LESSTHAN " + outString;
                        } else if (SELECT_CASE_var == opLESSEQUAL) {
                            outString = "LESSEQUAL " + outString;
                        } else if (SELECT_CASE_var == opEQUAL) {
                            outString = "EQUAL " + outString;
                        } else if (SELECT_CASE_var == opNOTEQUAL) {
                            outString = "NOTEQUAL " + outString;
                        } else if (SELECT_CASE_var == opAND) {
                            outString = "AND " + outString;
                        } else if (SELECT_CASE_var == opOR) {
                            outString = "OR " + outString;
                        } else if (SELECT_CASE_var == opNOT) {
                            outString = "NOT " + outString;
                        } else if (SELECT_CASE_var == opADD) {
                            outString = "ADD " + outString;
                        } else if (SELECT_CASE_var == opNOOP) { // should clear the outString when done debugging
                            // outString = ''
                            outString = "FROM " + outString;
                        }
                    }
                }
            }
        }
    }
}

void showWarningsBasedOnTotal(EnergyPlusData &state)
{
    //    AUTHOR         Jason Glazer of GARD Analytics, Inc.
    //    DATE WRITTEN   July 2004

    //    Get the annual maximum and sum for the econVariable.

    int iTariff;
    auto &tariff(state.dataEconTariff->tariff);

    if (state.dataEconTariff->numTariff > 0) {
        for (iTariff = 1; iTariff <= state.dataEconTariff->numTariff; ++iTariff) {
            {
                int const SELECT_CASE_var(tariff(iTariff).buyOrSell);
                if (SELECT_CASE_var == buyFromUtility) {
                    if (tariff(iTariff).totalAnnualCost < 0) {
                        ShowWarningError(state,
                                         "UtilityCost:Tariff: A negative annual total cost when buying electricity from a utility is unusual. ");
                        ShowContinueError(state, format("  In UtilityCost:Tariff named {}", tariff(iTariff).tariffName));
                    }
                } else if (SELECT_CASE_var == sellToUtility) {
                    if (tariff(iTariff).totalAnnualCost > 0) {
                        ShowWarningError(state,
                                         "UtilityCost:Tariff: A positive annual total cost when selling electricity to a utility is unusual. ");
                        ShowContinueError(state, format("  In UtilityCost:Tariff named {}", tariff(iTariff).tariffName));
                    }
                }
            }
        }
    }
}

void getMaxAndSum(EnergyPlusData &state, int const varPointer, Real64 &sumResult, Real64 &maxResult)
{
    //    AUTHOR         Jason Glazer of GARD Analytics, Inc.
    //    DATE WRITTEN   July 2004

    //    Get the annual maximum and sum for the econVariable.

    Real64 sumVal;
    Real64 maximumVal(0.0); // Autodesk Value not used but suppresses warning about HUGE_() call
    Real64 curVal;
    int jMonth;

    auto &econVar(state.dataEconTariff->econVar);

    sumVal = 0.0;
    maximumVal = -HUGE_(maximumVal);
    for (jMonth = 1; jMonth <= 12; ++jMonth) { // note not all months get printed out if more than 12 are used.- need to fix this later
        curVal = econVar(varPointer).values(jMonth);
        sumVal += curVal;
        if (curVal > maximumVal) {
            maximumVal = curVal;
        }
    }
    sumResult = sumVal;
    maxResult = maximumVal;
}

void ReportEconomicVariable(
    EnergyPlusData &state, std::string const &titleString, bool const includeCategory, bool const showCurrencySymbol, std::string const &forString)
{
    //    AUTHOR         Jason Glazer of GARD Analytics, Inc.
    //    DATE WRITTEN   July 2004
    //    MODIFIED       January 2010, Kyle Benne
    //                   Added sqlite output

    //    Report all econVar that show as activeNow

    using OutputReportTabular::RealToStr;
    using OutputReportTabular::WriteReportHeaders;
    using OutputReportTabular::WriteSubtitle;
    using OutputReportTabular::WriteTable;

    // all arrays are in the format: (row, column)
    Array1D_string columnHead;
    Array1D_int columnWidth;
    Array1D_string rowHead;
    Array2D_string tableBody;
    Real64 sumVal;
    Real64 maximumVal;
    Real64 curVal;
    int curIndex;
    int curCatPt;
    int curCategory;

    int iVar;
    int jMonth;
    int cntOfVar;
    int nCntOfVar;

    auto &econVar(state.dataEconTariff->econVar);
    auto &chargeBlock(state.dataEconTariff->chargeBlock);
    auto &chargeSimple(state.dataEconTariff->chargeSimple);

    cntOfVar = 0;
    for (iVar = 1; iVar <= state.dataEconTariff->numEconVar; ++iVar) {
        if (econVar(iVar).activeNow) {
            ++cntOfVar;
        }
    }
    if (includeCategory) {
        rowHead.allocate(cntOfVar);
        columnHead.allocate(15);
        columnWidth.allocate(15);
        tableBody.allocate(15, cntOfVar);
    } else {
        rowHead.allocate(cntOfVar);
        columnHead.allocate(14);
        columnWidth.allocate(14);
        tableBody.allocate(14, cntOfVar);
    }
    // column names
    columnHead(1) = "Jan";
    columnHead(2) = "Feb";
    columnHead(3) = "Mar";
    columnHead(4) = "Apr";
    columnHead(5) = "May";
    columnHead(6) = "Jun";
    columnHead(7) = "Jul";
    columnHead(8) = "Aug";
    columnHead(9) = "Sep";
    columnHead(10) = "Oct";
    columnHead(11) = "Nov";
    columnHead(12) = "Dec";
    columnHead(13) = "Sum";
    columnHead(14) = "Max";
    if (includeCategory) {
        columnHead(15) = "Category";
    }
    nCntOfVar = 0;
    // row names
    for (iVar = 1; iVar <= state.dataEconTariff->numEconVar; ++iVar) {
        if (econVar(iVar).activeNow) {
            ++nCntOfVar;
            if (showCurrencySymbol) {
                rowHead(nCntOfVar) = econVar(iVar).name + " (~~$~~)";
            } else {
                rowHead(nCntOfVar) = econVar(iVar).name;
            }
        }
    }
    // fill the body
    nCntOfVar = 0;
    for (iVar = 1; iVar <= state.dataEconTariff->numEconVar; ++iVar) {
        if (econVar(iVar).activeNow) {
            ++nCntOfVar;
            for (jMonth = 1; jMonth <= 12; ++jMonth) { // note not all months get printed out if more than 12 are used.- need to fix this later
                curVal = econVar(iVar).values(jMonth);
                if ((curVal > 0) && (curVal < 1)) {
                    tableBody(jMonth, nCntOfVar) = RealToStr(curVal, 4);
                } else {
                    tableBody(jMonth, nCntOfVar) = RealToStr(curVal, 2);
                }
            }
            getMaxAndSum(state, iVar, sumVal, maximumVal);
            tableBody(13, nCntOfVar) = RealToStr(sumVal, 2);
            tableBody(14, nCntOfVar) = RealToStr(maximumVal, 2);
            if (includeCategory) {
                // first find category
                curCategory = 0;
                curIndex = econVar(iVar).index;

                switch (econVar(iVar).kindOfObj) {
                case ObjType::ChargeSimple:
                    if ((curIndex >= 1) && (curIndex <= state.dataEconTariff->numChargeSimple)) {
                        curCatPt = chargeSimple(curIndex).categoryPt;
                    }
                    break;
                case ObjType::ChargeBlock:
                    if ((curIndex >= 1) && (curIndex <= state.dataEconTariff->numChargeBlock)) {
                        curCatPt = chargeBlock(curIndex).categoryPt;
                    }
                    break;
                default:
                    break;
                }

                if ((curCatPt >= 1) && (curCatPt <= state.dataEconTariff->numEconVar)) {
                    curCategory = econVar(curCatPt).specific;
                }
                {
                    int const SELECT_CASE_var(curCategory);
                    if (SELECT_CASE_var == catEnergyCharges) {
                        tableBody(15, nCntOfVar) = "EnergyCharges";
                    } else if (SELECT_CASE_var == catDemandCharges) {
                        tableBody(15, nCntOfVar) = "DemandCharges";
                    } else if (SELECT_CASE_var == catServiceCharges) {
                        tableBody(15, nCntOfVar) = "ServiceCharges";
                    } else if (SELECT_CASE_var == catBasis) {
                        tableBody(15, nCntOfVar) = "Basis";
                    } else if (SELECT_CASE_var == catAdjustment) {
                        tableBody(15, nCntOfVar) = "Adjustment";
                    } else if (SELECT_CASE_var == catSurcharge) {
                        tableBody(15, nCntOfVar) = "Surcharge";
                    } else if (SELECT_CASE_var == catSubtotal) {
                        tableBody(15, nCntOfVar) = "Subtotal";
                    } else if (SELECT_CASE_var == catTaxes) {
                        tableBody(15, nCntOfVar) = "Taxes";
                    } else if (SELECT_CASE_var == catTotal) {
                        tableBody(15, nCntOfVar) = "Total";
                    } else {
                        tableBody(15, nCntOfVar) = "none";
                    }
                }
            }
            econVar(iVar).isReported = true;
        }
    }
    columnWidth = 14; // array assignment - same for all columns
    WriteSubtitle(state, titleString);
    WriteTable(state, tableBody, rowHead, columnHead, columnWidth);
    if (state.dataSQLiteProcedures->sqlite) {
        state.dataSQLiteProcedures->sqlite->createSQLiteTabularDataRecords(tableBody, rowHead, columnHead, "Tariff Report", forString, titleString);
    }
    if (state.dataResultsFramework->resultsFramework->timeSeriesAndTabularEnabled()) {
        state.dataResultsFramework->resultsFramework->TabularReportsCollection.addReportTable(
            tableBody, rowHead, columnHead, "Tariff Report", forString, titleString);
    }
    columnHead.deallocate();
    rowHead.deallocate();
    columnWidth.deallocate();
    tableBody.deallocate();
}

void selectTariff(EnergyPlusData &state)
{
    //    AUTHOR         Jason Glazer of GARD Analytics, Inc.
    //    DATE WRITTEN   July 2004

    //    To select tariffs for each combination of meter and
    //    group.  If multipler tariffs have the same meter and
    //    group, then select the one with the lowest cost.
    //    For electric tariffs, since they may have buy, sell, or
    //    netmetering, they need to be combined more carefully.
    //    Multiple meters are used but buy + sell might be more or
    //    less expensive than netmeter.

    int totalVarPt;
    int totEneVarPt;
    Real64 annualTotal;
    Real64 annEneTotal;
    int iTariff;
    int jMonth;
    int kTariff;
    int lMin;
    int mGroup;
    Array1D_int groupIndex;     // index number (in tariff) for the group name
    Array1D_int MinTariffIndex; // tariff index for the Minimum value
    int numMins;
    int curMinTariffIndex;
    bool isFound;
    int groupCount;
    int lowestSimpleTariff;
    int lowestPurchaseTariff;
    int lowestSurplusSoldTariff;
    int lowestNetMeterTariff;

    auto &tariff(state.dataEconTariff->tariff);
    auto &econVar(state.dataEconTariff->econVar);

    groupIndex.dimension(state.dataEconTariff->numTariff, 0);
    groupCount = 0;
    numMins = 0;
    MinTariffIndex.dimension(state.dataEconTariff->numTariff, 0);
    for (iTariff = 1; iTariff <= state.dataEconTariff->numTariff; ++iTariff) {
        // compute the total annual cost of each tariff
        totalVarPt = tariff(iTariff).ptTotal;
        totEneVarPt = tariff(iTariff).nativeTotalEnergy;
        annualTotal = 0.0;
        annEneTotal = 0.0;
        for (jMonth = 1; jMonth <= MaxNumMonths; ++jMonth) {
            annualTotal += econVar(totalVarPt).values(jMonth);
            annEneTotal += econVar(totEneVarPt).values(jMonth);
        }
        tariff(iTariff).totalAnnualCost = annualTotal;
        tariff(iTariff).totalAnnualEnergy = annEneTotal;
        // Set the groupIndex
        if (groupIndex(iTariff) == 0) {
            // set the current item to the tariff index
            ++groupCount;
            groupIndex(iTariff) = groupCount;
            // set all remaining matching items to the same index
            for (kTariff = iTariff + 1; kTariff <= state.dataEconTariff->numTariff; ++kTariff) {
                if (UtilityRoutines::SameString(tariff(kTariff).groupName, tariff(iTariff).groupName)) {
                    groupIndex(kTariff) = groupCount;
                }
            }
        }
    }
    // First process the all tariff and identify the lowest cost for each type of meter and group.
    for (iTariff = 1; iTariff <= state.dataEconTariff->numTariff; ++iTariff) {
        if (tariff(iTariff).isQualified) {
            isFound = false;
            for (lMin = 1; lMin <= numMins; ++lMin) {
                curMinTariffIndex = MinTariffIndex(lMin);
                // find matching meter and group
                if (tariff(iTariff).reportMeterIndx == tariff(curMinTariffIndex).reportMeterIndx) {
                    if (groupIndex(iTariff) == groupIndex(curMinTariffIndex)) {
                        isFound = true;
                        // found the matching mater and group now test if smaller Min is current tariff
                        if (tariff(iTariff).totalAnnualCost < tariff(curMinTariffIndex).totalAnnualCost) {
                            MinTariffIndex(lMin) = iTariff;
                            // select the new Minimum tariff and deselect the one that was just exceeded
                            tariff(curMinTariffIndex).isSelected = false;
                            tariff(iTariff).isSelected = true;
                        }
                    }
                }
            }
            if (!isFound) {
                ++numMins;
                if (numMins > state.dataEconTariff->numTariff) {
                    ShowWarningError(state, "UtilityCost:Tariff Debugging error numMins greater than numTariff.");
                }
                MinTariffIndex(numMins) = iTariff;
                // tariff(numMins)%isSelected = .TRUE.  !original
                tariff(iTariff).isSelected = true; // BTG changed 2/7/2005     CR6573
            }
        }
    }
    // Now select for the electric meters. If electric buying and selling and netmetering all are going
    // on, need to determine which combination should be selected. Within each group select just one set
    // of electric results.  The electric results can be either the buy rate only, the buy rate plus the
    // sell rate, or the netmetering rate, whichever of these three is the lowest combination.
    // (The kindElectricMtr was assigned in GetInputEconomicsTariff)
    for (mGroup = 1; mGroup <= groupCount; ++mGroup) {
        lowestSimpleTariff = 0;
        lowestPurchaseTariff = 0;
        lowestSurplusSoldTariff = 0;
        lowestNetMeterTariff = 0;
        for (iTariff = 1; iTariff <= state.dataEconTariff->numTariff; ++iTariff) {
            if (tariff(iTariff).isQualified) {
                if (tariff(iTariff).isSelected) {
                    if (groupIndex(iTariff) == mGroup) {
                        {
                            int const SELECT_CASE_var(tariff(iTariff).kindElectricMtr);
                            if (SELECT_CASE_var == kindMeterElecSimple) {
                                lowestSimpleTariff = iTariff;
                            } else if (SELECT_CASE_var == kindMeterElecProduced) {
                                // don't show electric produced rates as ever selected since surplus sold is more relevant
                                tariff(iTariff).isSelected = false;
                            } else if (SELECT_CASE_var == kindMeterElecPurchased) {
                                lowestPurchaseTariff = iTariff;
                            } else if (SELECT_CASE_var == kindMeterElecSurplusSold) {
                                lowestSurplusSoldTariff = iTariff;
                            } else if (SELECT_CASE_var == kindMeterElecNet) {
                                lowestNetMeterTariff = iTariff;
                            }
                        }
                    }
                }
            }
        }
        // compare the simple and purchased metered tariffs
        if ((lowestSimpleTariff > 0) && (lowestPurchaseTariff > 0)) {
            if (tariff(lowestSimpleTariff).totalAnnualCost < tariff(lowestPurchaseTariff).totalAnnualCost) {
                tariff(lowestPurchaseTariff).isSelected = false;
                lowestPurchaseTariff = 0;
            } else {
                tariff(lowestSimpleTariff).isSelected = false;
                lowestSimpleTariff = 0;
            }
        }
        // if surplus sold is negative use it otherwise don't
        if (lowestSurplusSoldTariff > 0) {
            if (tariff(lowestSurplusSoldTariff).totalAnnualCost > 0) {
                tariff(lowestSurplusSoldTariff).isSelected = false;
                lowestSurplusSoldTariff = 0;
            }
        }
        // if netmetering is used compare it to simple plus surplus
        if (((lowestNetMeterTariff > 0) && (lowestSurplusSoldTariff > 0)) && (lowestSimpleTariff > 0)) {
            if (tariff(lowestNetMeterTariff).totalAnnualCost <
                (tariff(lowestSimpleTariff).totalAnnualCost + tariff(lowestSurplusSoldTariff).totalAnnualCost)) {
                tariff(lowestSimpleTariff).isSelected = false;
                lowestSimpleTariff = 0;
                tariff(lowestSurplusSoldTariff).isSelected = false;
                lowestSurplusSoldTariff = 0;
            } else {
                tariff(lowestNetMeterTariff).isSelected = false;
                lowestNetMeterTariff = 0;
            }
        }
        // if netmetering is used compare it to purchased plus surplus
        if (((lowestNetMeterTariff > 0) && (lowestSurplusSoldTariff > 0)) && (lowestPurchaseTariff > 0)) {
            if (tariff(lowestNetMeterTariff).totalAnnualCost <
                (tariff(lowestPurchaseTariff).totalAnnualCost + tariff(lowestSurplusSoldTariff).totalAnnualCost)) {
                tariff(lowestPurchaseTariff).isSelected = false;
                lowestPurchaseTariff = 0;
                tariff(lowestSurplusSoldTariff).isSelected = false;
                lowestSurplusSoldTariff = 0;
            } else {
                tariff(lowestNetMeterTariff).isSelected = false;
                lowestNetMeterTariff = 0;
            }
        }
        // if netmetering is used compare it to simple only
        if ((lowestNetMeterTariff > 0) && (lowestSimpleTariff > 0)) {
            if (tariff(lowestNetMeterTariff).totalAnnualCost < tariff(lowestSimpleTariff).totalAnnualCost) {
                tariff(lowestSimpleTariff).isSelected = false;
                lowestSimpleTariff = 0;
            } else {
                tariff(lowestNetMeterTariff).isSelected = false;
                lowestNetMeterTariff = 0;
            }
        }
        // if netmetering is used compare it to purchased only
        if ((lowestNetMeterTariff > 0) && (lowestPurchaseTariff > 0)) {
            if (tariff(lowestNetMeterTariff).totalAnnualCost < tariff(lowestPurchaseTariff).totalAnnualCost) {
                tariff(lowestPurchaseTariff).isSelected = false;
                lowestPurchaseTariff = 0;
            } else {
                tariff(lowestNetMeterTariff).isSelected = false;
                lowestNetMeterTariff = 0;
            }
        }
    }
    groupIndex.deallocate();
    MinTariffIndex.deallocate();
}

void GetMonthlyCostForResource(EnergyPlusData &state, DataGlobalConstants::eResource const inResourceNumber, Array1A<Real64> outMonthlyCosts)
{
    //       AUTHOR         Jason Glazer
    //       DATE WRITTEN   May 2010

    //  Return the total annual cost for a given resource number.

    // Argument array dimensioning
    outMonthlyCosts.dim(12);

    int iTariff;
    int jMonth;
    int totalVarPt;

    auto &tariff(state.dataEconTariff->tariff);
    auto &econVar(state.dataEconTariff->econVar);

    outMonthlyCosts = 0.0;
    for (iTariff = 1; iTariff <= state.dataEconTariff->numTariff; ++iTariff) {
        if (tariff(iTariff).isSelected) {
            if (tariff(iTariff).resourceNum == inResourceNumber) {
                totalVarPt = tariff(iTariff).ptTotal;
                for (jMonth = 1; jMonth <= 12; ++jMonth) { // use 12 because LCC assume 12 months
                    outMonthlyCosts(jMonth) += econVar(totalVarPt).values(jMonth);
                }
            }
        }
    }
}

} // namespace EnergyPlus::EconomicTariff<|MERGE_RESOLUTION|>--- conflicted
+++ resolved
@@ -136,11 +136,6 @@
     // It will be the right conversion factors based on the associated meter resource type
     // meaning if "CCF" is picked, the conversion factor isn't the same whether it's a water meter or a fuel meter.
 
-<<<<<<< HEAD
-=======
-    using OutputReportTabular::AddTOCEntry;
-
->>>>>>> 4fcead25
     static constexpr std::string_view RoutineName("GetInputEconomicsTariff: ");
     int NumAlphas; // Number of elements in the alpha array
     int NumNums;   // Number of elements in the numeric array
@@ -667,14 +662,9 @@
         }
         // associate the resource number with each tariff
         if (tariff(iInObj).reportMeterIndx >= 1) {
-<<<<<<< HEAD
-            tariff(iInObj).resourceNum =
-                DataGlobalConstants::AssignResourceTypeNum(state.dataOutputProcessor->EnergyMeters(tariff(iInObj).reportMeterIndx).ResourceType);
-=======
             tariff(iInObj).resourceNum = static_cast<DataGlobalConstants::eResource>(getEnumerationValue(
                 DataGlobalConstants::ResourceTypeNamesUC,
                 UtilityRoutines::MakeUPPERCase(state.dataOutputProcessor->EnergyMeters(tariff(iInObj).reportMeterIndx).ResourceType)));
->>>>>>> 4fcead25
         }
     }
 }
