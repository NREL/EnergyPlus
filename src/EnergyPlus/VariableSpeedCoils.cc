// EnergyPlus, Copyright (c) 1996-2020, The Board of Trustees of the University of Illinois,
// The Regents of the University of California, through Lawrence Berkeley National Laboratory
// (subject to receipt of any required approvals from the U.S. Dept. of Energy), Oak Ridge
// National Laboratory, managed by UT-Battelle, Alliance for Sustainable Energy, LLC, and other
// contributors. All rights reserved.
//
// NOTICE: This Software was developed under funding from the U.S. Department of Energy and the
// U.S. Government consequently retains certain rights. As such, the U.S. Government has been
// granted for itself and others acting on its behalf a paid-up, nonexclusive, irrevocable,
// worldwide license in the Software to reproduce, distribute copies to the public, prepare
// derivative works, and perform publicly and display publicly, and to permit others to do so.
//
// Redistribution and use in source and binary forms, with or without modification, are permitted
// provided that the following conditions are met:
//
// (1) Redistributions of source code must retain the above copyright notice, this list of
//     conditions and the following disclaimer.
//
// (2) Redistributions in binary form must reproduce the above copyright notice, this list of
//     conditions and the following disclaimer in the documentation and/or other materials
//     provided with the distribution.
//
// (3) Neither the name of the University of California, Lawrence Berkeley National Laboratory,
//     the University of Illinois, U.S. Dept. of Energy nor the names of its contributors may be
//     used to endorse or promote products derived from this software without specific prior
//     written permission.
//
// (4) Use of EnergyPlus(TM) Name. If Licensee (i) distributes the software in stand-alone form
//     without changes from the version obtained under this License, or (ii) Licensee makes a
//     reference solely to the software portion of its product, Licensee must refer to the
//     software as "EnergyPlus version X" software, where "X" is the version number Licensee
//     obtained under this License and may not use a different name for the software. Except as
//     specifically required in this Section (4), Licensee shall not use in a company name, a
//     product name, in advertising, publicity, or other promotional activities any name, trade
//     name, trademark, logo, or other designation of "EnergyPlus", "E+", "e+" or confusingly
//     similar designation, without the U.S. Department of Energy's prior written consent.
//
// THIS SOFTWARE IS PROVIDED BY THE COPYRIGHT HOLDERS AND CONTRIBUTORS "AS IS" AND ANY EXPRESS OR
// IMPLIED WARRANTIES, INCLUDING, BUT NOT LIMITED TO, THE IMPLIED WARRANTIES OF MERCHANTABILITY
// AND FITNESS FOR A PARTICULAR PURPOSE ARE DISCLAIMED. IN NO EVENT SHALL THE COPYRIGHT OWNER OR
// CONTRIBUTORS BE LIABLE FOR ANY DIRECT, INDIRECT, INCIDENTAL, SPECIAL, EXEMPLARY, OR
// CONSEQUENTIAL DAMAGES (INCLUDING, BUT NOT LIMITED TO, PROCUREMENT OF SUBSTITUTE GOODS OR
// SERVICES; LOSS OF USE, DATA, OR PROFITS; OR BUSINESS INTERRUPTION) HOWEVER CAUSED AND ON ANY
// THEORY OF LIABILITY, WHETHER IN CONTRACT, STRICT LIABILITY, OR TORT (INCLUDING NEGLIGENCE OR
// OTHERWISE) ARISING IN ANY WAY OUT OF THE USE OF THIS SOFTWARE, EVEN IF ADVISED OF THE
// POSSIBILITY OF SUCH DAMAGE.

// C++ Headers

// ObjexxFCL Headers
#include <ObjexxFCL/Array.functions.hh>
#include <ObjexxFCL/Optional.hh>

// EnergyPlus Headers
#include <EnergyPlus/BranchNodeConnections.hh>
#include <EnergyPlus/CurveManager.hh>
#include <EnergyPlus/DXCoils.hh>
#include <EnergyPlus/Data/EnergyPlusData.hh>
#include <EnergyPlus/DataAirSystems.hh>
#include <EnergyPlus/DataContaminantBalance.hh>
#include <EnergyPlus/DataEnvironment.hh>
#include <EnergyPlus/DataHVACGlobals.hh>
#include <EnergyPlus/DataHeatBalance.hh>
#include <EnergyPlus/DataPrecisionGlobals.hh>
#include <EnergyPlus/DataSizing.hh>
#include <EnergyPlus/DataWater.hh>
#include <EnergyPlus/Fans.hh>
#include <EnergyPlus/FluidProperties.hh>
#include <EnergyPlus/General.hh>
#include <EnergyPlus/GeneralRoutines.hh>
#include <EnergyPlus/GlobalNames.hh>
#include <EnergyPlus/HVACFan.hh>
#include <EnergyPlus/InputProcessing/InputProcessor.hh>
#include <EnergyPlus/NodeInputManager.hh>
#include <EnergyPlus/OutAirNodeManager.hh>
#include <EnergyPlus/OutputProcessor.hh>
#include <EnergyPlus/OutputReportPredefined.hh>
#include <EnergyPlus/PlantUtilities.hh>
#include <EnergyPlus/Psychrometrics.hh>
#include <EnergyPlus/ReportCoilSelection.hh>
#include <EnergyPlus/ReportSizingManager.hh>
#include <EnergyPlus/ScheduleManager.hh>
#include <EnergyPlus/UnitarySystem.hh>
#include <EnergyPlus/VariableSpeedCoils.hh>
#include <EnergyPlus/WaterManager.hh>

namespace EnergyPlus {

namespace VariableSpeedCoils {

    // USE STATEMENTS:
    // Use statements for data only modules
    // Using/Aliasing
    using namespace DataPrecisionGlobals;
    using namespace DataLoopNode;
    using namespace DataGlobals;
    using namespace Psychrometrics;
    using DataEnvironment::CurMnDy;
    using DataEnvironment::EnvironmentName;
    using DataEnvironment::OutBaroPress;
    using DataEnvironment::OutDryBulbTemp;
    using DataEnvironment::OutEnthalpy;
    using DataEnvironment::OutHumRat;
    using DataEnvironment::OutWetBulbTemp;
    using DataEnvironment::StdBaroPress;
    using namespace DataSizing;
    using namespace DataHVACGlobals;
    using DataPlant::TypeOf_CoilVSWAHPCoolingEquationFit;
    using DataPlant::TypeOf_CoilVSWAHPHeatingEquationFit;
    using DXCoils::AdjustCBF;
    using DXCoils::CalcCBF;
    using General::RoundSigDigits;

    // Use statements for access to subroutines in other modules

    // Data
    // MODULE PARAMETER DEFINITIONS

    Real64 const RatedInletAirTemp(26.6667);       // 26.6667C or 80F
    Real64 const RatedInletWetBulbTemp(19.4444);   // 19.44 or 67F, cooling mode
    Real64 const RatedInletAirHumRat(0.0111847);   // Humidity ratio corresponding to 80F dry bulb/67F wet bulb
    Real64 const RatedInletWaterTemp(29.4444);     // 85 F cooling mode
    Real64 const RatedAmbAirTemp(35.0);            // 95 F cooling mode
    Real64 const RatedInletAirTempHeat(21.1111);   // 21.11C or 70F, heating mode
    Real64 const RatedInletWaterTempHeat(21.1111); // 21.11C or 70F, heating mode
    Real64 const RatedAmbAirTempHeat(8.3333);      // 8.33 or 47F, heating mode
    Real64 const RatedAmbAirWBHeat(6.1111);        // 8.33 or 43F, heating mode, rated wet bulb temperature

    // Water Systems
    int const CondensateDiscarded(1001); // default mode where water is "lost"
    int const CondensateToTank(1002);    // collect coil condensate from air and store in water storage tank

    int const WaterSupplyFromMains(101);
    int const WaterSupplyFromTank(102);

    // Curve Types
    int const Linear(1);
    int const BiLinear(2);
    int const Quadratic(3);
    int const BiQuadratic(4);
    int const Cubic(5);

    // Defrost strategy (heat pump only)
    int const ReverseCycle(1); // uses reverse cycle defrost strategy
    int const Resistive(2);    // uses electric resistance heater for defrost
    // Defrost control  (heat pump only)
    int const Timed(1);    // defrost cycle is timed
    int const OnDemand(2); // defrost cycle occurs only when required

    int const MaxSpedLevels(10); // Maximum number of speed that supports

    static std::string const BlankString;

    // DERIVED TYPE DEFINITIONS

    // MODULE VARIABLE DECLARATIONS:
    // Identifier is VarSpeedCoil
    int NumVarSpeedCoils(0); // The Number of Water to Air Heat Pumps found in the Input

    bool MyOneTimeFlag(true);     // one time allocation flag
    bool GetCoilsInputFlag(true); // Flag set to make sure you get input once
    // LOGICAL, ALLOCATABLE, DIMENSION(:) :: MySizeFlag

    Real64 SourceSideMassFlowRate(0.0); // Source Side Mass flow rate [Kg/s]
    Real64 SourceSideInletTemp(0.0);    // Source Side Inlet Temperature [C]
    Real64 SourceSideInletEnth(0.0);    // Source Side Inlet Enthalpy [J/kg]
    Real64 LoadSideMassFlowRate(0.0);   // Load Side Mass flow rate [Kg/s]
    Real64 LoadSideInletDBTemp(0.0);    // Load Side Inlet Dry Bulb Temp [C]
    Real64 LoadSideInletWBTemp(0.0);    // Load Side Inlet Wet Bulb Temp [C]
    Real64 LoadSideInletHumRat(0.0);    // Load Side Outlet Humidity ratio
    Real64 LoadSideInletEnth(0.0);      // Load Side Inlet Enthalpy [J/kg]
    Real64 LoadSideOutletDBTemp(0.0);   // Load Side Outlet Dry Bulb Temp [C]
    Real64 LoadSideOutletHumRat(0.0);   // Load Side Outlet Humidity ratio
    Real64 LoadSideOutletEnth(0.0);     // Load Side Outlet Enthalpy [J/kg]
    Real64 QSensible(0.0);              // Load side sensible heat transfer rate [W]
    Real64 QLoadTotal(0.0);             // Load side total heat transfer rate [W]
    Real64 QLatRated(0.0);              // Latent Capacity [W] rated at entering air conditions [Tdb=26.7C Twb=19.4C]
    Real64 QLatActual(0.0);             // Actual Latent Capacity [W]
    Real64 QSource(0.0);                // Source side heat transfer rate [W]
    Real64 Winput(0.0);                 // Power Consumption [W]
    Real64 PLRCorrLoadSideMdot(0.0);    // Load Side Mdot corrected for Part Load Ratio of the unit

    Real64 VSHPWHHeatingCapacity(0.0); // Used by Heat Pump:Water Heater object as total water heating capacity [W]
    Real64 VSHPWHHeatingCOP(0.0);      // Used by Heat Pump:Water Heater object as water heating COP [W/W]

    // SUBROUTINE SPECIFICATIONS FOR MODULE

    // Driver/Manager Routines

    // Get Input routines for module

    // Initialization routines for module

    // Update routines to check convergence and update nodes

    // Update routine

    // Utility routines
    // SHR, bypass factor routines

    // Object Data
    Array1D<VariableSpeedCoilData> VarSpeedCoil;
    bool firstTime(true);

    // MODULE SUBROUTINES:
    //*************************************************************************

    // Functions
    void clear_state()
    {
        NumVarSpeedCoils = 0;
        MyOneTimeFlag = true;
        GetCoilsInputFlag = true;
        SourceSideMassFlowRate = 0.0;
        SourceSideInletTemp = 0.0;
        SourceSideInletEnth = 0.0;
        LoadSideMassFlowRate = 0.0;
        LoadSideInletDBTemp = 0.0;
        LoadSideInletWBTemp = 0.0;
        LoadSideInletHumRat = 0.0;
        LoadSideInletEnth = 0.0;
        LoadSideOutletDBTemp = 0.0;
        LoadSideOutletHumRat = 0.0;
        LoadSideOutletEnth = 0.0;
        QSensible = 0.0;
        QLoadTotal = 0.0;
        QLatRated = 0.0;
        QLatActual = 0.0;
        QSource = 0.0;
        Winput = 0.0;
        PLRCorrLoadSideMdot = 0.0;
        VSHPWHHeatingCapacity = 0.0;
        VSHPWHHeatingCOP = 0.0;
        VarSpeedCoil.deallocate();
        firstTime = true;
    }

    // Default Constructor
    VariableSpeedCoilData::VariableSpeedCoilData()
        : NumOfSpeeds(2), NormSpedLevel(MaxSpedLevels), RatedWaterVolFlowRate(AutoSize), RatedWaterMassFlowRate(AutoSize),
          RatedAirVolFlowRate(AutoSize), RatedCapHeat(AutoSize), RatedCapCoolTotal(AutoSize), MaxONOFFCyclesperHour(0.0), Twet_Rated(0.0),
          Gamma_Rated(0.0), HOTGASREHEATFLG(0), HPTimeConstant(0.0), PLFFPLR(0), VSCoilTypeOfNum(0), SimFlag(false), DesignWaterMassFlowRate(0.0),
          DesignWaterVolFlowRate(0.0), DesignAirMassFlowRate(0.0), DesignAirVolFlowRate(0.0), AirVolFlowRate(0.0), AirMassFlowRate(0.0),
          InletAirPressure(0.0), InletAirDBTemp(0.0), InletAirHumRat(0.0), InletAirEnthalpy(0.0), OutletAirDBTemp(0.0), OutletAirHumRat(0.0),
          OutletAirEnthalpy(0.0), WaterVolFlowRate(0.0), WaterMassFlowRate(0.0), InletWaterTemp(0.0), InletWaterEnthalpy(0.0), OutletWaterTemp(0.0),
          OutletWaterEnthalpy(0.0), Power(0.0), QLoadTotal(0.0), QSensible(0.0), QLatent(0.0), QSource(0.0), QWasteHeat(0.0), Energy(0.0),
          EnergyLoadTotal(0.0), EnergySensible(0.0), EnergyLatent(0.0), EnergySource(0.0), COP(0.0), RunFrac(0.0), PartLoadRatio(0.0),
          RatedPowerHeat(0.0), RatedCOPHeat(0.0), RatedCapCoolSens(0.0), RatedPowerCool(0.0), RatedCOPCool(0.0), AirInletNodeNum(0),
          AirOutletNodeNum(0), WaterInletNodeNum(0), WaterOutletNodeNum(0), LoopNum(0), LoopSide(0), BranchNum(0), CompNum(0),
          FindCompanionUpStreamCoil(true), IsDXCoilInZone(false), CompanionCoolingCoilNum(0), CompanionHeatingCoilNum(0), FanDelayTime(0.0),
          // This one calls into a std::vector, so it's 0-indexed, so we initialize it to -1
          MSHPDesignSpecIndex(-1), MSErrIndex(MaxSpedLevels, 0), MSRatedPercentTotCap(MaxSpedLevels, 0.0), MSRatedTotCap(MaxSpedLevels, 0.0),
          MSRatedSHR(MaxSpedLevels, 0.0), MSRatedCOP(MaxSpedLevels, 0.0), MSRatedAirVolFlowPerRatedTotCap(MaxSpedLevels, 0.0),
          MSRatedAirVolFlowRate(MaxSpedLevels, 0.0), MSRatedAirMassFlowRate(MaxSpedLevels, 0.0),
          MSRatedWaterVolFlowPerRatedTotCap(MaxSpedLevels, 0.0), MSRatedWaterVolFlowRate(MaxSpedLevels, 0.0),
          MSRatedWaterMassFlowRate(MaxSpedLevels, 0.0), MSRatedCBF(MaxSpedLevels, 0.0), MSEffectiveAo(MaxSpedLevels, 0.0),
          MSCCapFTemp(MaxSpedLevels, 0), MSCCapAirFFlow(MaxSpedLevels, 0), MSCCapWaterFFlow(MaxSpedLevels, 0), MSEIRFTemp(MaxSpedLevels, 0),
          MSEIRAirFFlow(MaxSpedLevels, 0), MSEIRWaterFFlow(MaxSpedLevels, 0), MSWasteHeat(MaxSpedLevels, 0), MSWasteHeatFrac(MaxSpedLevels, 0.0),
          MSWHPumpPower(MaxSpedLevels, 0.0), MSWHPumpPowerPerRatedTotCap(MaxSpedLevels, 0.0), SpeedNumReport(0.0), SpeedRatioReport(0.0),
          DefrostStrategy(0), DefrostControl(0), EIRFPLR(0), DefrostEIRFT(0), MinOATCompressor(0.0), OATempCompressorOn(0.0), MaxOATDefrost(0.0),
          DefrostTime(0.0), DefrostCapacity(0.0), HPCompressorRuntime(0.0), HPCompressorRuntimeLast(0.0), TimeLeftToDefrost(0.0), DefrostPower(0.0),
          DefrostConsumption(0.0), ReportCoolingCoilCrankcasePower(true), CrankcaseHeaterCapacity(0.0), CrankcaseHeaterPower(0.0),
          MaxOATCrankcaseHeater(0.0), CrankcaseHeaterConsumption(0.0), CondenserInletNodeNum(0), CondenserType(AirCooled), ReportEvapCondVars(false),
          EvapCondPumpElecNomPower(0.0), EvapCondPumpElecPower(0.0), EvapWaterConsumpRate(0.0), EvapCondPumpElecConsumption(0.0),
          EvapWaterConsump(0.0), BasinHeaterConsumption(0.0), BasinHeaterPowerFTempDiff(0.0), BasinHeaterSetPointTemp(0.0), BasinHeaterPower(0.0),
          BasinHeaterSchedulePtr(0), EvapCondAirFlow(MaxSpedLevels, 0.0), EvapCondEffect(MaxSpedLevels, 0.0),
          MSRatedEvapCondVolFlowPerRatedTotCap(MaxSpedLevels, 0.0), EvapWaterSupplyMode(WaterSupplyFromMains), EvapWaterSupTankID(0),
          EvapWaterTankDemandARRID(0), CondensateCollectMode(CondensateDiscarded), CondensateTankID(0), CondensateTankSupplyARRID(0),
          CondensateVdot(0.0), CondensateVol(0.0), CondInletTemp(0.0), SupplyFanIndex(0), SupplyFan_TypeNum(0), SourceAirMassFlowRate(0.0),
          InletSourceAirTemp(0.0), InletSourceAirEnthalpy(0.0),
          // begin varibles for HPWH
          RatedCapWH(0.0),                  // Rated water heating Capacity [W]
          InletAirTemperatureType(0),       // Specifies to use either air wet-bulb or dry-bulb temp for curve objects
          WHRatedInletDBTemp(0.0),          // Rated inlet air dry-bulb temperature [C]
          WHRatedInletWBTemp(0.0),          // Rated inlet air wet-bulb temperature [C]
          WHRatedInletWaterTemp(0.0),       // Rated condenser water inlet temperature [C]
          HPWHCondPumpElecNomPower(0.0),    // Nominal power input to the condenser water circulation pump [W]
          HPWHCondPumpFracToWater(1.0),     // Nominal power fraction to water for the condenser water circulation pump
          RatedHPWHCondWaterFlow(0.0),      // Rated water flow rate through the condenser of the HPWH DX coil [m3/s]
          ElecWaterHeatingPower(0.0),       // Total electric power consumed by compressor and condenser pump [W]
          ElecWaterHeatingConsumption(0.0), // Total electric consumption by compressor and condenser pump [J]
          FanPowerIncludedInCOP(false),     // Indicates that fan heat is included in heating capacity and COP
          CondPumpHeatInCapacity(false),    // Indicates that condenser pump heat is included in heating capacity
          CondPumpPowerInCOP(false),        // Indicates that condenser pump power is included in heating COP
          AirVolFlowAutoSized(false),       // Used to report autosizing info for the HPWH DX coil
          WaterVolFlowAutoSized(false),     // Used to report autosizing info for the HPWH DX coil
          TotalHeatingEnergy(0.0),          // total water heating energy
          TotalHeatingEnergyRate(0.0),      // total WH energy rate
          bIsDesuperheater(false),          // whether the coil is used for a desuperheater, i.e. zero all the cooling capacity and power
          // end variables for HPWH
          reportCoilFinalSizes(true), // coil report
          capModFacTotal(0.0)         // coil report

    {
    }

    void SimVariableSpeedCoils(EnergyPlusData &state,
                               std::string const &CompName,   // Coil Name
                               int &CompIndex,                // Index for Component name
                               int const CyclingScheme,       // Continuous fan OR cycling compressor
                               Real64 &MaxONOFFCyclesperHour, // Maximum cycling rate of heat pump [cycles/hr]
                               Real64 &HPTimeConstant,        // Heat pump time constant [s]
                               Real64 &FanDelayTime,          // Fan delay time, time delay for the HP's fan to
                               int const CompOp,              // compressor on/off. 0 = off; 1= on
                               Real64 const PartLoadFrac,
                               int const SpeedNum,                    // compressor speed number
                               Real64 const SpeedRatio,               // compressor speed ratio
                               Real64 const SensLoad,                 // Sensible demand load [W]
                               Real64 const LatentLoad,               // Latent demand load [W]
                               Optional<Real64 const> OnOffAirFlowRat // ratio of comp on to comp off air flow rate
    )
    {

        //       AUTHOR         Bo Shen, ORNL
        //       DATE WRITTEN   March 2012
        //       MODIFIED       Bo Shen, 12/2014, add variable-speed HPWH
        //       RE-ENGINEERED  na

        // PURPOSE OF THIS SUBROUTINE:
        // This subroutine manages variable-speed Water to Air Heat Pump component simulation.

        // Using/Aliasing
        using FluidProperties::FindGlycol;
        using General::SolveRoot;
        using General::TrimSigDigits;

        // SUBROUTINE LOCAL VARIABLE DECLARATIONS:
        int DXCoilNum;            // The WatertoAirHP that you are currently loading input into
        Real64 OnOffAirFlowRatio; // ratio of comp on to comp off air flow rate
        Real64 RuntimeFrac;       // run time fraction
        int SpeedCal;             // variable for error proof speed input

        // Obtains and Allocates WatertoAirHP related parameters from input file
        if (GetCoilsInputFlag) { // First time subroutine has been entered
            GetVarSpeedCoilInput(state);
            GetCoilsInputFlag = false;
        }

        if (CompIndex == 0) {
            DXCoilNum = UtilityRoutines::FindItemInList(CompName, VarSpeedCoil);
            if (DXCoilNum == 0) {
                ShowFatalError("WaterToAirHPVSWEquationFit not found=" + CompName);
            }
            CompIndex = DXCoilNum;
        } else {
            DXCoilNum = CompIndex;
            if (DXCoilNum > NumVarSpeedCoils || DXCoilNum < 1) {
                ShowFatalError("SimVariableSpeedCoils: Invalid CompIndex passed=" + TrimSigDigits(DXCoilNum) +
                               ", Number of Water to Air HPs=" + TrimSigDigits(NumVarSpeedCoils) + ", WaterToAir HP name=" + CompName);
            }
            if (!CompName.empty() && CompName != VarSpeedCoil(DXCoilNum).Name) {
                ShowFatalError("SimVariableSpeedCoils: Invalid CompIndex passed=" + TrimSigDigits(DXCoilNum) + ", WaterToAir HP name=" + CompName +
                               ", stored WaterToAir HP Name for that index=" + VarSpeedCoil(DXCoilNum).Name);
            }
        }

        if (present(OnOffAirFlowRat)) {
            OnOffAirFlowRatio = OnOffAirFlowRat;
        } else {
            OnOffAirFlowRatio = 1.0;
        }

        // ERROR PROOF
        if (SpeedNum < 1) {
            SpeedCal = 1;
        } else {
            SpeedCal = SpeedNum;
        }

        if ((VarSpeedCoil(DXCoilNum).VSCoilTypeOfNum == DataHVACGlobals::Coil_CoolingWaterToAirHPVSEquationFit) ||
            (VarSpeedCoil(DXCoilNum).VSCoilTypeOfNum == Coil_CoolingAirToAirVariableSpeed)) {
            // Cooling mode
            InitVarSpeedCoil(state,
                             DXCoilNum,
                             MaxONOFFCyclesperHour,
                             HPTimeConstant,
                             FanDelayTime,
                             SensLoad,
                             LatentLoad,
                             CyclingScheme,
                             OnOffAirFlowRatio,
                             SpeedRatio,
                             SpeedCal);
            CalcVarSpeedCoilCooling(
                state, DXCoilNum, CyclingScheme, RuntimeFrac, SensLoad, LatentLoad, CompOp, PartLoadFrac, OnOffAirFlowRatio, SpeedRatio, SpeedCal);
            UpdateVarSpeedCoil(DXCoilNum);
        } else if ((VarSpeedCoil(DXCoilNum).VSCoilTypeOfNum == DataHVACGlobals::Coil_HeatingWaterToAirHPVSEquationFit) ||
                   (VarSpeedCoil(DXCoilNum).VSCoilTypeOfNum == Coil_HeatingAirToAirVariableSpeed)) {
            // Heating mode
            InitVarSpeedCoil(state,
                             DXCoilNum,
                             MaxONOFFCyclesperHour,
                             HPTimeConstant,
                             FanDelayTime,
                             SensLoad,
                             LatentLoad,
                             CyclingScheme,
                             OnOffAirFlowRatio,
                             SpeedRatio,
                             SpeedCal);
            CalcVarSpeedCoilHeating(state, DXCoilNum, CyclingScheme, RuntimeFrac, SensLoad, CompOp, PartLoadFrac, OnOffAirFlowRatio, SpeedRatio, SpeedCal);
            UpdateVarSpeedCoil(DXCoilNum);
        } else if (VarSpeedCoil(DXCoilNum).VSCoilTypeOfNum == CoilDX_HeatPumpWaterHeaterVariableSpeed) {
            // Heating mode
            InitVarSpeedCoil(state,
                             DXCoilNum,
                             MaxONOFFCyclesperHour,
                             HPTimeConstant,
                             FanDelayTime,
                             SensLoad,
                             LatentLoad,
                             CyclingScheme,
                             OnOffAirFlowRatio,
                             SpeedRatio,
                             SpeedCal);
            CalcVarSpeedHPWH(state, DXCoilNum, RuntimeFrac, PartLoadFrac, SpeedRatio, SpeedNum, CyclingScheme);
            UpdateVarSpeedCoil(DXCoilNum);
        } else {
            ShowFatalError("SimVariableSpeedCoils: WatertoAir heatpump not in either HEATING or COOLING mode");
        }

        // two additional output variables
        VarSpeedCoil(DXCoilNum).SpeedNumReport = SpeedCal;
        VarSpeedCoil(DXCoilNum).SpeedRatioReport = SpeedRatio;
    }

    void GetVarSpeedCoilInput(EnergyPlusData &state)
    {

        // SUBROUTINE INFORMATION:
        //       AUTHOR         Bo Shen
        //       DATE WRITTEN   March, 2012
        //       MODIFIED       Bo Shen, 12/2014, add variable-speed HPWH
        //       RE-ENGINEERED  na

        // PURPOSE OF THIS SUBROUTINE:
        // Obtains input data for HPs and stores it in HP data structures

        // METHODOLOGY EMPLOYED:
        // Uses "Get" routines to read in data.

        // Using/Aliasing
        using namespace NodeInputManager;
        using BranchNodeConnections::TestCompSet;
        using GlobalNames::VerifyUniqueCoilName;
        using namespace OutputReportPredefined;
        using CurveManager::CurveValue;
        using CurveManager::GetCurveIndex;
        using CurveManager::SetCurveOutputMinMaxValues;
        using General::TrimSigDigits;
        using OutAirNodeManager::CheckOutAirNodeNumber;
        using ScheduleManager::GetScheduleIndex;
        using WaterManager::SetupTankDemandComponent;
        using WaterManager::SetupTankSupplyComponent;

        // SUBROUTINE PARAMETER DEFINITIONS:
        static std::string const RoutineName("GetVarSpeedCoilInput: "); // include trailing blank space

        // SUBROUTINE LOCAL VARIABLE DECLARATIONS:
        int DXCoilNum;           // The Water to Air HP that you are currently loading input into
        int NumCool;             // Counter for cooling coil, water source
        int NumCoolAS;           // Counter for cooling coil, air source
        int NumHeat;             // Counter for heating coil, water source
        int NumHeatAS;           // Counter for heating coil, air source
        int NumHPWHAirToWater;   // counter for air source HPWH
        int CoilCounter;         // Counter
        int I;                   // Loop index increment
        int NumAlphas;           // Number of variables in String format
        int NumNums;             // Number of variables in Numeric format
        int NumParams;           // Total number of input fields
        static int MaxNums(0);   // Maximum number of numeric input fields
        static int MaxAlphas(0); // Maximum number of alpha input fields
        int IOStat;
        int AlfaFieldIncre;              // increment number of Alfa field
        bool ErrorsFound(false);         // If errors detected in input
        Real64 CurveVal;                 // Used to verify modifier curves equal 1 at rated conditions
        Real64 WHInletAirTemp;           // Used to pass proper inlet air temp to HPWH DX coil performance curves
        Real64 WHInletWaterTemp;         // Used to pass proper inlet water temp to HPWH DX coil performance curves
        std::string CurrentModuleObject; // for ease in getting objects
        Array1D_string AlphArray;        // Alpha input items for object
        Array1D_string cAlphaFields;     // Alpha field names
        Array1D_string cNumericFields;   // Numeric field names
        Array1D<Real64> NumArray;        // Numeric input items for object
        Array1D_bool lAlphaBlanks;       // Logical array, alpha field input BLANK = .TRUE.
        Array1D_bool lNumericBlanks;     // Logical array, numeric field input BLANK = .TRUE.

        NumCool = inputProcessor->getNumObjectsFound("COIL:COOLING:WATERTOAIRHEATPUMP:VARIABLESPEEDEQUATIONFIT");
        NumHeat = inputProcessor->getNumObjectsFound("COIL:HEATING:WATERTOAIRHEATPUMP:VARIABLESPEEDEQUATIONFIT");
        NumCoolAS = inputProcessor->getNumObjectsFound("COIL:COOLING:DX:VARIABLESPEED");
        NumHeatAS = inputProcessor->getNumObjectsFound("COIL:HEATING:DX:VARIABLESPEED");
        NumHPWHAirToWater = inputProcessor->getNumObjectsFound("COIL:WATERHEATING:AIRTOWATERHEATPUMP:VARIABLESPEED");
        NumVarSpeedCoils = NumCool + NumHeat + NumCoolAS + NumHeatAS + NumHPWHAirToWater;
        DXCoilNum = 0;

        if (NumVarSpeedCoils <= 0) {
            ShowSevereError("No Equipment found in GetVarSpeedCoilInput");
            ErrorsFound = true;
        }

        // Allocate Arrays
        if (NumVarSpeedCoils > 0) {
            VarSpeedCoil.allocate(NumVarSpeedCoils);
            DataHeatBalance::HeatReclaimVS_DXCoil.allocate(NumVarSpeedCoils);
        }

        inputProcessor->getObjectDefMaxArgs("COIL:COOLING:WATERTOAIRHEATPUMP:VARIABLESPEEDEQUATIONFIT", NumParams, NumAlphas, NumNums);
        MaxNums = max(MaxNums, NumNums);
        MaxAlphas = max(MaxAlphas, NumAlphas);
        inputProcessor->getObjectDefMaxArgs("COIL:HEATING:WATERTOAIRHEATPUMP:VARIABLESPEEDEQUATIONFIT", NumParams, NumAlphas, NumNums);
        MaxNums = max(MaxNums, NumNums);
        MaxAlphas = max(MaxAlphas, NumAlphas);

        inputProcessor->getObjectDefMaxArgs("COIL:COOLING:DX:VARIABLESPEED", NumParams, NumAlphas, NumNums);
        MaxNums = max(MaxNums, NumNums);
        MaxAlphas = max(MaxAlphas, NumAlphas);
        inputProcessor->getObjectDefMaxArgs("COIL:HEATING:DX:VARIABLESPEED", NumParams, NumAlphas, NumNums);
        MaxNums = max(MaxNums, NumNums);
        MaxAlphas = max(MaxAlphas, NumAlphas);

        // variable speed air-source HPWH
        inputProcessor->getObjectDefMaxArgs("COIL:WATERHEATING:AIRTOWATERHEATPUMP:VARIABLESPEED", NumParams, NumAlphas, NumNums);
        MaxNums = max(MaxNums, NumNums);
        MaxAlphas = max(MaxAlphas, NumAlphas);

        AlphArray.allocate(MaxAlphas);
        cAlphaFields.allocate(MaxAlphas);
        lAlphaBlanks.dimension(MaxAlphas, true);
        cNumericFields.allocate(MaxNums);
        lNumericBlanks.dimension(MaxNums, true);
        NumArray.dimension(MaxNums, 0.0);

        // Get the data for cooling coil, WATER SOURCE
        CurrentModuleObject = "Coil:Cooling:WaterToAirHeatPump:VariableSpeedEquationFit"; // for reporting

        for (CoilCounter = 1; CoilCounter <= NumCool; ++CoilCounter) {

            ++DXCoilNum;
            AlfaFieldIncre = 1;

            inputProcessor->getObjectItem(CurrentModuleObject,
                                          CoilCounter,
                                          AlphArray,
                                          NumAlphas,
                                          NumArray,
                                          NumNums,
                                          IOStat,
                                          lNumericBlanks,
                                          lAlphaBlanks,
                                          cAlphaFields,
                                          cNumericFields);

            // ErrorsFound will be set to True if problem was found, left untouched otherwise
            VerifyUniqueCoilName(CurrentModuleObject, AlphArray(1), ErrorsFound, CurrentModuleObject + " Name");

            VarSpeedCoil(DXCoilNum).bIsDesuperheater = false;
            VarSpeedCoil(DXCoilNum).Name = AlphArray(1);
            VarSpeedCoil(DXCoilNum).CoolHeatType = "COOLING";
            VarSpeedCoil(DXCoilNum).VSCoilTypeOfNum = DataHVACGlobals::Coil_CoolingWaterToAirHPVSEquationFit;
            VarSpeedCoil(DXCoilNum).VarSpeedCoilType = DataHVACGlobals::cAllCoilTypes(VarSpeedCoil(DXCoilNum).VSCoilTypeOfNum);
            VarSpeedCoil(DXCoilNum).NumOfSpeeds = int(NumArray(1));
            VarSpeedCoil(DXCoilNum).NormSpedLevel = int(NumArray(2));
            VarSpeedCoil(DXCoilNum).RatedCapCoolTotal = NumArray(3);
            VarSpeedCoil(DXCoilNum).RatedAirVolFlowRate = NumArray(4);
            VarSpeedCoil(DXCoilNum).RatedWaterVolFlowRate = NumArray(5);
            VarSpeedCoil(DXCoilNum).Twet_Rated = NumArray(6);
            VarSpeedCoil(DXCoilNum).Gamma_Rated = NumArray(7);
            VarSpeedCoil(DXCoilNum).HOTGASREHEATFLG = int(NumArray(8));
            VarSpeedCoil(DXCoilNum).CondenserType = WaterCooled;

            VarSpeedCoil(DXCoilNum).WaterInletNodeNum = GetOnlySingleNode(
                AlphArray(2), ErrorsFound, CurrentModuleObject, AlphArray(1), NodeType_Water, NodeConnectionType_Inlet, 2, ObjectIsNotParent);
            VarSpeedCoil(DXCoilNum).WaterOutletNodeNum = GetOnlySingleNode(
                AlphArray(3), ErrorsFound, CurrentModuleObject, AlphArray(1), NodeType_Water, NodeConnectionType_Outlet, 2, ObjectIsNotParent);
            VarSpeedCoil(DXCoilNum).AirInletNodeNum = GetOnlySingleNode(
                AlphArray(4), ErrorsFound, CurrentModuleObject, AlphArray(1), NodeType_Air, NodeConnectionType_Inlet, 1, ObjectIsNotParent);
            VarSpeedCoil(DXCoilNum).AirOutletNodeNum = GetOnlySingleNode(
                AlphArray(5), ErrorsFound, CurrentModuleObject, AlphArray(1), NodeType_Air, NodeConnectionType_Outlet, 1, ObjectIsNotParent);

            TestCompSet(CurrentModuleObject, AlphArray(1), AlphArray(2), AlphArray(3), "Water Nodes");
            TestCompSet(CurrentModuleObject, AlphArray(1), AlphArray(4), AlphArray(5), "Air Nodes");

            //   If (VarSpeedCoil(DXCoilNum)%NumOfSpeeds .LT. 2) Then
            if (VarSpeedCoil(DXCoilNum).NumOfSpeeds < 1) {
                ShowSevereError(RoutineName + CurrentModuleObject + "=\"" + VarSpeedCoil(DXCoilNum).Name + "\", invalid");
                ShowContinueError("..." + cNumericFields(1) + " must be >= 1. entered number is " + TrimSigDigits(NumArray(1), 0));
                ErrorsFound = true;
            }

            if (VarSpeedCoil(DXCoilNum).NormSpedLevel > VarSpeedCoil(DXCoilNum).NumOfSpeeds) {
                VarSpeedCoil(DXCoilNum).NormSpedLevel = VarSpeedCoil(DXCoilNum).NumOfSpeeds;
            }

            if ((VarSpeedCoil(DXCoilNum).NormSpedLevel > VarSpeedCoil(DXCoilNum).NumOfSpeeds) || (VarSpeedCoil(DXCoilNum).NormSpedLevel <= 0)) {
                ShowSevereError(RoutineName + CurrentModuleObject + "=\"" + VarSpeedCoil(DXCoilNum).Name + "\", invalid");
                ShowContinueError("..." + cNumericFields(2) + " must be valid speed level entered number is " + TrimSigDigits(NumArray(2), 0));
                ErrorsFound = true;
            }

            // part load curve
            VarSpeedCoil(DXCoilNum).PLFFPLR = GetCurveIndex(state, AlphArray(6)); // convert curve name to number
            if (VarSpeedCoil(DXCoilNum).PLFFPLR == 0) {
                if (lAlphaBlanks(6)) {
                    ShowSevereError(RoutineName + CurrentModuleObject + "=\"" + VarSpeedCoil(DXCoilNum).Name + "\", missing");
                    ShowContinueError("...required " + cAlphaFields(6) + " is blank.");
                } else {
                    ShowSevereError(RoutineName + CurrentModuleObject + "=\"" + VarSpeedCoil(DXCoilNum).Name + "\", invalid");
                    ShowContinueError("...not found " + cAlphaFields(6) + "=\"" + AlphArray(6) + "\".");
                }
                ErrorsFound = true;
            } else {
                CurveVal = CurveValue(state, VarSpeedCoil(DXCoilNum).PLFFPLR, 1.0);
                if (CurveVal > 1.10 || CurveVal < 0.90) {
                    ShowWarningError(RoutineName + CurrentModuleObject + "=\"" + VarSpeedCoil(DXCoilNum).Name + "\", curve values");
                    ShowContinueError("..." + cAlphaFields(6) + " output is not equal to 1.0 (+ or - 10%) at rated conditions.");
                    ShowContinueError("...Curve output at rated conditions = " + TrimSigDigits(CurveVal, 3));
                }
            }

            for (I = 1; I <= VarSpeedCoil(DXCoilNum).NumOfSpeeds; ++I) {
                VarSpeedCoil(DXCoilNum).MSRatedTotCap(I) = NumArray(9 + (I - 1) * 6);
                VarSpeedCoil(DXCoilNum).MSRatedSHR(I) = NumArray(10 + (I - 1) * 6);
                VarSpeedCoil(DXCoilNum).MSRatedCOP(I) = NumArray(11 + (I - 1) * 6);
                VarSpeedCoil(DXCoilNum).MSRatedAirVolFlowRate(I) = NumArray(12 + (I - 1) * 6);
                VarSpeedCoil(DXCoilNum).MSRatedWaterVolFlowRate(I) = NumArray(13 + (I - 1) * 6);
                VarSpeedCoil(DXCoilNum).MSWasteHeatFrac(I) = NumArray(14 + (I - 1) * 6);

                AlfaFieldIncre = 7 + (I - 1) * 7;
                VarSpeedCoil(DXCoilNum).MSCCapFTemp(I) = GetCurveIndex(state, AlphArray(AlfaFieldIncre)); // convert curve name to number
                if (VarSpeedCoil(DXCoilNum).MSCCapFTemp(I) == 0) {
                    if (lAlphaBlanks(AlfaFieldIncre)) {
                        ShowSevereError(RoutineName + CurrentModuleObject + "=\"" + VarSpeedCoil(DXCoilNum).Name + "\", missing");
                        ShowContinueError("...required " + cAlphaFields(AlfaFieldIncre) + " is blank.");
                    } else {
                        ShowSevereError(RoutineName + CurrentModuleObject + "=\"" + VarSpeedCoil(DXCoilNum).Name + "\", invalid");
                        ShowContinueError("...not found " + cAlphaFields(AlfaFieldIncre) + "=\"" + AlphArray(AlfaFieldIncre) + "\".");
                    }
                    ErrorsFound = true;
                } else {
                    // Verify Curve Object, only legal type is BiQuadratic
                    ErrorsFound |= CurveManager::CheckCurveDims(state, VarSpeedCoil(DXCoilNum).MSCCapFTemp(I), // Curve index
                                                                {2},                                    // Valid dimensions
                                                                RoutineName,                            // Routine name
                                                                CurrentModuleObject,                    // Object Type
                                                                VarSpeedCoil(DXCoilNum).Name,           // Object Name
                                                                cAlphaFields(AlfaFieldIncre));          // Field Name

                    if (!ErrorsFound) {
                        CurveVal = CurveValue(state, VarSpeedCoil(DXCoilNum).MSCCapFTemp(I), RatedInletWetBulbTemp, RatedInletWaterTemp);
                        if (CurveVal > 1.10 || CurveVal < 0.90) {
                            ShowWarningError(RoutineName + CurrentModuleObject + "=\"" + VarSpeedCoil(DXCoilNum).Name + "\", curve values");
                            ShowContinueError("..." + cAlphaFields(AlfaFieldIncre) + " output is not equal to 1.0 (+ or - 10%) at rated conditions.");
                            ShowContinueError("...Curve output at rated conditions = " + TrimSigDigits(CurveVal, 3));
                        }
                    }
                }

                AlfaFieldIncre = 8 + (I - 1) * 7;
                VarSpeedCoil(DXCoilNum).MSCCapAirFFlow(I) = GetCurveIndex(state, AlphArray(AlfaFieldIncre)); // convert curve name to number
                if (VarSpeedCoil(DXCoilNum).MSCCapAirFFlow(I) == 0) {
                    if (lAlphaBlanks(AlfaFieldIncre)) {
                        ShowSevereError(RoutineName + CurrentModuleObject + "=\"" + VarSpeedCoil(DXCoilNum).Name + "\", missing");
                        ShowContinueError("...required " + cAlphaFields(AlfaFieldIncre) + " is blank.");
                    } else {
                        ShowSevereError(RoutineName + CurrentModuleObject + "=\"" + VarSpeedCoil(DXCoilNum).Name + "\", invalid");
                        ShowContinueError("...not found " + cAlphaFields(AlfaFieldIncre) + "=\"" + AlphArray(AlfaFieldIncre) + "\".");
                    }
                    ErrorsFound = true;
                } else {
                    // Verify Curve Object, only legal type is Quadratic
                    ErrorsFound |= CurveManager::CheckCurveDims(state, VarSpeedCoil(DXCoilNum).MSCCapAirFFlow(I), // Curve index
                                                                {1},                                       // Valid dimensions
                                                                RoutineName,                               // Routine name
                                                                CurrentModuleObject,                       // Object Type
                                                                VarSpeedCoil(DXCoilNum).Name,              // Object Name
                                                                cAlphaFields(AlfaFieldIncre));             // Field Name

                    if (!ErrorsFound) {
                        CurveVal = CurveValue(state, VarSpeedCoil(DXCoilNum).MSCCapAirFFlow(I), 1.0);
                        if (CurveVal > 1.10 || CurveVal < 0.90) {
                            ShowWarningError(RoutineName + CurrentModuleObject + "=\"" + VarSpeedCoil(DXCoilNum).Name + "\", curve values");
                            ShowContinueError("..." + cAlphaFields(AlfaFieldIncre) + " output is not equal to 1.0 (+ or - 10%) at rated conditions.");
                            ShowContinueError("...Curve output at rated conditions = " + TrimSigDigits(CurveVal, 3));
                        }
                    }
                }

                AlfaFieldIncre = 9 + (I - 1) * 7;
                VarSpeedCoil(DXCoilNum).MSCCapWaterFFlow(I) = GetCurveIndex(state, AlphArray(AlfaFieldIncre)); // convert curve name to number
                if (VarSpeedCoil(DXCoilNum).MSCCapWaterFFlow(I) == 0) {
                    if (lAlphaBlanks(AlfaFieldIncre)) {
                        ShowSevereError(RoutineName + CurrentModuleObject + "=\"" + VarSpeedCoil(DXCoilNum).Name + "\", missing");
                        ShowContinueError("...required " + cAlphaFields(AlfaFieldIncre) + " is blank.");
                    } else {
                        ShowSevereError(RoutineName + CurrentModuleObject + "=\"" + VarSpeedCoil(DXCoilNum).Name + "\", invalid");
                        ShowContinueError("...not found " + cAlphaFields(AlfaFieldIncre) + "=\"" + AlphArray(AlfaFieldIncre) + "\".");
                    }
                    ErrorsFound = true;
                } else {
                    // Verify Curve Object, only legal type is Quadratic
                    ErrorsFound |= CurveManager::CheckCurveDims(state, VarSpeedCoil(DXCoilNum).MSCCapWaterFFlow(I), // Curve index
                                                                {1},                                         // Valid dimensions
                                                                RoutineName,                                 // Routine name
                                                                CurrentModuleObject,                         // Object Type
                                                                VarSpeedCoil(DXCoilNum).Name,                // Object Name
                                                                cAlphaFields(AlfaFieldIncre));               // Field Name

                    if (!ErrorsFound) {
                        CurveVal = CurveValue(state, VarSpeedCoil(DXCoilNum).MSCCapWaterFFlow(I), 1.0);
                        if (CurveVal > 1.10 || CurveVal < 0.90) {
                            ShowWarningError(RoutineName + CurrentModuleObject + "=\"" + VarSpeedCoil(DXCoilNum).Name + "\", curve values");
                            ShowContinueError("..." + cAlphaFields(AlfaFieldIncre) + " output is not equal to 1.0 (+ or - 10%) at rated conditions.");
                            ShowContinueError("...Curve output at rated conditions = " + TrimSigDigits(CurveVal, 3));
                        }
                    }
                }

                AlfaFieldIncre = 10 + (I - 1) * 7;
                VarSpeedCoil(DXCoilNum).MSEIRFTemp(I) = GetCurveIndex(state, AlphArray(AlfaFieldIncre)); // convert curve name to number
                if (VarSpeedCoil(DXCoilNum).MSEIRFTemp(I) == 0) {
                    if (lAlphaBlanks(AlfaFieldIncre)) {
                        ShowSevereError(RoutineName + CurrentModuleObject + "=\"" + VarSpeedCoil(DXCoilNum).Name + "\", missing");
                        ShowContinueError("...required " + cAlphaFields(AlfaFieldIncre) + " is blank.");
                    } else {
                        ShowSevereError(RoutineName + CurrentModuleObject + "=\"" + VarSpeedCoil(DXCoilNum).Name + "\", invalid");
                        ShowContinueError("...not found " + cAlphaFields(AlfaFieldIncre) + "=\"" + AlphArray(AlfaFieldIncre) + "\".");
                    }
                    ErrorsFound = true;
                } else {
                    // Verify Curve Object, only legal type is BiQuadratic
                    ErrorsFound |= CurveManager::CheckCurveDims(state, VarSpeedCoil(DXCoilNum).MSEIRFTemp(I), // Curve index
                                                                {2},                                   // Valid dimensions
                                                                RoutineName,                           // Routine name
                                                                CurrentModuleObject,                   // Object Type
                                                                VarSpeedCoil(DXCoilNum).Name,          // Object Name
                                                                cAlphaFields(AlfaFieldIncre));         // Field Name

                    if (!ErrorsFound) {
                        CurveVal = CurveValue(state, VarSpeedCoil(DXCoilNum).MSEIRFTemp(I), RatedInletWetBulbTemp, RatedInletWaterTemp);
                        if (CurveVal > 1.10 || CurveVal < 0.90) {
                            ShowWarningError(RoutineName + CurrentModuleObject + "=\"" + VarSpeedCoil(DXCoilNum).Name + "\", curve values");
                            ShowContinueError("..." + cAlphaFields(AlfaFieldIncre) + " output is not equal to 1.0 (+ or - 10%) at rated conditions.");
                            ShowContinueError("...Curve output at rated conditions = " + TrimSigDigits(CurveVal, 3));
                        }
                    }
                }

                AlfaFieldIncre = 11 + (I - 1) * 7;
                VarSpeedCoil(DXCoilNum).MSEIRAirFFlow(I) = GetCurveIndex(state, AlphArray(AlfaFieldIncre)); // convert curve name to number
                if (VarSpeedCoil(DXCoilNum).MSEIRAirFFlow(I) == 0) {
                    if (lAlphaBlanks(AlfaFieldIncre)) {
                        ShowSevereError(RoutineName + CurrentModuleObject + "=\"" + VarSpeedCoil(DXCoilNum).Name + "\", missing");
                        ShowContinueError("...required " + cAlphaFields(AlfaFieldIncre) + " is blank.");
                    } else {
                        ShowSevereError(RoutineName + CurrentModuleObject + "=\"" + VarSpeedCoil(DXCoilNum).Name + "\", invalid");
                        ShowContinueError("...not found " + cAlphaFields(AlfaFieldIncre) + "=\"" + AlphArray(AlfaFieldIncre) + "\".");
                    }
                    ErrorsFound = true;
                } else {
                    // Verify Curve Object, only legal type is Quadratic
                    ErrorsFound |= CurveManager::CheckCurveDims(state, VarSpeedCoil(DXCoilNum).MSEIRAirFFlow(I), // Curve index
                                                                {1},                                      // Valid dimensions
                                                                RoutineName,                              // Routine name
                                                                CurrentModuleObject,                      // Object Type
                                                                VarSpeedCoil(DXCoilNum).Name,             // Object Name
                                                                cAlphaFields(AlfaFieldIncre));            // Field Name

                    if (!ErrorsFound) {
                        CurveVal = CurveValue(state, VarSpeedCoil(DXCoilNum).MSEIRAirFFlow(I), 1.0);
                        if (CurveVal > 1.10 || CurveVal < 0.90) {
                            ShowWarningError(RoutineName + CurrentModuleObject + "=\"" + VarSpeedCoil(DXCoilNum).Name + "\", curve values");
                            ShowContinueError("..." + cAlphaFields(AlfaFieldIncre) + " output is not equal to 1.0 (+ or - 10%) at rated conditions.");
                            ShowContinueError("...Curve output at rated conditions = " + TrimSigDigits(CurveVal, 3));
                        }
                    }
                }

                AlfaFieldIncre = 12 + (I - 1) * 7;
                VarSpeedCoil(DXCoilNum).MSEIRWaterFFlow(I) = GetCurveIndex(state, AlphArray(AlfaFieldIncre)); // convert curve name to number
                if (VarSpeedCoil(DXCoilNum).MSEIRWaterFFlow(I) == 0) {
                    if (lAlphaBlanks(AlfaFieldIncre)) {
                        ShowSevereError(RoutineName + CurrentModuleObject + "=\"" + VarSpeedCoil(DXCoilNum).Name + "\", missing");
                        ShowContinueError("...required " + cAlphaFields(AlfaFieldIncre) + " is blank.");
                    } else {
                        ShowSevereError(RoutineName + CurrentModuleObject + "=\"" + VarSpeedCoil(DXCoilNum).Name + "\", invalid");
                        ShowContinueError("...not found " + cAlphaFields(AlfaFieldIncre) + "=\"" + AlphArray(AlfaFieldIncre) + "\".");
                    }
                    ErrorsFound = true;
                } else {
                    // Verify Curve Object, only legal type is Quadratic
                    ErrorsFound |= CurveManager::CheckCurveDims(state, VarSpeedCoil(DXCoilNum).MSEIRWaterFFlow(I), // Curve index
                                                                {1},                                        // Valid dimensions
                                                                RoutineName,                                // Routine name
                                                                CurrentModuleObject,                        // Object Type
                                                                VarSpeedCoil(DXCoilNum).Name,               // Object Name
                                                                cAlphaFields(AlfaFieldIncre));              // Field Name

                    if (!ErrorsFound) {
                        CurveVal = CurveValue(state, VarSpeedCoil(DXCoilNum).MSEIRWaterFFlow(I), 1.0);
                        if (CurveVal > 1.10 || CurveVal < 0.90) {
                            ShowWarningError(RoutineName + CurrentModuleObject + "=\"" + VarSpeedCoil(DXCoilNum).Name + "\", curve values");
                            ShowContinueError("..." + cAlphaFields(AlfaFieldIncre) + " output is not equal to 1.0 (+ or - 10%) at rated conditions.");
                            ShowContinueError("...Curve output at rated conditions = " + TrimSigDigits(CurveVal, 3));
                        }
                    }
                }

                AlfaFieldIncre = 13 + (I - 1) * 7;
                // Read waste heat modifier curve name
                VarSpeedCoil(DXCoilNum).MSWasteHeat(I) = GetCurveIndex(state, AlphArray(AlfaFieldIncre)); // convert curve name to number
                if (VarSpeedCoil(DXCoilNum).MSWasteHeat(I) == 0) {
                    if (lAlphaBlanks(AlfaFieldIncre)) {
                        ShowSevereError(RoutineName + CurrentModuleObject + "=\"" + VarSpeedCoil(DXCoilNum).Name + "\", missing");
                        ShowContinueError("...required " + cAlphaFields(AlfaFieldIncre) + " is blank.");
                    } else {
                        ShowSevereError(RoutineName + CurrentModuleObject + "=\"" + VarSpeedCoil(DXCoilNum).Name + "\", invalid");
                        ShowContinueError("...not found " + cAlphaFields(AlfaFieldIncre) + "=\"" + AlphArray(AlfaFieldIncre) + "\".");
                    }
                    ErrorsFound = true;
                } else {
                    // Verify Curve Object, only legal types are BiQuadratic
                    ErrorsFound |= CurveManager::CheckCurveDims(state, VarSpeedCoil(DXCoilNum).MSWasteHeat(I), // Curve index
                                                                {2},                                    // Valid dimensions
                                                                RoutineName,                            // Routine name
                                                                CurrentModuleObject,                    // Object Type
                                                                VarSpeedCoil(DXCoilNum).Name,           // Object Name
                                                                cAlphaFields(AlfaFieldIncre));          // Field Name

                    if (!ErrorsFound) {
                        CurveVal = CurveValue(state, VarSpeedCoil(DXCoilNum).MSWasteHeat(I), RatedInletWaterTemp, RatedInletAirTemp);
                        if (CurveVal > 1.10 || CurveVal < 0.90) {
                            ShowWarningError(RoutineName + CurrentModuleObject + "=\"" + VarSpeedCoil(DXCoilNum).Name + "\", curve values");
                            ShowContinueError("..." + cAlphaFields(AlfaFieldIncre) + " output is not equal to 1.0 (+ or - 10%) at rated conditions.");
                            ShowContinueError("...Curve output at rated conditions = " + TrimSigDigits(CurveVal, 3));
                        }
                    }
                }
            }

            for (I = 1; I <= VarSpeedCoil(DXCoilNum).NumOfSpeeds; ++I) {
                VarSpeedCoil(DXCoilNum).MSRatedPercentTotCap(I) =
                    VarSpeedCoil(DXCoilNum).MSRatedTotCap(I) / VarSpeedCoil(DXCoilNum).MSRatedTotCap(VarSpeedCoil(DXCoilNum).NumOfSpeeds);
                VarSpeedCoil(DXCoilNum).MSRatedAirVolFlowPerRatedTotCap(I) =
                    VarSpeedCoil(DXCoilNum).MSRatedAirVolFlowRate(I) / VarSpeedCoil(DXCoilNum).MSRatedTotCap(I);
                VarSpeedCoil(DXCoilNum).MSRatedWaterVolFlowPerRatedTotCap(I) =
                    VarSpeedCoil(DXCoilNum).MSRatedWaterVolFlowRate(I) / VarSpeedCoil(DXCoilNum).MSRatedTotCap(I);
            }

            // CurrentModuleObject = "Coil:Cooling:WaterToAirHeatPump:VariableSpeedEquationFit"
            SetupOutputVariable("Cooling Coil Electricity Energy",
                                OutputProcessor::Unit::J,
                                VarSpeedCoil(DXCoilNum).Energy,
                                "System",
                                "Summed",
                                VarSpeedCoil(DXCoilNum).Name,
                                _,
                                "Electricity",
                                "Cooling",
                                _,
                                "System");
            SetupOutputVariable("Cooling Coil Total Cooling Energy",
                                OutputProcessor::Unit::J,
                                VarSpeedCoil(DXCoilNum).EnergyLoadTotal,
                                "System",
                                "Summed",
                                VarSpeedCoil(DXCoilNum).Name,
                                _,
                                "ENERGYTRANSFER",
                                "COOLINGCOILS",
                                _,
                                "System");
            SetupOutputVariable("Cooling Coil Sensible Cooling Energy",
                                OutputProcessor::Unit::J,
                                VarSpeedCoil(DXCoilNum).EnergySensible,
                                "System",
                                "Summed",
                                VarSpeedCoil(DXCoilNum).Name);
            SetupOutputVariable("Cooling Coil Latent Cooling Energy",
                                OutputProcessor::Unit::J,
                                VarSpeedCoil(DXCoilNum).EnergyLatent,
                                "System",
                                "Summed",
                                VarSpeedCoil(DXCoilNum).Name);
            SetupOutputVariable("Cooling Coil Source Side Heat Transfer Energy",
                                OutputProcessor::Unit::J,
                                VarSpeedCoil(DXCoilNum).EnergySource,
                                "System",
                                "Summed",
                                VarSpeedCoil(DXCoilNum).Name,
                                _,
                                "PLANTLOOPCOOLINGDEMAND",
                                "COOLINGCOILS",
                                _,
                                "System");

            // for table output, being consistent with outher water-to-air coils
            //        IF (VarSpeedCoil(DXCoilNum)%RatedCapCoolTotal /= AutoSize) THEN
            //            VarSpeedCoil(DXCoilNum)%RatedCapCoolSens = VarSpeedCoil(DXCoilNum)%RatedCapCoolTotal &
            //                *VarSpeedCoil(DXCoilNum)%MSRatedSHR(VarSpeedCoil(DXCoilNum)%NormSpedLevel)
            //        ELSE
            //            VarSpeedCoil(DXCoilNum)%RatedCapCoolSens = AUTOSIZE
            //        END IF

            VarSpeedCoil(DXCoilNum).RatedCapCoolSens = AutoSize; // always auto-sized, to be determined in the sizing calculation

            // BAN Sept 30 2103, CR9322, commented out, now it is redundant, it is reported from sizing routine
            // create predefined report entries
            // PreDefTableEntry( pdchCoolCoilType, VarSpeedCoil( DXCoilNum ).Name, CurrentModuleObject );
            // PreDefTableEntry( pdchCoolCoilTotCap, VarSpeedCoil( DXCoilNum ).Name, VarSpeedCoil( DXCoilNum ).RatedCapCoolTotal );
            // PreDefTableEntry( pdchCoolCoilSensCap, VarSpeedCoil( DXCoilNum ).Name, VarSpeedCoil( DXCoilNum ).RatedCapCoolSens );
            // PreDefTableEntry( pdchCoolCoilLatCap, VarSpeedCoil( DXCoilNum ).Name, VarSpeedCoil( DXCoilNum ).RatedCapCoolTotal - VarSpeedCoil(
            // DXCoilNum ).RatedCapCoolSens );  PreDefTableEntry( pdchCoolCoilSHR, VarSpeedCoil( DXCoilNum ).Name, VarSpeedCoil( DXCoilNum
            // ).RatedCapCoolSens / VarSpeedCoil( DXCoilNum ).RatedCapCoolTotal );  PreDefTableEntry( pdchCoolCoilNomEff, VarSpeedCoil( DXCoilNum
            // ).Name, VarSpeedCoil( DXCoilNum ).MSRatedCOP( VarSpeedCoil( DXCoilNum ).NormSpedLevel ) );
        }

        //-------------------------AIR SOURCE, COOLING---BEGIN
        // Get the data for cooling coil, AIR SOURCE
        CurrentModuleObject = "Coil:Cooling:DX:VariableSpeed"; // for reporting

        for (CoilCounter = 1; CoilCounter <= NumCoolAS; ++CoilCounter) {

            ++DXCoilNum;
            AlfaFieldIncre = 1;

            inputProcessor->getObjectItem(CurrentModuleObject,
                                          CoilCounter,
                                          AlphArray,
                                          NumAlphas,
                                          NumArray,
                                          NumNums,
                                          IOStat,
                                          lNumericBlanks,
                                          lAlphaBlanks,
                                          cAlphaFields,
                                          cNumericFields);
            // ErrorsFound will be set to True if problem was found, left untouched otherwise
            VerifyUniqueCoilName(CurrentModuleObject, AlphArray(1), ErrorsFound, CurrentModuleObject + " Name");

            VarSpeedCoil(DXCoilNum).bIsDesuperheater = false;
            VarSpeedCoil(DXCoilNum).Name = AlphArray(1);
            // Initialize DataHeatBalance heat reclaim variable name for use by heat reclaim coils
            DataHeatBalance::HeatReclaimVS_DXCoil(DXCoilNum).Name = VarSpeedCoil(DXCoilNum).Name;
            DataHeatBalance::HeatReclaimVS_DXCoil(DXCoilNum).SourceType = CurrentModuleObject;
            VarSpeedCoil(DXCoilNum).CoolHeatType = "COOLING";
            VarSpeedCoil(DXCoilNum).VSCoilTypeOfNum = Coil_CoolingAirToAirVariableSpeed;
            VarSpeedCoil(DXCoilNum).VarSpeedCoilType = DataHVACGlobals::cAllCoilTypes(Coil_CoolingAirToAirVariableSpeed);
            VarSpeedCoil(DXCoilNum).NumOfSpeeds = int(NumArray(1));
            VarSpeedCoil(DXCoilNum).NormSpedLevel = int(NumArray(2));
            VarSpeedCoil(DXCoilNum).RatedCapCoolTotal = NumArray(3);
            VarSpeedCoil(DXCoilNum).RatedAirVolFlowRate = NumArray(4);
            VarSpeedCoil(DXCoilNum).Twet_Rated = NumArray(5);
            VarSpeedCoil(DXCoilNum).Gamma_Rated = NumArray(6);

            VarSpeedCoil(DXCoilNum).AirInletNodeNum = GetOnlySingleNode(
                AlphArray(2), ErrorsFound, CurrentModuleObject, AlphArray(1), NodeType_Air, NodeConnectionType_Inlet, 1, ObjectIsNotParent);
            VarSpeedCoil(DXCoilNum).AirOutletNodeNum = GetOnlySingleNode(
                AlphArray(3), ErrorsFound, CurrentModuleObject, AlphArray(1), NodeType_Air, NodeConnectionType_Outlet, 1, ObjectIsNotParent);

            TestCompSet(CurrentModuleObject, AlphArray(1), AlphArray(2), AlphArray(3), "Air Nodes");

            if (VarSpeedCoil(DXCoilNum).NumOfSpeeds < 1) {
                ShowSevereError(RoutineName + CurrentModuleObject + "=\"" + VarSpeedCoil(DXCoilNum).Name + "\", invalid");
                ShowContinueError("..." + cNumericFields(1) + " must be >= 1. entered number is " + TrimSigDigits(NumArray(1), 0));
                ErrorsFound = true;
            }

            if (VarSpeedCoil(DXCoilNum).NormSpedLevel > VarSpeedCoil(DXCoilNum).NumOfSpeeds) {
                VarSpeedCoil(DXCoilNum).NormSpedLevel = VarSpeedCoil(DXCoilNum).NumOfSpeeds;
            }

            if ((VarSpeedCoil(DXCoilNum).NormSpedLevel > VarSpeedCoil(DXCoilNum).NumOfSpeeds) || (VarSpeedCoil(DXCoilNum).NormSpedLevel <= 0)) {
                ShowSevereError(RoutineName + CurrentModuleObject + "=\"" + VarSpeedCoil(DXCoilNum).Name + "\", invalid");
                ShowContinueError("..." + cNumericFields(2) + " must be valid speed level entered number is " + TrimSigDigits(NumArray(2), 0));
                ErrorsFound = true;
            }

            // part load curve
            VarSpeedCoil(DXCoilNum).PLFFPLR = GetCurveIndex(state, AlphArray(4)); // convert curve name to number
            if (VarSpeedCoil(DXCoilNum).PLFFPLR == 0) {
                if (lAlphaBlanks(4)) {
                    ShowSevereError(RoutineName + CurrentModuleObject + "=\"" + VarSpeedCoil(DXCoilNum).Name + "\", missing");
                    ShowContinueError("...required " + cAlphaFields(6) + " is blank.");
                } else {
                    ShowSevereError(RoutineName + CurrentModuleObject + "=\"" + VarSpeedCoil(DXCoilNum).Name + "\", invalid");
                    ShowContinueError("...not found " + cAlphaFields(4) + "=\"" + AlphArray(4) + "\".");
                }
                ErrorsFound = true;
            } else {
                CurveVal = CurveValue(state, VarSpeedCoil(DXCoilNum).PLFFPLR, 1.0);
                if (CurveVal > 1.10 || CurveVal < 0.90) {
                    ShowWarningError(RoutineName + CurrentModuleObject + "=\"" + VarSpeedCoil(DXCoilNum).Name + "\", curve values");
                    ShowContinueError("..." + cAlphaFields(4) + " output is not equal to 1.0 (+ or - 10%) at rated conditions.");
                    ShowContinueError("...Curve output at rated conditions = " + TrimSigDigits(CurveVal, 3));
                }
            }

            // outdoor condenser node
            if (lAlphaBlanks(5)) {
                VarSpeedCoil(DXCoilNum).CondenserInletNodeNum = 0;
            } else {
                VarSpeedCoil(DXCoilNum).CondenserInletNodeNum = GetOnlySingleNode(AlphArray(5),
                                                                                  ErrorsFound,
                                                                                  CurrentModuleObject,
                                                                                  VarSpeedCoil(DXCoilNum).Name,
                                                                                  NodeType_Air,
                                                                                  NodeConnectionType_OutsideAirReference,
                                                                                  1,
                                                                                  ObjectIsNotParent);

                if (!CheckOutAirNodeNumber(VarSpeedCoil(DXCoilNum).CondenserInletNodeNum)) {
                    ShowWarningError(RoutineName + CurrentModuleObject + "=\"" + VarSpeedCoil(DXCoilNum).Name + "\", may be invalid");
                    ShowContinueError(cAlphaFields(10) + "=\"" + AlphArray(5) +
                                      "\", node does not appear in an OutdoorAir:NodeList or as an OutdoorAir:Node.");
                    ShowContinueError(
                        "This node needs to be included in an air system or the coil model will not be valid, and the simulation continues");
                }
            }

            if ((UtilityRoutines::SameString(AlphArray(6), "AirCooled")) || lAlphaBlanks(6)) {
                VarSpeedCoil(DXCoilNum).CondenserType = AirCooled;
            } else if (UtilityRoutines::SameString(AlphArray(6), "EvaporativelyCooled")) {
                VarSpeedCoil(DXCoilNum).CondenserType = EvapCooled;
                VarSpeedCoil(DXCoilNum).ReportEvapCondVars = true;
            } else {
                ShowSevereError(RoutineName + CurrentModuleObject + "=\"" + VarSpeedCoil(DXCoilNum).Name + "\", invalid");
                ShowContinueError("..." + cAlphaFields(6) + "=\"" + AlphArray(6) + "\":");
                ShowContinueError("...must be AirCooled or EvaporativelyCooled.");
                ErrorsFound = true;
            }

            VarSpeedCoil(DXCoilNum).EvapCondPumpElecNomPower = NumArray(7);

            if (VarSpeedCoil(DXCoilNum).EvapCondPumpElecNomPower < 0.0) {
                ShowSevereError(RoutineName + CurrentModuleObject + "=\"" + VarSpeedCoil(DXCoilNum).Name + "\", invalid");
                ShowContinueError("..." + cNumericFields(7) + " cannot be < 0.0.");
                ShowContinueError("...entered value=[" + TrimSigDigits(NumArray(7), 2) + "].");
                ErrorsFound = true;
            }

            // Set crankcase heater capacity
            VarSpeedCoil(DXCoilNum).CrankcaseHeaterCapacity = NumArray(8);
            if (VarSpeedCoil(DXCoilNum).CrankcaseHeaterCapacity < 0.0) {
                ShowSevereError(RoutineName + CurrentModuleObject + "=\"" + VarSpeedCoil(DXCoilNum).Name + "\", invalid");
                ShowContinueError("..." + cNumericFields(8) + " cannot be < 0.0.");
                ShowContinueError("...entered value=[" + TrimSigDigits(NumArray(8), 2) + "].");
                ErrorsFound = true;
            }

            // Set crankcase heater cutout temperature
            VarSpeedCoil(DXCoilNum).MaxOATCrankcaseHeater = NumArray(9);

            // Set crankcase heater cutout temperature
            VarSpeedCoil(DXCoilNum).MinOATCompressor = NumArray(10);

            // Get Water System tank connections
            //  A7, \field Name of Water Storage Tank for Supply
            VarSpeedCoil(DXCoilNum).EvapWaterSupplyName = AlphArray(7);
            if (lAlphaBlanks(7)) {
                VarSpeedCoil(DXCoilNum).EvapWaterSupplyMode = WaterSupplyFromMains;
            } else {
                VarSpeedCoil(DXCoilNum).EvapWaterSupplyMode = WaterSupplyFromTank;
                SetupTankDemandComponent(state, VarSpeedCoil(DXCoilNum).Name,
                                         CurrentModuleObject,
                                         VarSpeedCoil(DXCoilNum).EvapWaterSupplyName,
                                         ErrorsFound,
                                         VarSpeedCoil(DXCoilNum).EvapWaterSupTankID,
                                         VarSpeedCoil(DXCoilNum).EvapWaterTankDemandARRID);
            }

            // A8; \field Name of Water Storage Tank for Condensate Collection
            VarSpeedCoil(DXCoilNum).CondensateCollectName = AlphArray(8);
            if (lAlphaBlanks(8)) {
                VarSpeedCoil(DXCoilNum).CondensateCollectMode = CondensateDiscarded;
            } else {
                VarSpeedCoil(DXCoilNum).CondensateCollectMode = CondensateToTank;
                SetupTankSupplyComponent(state, VarSpeedCoil(DXCoilNum).Name,
                                         CurrentModuleObject,
                                         VarSpeedCoil(DXCoilNum).CondensateCollectName,
                                         ErrorsFound,
                                         VarSpeedCoil(DXCoilNum).CondensateTankID,
                                         VarSpeedCoil(DXCoilNum).CondensateTankSupplyARRID);
            }

            //   Basin heater power as a function of temperature must be greater than or equal to 0
            VarSpeedCoil(DXCoilNum).BasinHeaterPowerFTempDiff = NumArray(11);
            if (NumArray(11) < 0.0) {
                ShowSevereError(RoutineName + CurrentModuleObject + "=\"" + VarSpeedCoil(DXCoilNum).Name + "\", invalid");
                ShowContinueError("..." + cNumericFields(11) + " must be >= 0.0.");
                ShowContinueError("...entered value=[" + TrimSigDigits(NumArray(11), 2) + "].");
                ErrorsFound = true;
            }

            VarSpeedCoil(DXCoilNum).BasinHeaterSetPointTemp = NumArray(12);
            if (VarSpeedCoil(DXCoilNum).BasinHeaterPowerFTempDiff > 0.0) {
                if (VarSpeedCoil(DXCoilNum).BasinHeaterSetPointTemp < 2.0) {
                    ShowWarningError(RoutineName + CurrentModuleObject + "=\"" + VarSpeedCoil(DXCoilNum).Name + "\", freeze possible");
                    ShowContinueError("..." + cNumericFields(12) + " is < 2 {C}. Freezing could occur.");
                    ShowContinueError("...entered value=[" + TrimSigDigits(NumArray(12), 2) + "].");
                }
            }

            if (!lAlphaBlanks(9)) {
                VarSpeedCoil(DXCoilNum).BasinHeaterSchedulePtr = GetScheduleIndex(AlphArray(9));
                if (VarSpeedCoil(DXCoilNum).BasinHeaterSchedulePtr == 0) {
                    ShowWarningError(RoutineName + CurrentModuleObject + "=\"" + VarSpeedCoil(DXCoilNum).Name + "\", invalid");
                    ShowContinueError("...not found " + cAlphaFields(14) + "=\"" + AlphArray(9) + "\".");
                    ShowContinueError("Basin heater will be available to operate throughout the simulation.");
                }
            }

            for (I = 1; I <= VarSpeedCoil(DXCoilNum).NumOfSpeeds; ++I) {
                VarSpeedCoil(DXCoilNum).MSRatedTotCap(I) = NumArray(13 + (I - 1) * 6);
                VarSpeedCoil(DXCoilNum).MSRatedSHR(I) = NumArray(14 + (I - 1) * 6);
                VarSpeedCoil(DXCoilNum).MSRatedCOP(I) = NumArray(15 + (I - 1) * 6);
                VarSpeedCoil(DXCoilNum).MSRatedAirVolFlowRate(I) = NumArray(16 + (I - 1) * 6);
                VarSpeedCoil(DXCoilNum).EvapCondAirFlow(I) = NumArray(17 + (I - 1) * 6);

                VarSpeedCoil(DXCoilNum).EvapCondEffect(I) = NumArray(18 + (I - 1) * 6);
                if (VarSpeedCoil(DXCoilNum).EvapCondEffect(I) < 0.0 || VarSpeedCoil(DXCoilNum).EvapCondEffect(I) > 1.0) {
                    ShowSevereError(RoutineName + CurrentModuleObject + "=\"" + VarSpeedCoil(DXCoilNum).Name + "\", invalid");
                    ShowContinueError("..." + cNumericFields(18 + (I - 1) * 6) + " cannot be < 0.0 or > 1.0.");
                    ShowContinueError("...entered value=[" + TrimSigDigits(NumArray(18 + (I - 1) * 6), 2) + "].");
                    ErrorsFound = true;
                }

                AlfaFieldIncre = 10 + (I - 1) * 4;
                VarSpeedCoil(DXCoilNum).MSCCapFTemp(I) = GetCurveIndex(state, AlphArray(AlfaFieldIncre)); // convert curve name to number
                if (VarSpeedCoil(DXCoilNum).MSCCapFTemp(I) == 0) {
                    if (lAlphaBlanks(AlfaFieldIncre)) {
                        ShowSevereError(RoutineName + CurrentModuleObject + "=\"" + VarSpeedCoil(DXCoilNum).Name + "\", missing");
                        ShowContinueError("...required " + cAlphaFields(AlfaFieldIncre) + " is blank.");
                    } else {
                        ShowSevereError(RoutineName + CurrentModuleObject + "=\"" + VarSpeedCoil(DXCoilNum).Name + "\", invalid");
                        ShowContinueError("...not found " + cAlphaFields(AlfaFieldIncre) + "=\"" + AlphArray(AlfaFieldIncre) + "\".");
                    }
                    ErrorsFound = true;
                } else {
                    // Verify Curve Object, only legal type is BiQuadratic
                    ErrorsFound |= CurveManager::CheckCurveDims(state, VarSpeedCoil(DXCoilNum).MSCCapFTemp(I), // Curve index
                                                                {2},                                    // Valid dimensions
                                                                RoutineName,                            // Routine name
                                                                CurrentModuleObject,                    // Object Type
                                                                VarSpeedCoil(DXCoilNum).Name,           // Object Name
                                                                cAlphaFields(AlfaFieldIncre));          // Field Name

                    if (!ErrorsFound) {
                        CurveVal = CurveValue(state, VarSpeedCoil(DXCoilNum).MSCCapFTemp(I), RatedInletWetBulbTemp, RatedAmbAirTemp);
                        if (CurveVal > 1.10 || CurveVal < 0.90) {
                            ShowWarningError(RoutineName + CurrentModuleObject + "=\"" + VarSpeedCoil(DXCoilNum).Name + "\", curve values");
                            ShowContinueError("..." + cAlphaFields(AlfaFieldIncre) + " output is not equal to 1.0 (+ or - 10%) at rated conditions.");
                            ShowContinueError("...Curve output at rated conditions = " + TrimSigDigits(CurveVal, 3));
                        }
                    }
                }

                AlfaFieldIncre = 11 + (I - 1) * 4;
                VarSpeedCoil(DXCoilNum).MSCCapAirFFlow(I) = GetCurveIndex(state, AlphArray(AlfaFieldIncre)); // convert curve name to number
                if (VarSpeedCoil(DXCoilNum).MSCCapAirFFlow(I) == 0) {
                    if (lAlphaBlanks(AlfaFieldIncre)) {
                        ShowSevereError(RoutineName + CurrentModuleObject + "=\"" + VarSpeedCoil(DXCoilNum).Name + "\", missing");
                        ShowContinueError("...required " + cAlphaFields(AlfaFieldIncre) + " is blank.");
                    } else {
                        ShowSevereError(RoutineName + CurrentModuleObject + "=\"" + VarSpeedCoil(DXCoilNum).Name + "\", invalid");
                        ShowContinueError("...not found " + cAlphaFields(AlfaFieldIncre) + "=\"" + AlphArray(AlfaFieldIncre) + "\".");
                    }
                    ErrorsFound = true;
                } else {
                    // Verify Curve Object, only legal type is Quadratic
                    ErrorsFound |= CurveManager::CheckCurveDims(state, VarSpeedCoil(DXCoilNum).MSCCapAirFFlow(I), // Curve index
                                                                {1},                                       // Valid dimensions
                                                                RoutineName,                               // Routine name
                                                                CurrentModuleObject,                       // Object Type
                                                                VarSpeedCoil(DXCoilNum).Name,              // Object Name
                                                                cAlphaFields(AlfaFieldIncre));             // Field Name

                    if (!ErrorsFound) {
                        CurveVal = CurveValue(state, VarSpeedCoil(DXCoilNum).MSCCapAirFFlow(I), 1.0);
                        if (CurveVal > 1.10 || CurveVal < 0.90) {
                            ShowWarningError(RoutineName + CurrentModuleObject + "=\"" + VarSpeedCoil(DXCoilNum).Name + "\", curve values");
                            ShowContinueError("..." + cAlphaFields(AlfaFieldIncre) + " output is not equal to 1.0 (+ or - 10%) at rated conditions.");
                            ShowContinueError("...Curve output at rated conditions = " + TrimSigDigits(CurveVal, 3));
                        }
                    }
                }

                AlfaFieldIncre = 12 + (I - 1) * 4;
                VarSpeedCoil(DXCoilNum).MSEIRFTemp(I) = GetCurveIndex(state, AlphArray(AlfaFieldIncre)); // convert curve name to number
                if (VarSpeedCoil(DXCoilNum).MSEIRFTemp(I) == 0) {
                    if (lAlphaBlanks(AlfaFieldIncre)) {
                        ShowSevereError(RoutineName + CurrentModuleObject + "=\"" + VarSpeedCoil(DXCoilNum).Name + "\", missing");
                        ShowContinueError("...required " + cAlphaFields(AlfaFieldIncre) + " is blank.");
                    } else {
                        ShowSevereError(RoutineName + CurrentModuleObject + "=\"" + VarSpeedCoil(DXCoilNum).Name + "\", invalid");
                        ShowContinueError("...not found " + cAlphaFields(AlfaFieldIncre) + "=\"" + AlphArray(AlfaFieldIncre) + "\".");
                    }
                    ErrorsFound = true;
                } else {
                    // Verify Curve Object, only legal type is BiQuadratic
                    ErrorsFound |= CurveManager::CheckCurveDims(state, VarSpeedCoil(DXCoilNum).MSEIRFTemp(I), // Curve index
                                                                {2},                                   // Valid dimensions
                                                                RoutineName,                           // Routine name
                                                                CurrentModuleObject,                   // Object Type
                                                                VarSpeedCoil(DXCoilNum).Name,          // Object Name
                                                                cAlphaFields(AlfaFieldIncre));         // Field Name

                    if (!ErrorsFound) {
                        CurveVal = CurveValue(state, VarSpeedCoil(DXCoilNum).MSEIRFTemp(I), RatedInletWetBulbTemp, RatedAmbAirTemp);
                        if (CurveVal > 1.10 || CurveVal < 0.90) {
                            ShowWarningError(RoutineName + CurrentModuleObject + "=\"" + VarSpeedCoil(DXCoilNum).Name + "\", curve values");
                            ShowContinueError("..." + cAlphaFields(AlfaFieldIncre) + " output is not equal to 1.0 (+ or - 10%) at rated conditions.");
                            ShowContinueError("...Curve output at rated conditions = " + TrimSigDigits(CurveVal, 3));
                        }
                    }
                }

                AlfaFieldIncre = 13 + (I - 1) * 4;
                VarSpeedCoil(DXCoilNum).MSEIRAirFFlow(I) = GetCurveIndex(state, AlphArray(AlfaFieldIncre)); // convert curve name to number
                if (VarSpeedCoil(DXCoilNum).MSEIRAirFFlow(I) == 0) {
                    if (lAlphaBlanks(AlfaFieldIncre)) {
                        ShowSevereError(RoutineName + CurrentModuleObject + "=\"" + VarSpeedCoil(DXCoilNum).Name + "\", missing");
                        ShowContinueError("...required " + cAlphaFields(AlfaFieldIncre) + " is blank.");
                    } else {
                        ShowSevereError(RoutineName + CurrentModuleObject + "=\"" + VarSpeedCoil(DXCoilNum).Name + "\", invalid");
                        ShowContinueError("...not found " + cAlphaFields(AlfaFieldIncre) + "=\"" + AlphArray(AlfaFieldIncre) + "\".");
                    }
                    ErrorsFound = true;
                } else {
                    // Verify Curve Object, only legal type is Quadratic
                    ErrorsFound |= CurveManager::CheckCurveDims(state, VarSpeedCoil(DXCoilNum).MSEIRAirFFlow(I), // Curve index
                                                                {1},                                      // Valid dimensions
                                                                RoutineName,                              // Routine name
                                                                CurrentModuleObject,                      // Object Type
                                                                VarSpeedCoil(DXCoilNum).Name,             // Object Name
                                                                cAlphaFields(AlfaFieldIncre));            // Field Name

                    if (!ErrorsFound) {
                        CurveVal = CurveValue(state, VarSpeedCoil(DXCoilNum).MSEIRAirFFlow(I), 1.0);
                        if (CurveVal > 1.10 || CurveVal < 0.90) {
                            ShowWarningError(RoutineName + CurrentModuleObject + "=\"" + VarSpeedCoil(DXCoilNum).Name + "\", curve values");
                            ShowContinueError("..." + cAlphaFields(AlfaFieldIncre) + " output is not equal to 1.0 (+ or - 10%) at rated conditions.");
                            ShowContinueError("...Curve output at rated conditions = " + TrimSigDigits(CurveVal, 3));
                        }
                    }
                }
            }

            for (I = 1; I <= VarSpeedCoil(DXCoilNum).NumOfSpeeds; ++I) {
                VarSpeedCoil(DXCoilNum).MSRatedPercentTotCap(I) =
                    VarSpeedCoil(DXCoilNum).MSRatedTotCap(I) / VarSpeedCoil(DXCoilNum).MSRatedTotCap(VarSpeedCoil(DXCoilNum).NumOfSpeeds);
                VarSpeedCoil(DXCoilNum).MSRatedAirVolFlowPerRatedTotCap(I) =
                    VarSpeedCoil(DXCoilNum).MSRatedAirVolFlowRate(I) / VarSpeedCoil(DXCoilNum).MSRatedTotCap(I);
                VarSpeedCoil(DXCoilNum).MSRatedEvapCondVolFlowPerRatedTotCap(I) =
                    VarSpeedCoil(DXCoilNum).EvapCondAirFlow(I) / VarSpeedCoil(DXCoilNum).MSRatedTotCap(I);
            }

            // CurrentModuleObject = "Coil:Cooling:DX:VariableSpeed"
            SetupOutputVariable("Cooling Coil Electricity Energy",
                                OutputProcessor::Unit::J,
                                VarSpeedCoil(DXCoilNum).Energy,
                                "System",
                                "Summed",
                                VarSpeedCoil(DXCoilNum).Name,
                                _,
                                "Electricity",
                                "Cooling",
                                _,
                                "System");
            SetupOutputVariable("Cooling Coil Total Cooling Energy",
                                OutputProcessor::Unit::J,
                                VarSpeedCoil(DXCoilNum).EnergyLoadTotal,
                                "System",
                                "Summed",
                                VarSpeedCoil(DXCoilNum).Name,
                                _,
                                "ENERGYTRANSFER",
                                "COOLINGCOILS",
                                _,
                                "System");
            SetupOutputVariable("Cooling Coil Sensible Cooling Energy",
                                OutputProcessor::Unit::J,
                                VarSpeedCoil(DXCoilNum).EnergySensible,
                                "System",
                                "Summed",
                                VarSpeedCoil(DXCoilNum).Name);
            SetupOutputVariable("Cooling Coil Latent Cooling Energy",
                                OutputProcessor::Unit::J,
                                VarSpeedCoil(DXCoilNum).EnergyLatent,
                                "System",
                                "Summed",
                                VarSpeedCoil(DXCoilNum).Name);
            SetupOutputVariable("Cooling Coil Source Side Heat Transfer Energy",
                                OutputProcessor::Unit::J,
                                VarSpeedCoil(DXCoilNum).EnergySource,
                                "System",
                                "Summed",
                                VarSpeedCoil(DXCoilNum).Name);

            VarSpeedCoil(DXCoilNum).RatedCapCoolSens = AutoSize; // always auto-sized, to be determined in the sizing calculation

            // BAN Sept 30 2103, CR9322, commented out, now it is redundant, it is reported from sizing routine
            // create predefined report entries
            // PreDefTableEntry( pdchCoolCoilType, VarSpeedCoil( DXCoilNum ).Name, CurrentModuleObject );
            // PreDefTableEntry( pdchCoolCoilTotCap, VarSpeedCoil( DXCoilNum ).Name, VarSpeedCoil( DXCoilNum ).RatedCapCoolTotal );
            // PreDefTableEntry( pdchCoolCoilSensCap, VarSpeedCoil( DXCoilNum ).Name, VarSpeedCoil( DXCoilNum ).RatedCapCoolSens );
            // PreDefTableEntry( pdchCoolCoilLatCap, VarSpeedCoil( DXCoilNum ).Name, VarSpeedCoil( DXCoilNum ).RatedCapCoolTotal - VarSpeedCoil(
            // DXCoilNum ).RatedCapCoolSens );  PreDefTableEntry( pdchCoolCoilSHR, VarSpeedCoil( DXCoilNum ).Name, VarSpeedCoil( DXCoilNum
            // ).RatedCapCoolSens / VarSpeedCoil( DXCoilNum ).RatedCapCoolTotal );  PreDefTableEntry( pdchCoolCoilNomEff, VarSpeedCoil( DXCoilNum
            // ).Name, VarSpeedCoil( DXCoilNum ).MSRatedCOP( VarSpeedCoil( DXCoilNum ).NormSpedLevel ) );
        }

        //-------------------------AIR SOURCE COOLING---END

        // Get the data for heating coil, WATER SOURCE
        CurrentModuleObject = "Coil:Heating:WaterToAirHeatPump:VariableSpeedEquationFit";

        for (CoilCounter = 1; CoilCounter <= NumHeat; ++CoilCounter) {

            ++DXCoilNum;

            inputProcessor->getObjectItem(CurrentModuleObject,
                                          CoilCounter,
                                          AlphArray,
                                          NumAlphas,
                                          NumArray,
                                          NumNums,
                                          IOStat,
                                          lNumericBlanks,
                                          lAlphaBlanks,
                                          cAlphaFields,
                                          cNumericFields);
            // ErrorsFound will be set to True if problem was found, left untouched otherwise
            VerifyUniqueCoilName(CurrentModuleObject, AlphArray(1), ErrorsFound, CurrentModuleObject + " Name");

            VarSpeedCoil(DXCoilNum).bIsDesuperheater = false;
            VarSpeedCoil(DXCoilNum).Name = AlphArray(1);
            VarSpeedCoil(DXCoilNum).CoolHeatType = "HEATING";
            VarSpeedCoil(DXCoilNum).VSCoilTypeOfNum = Coil_HeatingWaterToAirHPVSEquationFit; // fix coil type

            VarSpeedCoil(DXCoilNum).VarSpeedCoilType = DataHVACGlobals::cAllCoilTypes(VarSpeedCoil(DXCoilNum).VSCoilTypeOfNum);
            VarSpeedCoil(DXCoilNum).NumOfSpeeds = int(NumArray(1));
            VarSpeedCoil(DXCoilNum).NormSpedLevel = int(NumArray(2));
            VarSpeedCoil(DXCoilNum).RatedCapHeat = NumArray(3);
            VarSpeedCoil(DXCoilNum).RatedAirVolFlowRate = NumArray(4);
            VarSpeedCoil(DXCoilNum).RatedWaterVolFlowRate = NumArray(5);
            VarSpeedCoil(DXCoilNum).CondenserType = WaterCooled;

            VarSpeedCoil(DXCoilNum).WaterInletNodeNum = GetOnlySingleNode(
                AlphArray(2), ErrorsFound, CurrentModuleObject, AlphArray(1), NodeType_Water, NodeConnectionType_Inlet, 2, ObjectIsNotParent);
            VarSpeedCoil(DXCoilNum).WaterOutletNodeNum = GetOnlySingleNode(
                AlphArray(3), ErrorsFound, CurrentModuleObject, AlphArray(1), NodeType_Water, NodeConnectionType_Outlet, 2, ObjectIsNotParent);
            VarSpeedCoil(DXCoilNum).AirInletNodeNum = GetOnlySingleNode(
                AlphArray(4), ErrorsFound, CurrentModuleObject, AlphArray(1), NodeType_Air, NodeConnectionType_Inlet, 1, ObjectIsNotParent);
            VarSpeedCoil(DXCoilNum).AirOutletNodeNum = GetOnlySingleNode(
                AlphArray(5), ErrorsFound, CurrentModuleObject, AlphArray(1), NodeType_Air, NodeConnectionType_Outlet, 1, ObjectIsNotParent);

            TestCompSet(CurrentModuleObject, AlphArray(1), AlphArray(2), AlphArray(3), "Water Nodes");
            TestCompSet(CurrentModuleObject, AlphArray(1), AlphArray(4), AlphArray(5), "Air Nodes");

            //       If (VarSpeedCoil(DXCoilNum)%NumOfSpeeds .LT. 2) Then
            if (VarSpeedCoil(DXCoilNum).NumOfSpeeds < 1) {
                ShowSevereError(RoutineName + CurrentModuleObject + "=\"" + VarSpeedCoil(DXCoilNum).Name + "\", invalid");
                ShowContinueError("..." + cNumericFields(1) + " must be >= 1. entered number is " + TrimSigDigits(NumArray(1), 0));
                ErrorsFound = true;
            }

            if (VarSpeedCoil(DXCoilNum).NormSpedLevel > VarSpeedCoil(DXCoilNum).NumOfSpeeds) {
                VarSpeedCoil(DXCoilNum).NormSpedLevel = VarSpeedCoil(DXCoilNum).NumOfSpeeds;
            }

            if ((VarSpeedCoil(DXCoilNum).NormSpedLevel > VarSpeedCoil(DXCoilNum).NumOfSpeeds) || (VarSpeedCoil(DXCoilNum).NormSpedLevel <= 0)) {
                ShowSevereError(RoutineName + CurrentModuleObject + "=\"" + VarSpeedCoil(DXCoilNum).Name + "\", invalid");
                ShowContinueError("..." + cNumericFields(2) + " must be valid speed level entered number is " + TrimSigDigits(NumArray(2), 0));
                ErrorsFound = true;
            }

            // part load curve
            VarSpeedCoil(DXCoilNum).PLFFPLR = GetCurveIndex(state, AlphArray(6)); // convert curve name to number
            if (VarSpeedCoil(DXCoilNum).PLFFPLR == 0) {
                if (lAlphaBlanks(6)) {
                    ShowSevereError(RoutineName + CurrentModuleObject + "=\"" + VarSpeedCoil(DXCoilNum).Name + "\", missing");
                    ShowContinueError("...required " + cAlphaFields(6) + " is blank.");
                } else {
                    ShowSevereError(RoutineName + CurrentModuleObject + "=\"" + VarSpeedCoil(DXCoilNum).Name + "\", invalid");
                    ShowContinueError("...not found " + cAlphaFields(6) + "=\"" + AlphArray(6) + "\".");
                }
                ErrorsFound = true;
            } else {
                CurveVal = CurveValue(state, VarSpeedCoil(DXCoilNum).PLFFPLR, 1.0);
                if (CurveVal > 1.10 || CurveVal < 0.90) {
                    ShowWarningError(RoutineName + CurrentModuleObject + "=\"" + VarSpeedCoil(DXCoilNum).Name + "\", curve values");
                    ShowContinueError("..." + cAlphaFields(6) + " output is not equal to 1.0 (+ or - 10%) at rated conditions.");
                    ShowContinueError("...Curve output at rated conditions = " + TrimSigDigits(CurveVal, 3));
                }
            }

            for (I = 1; I <= VarSpeedCoil(DXCoilNum).NumOfSpeeds; ++I) {
                VarSpeedCoil(DXCoilNum).MSRatedTotCap(I) = NumArray(6 + (I - 1) * 5);
                VarSpeedCoil(DXCoilNum).MSRatedCOP(I) = NumArray(7 + (I - 1) * 5);
                VarSpeedCoil(DXCoilNum).MSRatedAirVolFlowRate(I) = NumArray(8 + (I - 1) * 5);
                VarSpeedCoil(DXCoilNum).MSRatedWaterVolFlowRate(I) = NumArray(9 + (I - 1) * 5);
                VarSpeedCoil(DXCoilNum).MSWasteHeatFrac(I) = NumArray(10 + (I - 1) * 5);

                AlfaFieldIncre = 7 + (I - 1) * 7;
                VarSpeedCoil(DXCoilNum).MSCCapFTemp(I) = GetCurveIndex(state, AlphArray(AlfaFieldIncre)); // convert curve name to number
                if (VarSpeedCoil(DXCoilNum).MSCCapFTemp(I) == 0) {
                    if (lAlphaBlanks(AlfaFieldIncre)) {
                        ShowSevereError(RoutineName + CurrentModuleObject + "=\"" + VarSpeedCoil(DXCoilNum).Name + "\", missing");
                        ShowContinueError("...required " + cAlphaFields(AlfaFieldIncre) + " is blank.");
                    } else {
                        ShowSevereError(RoutineName + CurrentModuleObject + "=\"" + VarSpeedCoil(DXCoilNum).Name + "\", invalid");
                        ShowContinueError("...not found " + cAlphaFields(AlfaFieldIncre) + "=\"" + AlphArray(AlfaFieldIncre) + "\".");
                    }
                    ErrorsFound = true;
                } else {
                    // Verify Curve Object, only legal type is BiQuadratic
                    ErrorsFound |= CurveManager::CheckCurveDims(state, VarSpeedCoil(DXCoilNum).MSCCapFTemp(I), // Curve index
                                                                {2},                                    // Valid dimensions
                                                                RoutineName,                            // Routine name
                                                                CurrentModuleObject,                    // Object Type
                                                                VarSpeedCoil(DXCoilNum).Name,           // Object Name
                                                                cAlphaFields(AlfaFieldIncre));          // Field Name

                    if (!ErrorsFound) {
                        CurveVal = CurveValue(state, VarSpeedCoil(DXCoilNum).MSCCapFTemp(I), RatedInletAirTempHeat, RatedInletWaterTempHeat);
                        if (CurveVal > 1.10 || CurveVal < 0.90) {
                            ShowWarningError(RoutineName + CurrentModuleObject + "=\"" + VarSpeedCoil(DXCoilNum).Name + "\", curve values");
                            ShowContinueError("..." + cAlphaFields(AlfaFieldIncre) + " output is not equal to 1.0 (+ or - 10%) at rated conditions.");
                            ShowContinueError("...Curve output at rated conditions = " + TrimSigDigits(CurveVal, 3));
                        }
                    }
                }

                AlfaFieldIncre = 8 + (I - 1) * 7;
                VarSpeedCoil(DXCoilNum).MSCCapAirFFlow(I) = GetCurveIndex(state, AlphArray(AlfaFieldIncre)); // convert curve name to number
                if (VarSpeedCoil(DXCoilNum).MSCCapAirFFlow(I) == 0) {
                    if (lAlphaBlanks(AlfaFieldIncre)) {
                        ShowSevereError(RoutineName + CurrentModuleObject + "=\"" + VarSpeedCoil(DXCoilNum).Name + "\", missing");
                        ShowContinueError("...required " + cAlphaFields(AlfaFieldIncre) + " is blank.");
                    } else {
                        ShowSevereError(RoutineName + CurrentModuleObject + "=\"" + VarSpeedCoil(DXCoilNum).Name + "\", invalid");
                        ShowContinueError("...not found " + cAlphaFields(AlfaFieldIncre) + "=\"" + AlphArray(AlfaFieldIncre) + "\".");
                    }
                    ErrorsFound = true;
                } else {
                    // Verify Curve Object, only legal type is Quadratic
                    ErrorsFound |= CurveManager::CheckCurveDims(state, VarSpeedCoil(DXCoilNum).MSCCapAirFFlow(I), // Curve index
                                                                {1},                                       // Valid dimensions
                                                                RoutineName,                               // Routine name
                                                                CurrentModuleObject,                       // Object Type
                                                                VarSpeedCoil(DXCoilNum).Name,              // Object Name
                                                                cAlphaFields(AlfaFieldIncre));             // Field Name

                    if (!ErrorsFound) {
                        CurveVal = CurveValue(state, VarSpeedCoil(DXCoilNum).MSCCapAirFFlow(I), 1.0);
                        if (CurveVal > 1.10 || CurveVal < 0.90) {
                            ShowWarningError(RoutineName + CurrentModuleObject + "=\"" + VarSpeedCoil(DXCoilNum).Name + "\", curve values");
                            ShowContinueError("..." + cAlphaFields(AlfaFieldIncre) + " output is not equal to 1.0 (+ or - 10%) at rated conditions.");
                            ShowContinueError("...Curve output at rated conditions = " + TrimSigDigits(CurveVal, 3));
                        }
                    }
                }

                AlfaFieldIncre = 9 + (I - 1) * 7;
                VarSpeedCoil(DXCoilNum).MSCCapWaterFFlow(I) = GetCurveIndex(state, AlphArray(AlfaFieldIncre)); // convert curve name to number
                if (VarSpeedCoil(DXCoilNum).MSCCapWaterFFlow(I) == 0) {
                    if (lAlphaBlanks(AlfaFieldIncre)) {
                        ShowSevereError(RoutineName + CurrentModuleObject + "=\"" + VarSpeedCoil(DXCoilNum).Name + "\", missing");
                        ShowContinueError("...required " + cAlphaFields(AlfaFieldIncre) + " is blank.");
                    } else {
                        ShowSevereError(RoutineName + CurrentModuleObject + "=\"" + VarSpeedCoil(DXCoilNum).Name + "\", invalid");
                        ShowContinueError("...not found " + cAlphaFields(AlfaFieldIncre) + "=\"" + AlphArray(14 + (I - 1) * 6) + "\".");
                    }
                    ErrorsFound = true;
                } else {
                    // Verify Curve Object, only legal type is Quadratic
                    ErrorsFound |= CurveManager::CheckCurveDims(state, VarSpeedCoil(DXCoilNum).MSCCapWaterFFlow(I), // Curve index
                                                                {1},                                         // Valid dimensions
                                                                RoutineName,                                 // Routine name
                                                                CurrentModuleObject,                         // Object Type
                                                                VarSpeedCoil(DXCoilNum).Name,                // Object Name
                                                                cAlphaFields(AlfaFieldIncre));               // Field Name

                    if (!ErrorsFound) {
                        CurveVal = CurveValue(state, VarSpeedCoil(DXCoilNum).MSCCapWaterFFlow(I), 1.0);
                        if (CurveVal > 1.10 || CurveVal < 0.90) {
                            ShowWarningError(RoutineName + CurrentModuleObject + "=\"" + VarSpeedCoil(DXCoilNum).Name + "\", curve values");
                            ShowContinueError("..." + cAlphaFields(AlfaFieldIncre) + " output is not equal to 1.0 (+ or - 10%) at rated conditions.");
                            ShowContinueError("...Curve output at rated conditions = " + TrimSigDigits(CurveVal, 3));
                        }
                    }
                }

                AlfaFieldIncre = 10 + (I - 1) * 7;
                VarSpeedCoil(DXCoilNum).MSEIRFTemp(I) = GetCurveIndex(state, AlphArray(AlfaFieldIncre)); // convert curve name to number
                if (VarSpeedCoil(DXCoilNum).MSEIRFTemp(I) == 0) {
                    if (lAlphaBlanks(AlfaFieldIncre)) {
                        ShowSevereError(RoutineName + CurrentModuleObject + "=\"" + VarSpeedCoil(DXCoilNum).Name + "\", missing");
                        ShowContinueError("...required " + cAlphaFields(AlfaFieldIncre) + " is blank.");
                    } else {
                        ShowSevereError(RoutineName + CurrentModuleObject + "=\"" + VarSpeedCoil(DXCoilNum).Name + "\", invalid");
                        ShowContinueError("...not found " + cAlphaFields(AlfaFieldIncre) + "=\"" + AlphArray(AlfaFieldIncre) + "\".");
                    }
                    ErrorsFound = true;
                } else {
                    // Verify Curve Object, only legal type is BiQuadratic
                    ErrorsFound |= CurveManager::CheckCurveDims(state, VarSpeedCoil(DXCoilNum).MSEIRFTemp(I), // Curve index
                                                                {2},                                   // Valid dimensions
                                                                RoutineName,                           // Routine name
                                                                CurrentModuleObject,                   // Object Type
                                                                VarSpeedCoil(DXCoilNum).Name,          // Object Name
                                                                cAlphaFields(AlfaFieldIncre));         // Field Name

                    if (!ErrorsFound) {
                        CurveVal = CurveValue(state, VarSpeedCoil(DXCoilNum).MSEIRFTemp(I), RatedInletAirTempHeat, RatedInletWaterTempHeat);
                        if (CurveVal > 1.10 || CurveVal < 0.90) {
                            ShowWarningError(RoutineName + CurrentModuleObject + "=\"" + VarSpeedCoil(DXCoilNum).Name + "\", curve values");
                            ShowContinueError("..." + cAlphaFields(AlfaFieldIncre) + " output is not equal to 1.0 (+ or - 10%) at rated conditions.");
                            ShowContinueError("...Curve output at rated conditions = " + TrimSigDigits(CurveVal, 3));
                        }
                    }
                }

                AlfaFieldIncre = 11 + (I - 1) * 7;
                VarSpeedCoil(DXCoilNum).MSEIRAirFFlow(I) = GetCurveIndex(state, AlphArray(AlfaFieldIncre)); // convert curve name to number
                if (VarSpeedCoil(DXCoilNum).MSEIRAirFFlow(I) == 0) {
                    if (lAlphaBlanks(AlfaFieldIncre)) {
                        ShowSevereError(RoutineName + CurrentModuleObject + "=\"" + VarSpeedCoil(DXCoilNum).Name + "\", missing");
                        ShowContinueError("...required " + cAlphaFields(AlfaFieldIncre) + " is blank.");
                    } else {
                        ShowSevereError(RoutineName + CurrentModuleObject + "=\"" + VarSpeedCoil(DXCoilNum).Name + "\", invalid");
                        ShowContinueError("...not found " + cAlphaFields(AlfaFieldIncre) + "=\"" + AlphArray(16 + (I - 1) * 6) + "\".");
                    }
                    ErrorsFound = true;
                } else {
                    // Verify Curve Object, only legal type is Quadratic
                    ErrorsFound |= CurveManager::CheckCurveDims(state, VarSpeedCoil(DXCoilNum).MSEIRAirFFlow(I), // Curve index
                                                                {1},                                      // Valid dimensions
                                                                RoutineName,                              // Routine name
                                                                CurrentModuleObject,                      // Object Type
                                                                VarSpeedCoil(DXCoilNum).Name,             // Object Name
                                                                cAlphaFields(AlfaFieldIncre));            // Field Name

                    if (!ErrorsFound) {
                        CurveVal = CurveValue(state, VarSpeedCoil(DXCoilNum).MSEIRAirFFlow(I), 1.0);
                        if (CurveVal > 1.10 || CurveVal < 0.90) {
                            ShowWarningError(RoutineName + CurrentModuleObject + "=\"" + VarSpeedCoil(DXCoilNum).Name + "\", curve values");
                            ShowContinueError("..." + cAlphaFields(AlfaFieldIncre) + " output is not equal to 1.0 (+ or - 10%) at rated conditions.");
                            ShowContinueError("...Curve output at rated conditions = " + TrimSigDigits(CurveVal, 3));
                        }
                    }
                }

                AlfaFieldIncre = 12 + (I - 1) * 7;
                VarSpeedCoil(DXCoilNum).MSEIRWaterFFlow(I) = GetCurveIndex(state, AlphArray(AlfaFieldIncre)); // convert curve name to number
                if (VarSpeedCoil(DXCoilNum).MSEIRWaterFFlow(I) == 0) {
                    if (lAlphaBlanks(AlfaFieldIncre)) {
                        ShowSevereError(RoutineName + CurrentModuleObject + "=\"" + VarSpeedCoil(DXCoilNum).Name + "\", missing");
                        ShowContinueError("...required " + cAlphaFields(AlfaFieldIncre) + " is blank.");
                    } else {
                        ShowSevereError(RoutineName + CurrentModuleObject + "=\"" + VarSpeedCoil(DXCoilNum).Name + "\", invalid");
                        ShowContinueError("...not found " + cAlphaFields(AlfaFieldIncre) + "=\"" + AlphArray(AlfaFieldIncre) + "\".");
                    }
                    ErrorsFound = true;
                } else {
                    // Verify Curve Object, only legal type is Quadratic
                    ErrorsFound |= CurveManager::CheckCurveDims(state, VarSpeedCoil(DXCoilNum).MSEIRWaterFFlow(I), // Curve index
                                                                {1},                                        // Valid dimensions
                                                                RoutineName,                                // Routine name
                                                                CurrentModuleObject,                        // Object Type
                                                                VarSpeedCoil(DXCoilNum).Name,               // Object Name
                                                                cAlphaFields(AlfaFieldIncre));              // Field Name

                    if (!ErrorsFound) {
                        CurveVal = CurveValue(state, VarSpeedCoil(DXCoilNum).MSEIRWaterFFlow(I), 1.0);
                        if (CurveVal > 1.10 || CurveVal < 0.90) {
                            ShowWarningError(RoutineName + CurrentModuleObject + "=\"" + VarSpeedCoil(DXCoilNum).Name + "\", curve values");
                            ShowContinueError("..." + cAlphaFields(AlfaFieldIncre) + " output is not equal to 1.0 (+ or - 10%) at rated conditions.");
                            ShowContinueError("...Curve output at rated conditions = " + TrimSigDigits(CurveVal, 3));
                        }
                    }
                }

                AlfaFieldIncre = 13 + (I - 1) * 7;
                // Read waste heat modifier curve name
                VarSpeedCoil(DXCoilNum).MSWasteHeat(I) = GetCurveIndex(state, AlphArray(AlfaFieldIncre)); // convert curve name to number
                if (VarSpeedCoil(DXCoilNum).MSWasteHeat(I) == 0) {
                    if (lAlphaBlanks(AlfaFieldIncre)) {
                        ShowSevereError(RoutineName + CurrentModuleObject + "=\"" + VarSpeedCoil(DXCoilNum).Name + "\", missing");
                        ShowContinueError("...required " + cAlphaFields(AlfaFieldIncre) + " is blank.");
                    } else {
                        ShowSevereError(RoutineName + CurrentModuleObject + "=\"" + VarSpeedCoil(DXCoilNum).Name + "\", invalid");
                        ShowContinueError("...not found " + cAlphaFields(AlfaFieldIncre) + "=\"" + AlphArray(AlfaFieldIncre) + "\".");
                    }
                    ErrorsFound = true;
                } else {
                    // Verify Curve Object, only legal types are BiQuadratic
                    ErrorsFound |= CurveManager::CheckCurveDims(state, VarSpeedCoil(DXCoilNum).MSWasteHeat(I), // Curve index
                                                                {2},                                    // Valid dimensions
                                                                RoutineName,                            // Routine name
                                                                CurrentModuleObject,                    // Object Type
                                                                VarSpeedCoil(DXCoilNum).Name,           // Object Name
                                                                cAlphaFields(AlfaFieldIncre));          // Field Name

                    if (!ErrorsFound) {
                        CurveVal = CurveValue(state, VarSpeedCoil(DXCoilNum).MSWasteHeat(I), RatedInletAirTempHeat, RatedInletWaterTempHeat);
                        if (CurveVal > 1.10 || CurveVal < 0.90) {
                            ShowWarningError(RoutineName + CurrentModuleObject + "=\"" + VarSpeedCoil(DXCoilNum).Name + "\", curve values");
                            ShowContinueError("..." + cAlphaFields(AlfaFieldIncre) + " output is not equal to 1.0 (+ or - 10%) at rated conditions.");
                            ShowContinueError("...Curve output at rated conditions = " + TrimSigDigits(CurveVal, 3));
                        }
                    }
                }
            }

            for (I = 1; I <= VarSpeedCoil(DXCoilNum).NumOfSpeeds; ++I) {
                VarSpeedCoil(DXCoilNum).MSRatedPercentTotCap(I) =
                    VarSpeedCoil(DXCoilNum).MSRatedTotCap(I) / VarSpeedCoil(DXCoilNum).MSRatedTotCap(VarSpeedCoil(DXCoilNum).NumOfSpeeds);
                VarSpeedCoil(DXCoilNum).MSRatedAirVolFlowPerRatedTotCap(I) =
                    VarSpeedCoil(DXCoilNum).MSRatedAirVolFlowRate(I) / VarSpeedCoil(DXCoilNum).MSRatedTotCap(I);
                VarSpeedCoil(DXCoilNum).MSRatedWaterVolFlowPerRatedTotCap(I) =
                    VarSpeedCoil(DXCoilNum).MSRatedWaterVolFlowRate(I) / VarSpeedCoil(DXCoilNum).MSRatedTotCap(I);
            }

            // CurrentModuleObject = "Coil:Heating:WaterToAirHeatPump:VariableSpeedEquationFit"
            SetupOutputVariable("Heating Coil Electricity Energy",
                                OutputProcessor::Unit::J,
                                VarSpeedCoil(DXCoilNum).Energy,
                                "System",
                                "Summed",
                                VarSpeedCoil(DXCoilNum).Name,
                                _,
                                "Electricity",
                                "Heating",
                                _,
                                "System");
            SetupOutputVariable("Heating Coil Heating Energy",
                                OutputProcessor::Unit::J,
                                VarSpeedCoil(DXCoilNum).EnergyLoadTotal,
                                "System",
                                "Summed",
                                VarSpeedCoil(DXCoilNum).Name,
                                _,
                                "ENERGYTRANSFER",
                                "HEATINGCOILS",
                                _,
                                "System");
            SetupOutputVariable("Heating Coil Source Side Heat Transfer Energy",
                                OutputProcessor::Unit::J,
                                VarSpeedCoil(DXCoilNum).EnergySource,
                                "System",
                                "Summed",
                                VarSpeedCoil(DXCoilNum).Name,
                                _,
                                "PLANTLOOPHEATINGDEMAND",
                                "HEATINGCOILS",
                                _,
                                "System");

            // create predefined report entries
            PreDefTableEntry(pdchHeatCoilType, VarSpeedCoil(DXCoilNum).Name, CurrentModuleObject);
            PreDefTableEntry(pdchHeatCoilNomCap, VarSpeedCoil(DXCoilNum).Name, VarSpeedCoil(DXCoilNum).RatedCapHeat);
            PreDefTableEntry(
                pdchHeatCoilNomEff, VarSpeedCoil(DXCoilNum).Name, VarSpeedCoil(DXCoilNum).MSRatedCOP(VarSpeedCoil(DXCoilNum).NormSpedLevel));
        }

        //-------------------------AIR SOURCE, HEATING---BEGIN
        // Get the data for heating coil, AIR SOURCE
        CurrentModuleObject = "COIL:HEATING:DX:VARIABLESPEED";

        for (CoilCounter = 1; CoilCounter <= NumHeatAS; ++CoilCounter) {

            ++DXCoilNum;

            inputProcessor->getObjectItem(CurrentModuleObject,
                                          CoilCounter,
                                          AlphArray,
                                          NumAlphas,
                                          NumArray,
                                          NumNums,
                                          IOStat,
                                          lNumericBlanks,
                                          lAlphaBlanks,
                                          cAlphaFields,
                                          cNumericFields);
            // ErrorsFound will be set to True if problem was found, left untouched otherwise
            VerifyUniqueCoilName(CurrentModuleObject, AlphArray(1), ErrorsFound, CurrentModuleObject + " Name");

            VarSpeedCoil(DXCoilNum).bIsDesuperheater = false;
            VarSpeedCoil(DXCoilNum).Name = AlphArray(1);
            VarSpeedCoil(DXCoilNum).CoolHeatType = "HEATING";
            VarSpeedCoil(DXCoilNum).VSCoilTypeOfNum = Coil_HeatingAirToAirVariableSpeed;
            VarSpeedCoil(DXCoilNum).VarSpeedCoilType = DataHVACGlobals::cAllCoilTypes(Coil_HeatingAirToAirVariableSpeed);
            VarSpeedCoil(DXCoilNum).NumOfSpeeds = int(NumArray(1));
            VarSpeedCoil(DXCoilNum).NormSpedLevel = int(NumArray(2));
            VarSpeedCoil(DXCoilNum).RatedCapHeat = NumArray(3);
            VarSpeedCoil(DXCoilNum).RatedAirVolFlowRate = NumArray(4);

            VarSpeedCoil(DXCoilNum).AirInletNodeNum = GetOnlySingleNode(
                AlphArray(2), ErrorsFound, CurrentModuleObject, AlphArray(1), NodeType_Air, NodeConnectionType_Inlet, 1, ObjectIsNotParent);
            VarSpeedCoil(DXCoilNum).AirOutletNodeNum = GetOnlySingleNode(
                AlphArray(3), ErrorsFound, CurrentModuleObject, AlphArray(1), NodeType_Air, NodeConnectionType_Outlet, 1, ObjectIsNotParent);

            TestCompSet(CurrentModuleObject, AlphArray(1), AlphArray(2), AlphArray(3), "Air Nodes");

            if (VarSpeedCoil(DXCoilNum).NumOfSpeeds < 1) {
                ShowSevereError(RoutineName + CurrentModuleObject + "=\"" + VarSpeedCoil(DXCoilNum).Name + "\", invalid");
                ShowContinueError("..." + cNumericFields(1) + " must be >= 1. entered number is " + TrimSigDigits(NumArray(1), 0));
                ErrorsFound = true;
            }

            if (VarSpeedCoil(DXCoilNum).NormSpedLevel > VarSpeedCoil(DXCoilNum).NumOfSpeeds) {
                VarSpeedCoil(DXCoilNum).NormSpedLevel = VarSpeedCoil(DXCoilNum).NumOfSpeeds;
            }

            if ((VarSpeedCoil(DXCoilNum).NormSpedLevel > VarSpeedCoil(DXCoilNum).NumOfSpeeds) || (VarSpeedCoil(DXCoilNum).NormSpedLevel <= 0)) {
                ShowSevereError(RoutineName + CurrentModuleObject + "=\"" + VarSpeedCoil(DXCoilNum).Name + "\", invalid");
                ShowContinueError("..." + cNumericFields(2) + " must be valid speed level entered number is " + TrimSigDigits(NumArray(2), 0));
                ErrorsFound = true;
            }

            // part load curve
            VarSpeedCoil(DXCoilNum).PLFFPLR = GetCurveIndex(state, AlphArray(4)); // convert curve name to number
            if (VarSpeedCoil(DXCoilNum).PLFFPLR == 0) {
                if (lAlphaBlanks(4)) {
                    ShowSevereError(RoutineName + CurrentModuleObject + "=\"" + VarSpeedCoil(DXCoilNum).Name + "\", missing");
                    ShowContinueError("...required " + cAlphaFields(4) + " is blank.");
                } else {
                    ShowSevereError(RoutineName + CurrentModuleObject + "=\"" + VarSpeedCoil(DXCoilNum).Name + "\", invalid");
                    ShowContinueError("...not found " + cAlphaFields(4) + "=\"" + AlphArray(4) + "\".");
                }
                ErrorsFound = true;
            } else {
                CurveVal = CurveValue(state, VarSpeedCoil(DXCoilNum).PLFFPLR, 1.0);
                if (CurveVal > 1.10 || CurveVal < 0.90) {
                    ShowWarningError(RoutineName + CurrentModuleObject + "=\"" + VarSpeedCoil(DXCoilNum).Name + "\", curve values");
                    ShowContinueError("..." + cAlphaFields(4) + " output is not equal to 1.0 (+ or - 10%) at rated conditions.");
                    ShowContinueError("...Curve output at rated conditions = " + TrimSigDigits(CurveVal, 3));
                }
            }

            VarSpeedCoil(DXCoilNum).DefrostEIRFT = GetCurveIndex(state, AlphArray(5)); // convert curve name to number

            if (UtilityRoutines::SameString(AlphArray(6), "ReverseCycle")) {
                if (VarSpeedCoil(DXCoilNum).DefrostEIRFT == 0) {
                    if (lAlphaBlanks(5)) {
                        ShowSevereError(RoutineName + CurrentModuleObject + "=\"" + VarSpeedCoil(DXCoilNum).Name + "\", missing");
                        ShowContinueError("...required " + cAlphaFields(5) + " is blank.");
                        ShowContinueError("...field is required because " + cAlphaFields(6) + " is \"ReverseCycle\".");
                    } else {
                        ShowSevereError(RoutineName + CurrentModuleObject + "=\"" + VarSpeedCoil(DXCoilNum).Name + "\", invalid");
                        ShowContinueError("...not found " + cAlphaFields(5) + "=\"" + AlphArray(5) + "\".");
                    }
                    ErrorsFound = true;
                } else {
                    // Verify Curve Object, only legal type is BiQuadratic
                    ErrorsFound |= CurveManager::CheckCurveDims(state, VarSpeedCoil(DXCoilNum).DefrostEIRFT, // Curve index
                                                                {2},                                  // Valid dimensions
                                                                RoutineName,                          // Routine name
                                                                CurrentModuleObject,                  // Object Type
                                                                VarSpeedCoil(DXCoilNum).Name,         // Object Name
                                                                cAlphaFields(AlfaFieldIncre));        // Field Name
                }
            }

            if (UtilityRoutines::SameString(AlphArray(6), "ReverseCycle")) VarSpeedCoil(DXCoilNum).DefrostStrategy = ReverseCycle;
            if (UtilityRoutines::SameString(AlphArray(6), "Resistive")) VarSpeedCoil(DXCoilNum).DefrostStrategy = Resistive;
            if (VarSpeedCoil(DXCoilNum).DefrostStrategy == 0) {
                ShowSevereError(RoutineName + CurrentModuleObject + "=\"" + VarSpeedCoil(DXCoilNum).Name + "\", invalid");
                ShowContinueError("...illegal " + cAlphaFields(6) + "=\"" + AlphArray(6) + "\".");
                ShowContinueError("...valid values for this field are ReverseCycle or Resistive.");
                ErrorsFound = true;
            }

            if (UtilityRoutines::SameString(AlphArray(7), "Timed")) VarSpeedCoil(DXCoilNum).DefrostControl = Timed;
            if (UtilityRoutines::SameString(AlphArray(7), "OnDemand")) VarSpeedCoil(DXCoilNum).DefrostControl = OnDemand;
            if (VarSpeedCoil(DXCoilNum).DefrostControl == 0) {
                ShowSevereError(RoutineName + CurrentModuleObject + "=\"" + VarSpeedCoil(DXCoilNum).Name + "\", invalid");
                ShowContinueError("...illegal " + cAlphaFields(7) + "=\"" + AlphArray(7) + "\".");
                ShowContinueError("...valid values for this field are Timed or OnDemand.");
                ErrorsFound = true;
            }

            // Set minimum OAT for heat pump compressor operation
            VarSpeedCoil(DXCoilNum).MinOATCompressor = NumArray(5);

            // reserved for HSPF calculation
            VarSpeedCoil(DXCoilNum).OATempCompressorOn = NumArray(6);

            // Set maximum outdoor temp for defrost to occur
            VarSpeedCoil(DXCoilNum).MaxOATDefrost = NumArray(7);

            // Set crankcase heater capacity
            VarSpeedCoil(DXCoilNum).CrankcaseHeaterCapacity = NumArray(8);
            if (VarSpeedCoil(DXCoilNum).CrankcaseHeaterCapacity < 0.0) {
                ShowSevereError(RoutineName + CurrentModuleObject + "=\"" + VarSpeedCoil(DXCoilNum).Name + "\", invalid");
                ShowContinueError("..." + cNumericFields(9) + " cannot be < 0.0.");
                ShowContinueError("...entered value=[" + TrimSigDigits(NumArray(9), 2) + "].");
                ErrorsFound = true;
            }

            // Set crankcase heater cutout temperature
            VarSpeedCoil(DXCoilNum).MaxOATCrankcaseHeater = NumArray(9);

            // Set defrost time period
            VarSpeedCoil(DXCoilNum).DefrostTime = NumArray(10);
            if (VarSpeedCoil(DXCoilNum).DefrostTime == 0.0 && VarSpeedCoil(DXCoilNum).DefrostControl == 1) {
                ShowWarningError(RoutineName + CurrentModuleObject + "=\"" + VarSpeedCoil(DXCoilNum).Name + "\", ");
                ShowContinueError("..." + cNumericFields(5) + " = 0.0 for defrost control = TIMED.");
            }

            // Set defrost capacity (for resistive defrost)
            VarSpeedCoil(DXCoilNum).DefrostCapacity = NumArray(11);
            if (VarSpeedCoil(DXCoilNum).DefrostCapacity == 0.0 && VarSpeedCoil(DXCoilNum).DefrostStrategy == 2) {
                ShowWarningError(RoutineName + CurrentModuleObject + "=\"" + VarSpeedCoil(DXCoilNum).Name + "\", ");
                ShowContinueError("..." + cNumericFields(6) + " = 0.0 for defrost strategy = RESISTIVE.");
            }

            for (I = 1; I <= VarSpeedCoil(DXCoilNum).NumOfSpeeds; ++I) {
                VarSpeedCoil(DXCoilNum).MSRatedTotCap(I) = NumArray(12 + (I - 1) * 3);
                VarSpeedCoil(DXCoilNum).MSRatedCOP(I) = NumArray(13 + (I - 1) * 3);
                VarSpeedCoil(DXCoilNum).MSRatedAirVolFlowRate(I) = NumArray(14 + (I - 1) * 3);

                if (VarSpeedCoil(DXCoilNum).MSRatedTotCap(I) < 1.e-10) {
                    ShowSevereError(RoutineName + CurrentModuleObject + "=\"" + VarSpeedCoil(DXCoilNum).Name + "\", invalid value");
                    ShowContinueError("...too small " + cNumericFields(12 + (I - 1) * 3) + "=[" +
                                      RoundSigDigits(VarSpeedCoil(DXCoilNum).MSRatedTotCap(I), 2) + "].");
                    ErrorsFound = true;
                }

                AlfaFieldIncre = 8 + (I - 1) * 4;
                VarSpeedCoil(DXCoilNum).MSCCapFTemp(I) = GetCurveIndex(state, AlphArray(AlfaFieldIncre)); // convert curve name to number
                if (VarSpeedCoil(DXCoilNum).MSCCapFTemp(I) == 0) {
                    if (lAlphaBlanks(AlfaFieldIncre)) {
                        ShowSevereError(RoutineName + CurrentModuleObject + "=\"" + VarSpeedCoil(DXCoilNum).Name + "\", missing");
                        ShowContinueError("...required " + cAlphaFields(AlfaFieldIncre) + " is blank.");
                    } else {
                        ShowSevereError(RoutineName + CurrentModuleObject + "=\"" + VarSpeedCoil(DXCoilNum).Name + "\", invalid");
                        ShowContinueError("...not found " + cAlphaFields(AlfaFieldIncre) + "=\"" + AlphArray(AlfaFieldIncre) + "\".");
                    }
                    ErrorsFound = true;
                } else {
                    // Verify Curve Object, only legal type is BiQuadratic
                    ErrorsFound |= CurveManager::CheckCurveDims(state, VarSpeedCoil(DXCoilNum).MSCCapFTemp(I), // Curve index
                                                                {2},                                    // Valid dimensions
                                                                RoutineName,                            // Routine name
                                                                CurrentModuleObject,                    // Object Type
                                                                VarSpeedCoil(DXCoilNum).Name,           // Object Name
                                                                cAlphaFields(AlfaFieldIncre));          // Field Name

                    if (!ErrorsFound) {
                        CurveVal = CurveValue(state, VarSpeedCoil(DXCoilNum).MSCCapFTemp(I), RatedInletAirTempHeat, RatedAmbAirTempHeat);
                        if (CurveVal > 1.10 || CurveVal < 0.90) {
                            ShowWarningError(RoutineName + CurrentModuleObject + "=\"" + VarSpeedCoil(DXCoilNum).Name + "\", curve values");
                            ShowContinueError("..." + cAlphaFields(AlfaFieldIncre) + " output is not equal to 1.0 (+ or - 10%) at rated conditions.");
                            ShowContinueError("...Curve output at rated conditions = " + TrimSigDigits(CurveVal, 3));
                        }
                    }
                }

                AlfaFieldIncre = 9 + (I - 1) * 4;
                VarSpeedCoil(DXCoilNum).MSCCapAirFFlow(I) = GetCurveIndex(state, AlphArray(AlfaFieldIncre)); // convert curve name to number
                if (VarSpeedCoil(DXCoilNum).MSCCapAirFFlow(I) == 0) {
                    if (lAlphaBlanks(AlfaFieldIncre)) {
                        ShowSevereError(RoutineName + CurrentModuleObject + "=\"" + VarSpeedCoil(DXCoilNum).Name + "\", missing");
                        ShowContinueError("...required " + cAlphaFields(AlfaFieldIncre) + " is blank.");
                    } else {
                        ShowSevereError(RoutineName + CurrentModuleObject + "=\"" + VarSpeedCoil(DXCoilNum).Name + "\", invalid");
                        ShowContinueError("...not found " + cAlphaFields(AlfaFieldIncre) + "=\"" + AlphArray(AlfaFieldIncre) + "\".");
                    }
                    ErrorsFound = true;
                } else {
                    // Verify Curve Object, only legal type is Quadratic
                    ErrorsFound |= CurveManager::CheckCurveDims(state, VarSpeedCoil(DXCoilNum).MSCCapAirFFlow(I), // Curve index
                                                                {1},                                       // Valid dimensions
                                                                RoutineName,                               // Routine name
                                                                CurrentModuleObject,                       // Object Type
                                                                VarSpeedCoil(DXCoilNum).Name,              // Object Name
                                                                cAlphaFields(AlfaFieldIncre));             // Field Name

                    if (!ErrorsFound) {
                        CurveVal = CurveValue(state, VarSpeedCoil(DXCoilNum).MSCCapAirFFlow(I), 1.0);
                        if (CurveVal > 1.10 || CurveVal < 0.90) {
                            ShowWarningError(RoutineName + CurrentModuleObject + "=\"" + VarSpeedCoil(DXCoilNum).Name + "\", curve values");
                            ShowContinueError("..." + cAlphaFields(AlfaFieldIncre) + " output is not equal to 1.0 (+ or - 10%) at rated conditions.");
                            ShowContinueError("...Curve output at rated conditions = " + TrimSigDigits(CurveVal, 3));
                        }
                    }
                }

                AlfaFieldIncre = 10 + (I - 1) * 4;
                VarSpeedCoil(DXCoilNum).MSEIRFTemp(I) = GetCurveIndex(state, AlphArray(AlfaFieldIncre)); // convert curve name to number
                if (VarSpeedCoil(DXCoilNum).MSEIRFTemp(I) == 0) {
                    if (lAlphaBlanks(AlfaFieldIncre)) {
                        ShowSevereError(RoutineName + CurrentModuleObject + "=\"" + VarSpeedCoil(DXCoilNum).Name + "\", missing");
                        ShowContinueError("...required " + cAlphaFields(AlfaFieldIncre) + " is blank.");
                    } else {
                        ShowSevereError(RoutineName + CurrentModuleObject + "=\"" + VarSpeedCoil(DXCoilNum).Name + "\", invalid");
                        ShowContinueError("...not found " + cAlphaFields(AlfaFieldIncre) + "=\"" + AlphArray(AlfaFieldIncre) + "\".");
                    }
                    ErrorsFound = true;
                } else {
                    // Verify Curve Object, only legal type is BiQuadratic
                    ErrorsFound |= CurveManager::CheckCurveDims(state, VarSpeedCoil(DXCoilNum).MSEIRFTemp(I), // Curve index
                                                                {2},                                   // Valid dimensions
                                                                RoutineName,                           // Routine name
                                                                CurrentModuleObject,                   // Object Type
                                                                VarSpeedCoil(DXCoilNum).Name,          // Object Name
                                                                cAlphaFields(AlfaFieldIncre));         // Field Name

                    if (!ErrorsFound) {
                        CurveVal = CurveValue(state, VarSpeedCoil(DXCoilNum).MSEIRFTemp(I), RatedInletAirTempHeat, RatedAmbAirTempHeat);
                        if (CurveVal > 1.10 || CurveVal < 0.90) {
                            ShowWarningError(RoutineName + CurrentModuleObject + "=\"" + VarSpeedCoil(DXCoilNum).Name + "\", curve values");
                            ShowContinueError("..." + cAlphaFields(AlfaFieldIncre) + " output is not equal to 1.0 (+ or - 10%) at rated conditions.");
                            ShowContinueError("...Curve output at rated conditions = " + TrimSigDigits(CurveVal, 3));
                        }
                    }
                }

                AlfaFieldIncre = 11 + (I - 1) * 4;
                VarSpeedCoil(DXCoilNum).MSEIRAirFFlow(I) = GetCurveIndex(state, AlphArray(AlfaFieldIncre)); // convert curve name to number
                if (VarSpeedCoil(DXCoilNum).MSEIRAirFFlow(I) == 0) {
                    if (lAlphaBlanks(AlfaFieldIncre)) {
                        ShowSevereError(RoutineName + CurrentModuleObject + "=\"" + VarSpeedCoil(DXCoilNum).Name + "\", missing");
                        ShowContinueError("...required " + cAlphaFields(AlfaFieldIncre) + " is blank.");
                    } else {
                        ShowSevereError(RoutineName + CurrentModuleObject + "=\"" + VarSpeedCoil(DXCoilNum).Name + "\", invalid");
                        ShowContinueError("...not found " + cAlphaFields(AlfaFieldIncre) + "=\"" + AlphArray(AlfaFieldIncre) + "\".");
                    }
                    ErrorsFound = true;
                } else {
                    // Verify Curve Object, only legal type is Quadratic
                    ErrorsFound |= CurveManager::CheckCurveDims(state, VarSpeedCoil(DXCoilNum).MSEIRAirFFlow(I), // Curve index
                                                                {1},                                      // Valid dimensions
                                                                RoutineName,                              // Routine name
                                                                CurrentModuleObject,                      // Object Type
                                                                VarSpeedCoil(DXCoilNum).Name,             // Object Name
                                                                cAlphaFields(AlfaFieldIncre));            // Field Name

                    if (!ErrorsFound) {
                        CurveVal = CurveValue(state, VarSpeedCoil(DXCoilNum).MSEIRAirFFlow(I), 1.0);
                        if (CurveVal > 1.10 || CurveVal < 0.90) {
                            ShowWarningError(RoutineName + CurrentModuleObject + "=\"" + VarSpeedCoil(DXCoilNum).Name + "\", curve values");
                            ShowContinueError("..." + cAlphaFields(AlfaFieldIncre) + " output is not equal to 1.0 (+ or - 10%) at rated conditions.");
                            ShowContinueError("...Curve output at rated conditions = " + TrimSigDigits(CurveVal, 3));
                        }
                    }
                }
            }

            if (ErrorsFound) continue;

            for (I = 1; I <= VarSpeedCoil(DXCoilNum).NumOfSpeeds; ++I) {
                VarSpeedCoil(DXCoilNum).MSRatedPercentTotCap(I) =
                    VarSpeedCoil(DXCoilNum).MSRatedTotCap(I) / VarSpeedCoil(DXCoilNum).MSRatedTotCap(VarSpeedCoil(DXCoilNum).NumOfSpeeds);
                VarSpeedCoil(DXCoilNum).MSRatedAirVolFlowPerRatedTotCap(I) =
                    VarSpeedCoil(DXCoilNum).MSRatedAirVolFlowRate(I) / VarSpeedCoil(DXCoilNum).MSRatedTotCap(I);
            }

            // CurrentModuleObject = "Coil:Heating:DX:Variablespeed "
            SetupOutputVariable("Heating Coil Electricity Energy",
                                OutputProcessor::Unit::J,
                                VarSpeedCoil(DXCoilNum).Energy,
                                "System",
                                "Summed",
                                VarSpeedCoil(DXCoilNum).Name,
                                _,
                                "Electricity",
                                "Heating",
                                _,
                                "System");
            SetupOutputVariable("Heating Coil Heating Energy",
                                OutputProcessor::Unit::J,
                                VarSpeedCoil(DXCoilNum).EnergyLoadTotal,
                                "System",
                                "Summed",
                                VarSpeedCoil(DXCoilNum).Name,
                                _,
                                "ENERGYTRANSFER",
                                "HEATINGCOILS",
                                _,
                                "System");
            SetupOutputVariable("Heating Coil Source Side Heat Transfer Energy",
                                OutputProcessor::Unit::J,
                                VarSpeedCoil(DXCoilNum).EnergySource,
                                "System",
                                "Summed",
                                VarSpeedCoil(DXCoilNum).Name);

            // create predefined report entries
            PreDefTableEntry(pdchHeatCoilType, VarSpeedCoil(DXCoilNum).Name, CurrentModuleObject);
            PreDefTableEntry(pdchHeatCoilNomCap, VarSpeedCoil(DXCoilNum).Name, VarSpeedCoil(DXCoilNum).RatedCapHeat);
            PreDefTableEntry(
                pdchHeatCoilNomEff, VarSpeedCoil(DXCoilNum).Name, VarSpeedCoil(DXCoilNum).MSRatedCOP(VarSpeedCoil(DXCoilNum).NormSpedLevel));
        }

        //-------------------------AIR SOURCE HEATING---END

        //------------------------VARIABLE-SPEED AIR SOURCE HPWH---BEGIN
        CurrentModuleObject = "COIL:WATERHEATING:AIRTOWATERHEATPUMP:VARIABLESPEED"; // for reporting

        for (CoilCounter = 1; CoilCounter <= NumHPWHAirToWater; ++CoilCounter) {

            ++DXCoilNum;
            AlfaFieldIncre = 1;

            inputProcessor->getObjectItem(CurrentModuleObject,
                                          CoilCounter,
                                          AlphArray,
                                          NumAlphas,
                                          NumArray,
                                          NumNums,
                                          IOStat,
                                          lNumericBlanks,
                                          lAlphaBlanks,
                                          cAlphaFields,
                                          cNumericFields);
            // ErrorsFound will be set to True if problem was found, left untouched otherwise
            VerifyUniqueCoilName(CurrentModuleObject, AlphArray(1), ErrorsFound, CurrentModuleObject + " Name");

            VarSpeedCoil(DXCoilNum).bIsDesuperheater = false;
            VarSpeedCoil(DXCoilNum).CondenserType = WaterHeater;
            VarSpeedCoil(DXCoilNum).CoolHeatType = "WATERHEATING";
            VarSpeedCoil(DXCoilNum).VSCoilTypeOfNum = CoilDX_HeatPumpWaterHeaterVariableSpeed;
            VarSpeedCoil(DXCoilNum).VarSpeedCoilType = cAllCoilTypes(CoilDX_HeatPumpWaterHeaterVariableSpeed);

            VarSpeedCoil(DXCoilNum).Name = AlphArray(1);
            VarSpeedCoil(DXCoilNum).NumOfSpeeds = int(NumArray(1));
            VarSpeedCoil(DXCoilNum).NormSpedLevel = int(NumArray(2));

            if (VarSpeedCoil(DXCoilNum).NumOfSpeeds < 1) {
                ShowSevereError(RoutineName + CurrentModuleObject + "=\"" + VarSpeedCoil(DXCoilNum).Name + "\", invalid");
                ShowContinueError("..." + cNumericFields(1) +
                                  " must be >= 1."
                                  " entered number is " +
                                  TrimSigDigits(NumArray(1), 0));
                ErrorsFound = true;
            }

            if (VarSpeedCoil(DXCoilNum).NormSpedLevel > VarSpeedCoil(DXCoilNum).NumOfSpeeds) {
                VarSpeedCoil(DXCoilNum).NormSpedLevel = VarSpeedCoil(DXCoilNum).NumOfSpeeds;
            }

            if ((VarSpeedCoil(DXCoilNum).NormSpedLevel > VarSpeedCoil(DXCoilNum).NumOfSpeeds) || (VarSpeedCoil(DXCoilNum).NormSpedLevel <= 0)) {
                ShowSevereError(RoutineName + CurrentModuleObject + "=\"" + VarSpeedCoil(DXCoilNum).Name + "\", invalid");
                ShowContinueError("..." + cNumericFields(2) +
                                  " must be valid speed level"
                                  " entered number is " +
                                  TrimSigDigits(NumArray(2), 0));
                ErrorsFound = true;
            }

            VarSpeedCoil(DXCoilNum).RatedCapWH = NumArray(3);
            if (VarSpeedCoil(DXCoilNum).RatedCapWH <= 0.0) {
                ShowSevereError(RoutineName + CurrentModuleObject + "=\"" + VarSpeedCoil(DXCoilNum).Name + "\", invalid");
                ShowContinueError("..." + cNumericFields(3) + " must be > 0.0, entered value=[" + TrimSigDigits(NumArray(3), 2) + "].");
                ErrorsFound = true;
            }

            VarSpeedCoil(DXCoilNum).WHRatedInletDBTemp = NumArray(4);
            VarSpeedCoil(DXCoilNum).WHRatedInletWBTemp = NumArray(5);
            VarSpeedCoil(DXCoilNum).WHRatedInletWaterTemp = NumArray(6);

            VarSpeedCoil(DXCoilNum).RatedAirVolFlowRate = NumArray(7);
            VarSpeedCoil(DXCoilNum).RatedWaterVolFlowRate = NumArray(8);

            if (VarSpeedCoil(DXCoilNum).RatedAirVolFlowRate != AutoCalculate) {
                if (VarSpeedCoil(DXCoilNum).RatedAirVolFlowRate <= 0.0) {
                    ShowSevereError(RoutineName + CurrentModuleObject + "=\"" + VarSpeedCoil(DXCoilNum).Name + "\", invalid");
                    ShowContinueError("..." + cNumericFields(7) + " must be > 0.0.  entered value=[" + TrimSigDigits(NumArray(7), 3) + "].");
                    ErrorsFound = true;
                }
            }

            if (VarSpeedCoil(DXCoilNum).RatedWaterVolFlowRate != AutoCalculate) {
                if (VarSpeedCoil(DXCoilNum).RatedWaterVolFlowRate <= 0.0) {
                    ShowSevereError(RoutineName + CurrentModuleObject + "=\"" + VarSpeedCoil(DXCoilNum).Name + "\", invalid");
                    ShowContinueError("..." + cNumericFields(8) + " must be > 0.0  entered value=[" + TrimSigDigits(NumArray(8), 3) + "].");
                    ErrorsFound = true;
                }
            }

            if (UtilityRoutines::SameString(AlphArray(2), "Yes") || UtilityRoutines::SameString(AlphArray(2), "No")) {
                //  initialized to TRUE on allocate
                if (UtilityRoutines::SameString(AlphArray(2), "No"))
                    VarSpeedCoil(DXCoilNum).FanPowerIncludedInCOP = false;
                else
                    VarSpeedCoil(DXCoilNum).FanPowerIncludedInCOP = true;
            } else {
                ShowSevereError(RoutineName + CurrentModuleObject + "=\"" + VarSpeedCoil(DXCoilNum).Name + "\", invalid");
                ShowContinueError(",,,invalid choice for " + cAlphaFields(2) + ".  Entered choice = " + AlphArray(2));
                ShowContinueError("Valid choices are Yes or No.");
                ErrorsFound = true;
            }

            if (UtilityRoutines::SameString(AlphArray(3), "Yes") || UtilityRoutines::SameString(AlphArray(3), "No")) {
                //  initialized to FALSE on allocate
                if (UtilityRoutines::SameString(AlphArray(3), "Yes"))
                    VarSpeedCoil(DXCoilNum).CondPumpPowerInCOP = true;
                else
                    VarSpeedCoil(DXCoilNum).CondPumpPowerInCOP = false;
            } else {
                ShowSevereError(RoutineName + CurrentModuleObject + "=\"" + VarSpeedCoil(DXCoilNum).Name + "\", invalid");
                ShowContinueError(",,,invalid choice for " + cAlphaFields(3) + ".  Entered choice = " + AlphArray(3));
                ShowContinueError("Valid choices are Yes or No.");
                ErrorsFound = true;
            }

            if (UtilityRoutines::SameString(AlphArray(4), "Yes") || UtilityRoutines::SameString(AlphArray(4), "No")) {
                //  initialized to FALSE on allocate
                if (UtilityRoutines::SameString(AlphArray(4), "Yes"))
                    VarSpeedCoil(DXCoilNum).CondPumpHeatInCapacity = true;
                else
                    VarSpeedCoil(DXCoilNum).CondPumpHeatInCapacity = false;
            } else {
                ShowSevereError(RoutineName + CurrentModuleObject + "=\"" + VarSpeedCoil(DXCoilNum).Name + "\", invalid");
                ShowContinueError(",,,invalid choice for " + cAlphaFields(4) + ".  Entered choice = " + AlphArray(4));
                ShowContinueError("Valid choices are Yes or No.");
                ErrorsFound = true;
            }

            VarSpeedCoil(DXCoilNum).HPWHCondPumpFracToWater = NumArray(9);
            if (VarSpeedCoil(DXCoilNum).HPWHCondPumpFracToWater <= 0.0 || VarSpeedCoil(DXCoilNum).HPWHCondPumpFracToWater > 1.0) {
                ShowSevereError(RoutineName + CurrentModuleObject + "=\"" + VarSpeedCoil(DXCoilNum).Name + "\", invalid");
                ShowContinueError("..." + cNumericFields(10) + " must be >= 0 and <= 1.  entered value=[" + TrimSigDigits(NumArray(9), 3) + "].");
                ErrorsFound = true;
            }

            if (!VarSpeedCoil(DXCoilNum).CondPumpHeatInCapacity) {
                VarSpeedCoil(DXCoilNum).HPWHCondPumpFracToWater = 0.0;
            }

            // Air nodes
            VarSpeedCoil(DXCoilNum).AirInletNodeNum = GetOnlySingleNode(
                AlphArray(5), ErrorsFound, CurrentModuleObject, AlphArray(1), NodeType_Air, NodeConnectionType_Inlet, 1, ObjectIsNotParent);

            VarSpeedCoil(DXCoilNum).AirOutletNodeNum = GetOnlySingleNode(
                AlphArray(6), ErrorsFound, CurrentModuleObject, AlphArray(1), NodeType_Air, NodeConnectionType_Outlet, 1, ObjectIsNotParent);

            TestCompSet(CurrentModuleObject, AlphArray(1), AlphArray(5), AlphArray(6), "Air Nodes");

            // Check if the air inlet node is OA node, to justify whether the coil is placed in zone or not
            VarSpeedCoil(DXCoilNum).IsDXCoilInZone = !CheckOutAirNodeNumber(VarSpeedCoil(DXCoilNum).AirInletNodeNum);

            // Water nodes
            VarSpeedCoil(DXCoilNum).WaterInletNodeNum = GetOnlySingleNode(
                AlphArray(7), ErrorsFound, CurrentModuleObject, AlphArray(1), NodeType_Water, NodeConnectionType_Inlet, 2, ObjectIsNotParent);

            VarSpeedCoil(DXCoilNum).WaterOutletNodeNum = GetOnlySingleNode(
                AlphArray(8), ErrorsFound, CurrentModuleObject, AlphArray(1), NodeType_Water, NodeConnectionType_Outlet, 2, ObjectIsNotParent);

            TestCompSet(CurrentModuleObject, AlphArray(1), AlphArray(7), AlphArray(8), "Water Nodes");

            VarSpeedCoil(DXCoilNum).CrankcaseHeaterCapacity = NumArray(10);
            if (VarSpeedCoil(DXCoilNum).CrankcaseHeaterCapacity < 0.0) {
                ShowSevereError(RoutineName + CurrentModuleObject + "=\"" + VarSpeedCoil(DXCoilNum).Name + "\", invalid");
                ShowContinueError("..." + cNumericFields(10) + " must be >= 0.0  entered value=[" + TrimSigDigits(NumArray(10), 1) + "].");
                ErrorsFound = true;
            }

            VarSpeedCoil(DXCoilNum).MaxOATCrankcaseHeater = NumArray(11);
            if (VarSpeedCoil(DXCoilNum).MaxOATCrankcaseHeater < 0.0) {
                ShowSevereError(RoutineName + CurrentModuleObject + "=\"" + VarSpeedCoil(DXCoilNum).Name + "\", invalid");
                ShowContinueError("..." + cNumericFields(11) + " must be >= 0 {C}.  entered value=[" + TrimSigDigits(NumArray(11), 1) + "].");
                ErrorsFound = true;
            }

            if (UtilityRoutines::SameString(AlphArray(9), "DryBulbTemperature")) {
                VarSpeedCoil(DXCoilNum).InletAirTemperatureType = DryBulbIndicator;
            } else if (UtilityRoutines::SameString(AlphArray(9), "WetBulbTemperature")) {
                VarSpeedCoil(DXCoilNum).InletAirTemperatureType = WetBulbIndicator;
            } else {
                //   wrong temperature type selection
                ShowSevereError(RoutineName + CurrentModuleObject + "=\"" + VarSpeedCoil(DXCoilNum).Name + "\", invalid");
                ShowContinueError("..." + cAlphaFields(9) + " must be DryBulbTemperature or WetBulbTemperature.");
                ShowContinueError("...entered value=\"" + AlphArray(9) + "\".");
                ErrorsFound = true;
            }

            // set rated inlet air temperature for curve object verification
            if (VarSpeedCoil(DXCoilNum).InletAirTemperatureType == WetBulbIndicator) {
                WHInletAirTemp = VarSpeedCoil(DXCoilNum).WHRatedInletWBTemp;
            } else {
                WHInletAirTemp = VarSpeedCoil(DXCoilNum).WHRatedInletDBTemp;
            }
            // set rated water temperature for curve object verification
            WHInletWaterTemp = VarSpeedCoil(DXCoilNum).WHRatedInletWaterTemp;

            // part load curve
            VarSpeedCoil(DXCoilNum).PLFFPLR = GetCurveIndex(state, AlphArray(10)); // convert curve name to number
            if (VarSpeedCoil(DXCoilNum).PLFFPLR == 0) {
                if (lAlphaBlanks(10)) {
                    ShowSevereError(RoutineName + CurrentModuleObject + "=\"" + VarSpeedCoil(DXCoilNum).Name + "\", missing");
                    ShowContinueError("...required " + cAlphaFields(10) + " is blank.");
                } else {
                    ShowSevereError(RoutineName + CurrentModuleObject + "=\"" + VarSpeedCoil(DXCoilNum).Name + "\", invalid");
                    ShowContinueError("...not found " + cAlphaFields(10) + "=\"" + AlphArray(10) + "\".");
                }
                ErrorsFound = true;
            } else {
                CurveVal = CurveValue(state, VarSpeedCoil(DXCoilNum).PLFFPLR, 1.0);
                if (CurveVal > 1.10 || CurveVal < 0.90) {
                    ShowWarningError(RoutineName + CurrentModuleObject + "=\"" + VarSpeedCoil(DXCoilNum).Name + "\", curve values");
                    ShowContinueError("..." + cAlphaFields(10) +
                                      " output is not equal to 1.0 "
                                      "(+ or - 10%) at rated conditions.");
                    ShowContinueError("...Curve output at rated conditions = " + TrimSigDigits(CurveVal, 3));
                }
            }

            for (I = 1; I <= VarSpeedCoil(DXCoilNum).NumOfSpeeds; ++I) {
                VarSpeedCoil(DXCoilNum).MSRatedTotCap(I) = NumArray(12 + (I - 1) * 6);
                VarSpeedCoil(DXCoilNum).MSRatedCOP(I) = NumArray(13 + (I - 1) * 6);
                VarSpeedCoil(DXCoilNum).MSRatedSHR(I) = NumArray(14 + (I - 1) * 6);
                VarSpeedCoil(DXCoilNum).MSRatedAirVolFlowRate(I) = NumArray(15 + (I - 1) * 6);
                VarSpeedCoil(DXCoilNum).MSRatedWaterVolFlowRate(I) = NumArray(16 + (I - 1) * 6);
                VarSpeedCoil(DXCoilNum).MSWHPumpPower(I) = NumArray(17 + (I - 1) * 6);

                AlfaFieldIncre = 11 + (I - 1) * 6;
                VarSpeedCoil(DXCoilNum).MSCCapFTemp(I) = GetCurveIndex(state, AlphArray(AlfaFieldIncre)); // convert curve name to number
                if (VarSpeedCoil(DXCoilNum).MSCCapFTemp(I) == 0) {
                    if (lAlphaBlanks(AlfaFieldIncre)) {
                        ShowSevereError(RoutineName + CurrentModuleObject + "=\"" + VarSpeedCoil(DXCoilNum).Name + "\", missing");
                        ShowContinueError("...required " + cAlphaFields(AlfaFieldIncre) + " is blank.");
                    } else {
                        ShowSevereError(RoutineName + CurrentModuleObject + "=\"" + VarSpeedCoil(DXCoilNum).Name + "\", invalid");
                        ShowContinueError("...not found " + cAlphaFields(AlfaFieldIncre) + "=\"" + AlphArray(AlfaFieldIncre) + "\".");
                    }
                    ErrorsFound = true;
                } else {
                    // Verify Curve Object, only legal type is BiQuadratic
                    ErrorsFound |= CurveManager::CheckCurveDims(state, VarSpeedCoil(DXCoilNum).MSCCapFTemp(I), // Curve index
                                                                {2},                                    // Valid dimensions
                                                                RoutineName,                            // Routine name
                                                                CurrentModuleObject,                    // Object Type
                                                                VarSpeedCoil(DXCoilNum).Name,           // Object Name
                                                                cAlphaFields(AlfaFieldIncre));          // Field Name

                    if (!ErrorsFound) {
                        CurveVal = CurveValue(state, VarSpeedCoil(DXCoilNum).MSCCapFTemp(I), WHInletAirTemp, WHInletWaterTemp);
                        if (CurveVal > 1.10 || CurveVal < 0.90) {
                            ShowWarningError(RoutineName + CurrentModuleObject + "=\"" + VarSpeedCoil(DXCoilNum).Name + "\", curve values");
                            ShowContinueError("..." + cAlphaFields(AlfaFieldIncre) +
                                              " output is not equal to 1.0 "
                                              "(+ or - 10%) at rated conditions.");
                            ShowContinueError("...Curve output at rated conditions = " + TrimSigDigits(CurveVal, 3));
                        }
                    }
                }

                AlfaFieldIncre = 12 + (I - 1) * 6;
                VarSpeedCoil(DXCoilNum).MSCCapAirFFlow(I) = GetCurveIndex(state, AlphArray(AlfaFieldIncre)); // convert curve name to number
                if (VarSpeedCoil(DXCoilNum).MSCCapAirFFlow(I) == 0) {
                    if (lAlphaBlanks(AlfaFieldIncre)) {
                        ShowSevereError(RoutineName + CurrentModuleObject + "=\"" + VarSpeedCoil(DXCoilNum).Name + "\", missing");
                        ShowContinueError("...required " + cAlphaFields(AlfaFieldIncre) + " is blank.");
                    } else {
                        ShowSevereError(RoutineName + CurrentModuleObject + "=\"" + VarSpeedCoil(DXCoilNum).Name + "\", invalid");
                        ShowContinueError("...not found " + cAlphaFields(AlfaFieldIncre) + "=\"" + AlphArray(AlfaFieldIncre) + "\".");
                    }
                    ErrorsFound = true;
                } else {
                    // Verify Curve Object, only legal type is Quadratic
                    ErrorsFound |= CurveManager::CheckCurveDims(state, VarSpeedCoil(DXCoilNum).MSCCapAirFFlow(I), // Curve index
                                                                {1},                                       // Valid dimensions
                                                                RoutineName,                               // Routine name
                                                                CurrentModuleObject,                       // Object Type
                                                                VarSpeedCoil(DXCoilNum).Name,              // Object Name
                                                                cAlphaFields(AlfaFieldIncre));             // Field Name

                    if (!ErrorsFound) {
                        CurveVal = CurveValue(state, VarSpeedCoil(DXCoilNum).MSCCapAirFFlow(I), 1.0);
                        if (CurveVal > 1.10 || CurveVal < 0.90) {
                            ShowWarningError(RoutineName + CurrentModuleObject + "=\"" + VarSpeedCoil(DXCoilNum).Name + "\", curve values");
                            ShowContinueError("..." + cAlphaFields(AlfaFieldIncre) +
                                              " output is not equal to 1.0 "
                                              "(+ or - 10%) at rated conditions.");
                            ShowContinueError("...Curve output at rated conditions = " + TrimSigDigits(CurveVal, 3));
                        }
                    }
                }

                AlfaFieldIncre = 13 + (I - 1) * 6;
                VarSpeedCoil(DXCoilNum).MSCCapWaterFFlow(I) = GetCurveIndex(state, AlphArray(AlfaFieldIncre)); // convert curve name to number
                if (VarSpeedCoil(DXCoilNum).MSCCapWaterFFlow(I) == 0) {
                    if (lAlphaBlanks(AlfaFieldIncre)) {
                        ShowSevereError(RoutineName + CurrentModuleObject + "=\"" + VarSpeedCoil(DXCoilNum).Name + "\", missing");
                        ShowContinueError("...required " + cAlphaFields(AlfaFieldIncre) + " is blank.");
                    } else {
                        ShowSevereError(RoutineName + CurrentModuleObject + "=\"" + VarSpeedCoil(DXCoilNum).Name + "\", invalid");
                        ShowContinueError("...not found " + cAlphaFields(AlfaFieldIncre) + "=\"" + AlphArray(AlfaFieldIncre) + "\".");
                    }
                    ErrorsFound = true;
                } else {
                    // Verify Curve Object, only legal type is Quadratic
                    ErrorsFound |= CurveManager::CheckCurveDims(state, VarSpeedCoil(DXCoilNum).MSCCapWaterFFlow(I), // Curve index
                                                                {1},                                         // Valid dimensions
                                                                RoutineName,                                 // Routine name
                                                                CurrentModuleObject,                         // Object Type
                                                                VarSpeedCoil(DXCoilNum).Name,                // Object Name
                                                                cAlphaFields(AlfaFieldIncre));               // Field Name

                    if (!ErrorsFound) {
                        CurveVal = CurveValue(state, VarSpeedCoil(DXCoilNum).MSCCapWaterFFlow(I), 1.0);
                        if (CurveVal > 1.10 || CurveVal < 0.90) {
                            ShowWarningError(RoutineName + CurrentModuleObject + "=\"" + VarSpeedCoil(DXCoilNum).Name + "\", curve values");
                            ShowContinueError("..." + cAlphaFields(AlfaFieldIncre) +
                                              " output is not equal to 1.0 "
                                              "(+ or - 10%) at rated conditions.");
                            ShowContinueError("...Curve output at rated conditions = " + TrimSigDigits(CurveVal, 3));
                        }
                    }
                }

                AlfaFieldIncre = 14 + (I - 1) * 6;
                VarSpeedCoil(DXCoilNum).MSEIRFTemp(I) = GetCurveIndex(state, AlphArray(AlfaFieldIncre)); // convert curve name to number
                if (VarSpeedCoil(DXCoilNum).MSEIRFTemp(I) == 0) {
                    if (lAlphaBlanks(AlfaFieldIncre)) {
                        ShowSevereError(RoutineName + CurrentModuleObject + "=\"" + VarSpeedCoil(DXCoilNum).Name + "\", missing");
                        ShowContinueError("...required " + cAlphaFields(AlfaFieldIncre) + " is blank.");
                    } else {
                        ShowSevereError(RoutineName + CurrentModuleObject + "=\"" + VarSpeedCoil(DXCoilNum).Name + "\", invalid");
                        ShowContinueError("...not found " + cAlphaFields(AlfaFieldIncre) + "=\"" + AlphArray(AlfaFieldIncre) + "\".");
                    }
                    ErrorsFound = true;
                } else {
                    // Verify Curve Object, only legal type is BiQuadratic
                    ErrorsFound |= CurveManager::CheckCurveDims(state, VarSpeedCoil(DXCoilNum).MSEIRFTemp(I), // Curve index
                                                                {2},                                   // Valid dimensions
                                                                RoutineName,                           // Routine name
                                                                CurrentModuleObject,                   // Object Type
                                                                VarSpeedCoil(DXCoilNum).Name,          // Object Name
                                                                cAlphaFields(AlfaFieldIncre));         // Field Name

                    if (!ErrorsFound) {
                        CurveVal = CurveValue(state, VarSpeedCoil(DXCoilNum).MSEIRFTemp(I), WHInletAirTemp, WHInletWaterTemp);
                        if (CurveVal > 1.10 || CurveVal < 0.90) {
                            ShowWarningError(RoutineName + CurrentModuleObject + "=\"" + VarSpeedCoil(DXCoilNum).Name + "\", curve values");
                            ShowContinueError("..." + cAlphaFields(AlfaFieldIncre) +
                                              " output is not equal to 1.0 "
                                              "(+ or - 10%) at rated conditions.");
                            ShowContinueError("...Curve output at rated conditions = " + TrimSigDigits(CurveVal, 3));
                        }
                    }
                }

                AlfaFieldIncre = 15 + (I - 1) * 6;
                VarSpeedCoil(DXCoilNum).MSEIRAirFFlow(I) = GetCurveIndex(state, AlphArray(AlfaFieldIncre)); // convert curve name to number
                if (VarSpeedCoil(DXCoilNum).MSEIRAirFFlow(I) == 0) {
                    if (lAlphaBlanks(AlfaFieldIncre)) {
                        ShowSevereError(RoutineName + CurrentModuleObject + "=\"" + VarSpeedCoil(DXCoilNum).Name + "\", missing");
                        ShowContinueError("...required " + cAlphaFields(AlfaFieldIncre) + " is blank.");
                    } else {
                        ShowSevereError(RoutineName + CurrentModuleObject + "=\"" + VarSpeedCoil(DXCoilNum).Name + "\", invalid");
                        ShowContinueError("...not found " + cAlphaFields(AlfaFieldIncre) + "=\"" + AlphArray(AlfaFieldIncre) + "\".");
                    }
                    ErrorsFound = true;
                } else {
                    // Verify Curve Object, only legal type is Quadratic
                    ErrorsFound |= CurveManager::CheckCurveDims(state, VarSpeedCoil(DXCoilNum).MSEIRAirFFlow(I), // Curve index
                                                                {1},                                      // Valid dimensions
                                                                RoutineName,                              // Routine name
                                                                CurrentModuleObject,                      // Object Type
                                                                VarSpeedCoil(DXCoilNum).Name,             // Object Name
                                                                cAlphaFields(AlfaFieldIncre));            // Field Name

                    if (!ErrorsFound) {
                        CurveVal = CurveValue(state, VarSpeedCoil(DXCoilNum).MSEIRAirFFlow(I), 1.0);
                        if (CurveVal > 1.10 || CurveVal < 0.90) {
                            ShowWarningError(RoutineName + CurrentModuleObject + "=\"" + VarSpeedCoil(DXCoilNum).Name + "\", curve values");
                            ShowContinueError("..." + cAlphaFields(AlfaFieldIncre) +
                                              " output is not equal to 1.0 "
                                              "(+ or - 10%) at rated conditions.");
                            ShowContinueError("...Curve output at rated conditions = " + TrimSigDigits(CurveVal, 3));
                        }
                    }
                }

                AlfaFieldIncre = 16 + (I - 1) * 6;
                VarSpeedCoil(DXCoilNum).MSEIRWaterFFlow(I) = GetCurveIndex(state, AlphArray(AlfaFieldIncre)); // convert curve name to number
                if (VarSpeedCoil(DXCoilNum).MSEIRWaterFFlow(I) == 0) {
                    if (lAlphaBlanks(AlfaFieldIncre)) {
                        ShowSevereError(RoutineName + CurrentModuleObject + "=\"" + VarSpeedCoil(DXCoilNum).Name + "\", missing");
                        ShowContinueError("...required " + cAlphaFields(AlfaFieldIncre) + " is blank.");
                    } else {
                        ShowSevereError(RoutineName + CurrentModuleObject + "=\"" + VarSpeedCoil(DXCoilNum).Name + "\", invalid");
                        ShowContinueError("...not found " + cAlphaFields(AlfaFieldIncre) + "=\"" + AlphArray(AlfaFieldIncre) + "\".");
                    }
                    ErrorsFound = true;
                } else {
                    // Verify Curve Object, only legal type is Quadratic
                    ErrorsFound |= CurveManager::CheckCurveDims(state, VarSpeedCoil(DXCoilNum).MSEIRWaterFFlow(I), // Curve index
                                                                {1},                                        // Valid dimensions
                                                                RoutineName,                                // Routine name
                                                                CurrentModuleObject,                        // Object Type
                                                                VarSpeedCoil(DXCoilNum).Name,               // Object Name
                                                                cAlphaFields(AlfaFieldIncre));              // Field Name

                    if (!ErrorsFound) {
                        CurveVal = CurveValue(state, VarSpeedCoil(DXCoilNum).MSEIRWaterFFlow(I), 1.0);
                        if (CurveVal > 1.10 || CurveVal < 0.90) {
                            ShowWarningError(RoutineName + CurrentModuleObject + "=\"" + VarSpeedCoil(DXCoilNum).Name + "\", curve values");
                            ShowContinueError("..." + cAlphaFields(AlfaFieldIncre) +
                                              " output is not equal to 1.0 "
                                              "(+ or - 10%) at rated conditions.");
                            ShowContinueError("...Curve output at rated conditions = " + TrimSigDigits(CurveVal, 3));
                        }
                    }
                }
            }

            // get scale values
            for (I = 1; I <= VarSpeedCoil(DXCoilNum).NumOfSpeeds; ++I) {
                VarSpeedCoil(DXCoilNum).MSRatedPercentTotCap(I) =
                    VarSpeedCoil(DXCoilNum).MSRatedTotCap(I) / VarSpeedCoil(DXCoilNum).MSRatedTotCap(VarSpeedCoil(DXCoilNum).NumOfSpeeds);
                VarSpeedCoil(DXCoilNum).MSRatedAirVolFlowPerRatedTotCap(I) =
                    VarSpeedCoil(DXCoilNum).MSRatedAirVolFlowRate(I) / VarSpeedCoil(DXCoilNum).MSRatedTotCap(I);
                VarSpeedCoil(DXCoilNum).MSRatedWaterVolFlowPerRatedTotCap(I) =
                    VarSpeedCoil(DXCoilNum).MSRatedWaterVolFlowRate(I) / VarSpeedCoil(DXCoilNum).MSRatedTotCap(I);
                VarSpeedCoil(DXCoilNum).MSWHPumpPowerPerRatedTotCap(I) =
                    VarSpeedCoil(DXCoilNum).MSWHPumpPower(I) / VarSpeedCoil(DXCoilNum).MSRatedTotCap(I);
            }

            // CurrentModuleObject = "Coil:Waterheating:Airtowaterheatpump:Variablespeed"
            SetupOutputVariable("Cooling Coil Electricity Energy",
                                OutputProcessor::Unit::J,
                                VarSpeedCoil(DXCoilNum).Energy,
                                "System",
                                "Summed",
                                VarSpeedCoil(DXCoilNum).Name,
                                _,
                                "Electricity",
                                "Heating",
                                _,
                                "System");
            SetupOutputVariable("Cooling Coil Sensible Cooling Energy",
                                OutputProcessor::Unit::J,
                                VarSpeedCoil(DXCoilNum).EnergySensible,
                                "System",
                                "Summed",
                                VarSpeedCoil(DXCoilNum).Name);
            SetupOutputVariable("Cooling Coil Latent Cooling Energy",
                                OutputProcessor::Unit::J,
                                VarSpeedCoil(DXCoilNum).EnergyLatent,
                                "System",
                                "Summed",
                                VarSpeedCoil(DXCoilNum).Name);
            SetupOutputVariable("Cooling Coil Water Side Heat Transfer Energy",
                                OutputProcessor::Unit::J,
                                VarSpeedCoil(DXCoilNum).EnergySource,
                                "System",
                                "Summed",
                                VarSpeedCoil(DXCoilNum).Name,
                                _,
                                "PLANTLOOPHEATINGDEMAND",
                                "HEATINGCOILS",
                                _,
                                "System");

            if (VarSpeedCoil(DXCoilNum).IsDXCoilInZone) {
                SetupOutputVariable("Cooling Coil Cooling Energy",
                                    OutputProcessor::Unit::J,
                                    VarSpeedCoil(DXCoilNum).EnergyLoadTotal,
                                    "System",
                                    "Summed",
                                    VarSpeedCoil(DXCoilNum).Name,
                                    _,
                                    "ENERGYTRANSFER",
                                    "COOLINGCOILS",
                                    _,
                                    "System");
            } else {
                SetupOutputVariable("Cooling Coil Cooling Energy",
                                    OutputProcessor::Unit::J,
                                    VarSpeedCoil(DXCoilNum).EnergyLoadTotal,
                                    "System",
                                    "Summed",
                                    VarSpeedCoil(DXCoilNum).Name);
            }

            VarSpeedCoil(DXCoilNum).RatedCapCoolSens = AutoSize; // always auto-sized, to be determined in the sizing calculation
        }
        //---------------------------VARIABLE-SPEED AIR SOURCE HPWH END --------------

        AlphArray.deallocate();
        cAlphaFields.deallocate();
        lAlphaBlanks.deallocate();
        cNumericFields.deallocate();
        lNumericBlanks.deallocate();
        NumArray.deallocate();

        if (ErrorsFound) {
            ShowFatalError(RoutineName + "Errors found getting input. Program terminates.");
        }

        for (DXCoilNum = 1; DXCoilNum <= NumVarSpeedCoils; ++DXCoilNum) {
            if ((VarSpeedCoil(DXCoilNum).VSCoilTypeOfNum == Coil_CoolingAirToAirVariableSpeed) ||
                (VarSpeedCoil(DXCoilNum).VSCoilTypeOfNum == Coil_HeatingAirToAirVariableSpeed)) {
                // Setup Report variables for the Heat Pump

                // cooling and heating coils separately
                if (VarSpeedCoil(DXCoilNum).VSCoilTypeOfNum == Coil_CoolingAirToAirVariableSpeed) {
                    // air source cooling coils
                    SetupOutputVariable("Cooling Coil Air Mass Flow Rate",
                                        OutputProcessor::Unit::kg_s,
                                        VarSpeedCoil(DXCoilNum).AirMassFlowRate,
                                        "System",
                                        "Average",
                                        VarSpeedCoil(DXCoilNum).Name);
                    SetupOutputVariable("Cooling Coil Air Inlet Temperature",
                                        OutputProcessor::Unit::C,
                                        VarSpeedCoil(DXCoilNum).InletAirDBTemp,
                                        "System",
                                        "Average",
                                        VarSpeedCoil(DXCoilNum).Name);
                    SetupOutputVariable("Cooling Coil Air Inlet Humidity Ratio",
                                        OutputProcessor::Unit::kgWater_kgDryAir,
                                        VarSpeedCoil(DXCoilNum).InletAirHumRat,
                                        "System",
                                        "Average",
                                        VarSpeedCoil(DXCoilNum).Name);
                    SetupOutputVariable("Cooling Coil Latent Cooling Rate",
                                        OutputProcessor::Unit::W,
                                        VarSpeedCoil(DXCoilNum).QLatent,
                                        "System",
                                        "Average",
                                        VarSpeedCoil(DXCoilNum).Name);
                    SetupOutputVariable("Cooling Coil Air Outlet Temperature",
                                        OutputProcessor::Unit::C,
                                        VarSpeedCoil(DXCoilNum).OutletAirDBTemp,
                                        "System",
                                        "Average",
                                        VarSpeedCoil(DXCoilNum).Name);
                    SetupOutputVariable("Cooling Coil Air Outlet Humidity Ratio",
                                        OutputProcessor::Unit::kgWater_kgDryAir,
                                        VarSpeedCoil(DXCoilNum).OutletAirHumRat,
                                        "System",
                                        "Average",
                                        VarSpeedCoil(DXCoilNum).Name);
                    SetupOutputVariable("Cooling Coil Sensible Cooling Rate",
                                        OutputProcessor::Unit::W,
                                        VarSpeedCoil(DXCoilNum).QSensible,
                                        "System",
                                        "Average",
                                        VarSpeedCoil(DXCoilNum).Name);
                    SetupOutputVariable("Cooling Coil Total Cooling Rate",
                                        OutputProcessor::Unit::W,
                                        VarSpeedCoil(DXCoilNum).QLoadTotal,
                                        "System",
                                        "Average",
                                        VarSpeedCoil(DXCoilNum).Name);
                    SetupOutputVariable("Cooling Coil Part Load Ratio",
                                        OutputProcessor::Unit::None,
                                        VarSpeedCoil(DXCoilNum).PartLoadRatio,
                                        "System",
                                        "Average",
                                        VarSpeedCoil(DXCoilNum).Name);
                    SetupOutputVariable("Cooling Coil Electricity Rate",
                                        OutputProcessor::Unit::W,
                                        VarSpeedCoil(DXCoilNum).Power,
                                        "System",
                                        "Average",
                                        VarSpeedCoil(DXCoilNum).Name);
                    SetupOutputVariable("Cooling Coil Runtime Fraction",
                                        OutputProcessor::Unit::None,
                                        VarSpeedCoil(DXCoilNum).RunFrac,
                                        "System",
                                        "Average",
                                        VarSpeedCoil(DXCoilNum).Name);
                    SetupOutputVariable("Cooling Coil Source Side Heat Transfer Rate",
                                        OutputProcessor::Unit::W,
                                        VarSpeedCoil(DXCoilNum).QSource,
                                        "System",
                                        "Average",
                                        VarSpeedCoil(DXCoilNum).Name);
                    SetupOutputVariable("Cooling Coil Upper Speed Level",
                                        OutputProcessor::Unit::None,
                                        VarSpeedCoil(DXCoilNum).SpeedNumReport,
                                        "System",
                                        "Average",
                                        VarSpeedCoil(DXCoilNum).Name);
                    SetupOutputVariable("Cooling Coil Neighboring Speed Levels Ratio",
                                        OutputProcessor::Unit::None,
                                        VarSpeedCoil(DXCoilNum).SpeedRatioReport,
                                        "System",
                                        "Average",
                                        VarSpeedCoil(DXCoilNum).Name);

                    if (VarSpeedCoil(DXCoilNum).CondensateCollectMode == CondensateToTank) {
                        SetupOutputVariable("Cooling Coil Condensate Volume Flow Rate",
                                            OutputProcessor::Unit::m3_s,
                                            VarSpeedCoil(DXCoilNum).CondensateVdot,
                                            "System",
                                            "Average",
                                            VarSpeedCoil(DXCoilNum).Name);
                        SetupOutputVariable("Cooling Coil Condensate Volume",
                                            OutputProcessor::Unit::m3,
                                            VarSpeedCoil(DXCoilNum).CondensateVol,
                                            "System",
                                            "Sum",
                                            VarSpeedCoil(DXCoilNum).Name,
                                            _,
                                            "OnSiteWater",
                                            "Condensate",
                                            _,
                                            "System");
                    }

                    if (VarSpeedCoil(DXCoilNum).ReportEvapCondVars) {
                        SetupOutputVariable("Cooling Coil Condenser Inlet Temperature",
                                            OutputProcessor::Unit::C,
                                            VarSpeedCoil(DXCoilNum).CondInletTemp,
                                            "System",
                                            "Average",
                                            VarSpeedCoil(DXCoilNum).Name);
                        SetupOutputVariable("Cooling Coil Evaporative Condenser Water Volume",
                                            OutputProcessor::Unit::m3,
                                            VarSpeedCoil(DXCoilNum).EvapWaterConsump,
                                            "System",
                                            "Sum",
                                            VarSpeedCoil(DXCoilNum).Name,
                                            _,
                                            "Water",
                                            "Cooling",
                                            _,
                                            "System");
                        SetupOutputVariable("Cooling Coil Evaporative Condenser Mains Water Volume",
                                            OutputProcessor::Unit::m3,
                                            VarSpeedCoil(DXCoilNum).EvapWaterConsump,
                                            "System",
                                            "Sum",
                                            VarSpeedCoil(DXCoilNum).Name,
                                            _,
                                            "MainsWater",
                                            "Cooling",
                                            _,
                                            "System");
                        SetupOutputVariable("Cooling Coil Evaporative Condenser Pump Electricity Rate",
                                            OutputProcessor::Unit::W,
                                            VarSpeedCoil(DXCoilNum).EvapCondPumpElecPower,
                                            "System",
                                            "Average",
                                            VarSpeedCoil(DXCoilNum).Name);
                        SetupOutputVariable("Cooling Coil Evaporative Condenser Pump Electricity Energy",
                                            OutputProcessor::Unit::J,
                                            VarSpeedCoil(DXCoilNum).EvapCondPumpElecConsumption,
                                            "System",
                                            "Sum",
                                            VarSpeedCoil(DXCoilNum).Name,
                                            _,
                                            "Electricity",
                                            "COOLING",
                                            _,
                                            "System");
                        if (VarSpeedCoil(DXCoilNum).BasinHeaterPowerFTempDiff > 0.0) {
                            SetupOutputVariable("Cooling Coil Basin Heater Electricity Rate",
                                                OutputProcessor::Unit::W,
                                                VarSpeedCoil(DXCoilNum).BasinHeaterPower,
                                                "System",
                                                "Average",
                                                VarSpeedCoil(DXCoilNum).Name);
                            SetupOutputVariable("Cooling Coil Basin Heater Electricity Energy",
                                                OutputProcessor::Unit::J,
                                                VarSpeedCoil(DXCoilNum).BasinHeaterConsumption,
                                                "System",
                                                "Sum",
                                                VarSpeedCoil(DXCoilNum).Name,
                                                _,
                                                "Electricity",
                                                "COOLING",
                                                _,
                                                "System");
                        }
                    }

                    SetupOutputVariable("Cooling Coil Crankcase Heater Electricity Rate",
                                        OutputProcessor::Unit::W,
                                        VarSpeedCoil(DXCoilNum).CrankcaseHeaterPower,
                                        "System",
                                        "Average",
                                        VarSpeedCoil(DXCoilNum).Name);
                    SetupOutputVariable("Cooling Coil Crankcase Heater Electricity Energy",
                                        OutputProcessor::Unit::J,
                                        VarSpeedCoil(DXCoilNum).CrankcaseHeaterConsumption,
                                        "System",
                                        "Sum",
                                        VarSpeedCoil(DXCoilNum).Name,
                                        _,
                                        "Electricity",
                                        "COOLING",
                                        _,
                                        "System");
                } else {
                    // air source heating coils
                    SetupOutputVariable("Heating Coil Air Mass Flow Rate",
                                        OutputProcessor::Unit::kg_s,
                                        VarSpeedCoil(DXCoilNum).AirMassFlowRate,
                                        "System",
                                        "Average",
                                        VarSpeedCoil(DXCoilNum).Name);
                    SetupOutputVariable("Heating Coil Air Inlet Temperature",
                                        OutputProcessor::Unit::C,
                                        VarSpeedCoil(DXCoilNum).InletAirDBTemp,
                                        "System",
                                        "Average",
                                        VarSpeedCoil(DXCoilNum).Name);
                    SetupOutputVariable("Heating Coil Air Inlet Humidity Ratio",
                                        OutputProcessor::Unit::kgWater_kgDryAir,
                                        VarSpeedCoil(DXCoilNum).InletAirHumRat,
                                        "System",
                                        "Average",
                                        VarSpeedCoil(DXCoilNum).Name);
                    SetupOutputVariable("Heating Coil Air Outlet Temperature",
                                        OutputProcessor::Unit::C,
                                        VarSpeedCoil(DXCoilNum).OutletAirDBTemp,
                                        "System",
                                        "Average",
                                        VarSpeedCoil(DXCoilNum).Name);
                    SetupOutputVariable("Heating Coil Air Outlet Humidity Ratio",
                                        OutputProcessor::Unit::kgWater_kgDryAir,
                                        VarSpeedCoil(DXCoilNum).OutletAirHumRat,
                                        "System",
                                        "Average",
                                        VarSpeedCoil(DXCoilNum).Name);
                    SetupOutputVariable("Heating Coil Sensible Heating Rate",
                                        OutputProcessor::Unit::W,
                                        VarSpeedCoil(DXCoilNum).QSensible,
                                        "System",
                                        "Average",
                                        VarSpeedCoil(DXCoilNum).Name);
                    SetupOutputVariable("Heating Coil Heating Rate",
                                        OutputProcessor::Unit::W,
                                        VarSpeedCoil(DXCoilNum).QLoadTotal,
                                        "System",
                                        "Average",
                                        VarSpeedCoil(DXCoilNum).Name);
                    SetupOutputVariable("Heating Coil Part Load Ratio",
                                        OutputProcessor::Unit::None,
                                        VarSpeedCoil(DXCoilNum).PartLoadRatio,
                                        "System",
                                        "Average",
                                        VarSpeedCoil(DXCoilNum).Name);
                    SetupOutputVariable("Heating Coil Electricity Rate",
                                        OutputProcessor::Unit::W,
                                        VarSpeedCoil(DXCoilNum).Power,
                                        "System",
                                        "Average",
                                        VarSpeedCoil(DXCoilNum).Name);
                    SetupOutputVariable("Heating Coil Runtime Fraction",
                                        OutputProcessor::Unit::None,
                                        VarSpeedCoil(DXCoilNum).RunFrac,
                                        "System",
                                        "Average",
                                        VarSpeedCoil(DXCoilNum).Name);

                    SetupOutputVariable("Heating Coil Source Side Heat Transfer Rate",
                                        OutputProcessor::Unit::W,
                                        VarSpeedCoil(DXCoilNum).QSource,
                                        "System",
                                        "Average",
                                        VarSpeedCoil(DXCoilNum).Name);
                    SetupOutputVariable("Heating Coil Upper Speed Level",
                                        OutputProcessor::Unit::None,
                                        VarSpeedCoil(DXCoilNum).SpeedNumReport,
                                        "System",
                                        "Average",
                                        VarSpeedCoil(DXCoilNum).Name);
                    SetupOutputVariable("Heating Coil Neighboring Speed Levels Ratio",
                                        OutputProcessor::Unit::None,
                                        VarSpeedCoil(DXCoilNum).SpeedRatioReport,
                                        "System",
                                        "Average",
                                        VarSpeedCoil(DXCoilNum).Name);

                    SetupOutputVariable("Heating Coil Defrost Electricity Rate",
                                        OutputProcessor::Unit::W,
                                        VarSpeedCoil(DXCoilNum).DefrostPower,
                                        "System",
                                        "Average",
                                        VarSpeedCoil(DXCoilNum).Name);
                    SetupOutputVariable("Heating Coil Defrost Electricity Energy",
                                        OutputProcessor::Unit::J,
                                        VarSpeedCoil(DXCoilNum).DefrostConsumption,
                                        "System",
                                        "Sum",
                                        VarSpeedCoil(DXCoilNum).Name,
                                        _,
                                        "Electricity",
                                        "HEATING",
                                        _,
                                        "System");
                    SetupOutputVariable("Heating Coil Crankcase Heater Electricity Rate",
                                        OutputProcessor::Unit::W,
                                        VarSpeedCoil(DXCoilNum).CrankcaseHeaterPower,
                                        "System",
                                        "Average",
                                        VarSpeedCoil(DXCoilNum).Name);
                    SetupOutputVariable("Heating Coil Crankcase Heater Electricity Energy",
                                        OutputProcessor::Unit::J,
                                        VarSpeedCoil(DXCoilNum).CrankcaseHeaterConsumption,
                                        "System",
                                        "Sum",
                                        VarSpeedCoil(DXCoilNum).Name,
                                        _,
                                        "Electricity",
                                        "HEATING",
                                        _,
                                        "System");
                }
            } else {

                if (VarSpeedCoil(DXCoilNum).VSCoilTypeOfNum == Coil_CoolingWaterToAirHPVSEquationFit) { // fix coil type
                    // cooling WAHP coil
                    // Setup Report variables for water source Heat Pump
                    SetupOutputVariable("Cooling Coil Electricity Rate",
                                        OutputProcessor::Unit::W,
                                        VarSpeedCoil(DXCoilNum).Power,
                                        "System",
                                        "Average",
                                        VarSpeedCoil(DXCoilNum).Name);
                    SetupOutputVariable("Cooling Coil Total Cooling Rate",
                                        OutputProcessor::Unit::W,
                                        VarSpeedCoil(DXCoilNum).QLoadTotal,
                                        "System",
                                        "Average",
                                        VarSpeedCoil(DXCoilNum).Name);
                    SetupOutputVariable("Cooling Coil Sensible Cooling Rate",
                                        OutputProcessor::Unit::W,
                                        VarSpeedCoil(DXCoilNum).QSensible,
                                        "System",
                                        "Average",
                                        VarSpeedCoil(DXCoilNum).Name);
                    SetupOutputVariable("Cooling Coil Latent Cooling Rate",
                                        OutputProcessor::Unit::W,
                                        VarSpeedCoil(DXCoilNum).QLatent,
                                        "System",
                                        "Average",
                                        VarSpeedCoil(DXCoilNum).Name);
                    SetupOutputVariable("Cooling Coil Source Side Heat Transfer Rate",
                                        OutputProcessor::Unit::W,
                                        VarSpeedCoil(DXCoilNum).QSource,
                                        "System",
                                        "Average",
                                        VarSpeedCoil(DXCoilNum).Name);
                    SetupOutputVariable("Cooling Coil Part Load Ratio",
                                        OutputProcessor::Unit::None,
                                        VarSpeedCoil(DXCoilNum).PartLoadRatio,
                                        "System",
                                        "Average",
                                        VarSpeedCoil(DXCoilNum).Name);
                    SetupOutputVariable("Cooling Coil Runtime Fraction",
                                        OutputProcessor::Unit::None,
                                        VarSpeedCoil(DXCoilNum).RunFrac,
                                        "System",
                                        "Average",
                                        VarSpeedCoil(DXCoilNum).Name);

                    SetupOutputVariable("Cooling Coil Air Mass Flow Rate",
                                        OutputProcessor::Unit::kg_s,
                                        VarSpeedCoil(DXCoilNum).AirMassFlowRate,
                                        "System",
                                        "Average",
                                        VarSpeedCoil(DXCoilNum).Name);
                    SetupOutputVariable("Cooling Coil Air Inlet Temperature",
                                        OutputProcessor::Unit::C,
                                        VarSpeedCoil(DXCoilNum).InletAirDBTemp,
                                        "System",
                                        "Average",
                                        VarSpeedCoil(DXCoilNum).Name);
                    SetupOutputVariable("Cooling Coil Air Inlet Humidity Ratio",
                                        OutputProcessor::Unit::kgWater_kgDryAir,
                                        VarSpeedCoil(DXCoilNum).InletAirHumRat,
                                        "System",
                                        "Average",
                                        VarSpeedCoil(DXCoilNum).Name);
                    SetupOutputVariable("Cooling Coil Air Outlet Temperature",
                                        OutputProcessor::Unit::C,
                                        VarSpeedCoil(DXCoilNum).OutletAirDBTemp,
                                        "System",
                                        "Average",
                                        VarSpeedCoil(DXCoilNum).Name);
                    SetupOutputVariable("Cooling Coil Air Outlet Humidity Ratio",
                                        OutputProcessor::Unit::kgWater_kgDryAir,
                                        VarSpeedCoil(DXCoilNum).OutletAirHumRat,
                                        "System",
                                        "Average",
                                        VarSpeedCoil(DXCoilNum).Name);
                    SetupOutputVariable("Cooling Coil Source Side Mass Flow Rate",
                                        OutputProcessor::Unit::kg_s,
                                        VarSpeedCoil(DXCoilNum).WaterMassFlowRate,
                                        "System",
                                        "Average",
                                        VarSpeedCoil(DXCoilNum).Name);
                    SetupOutputVariable("Cooling Coil Source Side Inlet Temperature",
                                        OutputProcessor::Unit::C,
                                        VarSpeedCoil(DXCoilNum).InletWaterTemp,
                                        "System",
                                        "Average",
                                        VarSpeedCoil(DXCoilNum).Name);
                    SetupOutputVariable("Cooling Coil Source Side Outlet Temperature",
                                        OutputProcessor::Unit::C,
                                        VarSpeedCoil(DXCoilNum).OutletWaterTemp,
                                        "System",
                                        "Average",
                                        VarSpeedCoil(DXCoilNum).Name);

                    SetupOutputVariable("Cooling Coil Upper Speed Level",
                                        OutputProcessor::Unit::None,
                                        VarSpeedCoil(DXCoilNum).SpeedNumReport,
                                        "System",
                                        "Average",
                                        VarSpeedCoil(DXCoilNum).Name);
                    SetupOutputVariable("Cooling Coil Neighboring Speed Levels Ratio",
                                        OutputProcessor::Unit::None,
                                        VarSpeedCoil(DXCoilNum).SpeedRatioReport,
                                        "System",
                                        "Average",
                                        VarSpeedCoil(DXCoilNum).Name);
                    SetupOutputVariable("Cooling Coil Recoverable Heat Transfer Rate",
                                        OutputProcessor::Unit::W,
                                        VarSpeedCoil(DXCoilNum).QWasteHeat,
                                        "System",
                                        "Average",
                                        VarSpeedCoil(DXCoilNum).Name);
                } else if (VarSpeedCoil(DXCoilNum).VSCoilTypeOfNum == Coil_HeatingWaterToAirHPVSEquationFit) { // fix coil type
                    // heating WAHP coil
                    // Setup Report variables for water source Heat Pump
                    SetupOutputVariable("Heating Coil Electricity Rate",
                                        OutputProcessor::Unit::W,
                                        VarSpeedCoil(DXCoilNum).Power,
                                        "System",
                                        "Average",
                                        VarSpeedCoil(DXCoilNum).Name);
                    SetupOutputVariable("Heating Coil Heating Rate",
                                        OutputProcessor::Unit::W,
                                        VarSpeedCoil(DXCoilNum).QLoadTotal,
                                        "System",
                                        "Average",
                                        VarSpeedCoil(DXCoilNum).Name);
                    SetupOutputVariable("Heating Coil Sensible Heating Rate",
                                        OutputProcessor::Unit::W,
                                        VarSpeedCoil(DXCoilNum).QSensible,
                                        "System",
                                        "Average",
                                        VarSpeedCoil(DXCoilNum).Name);

                    SetupOutputVariable("Heating Coil Source Side Heat Transfer Rate",
                                        OutputProcessor::Unit::W,
                                        VarSpeedCoil(DXCoilNum).QSource,
                                        "System",
                                        "Average",
                                        VarSpeedCoil(DXCoilNum).Name);
                    SetupOutputVariable("Heating Coil Part Load Ratio",
                                        OutputProcessor::Unit::None,
                                        VarSpeedCoil(DXCoilNum).PartLoadRatio,
                                        "System",
                                        "Average",
                                        VarSpeedCoil(DXCoilNum).Name);
                    SetupOutputVariable("Heating Coil Runtime Fraction",
                                        OutputProcessor::Unit::None,
                                        VarSpeedCoil(DXCoilNum).RunFrac,
                                        "System",
                                        "Average",
                                        VarSpeedCoil(DXCoilNum).Name);

                    SetupOutputVariable("Heating Coil Air Mass Flow Rate",
                                        OutputProcessor::Unit::kg_s,
                                        VarSpeedCoil(DXCoilNum).AirMassFlowRate,
                                        "System",
                                        "Average",
                                        VarSpeedCoil(DXCoilNum).Name);
                    SetupOutputVariable("Heating Coil Air Inlet Temperature",
                                        OutputProcessor::Unit::C,
                                        VarSpeedCoil(DXCoilNum).InletAirDBTemp,
                                        "System",
                                        "Average",
                                        VarSpeedCoil(DXCoilNum).Name);
                    SetupOutputVariable("Heating Coil Air Inlet Humidity Ratio",
                                        OutputProcessor::Unit::kgWater_kgDryAir,
                                        VarSpeedCoil(DXCoilNum).InletAirHumRat,
                                        "System",
                                        "Average",
                                        VarSpeedCoil(DXCoilNum).Name);
                    SetupOutputVariable("Heating Coil Air Outlet Temperature",
                                        OutputProcessor::Unit::C,
                                        VarSpeedCoil(DXCoilNum).OutletAirDBTemp,
                                        "System",
                                        "Average",
                                        VarSpeedCoil(DXCoilNum).Name);
                    SetupOutputVariable("Heating Coil Air Outlet Humidity Ratio",
                                        OutputProcessor::Unit::kgWater_kgDryAir,
                                        VarSpeedCoil(DXCoilNum).OutletAirHumRat,
                                        "System",
                                        "Average",
                                        VarSpeedCoil(DXCoilNum).Name);
                    SetupOutputVariable("Heating Coil Source Side Mass Flow Rate",
                                        OutputProcessor::Unit::kg_s,
                                        VarSpeedCoil(DXCoilNum).WaterMassFlowRate,
                                        "System",
                                        "Average",
                                        VarSpeedCoil(DXCoilNum).Name);
                    SetupOutputVariable("Heating Coil Source Side Inlet Temperature",
                                        OutputProcessor::Unit::C,
                                        VarSpeedCoil(DXCoilNum).InletWaterTemp,
                                        "System",
                                        "Average",
                                        VarSpeedCoil(DXCoilNum).Name);
                    SetupOutputVariable("Heating Coil Source Side Outlet Temperature",
                                        OutputProcessor::Unit::C,
                                        VarSpeedCoil(DXCoilNum).OutletWaterTemp,
                                        "System",
                                        "Average",
                                        VarSpeedCoil(DXCoilNum).Name);

                    SetupOutputVariable("Heating Coil Upper Speed Level",
                                        OutputProcessor::Unit::None,
                                        VarSpeedCoil(DXCoilNum).SpeedNumReport,
                                        "System",
                                        "Average",
                                        VarSpeedCoil(DXCoilNum).Name);
                    SetupOutputVariable("Heating Coil Neighboring Speed Levels Ratio",
                                        OutputProcessor::Unit::None,
                                        VarSpeedCoil(DXCoilNum).SpeedRatioReport,
                                        "System",
                                        "Average",
                                        VarSpeedCoil(DXCoilNum).Name);
                    SetupOutputVariable("Heating Coil Recoverable Heat Transfer Rate",
                                        OutputProcessor::Unit::W,
                                        VarSpeedCoil(DXCoilNum).QWasteHeat,
                                        "System",
                                        "Average",
                                        VarSpeedCoil(DXCoilNum).Name);
                } else if (VarSpeedCoil(DXCoilNum).VSCoilTypeOfNum == CoilDX_HeatPumpWaterHeaterVariableSpeed) {
                    // air source water heating coil
                    SetupOutputVariable("Cooling Coil Water Heating Electricity Rate",
                                        OutputProcessor::Unit::W,
                                        VarSpeedCoil(DXCoilNum).Power,
                                        "System",
                                        "Average",
                                        VarSpeedCoil(DXCoilNum).Name);
                    SetupOutputVariable("Cooling Coil Total Cooling Rate",
                                        OutputProcessor::Unit::W,
                                        VarSpeedCoil(DXCoilNum).QLoadTotal,
                                        "System",
                                        "Average",
                                        VarSpeedCoil(DXCoilNum).Name);
                    SetupOutputVariable("Cooling Coil Sensible Cooling Rate",
                                        OutputProcessor::Unit::W,
                                        VarSpeedCoil(DXCoilNum).QSensible,
                                        "System",
                                        "Average",
                                        VarSpeedCoil(DXCoilNum).Name);
                    SetupOutputVariable("Cooling Coil Latent Cooling Rate",
                                        OutputProcessor::Unit::W,
                                        VarSpeedCoil(DXCoilNum).QLatent,
                                        "System",
                                        "Average",
                                        VarSpeedCoil(DXCoilNum).Name);
                    SetupOutputVariable("Cooling Coil Total Water Heating Rate",
                                        OutputProcessor::Unit::W,
                                        VarSpeedCoil(DXCoilNum).TotalHeatingEnergyRate,
                                        "System",
                                        "Average",
                                        VarSpeedCoil(DXCoilNum).Name);
                    SetupOutputVariable("Cooling Coil Part Load Ratio",
                                        OutputProcessor::Unit::None,
                                        VarSpeedCoil(DXCoilNum).PartLoadRatio,
                                        "System",
                                        "Average",
                                        VarSpeedCoil(DXCoilNum).Name);
                    SetupOutputVariable("Cooling Coil Runtime Fraction",
                                        OutputProcessor::Unit::None,
                                        VarSpeedCoil(DXCoilNum).RunFrac,
                                        "System",
                                        "Average",
                                        VarSpeedCoil(DXCoilNum).Name);

                    SetupOutputVariable("Cooling Coil Air Mass Flow Rate",
                                        OutputProcessor::Unit::kg_s,
                                        VarSpeedCoil(DXCoilNum).AirMassFlowRate,
                                        "System",
                                        "Average",
                                        VarSpeedCoil(DXCoilNum).Name);
                    SetupOutputVariable("Cooling Coil Air Inlet Temperature",
                                        OutputProcessor::Unit::C,
                                        VarSpeedCoil(DXCoilNum).InletAirDBTemp,
                                        "System",
                                        "Average",
                                        VarSpeedCoil(DXCoilNum).Name);
                    SetupOutputVariable("Cooling Coil Air Inlet Humidity Ratio",
                                        OutputProcessor::Unit::kgWater_kgDryAir,
                                        VarSpeedCoil(DXCoilNum).InletAirHumRat,
                                        "System",
                                        "Average",
                                        VarSpeedCoil(DXCoilNum).Name);
                    SetupOutputVariable("Cooling Coil Air Outlet Temperature",
                                        OutputProcessor::Unit::C,
                                        VarSpeedCoil(DXCoilNum).OutletAirDBTemp,
                                        "System",
                                        "Average",
                                        VarSpeedCoil(DXCoilNum).Name);
                    SetupOutputVariable("Cooling Coil Air Outlet Humidity Ratio",
                                        OutputProcessor::Unit::kgWater_kgDryAir,
                                        VarSpeedCoil(DXCoilNum).OutletAirHumRat,
                                        "System",
                                        "Average",
                                        VarSpeedCoil(DXCoilNum).Name);
                    SetupOutputVariable("Cooling Coil Water Mass Flow Rate",
                                        OutputProcessor::Unit::kg_s,
                                        VarSpeedCoil(DXCoilNum).WaterMassFlowRate,
                                        "System",
                                        "Average",
                                        VarSpeedCoil(DXCoilNum).Name);
                    SetupOutputVariable("Cooling Coil Water Inlet Temperature",
                                        OutputProcessor::Unit::C,
                                        VarSpeedCoil(DXCoilNum).InletWaterTemp,
                                        "System",
                                        "Average",
                                        VarSpeedCoil(DXCoilNum).Name);
                    SetupOutputVariable("Cooling Coil Water Outlet Temperature",
                                        OutputProcessor::Unit::C,
                                        VarSpeedCoil(DXCoilNum).OutletWaterTemp,
                                        "System",
                                        "Average",
                                        VarSpeedCoil(DXCoilNum).Name);

                    SetupOutputVariable("Cooling Coil Crankcase Heater Electricity Rate",
                                        OutputProcessor::Unit::W,
                                        VarSpeedCoil(DXCoilNum).CrankcaseHeaterPower,
                                        "System",
                                        "Average",
                                        VarSpeedCoil(DXCoilNum).Name);
                    SetupOutputVariable("Cooling Coil Crankcase Heater Electricity Energy",
                                        OutputProcessor::Unit::J,
                                        VarSpeedCoil(DXCoilNum).CrankcaseHeaterConsumption,
                                        "System",
                                        "Sum",
                                        VarSpeedCoil(DXCoilNum).Name,
                                        _,
                                        "Electricity",
                                        "HEATING",
                                        _,
                                        "System");

                    SetupOutputVariable("Cooling Coil Upper Speed Level",
                                        OutputProcessor::Unit::None,
                                        VarSpeedCoil(DXCoilNum).SpeedNumReport,
                                        "System",
                                        "Average",
                                        VarSpeedCoil(DXCoilNum).Name);
                    SetupOutputVariable("Cooling Coil Neighboring Speed Levels Ratio",
                                        OutputProcessor::Unit::None,
                                        VarSpeedCoil(DXCoilNum).SpeedRatioReport,
                                        "System",
                                        "Average",
                                        VarSpeedCoil(DXCoilNum).Name);

                    SetupOutputVariable("Cooling Coil Water Heating Pump Electricity Rate",
                                        OutputProcessor::Unit::W,
                                        VarSpeedCoil(DXCoilNum).HPWHCondPumpElecNomPower,
                                        "System",
                                        "Average",
                                        VarSpeedCoil(DXCoilNum).Name);
                    SetupOutputVariable("Cooling Coil Water Heating Pump Electricity Energy",
                                        OutputProcessor::Unit::J,
                                        VarSpeedCoil(DXCoilNum).EvapCondPumpElecConsumption,
                                        "System",
                                        "Sum",
                                        VarSpeedCoil(DXCoilNum).Name,
                                        _,
                                        "Electricity",
                                        "HEATING",
                                        _,
                                        "System");
                }
            }
        }

        if (ErrorsFound) {
            ShowFatalError(RoutineName + "Errors found in getting " + CurrentModuleObject + " input.  Preceding condition(s) causes termination.");
        }
    }

    // Beginning Initialization Section of the Module
    //******************************************************************************

    void InitVarSpeedCoil(EnergyPlusData &state,
                          int const DXCoilNum,                       // Current DXCoilNum under simulation
                          Real64 const MaxONOFFCyclesperHour,        // Maximum cycling rate of heat pump [cycles/hr]
                          Real64 const HPTimeConstant,               // Heat pump time constant [s]
                          Real64 const FanDelayTime,                 // Fan delay time, time delay for the HP's fan to
                          Real64 const SensLoad,                     // Control zone sensible load[W]
                          Real64 const LatentLoad,                   // Control zone latent load[W]
                          int const CyclingScheme,                   // fan operating mode
                          Real64 const EP_UNUSED(OnOffAirFlowRatio), // ratio of compressor on flow to average flow over time step
                          Real64 const SpeedRatio,                   // compressor speed ratio
                          int const SpeedNum                         // compressor speed number
    )
    {

        // SUBROUTINE INFORMATION:
        //       AUTHOR         Bo Shen, based on  MODULE WaterToAirHeatPumpSimple:InitSimpleWatertoAirHP
        //       DATE WRITTEN   March, 2012
        //       MODIFIED       Bo Shen, 12/2014, add variable-speed HPWH
        //       RE-ENGINEERED  na

        // PURPOSE OF THIS SUBROUTINE:
        // This subroutine is for initializations of the variable speed Water to Air HP Components.

        // METHODOLOGY EMPLOYED:
        // Uses the status flags to trigger initializations.

        // Using/Aliasing
        using DataGlobals::SysSizingCalc;
        using DataPlant::PlantLoop;
        using FluidProperties::GetDensityGlycol;
        using FluidProperties::GetSpecificHeatGlycol;
        using General::TrimSigDigits;
        using PlantUtilities::InitComponentNodes;
        using PlantUtilities::ScanPlantLoopsForObject;
        using PlantUtilities::SetComponentFlowRate;
        using Psychrometrics::PsyRhoAirFnPbTdbW;

        // Locals
        // SUBROUTINE ARGUMENT DEFINITIONS:

        // shut off after compressor cycle off  [s]

        // SUBROUTINE PARAMETER DEFINITIONS:
        static std::string const RoutineNameSimpleWatertoAirHP("InitSimpleWatertoAirHP");

        // INTERFACE BLOCK SPECIFICATIONS
        // na

        // DERIVED TYPE DEFINITIONS
        // na

        // SUBROUTINE LOCAL VARIABLE DECLARATIONS:
        int AirInletNode;                // Node Number of the air inlet
        int WaterInletNode;              // Node Number of the Water inlet
        static Array1D_bool MyEnvrnFlag; // used for initializations each begin environment flag
        static Array1D_bool MySizeFlag;  // used for sizing PTHP inputs one time
        static Array1D_bool MyPlantScanFlag;
        Real64 rho;   // local fluid density
        Real64 Cp;    // local fluid specific heat
        int SpeedCal; // calculated speed level
        bool errFlag;
        bool ErrorsFound(false);           // TRUE when errors found, air loop initialization error
        Real64 RatedVolFlowPerRatedTotCap; // Rated Air Volume Flow Rate divided by Rated Total Capacity [m3/s-W)
        int Mode;                          // Performance mode for MultiMode DX coil; Always 1 for other coil types
        Real64 RatedHeatPumpIndoorAirTemp; // Indoor dry-bulb temperature to heat pump evaporator at rated conditions [C]
        Real64 RatedHeatPumpIndoorHumRat;  // Inlet humidity ratio to heat pump evaporator at rated conditions [kg/kg]
        Real64 WaterFlowScale;             // water flow scaling factor match rated flow rate

        // SUBROUTINE PARAMETER DEFINITIONS:
        static std::string const RoutineName("InitVarSpeedCoil");

        if (MyOneTimeFlag) {
            // initialize the environment and sizing flags
            MySizeFlag.allocate(NumVarSpeedCoils);
            MyEnvrnFlag.allocate(NumVarSpeedCoils);
            MyPlantScanFlag.allocate(NumVarSpeedCoils);
            MySizeFlag = true;
            MyEnvrnFlag = true;
            MyPlantScanFlag = true;
            MyOneTimeFlag = false;
        }

        DXCT = 1; // hard-code to non-DOAS sizing routine for cfm/ton until .ISHundredPercentDOASDXCoil member from DXcoils.cc is added to
                  // VarSpeedCoil object

        // variable-speed heat pump water heating, begin
        if (VarSpeedCoil(DXCoilNum).VSCoilTypeOfNum == CoilDX_HeatPumpWaterHeaterVariableSpeed && MySizeFlag(DXCoilNum)) {

            SizeVarSpeedCoil(state, DXCoilNum);

            //   get rated coil bypass factor excluding fan heat

            MySizeFlag(DXCoilNum) = false;
        }
        // variable-speed heat pump water heating, end

        // water source
        if ((VarSpeedCoil(DXCoilNum).VSCoilTypeOfNum == DataHVACGlobals::Coil_CoolingWaterToAirHPVSEquationFit) ||
            (VarSpeedCoil(DXCoilNum).VSCoilTypeOfNum == DataHVACGlobals::Coil_HeatingWaterToAirHPVSEquationFit)) { // fix coil type
            if (MyPlantScanFlag(DXCoilNum) && allocated(PlantLoop)) {
                // switch from coil type numbers in DataHVACGlobals, to coil type numbers in plant.
                int plantTypeOfNum(0);
                if (VarSpeedCoil(DXCoilNum).VSCoilTypeOfNum == DataHVACGlobals::Coil_CoolingWaterToAirHPVSEquationFit) {
                    plantTypeOfNum = DataPlant::TypeOf_CoilVSWAHPCoolingEquationFit;
                } else if (VarSpeedCoil(DXCoilNum).VSCoilTypeOfNum == DataHVACGlobals::Coil_HeatingWaterToAirHPVSEquationFit) {
                    plantTypeOfNum = DataPlant::TypeOf_CoilVSWAHPHeatingEquationFit;
                }
                errFlag = false;
                ScanPlantLoopsForObject(state,
                                        VarSpeedCoil(DXCoilNum).Name,
                                        plantTypeOfNum,
                                        VarSpeedCoil(DXCoilNum).LoopNum,
                                        VarSpeedCoil(DXCoilNum).LoopSide,
                                        VarSpeedCoil(DXCoilNum).BranchNum,
                                        VarSpeedCoil(DXCoilNum).CompNum,
                                        errFlag,
                                        _,
                                        _,
                                        _,
                                        _,
                                        _);
                if (errFlag) {
                    ShowFatalError("InitVarSpeedCoil: Program terminated for previous conditions.");
                }
                MyPlantScanFlag(DXCoilNum) = false;
            }
        } else {
            MyPlantScanFlag(DXCoilNum) = false;
        }

        if (!SysSizingCalc && MySizeFlag(DXCoilNum) && !MyPlantScanFlag(DXCoilNum)) {
            // for each furnace, do the sizing once.
            SizeVarSpeedCoil(state, DXCoilNum);

            MySizeFlag(DXCoilNum) = false;

            // Multispeed Cooling
            if ((VarSpeedCoil(DXCoilNum).VSCoilTypeOfNum == DataHVACGlobals::Coil_CoolingWaterToAirHPVSEquationFit) ||
                (VarSpeedCoil(DXCoilNum).VSCoilTypeOfNum == Coil_CoolingAirToAirVariableSpeed)) {
                for (Mode = 1; Mode <= VarSpeedCoil(DXCoilNum).NumOfSpeeds; ++Mode) {
                    // Check for zero capacity or zero max flow rate
                    if (VarSpeedCoil(DXCoilNum).MSRatedTotCap(Mode) <= 0.0) {
                        ShowSevereError("Sizing: " + VarSpeedCoil(DXCoilNum).VarSpeedCoilType + ' ' + VarSpeedCoil(DXCoilNum).Name +
                                        " has zero rated total capacity at speed " + TrimSigDigits(Mode));
                        ErrorsFound = true;
                    }
                    if (VarSpeedCoil(DXCoilNum).MSRatedAirVolFlowRate(Mode) <= 0.0) {
                        ShowSevereError("Sizing: " + VarSpeedCoil(DXCoilNum).VarSpeedCoilType + ' ' + VarSpeedCoil(DXCoilNum).Name +
                                        " has zero rated air flow rate at speed " + TrimSigDigits(Mode));
                        ErrorsFound = true;
                    }
                    if (ErrorsFound) {
                        ShowFatalError("Preceding condition causes termination.");
                    }
                    // Check for valid range of (Rated Air Volume Flow Rate / Rated Total Capacity)
                    RatedVolFlowPerRatedTotCap = VarSpeedCoil(DXCoilNum).MSRatedAirVolFlowRate(Mode) / VarSpeedCoil(DXCoilNum).MSRatedTotCap(Mode);
                    // note: variable-speed HP can exceed the flow rate restrictions at low speed levels
                    //        IF (((MinRatedAirVolFlowPerRatedTotCap - RatedVolFlowPerRatedTotCap) > SmallDifferenceTest).OR. &
                    //           ((RatedVolFlowPerRatedTotCap - MaxRatedAirVolFlowPerRatedTotCap) > SmallDifferenceTest)) THEN
                    //          CALL ShowSevereError('Sizing: '//TRIM(VarSpeedCoil(DXCoilNum)%VarSpeedCoilType) &
                    //           // ' "'//TRIM(VarSpeedCoil(DXCoilNum)%Name)//  &
                    //                '": Rated air volume flow rate per watt of rated total '// &
                    //                'cooling capacity is out of range at speed '//TRIM(TrimSigDigits(Mode)))
                    //          CALL ShowContinueError &
                    //           ('Min Rated Vol Flow Per Watt=['//TRIM(TrimSigDigits(MinRatedAirVolFlowPerRatedTotCap,3))//'], '// &
                    //           'Rated Vol Flow Per Watt=['//TRIM(TrimSigDigits(RatedVolFlowPerRatedTotCap,3))//'],  &
                    //           Max Rated Vol Flow Per Watt=['// &
                    //           TRIM(TrimSigDigits(MaxRatedAirVolFlowPerRatedTotCap,3))//']. See Input-Output Reference Manual for valid range.')
                    //        END IF
                    //        VarSpeedCoil(DXCoilNum)%MSRatedAirMassFlowRate(Mode) = VarSpeedCoil(DXCoilNum)%MSRatedAirVolFlowRate(Mode)* &
                    //          PsyRhoAirFnPbTdbW(OutBaroPress,RatedInletAirTemp,RatedInletAirHumRat,RoutineName)
                    //        ! get high speed rated coil bypass factor
                    //        VarSpeedCoil(DXCoilNum)%MSRatedCBF(Mode) = CalcCBF(VarSpeedCoil(DXCoilNum)%VarSpeedCoilType, &
                    //               VarSpeedCoil(DXCoilNum)%Name,&
                    //                                           RatedInletAirTemp,RatedInletAirHumRat,VarSpeedCoil(DXCoilNum)%MSRatedTotCap(Mode),&
                    //                                           VarSpeedCoil(DXCoilNum)%MSRatedAirMassFlowRate(Mode), &
                    //                           VarSpeedCoil(DXCoilNum)%MSRatedSHR(Mode))
                }
                // call coil model with everthing set at rating point
                VarSpeedCoil(DXCoilNum).InletAirDBTemp = RatedInletAirTemp;
                VarSpeedCoil(DXCoilNum).InletAirHumRat =
                    Psychrometrics::PsyWFnTdbTwbPb(RatedInletAirTemp, RatedInletWetBulbTemp, DataEnvironment::StdPressureSeaLevel);
                VarSpeedCoil(DXCoilNum).InletAirEnthalpy = Psychrometrics::PsyHFnTdbW(RatedInletAirTemp, VarSpeedCoil(DXCoilNum).InletAirHumRat);
                VarSpeedCoil(DXCoilNum).InletAirPressure = DataEnvironment::StdPressureSeaLevel;

                VarSpeedCoil(DXCoilNum).AirMassFlowRate =
                    VarSpeedCoil(DXCoilNum).RatedAirVolFlowRate * Psychrometrics::PsyRhoAirFnPbTdbW(DataEnvironment::StdPressureSeaLevel,
                                                                                                    RatedInletAirTemp,
                                                                                                    VarSpeedCoil(DXCoilNum).InletAirHumRat);
                // store environment data fill back in after rating point calc is over
                Real64 holdOutDryBulbTemp = DataEnvironment::OutDryBulbTemp;
                Real64 holdOutHumRat = DataEnvironment::OutHumRat;
                Real64 holdOutWetBulb = DataEnvironment::OutWetBulbTemp;
                Real64 holdOutBaroPress = DataEnvironment::OutBaroPress;
                Real64 ratedOutdoorAirWetBulb = 23.9; // from I/O ref. more precise value?

                DataEnvironment::OutDryBulbTemp = RatedAmbAirTemp;
                DataEnvironment::OutWetBulbTemp = ratedOutdoorAirWetBulb;
                DataEnvironment::OutBaroPress = DataEnvironment::StdPressureSeaLevel; // assume rating is for sea level.
                DataEnvironment::OutHumRat =
                    Psychrometrics::PsyWFnTdbTwbPb(RatedAmbAirTemp, ratedOutdoorAirWetBulb, DataEnvironment::StdPressureSeaLevel, RoutineName);
                if (VarSpeedCoil(DXCoilNum).CondenserInletNodeNum > 0) {
                    Node(VarSpeedCoil(DXCoilNum).CondenserInletNodeNum).Temp = RatedAmbAirTemp;
                    Node(VarSpeedCoil(DXCoilNum).CondenserInletNodeNum).HumRat = DataEnvironment::OutHumRat;
                    Node(VarSpeedCoil(DXCoilNum).CondenserInletNodeNum).Press = DataEnvironment::StdPressureSeaLevel;
                    Node(VarSpeedCoil(DXCoilNum).CondenserInletNodeNum).OutAirWetBulb = ratedOutdoorAirWetBulb;
                }
                if (VarSpeedCoil(DXCoilNum).VSCoilTypeOfNum ==
                    DataHVACGlobals::Coil_CoolingWaterToAirHPVSEquationFit) { // need to set water info for WSHP
                    VarSpeedCoil(DXCoilNum).WaterMassFlowRate = VarSpeedCoil(DXCoilNum).MSRatedWaterMassFlowRate(VarSpeedCoil(DXCoilNum).NumOfSpeeds);
                    VarSpeedCoil(DXCoilNum).InletWaterTemp = RatedInletWaterTemp; // 85 F cooling mode
                    Real64 CpSource = GetSpecificHeatGlycol(PlantLoop(VarSpeedCoil(DXCoilNum).LoopNum).FluidName,
                                                            SourceSideInletTemp,
                                                            PlantLoop(VarSpeedCoil(DXCoilNum).LoopNum).FluidIndex,
                                                            RoutineName);
                    VarSpeedCoil(DXCoilNum).InletWaterEnthalpy = VarSpeedCoil(DXCoilNum).InletWaterTemp * CpSource;
                }

                // calculate coil model at rating point
                Real64 runtimeFrac(1.0);
                VarSpeedCoil(DXCoilNum).DesignAirMassFlowRate = VarSpeedCoil(DXCoilNum).MSRatedAirMassFlowRate(VarSpeedCoil(DXCoilNum).NumOfSpeeds);
                VarSpeedCoil(DXCoilNum).DesignAirVolFlowRate = VarSpeedCoil(DXCoilNum).MSRatedAirVolFlowRate(VarSpeedCoil(DXCoilNum).NumOfSpeeds);
                VarSpeedCoil(DXCoilNum).DesignWaterMassFlowRate =
                    VarSpeedCoil(DXCoilNum).MSRatedWaterMassFlowRate(VarSpeedCoil(DXCoilNum).NumOfSpeeds);
                VarSpeedCoil(DXCoilNum).DesignWaterVolFlowRate = VarSpeedCoil(DXCoilNum).MSRatedWaterVolFlowRate(VarSpeedCoil(DXCoilNum).NumOfSpeeds);

                CalcVarSpeedCoilCooling(state, DXCoilNum, 2.0, runtimeFrac, SensLoad, LatentLoad, 1, 1.0, 1.0, 1.0, VarSpeedCoil(DXCoilNum).NumOfSpeeds);
                // coil outlets
                Real64 RatedOutletWetBulb(0.0);
                RatedOutletWetBulb = Psychrometrics::PsyTwbFnTdbWPb(VarSpeedCoil(DXCoilNum).OutletAirDBTemp,
                                                                    VarSpeedCoil(DXCoilNum).OutletAirHumRat,
                                                                    DataEnvironment::StdPressureSeaLevel,
                                                                    RoutineName);
                coilSelectionReportObj->setRatedCoilConditions(VarSpeedCoil(DXCoilNum).Name,
                                                               VarSpeedCoil(DXCoilNum).VarSpeedCoilType,
                                                               VarSpeedCoil(DXCoilNum).QLoadTotal, // this is the report variable
                                                               VarSpeedCoil(DXCoilNum).QSensible,  // this is the report variable
                                                               VarSpeedCoil(DXCoilNum).AirMassFlowRate,
                                                               VarSpeedCoil(DXCoilNum).InletAirDBTemp,
                                                               VarSpeedCoil(DXCoilNum).InletAirHumRat,
                                                               RatedInletWetBulbTemp,
                                                               VarSpeedCoil(DXCoilNum).OutletAirDBTemp,
                                                               VarSpeedCoil(DXCoilNum).OutletAirHumRat,
                                                               RatedOutletWetBulb,
                                                               RatedAmbAirTemp,
                                                               ratedOutdoorAirWetBulb,
                                                               VarSpeedCoil(DXCoilNum).MSRatedCBF(VarSpeedCoil(DXCoilNum).NumOfSpeeds),
                                                               -999.0); // coil effectiveness not define for DX

                // now replace the outdoor air conditions set above for one time rating point calc
                DataEnvironment::OutDryBulbTemp = holdOutDryBulbTemp;
                DataEnvironment::OutHumRat = holdOutHumRat;
                DataEnvironment::OutWetBulbTemp = holdOutWetBulb;
                DataEnvironment::OutBaroPress = holdOutBaroPress;
            }

            // Multispeed Heating
            if ((VarSpeedCoil(DXCoilNum).VSCoilTypeOfNum == DataHVACGlobals::Coil_HeatingWaterToAirHPVSEquationFit) ||
                (VarSpeedCoil(DXCoilNum).VSCoilTypeOfNum == Coil_HeatingAirToAirVariableSpeed)) {
                RatedHeatPumpIndoorAirTemp = 21.11;  // 21.11C or 70F
                RatedHeatPumpIndoorHumRat = 0.00881; // Humidity ratio corresponding to 70F dry bulb/60F wet bulb
                for (Mode = 1; Mode <= VarSpeedCoil(DXCoilNum).NumOfSpeeds; ++Mode) {

                    VarSpeedCoil(DXCoilNum).MSRatedAirMassFlowRate(Mode) =
                        VarSpeedCoil(DXCoilNum).MSRatedAirVolFlowRate(Mode) *
                        PsyRhoAirFnPbTdbW(OutBaroPress, RatedHeatPumpIndoorAirTemp, RatedHeatPumpIndoorHumRat, RoutineName);
                    // Check for valid range of (Rated Air Volume Flow Rate / Rated Total Capacity)
                    RatedVolFlowPerRatedTotCap = VarSpeedCoil(DXCoilNum).MSRatedAirVolFlowRate(Mode) / VarSpeedCoil(DXCoilNum).MSRatedTotCap(Mode);
                    // note: variable-speed HP can exceed the flow rate restrictions at low speed levels
                    //        IF (((MinRatedAirVolFlowPerRatedTotCap - RatedVolFlowPerRatedTotCap) > SmallDifferenceTest).OR. &
                    //            ((RatedVolFlowperRatedTotCap - MaxRatedAirVolFlowPerRatedTotCap) > SmallDifferenceTest)) THEN
                    //          CALL ShowSevereError('Coil:Heating:DX:MultiSpeed '//TRIM(VarSpeedCoil(DXCoilNum)%Name)//  &
                    //                              ': Rated air volume flow rate per watt of rated total '// &
                    //                'heating capacity is out of range at speed '//TRIM(TrimSigDigits(Mode)))
                    //          CALL ShowContinueError('Min Rated Vol Flow Per Watt=['//TRIM(TrimSigDigits &
                    //           (MinRatedAirVolFlowPerRatedTotCap,3))//'], '// &
                    //           'Rated Vol Flow Per Watt=['//TRIM(TrimSigDigits(RatedVolFlowPerRatedTotCap,3))//'],  &
                    //               Max Rated Vol Flow Per Watt=['// &
                    //           TRIM(TrimSigDigits(MaxRatedAirVolFlowPerRatedTotCap,3))//']. See Input-Output Reference  &
                    //                Manual for valid range.')
                    //        END IF
                }
                // call coil model with everthing set at rating point
                VarSpeedCoil(DXCoilNum).InletAirDBTemp = RatedInletAirTempHeat;
                VarSpeedCoil(DXCoilNum).InletAirHumRat =
                    Psychrometrics::PsyWFnTdbTwbPb(RatedInletAirTempHeat, RatedInletWetBulbTemp, DataEnvironment::StdPressureSeaLevel);
                VarSpeedCoil(DXCoilNum).InletAirEnthalpy = Psychrometrics::PsyHFnTdbW(RatedInletAirTempHeat, VarSpeedCoil(DXCoilNum).InletAirHumRat);
                VarSpeedCoil(DXCoilNum).InletAirPressure = DataEnvironment::StdPressureSeaLevel;

                VarSpeedCoil(DXCoilNum).AirMassFlowRate =
                    VarSpeedCoil(DXCoilNum).RatedAirVolFlowRate * Psychrometrics::PsyRhoAirFnPbTdbW(DataEnvironment::StdPressureSeaLevel,
                                                                                                    RatedInletAirTempHeat,
                                                                                                    VarSpeedCoil(DXCoilNum).InletAirHumRat);
                // store environment data fill back in after rating point calc is over
                Real64 holdOutDryBulbTemp = DataEnvironment::OutDryBulbTemp;
                Real64 holdOutHumRat = DataEnvironment::OutHumRat;
                Real64 holdOutWetBulb = DataEnvironment::OutWetBulbTemp;
                Real64 holdOutBaroPress = DataEnvironment::OutBaroPress;

                DataEnvironment::OutDryBulbTemp = RatedAmbAirTempHeat;
                DataEnvironment::OutWetBulbTemp = RatedAmbAirWBHeat;
                DataEnvironment::OutBaroPress = DataEnvironment::StdPressureSeaLevel; // assume rating is for sea level.
                DataEnvironment::OutHumRat =
                    Psychrometrics::PsyWFnTdbTwbPb(RatedAmbAirTempHeat, RatedAmbAirWBHeat, DataEnvironment::StdPressureSeaLevel, RoutineName);
                if (VarSpeedCoil(DXCoilNum).CondenserInletNodeNum > 0) {
                    Node(VarSpeedCoil(DXCoilNum).CondenserInletNodeNum).Temp = RatedAmbAirTempHeat;
                    Node(VarSpeedCoil(DXCoilNum).CondenserInletNodeNum).HumRat = DataEnvironment::OutHumRat;
                    Node(VarSpeedCoil(DXCoilNum).CondenserInletNodeNum).Press = DataEnvironment::StdPressureSeaLevel;
                    Node(VarSpeedCoil(DXCoilNum).CondenserInletNodeNum).OutAirWetBulb = RatedAmbAirWBHeat;
                }

                if (VarSpeedCoil(DXCoilNum).VSCoilTypeOfNum ==
                    DataHVACGlobals::Coil_HeatingWaterToAirHPVSEquationFit) { // need to set water info for WSHP
                    VarSpeedCoil(DXCoilNum).WaterMassFlowRate = VarSpeedCoil(DXCoilNum).MSRatedWaterMassFlowRate(VarSpeedCoil(DXCoilNum).NumOfSpeeds);
                    VarSpeedCoil(DXCoilNum).InletWaterTemp = RatedInletWaterTempHeat; // 21.11C or 70F, heating mode
                    Real64 CpSource = GetSpecificHeatGlycol(PlantLoop(VarSpeedCoil(DXCoilNum).LoopNum).FluidName,
                                                            SourceSideInletTemp,
                                                            PlantLoop(VarSpeedCoil(DXCoilNum).LoopNum).FluidIndex,
                                                            RoutineName);
                    VarSpeedCoil(DXCoilNum).InletWaterEnthalpy = VarSpeedCoil(DXCoilNum).InletWaterTemp * CpSource;
                }

                // calculate coil model at rating point
                Real64 runtimeFrac(1.0);
                VarSpeedCoil(DXCoilNum).DesignAirMassFlowRate = VarSpeedCoil(DXCoilNum).MSRatedAirMassFlowRate(VarSpeedCoil(DXCoilNum).NumOfSpeeds);
                VarSpeedCoil(DXCoilNum).DesignAirVolFlowRate = VarSpeedCoil(DXCoilNum).MSRatedAirVolFlowRate(VarSpeedCoil(DXCoilNum).NumOfSpeeds);
                VarSpeedCoil(DXCoilNum).DesignWaterMassFlowRate =
                    VarSpeedCoil(DXCoilNum).MSRatedWaterMassFlowRate(VarSpeedCoil(DXCoilNum).NumOfSpeeds);
                VarSpeedCoil(DXCoilNum).DesignWaterVolFlowRate = VarSpeedCoil(DXCoilNum).MSRatedWaterVolFlowRate(VarSpeedCoil(DXCoilNum).NumOfSpeeds);
                CalcVarSpeedCoilHeating(state, DXCoilNum, 2.0, runtimeFrac, SensLoad, 1, 1.0, 1.0, 1.0, VarSpeedCoil(DXCoilNum).NumOfSpeeds);
                // coil outlets
                Real64 RatedOutletWetBulb(0.0);
                RatedOutletWetBulb = Psychrometrics::PsyTwbFnTdbWPb(VarSpeedCoil(DXCoilNum).OutletAirDBTemp,
                                                                    VarSpeedCoil(DXCoilNum).OutletAirHumRat,
                                                                    DataEnvironment::StdPressureSeaLevel,
                                                                    RoutineName);
                coilSelectionReportObj->setRatedCoilConditions(VarSpeedCoil(DXCoilNum).Name,
                                                               VarSpeedCoil(DXCoilNum).VarSpeedCoilType,
                                                               VarSpeedCoil(DXCoilNum).QLoadTotal, // this is the report variable
                                                               VarSpeedCoil(DXCoilNum).QSensible,  // this is the report variable
                                                               VarSpeedCoil(DXCoilNum).AirMassFlowRate,
                                                               VarSpeedCoil(DXCoilNum).InletAirDBTemp,
                                                               VarSpeedCoil(DXCoilNum).InletAirHumRat,
                                                               RatedInletWetBulbTemp,
                                                               VarSpeedCoil(DXCoilNum).OutletAirDBTemp,
                                                               VarSpeedCoil(DXCoilNum).OutletAirHumRat,
                                                               RatedOutletWetBulb,
                                                               RatedAmbAirTempHeat,
                                                               RatedAmbAirWBHeat,
                                                               VarSpeedCoil(DXCoilNum).MSRatedCBF(VarSpeedCoil(DXCoilNum).NumOfSpeeds),
                                                               -999.0); // coil effectiveness not define for DX

                // now replace the outdoor air conditions set above for one time rating point calc
                DataEnvironment::OutDryBulbTemp = holdOutDryBulbTemp;
                DataEnvironment::OutHumRat = holdOutHumRat;
                DataEnvironment::OutWetBulbTemp = holdOutWetBulb;
                DataEnvironment::OutBaroPress = holdOutBaroPress;
            }

            // store fan info for coil
            if (VarSpeedCoil(DXCoilNum).SupplyFan_TypeNum == DataHVACGlobals::FanType_SystemModelObject) {
                if (VarSpeedCoil(DXCoilNum).SupplyFanIndex > -1) {
                    coilSelectionReportObj->setCoilSupplyFanInfo(state,
                                                                 VarSpeedCoil(DXCoilNum).Name,
                                                                 VarSpeedCoil(DXCoilNum).VarSpeedCoilType,
                                                                 VarSpeedCoil(DXCoilNum).SupplyFanName,
                                                                 DataAirSystems::objectVectorOOFanSystemModel,
                                                                 VarSpeedCoil(DXCoilNum).SupplyFanIndex);
                }

            } else {
                if (VarSpeedCoil(DXCoilNum).SupplyFanIndex > 0) {
                    coilSelectionReportObj->setCoilSupplyFanInfo(state,
                                                                 VarSpeedCoil(DXCoilNum).Name,
                                                                 VarSpeedCoil(DXCoilNum).VarSpeedCoilType,
                                                                 VarSpeedCoil(DXCoilNum).SupplyFanName,
                                                                 DataAirSystems::structArrayLegacyFanModels,
                                                                 VarSpeedCoil(DXCoilNum).SupplyFanIndex);
                }
            }
        }

        if (SpeedNum > VarSpeedCoil(DXCoilNum).NumOfSpeeds) {
            SpeedCal = VarSpeedCoil(DXCoilNum).NumOfSpeeds;
        } else if (SpeedNum < 1) {
            SpeedCal = 1;
        } else {
            SpeedCal = SpeedNum;
        }

        if ((SpeedNum <= 1) || (SpeedNum > VarSpeedCoil(DXCoilNum).NumOfSpeeds)) {
            VarSpeedCoil(DXCoilNum).DesignAirMassFlowRate = VarSpeedCoil(DXCoilNum).MSRatedAirMassFlowRate(SpeedCal);
            VarSpeedCoil(DXCoilNum).DesignAirVolFlowRate = VarSpeedCoil(DXCoilNum).MSRatedAirVolFlowRate(SpeedCal);
            VarSpeedCoil(DXCoilNum).DesignWaterMassFlowRate = VarSpeedCoil(DXCoilNum).MSRatedWaterMassFlowRate(SpeedCal);
            VarSpeedCoil(DXCoilNum).DesignWaterVolFlowRate = VarSpeedCoil(DXCoilNum).MSRatedWaterVolFlowRate(SpeedCal);
        } else {
            VarSpeedCoil(DXCoilNum).DesignAirMassFlowRate = VarSpeedCoil(DXCoilNum).MSRatedAirMassFlowRate(SpeedCal) * SpeedRatio +
                                                            (1.0 - SpeedRatio) * VarSpeedCoil(DXCoilNum).MSRatedAirMassFlowRate(SpeedCal - 1);
            VarSpeedCoil(DXCoilNum).DesignAirVolFlowRate = VarSpeedCoil(DXCoilNum).MSRatedAirVolFlowRate(SpeedCal) * SpeedRatio +
                                                           (1.0 - SpeedRatio) * VarSpeedCoil(DXCoilNum).MSRatedAirVolFlowRate(SpeedCal - 1);
            VarSpeedCoil(DXCoilNum).DesignWaterMassFlowRate = VarSpeedCoil(DXCoilNum).MSRatedWaterMassFlowRate(SpeedCal) * SpeedRatio +
                                                              (1.0 - SpeedRatio) * VarSpeedCoil(DXCoilNum).MSRatedWaterMassFlowRate(SpeedCal - 1);
            VarSpeedCoil(DXCoilNum).DesignWaterVolFlowRate = VarSpeedCoil(DXCoilNum).MSRatedWaterVolFlowRate(SpeedCal) * SpeedRatio +
                                                             (1.0 - SpeedRatio) * VarSpeedCoil(DXCoilNum).MSRatedWaterVolFlowRate(SpeedCal - 1);
        }

        // Do the Begin Environment initializations
        if (BeginEnvrnFlag && MyEnvrnFlag(DXCoilNum) && !MyPlantScanFlag(DXCoilNum)) {
            // Do the initializations to start simulation

            AirInletNode = VarSpeedCoil(DXCoilNum).AirInletNodeNum;

            // Initialize all report variables to a known state at beginning of simulation
            VarSpeedCoil(DXCoilNum).AirVolFlowRate = 0.0;
            VarSpeedCoil(DXCoilNum).InletAirDBTemp = 0.0;
            VarSpeedCoil(DXCoilNum).InletAirHumRat = 0.0;
            VarSpeedCoil(DXCoilNum).OutletAirDBTemp = 0.0;
            VarSpeedCoil(DXCoilNum).OutletAirHumRat = 0.0;
            VarSpeedCoil(DXCoilNum).WaterVolFlowRate = 0.0;
            VarSpeedCoil(DXCoilNum).WaterMassFlowRate = 0.0;
            VarSpeedCoil(DXCoilNum).InletWaterTemp = 0.0;
            VarSpeedCoil(DXCoilNum).InletWaterEnthalpy = 0.0;
            VarSpeedCoil(DXCoilNum).OutletWaterEnthalpy = 0.0;
            VarSpeedCoil(DXCoilNum).OutletWaterTemp = 0.0;
            VarSpeedCoil(DXCoilNum).Power = 0.0;
            VarSpeedCoil(DXCoilNum).QLoadTotal = 0.0;
            VarSpeedCoil(DXCoilNum).QSensible = 0.0;
            VarSpeedCoil(DXCoilNum).QLatent = 0.0;
            VarSpeedCoil(DXCoilNum).QSource = 0.0;
            VarSpeedCoil(DXCoilNum).Energy = 0.0;
            VarSpeedCoil(DXCoilNum).EnergyLoadTotal = 0.0;
            VarSpeedCoil(DXCoilNum).EnergySensible = 0.0;
            VarSpeedCoil(DXCoilNum).EnergyLatent = 0.0;
            VarSpeedCoil(DXCoilNum).EnergySource = 0.0;
            VarSpeedCoil(DXCoilNum).COP = 0.0;
            VarSpeedCoil(DXCoilNum).RunFrac = 0.0;
            VarSpeedCoil(DXCoilNum).PartLoadRatio = 0.0;

            VarSpeedCoil(DXCoilNum).MaxONOFFCyclesperHour = MaxONOFFCyclesperHour;
            VarSpeedCoil(DXCoilNum).HPTimeConstant = HPTimeConstant;
            VarSpeedCoil(DXCoilNum).FanDelayTime = FanDelayTime;

            if ((VarSpeedCoil(DXCoilNum).VSCoilTypeOfNum == Coil_HeatingWaterToAirHPVSEquationFit) ||
                (VarSpeedCoil(DXCoilNum).VSCoilTypeOfNum == Coil_CoolingWaterToAirHPVSEquationFit)) {
                WaterInletNode = VarSpeedCoil(DXCoilNum).WaterInletNodeNum;

                rho = GetDensityGlycol(PlantLoop(VarSpeedCoil(DXCoilNum).LoopNum).FluidName,
                                       CWInitConvTemp,
                                       PlantLoop(VarSpeedCoil(DXCoilNum).LoopNum).FluidIndex,
                                       RoutineNameSimpleWatertoAirHP);
                Cp = GetSpecificHeatGlycol(PlantLoop(VarSpeedCoil(DXCoilNum).LoopNum).FluidName,
                                           CWInitConvTemp,
                                           PlantLoop(VarSpeedCoil(DXCoilNum).LoopNum).FluidIndex,
                                           RoutineNameSimpleWatertoAirHP);

                //    VarSpeedCoil(DXCoilNum)%DesignWaterMassFlowRate= &
                //                             rho * VarSpeedCoil(DXCoilNum)%RatedWaterVolFlowRate

                InitComponentNodes(0.0,
                                   VarSpeedCoil(DXCoilNum).DesignWaterMassFlowRate,
                                   VarSpeedCoil(DXCoilNum).WaterInletNodeNum,
                                   VarSpeedCoil(DXCoilNum).WaterOutletNodeNum,
                                   VarSpeedCoil(DXCoilNum).LoopNum,
                                   VarSpeedCoil(DXCoilNum).LoopSide,
                                   VarSpeedCoil(DXCoilNum).BranchNum,
                                   VarSpeedCoil(DXCoilNum).CompNum);

                Node(WaterInletNode).Temp = 5.0;
                Node(WaterInletNode).Enthalpy = Cp * Node(WaterInletNode).Temp;
                Node(WaterInletNode).Quality = 0.0;
                Node(WaterInletNode).Press = 0.0;
                Node(WaterInletNode).HumRat = 0.0;

                Node(VarSpeedCoil(DXCoilNum).WaterOutletNodeNum).Temp = 5.0;
                Node(VarSpeedCoil(DXCoilNum).WaterOutletNodeNum).Enthalpy = Cp * Node(WaterInletNode).Temp;
                Node(VarSpeedCoil(DXCoilNum).WaterOutletNodeNum).Quality = 0.0;
                Node(VarSpeedCoil(DXCoilNum).WaterOutletNodeNum).Press = 0.0;
                Node(VarSpeedCoil(DXCoilNum).WaterOutletNodeNum).HumRat = 0.0;
            }

            VarSpeedCoil(DXCoilNum).SimFlag = true;
            DataHeatBalance::HeatReclaimVS_DXCoil(DXCoilNum).AvailCapacity = 0.0;

            MyEnvrnFlag(DXCoilNum) = false;

        } // End If for the Begin Environment initializations

        if (!BeginEnvrnFlag) {
            MyEnvrnFlag(DXCoilNum) = true;
        }

        // Do the following initializations (every time step): This should be the info from
        // the previous components outlets or the node data in this section.
        // First set the conditions for the air into the heat pump model

        // Set water and air inlet nodes

        AirInletNode = VarSpeedCoil(DXCoilNum).AirInletNodeNum;
        WaterInletNode = VarSpeedCoil(DXCoilNum).WaterInletNodeNum;

        if ((SensLoad != 0.0 || LatentLoad != 0.0) && (Node(AirInletNode).MassFlowRate > 0.0)) {

            if (VarSpeedCoil(DXCoilNum).MSRatedWaterMassFlowRate(VarSpeedCoil(DXCoilNum).NormSpedLevel) > 0.0) {
                WaterFlowScale = VarSpeedCoil(DXCoilNum).RatedWaterMassFlowRate /
                                 VarSpeedCoil(DXCoilNum).MSRatedWaterMassFlowRate(VarSpeedCoil(DXCoilNum).NormSpedLevel);
                VarSpeedCoil(DXCoilNum).WaterMassFlowRate = VarSpeedCoil(DXCoilNum).DesignWaterMassFlowRate * WaterFlowScale;
            } else {
                VarSpeedCoil(DXCoilNum).WaterMassFlowRate = 0.0;
            }

            if (CyclingScheme == ContFanCycCoil) {
                // continuous fan, cycling compressor
                VarSpeedCoil(DXCoilNum).AirMassFlowRate = Node(AirInletNode).MassFlowRate;
                //    VarSpeedCoil(DXCoilNum)%AirMassFlowRate   = VarSpeedCoil(DXCoilNum)%DesignAirVolFlowRate*  &
                //             PsyRhoAirFnPbTdbW(OutBaroPress,Node(AirInletNode)%Temp,Node(AirInletNode)%HumRat)
                // If air flow is less than 25% rated flow. Then set air flow to the 25% of rated conditions
                if (VarSpeedCoil(DXCoilNum).AirMassFlowRate <
                    0.25 * VarSpeedCoil(DXCoilNum).DesignAirVolFlowRate *
                        PsyRhoAirFnPbTdbW(OutBaroPress, Node(AirInletNode).Temp, Node(AirInletNode).HumRat)) {
                    VarSpeedCoil(DXCoilNum).AirMassFlowRate = 0.25 * VarSpeedCoil(DXCoilNum).DesignAirVolFlowRate *
                                                              PsyRhoAirFnPbTdbW(OutBaroPress, Node(AirInletNode).Temp, Node(AirInletNode).HumRat);
                }
            } else { // CYCLIC FAN, NOT CORRECTION, WILL BE PROCESSED IN THE FOLLOWING SUBROUTINES
                VarSpeedCoil(DXCoilNum).AirMassFlowRate = Node(AirInletNode).MassFlowRate;
            }

        } else { // heat pump is off
            VarSpeedCoil(DXCoilNum).WaterMassFlowRate = 0.0;
            VarSpeedCoil(DXCoilNum).AirMassFlowRate = 0.0;
        }

        if ((VarSpeedCoil(DXCoilNum).VSCoilTypeOfNum == Coil_HeatingWaterToAirHPVSEquationFit) ||
            (VarSpeedCoil(DXCoilNum).VSCoilTypeOfNum == Coil_CoolingWaterToAirHPVSEquationFit)) {
            SetComponentFlowRate(VarSpeedCoil(DXCoilNum).WaterMassFlowRate,
                                 VarSpeedCoil(DXCoilNum).WaterInletNodeNum,
                                 VarSpeedCoil(DXCoilNum).WaterOutletNodeNum,
                                 VarSpeedCoil(DXCoilNum).LoopNum,
                                 VarSpeedCoil(DXCoilNum).LoopSide,
                                 VarSpeedCoil(DXCoilNum).BranchNum,
                                 VarSpeedCoil(DXCoilNum).CompNum);

            VarSpeedCoil(DXCoilNum).InletWaterTemp = Node(WaterInletNode).Temp;
            VarSpeedCoil(DXCoilNum).InletWaterEnthalpy = Node(WaterInletNode).Enthalpy;
        } else {
            VarSpeedCoil(DXCoilNum).InletWaterTemp = 0.0;
            VarSpeedCoil(DXCoilNum).InletWaterEnthalpy = 0.0;
        }

        if (VarSpeedCoil(DXCoilNum).VSCoilTypeOfNum == CoilDX_HeatPumpWaterHeaterVariableSpeed) {
            VarSpeedCoil(DXCoilNum).InletWaterTemp = Node(WaterInletNode).Temp;
            VarSpeedCoil(DXCoilNum).InletWaterEnthalpy = Node(WaterInletNode).Enthalpy;
        };

        VarSpeedCoil(DXCoilNum).InletAirDBTemp = Node(AirInletNode).Temp;
        VarSpeedCoil(DXCoilNum).InletAirHumRat = Node(AirInletNode).HumRat;
        VarSpeedCoil(DXCoilNum).InletAirEnthalpy = Node(AirInletNode).Enthalpy;

        VarSpeedCoil(DXCoilNum).MaxONOFFCyclesperHour = MaxONOFFCyclesperHour;
        VarSpeedCoil(DXCoilNum).HPTimeConstant = HPTimeConstant;
        VarSpeedCoil(DXCoilNum).FanDelayTime = FanDelayTime;

        VarSpeedCoil(DXCoilNum).InletAirPressure = OutBaroPress; // temporary
        // Outlet variables
        VarSpeedCoil(DXCoilNum).Power = 0.0;
        VarSpeedCoil(DXCoilNum).QLoadTotal = 0.0;
        VarSpeedCoil(DXCoilNum).QSensible = 0.0;
        VarSpeedCoil(DXCoilNum).QLatent = 0.0;
        VarSpeedCoil(DXCoilNum).QSource = 0.0;
        VarSpeedCoil(DXCoilNum).QWasteHeat = 0.0;
        VarSpeedCoil(DXCoilNum).Energy = 0.0;
        VarSpeedCoil(DXCoilNum).EnergyLoadTotal = 0.0;
        VarSpeedCoil(DXCoilNum).EnergySensible = 0.0;
        VarSpeedCoil(DXCoilNum).EnergyLatent = 0.0;
        VarSpeedCoil(DXCoilNum).EnergySource = 0.0;
        VarSpeedCoil(DXCoilNum).COP = 0.0;

        VarSpeedCoil(DXCoilNum).OutletAirDBTemp = 0.0;
        VarSpeedCoil(DXCoilNum).OutletWaterTemp = 0.0;
        VarSpeedCoil(DXCoilNum).OutletAirHumRat = 0.0;
        VarSpeedCoil(DXCoilNum).OutletAirEnthalpy = 0.0;
        VarSpeedCoil(DXCoilNum).OutletWaterEnthalpy = 0.0;

        // bug fix, must set zeros to the variables below, otherwise can't pass switch DD test
        VarSpeedCoil(DXCoilNum).CrankcaseHeaterConsumption = 0.0;
        VarSpeedCoil(DXCoilNum).EvapWaterConsump = 0.0;
        VarSpeedCoil(DXCoilNum).BasinHeaterConsumption = 0.0;
        VarSpeedCoil(DXCoilNum).EvapCondPumpElecConsumption = 0.0;
        VarSpeedCoil(DXCoilNum).CrankcaseHeaterPower = 0.0;
        VarSpeedCoil(DXCoilNum).DefrostConsumption = 0.0;
        VarSpeedCoil(DXCoilNum).CondensateVdot = 0.0;
        VarSpeedCoil(DXCoilNum).CondensateVol = 0.0;
        VarSpeedCoil(DXCoilNum).QWasteHeat = 0.0;

        // clear zeros to HPWH variables
        VarSpeedCoil(DXCoilNum).ElecWaterHeatingPower = 0.0;       // Total electric power consumed by compressor and condenser pump [W]
        VarSpeedCoil(DXCoilNum).ElecWaterHeatingConsumption = 0.0; // Total electric consumption by compressor and condenser pump [J]
        VarSpeedCoil(DXCoilNum).TotalHeatingEnergy = 0.0;          // total water heating energy
        VarSpeedCoil(DXCoilNum).TotalHeatingEnergyRate = 0.0;      // total WH energy rate
        VarSpeedCoil(DXCoilNum).HPWHCondPumpElecNomPower = 0.0;    // power power

        VSHPWHHeatingCapacity = 0.0; // Used by Heat Pump:Water Heater object as total water heating capacity [W]
        VSHPWHHeatingCOP = 0.0;      // Used by Heat Pump:Water Heater object as water heating COP [W/W]
        VarSpeedCoil(DXCoilNum).OutletWaterTemp = VarSpeedCoil(DXCoilNum).InletWaterTemp;
        DataHeatBalance::HeatReclaimVS_DXCoil(DXCoilNum).AvailCapacity = 0.0;
    }

    void SizeVarSpeedCoil(EnergyPlusData &state, int const DXCoilNum)
    {

        // SUBROUTINE INFORMATION:
        //       AUTHOR         Bo Shen, based on WaterToAirHeatPumpSimple:SizeHVACWaterToAir
        //       DATE WRITTEN   March, 2012
        //       MODIFIED       August 2013 Daeho Kang, add component sizing table entries
        //       MODIFIED       Bo Shen, 12/2014, add variable-speed HPWH
        //       RE-ENGINEERED  na

        // PURPOSE OF THIS SUBROUTINE:
        // This subroutine is for sizing WSHP Components for which nominal capacities
        // and flow rates have not been specified in the input

        // METHODOLOGY EMPLOYED:
        // Obtains heating capacities and flow rates from the zone or system sizing arrays.
        // NOTE: For WSHP's we are sizing the heating capacity to be
        // equal to the cooling capacity.  Thus the cooling and
        // and heating capacities of a DX heat pump system will be identical. In real life the ARI
        // heating and cooling capacities are close but not identical.

        // Using/Aliasing
        using namespace Psychrometrics;
        using DataAirSystems::PrimaryAirSystem;
        using DataHVACGlobals::SmallAirVolFlow;
        using DataHVACGlobals::SmallLoad;
        using DataPlant::PlantLoop;
        using General::RoundSigDigits;
        using General::TrimSigDigits;
        using PlantUtilities::MyPlantSizingIndex;
        using PlantUtilities::RegisterPlantCompDesignFlow;
        using ReportSizingManager::ReportSizingOutput;
        using namespace OutputReportPredefined;
        using CurveManager::CurveValue;
        using FluidProperties::GetDensityGlycol;
        using FluidProperties::GetSpecificHeatGlycol;

        // Locals
        Real64 QLoadTotal; // placeholder for calculating SHR

        // SUBROUTINE ARGUMENT DEFINITIONS:

        // SUBROUTINE PARAMETER DEFINITIONS:
        static std::string const RoutineName("SizeVarSpeedCoil");
        static std::string const RoutineNameAlt("SizeHVACWaterToAir");

        // INTERFACE BLOCK SPECIFICATIONS
        // na

        // DERIVED TYPE DEFINITIONS
        // na

        // SUBROUTINE LOCAL VARIABLE DECLARATIONS:
        Real64 rhoair;
        Real64 MixTemp = -999.0;
        Real64 MixHumRat = -999.0;
        Real64 MixEnth = -999.0;
        Real64 MixWetBulb = -999.0;
        Real64 SupTemp = -999.0;
        Real64 SupHumRat = -999.0;
        Real64 SupEnth = -999.0;
        Real64 OutTemp = -999.0;
        Real64 OutAirFrac = -999.0;
        Real64 VolFlowRate = -999.0;
        Real64 CoolCapAtPeak = -999.0;
        Real64 TotCapTempModFac = -999.0;
        int TimeStepNumAtMax;
        int DDNum;
        int PltSizNum;
        bool RatedCapCoolTotalAutoSized;
        bool RatedCapCoolSensAutoSized;
        bool RatedCapHeatAutoSized;
        bool RatedAirFlowAutoSized;
        bool RatedWaterFlowAutoSized;
        bool ErrorsFound;
        Real64 SystemCapacity;
        Real64 rho;
        Real64 cp;
        int NormSpeed;                       // norminal speed level
        int UpperSpeed;                      // highest speed level
        int Mode;                            // speed level
        Real64 rhoW;                         // water density
        Real64 rhoA;                         // air density
        Real64 SHR;                          // sensible heat transfer ratio
        Real64 RatedAirMassFlowRate;         // rated air mass flow rate
        Real64 CBFRated;                     // bypass factor at the rated condition, considering difference in flow rates
        Real64 RatedInletEnth;               // rated inlet air enthalpy
        Real64 QLoadTotal1;                  // placeholder for calculating SHR
        Real64 QLoadTotal2;                  // placeholder for calculating SHR
        Real64 AirMassFlowRatio;             // air mass flow ratio
        Real64 WaterMassFlowRatio;           // water mass flow rate
        Real64 RatedSourceTempCool;          // rated source temperature, space cooling mode
        std::string CurrentObjSubfix;        // Object subfix type for printing
        bool IsAutoSize;                     // Indicator to autosize
        bool HardSizeNoDesRun;               // Indicator to hardsize withouth sizing runs
        bool HardSizeNoDesRunAirFlow;        // Indicator to hardsize withouth sizing runs for rated air flow field
        Real64 RatedAirVolFlowRateDes;       // Autosized rated air flow for reporting
        Real64 RatedAirVolFlowRateUser;      // Hardsized rated air flow for reporting
        Real64 RatedCapCoolTotalDes;         // Autosized rated total cooling capacity for reporting
        Real64 RatedCapCoolTotalUser;        // Hardsized rated total cooling capacity for reporting
        Real64 RatedCapHeatDes;              // Autosized rated heating capacity for reporting
        Real64 RatedCapHeatUser;             // Hardsized rated heating capacity for reporting
        Real64 RatedWaterVolFlowRateDes;     // Autosized rated water flow for reporting
        Real64 RatedWaterVolFlowRateUser;    // Hardsized rated water flow for reporting
        Real64 RatedCapCoolSensDes;          // Autosized rated sensible cooling capacity for reporting
        Real64 RatedCapCoolSensUser;         // Hardsized rated sensible cooling capacity for reporting
        Real64 EvapCondPumpElecNomPowerDes;  // Autosized evaporative condenser pump power for reporting
        Real64 EvapCondPumpElecNomPowerUser; // Hardsized evaporative condenser pump power for reporting
        Real64 DefrostCapacityDes;           // Autosized resistive defrost heater capacity for reporting
        Real64 DefrostCapacityUser;          // Hardsized resistive defrost heater capacity for reporting
        bool SizingDesRunThisAirSys;         // true if a particular air system had a Sizing:System object and system sizing done
        bool SizingDesRunThisZone;           // true if a particular zone had a Sizing:Zone object and zone sizing was done
        Real64 HPInletAirHumRat;             // Rated inlet air humidity ratio for heat pump water heater [kgWater/kgDryAir]
        Real64 HPWHCoolCapacity;             // estimate cooling capacity in HPWH

        UpperSpeed = VarSpeedCoil(DXCoilNum).NumOfSpeeds;
        NormSpeed = VarSpeedCoil(DXCoilNum).NormSpedLevel;
        PltSizNum = 0;
        ErrorsFound = false;
        RatedAirFlowAutoSized = false;
        RatedWaterFlowAutoSized = false;
        RatedCapHeatAutoSized = false;
        IsAutoSize = false;
        if (SysSizingRunDone || ZoneSizingRunDone) {
            HardSizeNoDesRun = false;
        } else {
            HardSizeNoDesRun = true;
        }
        if (CurSysNum > 0) {
            CheckThisAirSystemForSizing(CurSysNum, SizingDesRunThisAirSys);
        } else {
            SizingDesRunThisAirSys = false;
        }
        if (CurZoneEqNum > 0) {
            CheckThisZoneForSizing(CurZoneEqNum, SizingDesRunThisZone);
        } else {
            SizingDesRunThisZone = false;
        }
        HardSizeNoDesRunAirFlow = false;
        RatedAirVolFlowRateDes = 0.0;
        RatedAirVolFlowRateUser = 0.0;
        RatedCapCoolTotalDes = 0.0;
        RatedCapCoolTotalUser = 0.0;
        RatedCapHeatDes = 0.0;
        RatedCapHeatUser = 0.0;
        RatedWaterVolFlowRateDes = 0.0;
        RatedWaterVolFlowRateUser = 0.0;
        RatedCapCoolSensDes = 0.0;
        RatedCapCoolSensUser = 0.0;
        EvapCondPumpElecNomPowerDes = 0.0;
        EvapCondPumpElecNomPowerUser = 0.0;
        DefrostCapacityDes = 0.0;
        DefrostCapacityUser = 0.0;

        if (VarSpeedCoil(DXCoilNum).VSCoilTypeOfNum == DataHVACGlobals::Coil_CoolingWaterToAirHPVSEquationFit ||
            VarSpeedCoil(DXCoilNum).VSCoilTypeOfNum == DataHVACGlobals::Coil_HeatingWaterToAirHPVSEquationFit) {
            CurrentObjSubfix = ":WATERTOAIRHEATPUMP:VARIABLESPEEDEQUATIONFIT";
        } else if (VarSpeedCoil(DXCoilNum).VSCoilTypeOfNum == CoilDX_HeatPumpWaterHeaterVariableSpeed) {
            CurrentObjSubfix = ":WATERHEATING:AIRTOWATERHEATPUMP:VARIABLESPEED";
        } else {
            CurrentObjSubfix = ":DX:VARIABLESPEED";
        }

        if (VarSpeedCoil(DXCoilNum).CoolHeatType == "WATERHEATING") {
            if (VarSpeedCoil(DXCoilNum).RatedAirVolFlowRate == AutoCalculate) {
                VarSpeedCoil(DXCoilNum).RatedAirVolFlowRate = VarSpeedCoil(DXCoilNum).RatedCapWH *
                                                              VarSpeedCoil(DXCoilNum).MSRatedAirVolFlowRate(NormSpeed) /
                                                              VarSpeedCoil(DXCoilNum).MSRatedTotCap(NormSpeed); // 0.00005035;
                VarSpeedCoil(DXCoilNum).AirVolFlowAutoSized = true;
            }
            coilSelectionReportObj->setCoilAirFlow(VarSpeedCoil(DXCoilNum).Name,
                                                   VarSpeedCoil(DXCoilNum).VarSpeedCoilType,
                                                   VarSpeedCoil(DXCoilNum).RatedAirVolFlowRate,
                                                   VarSpeedCoil(DXCoilNum).AirVolFlowAutoSized);

            if (VarSpeedCoil(DXCoilNum).RatedWaterVolFlowRate == AutoCalculate) {
                VarSpeedCoil(DXCoilNum).RatedHPWHCondWaterFlow = VarSpeedCoil(DXCoilNum).RatedCapWH *
                                                                 VarSpeedCoil(DXCoilNum).MSRatedWaterVolFlowRate(NormSpeed) /
                                                                 VarSpeedCoil(DXCoilNum).MSRatedTotCap(NormSpeed); // 0.00000004487;
                VarSpeedCoil(DXCoilNum).RatedWaterVolFlowRate = VarSpeedCoil(DXCoilNum).RatedHPWHCondWaterFlow;
                VarSpeedCoil(DXCoilNum).WaterVolFlowAutoSized = true;
            }
            coilSelectionReportObj->setCoilWaterFlowPltSizNum(VarSpeedCoil(DXCoilNum).Name,
                                                              VarSpeedCoil(DXCoilNum).VarSpeedCoilType,
                                                              VarSpeedCoil(DXCoilNum).RatedWaterVolFlowRate,
                                                              VarSpeedCoil(DXCoilNum).WaterVolFlowAutoSized,
                                                              -999,
                                                              VarSpeedCoil(DXCoilNum).LoopNum);
        }

        if (VarSpeedCoil(DXCoilNum).RatedAirVolFlowRate == AutoSize) {
            RatedAirFlowAutoSized = true;
        }

        if (CurSysNum > 0) {
            if (!RatedAirFlowAutoSized && !SizingDesRunThisAirSys) { // Simulation continue
                HardSizeNoDesRunAirFlow = true;
                if (VarSpeedCoil(DXCoilNum).RatedAirVolFlowRate > 0.0) {
                    ReportSizingOutput("COIL:" + VarSpeedCoil(DXCoilNum).CoolHeatType + CurrentObjSubfix,
                                       VarSpeedCoil(DXCoilNum).Name,
                                       "User-Specified Rated Air Flow Rate [m3/s]",
                                       VarSpeedCoil(DXCoilNum).RatedAirVolFlowRate);
                }
            } else {
                CheckSysSizing("COIL:" + VarSpeedCoil(DXCoilNum).CoolHeatType + CurrentObjSubfix, VarSpeedCoil(DXCoilNum).Name);
                if (FinalSysSizing(CurSysNum).DesMainVolFlow >= SmallAirVolFlow) {
                    RatedAirVolFlowRateDes = FinalSysSizing(CurSysNum).DesMainVolFlow;
                } else {
                    RatedAirVolFlowRateDes = 0.0;
                }
            }
        }

        if (CurZoneEqNum > 0) {
            if (!RatedAirFlowAutoSized && !SizingDesRunThisZone) { // Simulation continue
                HardSizeNoDesRunAirFlow = true;
                if (VarSpeedCoil(DXCoilNum).RatedAirVolFlowRate > 0.0) {
                    ReportSizingOutput("COIL:" + VarSpeedCoil(DXCoilNum).CoolHeatType + CurrentObjSubfix,
                                       VarSpeedCoil(DXCoilNum).Name,
                                       "User-Specified Rated Air Flow Rate [m3/s]",
                                       VarSpeedCoil(DXCoilNum).RatedAirVolFlowRate);
                }
            } else {
                CheckZoneSizing("COIL:" + VarSpeedCoil(DXCoilNum).CoolHeatType + CurrentObjSubfix, VarSpeedCoil(DXCoilNum).Name);
                RatedAirVolFlowRateDes = max(FinalZoneSizing(CurZoneEqNum).DesCoolVolFlow, FinalZoneSizing(CurZoneEqNum).DesHeatVolFlow);
                if (RatedAirVolFlowRateDes < SmallAirVolFlow) {
                    RatedAirVolFlowRateDes = 0.0;
                }
            }
        }

        if (RatedAirFlowAutoSized) VarSpeedCoil(DXCoilNum).RatedAirVolFlowRate = RatedAirVolFlowRateDes;
        //    CALL ReportSizingOutput('COIL:'//TRIM(VarSpeedCoil(DXCoilNum)%CoolHeatType)//TRIM(CurrentObjSubfix), &
        //                             VarSpeedCoil(DXCoilNum)%Name, &
        //                            'Rated Air Flow Rate [m3/s]', &
        //                             VarSpeedCoil(DXCoilNum)%RatedAirVolFlowRate)

        // RatedAirFlowAutoSized = .TRUE.

        RatedCapCoolTotalAutoSized = false;
        RatedCapCoolSensAutoSized = false;

        // size rated total cooling capacity
        IsAutoSize = false;
        if (VarSpeedCoil(DXCoilNum).RatedCapCoolTotal == AutoSize && VarSpeedCoil(DXCoilNum).CoolHeatType == "COOLING") {
            RatedCapCoolTotalAutoSized = true;
        }
        if (SizingDesRunThisZone || SizingDesRunThisAirSys) HardSizeNoDesRun = false;
        if (CurSysNum > 0) {
            if (!RatedCapCoolTotalAutoSized && !SizingDesRunThisAirSys) { // Simulation continue
                HardSizeNoDesRun = true;
                if (VarSpeedCoil(DXCoilNum).RatedCapCoolTotal > 0.0) {
                    ReportSizingOutput("COIL:" + VarSpeedCoil(DXCoilNum).CoolHeatType + CurrentObjSubfix,
                                       VarSpeedCoil(DXCoilNum).Name,
                                       "User-Specified Rated Total Cooling Capacity [W]",
                                       VarSpeedCoil(DXCoilNum).RatedCapCoolTotal);
                }
            } else {
                CheckSysSizing("COIL:" + VarSpeedCoil(DXCoilNum).CoolHeatType + CurrentObjSubfix, VarSpeedCoil(DXCoilNum).Name);
                VolFlowRate = VarSpeedCoil(DXCoilNum).RatedAirVolFlowRate;
                if (VolFlowRate >= SmallAirVolFlow) {
                    if (CurOASysNum > 0) { // coil is in the OA stream
                        MixTemp = FinalSysSizing(CurSysNum).OutTempAtCoolPeak;
                        MixHumRat = FinalSysSizing(CurSysNum).OutHumRatAtCoolPeak;
                        SupTemp = FinalSysSizing(CurSysNum).PrecoolTemp;
                        SupHumRat = FinalSysSizing(CurSysNum).PrecoolHumRat;
                    } else { // coil is on the main air loop
                        SupTemp = FinalSysSizing(CurSysNum).CoolSupTemp;
                        SupHumRat = FinalSysSizing(CurSysNum).CoolSupHumRat;
                        if (PrimaryAirSystem(CurSysNum).NumOACoolCoils == 0) { // there is no precooling of the OA stream
                            MixTemp = FinalSysSizing(CurSysNum).MixTempAtCoolPeak;
                            MixHumRat = FinalSysSizing(CurSysNum).MixHumRatAtCoolPeak;
                        } else { // there is precooling of OA stream
                            if (VolFlowRate > 0.0) {
                                OutAirFrac = FinalSysSizing(CurSysNum).DesOutAirVolFlow / VolFlowRate;
                            } else {
                                OutAirFrac = 1.0;
                            }
                            OutAirFrac = min(1.0, max(0.0, OutAirFrac));
                            MixTemp =
                                OutAirFrac * FinalSysSizing(CurSysNum).PrecoolTemp + (1.0 - OutAirFrac) * FinalSysSizing(CurSysNum).RetTempAtCoolPeak;
                            MixHumRat = OutAirFrac * FinalSysSizing(CurSysNum).PrecoolHumRat +
                                        (1.0 - OutAirFrac) * FinalSysSizing(CurSysNum).RetHumRatAtCoolPeak;
                        }
                    }
                    OutTemp = FinalSysSizing(CurSysNum).OutTempAtCoolPeak;
                    rhoair = PsyRhoAirFnPbTdbW(OutBaroPress, MixTemp, MixHumRat, RoutineName);
                    MixEnth = PsyHFnTdbW(MixTemp, MixHumRat);
                    SupEnth = PsyHFnTdbW(SupTemp, SupHumRat);

                    // design fan heat will be added to coil load
                    Real64 FanCoolLoad = DataAirSystems::calcFanDesignHeatGain(state, DataFanEnumType, DataFanIndex, VolFlowRate);
                    // inlet/outlet temp is adjusted after enthalpy is calculcated so fan heat is not double counted
                    Real64 CpAir = PsyCpAirFnW(MixHumRat);
                    if (PrimaryAirSystem(CurSysNum).supFanLocation == DataAirSystems::fanPlacement::BlowThru) {
                        MixTemp += FanCoolLoad / (CpAir * rhoair * VolFlowRate);
                    } else if (PrimaryAirSystem(CurSysNum).supFanLocation == DataAirSystems::fanPlacement::DrawThru) {
                        SupTemp -= FanCoolLoad / (CpAir * rhoair * VolFlowRate);
                    }
                    MixWetBulb = PsyTwbFnTdbWPb(MixTemp, MixHumRat, OutBaroPress, RoutineName);
                    // need to use OutTemp for air-cooled and RatedInletWaterTemp for water-cooled
                    if (VarSpeedCoil(DXCoilNum).CondenserInletNodeNum != 0) {
                        RatedSourceTempCool = RatedInletWaterTemp;
                    } else {
                        RatedSourceTempCool = OutTemp;
                    }
                    TotCapTempModFac =
                        CurveValue(state, VarSpeedCoil(DXCoilNum).MSCCapFTemp(VarSpeedCoil(DXCoilNum).NormSpedLevel), MixWetBulb, RatedSourceTempCool);

                    //       The mixed air temp for zone equipment without an OA mixer is 0.
                    //       This test avoids a negative capacity until a solution can be found.
                    if (MixEnth > SupEnth) {
                        CoolCapAtPeak = (rhoair * VolFlowRate * (MixEnth - SupEnth)) + FanCoolLoad;
                    } else {
                        CoolCapAtPeak = (rhoair * VolFlowRate * (48000.0 - SupEnth)) + FanCoolLoad;
                    }
                    CoolCapAtPeak = max(0.0, CoolCapAtPeak);
                    if (TotCapTempModFac > 0.0) {
                        RatedCapCoolTotalDes = CoolCapAtPeak / TotCapTempModFac;
                    } else {
                        RatedCapCoolTotalDes = CoolCapAtPeak;
                    }
                } else {
                    RatedCapCoolTotalDes = 0.0;
                }
            }

        } else if (CurZoneEqNum > 0) {
            if (!RatedCapCoolTotalAutoSized && !SizingDesRunThisZone) { // Simulation continue
                HardSizeNoDesRun = true;
                if (VarSpeedCoil(DXCoilNum).RatedCapCoolTotal > 0.0) {
                    ReportSizingOutput("COIL:" + VarSpeedCoil(DXCoilNum).CoolHeatType + CurrentObjSubfix,
                                       VarSpeedCoil(DXCoilNum).Name,
                                       "User-Specified Rated Total Cooling Capacity [W]",
                                       VarSpeedCoil(DXCoilNum).RatedCapCoolTotal);
                }
            } else {
                CheckZoneSizing("COIL:" + VarSpeedCoil(DXCoilNum).CoolHeatType + CurrentObjSubfix, VarSpeedCoil(DXCoilNum).Name);
                VolFlowRate = VarSpeedCoil(DXCoilNum).RatedAirVolFlowRate;
                if (VolFlowRate >= SmallAirVolFlow) {
                    if (ZoneEqDXCoil) {
                        if (ZoneEqSizing(CurZoneEqNum).OAVolFlow > 0.0) {
                            MixTemp = FinalZoneSizing(CurZoneEqNum).DesCoolCoilInTemp;
                            MixHumRat = FinalZoneSizing(CurZoneEqNum).DesCoolCoilInHumRat;
                        } else {
                            MixTemp = FinalZoneSizing(CurZoneEqNum).ZoneRetTempAtCoolPeak;
                            MixHumRat = FinalZoneSizing(CurZoneEqNum).ZoneHumRatAtCoolPeak;
                        }
                    } else {
                        MixTemp = FinalZoneSizing(CurZoneEqNum).DesCoolCoilInTemp;
                        MixHumRat = FinalZoneSizing(CurZoneEqNum).DesCoolCoilInHumRat;
                    }
                    SupTemp = FinalZoneSizing(CurZoneEqNum).CoolDesTemp;
                    SupHumRat = FinalZoneSizing(CurZoneEqNum).CoolDesHumRat;
                    TimeStepNumAtMax = FinalZoneSizing(CurZoneEqNum).TimeStepNumAtCoolMax;
                    DDNum = FinalZoneSizing(CurZoneEqNum).CoolDDNum;
                    if (DDNum > 0 && TimeStepNumAtMax > 0) {
                        OutTemp = DesDayWeath(DDNum).Temp(TimeStepNumAtMax);
                    } else {
                        OutTemp = 0.0;
                    }
                    rhoair = PsyRhoAirFnPbTdbW(OutBaroPress, MixTemp, MixHumRat, RoutineName);
                    MixEnth = PsyHFnTdbW(MixTemp, MixHumRat);
                    SupEnth = PsyHFnTdbW(SupTemp, SupHumRat);

                    // design fan heat will be added to coil load
                    Real64 FanCoolLoad = DataAirSystems::calcFanDesignHeatGain(state, DataFanEnumType, DataFanIndex, VolFlowRate);
                    // inlet/outlet temp is adjusted after enthalpy is calculcated so fan heat is not double counted
                    Real64 CpAir = PsyCpAirFnW(MixHumRat);

                    if (DataSizing::DataFanPlacement == DataSizing::zoneFanPlacement::zoneBlowThru) {
                        MixTemp += FanCoolLoad / (CpAir * rhoair * VolFlowRate);
                    } else {
                        SupTemp -= FanCoolLoad / (CpAir * rhoair * VolFlowRate);
                    }

                    MixWetBulb = PsyTwbFnTdbWPb(MixTemp, MixHumRat, OutBaroPress, RoutineName);
                    // need to use OutTemp for air-cooled and RatedInletWaterTemp for water-cooled
                    if (VarSpeedCoil(DXCoilNum).CondenserInletNodeNum != 0) {
                        RatedSourceTempCool = RatedInletWaterTemp;
                    } else {
                        RatedSourceTempCool = OutTemp;
                    }
                    TotCapTempModFac =
                        CurveValue(state, VarSpeedCoil(DXCoilNum).MSCCapFTemp(VarSpeedCoil(DXCoilNum).NormSpedLevel), MixWetBulb, RatedSourceTempCool);

                    //       The mixed air temp for zone equipment without an OA mixer is 0.
                    //       This test avoids a negative capacity until a solution can be found.
                    if (MixEnth > SupEnth) {
                        CoolCapAtPeak = (rhoair * VolFlowRate * (MixEnth - SupEnth)) + FanCoolLoad;
                    } else {
                        CoolCapAtPeak = (rhoair * VolFlowRate * (48000.0 - SupEnth)) + FanCoolLoad;
                    }
                    CoolCapAtPeak = max(0.0, CoolCapAtPeak);
                    if (TotCapTempModFac > 0.0) {
                        RatedCapCoolTotalDes = CoolCapAtPeak / TotCapTempModFac;
                    } else {
                        RatedCapCoolTotalDes = CoolCapAtPeak;
                    }
                } else {
                    RatedCapCoolTotalDes = 0.0;
                }
            }
        }
        if (RatedCapCoolTotalDes < SmallLoad) {
            RatedCapCoolTotalDes = 0.0;
        }
        if (!HardSizeNoDesRun) {
            if (RatedCapCoolTotalAutoSized) {
                VarSpeedCoil(DXCoilNum).RatedCapCoolTotal = RatedCapCoolTotalDes;
                ReportSizingOutput("COIL:" + VarSpeedCoil(DXCoilNum).CoolHeatType + CurrentObjSubfix,
                                   VarSpeedCoil(DXCoilNum).Name,
                                   "Design Size Rated Total Cooling Capacity [W]",
                                   VarSpeedCoil(DXCoilNum).RatedCapCoolTotal);
                PreDefTableEntry(pdchCoolCoilTotCap, VarSpeedCoil(DXCoilNum).Name, VarSpeedCoil(DXCoilNum).RatedCapCoolTotal);
                PreDefTableEntry(pdchCoolCoilLatCap,
                                 VarSpeedCoil(DXCoilNum).Name,
                                 VarSpeedCoil(DXCoilNum).RatedCapCoolTotal - VarSpeedCoil(DXCoilNum).RatedCapCoolSens);
                if (VarSpeedCoil(DXCoilNum).RatedCapCoolTotal != 0.0) {
                    PreDefTableEntry(pdchCoolCoilSHR,
                                     VarSpeedCoil(DXCoilNum).Name,
                                     VarSpeedCoil(DXCoilNum).RatedCapCoolSens / VarSpeedCoil(DXCoilNum).RatedCapCoolTotal);
                    PreDefTableEntry(pdchCoolCoilNomEff, VarSpeedCoil(DXCoilNum).Name, VarSpeedCoil(DXCoilNum).MSRatedCOP(NormSpeed));
                } else {
                    PreDefTableEntry(pdchCoolCoilSHR, VarSpeedCoil(DXCoilNum).Name, 0.0);
                    PreDefTableEntry(pdchCoolCoilNomEff, VarSpeedCoil(DXCoilNum).Name, 0.0);
                }
                addFootNoteSubTable(
                    pdstCoolCoil,
                    "Nominal values are gross at rated conditions, i.e., the supply air fan heat and electric power NOT accounted for.");
            } else {
                if (VarSpeedCoil(DXCoilNum).RatedCapCoolTotal > 0.0 && RatedCapCoolTotalDes > 0.0) {
                    RatedCapCoolTotalUser = VarSpeedCoil(DXCoilNum).RatedCapCoolTotal;
                    ReportSizingOutput("COIL:" + VarSpeedCoil(DXCoilNum).CoolHeatType + CurrentObjSubfix,
                                       VarSpeedCoil(DXCoilNum).Name,
                                       "Design Size Rated Total Cooling Capacity [W]",
                                       RatedCapCoolTotalDes,
                                       "User-Specified Rated Total Cooling Capacity [W]",
                                       RatedCapCoolTotalUser);
                    if (DisplayExtraWarnings) {
                        if ((std::abs(RatedCapCoolTotalDes - RatedCapCoolTotalUser) / RatedCapCoolTotalUser) > AutoVsHardSizingThreshold) {
                            ShowMessage("SizeVarSpeedCoil: Potential issue with equipment sizing for " + VarSpeedCoil(DXCoilNum).CoolHeatType + ' ' +
                                        CurrentObjSubfix);
                            ShowContinueError("Coil Name =" + VarSpeedCoil(DXCoilNum).Name);
                            ShowContinueError("User-Specified Rated Total Cooling Capacity of " + RoundSigDigits(RatedCapCoolTotalUser, 2) + " [W]");
                            ShowContinueError("differs from Design Size Rated Total Cooling Capacity of " + RoundSigDigits(RatedCapCoolTotalDes, 2) +
                                              " [W]");
                            ShowContinueError("This may, or may not, indicate mismatched component sizes.");
                            ShowContinueError("Verify that the value entered is intended and is consistent with other components.");
                        }
                    }
                }
            }

            coilSelectionReportObj->setCoilEntAirTemp(state,
                VarSpeedCoil(DXCoilNum).Name, VarSpeedCoil(DXCoilNum).VarSpeedCoilType, MixTemp, CurSysNum, CurZoneEqNum);
            coilSelectionReportObj->setCoilEntAirHumRat(VarSpeedCoil(DXCoilNum).Name, VarSpeedCoil(DXCoilNum).VarSpeedCoilType, MixHumRat);
            coilSelectionReportObj->setCoilLvgAirTemp(VarSpeedCoil(DXCoilNum).Name, VarSpeedCoil(DXCoilNum).VarSpeedCoilType, SupTemp);
            coilSelectionReportObj->setCoilLvgAirHumRat(VarSpeedCoil(DXCoilNum).Name, VarSpeedCoil(DXCoilNum).VarSpeedCoilType, SupHumRat);
<<<<<<< HEAD
            coilSelectionReportObj->setCoilCoolingCapacity(state, VarSpeedCoil(DXCoilNum).Name,
=======
            coilSelectionReportObj->setCoilCoolingCapacity(state,
                                                           VarSpeedCoil(DXCoilNum).Name,
>>>>>>> 42d84720
                                                           VarSpeedCoil(DXCoilNum).VarSpeedCoilType,
                                                           RatedCapCoolTotalDes,
                                                           RatedCapCoolTotalAutoSized,
                                                           CurSysNum,
                                                           CurZoneEqNum,
                                                           CurOASysNum,
                                                           0.0, // no fan load included in sizing
                                                           TotCapTempModFac,
                                                           -999.0,
                                                           -999.0); // VS model doesn't limit, double check
        }

        // Set the global DX cooling coil capacity variable for use by other objects
        if (VarSpeedCoil(DXCoilNum).CoolHeatType == "COOLING") {
            DXCoolCap = VarSpeedCoil(DXCoilNum).RatedCapCoolTotal;
        }

        // size rated heating capacity
        if (VarSpeedCoil(DXCoilNum).RatedCapHeat == AutoSize && VarSpeedCoil(DXCoilNum).CoolHeatType == "HEATING") {
            RatedCapHeatAutoSized = true;
        }
        //   simply set heating capacity equal to the cooling capacity
        // VarSpeedCoil(DXCoilNum)%RatedCapHeat = DXCoolCap
        if (VarSpeedCoil(DXCoilNum).CoolHeatType == "HEATING") {
            if (VarSpeedCoil(DXCoilNum).CompanionCoolingCoilNum > 0) {
                RatedCapHeatDes = VarSpeedCoil(VarSpeedCoil(DXCoilNum).CompanionCoolingCoilNum).RatedCapCoolTotal;
                VarSpeedCoil(DXCoilNum).RatedCapCoolTotal = RatedCapHeatDes; // AVOID BEING ZERO
            } else {
                RatedCapHeatDes = DXCoolCap; // previous code, can be risky
            }
            // END IF
            if (RatedCapHeatAutoSized) {
                if (RatedCapHeatDes == AutoSize) {
                    ShowWarningError("COIL:" + VarSpeedCoil(DXCoilNum).CoolHeatType + ":WATERTOAIRHEATPUMP:VARIABLESPEEDEQUATIONFIT \"" +
                                     VarSpeedCoil(DXCoilNum).Name + "\"");
                    ShowContinueError(RoutineName + ": Heating coil could not be autosized since cooling coil was not previously sized.");
                    ShowContinueError("... Cooling coil must be upstream of heating coil.");
                    ShowContinueError("... Manually sizing this heating coil will be required.");
                }
            }
            if (RatedCapHeatDes < SmallLoad) {
                RatedCapHeatDes = 0.0;
            }
<<<<<<< HEAD
            coilSelectionReportObj->setCoilHeatingCapacity(state, VarSpeedCoil(DXCoilNum).Name,
=======
            coilSelectionReportObj->setCoilHeatingCapacity(state,
                                                           VarSpeedCoil(DXCoilNum).Name,
>>>>>>> 42d84720
                                                           VarSpeedCoil(DXCoilNum).VarSpeedCoilType,
                                                           RatedCapHeatDes,
                                                           RatedCapHeatAutoSized,
                                                           CurSysNum,
                                                           CurZoneEqNum,
                                                           CurOASysNum,
                                                           0.0,
                                                           1.0,
                                                           -999.0,
                                                           -999.0);
        }
        if (RatedCapHeatAutoSized) {
            VarSpeedCoil(DXCoilNum).RatedCapHeat = RatedCapHeatDes;
            ReportSizingOutput("COIL:" + VarSpeedCoil(DXCoilNum).CoolHeatType + CurrentObjSubfix,
                               VarSpeedCoil(DXCoilNum).Name,
                               "Design Size Nominal Heating Capacity [W]",
                               RatedCapHeatDes);
            PreDefTableEntry(pdchHeatCoilNomCap, VarSpeedCoil(DXCoilNum).Name, VarSpeedCoil(DXCoilNum).RatedCapHeat);
            if (VarSpeedCoil(DXCoilNum).RatedCapHeat != 0.0) {
                PreDefTableEntry(pdchHeatCoilNomEff, VarSpeedCoil(DXCoilNum).Name, VarSpeedCoil(DXCoilNum).MSRatedCOP(NormSpeed));
            } else {
                PreDefTableEntry(pdchHeatCoilNomEff, VarSpeedCoil(DXCoilNum).Name, 0.0);
            }
            addFootNoteSubTable(pdstHeatCoil,
                                "Nominal values are gross at rated conditions, i.e., the supply air fan heat and electric power NOT accounted for.");
        } else {
            if (VarSpeedCoil(DXCoilNum).RatedCapHeat > 0.0 && RatedCapHeatDes > 0.0) {
                RatedCapHeatUser = VarSpeedCoil(DXCoilNum).RatedCapHeat;
                ReportSizingOutput("COIL:" + VarSpeedCoil(DXCoilNum).CoolHeatType + CurrentObjSubfix,
                                   VarSpeedCoil(DXCoilNum).Name,
                                   "Design Size Nominal Heating Capacity [W]",
                                   RatedCapHeatDes,
                                   "User-Specified Nominal Heating Capacity [W]",
                                   RatedCapHeatUser);
                if (DisplayExtraWarnings) {
                    if ((std::abs(RatedCapHeatDes - RatedCapHeatUser) / RatedCapHeatUser) > AutoVsHardSizingThreshold) {
                        ShowMessage("SizeVarSpeedCoil: Potential issue with equipment sizing for " + VarSpeedCoil(DXCoilNum).CoolHeatType + ' ' +
                                    CurrentObjSubfix);
                        ShowContinueError("Coil Name =" + VarSpeedCoil(DXCoilNum).Name);
                        ShowContinueError("User-Specified Rated Total Heating Capacity of " + RoundSigDigits(RatedCapHeatUser, 2) + " [W]");
                        ShowContinueError("differs from Design Size Rated Total Heating Capacity of " + RoundSigDigits(RatedCapHeatDes, 2) + " [W]");
                        ShowContinueError("This may, or may not, indicate mismatched component sizes.");
                        ShowContinueError("Verify that the value entered is intended and is consistent with other components.");
                    }
                }
            }
        }

        // FORCE BACK TO THE RATED AIR FLOW RATE WITH THE SAME RATIO DEFINED BY THE CATALOG DATA
        if (!HardSizeNoDesRunAirFlow) {
            if ((RatedCapCoolTotalAutoSized) && (RatedAirFlowAutoSized)) {
                RatedAirVolFlowRateDes =
                    VarSpeedCoil(DXCoilNum).RatedCapCoolTotal * VarSpeedCoil(DXCoilNum).MSRatedAirVolFlowPerRatedTotCap(NormSpeed);
            } else if ((RatedCapHeatAutoSized) && (RatedAirFlowAutoSized)) {
                RatedAirVolFlowRateDes = VarSpeedCoil(DXCoilNum).RatedCapHeat * VarSpeedCoil(DXCoilNum).MSRatedAirVolFlowPerRatedTotCap(NormSpeed);
            }

            // write the air flow sizing output
            if (RatedAirFlowAutoSized) {
                VarSpeedCoil(DXCoilNum).RatedAirVolFlowRate = RatedAirVolFlowRateDes;
                ReportSizingOutput("COIL:" + VarSpeedCoil(DXCoilNum).CoolHeatType + CurrentObjSubfix,
                                   VarSpeedCoil(DXCoilNum).Name,
                                   "Design Size Rated Air Flow Rate [m3/s]",
                                   RatedAirVolFlowRateDes);
            } else {
                if (VarSpeedCoil(DXCoilNum).RatedAirVolFlowRate > 0.0 && RatedAirVolFlowRateDes > 0.0) {
                    RatedAirVolFlowRateUser = VarSpeedCoil(DXCoilNum).RatedAirVolFlowRate;
                    ReportSizingOutput("COIL:" + VarSpeedCoil(DXCoilNum).CoolHeatType + CurrentObjSubfix,
                                       VarSpeedCoil(DXCoilNum).Name,
                                       "Design Size Rated Air Flow Rate [m3/s]",
                                       RatedAirVolFlowRateDes,
                                       "User-Specified Rated Air Flow Rate [m3/s]",
                                       RatedAirVolFlowRateUser);
                    if (DisplayExtraWarnings) {
                        if ((std::abs(RatedAirVolFlowRateDes - RatedAirVolFlowRateUser) / RatedAirVolFlowRateUser) > AutoVsHardSizingThreshold) {
                            ShowMessage("SizeVarSpeedCoil: Potential issue with equipment sizing for" + VarSpeedCoil(DXCoilNum).CoolHeatType + ' ' +
                                        CurrentObjSubfix);
                            ShowContinueError("Coil Name =" + VarSpeedCoil(DXCoilNum).Name);
                            ShowContinueError("User-Specified Rated Air Flow Rate of " + RoundSigDigits(RatedAirVolFlowRateUser, 5) + " [m3/s]");
                            ShowContinueError("differs from Design Size Rated Air Flow Rate of " + RoundSigDigits(RatedAirVolFlowRateDes, 5) +
                                              " [m3/s]");
                            ShowContinueError("This may, or may not, indicate mismatched component sizes.");
                            ShowContinueError("Verify that the value entered is intended and is consistent with other components.");
                        }
                    }
                }
            }
            coilSelectionReportObj->setCoilAirFlow(
                VarSpeedCoil(DXCoilNum).Name, VarSpeedCoil(DXCoilNum).VarSpeedCoilType, RatedAirVolFlowRateDes, RatedAirFlowAutoSized);
        }

        // Check that heat pump heating capacity is within 20% of cooling capacity. Check only for heating coil and report both.
        if (VarSpeedCoil(DXCoilNum).CoolHeatType == "HEATING" && VarSpeedCoil(DXCoilNum).CompanionCoolingCoilNum > 0) {

            if (VarSpeedCoil(VarSpeedCoil(DXCoilNum).CompanionCoolingCoilNum).RatedCapCoolTotal > 0.0) {

                if (std::abs(VarSpeedCoil(VarSpeedCoil(DXCoilNum).CompanionCoolingCoilNum).RatedCapCoolTotal - VarSpeedCoil(DXCoilNum).RatedCapHeat) /
                        VarSpeedCoil(VarSpeedCoil(DXCoilNum).CompanionCoolingCoilNum).RatedCapCoolTotal >
                    0.2) {

                    ShowWarningError("COIL:" + VarSpeedCoil(DXCoilNum).CoolHeatType + ":WATERTOAIRHEATPUMP:VARIABLESPEEDEQUATIONFIT \"" +
                                     VarSpeedCoil(DXCoilNum).Name + "\"");
                    ShowContinueError("...used with COIL:" + VarSpeedCoil(VarSpeedCoil(DXCoilNum).CompanionCoolingCoilNum).CoolHeatType +
                                      ":WATERTOAIRHEATPUMP:VARIABLESPEEDEQUATIONFIT \"" +
                                      VarSpeedCoil(VarSpeedCoil(DXCoilNum).CompanionCoolingCoilNum).Name + "\"");
                    ShowContinueError("...heating capacity is disproportionate (> 20% different) to total cooling capacity");
                    ShowContinueError("...heating capacity = " + TrimSigDigits(VarSpeedCoil(DXCoilNum).RatedCapHeat, 3) + " W");
                    ShowContinueError("...cooling capacity = " +
                                      TrimSigDigits(VarSpeedCoil(VarSpeedCoil(DXCoilNum).CompanionCoolingCoilNum).RatedCapCoolTotal, 3) + " W");
                }
            }
        }

        // ASSIGN CAPACITY
        if (VarSpeedCoil(DXCoilNum).CoolHeatType == "COOLING") {
            VarSpeedCoil(DXCoilNum).MSRatedTotCap(UpperSpeed) =
                VarSpeedCoil(DXCoilNum).RatedCapCoolTotal / VarSpeedCoil(DXCoilNum).MSRatedPercentTotCap(NormSpeed);
        } else if (VarSpeedCoil(DXCoilNum).CoolHeatType == "HEATING") {
            VarSpeedCoil(DXCoilNum).MSRatedTotCap(UpperSpeed) =
                VarSpeedCoil(DXCoilNum).RatedCapHeat / VarSpeedCoil(DXCoilNum).MSRatedPercentTotCap(NormSpeed);
        } else if (VarSpeedCoil(DXCoilNum).CoolHeatType == "WATERHEATING") {
            VarSpeedCoil(DXCoilNum).MSRatedTotCap(UpperSpeed) =
                VarSpeedCoil(DXCoilNum).RatedCapWH / VarSpeedCoil(DXCoilNum).MSRatedPercentTotCap(NormSpeed);
        }

        if (VarSpeedCoil(DXCoilNum).CoolHeatType == "WATERHEATING") {
            HPInletAirHumRat =
                PsyWFnTdbTwbPb(VarSpeedCoil(DXCoilNum).WHRatedInletDBTemp, VarSpeedCoil(DXCoilNum).WHRatedInletWBTemp, StdBaroPress, RoutineName);
            rhoA = PsyRhoAirFnPbTdbW(OutBaroPress, VarSpeedCoil(DXCoilNum).WHRatedInletDBTemp, HPInletAirHumRat, RoutineName);

            for (Mode = VarSpeedCoil(DXCoilNum).NumOfSpeeds; Mode >= 1; --Mode) {
                VarSpeedCoil(DXCoilNum).MSRatedTotCap(Mode) =
                    VarSpeedCoil(DXCoilNum).MSRatedTotCap(UpperSpeed) * VarSpeedCoil(DXCoilNum).MSRatedPercentTotCap(Mode);
                VarSpeedCoil(DXCoilNum).MSRatedAirVolFlowRate(Mode) =
                    VarSpeedCoil(DXCoilNum).MSRatedTotCap(Mode) * VarSpeedCoil(DXCoilNum).MSRatedAirVolFlowPerRatedTotCap(Mode);
                VarSpeedCoil(DXCoilNum).MSRatedAirMassFlowRate(Mode) = VarSpeedCoil(DXCoilNum).MSRatedAirVolFlowRate(Mode) * rhoA;
                // EVAPORATIVE PRECOOLING CONDENSER AIR FLOW RATE
                VarSpeedCoil(DXCoilNum).EvapCondAirFlow(Mode) = 0.0;
            }
        } else {
            rhoA = PsyRhoAirFnPbTdbW(OutBaroPress, RatedInletAirTemp, RatedInletAirHumRat, RoutineName);
            // HPWH, the mass flow rate will be updated by a revised entering air density

            if (VarSpeedCoil(DXCoilNum).MSHPDesignSpecIndex > -1 && UnitarySystems::designSpecMSHP.size() > 0) {
                if (VarSpeedCoil(DXCoilNum).CoolHeatType == "COOLING") {
                    if (UnitarySystems::designSpecMSHP[VarSpeedCoil(DXCoilNum).MSHPDesignSpecIndex].numOfSpeedCooling !=
                        VarSpeedCoil(DXCoilNum).NumOfSpeeds) {
                        ShowFatalError("COIL:" + VarSpeedCoil(DXCoilNum).CoolHeatType + CurrentObjSubfix + " = " + VarSpeedCoil(DXCoilNum).Name +
                                       " number of speeds not equal to number of speed specified in UnitarySystemPerformance:Multispeed object.");
                    } else {
                        for (Mode = VarSpeedCoil(DXCoilNum).NumOfSpeeds; Mode >= 1; --Mode) {
                            VarSpeedCoil(DXCoilNum).MSRatedAirVolFlowRate(Mode) =
                                VarSpeedCoil(DXCoilNum).RatedAirVolFlowRate *
                                UnitarySystems::designSpecMSHP[VarSpeedCoil(DXCoilNum).MSHPDesignSpecIndex].coolingVolFlowRatio[Mode - 1];
                            VarSpeedCoil(DXCoilNum).MSRatedTotCap(Mode) =
                                VarSpeedCoil(DXCoilNum).MSRatedAirVolFlowRate(Mode) / VarSpeedCoil(DXCoilNum).MSRatedAirVolFlowPerRatedTotCap(Mode);
                            VarSpeedCoil(DXCoilNum).MSRatedAirMassFlowRate(Mode) = VarSpeedCoil(DXCoilNum).MSRatedAirVolFlowRate(Mode) * rhoA;
                            // EVAPORATIVE PRECOOLING CONDENSER AIR FLOW RATE
                            VarSpeedCoil(DXCoilNum).EvapCondAirFlow(Mode) =
                                VarSpeedCoil(DXCoilNum).MSRatedTotCap(Mode) * VarSpeedCoil(DXCoilNum).MSRatedEvapCondVolFlowPerRatedTotCap(Mode);
                        }
                    }
                } else if (VarSpeedCoil(DXCoilNum).CoolHeatType == "HEATING") {
                    if (UnitarySystems::designSpecMSHP[VarSpeedCoil(DXCoilNum).MSHPDesignSpecIndex].numOfSpeedHeating !=
                        VarSpeedCoil(DXCoilNum).NumOfSpeeds) {
                        ShowFatalError("COIL:" + VarSpeedCoil(DXCoilNum).CoolHeatType + CurrentObjSubfix + " = " + VarSpeedCoil(DXCoilNum).Name +
                                       " number of speeds not equal to number of speed specified in UnitarySystemPerformance:Multispeed object.");
                    } else {
                        for (Mode = VarSpeedCoil(DXCoilNum).NumOfSpeeds; Mode >= 1; --Mode) {
                            VarSpeedCoil(DXCoilNum).MSRatedAirVolFlowRate(Mode) =
                                VarSpeedCoil(DXCoilNum).RatedAirVolFlowRate *
                                UnitarySystems::designSpecMSHP[VarSpeedCoil(DXCoilNum).MSHPDesignSpecIndex].heatingVolFlowRatio[Mode - 1];
                            VarSpeedCoil(DXCoilNum).MSRatedTotCap(Mode) =
                                VarSpeedCoil(DXCoilNum).MSRatedAirVolFlowRate(Mode) / VarSpeedCoil(DXCoilNum).MSRatedAirVolFlowPerRatedTotCap(Mode);
                            VarSpeedCoil(DXCoilNum).MSRatedAirMassFlowRate(Mode) = VarSpeedCoil(DXCoilNum).MSRatedAirVolFlowRate(Mode) * rhoA;
                            // EVAPORATIVE PRECOOLING CONDENSER AIR FLOW RATE
                            VarSpeedCoil(DXCoilNum).EvapCondAirFlow(Mode) =
                                VarSpeedCoil(DXCoilNum).MSRatedTotCap(Mode) * VarSpeedCoil(DXCoilNum).MSRatedEvapCondVolFlowPerRatedTotCap(Mode);
                        }
                    }
                }
            } else {
                for (Mode = VarSpeedCoil(DXCoilNum).NumOfSpeeds; Mode >= 1; --Mode) {
                    VarSpeedCoil(DXCoilNum).MSRatedTotCap(Mode) =
                        VarSpeedCoil(DXCoilNum).MSRatedTotCap(UpperSpeed) * VarSpeedCoil(DXCoilNum).MSRatedPercentTotCap(Mode);
                    VarSpeedCoil(DXCoilNum).MSRatedAirVolFlowRate(Mode) =
                        VarSpeedCoil(DXCoilNum).MSRatedTotCap(Mode) * VarSpeedCoil(DXCoilNum).MSRatedAirVolFlowPerRatedTotCap(Mode);
                    VarSpeedCoil(DXCoilNum).MSRatedAirMassFlowRate(Mode) = VarSpeedCoil(DXCoilNum).MSRatedAirVolFlowRate(Mode) * rhoA;
                    // EVAPORATIVE PRECOOLING CONDENSER AIR FLOW RATE
                    VarSpeedCoil(DXCoilNum).EvapCondAirFlow(Mode) =
                        VarSpeedCoil(DXCoilNum).MSRatedTotCap(Mode) * VarSpeedCoil(DXCoilNum).MSRatedEvapCondVolFlowPerRatedTotCap(Mode);
                }
            }
        }

        // size rated power
        if (VarSpeedCoil(DXCoilNum).CoolHeatType == "COOLING") {

            VarSpeedCoil(DXCoilNum).RatedCOPCool = VarSpeedCoil(DXCoilNum).MSRatedCOP(VarSpeedCoil(DXCoilNum).NormSpedLevel);
            VarSpeedCoil(DXCoilNum).RatedPowerCool = VarSpeedCoil(DXCoilNum).RatedCapCoolTotal / VarSpeedCoil(DXCoilNum).RatedCOPCool;

        } else if (VarSpeedCoil(DXCoilNum).CoolHeatType == "HEATING") {
            VarSpeedCoil(DXCoilNum).RatedCOPHeat = VarSpeedCoil(DXCoilNum).MSRatedCOP(VarSpeedCoil(DXCoilNum).NormSpedLevel);
            VarSpeedCoil(DXCoilNum).RatedPowerHeat = VarSpeedCoil(DXCoilNum).RatedCapHeat / VarSpeedCoil(DXCoilNum).RatedCOPHeat;
            VarSpeedCoil(DXCoilNum).RatedCapCoolTotal = VarSpeedCoil(DXCoilNum).RatedCapHeat;
        } else if (VarSpeedCoil(DXCoilNum).CoolHeatType == "WATERHEATING") {
            VarSpeedCoil(DXCoilNum).RatedCOPHeat = VarSpeedCoil(DXCoilNum).MSRatedCOP(VarSpeedCoil(DXCoilNum).NormSpedLevel);
            VarSpeedCoil(DXCoilNum).RatedPowerHeat = VarSpeedCoil(DXCoilNum).RatedCapWH / VarSpeedCoil(DXCoilNum).RatedCOPHeat;
            VarSpeedCoil(DXCoilNum).RatedCapCoolTotal = VarSpeedCoil(DXCoilNum).RatedCapWH * (1.0 - 1.0 / VarSpeedCoil(DXCoilNum).RatedCOPHeat);
        }

        // Size water volumetric flow rate
        if ((VarSpeedCoil(DXCoilNum).RatedWaterVolFlowRate == AutoSize) &&
            (VarSpeedCoil(DXCoilNum).VSCoilTypeOfNum == Coil_CoolingWaterToAirHPVSEquationFit ||
             VarSpeedCoil(DXCoilNum).VSCoilTypeOfNum == Coil_HeatingWaterToAirHPVSEquationFit)) {
            RatedWaterFlowAutoSized = true;
        }

        //!   if not found on a plant loop, check condenser loop and warn user if not found
        //    IF(PltSizNum == 0) THEN
        //      PltSizNum = &
        //          MyCondPlantSizingIndex('COIL:'//TRIM(VarSpeedCoil(DXCoilNum)%CoolHeatType)// &
        //               TRIM(CurrentObjSubfix), &
        //                                 VarSpeedCoil(DXCoilNum)%Name, &
        //                                 VarSpeedCoil(DXCoilNum)%WaterInletNodeNum, &
        //                                 VarSpeedCoil(DXCoilNum)%WaterOutletNodeNum, ErrorsFound)
        //    END IF

        //   WSHP condenser can be on either a plant loop or condenser loop. Test each to find plant sizing number.
        //   first check to see if coil is connected to a plant loop, no warning on this CALL
        if (RatedWaterFlowAutoSized) {
            if (VarSpeedCoil(DXCoilNum).CondenserType == WaterCooled)
                PltSizNum = MyPlantSizingIndex("COIL:" + VarSpeedCoil(DXCoilNum).CoolHeatType + CurrentObjSubfix,
                                               VarSpeedCoil(DXCoilNum).Name,
                                               VarSpeedCoil(DXCoilNum).WaterInletNodeNum,
                                               VarSpeedCoil(DXCoilNum).WaterOutletNodeNum,
                                               ErrorsFound,
                                               false);

            if (PltSizNum > 0) {
                rho = GetDensityGlycol(PlantLoop(VarSpeedCoil(DXCoilNum).LoopNum).FluidName,
                                       PlantSizData(PltSizNum).ExitTemp,
                                       PlantLoop(VarSpeedCoil(DXCoilNum).LoopNum).FluidIndex,
                                       RoutineNameAlt);
                cp = GetSpecificHeatGlycol(PlantLoop(VarSpeedCoil(DXCoilNum).LoopNum).FluidName,
                                           PlantSizData(PltSizNum).ExitTemp,
                                           PlantLoop(VarSpeedCoil(DXCoilNum).LoopNum).FluidIndex,
                                           RoutineNameAlt);

                if (VarSpeedCoil(DXCoilNum).CoolHeatType == "HEATING") {

                    RatedWaterVolFlowRateDes = VarSpeedCoil(DXCoilNum).RatedCapHeat / (PlantSizData(PltSizNum).DeltaT * cp * rho);

                    //        CALL ReportSizingOutput('COIL:'//TRIM(VarSpeedCoil(DXCoilNum)%CoolHeatType)//&
                    //                                TRIM(CurrentObjSubfix), &
                    //                                  VarSpeedCoil(DXCoilNum)%Name, &
                    //                                  'Rated Water Flow Rate [m3/s]', VarSpeedCoil(DXCoilNum)%RatedWaterVolFlowRate)
                    coilSelectionReportObj->setCoilLvgWaterTemp(VarSpeedCoil(DXCoilNum).Name,
                                                                VarSpeedCoil(DXCoilNum).VarSpeedCoilType,
                                                                PlantSizData(PltSizNum).ExitTemp +
                                                                    PlantSizData(PltSizNum).DeltaT); // TRACE 3D Plus coil selection report

                } else if (VarSpeedCoil(DXCoilNum).CoolHeatType == "COOLING") {

                    //       use companion heating coil capacity to calculate volumetric flow rate
                    if (VarSpeedCoil(DXCoilNum).CompanionCoolingCoilNum > 0) {
                        SystemCapacity = VarSpeedCoil(VarSpeedCoil(DXCoilNum).CompanionCoolingCoilNum).RatedCapHeat;
                    } else {
                        SystemCapacity = VarSpeedCoil(DXCoilNum).RatedCapCoolTotal;
                    }

                    RatedWaterVolFlowRateDes = SystemCapacity / (PlantSizData(PltSizNum).DeltaT * cp * rho);

                    //        CALL ReportSizingOutput('COIL:'//TRIM(VarSpeedCoil(DXCoilNum)%CoolHeatType)&
                    //                                //TRIM(CurrentObjSubfix), &
                    //                                  VarSpeedCoil(DXCoilNum)%Name, &
                    //                                  'Rated Water Flow Rate [m3/s]', VarSpeedCoil(DXCoilNum)%RatedWaterVolFlowRate)
                    coilSelectionReportObj->setCoilLvgWaterTemp(VarSpeedCoil(DXCoilNum).Name,
                                                                VarSpeedCoil(DXCoilNum).VarSpeedCoilType,
                                                                PlantSizData(PltSizNum).ExitTemp -
                                                                    PlantSizData(PltSizNum).DeltaT); // TRACE 3D Plus coil selection report
                }

                coilSelectionReportObj->setCoilEntWaterTemp(VarSpeedCoil(DXCoilNum).Name,
                                                            VarSpeedCoil(DXCoilNum).VarSpeedCoilType,
                                                            PlantSizData(PltSizNum).ExitTemp); // TRACE 3D Plus coil selection report

                coilSelectionReportObj->setCoilWaterDeltaT(VarSpeedCoil(DXCoilNum).Name,
                                                           VarSpeedCoil(DXCoilNum).VarSpeedCoilType,
                                                           PlantSizData(PltSizNum).DeltaT); // TRACE 3D Plus coil selection report
            } else {
                ShowSevereError("Autosizing of water flow requires a loop Sizing:Plant object");
                ShowContinueError("Autosizing also requires physical connection to a plant or condenser loop.");
                ShowContinueError("Occurs in COIL:" + VarSpeedCoil(DXCoilNum).CoolHeatType + CurrentObjSubfix +
                                  " Object=" + VarSpeedCoil(DXCoilNum).Name);
                ErrorsFound = true;
            }
        }

        // WRITE THE WATER SIZING OUTPUT
        if (RatedWaterFlowAutoSized) {
            // FORCE BACK TO THE RATED WATER FLOW RATE WITH THE SAME RATIO DEFINED BY THE CATLOG DATA
            if (RatedCapCoolTotalAutoSized) {
                RatedWaterVolFlowRateDes =
                    VarSpeedCoil(DXCoilNum).RatedCapCoolTotal * VarSpeedCoil(DXCoilNum).MSRatedWaterVolFlowPerRatedTotCap(NormSpeed);
            } else if (RatedCapHeatAutoSized) {
                RatedWaterVolFlowRateDes =
                    VarSpeedCoil(DXCoilNum).RatedCapHeat * VarSpeedCoil(DXCoilNum).MSRatedWaterVolFlowPerRatedTotCap(NormSpeed);
            }
            coilSelectionReportObj->setCoilWaterFlowNodeNums(VarSpeedCoil(DXCoilNum).Name,
                                                             VarSpeedCoil(DXCoilNum).VarSpeedCoilType,
                                                             RatedWaterVolFlowRateDes,
                                                             RatedWaterFlowAutoSized,
                                                             VarSpeedCoil(DXCoilNum).WaterInletNodeNum,
                                                             VarSpeedCoil(DXCoilNum).WaterOutletNodeNum,
                                                             VarSpeedCoil(DXCoilNum).LoopNum);
            VarSpeedCoil(DXCoilNum).RatedWaterVolFlowRate = RatedWaterVolFlowRateDes;
            ReportSizingOutput("COIL:" + VarSpeedCoil(DXCoilNum).CoolHeatType + CurrentObjSubfix,
                               VarSpeedCoil(DXCoilNum).Name,
                               "Design Size Rated Water Flow Rate [m3/s]",
                               RatedWaterVolFlowRateDes);
            // Ensure water flow rate at lower speed must be lower or
            // equal to the flow rate at higher speed. Otherwise, a severe error is isssued.
            for (Mode = 1; Mode <= VarSpeedCoil(DXCoilNum).NumOfSpeeds - 1; ++Mode) {
                if (VarSpeedCoil(DXCoilNum).MSRatedWaterVolFlowRate(Mode) > VarSpeedCoil(DXCoilNum).MSRatedWaterVolFlowRate(Mode + 1) * 1.05) {
                    ShowWarningError("SizeDXCoil: " + VarSpeedCoil(DXCoilNum).VarSpeedCoilType + ' ' + VarSpeedCoil(DXCoilNum).Name + ", Speed " +
                                     TrimSigDigits(Mode) + " Rated Air Flow Rate must be less than or equal to Speed " + TrimSigDigits(Mode + 1) +
                                     " Rated Air Flow Rate.");
                    ShowContinueError("Instead, " + RoundSigDigits(VarSpeedCoil(DXCoilNum).MSRatedAirVolFlowRate(Mode), 2) + " > " +
                                      RoundSigDigits(VarSpeedCoil(DXCoilNum).MSRatedAirVolFlowRate(Mode + 1), 2));
                    ShowFatalError("Preceding conditions cause termination.");
                }
            }
        } else {
            if (VarSpeedCoil(DXCoilNum).RatedWaterVolFlowRate > 0.0 && RatedWaterVolFlowRateDes > 0.0) {
                RatedWaterVolFlowRateUser = VarSpeedCoil(DXCoilNum).RatedWaterVolFlowRate;
                ReportSizingOutput("COIL:" + VarSpeedCoil(DXCoilNum).CoolHeatType + CurrentObjSubfix,
                                   VarSpeedCoil(DXCoilNum).Name,
                                   "Design Size Rated Water Flow Rate [m3/s]",
                                   RatedWaterVolFlowRateDes,
                                   "User-Specified Rated Water Flow Rate [m3/s]",
                                   RatedWaterVolFlowRateUser);
                if (DisplayExtraWarnings) {
                    if ((std::abs(RatedWaterVolFlowRateDes - RatedWaterVolFlowRateUser) / RatedWaterVolFlowRateUser) > AutoVsHardSizingThreshold) {
                        ShowMessage("SizeVarSpeedCoil: Potential issue with equipment sizing for" + VarSpeedCoil(DXCoilNum).CoolHeatType + ' ' +
                                    CurrentObjSubfix);
                        ShowContinueError("Coil Name =" + VarSpeedCoil(DXCoilNum).Name);
                        ShowContinueError("User-Specified Rated Water Flow Rate of " + RoundSigDigits(RatedWaterVolFlowRateUser, 5) + " [m3/s]");
                        ShowContinueError("differs from Design Size Rated Water Flow Rate of " + RoundSigDigits(RatedWaterVolFlowRateDes, 5) +
                                          " [m3/s]");
                        ShowContinueError("This may, or may not, indicate mismatched component sizes.");
                        ShowContinueError("Verify that the value entered is intended and is consistent with other components.");
                    }
                }
            }
        }

        // Save component design water volumetric flow rate.
        if (VarSpeedCoil(DXCoilNum).RatedWaterVolFlowRate > 0.0 && VarSpeedCoil(DXCoilNum).CoolHeatType == "WATERHEATING") {
            RegisterPlantCompDesignFlow(VarSpeedCoil(DXCoilNum).WaterInletNodeNum, VarSpeedCoil(DXCoilNum).RatedWaterVolFlowRate);
        }
        // Use 1/2 flow since both cooling and heating coil will save flow yet only 1 will operate at a time
        else if (VarSpeedCoil(DXCoilNum).RatedWaterVolFlowRate > 0.0) {
            RegisterPlantCompDesignFlow(VarSpeedCoil(DXCoilNum).WaterInletNodeNum, 0.5 * VarSpeedCoil(DXCoilNum).RatedWaterVolFlowRate);
        }

        if (VarSpeedCoil(DXCoilNum).VSCoilTypeOfNum == Coil_CoolingWaterToAirHPVSEquationFit ||
            VarSpeedCoil(DXCoilNum).VSCoilTypeOfNum == Coil_HeatingWaterToAirHPVSEquationFit) {

            if (VarSpeedCoil(DXCoilNum).VSCoilTypeOfNum == Coil_CoolingWaterToAirHPVSEquationFit) {
                RatedSourceTempCool = RatedInletWaterTemp;
            } else {
                RatedSourceTempCool = RatedInletWaterTempHeat;
            }

            if (PltSizNum > 0) {
                rhoW = rho;
            } else {
                rhoW = GetDensityGlycol(PlantLoop(VarSpeedCoil(DXCoilNum).LoopNum).FluidName,
                                        RatedSourceTempCool,
                                        PlantLoop(VarSpeedCoil(DXCoilNum).LoopNum).FluidIndex,
                                        RoutineName);
            }

            VarSpeedCoil(DXCoilNum).RatedWaterMassFlowRate = VarSpeedCoil(DXCoilNum).RatedWaterVolFlowRate * rhoW;
            for (Mode = VarSpeedCoil(DXCoilNum).NumOfSpeeds; Mode >= 1; --Mode) {
                VarSpeedCoil(DXCoilNum).MSRatedWaterVolFlowRate(Mode) =
                    VarSpeedCoil(DXCoilNum).MSRatedTotCap(Mode) * VarSpeedCoil(DXCoilNum).MSRatedWaterVolFlowPerRatedTotCap(Mode);
                VarSpeedCoil(DXCoilNum).MSRatedWaterMassFlowRate(Mode) = VarSpeedCoil(DXCoilNum).MSRatedWaterVolFlowRate(Mode) * rhoW;
            }
        } else if (VarSpeedCoil(DXCoilNum).CoolHeatType == "WATERHEATING") {
            RatedSourceTempCool = VarSpeedCoil(DXCoilNum).WHRatedInletWaterTemp;
            rhoW = RhoH2O(RatedSourceTempCool);
            VarSpeedCoil(DXCoilNum).RatedWaterMassFlowRate = VarSpeedCoil(DXCoilNum).RatedWaterVolFlowRate * rhoW;
            for (Mode = VarSpeedCoil(DXCoilNum).NumOfSpeeds; Mode >= 1; --Mode) {
                VarSpeedCoil(DXCoilNum).MSRatedWaterVolFlowRate(Mode) =
                    VarSpeedCoil(DXCoilNum).MSRatedTotCap(Mode) * VarSpeedCoil(DXCoilNum).MSRatedWaterVolFlowPerRatedTotCap(Mode);
                VarSpeedCoil(DXCoilNum).MSWHPumpPower(Mode) =
                    VarSpeedCoil(DXCoilNum).MSRatedTotCap(Mode) * VarSpeedCoil(DXCoilNum).MSWHPumpPowerPerRatedTotCap(Mode);
                VarSpeedCoil(DXCoilNum).MSRatedWaterMassFlowRate(Mode) = VarSpeedCoil(DXCoilNum).MSRatedWaterVolFlowRate(Mode) * rhoW;
            }
        } else {
            RatedSourceTempCool = RatedAmbAirTemp;
        }

        // Ensure air flow rate at lower speed must be lower or
        // equal to the flow rate at higher speed. Otherwise, a severe error is isssued.
        for (Mode = 1; Mode <= VarSpeedCoil(DXCoilNum).NumOfSpeeds - 1; ++Mode) {
            if (VarSpeedCoil(DXCoilNum).MSRatedAirVolFlowRate(Mode) > VarSpeedCoil(DXCoilNum).MSRatedAirVolFlowRate(Mode + 1)) {
                ShowWarningError("SizeDXCoil: " + VarSpeedCoil(DXCoilNum).VarSpeedCoilType + ' ' + VarSpeedCoil(DXCoilNum).Name + ", Speed " +
                                 TrimSigDigits(Mode) + " Rated Air Flow Rate must be less than or equal to Speed " + TrimSigDigits(Mode + 1) +
                                 " Rated Air Flow Rate.");
                ShowContinueError("Instead, " + RoundSigDigits(VarSpeedCoil(DXCoilNum).MSRatedAirVolFlowRate(Mode), 2) + " > " +
                                  RoundSigDigits(VarSpeedCoil(DXCoilNum).MSRatedAirVolFlowRate(Mode + 1), 2));
                ShowFatalError("Preceding conditions cause termination.");
            }
        }

        // Ensure capacity at lower speed must be lower or equal to the capacity at higher speed.
        for (Mode = 1; Mode <= VarSpeedCoil(DXCoilNum).NumOfSpeeds - 1; ++Mode) {
            if (VarSpeedCoil(DXCoilNum).MSRatedTotCap(Mode) > VarSpeedCoil(DXCoilNum).MSRatedTotCap(Mode + 1)) {
                ShowWarningError("SizeDXCoil: " + VarSpeedCoil(DXCoilNum).VarSpeedCoilType + ' ' + VarSpeedCoil(DXCoilNum).Name + ", Speed " +
                                 TrimSigDigits(Mode) + " Rated Total Cooling Capacity must be less than or equal to Speed " +
                                 TrimSigDigits(Mode + 1) + " Rated Total Cooling Capacity.");
                ShowContinueError("Instead, " + RoundSigDigits(VarSpeedCoil(DXCoilNum).MSRatedTotCap(Mode), 2) + " > " +
                                  RoundSigDigits(VarSpeedCoil(DXCoilNum).MSRatedTotCap(Mode + 1), 2));
                ShowFatalError("Preceding conditions cause termination.");
            }
        }

        // convert SHR to rated Bypass factor and effective air side surface area
        if (VarSpeedCoil(DXCoilNum).CoolHeatType == "COOLING") {
            for (Mode = 1; Mode <= VarSpeedCoil(DXCoilNum).NumOfSpeeds; ++Mode) {
                VarSpeedCoil(DXCoilNum).MSRatedCBF(Mode) = CalcCBF(VarSpeedCoil(DXCoilNum).VarSpeedCoilType,
                                                                   VarSpeedCoil(DXCoilNum).Name,
                                                                   RatedInletAirTemp,
                                                                   RatedInletAirHumRat,
                                                                   VarSpeedCoil(DXCoilNum).MSRatedTotCap(Mode),
                                                                   VarSpeedCoil(DXCoilNum).MSRatedAirVolFlowRate(Mode),
                                                                   VarSpeedCoil(DXCoilNum).MSRatedSHR(Mode),
                                                                   true);
                if (VarSpeedCoil(DXCoilNum).MSRatedCBF(Mode) > 0.0) {
                    VarSpeedCoil(DXCoilNum).MSEffectiveAo(Mode) =
                        -std::log(VarSpeedCoil(DXCoilNum).MSRatedCBF(Mode)) * VarSpeedCoil(DXCoilNum).MSRatedAirMassFlowRate(Mode);
                } else {
                    VarSpeedCoil(DXCoilNum).MSEffectiveAo(Mode) = 0.0;
                }
            }
        } else if (VarSpeedCoil(DXCoilNum).CoolHeatType == "WATERHEATING") {
            HPWHInletDBTemp = VarSpeedCoil(DXCoilNum).WHRatedInletDBTemp;
            HPWHInletWBTemp = VarSpeedCoil(DXCoilNum).WHRatedInletWBTemp;

            rhoA = PsyRhoAirFnPbTdbW(StdBaroPress, HPWHInletDBTemp, HPInletAirHumRat, RoutineName);
            for (Mode = 1; Mode <= VarSpeedCoil(DXCoilNum).NumOfSpeeds; ++Mode) {
                VarSpeedCoil(DXCoilNum).MSRatedAirMassFlowRate(Mode) = VarSpeedCoil(DXCoilNum).MSRatedAirVolFlowRate(Mode) * rhoA;
                // Check for valid range of (Rated Air Volume Flow Rate / Rated Total Capacity)
                // RatedVolFlowPerRatedTotCap = VarSpeedCoil(DXCoilNum).MSRatedAirVolFlowRate(Mode) /
                //	VarSpeedCoil(DXCoilNum).MSRatedTotCap(Mode);//prepared for checking ratios, not used here
            }

            for (Mode = 1; Mode <= VarSpeedCoil(DXCoilNum).NumOfSpeeds; ++Mode) {
                // get cooling capacity, without fan power, i.e. total coil cooling
                if (VarSpeedCoil(DXCoilNum).CondPumpPowerInCOP)
                    HPWHCoolCapacity = VarSpeedCoil(DXCoilNum).MSRatedTotCap(Mode) * (1.0 - 1.0 / VarSpeedCoil(DXCoilNum).MSRatedCOP(Mode)) +
                                       VarSpeedCoil(DXCoilNum).MSWHPumpPower(Mode) -
                                       VarSpeedCoil(DXCoilNum).MSWHPumpPower(Mode) * VarSpeedCoil(DXCoilNum).HPWHCondPumpFracToWater;
                else
                    HPWHCoolCapacity = VarSpeedCoil(DXCoilNum).MSRatedTotCap(Mode) * (1.0 - 1.0 / VarSpeedCoil(DXCoilNum).MSRatedCOP(Mode)) -
                                       VarSpeedCoil(DXCoilNum).MSWHPumpPower(Mode) * VarSpeedCoil(DXCoilNum).HPWHCondPumpFracToWater;

                VarSpeedCoil(DXCoilNum).MSRatedCBF(Mode) = CalcCBF(VarSpeedCoil(DXCoilNum).VarSpeedCoilType,
                                                                   VarSpeedCoil(DXCoilNum).Name,
                                                                   HPWHInletDBTemp,
                                                                   HPInletAirHumRat,
                                                                   HPWHCoolCapacity,
                                                                   VarSpeedCoil(DXCoilNum).MSRatedAirVolFlowRate(Mode),
                                                                   VarSpeedCoil(DXCoilNum).MSRatedSHR(Mode),
                                                                   true);
                if (VarSpeedCoil(DXCoilNum).MSRatedCBF(Mode) > 0.0) {
                    VarSpeedCoil(DXCoilNum).MSEffectiveAo(Mode) =
                        -std::log(VarSpeedCoil(DXCoilNum).MSRatedCBF(Mode)) * VarSpeedCoil(DXCoilNum).MSRatedAirMassFlowRate(Mode);
                } else {
                    VarSpeedCoil(DXCoilNum).MSEffectiveAo(Mode) = 0.0;
                }
            }

            // update VarSpeedCoil(DXCoilNum).RatedCapCoolTotal
            Mode = VarSpeedCoil(DXCoilNum).NormSpedLevel;
            if (VarSpeedCoil(DXCoilNum).CondPumpPowerInCOP) {
                VarSpeedCoil(DXCoilNum).RatedCapCoolTotal =
                    VarSpeedCoil(DXCoilNum).MSRatedTotCap(Mode) * (1.0 - 1.0 / VarSpeedCoil(DXCoilNum).MSRatedCOP(Mode)) +
                    VarSpeedCoil(DXCoilNum).MSWHPumpPower(Mode) -
                    VarSpeedCoil(DXCoilNum).MSWHPumpPower(Mode) * VarSpeedCoil(DXCoilNum).HPWHCondPumpFracToWater;
            } else {
                VarSpeedCoil(DXCoilNum).RatedCapCoolTotal =
                    VarSpeedCoil(DXCoilNum).MSRatedTotCap(Mode) * (1.0 - 1.0 / VarSpeedCoil(DXCoilNum).MSRatedCOP(Mode)) -
                    VarSpeedCoil(DXCoilNum).MSWHPumpPower(Mode) * VarSpeedCoil(DXCoilNum).HPWHCondPumpFracToWater;
            }
        }

        // size rated sensible cooling capacity
        RatedCapCoolSensAutoSized = true; // always do that

        if (VarSpeedCoil(DXCoilNum).RatedAirVolFlowRate >= SmallAirVolFlow && VarSpeedCoil(DXCoilNum).CoolHeatType == "COOLING") {
            RatedAirMassFlowRate =
                VarSpeedCoil(DXCoilNum).RatedAirVolFlowRate * PsyRhoAirFnPbTdbW(StdBaroPress, RatedInletAirTemp, RatedInletAirHumRat, RoutineName);
            RatedInletEnth = PsyHFnTdbW(RatedInletAirTemp, RatedInletAirHumRat);
            CBFRated = AdjustCBF(
                VarSpeedCoil(DXCoilNum).MSRatedCBF(NormSpeed), VarSpeedCoil(DXCoilNum).MSRatedAirMassFlowRate(NormSpeed), RatedAirMassFlowRate);
            if (CBFRated > 0.999) CBFRated = 0.999;
            AirMassFlowRatio = RatedAirMassFlowRate / VarSpeedCoil(DXCoilNum).MSRatedAirMassFlowRate(NormSpeed);

            if (VarSpeedCoil(DXCoilNum).MSRatedWaterVolFlowRate(NormSpeed) > 1.0e-10) {
                WaterMassFlowRatio = VarSpeedCoil(DXCoilNum).RatedWaterVolFlowRate / VarSpeedCoil(DXCoilNum).MSRatedWaterVolFlowRate(NormSpeed);
            } else {
                WaterMassFlowRatio = 1.0;
            }

            Real64 TempInletWetBulb = RatedInletWetBulbTemp;
            CalcTotCapSHR_VSWSHP(state,
                                 RatedInletAirTemp,
                                 RatedInletAirHumRat,
                                 RatedInletEnth,
                                 TempInletWetBulb,
                                 AirMassFlowRatio,
                                 WaterMassFlowRatio,
                                 RatedAirMassFlowRate,
                                 CBFRated,
                                 VarSpeedCoil(DXCoilNum).MSRatedTotCap(NormSpeed),
                                 VarSpeedCoil(DXCoilNum).MSCCapFTemp(NormSpeed),
                                 VarSpeedCoil(DXCoilNum).MSCCapAirFFlow(NormSpeed),
                                 VarSpeedCoil(DXCoilNum).MSCCapWaterFFlow(NormSpeed),
                                 0.0,
                                 0,
                                 0,
                                 0,
                                 QLoadTotal1,
                                 QLoadTotal2,
                                 QLoadTotal,
                                 SHR,
                                 RatedSourceTempCool,
                                 StdBaroPress,
                                 0.0,
                                 1,
                                 VarSpeedCoil(DXCoilNum).capModFacTotal);

            RatedCapCoolSensDes = VarSpeedCoil(DXCoilNum).RatedCapCoolTotal * SHR;
        } else if (VarSpeedCoil(DXCoilNum).RatedAirVolFlowRate >= SmallAirVolFlow && VarSpeedCoil(DXCoilNum).CoolHeatType == "WATERHEATING") {
            SHR = VarSpeedCoil(DXCoilNum).MSRatedSHR(NormSpeed);
            RatedCapCoolSensDes = VarSpeedCoil(DXCoilNum).RatedCapCoolTotal * SHR;
        } else {
            RatedCapCoolSensDes = 0.0;
        }

        if (RatedCapCoolSensDes < SmallLoad) {
            RatedCapCoolSensDes = 0.0;
        }

        if (VarSpeedCoil(DXCoilNum).CoolHeatType == "COOLING") { // always report for cooling mode
            if (RatedCapCoolTotalAutoSized) {
                VarSpeedCoil(DXCoilNum).RatedCapCoolSens = RatedCapCoolSensDes;
                ReportSizingOutput("COIL:" + VarSpeedCoil(DXCoilNum).CoolHeatType + CurrentObjSubfix,
                                   VarSpeedCoil(DXCoilNum).Name,
                                   "Design Size Rated Sensible Cooling Capacity [W]",
                                   VarSpeedCoil(DXCoilNum).RatedCapCoolSens);

            } else {
                // sensible capacity does not have an input field
                if (RatedCapCoolSensDes > 0.0) {
                    VarSpeedCoil(DXCoilNum).RatedCapCoolSens = RatedCapCoolSensDes;
                    ReportSizingOutput("COIL:" + VarSpeedCoil(DXCoilNum).CoolHeatType + CurrentObjSubfix,
                                       VarSpeedCoil(DXCoilNum).Name,
                                       "Design Size Rated Sensible Cooling Capacity [W]",
                                       RatedCapCoolSensDes); //, &
                }
            }
            PreDefTableEntry(pdchCoolCoilTotCap, VarSpeedCoil(DXCoilNum).Name, VarSpeedCoil(DXCoilNum).RatedCapCoolTotal);
            PreDefTableEntry(pdchCoolCoilSensCap, VarSpeedCoil(DXCoilNum).Name, VarSpeedCoil(DXCoilNum).RatedCapCoolSens);
            PreDefTableEntry(pdchCoolCoilLatCap,
                             VarSpeedCoil(DXCoilNum).Name,
                             VarSpeedCoil(DXCoilNum).RatedCapCoolTotal - VarSpeedCoil(DXCoilNum).RatedCapCoolSens);
            if (VarSpeedCoil(DXCoilNum).RatedCapCoolTotal != 0.0) {
                PreDefTableEntry(pdchCoolCoilSHR,
                                 VarSpeedCoil(DXCoilNum).Name,
                                 VarSpeedCoil(DXCoilNum).RatedCapCoolSens / VarSpeedCoil(DXCoilNum).RatedCapCoolTotal);
            } else {
                PreDefTableEntry(pdchCoolCoilSHR, VarSpeedCoil(DXCoilNum).Name, 0.0);
            }
            PreDefTableEntry(
                pdchCoolCoilNomEff, VarSpeedCoil(DXCoilNum).Name, VarSpeedCoil(DXCoilNum).MSRatedCOP(VarSpeedCoil(DXCoilNum).NormSpedLevel));
            addFootNoteSubTable(pdstCoolCoil,
                                "Nominal values are gross at rated conditions, i.e., the supply air fan heat and electric power NOT accounted for.");
        }

        // START SIZING EVAP PRECOOLING PUMP POWER
        IsAutoSize = false;
        if (VarSpeedCoil(DXCoilNum).VSCoilTypeOfNum == Coil_CoolingAirToAirVariableSpeed) {
            if (VarSpeedCoil(DXCoilNum).EvapCondPumpElecNomPower == AutoSize) {
                IsAutoSize = true;
            }
            //     Auto size high speed evap condenser pump power to Total Capacity * 0.004266 w/w (15 w/ton)
            EvapCondPumpElecNomPowerDes = VarSpeedCoil(DXCoilNum).RatedCapCoolTotal * 0.004266;
            if (IsAutoSize) {
                VarSpeedCoil(DXCoilNum).EvapCondPumpElecNomPower = EvapCondPumpElecNomPowerDes;
                ReportSizingOutput("AS VS COOLING COIL",
                                   VarSpeedCoil(DXCoilNum).Name,
                                   "Design Size Evaporative Condenser Pump Rated Power Consumption [W]",
                                   EvapCondPumpElecNomPowerDes);
            } else {
                if (VarSpeedCoil(DXCoilNum).EvapCondPumpElecNomPower > 0.0 && EvapCondPumpElecNomPowerDes > 0.0) {
                    EvapCondPumpElecNomPowerUser = VarSpeedCoil(DXCoilNum).EvapCondPumpElecNomPower;
                    ReportSizingOutput("AS VS COOLING COIL",
                                       VarSpeedCoil(DXCoilNum).Name,
                                       "Design Size Evaporative Condenser Pump Rated Power Consumption [W]",
                                       EvapCondPumpElecNomPowerDes,
                                       "User-Specified Evaporative Condenser Pump Rated Power Consumption [W]",
                                       EvapCondPumpElecNomPowerUser);
                    if (DisplayExtraWarnings) {
                        if ((std::abs(EvapCondPumpElecNomPowerDes - EvapCondPumpElecNomPowerUser) / EvapCondPumpElecNomPowerUser) >
                            AutoVsHardSizingThreshold) {
                            ShowMessage("SizeVarSpeedCoil: Potential issue with equipment sizing for " + VarSpeedCoil(DXCoilNum).CoolHeatType + ' ' +
                                        CurrentObjSubfix);
                            ShowContinueError("Coil Name =" + VarSpeedCoil(DXCoilNum).Name);
                            ShowContinueError("User-Specified Evaporative Condenser Pump Rated Power Consumption of " +
                                              RoundSigDigits(EvapCondPumpElecNomPowerUser, 2) + " [W]");
                            ShowContinueError("differs from Design Size Evaporative Condenser Pump Rated Power Consumption of " +
                                              RoundSigDigits(EvapCondPumpElecNomPowerDes, 2) + " [W]");
                            ShowContinueError("This may, or may not, indicate mismatched component sizes.");
                            ShowContinueError("Verify that the value entered is intended and is consistent with other components.");
                        }
                    }
                }
            }
        }
        // END SIZING EVAP PRE-COOLING PUMP POWER

        // SIZE DEFROST HEATER

        // Resistive Defrost Heater Capacity = capacity at the first stage
        IsAutoSize = false;
        if (VarSpeedCoil(DXCoilNum).VSCoilTypeOfNum == Coil_HeatingAirToAirVariableSpeed) {
            if (VarSpeedCoil(DXCoilNum).DefrostCapacity == AutoSize) {
                IsAutoSize = true;
            }
            if (VarSpeedCoil(DXCoilNum).DefrostStrategy == Resistive) {
                DefrostCapacityDes = VarSpeedCoil(DXCoilNum).RatedCapHeat;
            } else {
                DefrostCapacityDes = 0.0;
            }
            if (IsAutoSize) {
                VarSpeedCoil(DXCoilNum).DefrostCapacity = DefrostCapacityDes;
                ReportSizingOutput(
                    "AS VS HEATING COIL", VarSpeedCoil(DXCoilNum).Name, "Design Size Resistive Defrost Heater Capacity [W]", DefrostCapacityDes);
            } else {
                if (VarSpeedCoil(DXCoilNum).DefrostCapacity > 0.0 && DefrostCapacityDes > 0.0 && !HardSizeNoDesRun) {
                    DefrostCapacityUser = VarSpeedCoil(DXCoilNum).DefrostCapacity;
                    ReportSizingOutput("AS VS HEATING COIL",
                                       VarSpeedCoil(DXCoilNum).Name,
                                       "Design Size Resistive Defrost Heater Capacity [W]",
                                       DefrostCapacityDes,
                                       "User-Specified Resistive Defrost Heater Capacity [W]",
                                       DefrostCapacityUser);
                    if (DisplayExtraWarnings) {
                        if ((std::abs(DefrostCapacityDes - DefrostCapacityUser) / DefrostCapacityUser) > AutoVsHardSizingThreshold) {
                            ShowMessage("SizeVarSpeedCoil: Potential issue with equipment sizing for " + VarSpeedCoil(DXCoilNum).CoolHeatType + ' ' +
                                        CurrentObjSubfix);
                            ShowContinueError("Coil Name =" + VarSpeedCoil(DXCoilNum).Name);
                            ShowContinueError("User-Specified Resistive Defrost Heater Capacity of " + RoundSigDigits(DefrostCapacityUser, 2) +
                                              " [W]");
                            ShowContinueError("differs from Design Size Resistive Defrost Heater Capacity of " +
                                              RoundSigDigits(DefrostCapacityDes, 2) + " [W]");
                            ShowContinueError("This may, or may not, indicate mismatched component sizes.");
                            ShowContinueError("Verify that the value entered is intended and is consistent with other components.");
                        }
                    }
                }
            }
        }
        // END SIZING DEFROST HEATER

        // test autosized sensible and total cooling capacity for total > sensible
        if (RatedCapCoolSensAutoSized && RatedCapCoolTotalAutoSized) {
            if (VarSpeedCoil(DXCoilNum).RatedCapCoolSens > VarSpeedCoil(DXCoilNum).RatedCapCoolTotal) {
                ShowWarningError("COIL:" + VarSpeedCoil(DXCoilNum).CoolHeatType + ":WATERTOAIRHEATPUMP:VARIABLESPEEDEQUATIONFIT \"" +
                                 VarSpeedCoil(DXCoilNum).Name + "\"");
                ShowContinueError(RoutineName + ": Rated Sensible Cooling Capacity > Rated Total Cooling Capacity");
                ShowContinueError("Each of these capacity inputs have been autosized.");
                ShowContinueError("Rated Sensible Cooling Capacity = " + TrimSigDigits(VarSpeedCoil(DXCoilNum).RatedCapCoolSens, 2) + " W");
                ShowContinueError("Rated Total Cooling Capacity    = " + TrimSigDigits(VarSpeedCoil(DXCoilNum).RatedCapCoolTotal, 2) + " W");
                ShowContinueError("See eio file for further details.");
                ShowContinueError("Check Total and Sensible Cooling Capacity Coefficients to ensure they are accurate.");
                ShowContinueError("Check Zone and System Sizing objects to verify sizing inputs.");
                ShowContinueError("Sizing statistics:");
                ShowContinueError("Entering Air Dry-Bulb Temperature = " + TrimSigDigits(MixTemp, 3) + " C");
                ShowContinueError("Entering Air Wet-Bulb Temperature = " + TrimSigDigits(MixWetBulb, 3) + " C");
                ShowContinueError("Entering Condenser Water Temperature used = 24.4444 C");
                ShowContinueError("Used design air and water flow rates (i.e., used 1 for ratioVL and ratioVS)");
                ShowContinueError("ratioTDB = " + TrimSigDigits(((MixTemp + 283.15) / 273.15), 3));
                ShowContinueError("ratioTWB = " + TrimSigDigits(((MixWetBulb + 283.15) / 273.15), 3));
                ShowContinueError("ratioTS  = " + TrimSigDigits(((85.0 + 283.15) / 273.15), 3));
                ShowContinueError("Rated Sensible Cooling Capacity = Rated Total Cooling Capacity * Sensible Heat Ratio");
                ShowContinueError("Total Cooling Capacity Modifier = " + TrimSigDigits(TotCapTempModFac, 5));
                ShowContinueError("...Rated Total Cooling Capacity = Total Design Load / Total Cooling Capacity Modifier");
                ShowContinueError("Carefully review the Load Side Total, Sensible, and Latent heat transfer rates");
                ShowContinueError("... to ensure they meet the expected manufacturers performance specifications.");
            }
        } else if (RatedCapCoolTotalAutoSized) {
            if (VarSpeedCoil(DXCoilNum).RatedCapCoolSens > VarSpeedCoil(DXCoilNum).RatedCapCoolTotal) {
                ShowWarningError("COIL:" + VarSpeedCoil(DXCoilNum).CoolHeatType + ":WATERTOAIRHEATPUMP:VARIABLESPEEDEQUATIONFIT \"" +
                                 VarSpeedCoil(DXCoilNum).Name + "\"");
                ShowContinueError(RoutineName + ": Rated Sensible Cooling Capacity > Rated Total Cooling Capacity");
                ShowContinueError("Only the rated total capacity input is autosized, consider autosizing both inputs.");
                ShowContinueError("Rated Sensible Cooling Capacity = " + TrimSigDigits(VarSpeedCoil(DXCoilNum).RatedCapCoolSens, 2) + " W");
                ShowContinueError("Rated Total Cooling Capacity    = " + TrimSigDigits(VarSpeedCoil(DXCoilNum).RatedCapCoolTotal, 2) + " W");
                ShowContinueError("See eio file for further details.");
                ShowContinueError("Check Total and Sensible Cooling Capacity Coefficients to ensure they are accurate.");
                ShowContinueError("Check Zone and System Sizing objects to verify sizing inputs.");
                ShowContinueError("Sizing statistics for Total Cooling Capacity:");
                ShowContinueError("Entering Air Wet-Bulb Temperature = " + TrimSigDigits(MixWetBulb, 3) + " C");
                ShowContinueError("Entering Condenser Water Temperature used = 24.4444 C");
                ShowContinueError("Used design air and water flow rates (i.e., used 1 for ratioVL and ratioVS)");
                ShowContinueError("ratioTWB = " + TrimSigDigits(((MixWetBulb + 283.15) / 273.15), 3));
                ShowContinueError("ratioTS  = " + TrimSigDigits(((85.0 + 283.15) / 273.15), 3));
                ShowContinueError("Rated Sensible Cooling Capacity = Rated Total Cooling Capacity * Sensible Heat Ratio");
                ShowContinueError("Carefully review the Load Side Total, Sensible, and Latent heat transfer rates");
                ShowContinueError("... to ensure they meet the expected manufacturers performance specifications.");
            }
        }
    }

    void CalcVarSpeedCoilCooling(EnergyPlusData &state,
                                 int const DXCoilNum,                       // Heat Pump Number
                                 int const CyclingScheme,                   // Fan/Compressor cycling scheme indicator
                                 Real64 &RuntimeFrac,                       // Runtime Fraction of compressor or percent on time (on-time/cycle time)
                                 Real64 const EP_UNUSED(SensDemand),        // Cooling Sensible Demand [W] !unused1208
                                 Real64 const EP_UNUSED(LatentDemand),      // Cooling Latent Demand [W]
                                 int const CompOp,                          // compressor operation flag
                                 Real64 const PartLoadRatio,                // compressor part load ratio
                                 Real64 const EP_UNUSED(OnOffAirFlowRatio), // ratio of compressor on flow to average flow over time step
                                 Real64 const SpeedRatio,                   // SpeedRatio varies between 1.0 (higher speed) and 0.0 (lower speed)
                                 int const SpeedNum                         // Speed number, high bound
    )
    {

        //       AUTHOR         Bo Shen, based on WaterToAirHeatPumpSimple:CalcHPCoolingSimple
        //       DATE WRITTEN   March 2012
        //       MODIFIED       na
        //       RE-ENGINEERED  na

        // PURPOSE OF THIS SUBROUTINE:
        // This subroutine is for simulating the cooling mode of the Variable-Speed Water to Air HP Simple

        // METHODOLOGY EMPLOYED:
        // Simulate the heat pump performance using the coefficients and rated conditions, interpolating between speed levels
        // If the LatDegradModelSimFlag is enabled, the coil will be simulated twice:
        // (1)first simulation at the rated conditions (2) second simulation at the
        // actual operating conditions. Then call CalcEffectiveSHR and the effective SHR
        // is adjusted.
        // If the LatDegradModelSimFlag is disabled, the cooling coil is only simulated
        // once at the actual operating conditions.
        // Finally, adjust the heat pump outlet conditions based on the PartLoadRatio
        // and RuntimeFrac.

        // Using/Aliasing
        using CurveManager::CurveValue;
        using DataHVACGlobals::DXElecCoolingPower;
        using DataHVACGlobals::TimeStepSys;
        using DataPlant::PlantLoop;
        using DataWater::WaterStorage;
        using FluidProperties::GetSpecificHeatGlycol;
        using Psychrometrics::PsyCpAirFnW;
        using Psychrometrics::PsyHFnTdbW;
        using Psychrometrics::PsyRhoAirFnPbTdbW;
        using Psychrometrics::PsyTdbFnHW;
        using Psychrometrics::PsyTwbFnTdbWPb;
        using Psychrometrics::PsyWFnTdbH;
        using Psychrometrics::PsyWFnTdbTwbPb;

        // Locals
        // SUBROUTINE ARGUMENT DEFINITIONS:

        // SUBROUTINE PARAMETER DEFINITIONS:
        static std::string const RoutineName("CalcVarSpeedCoilCooling");
        static std::string const RoutineNameSourceSideInletTemp("CalcVarSpeedCoilCooling:SourceSideInletTemp");

        // INTERFACE BLOCK SPECIFICATIONS
        // na

        // DERIVED TYPE DEFINITIONS
        // na

        // SUBROUTINE LOCAL VARIABLE DECLARATIONS:

        Real64 Twet_Rated;  // Twet at rated conditions (coil air flow rate and air temperatures), sec
        Real64 Gamma_Rated; // Gamma at rated conditions (coil air flow rate and air temperatures)

        Real64 SHRss;    // Sensible heat ratio at steady state
        Real64 SHReff;   // Effective sensible heat ratio at part-load condition
        Real64 CpSource; // Specific heat of water [J/kg_C]
        Real64 CpAir;    // Specific heat of air [J/kg_C]
        Real64 ReportingConstant;

        bool LatDegradModelSimFlag;             // Latent degradation model simulation flag
        int NumIteration;                       // Iteration Counter
        static int Count(0);                    // No idea what this is for.
        static Real64 LoadSideInletDBTemp_Init; // rated conditions
        static Real64 LoadSideInletWBTemp_Init; // rated conditions
        static Real64 LoadSideInletHumRat_Init; // rated conditions
        static Real64 LoadSideInletEnth_Init;   // rated conditions
        static Real64 CpAir_Init;               // rated conditions
        Real64 LoadSideInletDBTemp_Unit;        // calc conditions for unit
        Real64 LoadSideInletWBTemp_Unit;        // calc conditions for unit
        Real64 LoadSideInletHumRat_Unit;        // calc conditions for unit
        Real64 LoadSideInletEnth_Unit;          // calc conditions for unit
        Real64 CpAir_Unit;                      // calc conditions for unit
        Real64 AirMassFlowRatio;                // airflow ratio at low speed
        Real64 WaterMassFlowRatio;              // airflow ratio at high speed
        Real64 EIRAirFFModFac;                  // air flow fraction modification
        Real64 EIRWaterFFModFac;                // water flow fraction modification
        Real64 EIRTempModFac;                   // total capacity temperature correctio fraction
        Real64 CBFSpeed;                        // total capacity temperature correctio fraction
        Real64 SHR;                             // total capacity temperature correctio fraction
        Real64 EIR;                             // total capacity temperature correctio fraction
        int MaxSpeed;                           // maximum speed level
        int SpeedCal;                           // calculated speed level
        Real64 AoEff;                           // effective air side surface area
        Real64 QLoadTotal1;                     // total capacity at low speed
        Real64 QLoadTotal2;                     // total capacity at high speed
        Real64 Winput1;                         // power consumption at low speed
        Real64 Winput2;                         // power consumption at high speed
        Real64 QWasteHeat;                      // recoverable waste heat
        Real64 QWasteHeat1;                     // recoverable waste heat at low speed
        Real64 QWasteHeat2;                     // recoverable waste heat at high speed
        Real64 PLF;                             // part-load function
        Real64 MaxHumRat;                       // max possible humidity
        Real64 MaxOutletEnth;                   // max possible outlet enthalpy

        // ADDED VARIABLES FOR air source coil
        static Real64 OutdoorDryBulb(0.0);        // Outdoor dry-bulb temperature at condenser (C)
        static Real64 OutdoorWetBulb(0.0);        // Outdoor wet-bulb temperature at condenser (C)
        static Real64 OutdoorHumRat(0.0);         // Outdoor humidity ratio at condenser (kg/kg)
        static Real64 OutdoorPressure(0.0);       // Outdoor barometric pressure at condenser (Pa)
        static Real64 CrankcaseHeatingPower(0.0); // power due to crankcase heater
        static Real64 CompAmbTemp(0.0);           // Ambient temperature at compressor
        Real64 CondInletTemp;                     // Condenser inlet temperature (C). Outdoor dry-bulb temp for air-cooled condenser.
        // Outdoor Wetbulb +(1 - effectiveness)*(outdoor drybulb - outdoor wetbulb) for evap condenser.
        Real64 CondInletHumRat; // Condenser inlet humidity ratio (kg/kg). Zero for air-cooled condenser.
        // For evap condenser, its the humidity ratio of the air leaving the evap cooling pads.
        Real64 CondAirMassFlow;    // Condenser air mass flow rate [kg/s]
        Real64 RhoSourceAir;       // Density of air [kg/m3]
        Real64 RhoEvapCondWater;   // Density of water used for evaporative condenser [kg/m3]
        Real64 EvapCondEffectSped; // condenser evaporative effectiveness at the speed level
        Real64 RhoWater;           // condensed water density
        Real64 SpecHumIn;          // inlet air specific humidity
        Real64 SpecHumOut;         // outlet air specific humidity
        Real64 rhoair(0);          // entering air density

        if (firstTime) {
            // Set indoor air conditions to the rated condition
            LoadSideInletDBTemp_Init = 26.7;
            LoadSideInletHumRat_Init = 0.0111;
            LoadSideInletEnth_Init = PsyHFnTdbW(LoadSideInletDBTemp_Init, LoadSideInletHumRat_Init);
            CpAir_Init = PsyCpAirFnW(LoadSideInletHumRat_Init);
            firstTime = false;
        }
        LoadSideInletWBTemp_Init = PsyTwbFnTdbWPb(LoadSideInletDBTemp_Init, LoadSideInletHumRat_Init, OutBaroPress, RoutineName);

        MaxSpeed = VarSpeedCoil(DXCoilNum).NumOfSpeeds;

        // must be placed inside the loop, otherwise cause bug in release mode, need to be present at two places
        if (SpeedNum > MaxSpeed) {
            SpeedCal = MaxSpeed;
        } else {
            SpeedCal = SpeedNum;
        }

        //  LOAD LOCAL VARIABLES FROM DATA STRUCTURE (for code readability)
        if (!(CyclingScheme == ContFanCycCoil) && PartLoadRatio > 0.0) {
            VarSpeedCoil(DXCoilNum).AirMassFlowRate = Node(VarSpeedCoil(DXCoilNum).AirInletNodeNum).MassFlowRate / PartLoadRatio;
        }

        Twet_Rated = VarSpeedCoil(DXCoilNum).Twet_Rated;
        Gamma_Rated = VarSpeedCoil(DXCoilNum).Gamma_Rated;

        LoadSideMassFlowRate = VarSpeedCoil(DXCoilNum).AirMassFlowRate;

        if (VarSpeedCoil(DXCoilNum).VSCoilTypeOfNum == Coil_CoolingAirToAirVariableSpeed) {
            // Get condenser outdoor node info from DX COOLING Coil
            if (VarSpeedCoil(DXCoilNum).CondenserInletNodeNum != 0) {
                OutdoorDryBulb = Node(VarSpeedCoil(DXCoilNum).CondenserInletNodeNum).Temp;
                OutdoorHumRat = Node(VarSpeedCoil(DXCoilNum).CondenserInletNodeNum).HumRat;
                OutdoorPressure = Node(VarSpeedCoil(DXCoilNum).CondenserInletNodeNum).Press;
                OutdoorWetBulb = Node(VarSpeedCoil(DXCoilNum).CondenserInletNodeNum).OutAirWetBulb;
            } else {
                OutdoorDryBulb = OutDryBulbTemp;
                OutdoorHumRat = OutHumRat;
                OutdoorPressure = OutBaroPress;
                OutdoorWetBulb = OutWetBulbTemp;
            }

            RhoSourceAir = PsyRhoAirFnPbTdbW(OutdoorPressure, OutdoorDryBulb, OutdoorHumRat);

            if ((SpeedNum == 1) || (SpeedNum > MaxSpeed) || (SpeedRatio == 1.0)) {
                CondAirMassFlow = RhoSourceAir * VarSpeedCoil(DXCoilNum).EvapCondAirFlow(SpeedCal);
            } else {
                CondAirMassFlow = RhoSourceAir * (VarSpeedCoil(DXCoilNum).EvapCondAirFlow(SpeedCal) * SpeedRatio +
                                                  (1.0 - SpeedRatio) * VarSpeedCoil(DXCoilNum).EvapCondAirFlow(SpeedCal - 1));
            }

            // AIR COOL OR EVAP COOLED CONDENSER
            if (VarSpeedCoil(DXCoilNum).CondenserType == EvapCooled) {
                if ((SpeedNum == 1) || (SpeedNum > MaxSpeed) || (SpeedRatio == 1.0)) {
                    EvapCondEffectSped = VarSpeedCoil(DXCoilNum).EvapCondEffect(SpeedCal);
                } else {
                    EvapCondEffectSped = VarSpeedCoil(DXCoilNum).EvapCondEffect(SpeedCal) * SpeedRatio +
                                         (1.0 - SpeedRatio) * VarSpeedCoil(DXCoilNum).EvapCondEffect(SpeedCal - 1);
                }
                // (Outdoor wet-bulb temp from DataEnvironment) + (1.0-EvapCondEffectiveness) * (drybulb - wetbulb)
                CondInletTemp = OutdoorWetBulb + (OutdoorDryBulb - OutdoorWetBulb) * (1.0 - EvapCondEffectSped);
                CondInletHumRat = PsyWFnTdbTwbPb(CondInletTemp, OutdoorWetBulb, OutdoorPressure);
                CompAmbTemp = CondInletTemp;
            } else {                            // AIR COOLED CONDENSER
                CondInletTemp = OutdoorDryBulb; // Outdoor dry-bulb temp
                CompAmbTemp = OutdoorDryBulb;
                CondInletHumRat = OutHumRat;
            }

            SourceSideMassFlowRate = CondAirMassFlow;
            SourceSideInletTemp = CondInletTemp;
            SourceSideInletEnth = PsyHFnTdbW(CondInletTemp, CondInletHumRat);
            CpSource = PsyCpAirFnW(CondInletHumRat);
            VarSpeedCoil(DXCoilNum).CondInletTemp = CondInletTemp;

            // If used in a heat pump, the value of MaxOAT in the heating coil overrides that in the cooling coil (in GetInput)
            // Initialize crankcase heater, operates below OAT defined in input deck for HP DX heating coil
            if (OutdoorDryBulb < VarSpeedCoil(DXCoilNum).MaxOATCrankcaseHeater) {
                CrankcaseHeatingPower = VarSpeedCoil(DXCoilNum).CrankcaseHeaterCapacity;
            } else {
                CrankcaseHeatingPower = 0.0;
            }
        } else {
            SourceSideMassFlowRate = VarSpeedCoil(DXCoilNum).WaterMassFlowRate;
            SourceSideInletTemp = VarSpeedCoil(DXCoilNum).InletWaterTemp;
            SourceSideInletEnth = VarSpeedCoil(DXCoilNum).InletWaterEnthalpy;
            CpSource = GetSpecificHeatGlycol(PlantLoop(VarSpeedCoil(DXCoilNum).LoopNum).FluidName,
                                             SourceSideInletTemp,
                                             PlantLoop(VarSpeedCoil(DXCoilNum).LoopNum).FluidIndex,
                                             RoutineNameSourceSideInletTemp);
        }

        // Check for flows, do not perform simulation if no flow in load side or source side.
        if (SourceSideMassFlowRate <= 0.0 || LoadSideMassFlowRate <= 0.0) {

            if ((VarSpeedCoil(DXCoilNum).VSCoilTypeOfNum == Coil_CoolingAirToAirVariableSpeed) &&
                (VarSpeedCoil(DXCoilNum).CondenserType == AirCooled) && (LoadSideMassFlowRate > 0.0)) {
                // ALLOW SIMULATION IF AIR-COOLED CONDENSER COIL
                VarSpeedCoil(DXCoilNum).SimFlag = true;
            } else {
                VarSpeedCoil(DXCoilNum).SimFlag = false;
                return;
            }
        } else {
            VarSpeedCoil(DXCoilNum).SimFlag = true;
        }

        if (CompOp == 0) {
            VarSpeedCoil(DXCoilNum).SimFlag = false;
            return;
        }

        if ((VarSpeedCoil(DXCoilNum).VSCoilTypeOfNum == Coil_CoolingAirToAirVariableSpeed) &&
            (CondInletTemp < VarSpeedCoil(DXCoilNum).MinOATCompressor)) {
            VarSpeedCoil(DXCoilNum).SimFlag = false;
            return;
        }

        // Loop the calculation at least once depending whether the latent degradation model
        // is enabled. 1st iteration to calculate the QLatent(rated) at (TDB,TWB)indoorair=(26.7C,19.4C)
        // and 2nd iteration to calculate the  QLatent(actual)
        if ((PartLoadRatio < 1e-10) || (Twet_Rated <= 0.0) || (Gamma_Rated <= 0.0) || (SpeedNum > 1.0)) {
            LatDegradModelSimFlag = false;
            // Set NumIteration=1 so that latent model would quit after 1 simulation with the actual condition
            NumIteration = 1;
        } else {
            LatDegradModelSimFlag = true;
            // Set NumIteration=0 so that latent model would simulate twice with rated and actual condition
            NumIteration = 0;
        }

        // Set indoor air conditions to the actual condition
        LoadSideInletDBTemp_Unit = VarSpeedCoil(DXCoilNum).InletAirDBTemp;
        LoadSideInletHumRat_Unit = VarSpeedCoil(DXCoilNum).InletAirHumRat;
        LoadSideInletWBTemp_Unit = PsyTwbFnTdbWPb(LoadSideInletDBTemp_Unit, LoadSideInletHumRat_Unit, OutBaroPress, RoutineName);
        LoadSideInletEnth_Unit = VarSpeedCoil(DXCoilNum).InletAirEnthalpy;
        CpAir_Unit = PsyCpAirFnW(LoadSideInletHumRat_Unit);

        RuntimeFrac = 1.0;
        OnOffFanPartLoadFraction = 1.0;
        VarSpeedCoil(DXCoilNum).RunFrac = 1.0;
        if ((SpeedNum == 1) && (PartLoadRatio < 1.0)) {
            PLF = CurveValue(state, VarSpeedCoil(DXCoilNum).PLFFPLR, PartLoadRatio);
            if (PLF < 0.7) {
                PLF = 0.7;
            }
            if (CyclingScheme == CycFanCycCoil)
                OnOffFanPartLoadFraction = PLF; // save PLF for fan model, don't change fan power for constant fan mode if coil is off
            // calculate the run time fraction
            VarSpeedCoil(DXCoilNum).RunFrac = PartLoadRatio / PLF;
            VarSpeedCoil(DXCoilNum).PartLoadRatio = PartLoadRatio;

            if (VarSpeedCoil(DXCoilNum).RunFrac > 1.0) {
                VarSpeedCoil(DXCoilNum).RunFrac = 1.0; // Reset coil runtime fraction to 1.0
            } else if (VarSpeedCoil(DXCoilNum).RunFrac < 0.0) {
                VarSpeedCoil(DXCoilNum).RunFrac = 0.0;
            }

            RuntimeFrac = VarSpeedCoil(DXCoilNum).RunFrac;
        }

        while (true) {
            ++NumIteration;
            if (NumIteration == 1) {
                // Set indoor air conditions to the rated conditions
                LoadSideInletDBTemp = LoadSideInletDBTemp_Init;
                LoadSideInletHumRat = LoadSideInletHumRat_Init;
                LoadSideInletWBTemp = LoadSideInletWBTemp_Init;
                LoadSideInletEnth = LoadSideInletEnth_Init;
                CpAir = CpAir_Init;
            } else {
                // Set indoor air conditions to the actual condition
                LoadSideInletDBTemp = LoadSideInletDBTemp_Unit;
                LoadSideInletHumRat = LoadSideInletHumRat_Unit;
                LoadSideInletWBTemp = LoadSideInletWBTemp_Unit;
                LoadSideInletEnth = LoadSideInletEnth_Unit;
                CpAir = CpAir_Unit;
            }

            // must be placed inside the loop, otherwise cause bug in release mode
            if (SpeedNum > MaxSpeed) {
                SpeedCal = MaxSpeed;
            } else {
                SpeedCal = SpeedNum;
            }

            if ((SpeedNum == 1) || (SpeedNum > MaxSpeed) || (SpeedRatio == 1.0)) {
                AirMassFlowRatio = LoadSideMassFlowRate / VarSpeedCoil(DXCoilNum).DesignAirMassFlowRate;

                if (VarSpeedCoil(DXCoilNum).VSCoilTypeOfNum == Coil_CoolingAirToAirVariableSpeed) {
                    WaterMassFlowRatio = 1.0;
                } else {
                    WaterMassFlowRatio = SourceSideMassFlowRate / VarSpeedCoil(DXCoilNum).DesignWaterMassFlowRate;
                }

                CBFSpeed = AdjustCBF(
                    VarSpeedCoil(DXCoilNum).MSRatedCBF(SpeedCal), VarSpeedCoil(DXCoilNum).MSRatedAirMassFlowRate(SpeedCal), LoadSideMassFlowRate);

                if (CBFSpeed > 0.999) CBFSpeed = 0.999;

                CalcTotCapSHR_VSWSHP(state,
                                     LoadSideInletDBTemp,
                                     LoadSideInletHumRat,
                                     LoadSideInletEnth,
                                     LoadSideInletWBTemp,
                                     AirMassFlowRatio,
                                     WaterMassFlowRatio,
                                     LoadSideMassFlowRate,
                                     CBFSpeed,
                                     VarSpeedCoil(DXCoilNum).MSRatedTotCap(SpeedCal),
                                     VarSpeedCoil(DXCoilNum).MSCCapFTemp(SpeedCal),
                                     VarSpeedCoil(DXCoilNum).MSCCapAirFFlow(SpeedCal),
                                     VarSpeedCoil(DXCoilNum).MSCCapWaterFFlow(SpeedCal),
                                     0.0,
                                     0,
                                     0,
                                     0,
                                     QLoadTotal1,
                                     QLoadTotal2,
                                     QLoadTotal,
                                     SHR,
                                     SourceSideInletTemp,
                                     VarSpeedCoil(DXCoilNum).InletAirPressure,
                                     0.0,
                                     1,
                                     VarSpeedCoil(DXCoilNum).capModFacTotal);

                EIRTempModFac = CurveValue(state, VarSpeedCoil(DXCoilNum).MSEIRFTemp(SpeedCal), LoadSideInletWBTemp, SourceSideInletTemp);
                EIRAirFFModFac = CurveValue(state, VarSpeedCoil(DXCoilNum).MSEIRAirFFlow(SpeedCal), AirMassFlowRatio);

                if (VarSpeedCoil(DXCoilNum).VSCoilTypeOfNum == Coil_CoolingAirToAirVariableSpeed) {
                    EIRWaterFFModFac = 1.0;
                } else {
                    EIRWaterFFModFac = CurveValue(state, VarSpeedCoil(DXCoilNum).MSEIRWaterFFlow(SpeedCal), WaterMassFlowRatio);
                }

                EIR = (1.0 / VarSpeedCoil(DXCoilNum).MSRatedCOP(SpeedCal)) * EIRTempModFac * EIRAirFFModFac * EIRWaterFFModFac;

                CBFSpeed = AdjustCBF(
                    VarSpeedCoil(DXCoilNum).MSRatedCBF(SpeedCal), VarSpeedCoil(DXCoilNum).MSRatedAirMassFlowRate(SpeedCal), LoadSideMassFlowRate);

                if (CBFSpeed > 0.999) CBFSpeed = 0.999;

                CalcTotCapSHR_VSWSHP(state,
                                     LoadSideInletDBTemp,
                                     LoadSideInletHumRat,
                                     LoadSideInletEnth,
                                     LoadSideInletWBTemp,
                                     AirMassFlowRatio,
                                     WaterMassFlowRatio,
                                     LoadSideMassFlowRate,
                                     CBFSpeed,
                                     VarSpeedCoil(DXCoilNum).MSRatedTotCap(SpeedCal),
                                     VarSpeedCoil(DXCoilNum).MSCCapFTemp(SpeedCal),
                                     VarSpeedCoil(DXCoilNum).MSCCapAirFFlow(SpeedCal),
                                     VarSpeedCoil(DXCoilNum).MSCCapWaterFFlow(SpeedCal),
                                     0.0,
                                     0,
                                     0,
                                     0,
                                     QLoadTotal1,
                                     QLoadTotal2,
                                     QLoadTotal,
                                     SHR,
                                     SourceSideInletTemp,
                                     VarSpeedCoil(DXCoilNum).InletAirPressure,
                                     0.0,
                                     1,
                                     VarSpeedCoil(DXCoilNum).capModFacTotal);

                Winput = QLoadTotal * EIR;

                if (VarSpeedCoil(DXCoilNum).VSCoilTypeOfNum == Coil_CoolingAirToAirVariableSpeed) {
                    QWasteHeat = 0.0;
                } else {
                    QWasteHeat = Winput * VarSpeedCoil(DXCoilNum).MSWasteHeatFrac(SpeedCal);
                    QWasteHeat *= CurveValue(state, VarSpeedCoil(DXCoilNum).MSWasteHeat(SpeedCal), LoadSideInletWBTemp, SourceSideInletTemp);
                }
            } else {
                AirMassFlowRatio = LoadSideMassFlowRate / VarSpeedCoil(DXCoilNum).DesignAirMassFlowRate;

                if (VarSpeedCoil(DXCoilNum).VSCoilTypeOfNum == Coil_CoolingAirToAirVariableSpeed) {
                    WaterMassFlowRatio = 1.0;
                } else {
                    WaterMassFlowRatio = SourceSideMassFlowRate / VarSpeedCoil(DXCoilNum).DesignWaterMassFlowRate;
                }

                AoEff = VarSpeedCoil(DXCoilNum).MSEffectiveAo(SpeedCal) * SpeedRatio +
                        (1.0 - SpeedRatio) * VarSpeedCoil(DXCoilNum).MSEffectiveAo(SpeedCal - 1);

                CBFSpeed = std::exp(-AoEff / LoadSideMassFlowRate);

                if (CBFSpeed > 0.999) CBFSpeed = 0.999;

                CalcTotCapSHR_VSWSHP(state,
                                     LoadSideInletDBTemp,
                                     LoadSideInletHumRat,
                                     LoadSideInletEnth,
                                     LoadSideInletWBTemp,
                                     AirMassFlowRatio,
                                     WaterMassFlowRatio,
                                     LoadSideMassFlowRate,
                                     CBFSpeed,
                                     VarSpeedCoil(DXCoilNum).MSRatedTotCap(SpeedCal - 1),
                                     VarSpeedCoil(DXCoilNum).MSCCapFTemp(SpeedCal - 1),
                                     VarSpeedCoil(DXCoilNum).MSCCapAirFFlow(SpeedCal - 1),
                                     VarSpeedCoil(DXCoilNum).MSCCapWaterFFlow(SpeedCal - 1),
                                     VarSpeedCoil(DXCoilNum).MSRatedTotCap(SpeedCal),
                                     VarSpeedCoil(DXCoilNum).MSCCapFTemp(SpeedCal),
                                     VarSpeedCoil(DXCoilNum).MSCCapAirFFlow(SpeedCal),
                                     VarSpeedCoil(DXCoilNum).MSCCapWaterFFlow(SpeedCal),
                                     QLoadTotal1,
                                     QLoadTotal2,
                                     QLoadTotal,
                                     SHR,
                                     SourceSideInletTemp,
                                     VarSpeedCoil(DXCoilNum).InletAirPressure,
                                     SpeedRatio,
                                     2,
                                     VarSpeedCoil(DXCoilNum).capModFacTotal);

                SpeedCal = SpeedNum - 1;
                EIRTempModFac = CurveValue(state, VarSpeedCoil(DXCoilNum).MSEIRFTemp(SpeedCal), LoadSideInletWBTemp, SourceSideInletTemp);
                EIRAirFFModFac = CurveValue(state, VarSpeedCoil(DXCoilNum).MSEIRAirFFlow(SpeedCal), AirMassFlowRatio);

                if (VarSpeedCoil(DXCoilNum).VSCoilTypeOfNum == Coil_CoolingAirToAirVariableSpeed) {
                    EIRWaterFFModFac = 1.0;
                } else {
                    EIRWaterFFModFac = CurveValue(state, VarSpeedCoil(DXCoilNum).MSEIRWaterFFlow(SpeedCal), WaterMassFlowRatio);
                }

                EIR = (1.0 / VarSpeedCoil(DXCoilNum).MSRatedCOP(SpeedCal)) * EIRTempModFac * EIRAirFFModFac * EIRWaterFFModFac;
                Winput1 = QLoadTotal1 * EIR;

                if (VarSpeedCoil(DXCoilNum).VSCoilTypeOfNum == Coil_CoolingAirToAirVariableSpeed) {
                    QWasteHeat1 = 0.0;
                } else {
                    QWasteHeat1 = Winput1 * VarSpeedCoil(DXCoilNum).MSWasteHeatFrac(SpeedCal);
                    QWasteHeat1 *= CurveValue(state, VarSpeedCoil(DXCoilNum).MSWasteHeat(SpeedCal), LoadSideInletWBTemp, SourceSideInletTemp);
                }

                SpeedCal = SpeedNum;
                EIRTempModFac = CurveValue(state, VarSpeedCoil(DXCoilNum).MSEIRFTemp(SpeedCal), LoadSideInletWBTemp, SourceSideInletTemp);
                EIRAirFFModFac = CurveValue(state, VarSpeedCoil(DXCoilNum).MSEIRAirFFlow(SpeedCal), AirMassFlowRatio);

                if (VarSpeedCoil(DXCoilNum).VSCoilTypeOfNum == Coil_CoolingAirToAirVariableSpeed) {
                    EIRWaterFFModFac = 1.0;
                } else {
                    EIRWaterFFModFac = CurveValue(state, VarSpeedCoil(DXCoilNum).MSEIRWaterFFlow(SpeedCal), WaterMassFlowRatio);
                }

                EIR = (1.0 / VarSpeedCoil(DXCoilNum).MSRatedCOP(SpeedCal)) * EIRTempModFac * EIRAirFFModFac * EIRWaterFFModFac;
                Winput2 = QLoadTotal2 * EIR;

                if (VarSpeedCoil(DXCoilNum).VSCoilTypeOfNum == Coil_CoolingAirToAirVariableSpeed) {
                    QWasteHeat2 = 0.0;
                } else {
                    QWasteHeat2 = Winput2 * VarSpeedCoil(DXCoilNum).MSWasteHeatFrac(SpeedCal);
                    QWasteHeat2 *= CurveValue(state, VarSpeedCoil(DXCoilNum).MSWasteHeat(SpeedCal), LoadSideInletWBTemp, SourceSideInletTemp);
                }

                Winput = Winput2 * SpeedRatio + (1.0 - SpeedRatio) * Winput1;
                QWasteHeat = QWasteHeat2 * SpeedRatio + (1.0 - SpeedRatio) * QWasteHeat1;
            }

            QSensible = QLoadTotal * SHR;

            QSource = QLoadTotal + Winput - QWasteHeat;

            if (QSource < 0) {
                QSource = 0.0;
                QWasteHeat = QLoadTotal + Winput;
            }

            // Check if the Sensible Load is greater than the Total Cooling Load
            if (QSensible > QLoadTotal) {
                QSensible = QLoadTotal;
            }

            if (LatDegradModelSimFlag) {
                // Calculate for SHReff using the Latent Degradation Model
                if (NumIteration == 1) {
                    QLatRated = QLoadTotal - QSensible;
                } else if (NumIteration == 2) {
                    QLatActual = QLoadTotal - QSensible;
                    SHRss = QSensible / QLoadTotal;
                    SHReff = CalcEffectiveSHR(
                        DXCoilNum, SHRss, CyclingScheme, RuntimeFrac, QLatRated, QLatActual, LoadSideInletDBTemp, LoadSideInletWBTemp);
                    //       Update sensible capacity based on effective SHR
                    QSensible = QLoadTotal * SHReff;
                    goto LOOP_exit;
                }
            } else {
                // Assume SHReff=SHRss
                SHReff = QSensible / QLoadTotal;
                goto LOOP_exit;
            }
        }
    LOOP_exit:;

        // considering hot gas reheat here
        if (VarSpeedCoil(DXCoilNum).HOTGASREHEATFLG > 0) {
            QLoadTotal -= QWasteHeat;
            QSensible -= QWasteHeat;
            SHReff = QSensible / QLoadTotal;
        }

        VarSpeedCoil(DXCoilNum).BasinHeaterPower = 0.0;
        VarSpeedCoil(DXCoilNum).CrankcaseHeaterPower = 0.0;

        if (VarSpeedCoil(DXCoilNum).VSCoilTypeOfNum == Coil_CoolingAirToAirVariableSpeed) {
            if (VarSpeedCoil(DXCoilNum).CondenserType == EvapCooled) {
                //******************
                //             WATER CONSUMPTION IN m3 OF WATER FOR DIRECT
                //             H2O [m3/s] = Delta W[kgWater/kgDryAir]*Mass Flow Air[kgDryAir/s]
                //                                /RhoWater [kgWater/m3]
                //******************
                RhoEvapCondWater = RhoH2O(OutdoorDryBulb);
                VarSpeedCoil(DXCoilNum).EvapWaterConsumpRate = (CondInletHumRat - OutdoorHumRat) * CondAirMassFlow / RhoEvapCondWater * RuntimeFrac;
                VarSpeedCoil(DXCoilNum).EvapCondPumpElecPower = VarSpeedCoil(DXCoilNum).EvapCondPumpElecNomPower * RuntimeFrac;
                // Calculate basin heater power
                CalcBasinHeaterPower(VarSpeedCoil(DXCoilNum).BasinHeaterPowerFTempDiff,
                                     VarSpeedCoil(DXCoilNum).BasinHeaterSchedulePtr,
                                     VarSpeedCoil(DXCoilNum).BasinHeaterSetPointTemp,
                                     VarSpeedCoil(DXCoilNum).BasinHeaterPower);
                VarSpeedCoil(DXCoilNum).BasinHeaterPower *= (1.0 - RuntimeFrac);
            }

            VarSpeedCoil(DXCoilNum).CrankcaseHeaterPower = CrankcaseHeatingPower * (1.0 - RuntimeFrac);

            // set water system demand request (if needed)
            if (VarSpeedCoil(DXCoilNum).EvapWaterSupplyMode == WaterSupplyFromTank) {
                WaterStorage(VarSpeedCoil(DXCoilNum).EvapWaterSupTankID).VdotRequestDemand(VarSpeedCoil(DXCoilNum).EvapWaterTankDemandARRID) =
                    VarSpeedCoil(DXCoilNum).EvapWaterConsumpRate;
            }
        }

        // calculate coil outlet state variables
        LoadSideOutletEnth = LoadSideInletEnth - QLoadTotal / LoadSideMassFlowRate;
        LoadSideOutletDBTemp = LoadSideInletDBTemp - QSensible / (LoadSideMassFlowRate * CpAir);

        MaxHumRat = PsyWFnTdbRhPb(LoadSideOutletDBTemp, 0.9999, VarSpeedCoil(DXCoilNum).InletAirPressure, RoutineName);
        MaxOutletEnth = PsyHFnTdbW(LoadSideOutletDBTemp, MaxHumRat);
        if (LoadSideOutletEnth > MaxOutletEnth) {
            LoadSideOutletEnth = MaxOutletEnth;
            // QLoadTotal = LoadSideMassFlowRate * (LoadSideInletEnth - LoadSideOutletEnth)
        }
        LoadSideOutletHumRat = PsyWFnTdbH(LoadSideOutletDBTemp, LoadSideOutletEnth, RoutineName);
        if (LoadSideOutletHumRat > MaxHumRat) {
            LoadSideOutletHumRat = MaxHumRat;
        }

        ++Count;
        // Actual outlet conditions are "average" for time step
        if (CyclingScheme == ContFanCycCoil) {
            // continuous fan, cycling compressor
            VarSpeedCoil(DXCoilNum).OutletAirEnthalpy = PartLoadRatio * LoadSideOutletEnth + (1.0 - PartLoadRatio) * LoadSideInletEnth;
            VarSpeedCoil(DXCoilNum).OutletAirHumRat = PartLoadRatio * LoadSideOutletHumRat + (1.0 - PartLoadRatio) * LoadSideInletHumRat;
            VarSpeedCoil(DXCoilNum).OutletAirDBTemp = PsyTdbFnHW(VarSpeedCoil(DXCoilNum).OutletAirEnthalpy, VarSpeedCoil(DXCoilNum).OutletAirHumRat);
            PLRCorrLoadSideMdot = LoadSideMassFlowRate;
        } else {
            // default to cycling fan, cycling compressor
            VarSpeedCoil(DXCoilNum).OutletAirEnthalpy = LoadSideOutletEnth;
            VarSpeedCoil(DXCoilNum).OutletAirHumRat = LoadSideOutletHumRat;
            VarSpeedCoil(DXCoilNum).OutletAirDBTemp = LoadSideOutletDBTemp;
            PLRCorrLoadSideMdot = LoadSideMassFlowRate * PartLoadRatio;
        }

        // scale heat transfer rates to PLR and power to RTF
        QLoadTotal *= PartLoadRatio;
        QSensible *= PartLoadRatio;
        // count the powr separately
        Winput *= RuntimeFrac; //+ VarSpeedCoil(DXCoilNum)%CrankcaseHeaterPower &
        //+ VarSpeedCoil(DXCoilNum)%BasinHeaterPower + VarSpeedCoil(DXCoilNum)%EvapCondPumpElecPower
        QSource *= PartLoadRatio;
        QWasteHeat *= PartLoadRatio;

        //  Add power to global variable so power can be summed by parent object
        DXElecCoolingPower = Winput;

        ReportingConstant = TimeStepSys * SecInHour;
        // Update heat pump data structure
        VarSpeedCoil(DXCoilNum).Power = Winput;
        VarSpeedCoil(DXCoilNum).QLoadTotal = QLoadTotal;
        VarSpeedCoil(DXCoilNum).QSensible = QSensible;
        VarSpeedCoil(DXCoilNum).QLatent = QLoadTotal - QSensible;
        VarSpeedCoil(DXCoilNum).QSource = QSource;
        VarSpeedCoil(DXCoilNum).Energy = Winput * ReportingConstant;
        VarSpeedCoil(DXCoilNum).EnergyLoadTotal = QLoadTotal * ReportingConstant;
        VarSpeedCoil(DXCoilNum).EnergySensible = QSensible * ReportingConstant;
        VarSpeedCoil(DXCoilNum).EnergyLatent = (QLoadTotal - QSensible) * ReportingConstant;
        VarSpeedCoil(DXCoilNum).EnergySource = QSource * ReportingConstant;
        VarSpeedCoil(DXCoilNum).CrankcaseHeaterConsumption = VarSpeedCoil(DXCoilNum).CrankcaseHeaterPower * ReportingConstant;
        VarSpeedCoil(DXCoilNum).EvapWaterConsump = VarSpeedCoil(DXCoilNum).EvapWaterConsumpRate * ReportingConstant;
        VarSpeedCoil(DXCoilNum).BasinHeaterConsumption = VarSpeedCoil(DXCoilNum).BasinHeaterPower * ReportingConstant;
        VarSpeedCoil(DXCoilNum).EvapCondPumpElecConsumption = VarSpeedCoil(DXCoilNum).EvapCondPumpElecPower * ReportingConstant;
        if (RuntimeFrac == 0.0) {
            VarSpeedCoil(DXCoilNum).COP = 0.0;
        } else {
            VarSpeedCoil(DXCoilNum).COP = QLoadTotal / Winput;
        }
        VarSpeedCoil(DXCoilNum).RunFrac = RuntimeFrac;
        VarSpeedCoil(DXCoilNum).PartLoadRatio = PartLoadRatio;
        VarSpeedCoil(DXCoilNum).AirMassFlowRate = PLRCorrLoadSideMdot;
        rhoair = PsyRhoAirFnPbTdbW(OutBaroPress, LoadSideInletDBTemp, LoadSideInletHumRat, RoutineName);
        VarSpeedCoil(DXCoilNum).AirVolFlowRate = VarSpeedCoil(DXCoilNum).AirMassFlowRate / rhoair;

        if (VarSpeedCoil(DXCoilNum).VSCoilTypeOfNum == Coil_CoolingAirToAirVariableSpeed) {
            VarSpeedCoil(DXCoilNum).WaterMassFlowRate = 0.0;
            VarSpeedCoil(DXCoilNum).OutletWaterTemp = 0.0;
            VarSpeedCoil(DXCoilNum).OutletWaterEnthalpy = 0.0;
            DataHeatBalance::HeatReclaimVS_DXCoil(DXCoilNum).AvailCapacity = QSource;
        } else {
            VarSpeedCoil(DXCoilNum).WaterMassFlowRate = SourceSideMassFlowRate;
            VarSpeedCoil(DXCoilNum).OutletWaterTemp = SourceSideInletTemp + QSource / (SourceSideMassFlowRate * CpSource);
            VarSpeedCoil(DXCoilNum).OutletWaterEnthalpy = SourceSideInletEnth + QSource / SourceSideMassFlowRate;
        }

        VarSpeedCoil(DXCoilNum).QWasteHeat = QWasteHeat;

        if (VarSpeedCoil(DXCoilNum).CondensateCollectMode == CondensateToTank) {
            // calculate and report condensation rates  (how much water extracted from the air stream)
            // water flow of water in m3/s for water system interactions
            RhoWater = RhoH2O((VarSpeedCoil(DXCoilNum).InletAirDBTemp + VarSpeedCoil(DXCoilNum).OutletAirDBTemp) / 2.0);
            //     CR9155 Remove specific humidity calculations
            SpecHumIn = LoadSideInletHumRat;
            SpecHumOut = LoadSideOutletHumRat;
            //  mdot * del HumRat / rho water
            VarSpeedCoil(DXCoilNum).CondensateVdot = max(0.0, (LoadSideMassFlowRate * (SpecHumIn - SpecHumOut) / RhoWater));
            VarSpeedCoil(DXCoilNum).CondensateVol = VarSpeedCoil(DXCoilNum).CondensateVdot * ReportingConstant;
        }
    }

    void CalcVarSpeedHPWH(EnergyPlusData &state,
                          int const DXCoilNum,        // the number of the DX coil to be simulated
                          Real64 &RuntimeFrac,        // Runtime Fraction of compressor or percent on time (on-time/cycle time)
                          Real64 const PartLoadRatio, // sensible water heating load / full load sensible water heating capacity
                          Real64 const SpeedRatio,    // SpeedRatio varies between 1.0 (higher speed) and 0.0 (lower speed)
                          int const SpeedNum,         // Speed number, high bound
                          int const CyclingScheme     // Continuous fan OR cycling compressor
    )
    {

        // SUBROUTINE INFORMATION:
        //       AUTHOR         Bo Shen, ORNL
        //       DATE WRITTEN   12/2014

        // PURPOSE OF THIS SUBROUTINE:
        // Calculates the gross cooling capacity of a variable-speed heat pump water heater evaporator and
        // heating capacity of the condenser coil given the rated heating capacity and COP.

        // METHODOLOGY EMPLOYED:
        // The routine requires the user to enter the total heating capacity and COP for the
        // heat pump water heater along with logicals defining if fan and condenser pump are included at numerous speed levels.
        // Since manufacturer's can rate their HPWH equipment with or without including condenser
        // pump heat, this information is required to accurately determine the condenser's leaving
        // water temperature. In addition, knowledge of the fan heat is required to back into
        // a compressor COP.

        // Using/Aliasing
        using CurveManager::CurveValue;
        using DataHVACGlobals::DXCoilTotalCapacity;
        using DataHVACGlobals::HPWHInletDBTemp;
        using DataHVACGlobals::HPWHInletWBTemp;
        using General::TrimSigDigits;

        // Locals
        // SUBROUTINE ARGUMENT DEFINITIONS:

        // SUBROUTINE PARAMETER DEFINITIONS:
        static std::string const RoutineName("CalcVarSpeedHPWH");

        // INTERFACE BLOCK SPECIFICATIONS
        // na

        // DERIVED TYPE DEFINITIONS
        // na

        // SUBROUTINE LOCAL VARIABLE DECLARATIONS:
        Real64 OperatingHeatingCapacity; // Water heating operating capacity including the impact of capacity and COP curves (W)
        Real64 OperatingHeatingCOP;      // Water heating operating COP including the impact of capacity and COP curves (W/W)
        Real64 OperatingHeatingPower;    // Water heating operating Power (W)
        Real64 CompressorPower;          // Power consumed by compressor only (W)

        Real64 TotalTankHeatingCapacity; // Water heating capacity corrected for condenser water pump heat (W)
        Real64 TankHeatingCOP;           // Water heating COP corrected for fan and condenser water pump power (W/W)
        // (these previous 2 variables also include the impact of capacity and COP curves)
        Real64 EvapCoolingCapacity;   // Air cooling capacity corrected for evap fan and cond water pump heat (W)
        Real64 InletWaterTemp;        // Condenser water inlet temperature (C)
        Real64 OutletWaterTemp;       // Condenser water outlet temperature (C)
        Real64 EvapInletMassFlowRate; // Evaporator air inlet mass flow rate (m3/s)
        Real64 CondInletMassFlowRate; // Condenser water inlet mass flow rate (m3/s)
        Real64 CpWater;               // Specific heat of condenser inlet water (J/Kg/k)
        Real64 InletAirTemp;          // HPWH inlet air temperature (dry-bulb or wet-bulb) (C)
        Real64 AirMassFlowRatio;      // Ratio of evaporator inlet air mass flow rate to rated mass flow rate
        Real64 WaterMassFlowRatio;    // Ratio of evaporator inlet water mass flow rate to rated mass flow rate
        Real64 PumpHeatToWater;       // Amount of pump heat attributed to heating water
        Real64 HPRTF;                 // Heat pump run time fraction
        Real64 PLF;                   // part-load function
        Real64 CBFSpeed;              // bypass factor as individual speed level
        Real64 COPAirFFModFac;        // air flow fraction modification
        Real64 COPWaterFFModFac;      // water flow fraction modification
        Real64 COPTempModFac;         // total capacity temperature correctio fraction
        Real64 TOTCAPAirFFModFac;     // air flow fraction modification
        Real64 TOTCAPWaterFFModFac;   // water flow fraction modification
        Real64 TOTCAPTempModFac;      // total capacity temperature correctio fraction
        Real64 SHR;                   // total capacity temperature correctio fraction
        Real64 COP;                   // total capacity temperature correctio fraction
        Real64 AoEff;                 // effective air side surface area
        Real64 Winput1;               // power consumption at low speed
        Real64 Winput2;               // power consumption at high speed
        Real64 LoadPressure;          // evaporator inlet pressure
        Real64 CrankcaseHeatingPower; // power due to crankcase heater
        Real64 hDelta;                // Change in air enthalpy across the cooling coil [J/kg]
        Real64 hADP;                  // Apparatus dew point enthalpy [J/kg]
        Real64 tADP;                  // Apparatus dew point temperature [C]
        Real64 wADP;                  // Apparatus dew point humidity ratio [kg/kg]
        Real64 hTinwADP;              // Enthalpy at inlet dry-bulb and wADP [J/kg]
        Real64 WHCAP1;                // total heating capacity at low speed [W]
        Real64 WHCAP2;                // total heating capacity at high speed [W]
        Real64 CpAir;                 // Specific heat of air [J/kg_C]
        Real64 MaxHumRat;             // max possible humidity
        Real64 MaxOutletEnth;         // max possible outlet enthalpy
        Real64 ReportingConstant;
        int EvapInletNode;    // Evaporator air inlet node number
        int EvapOutletNode;   // Evaporator air outlet node number
        int CondInletNode;    // Condenser water inlet node number
        int CondOutletNode;   // Condenser water outlet node number
        int MaxSpeed;         // maximum speed level
        int SpeedCal;         // calculated speed level
        Real64 rhoair(0.0);   // entering air density
        Real64 RhoWater(0.0); // water density

        // note: load side is the evaporator side, and source side is the condenser side

        CondInletNode = VarSpeedCoil(DXCoilNum).WaterInletNodeNum;
        CondOutletNode = VarSpeedCoil(DXCoilNum).WaterOutletNodeNum;
        // If heat pump water heater is OFF, set outlet to inlet and RETURN
        if (PartLoadRatio == 0.0) {
            Node(CondOutletNode) = Node(CondInletNode);
            return;
        } else {
            EvapInletNode = VarSpeedCoil(DXCoilNum).AirInletNodeNum;
            EvapOutletNode = VarSpeedCoil(DXCoilNum).AirOutletNodeNum;
            InletWaterTemp = Node(CondInletNode).Temp;
            CondInletMassFlowRate = Node(CondInletNode).MassFlowRate;
            EvapInletMassFlowRate = Node(EvapInletNode).MassFlowRate;
            CpWater = CPHW(InletWaterTemp);
            CompressorPower = 0.0;
            OperatingHeatingPower = 0.0;
            TankHeatingCOP = 0.0;
        }

        //  LOAD LOCAL VARIABLES FROM DATA STRUCTURE (for code readability)
        if (!(CyclingScheme == ContFanCycCoil) && PartLoadRatio > 0.0) {
            CondInletMassFlowRate = CondInletMassFlowRate / PartLoadRatio;
            EvapInletMassFlowRate = EvapInletMassFlowRate / PartLoadRatio;
        }

        VarSpeedCoil(DXCoilNum).AirMassFlowRate = EvapInletMassFlowRate;
        VarSpeedCoil(DXCoilNum).WaterMassFlowRate = CondInletMassFlowRate;

        // determine inlet air temperature type for curve objects
        if (VarSpeedCoil(DXCoilNum).InletAirTemperatureType == WetBulbIndicator) {
            InletAirTemp = HPWHInletWBTemp;
        } else {
            InletAirTemp = HPWHInletDBTemp;
        }

        // check if indoor evaporator or outdoor evaporator
        CrankcaseHeatingPower = 0.0;
        if (EvapInletNode != 0) {
            LoadSideInletDBTemp = Node(EvapInletNode).Temp;
            LoadSideInletHumRat = Node(EvapInletNode).HumRat;
            LoadPressure = Node(EvapInletNode).Press;
            // prevent the air pressure not given
            if (LoadPressure < 10.0) LoadPressure = OutBaroPress;

            LoadSideInletWBTemp = Node(EvapInletNode).OutAirWetBulb;
            LoadSideInletEnth = Node(EvapInletNode).Enthalpy;
        } else {
            LoadSideInletDBTemp = OutDryBulbTemp;
            LoadSideInletHumRat = OutHumRat;
            LoadPressure = OutBaroPress;
            LoadSideInletWBTemp = OutWetBulbTemp;
            LoadSideInletEnth = OutEnthalpy;

            // Initialize crankcase heater, operates below OAT defined in input deck for HP DX heating coil
            if (OutDryBulbTemp < VarSpeedCoil(DXCoilNum).MaxOATCrankcaseHeater) {
                CrankcaseHeatingPower = VarSpeedCoil(DXCoilNum).CrankcaseHeaterCapacity;
            };
        }

        LoadSideMassFlowRate = EvapInletMassFlowRate;
        SourceSideMassFlowRate = CondInletMassFlowRate;
        SourceSideInletTemp = InletWaterTemp;
        SourceSideInletEnth = Node(CondInletNode).Enthalpy;
        VarSpeedCoil(DXCoilNum).InletWaterEnthalpy = SourceSideInletEnth;

        // Check for flows, do not perform simulation if no flow in load side or source side.
        if ((SourceSideMassFlowRate <= 0.0) || (LoadSideMassFlowRate <= 0.0)) {
            VarSpeedCoil(DXCoilNum).SimFlag = false;
            return;
        } else {
            VarSpeedCoil(DXCoilNum).SimFlag = true;
        }

        MaxSpeed = VarSpeedCoil(DXCoilNum).NumOfSpeeds;

        // must be placed inside the loop, otherwise cause bug in release mode, need to be present at two places
        if (SpeedNum > MaxSpeed) {
            SpeedCal = MaxSpeed;
        } else {
            SpeedCal = SpeedNum;
        }

        // part-load calculation
        RuntimeFrac = 1.0;
        OnOffFanPartLoadFraction = 1.0;
        VarSpeedCoil(DXCoilNum).RunFrac = 1.0;
        if ((SpeedNum == 1) && (PartLoadRatio < 1.0)) {
            PLF = CurveValue(state, VarSpeedCoil(DXCoilNum).PLFFPLR, PartLoadRatio);
            if (PLF < 0.7) {
                PLF = 0.7;
            }
            if (CyclingScheme == CycFanCycCoil)
                OnOffFanPartLoadFraction = PLF; // save PLF for fan model, don't change fan power for constant fan mode if coil is off
            // calculate the run time fraction
            VarSpeedCoil(DXCoilNum).RunFrac = PartLoadRatio / PLF;
            VarSpeedCoil(DXCoilNum).PartLoadRatio = PartLoadRatio;

            if (VarSpeedCoil(DXCoilNum).RunFrac > 1.0) {
                VarSpeedCoil(DXCoilNum).RunFrac = 1.0; // Reset coil runtime fraction to 1.0
            } else if (VarSpeedCoil(DXCoilNum).RunFrac < 0.0) {
                VarSpeedCoil(DXCoilNum).RunFrac = 0.0;
            }

            RuntimeFrac = VarSpeedCoil(DXCoilNum).RunFrac;
        }

        // interpolate between speeds
        // must be placed inside the loop, otherwise cause bug in release mode
        if (SpeedNum > MaxSpeed) {
            SpeedCal = MaxSpeed;
        } else {
            SpeedCal = SpeedNum;
        }

        Real64 locFanElecPower = 0.0; // local for fan electric power
        if (VarSpeedCoil(DXCoilNum).SupplyFan_TypeNum == DataHVACGlobals::FanType_SystemModelObject) {
            if (VarSpeedCoil(DXCoilNum).SupplyFanIndex > -1) {
                locFanElecPower = HVACFan::fanObjs[VarSpeedCoil(DXCoilNum).SupplyFanIndex]->fanPower();
            }
        } else {
            if (VarSpeedCoil(DXCoilNum).SupplyFanIndex > 0) {
                locFanElecPower = Fans::GetFanPower(VarSpeedCoil(DXCoilNum).SupplyFanIndex);
            }
        }

        if ((SpeedNum == 1) || (SpeedNum > MaxSpeed) || (SpeedRatio == 1.0)) {
            AirMassFlowRatio = LoadSideMassFlowRate / VarSpeedCoil(DXCoilNum).DesignAirMassFlowRate;
            WaterMassFlowRatio = SourceSideMassFlowRate / VarSpeedCoil(DXCoilNum).DesignWaterMassFlowRate;
            VarSpeedCoil(DXCoilNum).HPWHCondPumpElecNomPower = VarSpeedCoil(DXCoilNum).MSWHPumpPower(SpeedCal);

            COPTempModFac = CurveValue(state, VarSpeedCoil(DXCoilNum).MSEIRFTemp(SpeedCal), InletAirTemp, SourceSideInletTemp);
            COPAirFFModFac = CurveValue(state, VarSpeedCoil(DXCoilNum).MSEIRAirFFlow(SpeedCal), AirMassFlowRatio);
            COPWaterFFModFac = CurveValue(state, VarSpeedCoil(DXCoilNum).MSEIRWaterFFlow(SpeedCal), WaterMassFlowRatio);

            COP = VarSpeedCoil(DXCoilNum).MSRatedCOP(SpeedCal) * COPTempModFac * COPAirFFModFac * COPWaterFFModFac;

            TOTCAPTempModFac = CurveValue(state, VarSpeedCoil(DXCoilNum).MSCCapFTemp(SpeedCal), InletAirTemp, SourceSideInletTemp);
            //   Get capacity modifying factor (function of mass flow) for off-rated conditions
            TOTCAPAirFFModFac = CurveValue(state, VarSpeedCoil(DXCoilNum).MSCCapAirFFlow(SpeedCal), AirMassFlowRatio);
            // Get capacity modifying factor (function of mass flow) for off-rated conditions
            TOTCAPWaterFFModFac = CurveValue(state, VarSpeedCoil(DXCoilNum).MSCCapWaterFFlow(SpeedCal), WaterMassFlowRatio);

            OperatingHeatingCapacity = VarSpeedCoil(DXCoilNum).MSRatedTotCap(SpeedCal) * TOTCAPTempModFac * TOTCAPAirFFModFac * TOTCAPWaterFFModFac;

            Winput = OperatingHeatingCapacity / COP;
            OperatingHeatingPower = Winput;

            OperatingHeatingCOP = COP;
            PumpHeatToWater = VarSpeedCoil(DXCoilNum).HPWHCondPumpElecNomPower * VarSpeedCoil(DXCoilNum).HPWHCondPumpFracToWater;
            TankHeatingCOP = OperatingHeatingCOP;

            // account for pump heat if not included in total water heating capacity
            if (VarSpeedCoil(DXCoilNum).CondPumpHeatInCapacity) {
                TotalTankHeatingCapacity = OperatingHeatingCapacity;
            } else {
                TotalTankHeatingCapacity = OperatingHeatingCapacity + PumpHeatToWater;
            }

            HPRTF = RuntimeFrac;
            // calculate evaporator total cooling capacity
            if (VarSpeedCoil(DXCoilNum).FanPowerIncludedInCOP) {
                if (VarSpeedCoil(DXCoilNum).CondPumpPowerInCOP) {
                    //       make sure fan power is full load fan power, it isn't though,
                    CompressorPower = OperatingHeatingPower - locFanElecPower / HPRTF - VarSpeedCoil(DXCoilNum).HPWHCondPumpElecNomPower;
                    if (OperatingHeatingPower > 0.0) TankHeatingCOP = TotalTankHeatingCapacity / OperatingHeatingPower;
                } else {
                    CompressorPower = OperatingHeatingPower - locFanElecPower / HPRTF;
                    if ((OperatingHeatingPower + VarSpeedCoil(DXCoilNum).HPWHCondPumpElecNomPower) > 0.0)
                        TankHeatingCOP = TotalTankHeatingCapacity / (OperatingHeatingPower + VarSpeedCoil(DXCoilNum).HPWHCondPumpElecNomPower);
                }
            } else {
                if (VarSpeedCoil(DXCoilNum).CondPumpPowerInCOP) {
                    //       make sure fan power is full load fan power
                    CompressorPower = OperatingHeatingPower - VarSpeedCoil(DXCoilNum).HPWHCondPumpElecNomPower;
                    if ((OperatingHeatingPower + locFanElecPower / HPRTF) > 0.0)
                        TankHeatingCOP = TotalTankHeatingCapacity / (OperatingHeatingPower + locFanElecPower / HPRTF);
                } else {
                    CompressorPower = OperatingHeatingPower;
                    if ((OperatingHeatingPower + locFanElecPower / HPRTF + VarSpeedCoil(DXCoilNum).HPWHCondPumpElecNomPower) > 0.0)
                        TankHeatingCOP = TotalTankHeatingCapacity /
                                         (OperatingHeatingPower + locFanElecPower / HPRTF + VarSpeedCoil(DXCoilNum).HPWHCondPumpElecNomPower);
                }
            }

            if (VarSpeedCoil(DXCoilNum).CondPumpHeatInCapacity) {
                EvapCoolingCapacity = TotalTankHeatingCapacity - PumpHeatToWater - CompressorPower;
            } else {
                EvapCoolingCapacity = TotalTankHeatingCapacity - CompressorPower;
            }

            CBFSpeed = AdjustCBF(
                VarSpeedCoil(DXCoilNum).MSRatedCBF(SpeedCal), VarSpeedCoil(DXCoilNum).MSRatedAirMassFlowRate(SpeedCal), LoadSideMassFlowRate);

        } else {
            AirMassFlowRatio = LoadSideMassFlowRate / VarSpeedCoil(DXCoilNum).DesignAirMassFlowRate;
            WaterMassFlowRatio = SourceSideMassFlowRate / VarSpeedCoil(DXCoilNum).DesignWaterMassFlowRate;
            AoEff = VarSpeedCoil(DXCoilNum).MSEffectiveAo(SpeedCal) * SpeedRatio +
                    (1.0 - SpeedRatio) * VarSpeedCoil(DXCoilNum).MSEffectiveAo(SpeedCal - 1);
            CBFSpeed = std::exp(-AoEff / LoadSideMassFlowRate);

            // calculate low speed
            SpeedCal = SpeedNum - 1;

            VarSpeedCoil(DXCoilNum).HPWHCondPumpElecNomPower = VarSpeedCoil(DXCoilNum).MSWHPumpPower(SpeedCal);
            COPTempModFac = CurveValue(state, VarSpeedCoil(DXCoilNum).MSEIRFTemp(SpeedCal), InletAirTemp, SourceSideInletTemp);
            COPAirFFModFac = CurveValue(state, VarSpeedCoil(DXCoilNum).MSEIRAirFFlow(SpeedCal), AirMassFlowRatio);
            COPWaterFFModFac = CurveValue(state, VarSpeedCoil(DXCoilNum).MSEIRWaterFFlow(SpeedCal), WaterMassFlowRatio);

            COP = VarSpeedCoil(DXCoilNum).MSRatedCOP(SpeedCal) * COPTempModFac * COPAirFFModFac * COPWaterFFModFac;

            TOTCAPTempModFac = CurveValue(state, VarSpeedCoil(DXCoilNum).MSCCapFTemp(SpeedCal), InletAirTemp, SourceSideInletTemp);
            //   Get capacity modifying factor (function of mass flow) for off-rated conditions
            TOTCAPAirFFModFac = CurveValue(state, VarSpeedCoil(DXCoilNum).MSCCapAirFFlow(SpeedCal), AirMassFlowRatio);
            // Get capacity modifying factor (function of mass flow) for off-rated conditions
            TOTCAPWaterFFModFac = CurveValue(state, VarSpeedCoil(DXCoilNum).MSCCapWaterFFlow(SpeedCal), WaterMassFlowRatio);

            OperatingHeatingCapacity = VarSpeedCoil(DXCoilNum).MSRatedTotCap(SpeedCal) * TOTCAPTempModFac * TOTCAPAirFFModFac * TOTCAPWaterFFModFac;

            Winput = OperatingHeatingCapacity / COP;
            OperatingHeatingPower = Winput;
            Winput1 = Winput;
            WHCAP1 = OperatingHeatingCapacity;

            // calculate upper speed
            SpeedCal = SpeedNum;

            VarSpeedCoil(DXCoilNum).HPWHCondPumpElecNomPower = VarSpeedCoil(DXCoilNum).MSWHPumpPower(SpeedCal);
            COPTempModFac = CurveValue(state, VarSpeedCoil(DXCoilNum).MSEIRFTemp(SpeedCal), InletAirTemp, SourceSideInletTemp);
            COPAirFFModFac = CurveValue(state, VarSpeedCoil(DXCoilNum).MSEIRAirFFlow(SpeedCal), AirMassFlowRatio);
            COPWaterFFModFac = CurveValue(state, VarSpeedCoil(DXCoilNum).MSEIRWaterFFlow(SpeedCal), WaterMassFlowRatio);

            COP = VarSpeedCoil(DXCoilNum).MSRatedCOP(SpeedCal) * COPTempModFac * COPAirFFModFac * COPWaterFFModFac;

            TOTCAPTempModFac = CurveValue(state, VarSpeedCoil(DXCoilNum).MSCCapFTemp(SpeedCal), InletAirTemp, SourceSideInletTemp);
            //   Get capacity modifying factor (function of mass flow) for off-rated conditions
            TOTCAPAirFFModFac = CurveValue(state, VarSpeedCoil(DXCoilNum).MSCCapAirFFlow(SpeedCal), AirMassFlowRatio);
            // Get capacity modifying factor (function of mass flow) for off-rated conditions
            TOTCAPWaterFFModFac = CurveValue(state, VarSpeedCoil(DXCoilNum).MSCCapWaterFFlow(SpeedCal), WaterMassFlowRatio);

            OperatingHeatingCapacity = VarSpeedCoil(DXCoilNum).MSRatedTotCap(SpeedCal) * TOTCAPTempModFac * TOTCAPAirFFModFac * TOTCAPWaterFFModFac;

            Winput = OperatingHeatingCapacity / COP;
            OperatingHeatingPower = Winput;

            Winput2 = Winput;
            WHCAP2 = OperatingHeatingCapacity;

            // interpolation
            Winput = Winput2 * SpeedRatio + (1.0 - SpeedRatio) * Winput1;
            OperatingHeatingPower = Winput;
            OperatingHeatingCapacity = WHCAP2 * SpeedRatio + (1.0 - SpeedRatio) * WHCAP1;
            VarSpeedCoil(DXCoilNum).HPWHCondPumpElecNomPower = VarSpeedCoil(DXCoilNum).MSWHPumpPower(SpeedNum) * SpeedRatio +
                                                               (1.0 - SpeedRatio) * VarSpeedCoil(DXCoilNum).MSWHPumpPower(SpeedNum - 1);

            OperatingHeatingCOP = OperatingHeatingCapacity / OperatingHeatingPower;
            TankHeatingCOP = OperatingHeatingCOP;

            PumpHeatToWater = VarSpeedCoil(DXCoilNum).HPWHCondPumpElecNomPower * VarSpeedCoil(DXCoilNum).HPWHCondPumpFracToWater;

            // account for pump heat if not included in total water heating capacity
            if (VarSpeedCoil(DXCoilNum).CondPumpHeatInCapacity) {
                TotalTankHeatingCapacity = OperatingHeatingCapacity;
            } else {
                TotalTankHeatingCapacity = OperatingHeatingCapacity + PumpHeatToWater;
            }

            HPRTF = RuntimeFrac;
            // calculate evaporator total cooling capacity
            if (VarSpeedCoil(DXCoilNum).FanPowerIncludedInCOP) {
                if (VarSpeedCoil(DXCoilNum).CondPumpPowerInCOP) {
                    //       make sure fan power is full load fan power
                    CompressorPower = OperatingHeatingPower - locFanElecPower / HPRTF - VarSpeedCoil(DXCoilNum).HPWHCondPumpElecNomPower;
                    if (OperatingHeatingPower > 0.0) TankHeatingCOP = TotalTankHeatingCapacity / OperatingHeatingPower;
                } else {
                    CompressorPower = OperatingHeatingPower - locFanElecPower / HPRTF;
                    if ((OperatingHeatingPower + VarSpeedCoil(DXCoilNum).HPWHCondPumpElecNomPower) > 0.0)
                        TankHeatingCOP = TotalTankHeatingCapacity / (OperatingHeatingPower + VarSpeedCoil(DXCoilNum).HPWHCondPumpElecNomPower);
                }
            } else {
                if (VarSpeedCoil(DXCoilNum).CondPumpPowerInCOP) {
                    //       make sure fan power is full load fan power
                    CompressorPower = OperatingHeatingPower - VarSpeedCoil(DXCoilNum).HPWHCondPumpElecNomPower;
                    if ((OperatingHeatingPower + locFanElecPower / HPRTF) > 0.0)
                        TankHeatingCOP = TotalTankHeatingCapacity / (OperatingHeatingPower + locFanElecPower / HPRTF);
                } else {
                    CompressorPower = OperatingHeatingPower;
                    if ((OperatingHeatingPower + locFanElecPower / HPRTF + VarSpeedCoil(DXCoilNum).HPWHCondPumpElecNomPower) > 0.0)
                        TankHeatingCOP = TotalTankHeatingCapacity /
                                         (OperatingHeatingPower + locFanElecPower / HPRTF + VarSpeedCoil(DXCoilNum).HPWHCondPumpElecNomPower);
                }
            }

            if (VarSpeedCoil(DXCoilNum).CondPumpHeatInCapacity) {
                EvapCoolingCapacity = TotalTankHeatingCapacity - PumpHeatToWater - CompressorPower;
            } else {
                EvapCoolingCapacity = TotalTankHeatingCapacity - CompressorPower;
            }
        }

        QSource = TotalTankHeatingCapacity;
        QLoadTotal = EvapCoolingCapacity;
        DXCoilTotalCapacity = EvapCoolingCapacity; // for standard rating calculation
        SHR = 1.0;
        // if indoor, calculate SHR
        if (EvapInletNode != 0) {
            if (CBFSpeed > 0.999) CBFSpeed = 0.999;

            if (CBFSpeed < 0.001) {
                SHR = 1.0;
            } else {
                hDelta = QLoadTotal / LoadSideMassFlowRate;
                hADP = LoadSideInletEnth - hDelta / (1.0 - CBFSpeed);
                tADP = PsyTsatFnHPb(hADP, LoadPressure, RoutineName);
                wADP = PsyWFnTdbH(tADP, hADP, RoutineName);
                hTinwADP = PsyHFnTdbW(LoadSideInletDBTemp, wADP);
                if ((LoadSideInletEnth - hADP) > 1.e-10) {
                    SHR = min((hTinwADP - hADP) / (LoadSideInletEnth - hADP), 1.0);
                } else {
                    SHR = 1.0;
                }
            }
        }

        QSensible = QLoadTotal * SHR;

        // determine condenser water inlet/outlet condition at full capacity
        if (CondInletMassFlowRate == 0.0) {
            OutletWaterTemp = InletWaterTemp;
        } else {
            OutletWaterTemp = InletWaterTemp + TotalTankHeatingCapacity / (CpWater * CondInletMassFlowRate);
        }

        Node(CondOutletNode).Temp = OutletWaterTemp;

        Node(CondOutletNode).MassFlowRate = Node(CondInletNode).MassFlowRate;

        // send heating capacity and COP to water heater module for standards rating calculation
        // total heating capacity including condenser pump
        VSHPWHHeatingCapacity = TotalTankHeatingCapacity;
        // total heating COP including compressor, fan, and condenser pump
        VSHPWHHeatingCOP = TankHeatingCOP;

        VarSpeedCoil(DXCoilNum).TotalHeatingEnergyRate = TotalTankHeatingCapacity * PartLoadRatio;
        // calculate total compressor plus condenser pump power, fan power reported in fan module
        VarSpeedCoil(DXCoilNum).ElecWaterHeatingPower = (CompressorPower + VarSpeedCoil(DXCoilNum).HPWHCondPumpElecNomPower) * HPRTF;

        // pass the outputs for the cooling coil section
        VarSpeedCoil(DXCoilNum).BasinHeaterPower = 0.0;
        VarSpeedCoil(DXCoilNum).CrankcaseHeaterPower = CrankcaseHeatingPower * (1.0 - RuntimeFrac);

        // calculate coil outlet state variables
        LoadSideOutletEnth = LoadSideInletEnth - QLoadTotal / LoadSideMassFlowRate;
        CpAir = PsyCpAirFnW(LoadSideInletHumRat);
        LoadSideOutletDBTemp = LoadSideInletDBTemp - QSensible / (LoadSideMassFlowRate * CpAir);

        MaxHumRat = PsyWFnTdbRhPb(LoadSideOutletDBTemp, 0.9999, VarSpeedCoil(DXCoilNum).InletAirPressure, RoutineName);
        MaxOutletEnth = PsyHFnTdbW(LoadSideOutletDBTemp, MaxHumRat);
        if (LoadSideOutletEnth > MaxOutletEnth) {
            LoadSideOutletEnth = MaxOutletEnth;
        }
        LoadSideOutletHumRat = PsyWFnTdbH(LoadSideOutletDBTemp, LoadSideOutletEnth, RoutineName);
        if (LoadSideOutletHumRat > MaxHumRat) {
            LoadSideOutletHumRat = MaxHumRat;
        }

        // Actual outlet conditions are "average" for time step
        if (CyclingScheme == ContFanCycCoil) {
            // continuous fan, cycling compressor
            VarSpeedCoil(DXCoilNum).OutletAirEnthalpy = PartLoadRatio * LoadSideOutletEnth + (1.0 - PartLoadRatio) * LoadSideInletEnth;
            VarSpeedCoil(DXCoilNum).OutletAirHumRat = PartLoadRatio * LoadSideOutletHumRat + (1.0 - PartLoadRatio) * LoadSideInletHumRat;
            VarSpeedCoil(DXCoilNum).OutletAirDBTemp = PsyTdbFnHW(VarSpeedCoil(DXCoilNum).OutletAirEnthalpy, VarSpeedCoil(DXCoilNum).OutletAirHumRat);
            PLRCorrLoadSideMdot = LoadSideMassFlowRate;
        } else {
            VarSpeedCoil(DXCoilNum).OutletAirEnthalpy = LoadSideOutletEnth;
            VarSpeedCoil(DXCoilNum).OutletAirHumRat = LoadSideOutletHumRat;
            VarSpeedCoil(DXCoilNum).OutletAirDBTemp = LoadSideOutletDBTemp;
            PLRCorrLoadSideMdot = LoadSideMassFlowRate * PartLoadRatio;
        }

        // scale heat transfer rates to PLR and power to RTF
        QLoadTotal *= PartLoadRatio;
        QSensible *= PartLoadRatio;
        // count the powr separately
        Winput *= RuntimeFrac; //+ VarSpeedCoil(DXCoilNum)%CrankcaseHeaterPower &
        //+ VarSpeedCoil(DXCoilNum)%BasinHeaterPower + VarSpeedCoil(DXCoilNum)%EvapCondPumpElecPower
        QSource *= PartLoadRatio;

        //  Add power to global variable so power can be summed by parent object
        DXElecCoolingPower = Winput;

        ReportingConstant = TimeStepSys * SecInHour;
        // Update heat pump data structure
        VarSpeedCoil(DXCoilNum).HPWHCondPumpElecNomPower = VarSpeedCoil(DXCoilNum).HPWHCondPumpElecNomPower * RuntimeFrac; // water heating pump power
        VarSpeedCoil(DXCoilNum).Power = Winput;
        VarSpeedCoil(DXCoilNum).QLoadTotal = QLoadTotal;
        VarSpeedCoil(DXCoilNum).QSensible = QSensible;
        VarSpeedCoil(DXCoilNum).QLatent = QLoadTotal - QSensible;
        VarSpeedCoil(DXCoilNum).QSource = QSource;
        VarSpeedCoil(DXCoilNum).Energy = Winput * ReportingConstant;
        VarSpeedCoil(DXCoilNum).EnergyLoadTotal = QLoadTotal * ReportingConstant;
        VarSpeedCoil(DXCoilNum).EnergySensible = QSensible * ReportingConstant;
        VarSpeedCoil(DXCoilNum).EnergyLatent = (QLoadTotal - QSensible) * ReportingConstant;
        VarSpeedCoil(DXCoilNum).EnergySource = QSource * ReportingConstant;
        VarSpeedCoil(DXCoilNum).CrankcaseHeaterConsumption = VarSpeedCoil(DXCoilNum).CrankcaseHeaterPower * ReportingConstant;
        VarSpeedCoil(DXCoilNum).EvapWaterConsump = 0.0;
        VarSpeedCoil(DXCoilNum).BasinHeaterConsumption = 0.0;
        // re-use EvapCondPumpElecConsumption to store WH pump energy consumption
        VarSpeedCoil(DXCoilNum).EvapCondPumpElecConsumption = VarSpeedCoil(DXCoilNum).HPWHCondPumpElecNomPower * ReportingConstant;
        if (RuntimeFrac == 0.0) {
            VarSpeedCoil(DXCoilNum).COP = 0.0;
        } else {
            VarSpeedCoil(DXCoilNum).COP = QLoadTotal / Winput;
        }
        VarSpeedCoil(DXCoilNum).RunFrac = RuntimeFrac;
        VarSpeedCoil(DXCoilNum).PartLoadRatio = PartLoadRatio;
        VarSpeedCoil(DXCoilNum).AirMassFlowRate = PLRCorrLoadSideMdot;
        rhoair = PsyRhoAirFnPbTdbW(OutBaroPress, LoadSideInletDBTemp, LoadSideInletHumRat, RoutineName);
        VarSpeedCoil(DXCoilNum).AirVolFlowRate = VarSpeedCoil(DXCoilNum).AirMassFlowRate / rhoair;
        VarSpeedCoil(DXCoilNum).WaterMassFlowRate = SourceSideMassFlowRate;
        RhoWater = RhoH2O(InletWaterTemp); // initialize
        VarSpeedCoil(DXCoilNum).WaterVolFlowRate = VarSpeedCoil(DXCoilNum).WaterMassFlowRate / RhoWater;

        VarSpeedCoil(DXCoilNum).OutletWaterTemp = SourceSideInletTemp + QSource / (SourceSideMassFlowRate * CpWater);
        VarSpeedCoil(DXCoilNum).OutletWaterEnthalpy = SourceSideInletEnth + QSource / SourceSideMassFlowRate;
        VarSpeedCoil(DXCoilNum).QWasteHeat = 0.0;

        if (VarSpeedCoil(DXCoilNum).bIsDesuperheater) // desuperheater doesn't save power and cooling energy variables
        {
            // source side is the water side; load side is the air side
            VarSpeedCoil(DXCoilNum).Power = 0.0;
            VarSpeedCoil(DXCoilNum).QLoadTotal = 0.0;
            VarSpeedCoil(DXCoilNum).QSensible = 0.0;
            VarSpeedCoil(DXCoilNum).QLatent = 0.0;
            VarSpeedCoil(DXCoilNum).Energy = 0.0;
            VarSpeedCoil(DXCoilNum).EnergyLoadTotal = 0.0;
            VarSpeedCoil(DXCoilNum).EnergySensible = 0.0;
            VarSpeedCoil(DXCoilNum).EnergyLatent = 0.0;
            VarSpeedCoil(DXCoilNum).CrankcaseHeaterConsumption = 0.0;
        }
    }

    void setVarSpeedHPWHFanTypeNum(int const dXCoilNum, int const fanTypeNum)
    {
        VarSpeedCoil(dXCoilNum).SupplyFan_TypeNum = fanTypeNum;
    }

    void setVarSpeedHPWHFanIndex(int const dXCoilNum, int const fanIndex)
    {
        VarSpeedCoil(dXCoilNum).SupplyFanIndex = fanIndex;
    }

    void setVarSpeedFanInfo(int const dXCoilNum, std::string const fanName, int const fanIndex, int const fanTypeNum)
    {
        VarSpeedCoil(dXCoilNum).SupplyFanIndex = fanIndex;
        VarSpeedCoil(dXCoilNum).SupplyFan_TypeNum = fanTypeNum;
        VarSpeedCoil(dXCoilNum).SupplyFanName = fanName;
    }

    void CalcVarSpeedCoilHeating(EnergyPlusData &state,
                                 int const DXCoilNum,                       // Heat Pump Number
                                 int const CyclingScheme,                   // Fan/Compressor cycling scheme indicator
                                 Real64 &RuntimeFrac,                       // Runtime Fraction of compressor or percent on time (on-time/cycle time)
                                 Real64 const EP_UNUSED(SensDemand),        // Cooling Sensible Demand [W] !unused1208
                                 int const CompOp,                          // compressor operation flag
                                 Real64 const PartLoadRatio,                // compressor part load ratio
                                 Real64 const EP_UNUSED(OnOffAirFlowRatio), // ratio of compressor on flow to average flow over time step
                                 Real64 const SpeedRatio,                   // SpeedRatio varies between 1.0 (higher speed) and 0.0 (lower speed)
                                 int const SpeedNum                         // Speed number, high bound, i.e. SpeedNum - 1 is the other side
    )
    {

        //       AUTHOR         Bo Shen, based on WaterToAirHeatPumpSimple:CalcHPHeatingSimple
        //       DATE WRITTEN   March 2012
        //       MODIFIED       na
        //       RE-ENGINEERED  na

        // PURPOSE OF THIS SUBROUTINE:
        // This subroutine is for simulating the heating mode of the Variable Speed Water to Air HP Simple

        // METHODOLOGY EMPLOYED:
        // Simulate the heat pump performance using the coefficients and rated conditions
        // Finally, adjust the heat pump outlet conditions based on the PartLoadRatio
        // and RuntimeFrac.

        // Using/Aliasing
        using CurveManager::CurveValue;
        using DataHVACGlobals::DXElecHeatingPower;
        using DataHVACGlobals::TimeStepSys;
        using DataPlant::PlantLoop;
        using FluidProperties::GetSpecificHeatGlycol;
        using Psychrometrics::PsyCpAirFnW;
        using Psychrometrics::PsyHFnTdbW;
        using Psychrometrics::PsyRhoAirFnPbTdbW;
        using Psychrometrics::PsyTdbFnHW;
        using Psychrometrics::PsyTwbFnTdbWPb;
        using Psychrometrics::PsyWFnTdbH;
        using Psychrometrics::PsyWFnTdbTwbPb;

        // Locals
        // SUBROUTINE ARGUMENT DEFINITIONS:

        // SUBROUTINE PARAMETER DEFINITIONS:
        static std::string const RoutineName("CalcVarSpeedCoilHeating");
        static std::string const RoutineNameSourceSideInletTemp("CalcVarSpeedCoilHeating:SourceSideInletTemp");

        // INTERFACE BLOCK SPECIFICATIONS
        // na

        // DERIVED TYPE DEFINITIONS
        // na

        // SUBROUTINE LOCAL VARIABLE DECLARATIONS:
        Real64 CpSource; // Specific heat of water [J/kg_C]
        Real64 CpAir;    // Specific heat of air [J/kg_C]

        Real64 AirMassFlowRatio;    // airflow ratio at low speed
        Real64 WaterMassFlowRatio;  // airflow ratio at high speed
        Real64 TotCapAirFFModFac;   // air flow fraction modification
        Real64 TotCapWaterFFModFac; // water flow fraction modification
        Real64 TotCapTempModFac;    // total capacity temperature correctio fraction
        Real64 EIRAirFFModFac;      // air flow fraction modification
        Real64 EIRWaterFFModFac;    // water flow fraction modification
        Real64 EIRTempModFac;       // total capacity temperature correctio fraction
        Real64 EIR;                 // total capacity temperature correctio fraction
        int MaxSpeed;               // maximum speed level
        int SpeedCal;               // calculated speed level
        Real64 QLoadTotal1;         // heating capacit at low speed
        Real64 QLoadTotal2;         // heating capacity at high speed
        Real64 Winput1;             // power consumption at low speed
        Real64 Winput2;             // power consumption at high speed
        Real64 QWasteHeat;          // recoverable waste heat
        Real64 QWasteHeat1;         // recoverable waste heat at low speed
        Real64 QWasteHeat2;         // recoverable waste heat at high speed
        Real64 PLF;                 // part-load function
        Real64 ReportingConstant;
        Real64 rhoair(0.0); // entering air density

        // ADDED VARIABLES FOR air source coil
        static Real64 OutdoorCoilT(0.0);              // Outdoor coil temperature (C)
        static Real64 OutdoorCoildw(0.0);             // Outdoor coil delta w assuming coil temp of OutdoorCoilT (kg/kg)
        static Real64 OutdoorDryBulb(0.0);            // Outdoor dry-bulb temperature at condenser (C)
        static Real64 OutdoorWetBulb(0.0);            // Outdoor wet-bulb temperature at condenser (C)
        static Real64 OutdoorHumRat(0.0);             // Outdoor humidity ratio at condenser (kg/kg)
        static Real64 OutdoorPressure(0.0);           // Outdoor barometric pressure at condenser (Pa)
        static Real64 FractionalDefrostTime(0.0);     // Fraction of time step system is in defrost
        static Real64 HeatingCapacityMultiplier(0.0); // Multiplier for heating capacity when system is in defrost
        static Real64 InputPowerMultiplier(0.0);      // Multiplier for power when system is in defrost
        static Real64 LoadDueToDefrost(0.0);          // Additional load due to defrost
        static Real64 CrankcaseHeatingPower(0.0);     // power due to crankcase heater
        static Real64 DefrostEIRTempModFac(0.0);      // EIR modifier for defrost (function of entering wetbulb, outside drybulb)
        static Real64 TotRatedCapacity(0.0);          // total rated capacity at the given speed and speed ratio for defrosting

        MaxSpeed = VarSpeedCoil(DXCoilNum).NumOfSpeeds;

        //  LOAD LOCAL VARIABLES FROM DATA STRUCTURE (for code readability)
        if (!(CyclingScheme == ContFanCycCoil) && PartLoadRatio > 0.0) {
            VarSpeedCoil(DXCoilNum).AirMassFlowRate = Node(VarSpeedCoil(DXCoilNum).AirInletNodeNum).MassFlowRate / PartLoadRatio;
        }

        LoadSideMassFlowRate = VarSpeedCoil(DXCoilNum).AirMassFlowRate;
        LoadSideInletDBTemp = VarSpeedCoil(DXCoilNum).InletAirDBTemp;
        LoadSideInletHumRat = VarSpeedCoil(DXCoilNum).InletAirHumRat;

        LoadSideInletWBTemp = PsyTwbFnTdbWPb(LoadSideInletDBTemp, LoadSideInletHumRat, OutBaroPress, RoutineName);
        LoadSideInletEnth = VarSpeedCoil(DXCoilNum).InletAirEnthalpy;
        CpAir = PsyCpAirFnW(LoadSideInletHumRat);

        if (VarSpeedCoil(DXCoilNum).VSCoilTypeOfNum == Coil_HeatingAirToAirVariableSpeed) {
            // Get condenser outdoor node info from DX Heating Coil
            if (VarSpeedCoil(DXCoilNum).CondenserInletNodeNum != 0) {
                OutdoorDryBulb = Node(VarSpeedCoil(DXCoilNum).CondenserInletNodeNum).Temp;
                OutdoorHumRat = Node(VarSpeedCoil(DXCoilNum).CondenserInletNodeNum).HumRat;
                OutdoorPressure = Node(VarSpeedCoil(DXCoilNum).CondenserInletNodeNum).Press;
                OutdoorWetBulb = Node(VarSpeedCoil(DXCoilNum).CondenserInletNodeNum).OutAirWetBulb;
            } else {
                OutdoorDryBulb = OutDryBulbTemp;
                OutdoorHumRat = OutHumRat;
                OutdoorPressure = OutBaroPress;
                OutdoorWetBulb = OutWetBulbTemp;
            }
            SourceSideMassFlowRate = 1.0; // not used and avoid divided by zero
            SourceSideInletTemp = OutdoorDryBulb;
            SourceSideInletEnth = PsyHFnTdbW(OutdoorDryBulb, OutdoorHumRat);
            CpSource = PsyCpAirFnW(OutHumRat);

            // Initialize crankcase heater, operates below OAT defined in input deck for HP DX heating coil
            if (OutdoorDryBulb < VarSpeedCoil(DXCoilNum).MaxOATCrankcaseHeater) {
                CrankcaseHeatingPower = VarSpeedCoil(DXCoilNum).CrankcaseHeaterCapacity;
            } else {
                CrankcaseHeatingPower = 0.0;
            }
        } else {
            SourceSideMassFlowRate = VarSpeedCoil(DXCoilNum).WaterMassFlowRate;
            SourceSideInletTemp = VarSpeedCoil(DXCoilNum).InletWaterTemp;
            SourceSideInletEnth = VarSpeedCoil(DXCoilNum).InletWaterEnthalpy;
            CpSource = GetSpecificHeatGlycol(PlantLoop(VarSpeedCoil(DXCoilNum).LoopNum).FluidName,
                                             SourceSideInletTemp,
                                             PlantLoop(VarSpeedCoil(DXCoilNum).LoopNum).FluidIndex,
                                             RoutineNameSourceSideInletTemp);
        }

        // Check for flows, do not perform simulation if no flow in load side or source side.
        if ((SourceSideMassFlowRate <= 0.0) || (LoadSideMassFlowRate <= 0.0)) {
            VarSpeedCoil(DXCoilNum).SimFlag = false;
            return;
        } else {
            VarSpeedCoil(DXCoilNum).SimFlag = true;
        }

        if ((VarSpeedCoil(DXCoilNum).VSCoilTypeOfNum == Coil_HeatingAirToAirVariableSpeed) &&
            (OutdoorDryBulb < VarSpeedCoil(DXCoilNum).MinOATCompressor)) {
            VarSpeedCoil(DXCoilNum).SimFlag = false;
            return;
        }

        if (CompOp == 0) {
            VarSpeedCoil(DXCoilNum).SimFlag = false;
            return;
        }

        if (SpeedNum > MaxSpeed) {
            SpeedCal = MaxSpeed;
        } else {
            SpeedCal = SpeedNum;
        }

        RuntimeFrac = 1.0;
        VarSpeedCoil(DXCoilNum).RunFrac = 1.0;
        OnOffFanPartLoadFraction = 1.0;
        if ((SpeedNum == 1) && (PartLoadRatio < 1.0)) {
            PLF = CurveValue(state, VarSpeedCoil(DXCoilNum).PLFFPLR, PartLoadRatio);
            if (PLF < 0.7) {
                PLF = 0.7;
            }
            if (CyclingScheme == CycFanCycCoil)
                OnOffFanPartLoadFraction = PLF; // save PLF for fan model, don't change fan power for constant fan mode if coil is off
            // calculate the run time fraction
            VarSpeedCoil(DXCoilNum).RunFrac = PartLoadRatio / PLF;
            VarSpeedCoil(DXCoilNum).PartLoadRatio = PartLoadRatio;

            if (VarSpeedCoil(DXCoilNum).RunFrac > 1.0) {
                VarSpeedCoil(DXCoilNum).RunFrac = 1.0; // Reset coil runtime fraction to 1.0
            } else if (VarSpeedCoil(DXCoilNum).RunFrac < 0.0) {
                VarSpeedCoil(DXCoilNum).RunFrac = 0.0;
            }

            RuntimeFrac = VarSpeedCoil(DXCoilNum).RunFrac;
        }

        if ((SpeedNum == 1) || (SpeedNum > MaxSpeed) || (SpeedRatio == 1.0)) {
            AirMassFlowRatio = LoadSideMassFlowRate / VarSpeedCoil(DXCoilNum).DesignAirMassFlowRate;

            if (VarSpeedCoil(DXCoilNum).VSCoilTypeOfNum == Coil_HeatingAirToAirVariableSpeed) {
                WaterMassFlowRatio = 1.0;
            } else {
                WaterMassFlowRatio = SourceSideMassFlowRate / VarSpeedCoil(DXCoilNum).DesignWaterMassFlowRate;
            }

            TotCapTempModFac = CurveValue(state, VarSpeedCoil(DXCoilNum).MSCCapFTemp(SpeedCal), LoadSideInletDBTemp, SourceSideInletTemp);
            TotCapAirFFModFac = CurveValue(state, VarSpeedCoil(DXCoilNum).MSCCapAirFFlow(SpeedCal), AirMassFlowRatio);

            if (VarSpeedCoil(DXCoilNum).VSCoilTypeOfNum == Coil_HeatingAirToAirVariableSpeed) {
                TotCapWaterFFModFac = 1.0;
            } else {
                TotCapWaterFFModFac = CurveValue(state, VarSpeedCoil(DXCoilNum).MSCCapWaterFFlow(SpeedCal), WaterMassFlowRatio);
            }

            QLoadTotal = VarSpeedCoil(DXCoilNum).MSRatedTotCap(SpeedCal) * TotCapTempModFac * TotCapAirFFModFac * TotCapWaterFFModFac;
            VarSpeedCoil(DXCoilNum).capModFacTotal = TotCapTempModFac * TotCapAirFFModFac * TotCapWaterFFModFac;
            TotRatedCapacity = VarSpeedCoil(DXCoilNum).MSRatedTotCap(SpeedCal); // for defrosting power cal

            EIRTempModFac = CurveValue(state, VarSpeedCoil(DXCoilNum).MSEIRFTemp(SpeedCal), LoadSideInletDBTemp, SourceSideInletTemp);
            EIRAirFFModFac = CurveValue(state, VarSpeedCoil(DXCoilNum).MSEIRAirFFlow(SpeedCal), AirMassFlowRatio);

            if (VarSpeedCoil(DXCoilNum).VSCoilTypeOfNum == Coil_HeatingAirToAirVariableSpeed) {
                EIRWaterFFModFac = 1.0;
            } else {
                EIRWaterFFModFac = CurveValue(state, VarSpeedCoil(DXCoilNum).MSEIRWaterFFlow(SpeedCal), WaterMassFlowRatio);
            }

            EIR = (1.0 / VarSpeedCoil(DXCoilNum).MSRatedCOP(SpeedCal)) * EIRTempModFac * EIRAirFFModFac * EIRWaterFFModFac;
            Winput = QLoadTotal * EIR;

            if (VarSpeedCoil(DXCoilNum).VSCoilTypeOfNum == Coil_HeatingAirToAirVariableSpeed) {
                QWasteHeat = 0.0;
            } else {
                QWasteHeat = Winput * VarSpeedCoil(DXCoilNum).MSWasteHeatFrac(SpeedCal);
                QWasteHeat *= CurveValue(state, VarSpeedCoil(DXCoilNum).MSWasteHeat(SpeedCal), LoadSideInletDBTemp, SourceSideInletTemp);
            }

        } else {
            AirMassFlowRatio = LoadSideMassFlowRate / VarSpeedCoil(DXCoilNum).DesignAirMassFlowRate;

            if (VarSpeedCoil(DXCoilNum).VSCoilTypeOfNum == Coil_HeatingAirToAirVariableSpeed) {
                WaterMassFlowRatio = 1.0;
            } else {
                WaterMassFlowRatio = SourceSideMassFlowRate / VarSpeedCoil(DXCoilNum).DesignWaterMassFlowRate;
            }

            SpeedCal = SpeedNum - 1;
            TotCapTempModFac = CurveValue(state, VarSpeedCoil(DXCoilNum).MSCCapFTemp(SpeedCal), LoadSideInletDBTemp, SourceSideInletTemp);
            TotCapAirFFModFac = CurveValue(state, VarSpeedCoil(DXCoilNum).MSCCapAirFFlow(SpeedCal), AirMassFlowRatio);

            if (VarSpeedCoil(DXCoilNum).VSCoilTypeOfNum == Coil_HeatingAirToAirVariableSpeed) {
                TotCapWaterFFModFac = 1.0;
            } else {
                TotCapWaterFFModFac = CurveValue(state, VarSpeedCoil(DXCoilNum).MSCCapWaterFFlow(SpeedCal), WaterMassFlowRatio);
            }

            QLoadTotal1 = VarSpeedCoil(DXCoilNum).MSRatedTotCap(SpeedCal) * TotCapTempModFac * TotCapAirFFModFac * TotCapWaterFFModFac;

            EIRTempModFac = CurveValue(state, VarSpeedCoil(DXCoilNum).MSEIRFTemp(SpeedCal), LoadSideInletDBTemp, SourceSideInletTemp);
            EIRAirFFModFac = CurveValue(state, VarSpeedCoil(DXCoilNum).MSEIRAirFFlow(SpeedCal), AirMassFlowRatio);

            if (VarSpeedCoil(DXCoilNum).VSCoilTypeOfNum == Coil_HeatingAirToAirVariableSpeed) {
                EIRWaterFFModFac = 1.0;
            } else {
                EIRWaterFFModFac = CurveValue(state, VarSpeedCoil(DXCoilNum).MSEIRWaterFFlow(SpeedCal), WaterMassFlowRatio);
            }

            EIR = (1.0 / VarSpeedCoil(DXCoilNum).MSRatedCOP(SpeedCal)) * EIRTempModFac * EIRAirFFModFac * EIRWaterFFModFac;
            Winput1 = QLoadTotal1 * EIR;

            if (VarSpeedCoil(DXCoilNum).VSCoilTypeOfNum == Coil_HeatingAirToAirVariableSpeed) {
                QWasteHeat1 = 0.0;
            } else {
                QWasteHeat1 = Winput1 * VarSpeedCoil(DXCoilNum).MSWasteHeatFrac(SpeedCal);
                QWasteHeat1 *= CurveValue(state, VarSpeedCoil(DXCoilNum).MSWasteHeat(SpeedCal), LoadSideInletDBTemp, SourceSideInletTemp);
            }

            SpeedCal = SpeedNum;
            TotCapTempModFac = CurveValue(state, VarSpeedCoil(DXCoilNum).MSCCapFTemp(SpeedCal), LoadSideInletDBTemp, SourceSideInletTemp);
            TotCapAirFFModFac = CurveValue(state, VarSpeedCoil(DXCoilNum).MSCCapAirFFlow(SpeedCal), AirMassFlowRatio);

            if (VarSpeedCoil(DXCoilNum).VSCoilTypeOfNum == Coil_HeatingAirToAirVariableSpeed) {
                TotCapWaterFFModFac = 1.0;
            } else {
                TotCapWaterFFModFac = CurveValue(state, VarSpeedCoil(DXCoilNum).MSCCapWaterFFlow(SpeedCal), WaterMassFlowRatio);
            }

            QLoadTotal2 = VarSpeedCoil(DXCoilNum).MSRatedTotCap(SpeedCal) * TotCapTempModFac * TotCapAirFFModFac * TotCapWaterFFModFac;

            EIRTempModFac = CurveValue(state, VarSpeedCoil(DXCoilNum).MSEIRFTemp(SpeedCal), LoadSideInletDBTemp, SourceSideInletTemp);
            EIRAirFFModFac = CurveValue(state, VarSpeedCoil(DXCoilNum).MSEIRAirFFlow(SpeedCal), AirMassFlowRatio);

            if (VarSpeedCoil(DXCoilNum).VSCoilTypeOfNum == Coil_HeatingAirToAirVariableSpeed) {
                EIRWaterFFModFac = 1.0;
            } else {
                EIRWaterFFModFac = CurveValue(state, VarSpeedCoil(DXCoilNum).MSEIRWaterFFlow(SpeedCal), WaterMassFlowRatio);
            }

            EIR = (1.0 / VarSpeedCoil(DXCoilNum).MSRatedCOP(SpeedCal)) * EIRTempModFac * EIRAirFFModFac * EIRWaterFFModFac;
            Winput2 = QLoadTotal2 * EIR;

            if (VarSpeedCoil(DXCoilNum).VSCoilTypeOfNum == Coil_HeatingAirToAirVariableSpeed) {
                QWasteHeat2 = 0.0;
            } else {
                QWasteHeat2 = Winput2 * VarSpeedCoil(DXCoilNum).MSWasteHeatFrac(SpeedCal);
                QWasteHeat2 *= CurveValue(state, VarSpeedCoil(DXCoilNum).MSWasteHeat(SpeedCal), LoadSideInletDBTemp, SourceSideInletTemp);
            }

            QLoadTotal = QLoadTotal2 * SpeedRatio + (1.0 - SpeedRatio) * QLoadTotal1;
            Winput = Winput2 * SpeedRatio + (1.0 - SpeedRatio) * Winput1;
            QWasteHeat = QWasteHeat2 * SpeedRatio + (1.0 - SpeedRatio) * QWasteHeat1;
            TotRatedCapacity = VarSpeedCoil(DXCoilNum).MSRatedTotCap(SpeedCal) * SpeedRatio +
                               (1.0 - SpeedRatio) * VarSpeedCoil(DXCoilNum).MSRatedTotCap(SpeedCal - 1);
        }

        VarSpeedCoil(DXCoilNum).CrankcaseHeaterPower = 0.0; // necessary to clear zero for water source coils
        VarSpeedCoil(DXCoilNum).DefrostPower = 0.0;         // clear the defrost power
        if (VarSpeedCoil(DXCoilNum).VSCoilTypeOfNum == Coil_HeatingAirToAirVariableSpeed) {
            // Calculating adjustment factors for defrost
            // Calculate delta w through outdoor coil by assuming a coil temp of 0.82*DBT-9.7(F) per DOE2.1E
            OutdoorCoilT = 0.82 * OutdoorDryBulb - 8.589;
            OutdoorCoildw = max(1.0e-6, (OutdoorHumRat - PsyWFnTdpPb(OutdoorCoilT, OutdoorPressure)));

            // Initializing defrost adjustment factors
            LoadDueToDefrost = 0.0;
            HeatingCapacityMultiplier = 1.0;
            FractionalDefrostTime = 0.0;
            InputPowerMultiplier = 1.0;
            // Check outdoor temperature to determine of defrost is active
            if (OutdoorDryBulb <= VarSpeedCoil(DXCoilNum).MaxOATDefrost) {
                // Calculate defrost adjustment factors depending on defrost control type
                if (VarSpeedCoil(DXCoilNum).DefrostControl == Timed) {
                    FractionalDefrostTime = VarSpeedCoil(DXCoilNum).DefrostTime;
                    HeatingCapacityMultiplier = 0.909 - 107.33 * OutdoorCoildw;
                    InputPowerMultiplier = 0.90 - 36.45 * OutdoorCoildw;
                } else { // else defrost control is on-demand
                    FractionalDefrostTime = 1.0 / (1.0 + 0.01446 / OutdoorCoildw);
                    HeatingCapacityMultiplier = 0.875 * (1.0 - FractionalDefrostTime);
                    InputPowerMultiplier = 0.954 * (1.0 - FractionalDefrostTime);
                }
                // correction fractional defrost time shorten by runtime fraction
                FractionalDefrostTime *= RuntimeFrac;

                if (FractionalDefrostTime > 0.0) {
                    // Calculate defrost adjustment factors depending on defrost control strategy
                    if (VarSpeedCoil(DXCoilNum).DefrostStrategy == ReverseCycle) {
                        LoadDueToDefrost = (0.01 * FractionalDefrostTime) * (7.222 - OutdoorDryBulb) * (TotRatedCapacity / 1.01667);
                        DefrostEIRTempModFac =
                            CurveValue(state, VarSpeedCoil(DXCoilNum).DefrostEIRFT, max(15.555, LoadSideInletWBTemp), max(15.555, OutdoorDryBulb));
                        VarSpeedCoil(DXCoilNum).DefrostPower = DefrostEIRTempModFac * (TotRatedCapacity / 1.01667) * FractionalDefrostTime;
                    } else { // Defrost strategy is resistive
                        VarSpeedCoil(DXCoilNum).DefrostPower = VarSpeedCoil(DXCoilNum).DefrostCapacity * FractionalDefrostTime;
                    }
                } else { // Defrost is not active because (OutDryBulbTemp > VarSpeedCoil(DXCoilNum).MaxOATDefrost)
                    VarSpeedCoil(DXCoilNum).DefrostPower = 0.0;
                }
            }

            VarSpeedCoil(DXCoilNum).CrankcaseHeaterPower = CrankcaseHeatingPower * (1.0 - RuntimeFrac);
            //! Modify total heating capacity based on defrost heating capacity multiplier
            //! MaxHeatCap passed from parent object VRF Condenser and is used to limit capacity of TU's to that available from condenser
            //  IF(PRESENT(MaxHeatCap))THEN
            //    TotCap = MIN(MaxHeatCap,TotCap * HeatingCapacityMultiplier)
            //  ELSE
            //    TotCap = TotCap * HeatingCapacityMultiplier
            //  END IF
            QLoadTotal = QLoadTotal * HeatingCapacityMultiplier - LoadDueToDefrost;
            // count the powr separately
            Winput *= InputPowerMultiplier; //+ VarSpeedCoil(DXCoilNum)%DefrostPower
        }

        QSource = QLoadTotal + QWasteHeat - Winput;
        QSensible = QLoadTotal;

        if (QSource < 0) {
            QSource = 0.0;
            QWasteHeat = Winput - QLoadTotal;
        }

        // calculate coil outlet state variables
        LoadSideOutletEnth = LoadSideInletEnth + QLoadTotal / LoadSideMassFlowRate;
        LoadSideOutletDBTemp = LoadSideInletDBTemp + QSensible / (LoadSideMassFlowRate * CpAir);
        LoadSideOutletHumRat = PsyWFnTdbH(LoadSideOutletDBTemp, LoadSideOutletEnth, RoutineName);

        // Actual outlet conditions are "average" for time step
        if (CyclingScheme == ContFanCycCoil) {
            // continuous fan, cycling compressor
            VarSpeedCoil(DXCoilNum).OutletAirEnthalpy = PartLoadRatio * LoadSideOutletEnth + (1.0 - PartLoadRatio) * LoadSideInletEnth;
            VarSpeedCoil(DXCoilNum).OutletAirHumRat = PartLoadRatio * LoadSideOutletHumRat + (1.0 - PartLoadRatio) * LoadSideInletHumRat;
            VarSpeedCoil(DXCoilNum).OutletAirDBTemp = PsyTdbFnHW(VarSpeedCoil(DXCoilNum).OutletAirEnthalpy, VarSpeedCoil(DXCoilNum).OutletAirHumRat);
            PLRCorrLoadSideMdot = LoadSideMassFlowRate;
        } else {
            // default to cycling fan, cycling compressor
            VarSpeedCoil(DXCoilNum).OutletAirEnthalpy = LoadSideOutletEnth;
            VarSpeedCoil(DXCoilNum).OutletAirHumRat = LoadSideOutletHumRat;
            VarSpeedCoil(DXCoilNum).OutletAirDBTemp = LoadSideOutletDBTemp;
            PLRCorrLoadSideMdot = LoadSideMassFlowRate * PartLoadRatio;
        }

        // scale heat transfer rates to PLR and power to RTF
        QLoadTotal *= PartLoadRatio;
        QSensible *= PartLoadRatio;
        // count the powr separately
        Winput *= RuntimeFrac; //+ VarSpeedCoil(DXCoilNum)%CrankcaseHeaterPower
        QSource *= PartLoadRatio;
        QWasteHeat *= PartLoadRatio;

        //  Add power to global variable so power can be summed by parent object
        DXElecHeatingPower = Winput;

        ReportingConstant = TimeStepSys * SecInHour;
        // Update heat pump data structure
        VarSpeedCoil(DXCoilNum).Power = Winput;
        VarSpeedCoil(DXCoilNum).QLoadTotal = QLoadTotal;
        VarSpeedCoil(DXCoilNum).QSensible = QSensible;
        VarSpeedCoil(DXCoilNum).QSource = QSource;
        VarSpeedCoil(DXCoilNum).Energy = Winput * ReportingConstant;
        VarSpeedCoil(DXCoilNum).EnergyLoadTotal = QLoadTotal * ReportingConstant;
        VarSpeedCoil(DXCoilNum).EnergySensible = QSensible * ReportingConstant;
        VarSpeedCoil(DXCoilNum).EnergyLatent = 0.0;
        VarSpeedCoil(DXCoilNum).EnergySource = QSource * ReportingConstant;
        VarSpeedCoil(DXCoilNum).CrankcaseHeaterConsumption = VarSpeedCoil(DXCoilNum).CrankcaseHeaterPower * ReportingConstant;
        VarSpeedCoil(DXCoilNum).DefrostConsumption = VarSpeedCoil(DXCoilNum).DefrostPower * ReportingConstant;
        if (RuntimeFrac == 0.0) {
            VarSpeedCoil(DXCoilNum).COP = 0.0;
        } else {
            VarSpeedCoil(DXCoilNum).COP = QLoadTotal / Winput;
        }
        VarSpeedCoil(DXCoilNum).RunFrac = RuntimeFrac;
        VarSpeedCoil(DXCoilNum).PartLoadRatio = PartLoadRatio;
        VarSpeedCoil(DXCoilNum).AirMassFlowRate = PLRCorrLoadSideMdot;
        rhoair = PsyRhoAirFnPbTdbW(OutBaroPress, LoadSideInletDBTemp, LoadSideInletHumRat, RoutineName);
        VarSpeedCoil(DXCoilNum).AirVolFlowRate = VarSpeedCoil(DXCoilNum).AirMassFlowRate / rhoair;

        if (VarSpeedCoil(DXCoilNum).VSCoilTypeOfNum == Coil_HeatingAirToAirVariableSpeed) {
            VarSpeedCoil(DXCoilNum).WaterMassFlowRate = 0.0;
            VarSpeedCoil(DXCoilNum).OutletWaterTemp = 0.0;
            VarSpeedCoil(DXCoilNum).OutletWaterEnthalpy = 0.0;
        } else {
            VarSpeedCoil(DXCoilNum).WaterMassFlowRate = SourceSideMassFlowRate;
            VarSpeedCoil(DXCoilNum).OutletWaterTemp = SourceSideInletTemp - QSource / (SourceSideMassFlowRate * CpSource);
            VarSpeedCoil(DXCoilNum).OutletWaterEnthalpy = SourceSideInletEnth - QSource / SourceSideMassFlowRate;
        }

        VarSpeedCoil(DXCoilNum).QWasteHeat = QWasteHeat;
    }

<<<<<<< HEAD
    Real64 GetCoilCapacityVariableSpeed(EnergyPlusData &state, std::string const &CoilType, // must match coil types in this module
=======
    Real64 GetCoilCapacityVariableSpeed(EnergyPlusData &state,
                                        std::string const &CoilType, // must match coil types in this module
>>>>>>> 42d84720
                                        std::string const &CoilName, // must match coil names for the coil type
                                        bool &ErrorsFound            // set to true if problem
    )
    {

        // FUNCTION INFORMATION:
        //       AUTHOR         Bo Shen, based on WaterToAirHeatPumpSimple:GetCoilCapacity
        //       DATE WRITTEN   March 2012
        //       MODIFIED       na
        //       RE-ENGINEERED  na

        // PURPOSE OF THIS FUNCTION:
        // This function looks up the rated coil capacity at the nominal speed level for the given coil and returns it.  If
        // incorrect coil type or name is given, ErrorsFound is returned as true and capacity is returned
        // as negative.

        // Using/Aliasing
        using FluidProperties::FindGlycol;

        // Return value
        Real64 CoilCapacity; // returned capacity of matched coil

        // FUNCTION LOCAL VARIABLE DECLARATIONS:
        int WhichCoil;

        // Obtains and Allocates WatertoAirHP related parameters from input file
        if (GetCoilsInputFlag) { // First time subroutine has been entered
            GetVarSpeedCoilInput(state);
            //    WaterIndex=FindGlycol('WATER') !Initialize the WaterIndex once
            GetCoilsInputFlag = false;
        }

        if (UtilityRoutines::SameString(CoilType, "COIL:COOLING:WATERTOAIRHEATPUMP:VARIABLESPEEDEQUATIONFIT") ||
            UtilityRoutines::SameString(CoilType, "COIL:HEATING:WATERTOAIRHEATPUMP:VARIABLESPEEDEQUATIONFIT") ||
            UtilityRoutines::SameString(CoilType, "COIL:COOLING:DX:VARIABLESPEED") ||
            UtilityRoutines::SameString(CoilType, "COIL:HEATING:DX:VARIABLESPEED") ||
            UtilityRoutines::SameString(CoilType, "COIL:WATERHEATING:AIRTOWATERHEATPUMP:VARIABLESPEED")) {
            WhichCoil = UtilityRoutines::FindItemInList(CoilName, VarSpeedCoil);
            if (WhichCoil != 0) {
                if (UtilityRoutines::SameString(CoilType, "COIL:HEATING:WATERTOAIRHEATPUMP:VARIABLESPEEDEQUATIONFIT") ||
                    UtilityRoutines::SameString(CoilType, "COIL:HEATING:DX:VARIABLESPEED")) {
                    CoilCapacity = VarSpeedCoil(WhichCoil).RatedCapHeat;
                } else if (UtilityRoutines::SameString(CoilType, "COIL:WATERHEATING:AIRTOWATERHEATPUMP:VARIABLESPEED")) {
                    CoilCapacity = VarSpeedCoil(WhichCoil).RatedCapWH;
                } else {
                    CoilCapacity = VarSpeedCoil(WhichCoil).RatedCapCoolTotal;
                }
            }
        } else {
            WhichCoil = 0;
        }

        if (WhichCoil == 0) {
            ShowSevereError("GetCoilCapacityVariableSpeed: Could not find CoilType=\"" + CoilType + "\" with Name=\"" + CoilName + "\"");
            ErrorsFound = true;
            CoilCapacity = -1000.0;
        }

        return CoilCapacity;
    }

<<<<<<< HEAD
    int GetCoilIndexVariableSpeed(EnergyPlusData &state, std::string const &CoilType, // must match coil types in this module
=======
    int GetCoilIndexVariableSpeed(EnergyPlusData &state,
                                  std::string const &CoilType, // must match coil types in this module
>>>>>>> 42d84720
                                  std::string const &CoilName, // must match coil names for the coil type
                                  bool &ErrorsFound            // set to true if problem
    )
    {

        // FUNCTION INFORMATION:
        //       AUTHOR         Bo Shen, based on WaterToAirHeatPumpSimple:GetCoilIndex
        //       DATE WRITTEN   March 2012
        //       MODIFIED       na
        //       RE-ENGINEERED  na

        // PURPOSE OF THIS FUNCTION:
        // This function looks up the coil index for the given coil and returns it.  If
        // incorrect coil type or name is given, ErrorsFound is returned as true and index is returned
        // as zero.

        // Using/Aliasing
        using FluidProperties::FindGlycol;

        // Return value
        int IndexNum; // returned index of matched coil

        // Obtains and Allocates WatertoAirHP related parameters from input file
        if (GetCoilsInputFlag) { // First time subroutine has been entered
            GetVarSpeedCoilInput(state);
            //    WaterIndex=FindGlycol('WATER') !Initialize the WaterIndex once
            GetCoilsInputFlag = false;
        }

        IndexNum = UtilityRoutines::FindItemInList(CoilName, VarSpeedCoil);

        if (IndexNum == 0) {
            ShowSevereError("GetCoilIndexVariableSpeed: Could not find CoilType=\"" + CoilType + "\" with Name=\"" + CoilName + "\"");
            ErrorsFound = true;
        }

        return IndexNum;
    }

<<<<<<< HEAD
    Real64 GetCoilAirFlowRateVariableSpeed(EnergyPlusData &state, std::string const &CoilType, // must match coil types in this module
=======
    Real64 GetCoilAirFlowRateVariableSpeed(EnergyPlusData &state,
                                           std::string const &CoilType, // must match coil types in this module
>>>>>>> 42d84720
                                           std::string const &CoilName, // must match coil names for the coil type
                                           bool &ErrorsFound            // set to true if problem
    )
    {

        // FUNCTION INFORMATION:
        //       AUTHOR         Bo Shen, based on WaterToAirHeatPumpSimple:GetCoilAirFlowRate
        //       DATE WRITTEN   March 2012
        //       MODIFIED       na
        //       RE-ENGINEERED  na

        // PURPOSE OF THIS FUNCTION:
        // This function looks up the max coil air flow rate for the given coil and returns it.  If
        // incorrect coil type or name is given, ErrorsFound is returned as true and capacity is returned
        // as negative.

        // Return value
        Real64 CoilAirFlowRate; // returned air volume flow rate of matched coil

        // FUNCTION LOCAL VARIABLE DECLARATIONS:
        int WhichCoil;

        // Obtains and Allocates WatertoAirHP related parameters from input file
        if (GetCoilsInputFlag) { // First time subroutine has been entered
            GetVarSpeedCoilInput(state);
            //    WaterIndex=FindGlycol('WATER') !Initialize the WaterIndex once
            GetCoilsInputFlag = false;
        }

        if (UtilityRoutines::SameString(CoilType, "COIL:COOLING:WATERTOAIRHEATPUMP:VARIABLESPEEDEQUATIONFIT") ||
            UtilityRoutines::SameString(CoilType, "COIL:HEATING:WATERTOAIRHEATPUMP:VARIABLESPEEDEQUATIONFIT") ||
            UtilityRoutines::SameString(CoilType, "COIL:COOLING:DX:VARIABLESPEED") ||
            UtilityRoutines::SameString(CoilType, "COIL:HEATING:DX:VARIABLESPEED") ||
            UtilityRoutines::SameString(CoilType, "COIL:WATERHEATING:AIRTOWATERHEATPUMP:VARIABLESPEED")) {
            WhichCoil = UtilityRoutines::FindItemInList(CoilName, VarSpeedCoil);
            if (WhichCoil != 0) {
                // CoilAirFlowRate=VarSpeedCoil(WhichCoil)%RatedAirVolFlowRate
                if (VarSpeedCoil(WhichCoil).RatedAirVolFlowRate == AutoSize) { // means autosize
                    CoilAirFlowRate = VarSpeedCoil(WhichCoil).RatedAirVolFlowRate;
                } else {
                    CoilAirFlowRate = VarSpeedCoil(WhichCoil).MSRatedAirVolFlowRate(VarSpeedCoil(WhichCoil).NumOfSpeeds) /
                                      VarSpeedCoil(WhichCoil).MSRatedAirVolFlowRate(VarSpeedCoil(WhichCoil).NormSpedLevel) *
                                      VarSpeedCoil(WhichCoil).RatedAirVolFlowRate;
                } // use largest air flow rate
            }
        } else {
            WhichCoil = 0;
        }

        if (WhichCoil == 0) {
            ShowSevereError("GetCoilAirFlowRateVariableSpeed: Could not find CoilType=\"" + CoilType + "\" with Name=\"" + CoilName + "\"");
            ErrorsFound = true;
            CoilAirFlowRate = -1000.0;
        }

        return CoilAirFlowRate;
    }

<<<<<<< HEAD
    int GetVSCoilPLFFPLR(EnergyPlusData &state, std::string const &CoilType, // must match coil types in this module
=======
    int GetVSCoilPLFFPLR(EnergyPlusData &state,
                         std::string const &CoilType, // must match coil types in this module
>>>>>>> 42d84720
                         std::string const &CoilName, // must match coil names for the coil type
                         bool &ErrorsFound            // set to true if problem
    )
    {

        // FUNCTION INFORMATION:
        //       AUTHOR         Bo Shen
        //       DATE WRITTEN   12/2014
        //       MODIFIED       na
        //       RE-ENGINEERED  na

        // PURPOSE OF THIS FUNCTION:
        // This function looks up the given coil and returns PLR curve index.  If
        // incorrect coil type or name is given, ErrorsFound is returned as true and value is returned
        // as zero.

        // Return value
        int PLRNumber; // returned outlet node of matched coil

        // FUNCTION LOCAL VARIABLE DECLARATIONS:
        int WhichCoil;

        // Obtains and Allocates WatertoAirHP related parameters from input file
        if (GetCoilsInputFlag) { // First time subroutine has been entered
            GetVarSpeedCoilInput(state);
            //    WaterIndex=FindGlycol('WATER') !Initialize the WaterIndex once
            GetCoilsInputFlag = false;
        }

        WhichCoil = UtilityRoutines::FindItemInList(CoilName, VarSpeedCoil);
        if (WhichCoil != 0) {
            PLRNumber = VarSpeedCoil(WhichCoil).PLFFPLR;
        }

        if (WhichCoil == 0) {
            ShowSevereError("GetVSCoilPLFFPLR: Could not find CoilType=\"" + CoilType + "\" with Name=\"" + CoilName + "\"");
            ErrorsFound = true;
            PLRNumber = 0;
        }

        return PLRNumber;
    }

<<<<<<< HEAD
    int GetVSCoilCapFTCurveIndex(EnergyPlusData &state, int const &CoilIndex, // must match coil names for the coil type
=======
    int GetVSCoilCapFTCurveIndex(EnergyPlusData &state,
                                 int const &CoilIndex, // must match coil names for the coil type
>>>>>>> 42d84720
                                 bool &ErrorsFound     // set to true if problem
    )
    {

        // FUNCTION INFORMATION:
        //       AUTHOR         Richard Raustad
        //       DATE WRITTEN   7/2017

        // PURPOSE OF THIS FUNCTION:
        // This function looks up the given coil and returns CapFT curve index.  If
        // incorrect coil index is given, ErrorsFound is returned as true and value is returned
        // as zero.

        // Return value
        int CapFTIndex; // returned CapFT curve index of matched coil

        // Obtains and Allocates WatertoAirHP related parameters from input file
        if (GetCoilsInputFlag) { // First time subroutine has been entered
            GetVarSpeedCoilInput(state);
            GetCoilsInputFlag = false;
        }

        if (CoilIndex == 0) {
            ShowSevereError("GetVSCoilCapFTCurveIndex: Could not find Coil");
            ErrorsFound = true;
            CapFTIndex = 0;
        } else {
            CapFTIndex = VarSpeedCoil(CoilIndex).MSCCapFTemp(VarSpeedCoil(CoilIndex).NumOfSpeeds);
        }

        return CapFTIndex;
    }

<<<<<<< HEAD
    int GetCoilInletNodeVariableSpeed(EnergyPlusData &state, std::string const &CoilType, // must match coil types in this module
=======
    int GetCoilInletNodeVariableSpeed(EnergyPlusData &state,
                                      std::string const &CoilType, // must match coil types in this module
>>>>>>> 42d84720
                                      std::string const &CoilName, // must match coil names for the coil type
                                      bool &ErrorsFound            // set to true if problem
    )
    {

        // FUNCTION INFORMATION:
        //       AUTHOR         Bo Shen, based on WaterToAirHeatPumpSimple:GetCoilInletNode
        //       DATE WRITTEN   March 2012
        //       MODIFIED       na
        //       RE-ENGINEERED  na

        // PURPOSE OF THIS FUNCTION:
        // This function looks up the given coil and returns the inlet node.  If
        // incorrect coil type or name is given, ErrorsFound is returned as true and value is returned
        // as zero.

        // Using/Aliasing
        using FluidProperties::FindGlycol;

        // Return value
        int NodeNumber; // returned outlet node of matched coil

        // FUNCTION LOCAL VARIABLE DECLARATIONS:
        int WhichCoil;

        // Obtains and Allocates WatertoAirHP related parameters from input file
        if (GetCoilsInputFlag) { // First time subroutine has been entered
            GetVarSpeedCoilInput(state);
            //    WaterIndex=FindGlycol('WATER') !Initialize the WaterIndex once
            GetCoilsInputFlag = false;
        }

        WhichCoil = UtilityRoutines::FindItemInList(CoilName, VarSpeedCoil);
        if (WhichCoil != 0) {
            NodeNumber = VarSpeedCoil(WhichCoil).AirInletNodeNum;
        }

        if (WhichCoil == 0) {
            ShowSevereError("GetCoilInletNodeVariableSpeed: Could not find CoilType=\"" + CoilType + "\" with Name=\"" + CoilName + "\"");
            ErrorsFound = true;
            NodeNumber = 0;
        }

        return NodeNumber;
    }

<<<<<<< HEAD
    int GetCoilOutletNodeVariableSpeed(EnergyPlusData &state, std::string const &CoilType, // must match coil types in this module
=======
    int GetCoilOutletNodeVariableSpeed(EnergyPlusData &state,
                                       std::string const &CoilType, // must match coil types in this module
>>>>>>> 42d84720
                                       std::string const &CoilName, // must match coil names for the coil type
                                       bool &ErrorsFound            // set to true if problem
    )
    {

        // FUNCTION INFORMATION:
        //       AUTHOR         Bo Shen, based on WaterToAirHeatPumpSimple:GetCoilOutletNode
        //       DATE WRITTEN   March 2012
        //       MODIFIED       na
        //       RE-ENGINEERED  na

        // PURPOSE OF THIS FUNCTION:
        // This function looks up the given coil and returns the outlet node.  If
        // incorrect coil type or name is given, ErrorsFound is returned as true and value is returned
        // as zero.

        // Using/Aliasing
        using FluidProperties::FindGlycol;

        // Return value
        int NodeNumber; // returned outlet node of matched coil

        // FUNCTION LOCAL VARIABLE DECLARATIONS:
        int WhichCoil;

        // Obtains and Allocates WatertoAirHP related parameters from input file
        if (GetCoilsInputFlag) { // First time subroutine has been entered
            GetVarSpeedCoilInput(state);
            //    WaterIndex=FindGlycol('WATER') !Initialize the WaterIndex once
            GetCoilsInputFlag = false;
        }

        WhichCoil = UtilityRoutines::FindItemInList(CoilName, VarSpeedCoil);
        if (WhichCoil != 0) {
            NodeNumber = VarSpeedCoil(WhichCoil).AirOutletNodeNum;
        }

        if (WhichCoil == 0) {
            ShowSevereError("GetCoilOutletNodeVariableSpeed: Could not find CoilType=\"" + CoilType + "\" with Name=\"" + CoilName + "\"");
            ErrorsFound = true;
            NodeNumber = 0;
        }

        return NodeNumber;
    }

<<<<<<< HEAD
    int GetVSCoilCondenserInletNode(EnergyPlusData &state, std::string const &CoilName, // must match coil names for the coil type
=======
    int GetVSCoilCondenserInletNode(EnergyPlusData &state,
                                    std::string const &CoilName, // must match coil names for the coil type
>>>>>>> 42d84720
                                    bool &ErrorsFound            // set to true if problem
    )
    {

        // FUNCTION INFORMATION:
        //       AUTHOR         Bo Shen, based on DXCoil:GetCoilCondenserInletNode
        //       DATE WRITTEN   July 2012
        //       MODIFIED       na
        //       RE-ENGINEERED  na

        // PURPOSE OF THIS FUNCTION:
        // This function looks up the given coil and returns the condenser inlet node.  If
        // incorrect coil  name is given, ErrorsFound is returned as true.

        // Return value
        int CondNode; // returned condenser node number of matched coil

        // FUNCTION LOCAL VARIABLE DECLARATIONS:
        int WhichCoil;

        // Obtains and Allocates WatertoAirHP related parameters from input file
        if (GetCoilsInputFlag) { // First time subroutine has been entered
            GetVarSpeedCoilInput(state);
            //    WaterIndex=FindGlycol('WATER') !Initialize the WaterIndex once
            GetCoilsInputFlag = false;
        }

        WhichCoil = UtilityRoutines::FindItemInList(CoilName, VarSpeedCoil);
        if (WhichCoil != 0) {
            CondNode = VarSpeedCoil(WhichCoil).CondenserInletNodeNum;
        } else {
            ShowSevereError("GetCoilCondenserInletNode: Invalid VS DX Coil, Type= VS DX Cooling Name=\"" + CoilName + "\"");
            ErrorsFound = true;
            CondNode = 0;
        }

        return CondNode;
    }

<<<<<<< HEAD
    Real64 GetVSCoilMinOATCompressor(EnergyPlusData &state, std::string const &CoilName, // must match coil names for the coil type
=======
    Real64 GetVSCoilMinOATCompressor(EnergyPlusData &state,
                                     std::string const &CoilName, // must match coil names for the coil type
>>>>>>> 42d84720
                                     bool &ErrorsFound            // set to true if problem
    )
    {

        // FUNCTION INFORMATION:
        //       AUTHOR         Bo Shen
        //       DATE WRITTEN   July 2012
        //       MODIFIED       na
        //       RE-ENGINEERED  na

        // PURPOSE OF THIS FUNCTION:
        // This function looks up the given coil and returns min OAT for compressor operation.  If
        // incorrect coil  name is given, ErrorsFound is returned as true.

        // Return value
        Real64 MinOAT; // returned min OAT for compressor operation

        // FUNCTION LOCAL VARIABLE DECLARATIONS:
        int WhichCoil;

        // Obtains and Allocates WatertoAirHP related parameters from input file
        if (GetCoilsInputFlag) { // First time subroutine has been entered
            GetVarSpeedCoilInput(state);
            //    WaterIndex=FindGlycol('WATER') !Initialize the WaterIndex once
            GetCoilsInputFlag = false;
        }

        WhichCoil = UtilityRoutines::FindItemInList(CoilName, VarSpeedCoil);
        if (WhichCoil != 0) {
            MinOAT = VarSpeedCoil(WhichCoil).MinOATCompressor;
        } else {
            ShowSevereError("GetVSCoilMinOATCompressor: Invalid VS DX Coil, Type= VS DX Coil Name=\"" + CoilName + "\"");
            ErrorsFound = true;
            MinOAT = -1000.0;
        }

        return MinOAT;
    }

<<<<<<< HEAD
    Real64 GetVSCoilMinOATCompressorUsingIndex(EnergyPlusData &state, int const CoilIndex, // index to cooling coil
=======
    Real64 GetVSCoilMinOATCompressorUsingIndex(EnergyPlusData &state,
                                               int const CoilIndex, // index to cooling coil
>>>>>>> 42d84720
                                               bool &ErrorsFound    // set to true if problem
    )
    {

        // FUNCTION INFORMATION:
        //       AUTHOR         R. Raustad
        //       DATE WRITTEN   August 2019

        // PURPOSE OF THIS FUNCTION:
        // This function looks up the the min oat for the cooling coil compressor and returns it.  If
        // incorrect coil index is given, ErrorsFound is returned as true and value is returned
        // as negative 1000.

        // Return value
        Real64 MinOAT; // returned min oa temperature of matched coil

        // Obtains and Allocates WatertoAirHP related parameters from input file
        if (GetCoilsInputFlag) { // First time subroutine has been entered
            GetVarSpeedCoilInput(state);
            GetCoilsInputFlag = false;
        }

        if (CoilIndex == 0) {

            ShowSevereError("GetVSCoilMinOATCompressorUsingIndex: Index passed = 0");
            ShowContinueError("... returning Min OAT as -1000.");
            ErrorsFound = true;
            MinOAT = -1000.0;

        } else {

            MinOAT = VarSpeedCoil(CoilIndex).MinOATCompressor;
        }

        return MinOAT;
    }

<<<<<<< HEAD
    int GetVSCoilNumOfSpeeds(EnergyPlusData &state, std::string const &CoilName, // must match coil names for the coil type
=======
    int GetVSCoilNumOfSpeeds(EnergyPlusData &state,
                             std::string const &CoilName, // must match coil names for the coil type
>>>>>>> 42d84720
                             bool &ErrorsFound            // set to true if problem
    )
    {

        // FUNCTION INFORMATION:
        //       AUTHOR         Richard Raustad, FSEC
        //       DATE WRITTEN   March 2013
        //       MODIFIED       na
        //       RE-ENGINEERED  na

        // PURPOSE OF THIS FUNCTION:
        // This function looks up the given coil and returns number of speeds.  If
        // incorrect coil name is given, ErrorsFound is returned as true.

        // Return value
        int Speeds; // returned number of speeds

        // FUNCTION LOCAL VARIABLE DECLARATIONS:
        int WhichCoil;

        // Obtains and Allocates WatertoAirHP related parameters from input file
        if (GetCoilsInputFlag) { // First time subroutine has been entered
            GetVarSpeedCoilInput(state);
            GetCoilsInputFlag = false;
        }

        WhichCoil = UtilityRoutines::FindItemInList(CoilName, VarSpeedCoil);
        if (WhichCoil != 0) {
            Speeds = VarSpeedCoil(WhichCoil).NumOfSpeeds;
        } else {
            ShowSevereError("GetVSCoilNumOfSpeeds: Invalid VS DX Coil, Type= VS DX Coil Name=\"" + CoilName + "\"");
            ErrorsFound = true;
            Speeds = 0;
        }

        return Speeds;
    }

<<<<<<< HEAD
    void SetVarSpeedCoilData(EnergyPlusData &state, int const WSHPNum,                    // Number of OA Controller
=======
    void SetVarSpeedCoilData(EnergyPlusData &state,
                             int const WSHPNum,                    // Number of OA Controller
>>>>>>> 42d84720
                             bool &ErrorsFound,                    // Set to true if certain errors found
                             Optional_int CompanionCoolingCoilNum, // Index to cooling coil for heating coil = SimpleWSHPNum
                             Optional_int CompanionHeatingCoilNum, // Index to heating coil for cooling coil = SimpleWSHPNum
                             Optional_int MSHPDesignSpecIndex      // index to UnitarySystemPerformance:Multispeed object
    )
    {

        // SUBROUTINE INFORMATION:
        //       AUTHOR         Bo Shen, based on WaterToAirHeatPumpSimple:SetWSHPData
        //       DATE WRITTEN   March 2012
        //       MODIFIED       na
        //       RE-ENGINEERED  na

        // PURPOSE OF THIS SUBROUTINE:
        // This routine was designed to "push" information from a parent object to
        // this WSHP coil object.

        // Using/Aliasing
        using FluidProperties::FindGlycol;
        using General::TrimSigDigits;

        // Obtains and Allocates WatertoAirHP related parameters from input file
        if (GetCoilsInputFlag) { // First time subroutine has been entered
            GetVarSpeedCoilInput(state);
            //    WaterIndex=FindGlycol('WATER') !Initialize the WaterIndex once
            GetCoilsInputFlag = false;
        }

        if (WSHPNum <= 0 || WSHPNum > NumVarSpeedCoils) {
            ShowSevereError("SetVarSpeedCoilData: called with VS WSHP Coil Number out of range=" + TrimSigDigits(WSHPNum) + " should be >0 and <" +
                            TrimSigDigits(NumVarSpeedCoils));
            ErrorsFound = true;
            return;
        }

        if (present(CompanionCoolingCoilNum)) {
            VarSpeedCoil(WSHPNum).CompanionCoolingCoilNum = CompanionCoolingCoilNum;
            VarSpeedCoil(WSHPNum).FindCompanionUpStreamCoil = true;
            VarSpeedCoil(CompanionCoolingCoilNum).CompanionHeatingCoilNum = WSHPNum;
        }

        if (present(CompanionHeatingCoilNum)) {
            VarSpeedCoil(WSHPNum).CompanionHeatingCoilNum = CompanionHeatingCoilNum;
            VarSpeedCoil(CompanionHeatingCoilNum).CompanionCoolingCoilNum = WSHPNum;
        }

        if (present(MSHPDesignSpecIndex)) {
            VarSpeedCoil(WSHPNum).MSHPDesignSpecIndex = MSHPDesignSpecIndex;
        }
    }

    void UpdateVarSpeedCoil(int const DXCoilNum)
    {
        // SUBROUTINE INFORMATION:
        //       AUTHOR         Bo Shen, based on WaterToAirHeatPumpSimple:UpdateSimpleWSHP
        //       DATE WRITTEN   March 2012
        //       MODIFIED       na
        //       RE-ENGINEERED  na

        // PURPOSE OF THIS SUBROUTINE:
        // This subroutine updates the Water to Air Heat Pump outlet nodes.

        // METHODOLOGY EMPLOYED:
        // Data is moved from the HP data structure to the HP outlet nodes.

        // Using/Aliasing
        using DataContaminantBalance::Contaminant;
        using DataHVACGlobals::TimeStepSys;
        using PlantUtilities::SafeCopyPlantNode;

        // SUBROUTINE LOCAL VARIABLE DECLARATIONS:
        int AirInletNode;
        int WaterInletNode;
        int AirOutletNode;
        int WaterOutletNode;
        Real64 ReportingConstant;

        // WatertoAirHP(DXCoilNum)%SimFlag=.FALSE.
        if (!VarSpeedCoil(DXCoilNum).SimFlag) {
            // Heatpump is off; just pass through conditions
            VarSpeedCoil(DXCoilNum).Power = 0.0;
            VarSpeedCoil(DXCoilNum).QLoadTotal = 0.0;
            VarSpeedCoil(DXCoilNum).QSensible = 0.0;
            VarSpeedCoil(DXCoilNum).QLatent = 0.0;
            VarSpeedCoil(DXCoilNum).QSource = 0.0;
            VarSpeedCoil(DXCoilNum).Energy = 0.0;
            VarSpeedCoil(DXCoilNum).EnergyLoadTotal = 0.0;
            VarSpeedCoil(DXCoilNum).EnergySensible = 0.0;
            VarSpeedCoil(DXCoilNum).EnergyLatent = 0.0;
            VarSpeedCoil(DXCoilNum).EnergySource = 0.0;
            VarSpeedCoil(DXCoilNum).COP = 0.0;
            VarSpeedCoil(DXCoilNum).RunFrac = 0.0;
            VarSpeedCoil(DXCoilNum).PartLoadRatio = 0.0;

            VarSpeedCoil(DXCoilNum).OutletAirDBTemp = VarSpeedCoil(DXCoilNum).InletAirDBTemp;
            VarSpeedCoil(DXCoilNum).OutletAirHumRat = VarSpeedCoil(DXCoilNum).InletAirHumRat;
            VarSpeedCoil(DXCoilNum).OutletAirEnthalpy = VarSpeedCoil(DXCoilNum).InletAirEnthalpy;
            VarSpeedCoil(DXCoilNum).OutletWaterTemp = VarSpeedCoil(DXCoilNum).InletWaterTemp;
            VarSpeedCoil(DXCoilNum).OutletWaterEnthalpy = VarSpeedCoil(DXCoilNum).InletWaterEnthalpy;
        }

        AirInletNode = VarSpeedCoil(DXCoilNum).AirInletNodeNum;
        WaterInletNode = VarSpeedCoil(DXCoilNum).WaterInletNodeNum;
        AirOutletNode = VarSpeedCoil(DXCoilNum).AirOutletNodeNum;
        WaterOutletNode = VarSpeedCoil(DXCoilNum).WaterOutletNodeNum;

        // Set the air outlet  nodes of the WatertoAirHPSimple
        Node(AirOutletNode).MassFlowRate = Node(AirInletNode).MassFlowRate; // LoadSideMassFlowRate
        Node(AirOutletNode).Temp = VarSpeedCoil(DXCoilNum).OutletAirDBTemp;
        Node(AirOutletNode).HumRat = VarSpeedCoil(DXCoilNum).OutletAirHumRat;
        Node(AirOutletNode).Enthalpy = VarSpeedCoil(DXCoilNum).OutletAirEnthalpy;

        // Set the air outlet nodes for properties that just pass through & not used
        Node(AirOutletNode).Quality = Node(AirInletNode).Quality;
        Node(AirOutletNode).Press = Node(AirInletNode).Press;
        Node(AirOutletNode).MassFlowRateMin = Node(AirInletNode).MassFlowRateMin;
        Node(AirOutletNode).MassFlowRateMax = Node(AirInletNode).MassFlowRateMax; // LoadSideMassFlowRate
        Node(AirOutletNode).MassFlowRateMinAvail = Node(AirInletNode).MassFlowRateMinAvail;
        Node(AirOutletNode).MassFlowRateMaxAvail = Node(AirInletNode).MassFlowRateMaxAvail; // LoadSideMassFlowRate

        // Set the water outlet node of the WatertoAirHPSimple
        // Set the water outlet nodes for properties that just pass through & not used
        if (WaterInletNode != 0 && WaterOutletNode != 0) {
            SafeCopyPlantNode(WaterInletNode, WaterOutletNode);
            Node(WaterOutletNode).Temp = VarSpeedCoil(DXCoilNum).OutletWaterTemp;
            Node(WaterOutletNode).Enthalpy = VarSpeedCoil(DXCoilNum).OutletWaterEnthalpy;
        }

        ReportingConstant = TimeStepSys * SecInHour;
        VarSpeedCoil(DXCoilNum).Energy = VarSpeedCoil(DXCoilNum).Power * ReportingConstant;
        VarSpeedCoil(DXCoilNum).EnergyLoadTotal = VarSpeedCoil(DXCoilNum).QLoadTotal * ReportingConstant;
        VarSpeedCoil(DXCoilNum).EnergySensible = VarSpeedCoil(DXCoilNum).QSensible * ReportingConstant;
        VarSpeedCoil(DXCoilNum).EnergyLatent = VarSpeedCoil(DXCoilNum).QLatent * ReportingConstant;
        VarSpeedCoil(DXCoilNum).EnergySource = VarSpeedCoil(DXCoilNum).QSource * ReportingConstant;

        if (Contaminant.CO2Simulation) {
            Node(AirOutletNode).CO2 = Node(AirInletNode).CO2;
        }

        if (VarSpeedCoil(DXCoilNum).reportCoilFinalSizes) {
            if (!DataGlobals::WarmupFlag && !DataGlobals::DoingHVACSizingSimulations && !DataGlobals::DoingSizing) {
                if (VarSpeedCoil(DXCoilNum).VSCoilTypeOfNum == Coil_CoolingWaterToAirHPVSEquationFit ||
                    VarSpeedCoil(DXCoilNum).VSCoilTypeOfNum == Coil_CoolingAirToAirVariableSpeed) { // cooling coil
                    coilSelectionReportObj->setCoilFinalSizes(VarSpeedCoil(DXCoilNum).Name,
                                                              VarSpeedCoil(DXCoilNum).VarSpeedCoilType,
                                                              VarSpeedCoil(DXCoilNum).RatedCapCoolTotal,
                                                              VarSpeedCoil(DXCoilNum).RatedCapCoolSens,
                                                              VarSpeedCoil(DXCoilNum).RatedAirVolFlowRate,
                                                              VarSpeedCoil(DXCoilNum).RatedWaterMassFlowRate);
                } else if (VarSpeedCoil(DXCoilNum).VSCoilTypeOfNum == Coil_HeatingWaterToAirHPVSEquationFit ||
                           VarSpeedCoil(DXCoilNum).VSCoilTypeOfNum == Coil_HeatingAirToAirVariableSpeed) { // heating coil
                    coilSelectionReportObj->setCoilFinalSizes(VarSpeedCoil(DXCoilNum).Name,
                                                              VarSpeedCoil(DXCoilNum).VarSpeedCoilType,
                                                              VarSpeedCoil(DXCoilNum).RatedCapHeat,
                                                              VarSpeedCoil(DXCoilNum).RatedCapHeat,
                                                              VarSpeedCoil(DXCoilNum).RatedAirVolFlowRate,
                                                              VarSpeedCoil(DXCoilNum).RatedWaterMassFlowRate);
                }
                VarSpeedCoil(DXCoilNum).reportCoilFinalSizes = false;
            }
        }
    }

    Real64 CalcEffectiveSHR(int const DXCoilNum,     // Index number for cooling coil
                            Real64 const SHRss,      // Steady-state sensible heat ratio
                            int const CyclingScheme, // Fan/compressor cycling scheme indicator
                            Real64 const RTF,        // Compressor run-time fraction
                            Real64 const QLatRated,  // Rated latent capacity
                            Real64 const QLatActual, // Actual latent capacity
                            Real64 const EnteringDB, // Entering air dry-bulb temperature
                            Real64 const EnteringWB  // Entering air wet-bulb temperature
    )
    {

        // FUNCTION INFORMATION:
        //    AUTHOR         Bo Shen, based on WaterToAirHeatPumpSimple:CalcEffectiveSHR
        //    DATE WRITTEN   March 2012

        // PURPOSE OF THIS FUNCTION:
        //    Adjust sensible heat ratio to account for degradation of DX coil latent
        //    capacity at part-load (cycling) conditions.

        // METHODOLOGY EMPLOYED:
        //    With model parameters entered by the user, the part-load latent performance
        //    of a DX cooling coil is determined for a constant air flow system with
        //    a cooling coil that cycles on/off. The model calculates the time
        //    required for condensate to begin falling from the cooling coil.
        //    Runtimes greater than this are integrated to a "part-load" latent
        //    capacity which is used to determine the "part-load" sensible heat ratio.
        //    See reference below for additional details (linear decay model, Eq. 8b).

        //    For cycling fan operation, a modified version of Henderson and Rengarajan (1996)
        //    model is used by ultilizing the fan delay time as the time-off (or time duration
        //    for the re-evaporation of moisture from time coil). Refer to Tang, C.C. (2005)

        // REFERENCES:
        // na

        // Return value
        Real64 SHReff; // Effective sensible heat ratio, includes degradation due to cycling effects

        // FUNCTION LOCAL VARIABLE DECLARATIONS:
        Real64 Twet; // Nominal time for condensate to begin leaving the coil's condensate drain line
        // at the current operating conditions (sec)
        Real64 Gamma; // Initial moisture evaporation rate divided by steady-state AC latent capacity
        // at the current operating conditions
        Real64 Twet_Rated;            // Twet at rated conditions (coil air flow rate and air temperatures), sec
        Real64 Gamma_Rated;           // Gamma at rated conditions (coil air flow rate and air temperatures)
        Real64 Twet_max;              // Maximum allowed value for Twet
        Real64 MaxONOFFCyclesperHour; // Maximum cycling rate of heat pump [cycles/hr]
        Real64 HPTimeConstant;        // Heat pump time constant [s]
        Real64 FanDelayTime;          // Fan delay time, time delay for the HP's fan to
        // shut off after compressor cycle off  [s]
        Real64 Ton;     // Coil on time (sec)
        Real64 Toff;    // Coil off time (sec)
        Real64 Toffa;   // Actual coil off time (sec). Equations valid for Toff <= (2.0 * Twet/Gamma)
        Real64 aa;      // Intermediate variable
        Real64 To1;     // Intermediate variable (first guess at To). To = time to the start of moisture removal
        Real64 To2;     // Intermediate variable (second guess at To). To = time to the start of moisture removal
        Real64 Error;   // Error for iteration (DO) loop
        Real64 LHRmult; // Latent Heat Ratio (LHR) multiplier. The effective latent heat ratio LHR = (1-SHRss)*LHRmult

        Twet_Rated = VarSpeedCoil(DXCoilNum).Twet_Rated;
        Gamma_Rated = VarSpeedCoil(DXCoilNum).Gamma_Rated;
        MaxONOFFCyclesperHour = VarSpeedCoil(DXCoilNum).MaxONOFFCyclesperHour;
        HPTimeConstant = VarSpeedCoil(DXCoilNum).HPTimeConstant;
        FanDelayTime = VarSpeedCoil(DXCoilNum).FanDelayTime;

        //  No moisture evaporation (latent degradation) occurs for runtime fraction of 1.0
        //  All latent degradation model parameters cause divide by 0.0 if not greater than 0.0
        //  Latent degradation model parameters initialize to 0.0 meaning no evaporation model used.
        if ((RTF >= 1.0) || (QLatRated == 0.0) || (QLatActual == 0.0) || (Twet_Rated <= 0.0) || (Gamma_Rated <= 0.0) ||
            (MaxONOFFCyclesperHour <= 0.0) || (HPTimeConstant <= 0.0) || (RTF <= 0.0)) {
            SHReff = SHRss;
            return SHReff;
        }

        Twet_max = 9999.0; // high limit for Twet

        //  Calculate the model parameters at the actual operating conditions
        Twet = min(Twet_Rated * QLatRated / (QLatActual + 1.e-10), Twet_max);
        Gamma = Gamma_Rated * QLatRated * (EnteringDB - EnteringWB) / ((26.7 - 19.4) * QLatActual + 1.e-10);

        //  Calculate the compressor on and off times using a converntional thermostat curve
        Ton = 3600.0 / (4.0 * MaxONOFFCyclesperHour * (1.0 - RTF)); // duration of cooling coil on-cycle (sec)

        if ((CyclingScheme == CycFanCycCoil) && (FanDelayTime != 0.0)) {
            // For CycFanCycCoil, moisture is evaporated from the cooling coil back to the air stream
            // until the fan cycle off. Assume no evaporation from the coil after the fan shuts off.
            Toff = FanDelayTime;
        } else {
            // For ContFanCycCoil, moisture is evaporated from the cooling coil back to the air stream
            // for the entire heat pump off-cycle.
            Toff = 3600.0 / (4.0 * MaxONOFFCyclesperHour * RTF); // duration of cooling coil off-cycle (sec)
        }

        //  Cap Toff to meet the equation restriction
        if (Gamma > 0.0) {
            Toffa = min(Toff, 2.0 * Twet / Gamma);
        } else {
            Toffa = Toff;
        }

        //  Use sucessive substitution to solve for To
        aa = (Gamma * Toffa) - (0.25 / Twet) * pow_2(Gamma) * pow_2(Toffa);

        To1 = aa + HPTimeConstant;
        Error = 1.0;
        while (Error > 0.001) {
            To2 = aa - HPTimeConstant * (std::exp(-To1 / HPTimeConstant) - 1.0);
            Error = std::abs((To2 - To1) / To1);
            To1 = To2;
        }

        //  Adjust Sensible Heat Ratio (SHR) using Latent Heat Ratio (LHR) multiplier
        //  Floating underflow errors occur when -Ton/HPTimeConstant is a large negative number.
        //  Cap lower limit at -700 to avoid the underflow errors.
        aa = std::exp(max(-700.0, -Ton / HPTimeConstant));
        //  Calculate latent heat ratio multiplier
        LHRmult = max(((Ton - To2) / (Ton + HPTimeConstant * (aa - 1.0))), 0.0);

        //  Calculate part-load or "effective" sensible heat ratio
        SHReff = 1.0 - (1.0 - SHRss) * LHRmult;

        if (SHReff < SHRss) SHReff = SHRss; // Effective SHR can be less than the steady-state SHR
        if (SHReff > 1.0) SHReff = 1.0;     // Effective sensible heat ratio can't be greater than 1.0

        return SHReff;
    }

    void CalcTotCapSHR_VSWSHP(EnergyPlusData &state,
                              Real64 const InletDryBulb,       // inlet air dry bulb temperature [C]
                              Real64 const InletHumRat,        // inlet air humidity ratio [kg water / kg dry air]
                              Real64 const InletEnthalpy,      // inlet air specific enthalpy [J/kg]
                              Real64 &InletWetBulb,            // inlet air wet bulb temperature [C]
                              Real64 const AirMassFlowRatio,   // Ratio of actual air mass flow to nominal air mass flow
                              Real64 const WaterMassFlowRatio, // Ratio of actual water mass flow to nominal water mass flow
                              Real64 const AirMassFlow,        // actual mass flow for capacity and SHR calculation
                              Real64 const CBF,                // coil bypass factor
                              Real64 const TotCapNom1,         // nominal total capacity at low speed [W]
                              int const CCapFTemp1,            // capacity modifier curve index, function of entering wetbulb at low speed
                              int const CCapAirFFlow1,         // capacity modifier curve, function of actual air flow vs rated flow at low speed
                              int const CCapWaterFFlow1,       // capacity modifier curve, function of actual water flow vs rated flow at low speed
                              Real64 const TotCapNom2,         // nominal total capacity at high speed [W]
                              int const CCapFTemp2,            // capacity modifier curve index, function of entering wetbulb at high speed
                              int const CCapAirFFlow2,         // capacity modifier curve, function of actual air flow vs rated flow at high speed
                              int const CCapWaterFFlow2,       // capacity modifier curve, function of actual water flow vs rated flow at high speed
                              Real64 &TotCap1,                 // total capacity at the given conditions [W] at low speed
                              Real64 &TotCap2,                 // total capacity at the given conditions [W] at high speed
                              Real64 &TotCapSpeed,             // integrated total capacity corresponding to the speed ratio
                              Real64 &SHR,                     // sensible heat ratio at the given conditions
                              Real64 const CondInletTemp,      // Condenser inlet temperature [C]
                              Real64 const Pressure,           // air pressure [Pa]
                              Real64 const SpeedRatio,         // from 0.0 to 1.0
                              int const NumSpeeds,             // number of speeds for input
                              Real64 &TotCapModFac             // capacity modification factor, func of temp and func of flow
    )
    {

        // SUBROUTINE INFORMATION:
        //       AUTHOR         Bo Shen, , based on DX:CalcTotCapSHR, introducing two speed levels
        //       DATE WRITTEN   March 2012

        // PURPOSE OF THIS SUBROUTINE:
        // Calculates total capacity and sensible heat ratio of a DX coil at the specified conditions

        // METHODOLOGY EMPLOYED:
        // With the rated performance data entered by the user, the model employs some of the
        // DOE-2.1E curve fits to adjust the capacity and SHR of the unit as a function
        // of entering air temperatures and supply air flow rate (actual vs rated flow). The model
        // does NOT employ the exact same methodology to calculate performance as DOE-2, although
        // some of the DOE-2 curve fits are employed by this model.

        // The model checks for coil dryout conditions, and adjusts the calculated performance
        // appropriately.

        // REFERENCES:
        // ASHRAE HVAC 2 Toolkit page 4-81.
        // Henderson, H.I. Jr., K. Rengarajan and D.B. Shirey, III. 1992.The impact of comfort
        // control on air conditioner energy use in humid climates. ASHRAE Transactions 98(2):
        // 104-113.
        // Henderson, H.I. Jr., Danny Parker and Y.J. Huang. 2000.Improving DOE-2's RESYS routine:
        // User Defined Functions to Provide More Accurate Part Load Energy Use and Humidity
        // Predictions. Proceedings of ACEEE Conference.

        // Using/Aliasing
        using CurveManager::CurveValue;

        // SUBROUTINE PARAMETER DEFINITIONS:
        static std::string const RoutineName("CalcTotCapSHR_VSWSHP");
        static int const MaxIter(30);        // Maximum number of iterations for dry evaporator calculations
        static Real64 const Tolerance(0.01); // Error tolerance for dry evaporator iterations

        // SUBROUTINE LOCAL VARIABLE DECLARATIONS:
        Real64 TotCapWaterFlowModFac1; // Total capacity modifier (function of actual supply water flow vs nominal flow) at low speed
        Real64 TotCapTempModFac2;      // Total capacity modifier (function of entering wetbulb, outside water inlet temp) at high speed
        Real64 TotCapAirFlowModFac2;   // Total capacity modifier (function of actual supply air flow vs nominal flow) at high speed
        Real64 TotCapWaterFlowModFac2; // Total capacity modifier (function of actual supply water flow vs nominal flow) at high speed
        Real64 TotCapCalc;             // temporary calculated value of total capacity [W]
        Real64 TotCapCalc1;            // temporary calculated value of total capacity [W] at low speed
        Real64 TotCapCalc2;            // temporary calculated value of total capacity [W] at high speed

        int Counter = 0;                        // Error tolerance for dry evaporator iterations
        Real64 RF = 0.4;                        // Relaxation factor for dry evaporator iterations
        Real64 werror = 0.0;                    // Deviation of humidity ratio in dry evaporator iteration loop
        Real64 SHRCalc = SHR;                   // initialize temporary calculated value of SHR
        Real64 InletWetBulbCalc = InletWetBulb; // calculated inlet wetbulb temperature used for finding dry coil point [C]
        Real64 InletHumRatCalc = InletHumRat;   // calculated inlet humidity ratio used for finding dry coil point [kg water / kg dry air]
        bool LoopOn = true;                     // flag to control the loop iteration

        //  LOOP WHILE (ABS(werror) .gt. Tolerance .OR. Counter == 0)
        while (LoopOn) {
            //   Get capacity modifying factor (function of inlet wetbulb & condenser inlet temp) for off-rated conditions
            Real64 TotCapTempModFac1 = CurveValue(state, CCapFTemp1, InletWetBulbCalc, CondInletTemp);
            //   Get capacity modifying factor (function of mass flow) for off-rated conditions
            Real64 TotCapAirFlowModFac1 = CurveValue(state, CCapAirFFlow1, AirMassFlowRatio);
            // Get capacity modifying factor (function of mass flow) for off-rated conditions
            if (CCapWaterFFlow1 == 0) {
                TotCapWaterFlowModFac1 = 1.0;
            } else {
                TotCapWaterFlowModFac1 = CurveValue(state, CCapWaterFFlow1, WaterMassFlowRatio);
            }

            //   Get total capacity
            if (NumSpeeds < 2) { // ONLY ONE SPEED
                TotCapCalc = TotCapNom1 * TotCapAirFlowModFac1 * TotCapWaterFlowModFac1 * TotCapTempModFac1;
                TotCapCalc1 = TotCapCalc;
                TotCapCalc2 = 0.0;
                TotCapModFac = TotCapAirFlowModFac1 * TotCapWaterFlowModFac1 * TotCapTempModFac1;
            } else {
                TotCapTempModFac2 = CurveValue(state, CCapFTemp2, InletWetBulbCalc, CondInletTemp);
                TotCapAirFlowModFac2 = CurveValue(state, CCapAirFFlow2, AirMassFlowRatio);

                if (CCapWaterFFlow2 == 0) {
                    TotCapWaterFlowModFac2 = 1.0;
                } else {
                    TotCapWaterFlowModFac2 = CurveValue(state, CCapWaterFFlow2, WaterMassFlowRatio);
                }

                TotCapCalc1 = TotCapNom1 * TotCapAirFlowModFac1 * TotCapWaterFlowModFac1 * TotCapTempModFac1;
                TotCapCalc2 = TotCapNom2 * TotCapAirFlowModFac2 * TotCapWaterFlowModFac2 * TotCapTempModFac2;

                TotCapCalc = TotCapCalc2 * SpeedRatio + (1.0 - SpeedRatio) * TotCapCalc1;
                TotCapModFac = (TotCapAirFlowModFac2 * TotCapWaterFlowModFac2 * TotCapTempModFac2) * SpeedRatio +
                               (1.0 - SpeedRatio) * (TotCapAirFlowModFac1 * TotCapWaterFlowModFac1 * TotCapTempModFac1);
            }

            Real64 localCBF = max(0.0, CBF); // negative coil bypass factor is physically impossible

            //   Calculate apparatus dew point conditions using TotCap and CBF
            Real64 hDelta = TotCapCalc / AirMassFlow;                       // Change in air enthalpy across the cooling coil [J/kg]
            Real64 hADP = InletEnthalpy - hDelta / (1.0 - localCBF);        // Apparatus dew point enthalpy [J/kg]
            Real64 tADP = PsyTsatFnHPb(hADP, Pressure);                     // Apparatus dew point temperature [C]
            Real64 wADP = PsyWFnTdbH(tADP, hADP);                           // Apparatus dew point humidity ratio [kg/kg]
            Real64 hTinwADP = PsyHFnTdbW(InletDryBulb, wADP);               // Enthalpy at inlet dry-bulb and wADP [J/kg]
            SHRCalc = min((hTinwADP - hADP) / (InletEnthalpy - hADP), 1.0); // temporary calculated value of SHR

            //   Check for dry evaporator conditions (win < wadp)
            if (wADP > InletHumRatCalc || (Counter >= 1 && Counter < MaxIter)) {
                if (InletHumRatCalc == 0.0) InletHumRatCalc = 0.00001;
                werror = (InletHumRatCalc - wADP) / InletHumRatCalc;
                //     Increase InletHumRatCalc at constant inlet air temp to find coil dry-out point. Then use the
                //     capacity at the dry-out point to determine exiting conditions from coil. This is required
                //     since the TotCapTempModFac doesn't work properly with dry-coil conditions.
                InletHumRatCalc = RF * wADP + (1.0 - RF) * InletHumRatCalc;
                InletWetBulbCalc = PsyTwbFnTdbWPb(InletDryBulb, InletHumRatCalc, Pressure);
                ++Counter;
                if (std::abs(werror) > Tolerance) {
                    LoopOn = true; // Recalculate with modified inlet conditions
                } else {
                    LoopOn = false;
                }
            } else {
                LoopOn = false;
            }
        } // END LOOP

        //  Calculate full load output conditions
        if (SHRCalc > 1.0 || Counter > 0) SHRCalc = 1.0; // if Counter > 0 means a dry coil so SHR = 1

        SHR = SHRCalc;
        TotCap1 = TotCapCalc1;
        TotCap2 = TotCapCalc2;
        TotCapSpeed = TotCapCalc;
        InletWetBulb = InletWetBulbCalc;
    }

    Real64 getVarSpeedPartLoadRatio(int const DXCoilNum)
    {
        return VarSpeedCoil(DXCoilNum).PartLoadRatio;
    }

} // namespace VariableSpeedCoils

} // namespace EnergyPlus<|MERGE_RESOLUTION|>--- conflicted
+++ resolved
@@ -4249,12 +4249,8 @@
             coilSelectionReportObj->setCoilEntAirHumRat(VarSpeedCoil(DXCoilNum).Name, VarSpeedCoil(DXCoilNum).VarSpeedCoilType, MixHumRat);
             coilSelectionReportObj->setCoilLvgAirTemp(VarSpeedCoil(DXCoilNum).Name, VarSpeedCoil(DXCoilNum).VarSpeedCoilType, SupTemp);
             coilSelectionReportObj->setCoilLvgAirHumRat(VarSpeedCoil(DXCoilNum).Name, VarSpeedCoil(DXCoilNum).VarSpeedCoilType, SupHumRat);
-<<<<<<< HEAD
-            coilSelectionReportObj->setCoilCoolingCapacity(state, VarSpeedCoil(DXCoilNum).Name,
-=======
             coilSelectionReportObj->setCoilCoolingCapacity(state,
                                                            VarSpeedCoil(DXCoilNum).Name,
->>>>>>> 42d84720
                                                            VarSpeedCoil(DXCoilNum).VarSpeedCoilType,
                                                            RatedCapCoolTotalDes,
                                                            RatedCapCoolTotalAutoSized,
@@ -4298,12 +4294,8 @@
             if (RatedCapHeatDes < SmallLoad) {
                 RatedCapHeatDes = 0.0;
             }
-<<<<<<< HEAD
-            coilSelectionReportObj->setCoilHeatingCapacity(state, VarSpeedCoil(DXCoilNum).Name,
-=======
             coilSelectionReportObj->setCoilHeatingCapacity(state,
                                                            VarSpeedCoil(DXCoilNum).Name,
->>>>>>> 42d84720
                                                            VarSpeedCoil(DXCoilNum).VarSpeedCoilType,
                                                            RatedCapHeatDes,
                                                            RatedCapHeatAutoSized,
@@ -6696,12 +6688,8 @@
         VarSpeedCoil(DXCoilNum).QWasteHeat = QWasteHeat;
     }
 
-<<<<<<< HEAD
-    Real64 GetCoilCapacityVariableSpeed(EnergyPlusData &state, std::string const &CoilType, // must match coil types in this module
-=======
     Real64 GetCoilCapacityVariableSpeed(EnergyPlusData &state,
                                         std::string const &CoilType, // must match coil types in this module
->>>>>>> 42d84720
                                         std::string const &CoilName, // must match coil names for the coil type
                                         bool &ErrorsFound            // set to true if problem
     )
@@ -6763,12 +6751,8 @@
         return CoilCapacity;
     }
 
-<<<<<<< HEAD
-    int GetCoilIndexVariableSpeed(EnergyPlusData &state, std::string const &CoilType, // must match coil types in this module
-=======
     int GetCoilIndexVariableSpeed(EnergyPlusData &state,
                                   std::string const &CoilType, // must match coil types in this module
->>>>>>> 42d84720
                                   std::string const &CoilName, // must match coil names for the coil type
                                   bool &ErrorsFound            // set to true if problem
     )
@@ -6808,12 +6792,8 @@
         return IndexNum;
     }
 
-<<<<<<< HEAD
-    Real64 GetCoilAirFlowRateVariableSpeed(EnergyPlusData &state, std::string const &CoilType, // must match coil types in this module
-=======
     Real64 GetCoilAirFlowRateVariableSpeed(EnergyPlusData &state,
                                            std::string const &CoilType, // must match coil types in this module
->>>>>>> 42d84720
                                            std::string const &CoilName, // must match coil names for the coil type
                                            bool &ErrorsFound            // set to true if problem
     )
@@ -6872,12 +6852,8 @@
         return CoilAirFlowRate;
     }
 
-<<<<<<< HEAD
-    int GetVSCoilPLFFPLR(EnergyPlusData &state, std::string const &CoilType, // must match coil types in this module
-=======
     int GetVSCoilPLFFPLR(EnergyPlusData &state,
                          std::string const &CoilType, // must match coil types in this module
->>>>>>> 42d84720
                          std::string const &CoilName, // must match coil names for the coil type
                          bool &ErrorsFound            // set to true if problem
     )
@@ -6921,12 +6897,8 @@
         return PLRNumber;
     }
 
-<<<<<<< HEAD
-    int GetVSCoilCapFTCurveIndex(EnergyPlusData &state, int const &CoilIndex, // must match coil names for the coil type
-=======
     int GetVSCoilCapFTCurveIndex(EnergyPlusData &state,
                                  int const &CoilIndex, // must match coil names for the coil type
->>>>>>> 42d84720
                                  bool &ErrorsFound     // set to true if problem
     )
     {
@@ -6960,12 +6932,8 @@
         return CapFTIndex;
     }
 
-<<<<<<< HEAD
-    int GetCoilInletNodeVariableSpeed(EnergyPlusData &state, std::string const &CoilType, // must match coil types in this module
-=======
     int GetCoilInletNodeVariableSpeed(EnergyPlusData &state,
                                       std::string const &CoilType, // must match coil types in this module
->>>>>>> 42d84720
                                       std::string const &CoilName, // must match coil names for the coil type
                                       bool &ErrorsFound            // set to true if problem
     )
@@ -7012,12 +6980,8 @@
         return NodeNumber;
     }
 
-<<<<<<< HEAD
-    int GetCoilOutletNodeVariableSpeed(EnergyPlusData &state, std::string const &CoilType, // must match coil types in this module
-=======
     int GetCoilOutletNodeVariableSpeed(EnergyPlusData &state,
                                        std::string const &CoilType, // must match coil types in this module
->>>>>>> 42d84720
                                        std::string const &CoilName, // must match coil names for the coil type
                                        bool &ErrorsFound            // set to true if problem
     )
@@ -7064,12 +7028,8 @@
         return NodeNumber;
     }
 
-<<<<<<< HEAD
-    int GetVSCoilCondenserInletNode(EnergyPlusData &state, std::string const &CoilName, // must match coil names for the coil type
-=======
     int GetVSCoilCondenserInletNode(EnergyPlusData &state,
                                     std::string const &CoilName, // must match coil names for the coil type
->>>>>>> 42d84720
                                     bool &ErrorsFound            // set to true if problem
     )
     {
@@ -7109,12 +7069,8 @@
         return CondNode;
     }
 
-<<<<<<< HEAD
-    Real64 GetVSCoilMinOATCompressor(EnergyPlusData &state, std::string const &CoilName, // must match coil names for the coil type
-=======
     Real64 GetVSCoilMinOATCompressor(EnergyPlusData &state,
                                      std::string const &CoilName, // must match coil names for the coil type
->>>>>>> 42d84720
                                      bool &ErrorsFound            // set to true if problem
     )
     {
@@ -7154,12 +7110,8 @@
         return MinOAT;
     }
 
-<<<<<<< HEAD
-    Real64 GetVSCoilMinOATCompressorUsingIndex(EnergyPlusData &state, int const CoilIndex, // index to cooling coil
-=======
     Real64 GetVSCoilMinOATCompressorUsingIndex(EnergyPlusData &state,
                                                int const CoilIndex, // index to cooling coil
->>>>>>> 42d84720
                                                bool &ErrorsFound    // set to true if problem
     )
     {
@@ -7197,12 +7149,8 @@
         return MinOAT;
     }
 
-<<<<<<< HEAD
-    int GetVSCoilNumOfSpeeds(EnergyPlusData &state, std::string const &CoilName, // must match coil names for the coil type
-=======
     int GetVSCoilNumOfSpeeds(EnergyPlusData &state,
                              std::string const &CoilName, // must match coil names for the coil type
->>>>>>> 42d84720
                              bool &ErrorsFound            // set to true if problem
     )
     {
@@ -7241,12 +7189,8 @@
         return Speeds;
     }
 
-<<<<<<< HEAD
-    void SetVarSpeedCoilData(EnergyPlusData &state, int const WSHPNum,                    // Number of OA Controller
-=======
     void SetVarSpeedCoilData(EnergyPlusData &state,
                              int const WSHPNum,                    // Number of OA Controller
->>>>>>> 42d84720
                              bool &ErrorsFound,                    // Set to true if certain errors found
                              Optional_int CompanionCoolingCoilNum, // Index to cooling coil for heating coil = SimpleWSHPNum
                              Optional_int CompanionHeatingCoilNum, // Index to heating coil for cooling coil = SimpleWSHPNum
