// EnergyPlus, Copyright (c) 1996-2023, The Board of Trustees of the University of Illinois,
// The Regents of the University of California, through Lawrence Berkeley National Laboratory
// (subject to receipt of any required approvals from the U.S. Dept. of Energy), Oak Ridge
// National Laboratory, managed by UT-Battelle, Alliance for Sustainable Energy, LLC, and other
// contributors. All rights reserved.
//
// NOTICE: This Software was developed under funding from the U.S. Department of Energy and the
// U.S. Government consequently retains certain rights. As such, the U.S. Government has been
// granted for itself and others acting on its behalf a paid-up, nonexclusive, irrevocable,
// worldwide license in the Software to reproduce, distribute copies to the public, prepare
// derivative works, and perform publicly and display publicly, and to permit others to do so.
//
// Redistribution and use in source and binary forms, with or without modification, are permitted
// provided that the following conditions are met:
//
// (1) Redistributions of source code must retain the above copyright notice, this list of
//     conditions and the following disclaimer.
//
// (2) Redistributions in binary form must reproduce the above copyright notice, this list of
//     conditions and the following disclaimer in the documentation and/or other materials
//     provided with the distribution.
//
// (3) Neither the name of the University of California, Lawrence Berkeley National Laboratory,
//     the University of Illinois, U.S. Dept. of Energy nor the names of its contributors may be
//     used to endorse or promote products derived from this software without specific prior
//     written permission.
//
// (4) Use of EnergyPlus(TM) Name. If Licensee (i) distributes the software in stand-alone form
//     without changes from the version obtained under this License, or (ii) Licensee makes a
//     reference solely to the software portion of its product, Licensee must refer to the
//     software as "EnergyPlus version X" software, where "X" is the version number Licensee
//     obtained under this License and may not use a different name for the software. Except as
//     specifically required in this Section (4), Licensee shall not use in a company name, a
//     product name, in advertising, publicity, or other promotional activities any name, trade
//     name, trademark, logo, or other designation of "EnergyPlus", "E+", "e+" or confusingly
//     similar designation, without the U.S. Department of Energy's prior written consent.
//
// THIS SOFTWARE IS PROVIDED BY THE COPYRIGHT HOLDERS AND CONTRIBUTORS "AS IS" AND ANY EXPRESS OR
// IMPLIED WARRANTIES, INCLUDING, BUT NOT LIMITED TO, THE IMPLIED WARRANTIES OF MERCHANTABILITY
// AND FITNESS FOR A PARTICULAR PURPOSE ARE DISCLAIMED. IN NO EVENT SHALL THE COPYRIGHT OWNER OR
// CONTRIBUTORS BE LIABLE FOR ANY DIRECT, INDIRECT, INCIDENTAL, SPECIAL, EXEMPLARY, OR
// CONSEQUENTIAL DAMAGES (INCLUDING, BUT NOT LIMITED TO, PROCUREMENT OF SUBSTITUTE GOODS OR
// SERVICES; LOSS OF USE, DATA, OR PROFITS; OR BUSINESS INTERRUPTION) HOWEVER CAUSED AND ON ANY
// THEORY OF LIABILITY, WHETHER IN CONTRACT, STRICT LIABILITY, OR TORT (INCLUDING NEGLIGENCE OR
// OTHERWISE) ARISING IN ANY WAY OUT OF THE USE OF THIS SOFTWARE, EVEN IF ADVISED OF THE
// POSSIBILITY OF SUCH DAMAGE.

// ObjexxFCL Headers
#include <ObjexxFCL/Array1D.hh>
#include <ObjexxFCL/Fmath.hh>

// EnergyPlus Headers
#include <EnergyPlus/AirTerminalUnit.hh>
#include <EnergyPlus/BranchNodeConnections.hh>
#include <EnergyPlus/Data/EnergyPlusData.hh>
#include <EnergyPlus/DataAirLoop.hh>
#include <EnergyPlus/DataDefineEquip.hh>
#include <EnergyPlus/DataHeatBalance.hh>
#include <EnergyPlus/DataLoopNode.hh>
#include <EnergyPlus/DataSizing.hh>
#include <EnergyPlus/DataZoneEquipment.hh>
#include <EnergyPlus/DualDuct.hh>
#include <EnergyPlus/GeneralRoutines.hh>
#include <EnergyPlus/HVACCooledBeam.hh>
#include <EnergyPlus/HVACFourPipeBeam.hh>
#include <EnergyPlus/HVACSingleDuctInduc.hh>
#include <EnergyPlus/InputProcessing/InputProcessor.hh>
#include <EnergyPlus/NodeInputManager.hh>
#include <EnergyPlus/OutputProcessor.hh>
#include <EnergyPlus/PoweredInductionUnits.hh>
#include <EnergyPlus/Psychrometrics.hh>
#include <EnergyPlus/SingleDuct.hh>
#include <EnergyPlus/UserDefinedComponents.hh>
#include <EnergyPlus/UtilityRoutines.hh>
#include <EnergyPlus/ZoneAirLoopEquipmentManager.hh>

namespace EnergyPlus {

namespace ZoneAirLoopEquipmentManager {
    // Module containing the routines dealing with the ZoneAirLoopEquipmentManager

    // MODULE INFORMATION:
    //       AUTHOR         Russ Taylor
    //       DATE WRITTEN   May 1997

    using namespace DataDefineEquip;

    // constexpr std::array<std::string_view, static_cast<int>(ZnAirLoopEquipType::Num)> ZnAirLoopEquipTypeNames = {
    //     "AirTerminal:DualDuct:ConstantVolume",
    //     "AirTerminal:DualDuct:VAV",
    //     "AirTerminal:SingleDuct:VAV:Reheat",
    //     "AirTerminal:SingleDuct:VAV:NoReheat",
    //     "AirTerminal:SingleDuct:ConstantVolume:Reheat",
    //     "AirTerminal:SingleDuct:ConstantVolume:NoReheat",
    //     "AirTerminal:SingleDuct:SeriesPIU:Reheat",
    //     "AirTerminal:SingleDuct:ParallelPIU:Reheat",
    //     "AirTerminal:SingleDuct:ConstantVolume:FourPipeInduction",
    //     "AirTerminal:SingleDuct:VAV:Reheat:VariableSpeedFan",
    //     "AirTerminal:SingleDuct:VAV:HeatAndCool:Reheat",
    //     "AirTerminal:SingleDuct:VAV:HeatAndCool:NoReheat",
    //     "AirTerminal:SingleDuct:ConstantVolume:CooledBeam",
    //     "AirTerminal:DualDuct:VAV:OutdoorAir",
    //     "AirTerminal:SingleDuct:UserDefined",
    //     "AirTerminal:SingleDuct:Mixer",
    //     "AirTerminal:SingleDuct:ConstantVolume:FourPipeBeam"};

    constexpr std::array<std::string_view, static_cast<int>(ZnAirLoopEquipType::Num)> ZnAirLoopEquipTypeNamesUC = {
        "AIRTERMINAL:DUALDUCT:CONSTANTVOLUME",
        "AIRTERMINAL:DUALDUCT:VAV",
        "AIRTERMINAL:SINGLEDUCT:VAV:REHEAT",
        "AIRTERMINAL:SINGLEDUCT:VAV:NOREHEAT",
        "AIRTERMINAL:SINGLEDUCT:CONSTANTVOLUME:REHEAT",
        "AIRTERMINAL:SINGLEDUCT:CONSTANTVOLUME:NOREHEAT",
        "AIRTERMINAL:SINGLEDUCT:SERIESPIU:REHEAT",
        "AIRTERMINAL:SINGLEDUCT:PARALLELPIU:REHEAT",
        "AIRTERMINAL:SINGLEDUCT:CONSTANTVOLUME:FOURPIPEINDUCTION",
        "AIRTERMINAL:SINGLEDUCT:VAV:REHEAT:VARIABLESPEEDFAN",
        "AIRTERMINAL:SINGLEDUCT:VAV:HEATANDCOOL:REHEAT",
        "AIRTERMINAL:SINGLEDUCT:VAV:HEATANDCOOL:NOREHEAT",
        "AIRTERMINAL:SINGLEDUCT:CONSTANTVOLUME:COOLEDBEAM",
        "AIRTERMINAL:DUALDUCT:VAV:OUTDOORAIR",
        "AIRTERMINAL:SINGLEDUCT:USERDEFINED",
        "AIRTERMINAL:SINGLEDUCT:MIXER",
        "AIRTERMINAL:SINGLEDUCT:CONSTANTVOLUME:FOURPIPEBEAM"};

    void ManageZoneAirLoopEquipment(EnergyPlusData &state,
                                    std::string const &ZoneAirLoopEquipName,
                                    bool const FirstHVACIteration,
                                    Real64 &SysOutputProvided,
                                    Real64 &NonAirSysOutput,
                                    Real64 &LatOutputProvided, // Latent add/removal supplied by air dist unit (kg/s), dehumid = negative
                                    int const ControlledZoneNum,
                                    int &CompIndex)
    {
        // SUBROUTINE INFORMATION:
        //       AUTHOR         Russ Taylor
        //       DATE WRITTEN   May 1997
        //       MODIFIED       Don Shirey, Aug 2009 (LatOutputProvided)

        // PURPOSE OF THIS SUBROUTINE:
        // Calls the zone thermal control simulations and the interfaces
        // (water-air, refrigerant-air, steam-air, electric-electric,
        // water-water, etc)

        int AirDistUnitNum;

        // Beginning of Code

        // make sure the input data is read in only once
        if (state.dataZoneAirLoopEquipmentManager->GetAirDistUnitsFlag) {
            GetZoneAirLoopEquipment(state);
            state.dataZoneAirLoopEquipmentManager->GetAirDistUnitsFlag = false;
        }

        // Find the correct Zone Air Distribution Unit Equipment
        if (CompIndex == 0) {
            AirDistUnitNum = UtilityRoutines::FindItemInList(ZoneAirLoopEquipName, state.dataDefineEquipment->AirDistUnit);
            if (AirDistUnitNum == 0) {
                ShowFatalError(state, format("ManageZoneAirLoopEquipment: Unit not found={}", ZoneAirLoopEquipName));
            }
            CompIndex = AirDistUnitNum;
        } else {
            AirDistUnitNum = CompIndex;
            if (AirDistUnitNum > (int)state.dataDefineEquipment->AirDistUnit.size() || AirDistUnitNum < 1) {
                ShowFatalError(state,
                               format("ManageZoneAirLoopEquipment:  Invalid CompIndex passed={}, Number of Units={}, Entered Unit name={}",
                                      AirDistUnitNum,
                                      (int)state.dataDefineEquipment->AirDistUnit.size(),
                                      ZoneAirLoopEquipName));
            }
            if (ZoneAirLoopEquipName != state.dataDefineEquipment->AirDistUnit(AirDistUnitNum).Name) {
                ShowFatalError(state,
                               format("ManageZoneAirLoopEquipment: Invalid CompIndex passed={}, Unit name={}, stored Unit Name for that index={}",
                                      AirDistUnitNum,
                                      ZoneAirLoopEquipName,
                                      state.dataDefineEquipment->AirDistUnit(AirDistUnitNum).Name));
            }
        }
        state.dataSize->CurTermUnitSizingNum = state.dataDefineEquipment->AirDistUnit(AirDistUnitNum).TermUnitSizingNum;
        InitZoneAirLoopEquipment(state, AirDistUnitNum, ControlledZoneNum);
        InitZoneAirLoopEquipmentTimeStep(state, AirDistUnitNum);

        SimZoneAirLoopEquipment(state, AirDistUnitNum, SysOutputProvided, NonAirSysOutput, LatOutputProvided, FirstHVACIteration, ControlledZoneNum);

        // Call one-time init to fill termunit sizing and other data for the ADU - can't do this until the actual terminal unit nodes have been
        // matched to zone euqip config nodes
        InitZoneAirLoopEquipment(state, AirDistUnitNum, ControlledZoneNum);
    }

    void GetZoneAirLoopEquipment(EnergyPlusData &state)
    {

        // SUBROUTINE INFORMATION:
        //       AUTHOR         Russ Taylor
        //       DATE WRITTEN   June 1997
        //       MODIFIED       na
        //       RE-ENGINEERED  na

        // PURPOSE OF THIS SUBROUTINE:
        // Get all the system related equipment which may be attached to
        // a zone

        // METHODOLOGY EMPLOYED:
        // Needs description, as appropriate.

        // REFERENCES:
        // na

        // Using/Aliasing
        using NodeInputManager::GetOnlySingleNode;
        using namespace DataLoopNode;
        using BranchNodeConnections::SetUpCompSets;
        using DualDuct::GetDualDuctOutdoorAirRecircUse;

        // SUBROUTINE PARAMETER DEFINITIONS:
        static constexpr std::string_view RoutineName("GetZoneAirLoopEquipment: ");   // include trailing blank space
        static std::string const CurrentModuleObject("ZoneHVAC:AirDistributionUnit"); // Object type for getting and error messages

        // SUBROUTINE LOCAL VARIABLE DECLARATIONS:
        int AirDistUnitNum;
        int AirDistCompUnitNum;
        int NumAlphas;
        int NumNums;
        int IOStat;
        bool ErrorsFound(false); // If errors detected in input
        bool IsNotOK;            // Flag to verify name
        Array1D_string AlphArray(5);
        Array1D<Real64> NumArray(2);
        Array1D_string cAlphaFields(5);   // Alpha field names
        Array1D_string cNumericFields(2); // Numeric field names
        Array1D_bool lAlphaBlanks(5);     // Logical array, alpha field input BLANK = .TRUE.
        Array1D_bool lNumericBlanks(2);   // Logical array, numeric field input BLANK = .TRUE.
        bool DualDuctRecircIsUsed;        // local temporary for deciding if recirc side used by dual duct terminal

        int NumAirDistUnits = state.dataInputProcessing->inputProcessor->getNumObjectsFound(state, CurrentModuleObject);

        state.dataDefineEquipment->AirDistUnit.allocate(NumAirDistUnits);

        if (NumAirDistUnits > 0) {

            for (AirDistUnitNum = 1; AirDistUnitNum <= NumAirDistUnits; ++AirDistUnitNum) {
                auto &airDistUnit = state.dataDefineEquipment->AirDistUnit(AirDistUnitNum);
                state.dataInputProcessing->inputProcessor->getObjectItem(state,
                                                                         CurrentModuleObject,
                                                                         AirDistUnitNum,
                                                                         AlphArray,
                                                                         NumAlphas,
                                                                         NumArray,
                                                                         NumNums,
                                                                         IOStat,
                                                                         lNumericBlanks,
                                                                         lAlphaBlanks,
                                                                         cAlphaFields,
                                                                         cNumericFields); //  data for one zone
                UtilityRoutines::IsNameEmpty(state, AlphArray(1), CurrentModuleObject, ErrorsFound);

                airDistUnit.Name = AlphArray(1);
                // Input Outlet Node Num
                airDistUnit.OutletNodeNum = GetOnlySingleNode(state,
                                                              AlphArray(2),
                                                              ErrorsFound,
                                                              DataLoopNode::ConnectionObjectType::ZoneHVACAirDistributionUnit,
                                                              AlphArray(1),
                                                              DataLoopNode::NodeFluidType::Air,
                                                              DataLoopNode::ConnectionType::Outlet,
                                                              NodeInputManager::CompFluidStream::Primary,
                                                              ObjectIsParent);
                airDistUnit.InletNodeNum = 0;
                airDistUnit.NumComponents = 1;
                AirDistCompUnitNum = 1;
                // Load the air Distribution Unit Equip and Name
                airDistUnit.EquipType(AirDistCompUnitNum) = AlphArray(3);
                airDistUnit.EquipName(AirDistCompUnitNum) = AlphArray(4);
                ValidateComponent(state, AlphArray(3), AlphArray(4), IsNotOK, CurrentModuleObject);
                if (IsNotOK) {
                    ShowContinueError(state, format("In {} = {}", CurrentModuleObject, AlphArray(1)));
                    ErrorsFound = true;
                }
                airDistUnit.UpStreamLeakFrac = NumArray(1);
                airDistUnit.DownStreamLeakFrac = NumArray(2);
                if (airDistUnit.DownStreamLeakFrac <= 0.0) {
                    airDistUnit.LeakLoadMult = 1.0;
                } else if (airDistUnit.DownStreamLeakFrac < 1.0 && airDistUnit.DownStreamLeakFrac > 0.0) {
                    airDistUnit.LeakLoadMult = 1.0 / (1.0 - airDistUnit.DownStreamLeakFrac);
                } else {
                    ShowSevereError(state, format("Error found in {} = {}", CurrentModuleObject, airDistUnit.Name));
                    ShowContinueError(state, format("{} must be less than 1.0", cNumericFields(2)));
                    ErrorsFound = true;
                }
                if (airDistUnit.UpStreamLeakFrac > 0.0) {
                    airDistUnit.UpStreamLeak = true;
                } else {
                    airDistUnit.UpStreamLeak = false;
                }
                if (airDistUnit.DownStreamLeakFrac > 0.0) {
                    airDistUnit.DownStreamLeak = true;
                } else {
                    airDistUnit.DownStreamLeak = false;
                }

                // DesignSpecification:AirTerminal:Sizing name
                airDistUnit.AirTerminalSizingSpecIndex = 0;
                if (!lAlphaBlanks(5)) {
                    airDistUnit.AirTerminalSizingSpecIndex = UtilityRoutines::FindItemInList(AlphArray(5), state.dataSize->AirTerminalSizingSpec);
                    if (airDistUnit.AirTerminalSizingSpecIndex == 0) {
                        ShowSevereError(state, format("{} = {} not found.", cAlphaFields(5), AlphArray(5)));
                        ShowContinueError(state, format("Occurs in {} = {}", CurrentModuleObject, airDistUnit.Name));
                        ErrorsFound = true;
                    }
                }

                const std::string typeNameUC = UtilityRoutines::makeUPPER(airDistUnit.EquipType(AirDistCompUnitNum));
                airDistUnit.EquipTypeEnum(AirDistCompUnitNum) = static_cast<ZnAirLoopEquipType>(getEnumValue(ZnAirLoopEquipTypeNamesUC, typeNameUC));
                // Validate EquipType for Air Distribution Unit
                switch (airDistUnit.EquipTypeEnum(AirDistCompUnitNum)) {
                case DataDefineEquip::ZnAirLoopEquipType::DualDuctConstVolume:
                case DataDefineEquip::ZnAirLoopEquipType::DualDuctVAV:
                case DataDefineEquip::ZnAirLoopEquipType::DualDuctVAVOutdoorAir:
                case DataDefineEquip::ZnAirLoopEquipType::SingleDuct_SeriesPIU_Reheat:
                case DataDefineEquip::ZnAirLoopEquipType::SingleDuct_ParallelPIU_Reheat:
                case DataDefineEquip::ZnAirLoopEquipType::SingleDuct_ConstVol_4PipeInduc:
                case DataDefineEquip::ZnAirLoopEquipType::SingleDuctVAVReheatVSFan:
                case DataDefineEquip::ZnAirLoopEquipType::SingleDuctConstVolCooledBeam:
                case DataDefineEquip::ZnAirLoopEquipType::SingleDuctUserDefined:
                case DataDefineEquip::ZnAirLoopEquipType::SingleDuctATMixer:
                    if (airDistUnit.UpStreamLeak || airDistUnit.DownStreamLeak) {
                        ShowSevereError(state, format("Error found in {} = {}", CurrentModuleObject, airDistUnit.Name));
                        ShowContinueError(state,
                                          format("Simple duct leakage model not available for {} = {}",
                                                 cAlphaFields(3),
                                                 airDistUnit.EquipType(AirDistCompUnitNum)));
                        ErrorsFound = true;
                    }
                    break;
                case DataDefineEquip::ZnAirLoopEquipType::SingleDuctConstVolFourPipeBeam:
                    airDistUnit.airTerminalPtr = FourPipeBeam::HVACFourPipeBeam::fourPipeBeamFactory(state, airDistUnit.EquipName(1));
                    if (airDistUnit.UpStreamLeak || airDistUnit.DownStreamLeak) {
                        ShowSevereError(state, format("Error found in {} = {}", CurrentModuleObject, airDistUnit.Name));
                        ShowContinueError(state,
                                          format("Simple duct leakage model not available for {} = {}",
                                                 cAlphaFields(3),
                                                 airDistUnit.EquipType(AirDistCompUnitNum)));
                        ErrorsFound = true;
                    }
                    break;
                case DataDefineEquip::ZnAirLoopEquipType::SingleDuctConstVolReheat:
                case DataDefineEquip::ZnAirLoopEquipType::SingleDuctConstVolNoReheat:
                    break;
                case DataDefineEquip::ZnAirLoopEquipType::SingleDuctVAVReheat:
                case DataDefineEquip::ZnAirLoopEquipType::SingleDuctVAVNoReheat:
                case DataDefineEquip::ZnAirLoopEquipType::SingleDuctCBVAVReheat:
                case DataDefineEquip::ZnAirLoopEquipType::SingleDuctCBVAVNoReheat:
                    airDistUnit.IsConstLeakageRate = true;
                    break;
                default:
                    ShowSevereError(state, format("Error found in {} = {}", CurrentModuleObject, airDistUnit.Name));
                    ShowContinueError(state, format("Invalid {} = {}", cAlphaFields(3), airDistUnit.EquipType(AirDistCompUnitNum)));
                    ErrorsFound = true;
                    break;
                } // end switch

                // Set up component set for air terminal unit
                if ((airDistUnit.EquipTypeEnum(AirDistCompUnitNum) == DataDefineEquip::ZnAirLoopEquipType::DualDuctConstVolume) ||
                    (airDistUnit.EquipTypeEnum(AirDistCompUnitNum) == DataDefineEquip::ZnAirLoopEquipType::DualDuctVAV)) {
                    //  For dual duct units, set up two component sets, one for heat and one for cool
                    SetUpCompSets(state,
                                  CurrentModuleObject,
                                  airDistUnit.Name,
                                  airDistUnit.EquipType(AirDistCompUnitNum) + ":HEAT",
                                  airDistUnit.EquipName(AirDistCompUnitNum),
                                  "UNDEFINED",
                                  AlphArray(2));
                    SetUpCompSets(state,
                                  CurrentModuleObject,
                                  airDistUnit.Name,
                                  airDistUnit.EquipType(AirDistCompUnitNum) + ":COOL",
                                  airDistUnit.EquipName(AirDistCompUnitNum),
                                  "UNDEFINED",
                                  AlphArray(2));
                    //  For dual duct units with decoupled OA and RA, set up two component sets, one for OA (Outdoor Air)
                    //  and one for RA (Recirculated Air)
                } else if (airDistUnit.EquipTypeEnum(AirDistCompUnitNum) == DataDefineEquip::ZnAirLoopEquipType::DualDuctVAVOutdoorAir) {
                    SetUpCompSets(state,
                                  CurrentModuleObject,
                                  airDistUnit.Name,
                                  airDistUnit.EquipType(AirDistCompUnitNum) + ":OutdoorAir",
                                  airDistUnit.EquipName(AirDistCompUnitNum),
                                  "UNDEFINED",
                                  AlphArray(2));
                    GetDualDuctOutdoorAirRecircUse(
                        state, airDistUnit.EquipType(AirDistCompUnitNum), airDistUnit.EquipName(AirDistCompUnitNum), DualDuctRecircIsUsed);
                    if (DualDuctRecircIsUsed) {
                        SetUpCompSets(state,
                                      CurrentModuleObject,
                                      airDistUnit.Name,
                                      airDistUnit.EquipType(AirDistCompUnitNum) + ":RecirculatedAir",
                                      airDistUnit.EquipName(AirDistCompUnitNum),
                                      "UNDEFINED",
                                      AlphArray(2));
                    }
                } else {
                    SetUpCompSets(state,
                                  CurrentModuleObject,
                                  airDistUnit.Name,
                                  airDistUnit.EquipType(AirDistCompUnitNum),
                                  airDistUnit.EquipName(AirDistCompUnitNum),
                                  "UNDEFINED",
                                  AlphArray(2));
                }

            } // End of Air Dist Do Loop
            for (AirDistUnitNum = 1; AirDistUnitNum <= (int)state.dataDefineEquipment->AirDistUnit.size(); ++AirDistUnitNum) {
                auto &airDistUnit = state.dataDefineEquipment->AirDistUnit(AirDistUnitNum);
                SetupOutputVariable(state,
                                    "Zone Air Terminal Sensible Heating Energy",
<<<<<<< HEAD
                                    Constant::Units::J,
                                    state.dataDefineEquipment->AirDistUnit(AirDistUnitNum).HeatGain,
=======
                                    OutputProcessor::Unit::J,
                                    airDistUnit.HeatGain,
>>>>>>> 9c03e1c5
                                    OutputProcessor::SOVTimeStepType::System,
                                    OutputProcessor::SOVStoreType::Summed,
                                    airDistUnit.Name);
                SetupOutputVariable(state,
                                    "Zone Air Terminal Sensible Cooling Energy",
<<<<<<< HEAD
                                    Constant::Units::J,
                                    state.dataDefineEquipment->AirDistUnit(AirDistUnitNum).CoolGain,
=======
                                    OutputProcessor::Unit::J,
                                    airDistUnit.CoolGain,
>>>>>>> 9c03e1c5
                                    OutputProcessor::SOVTimeStepType::System,
                                    OutputProcessor::SOVStoreType::Summed,
                                    airDistUnit.Name);
                SetupOutputVariable(state,
                                    "Zone Air Terminal Sensible Heating Rate",
<<<<<<< HEAD
                                    Constant::Units::W,
                                    state.dataDefineEquipment->AirDistUnit(AirDistUnitNum).HeatRate,
=======
                                    OutputProcessor::Unit::W,
                                    airDistUnit.HeatRate,
>>>>>>> 9c03e1c5
                                    OutputProcessor::SOVTimeStepType::System,
                                    OutputProcessor::SOVStoreType::Average,
                                    airDistUnit.Name);
                SetupOutputVariable(state,
                                    "Zone Air Terminal Sensible Cooling Rate",
<<<<<<< HEAD
                                    Constant::Units::W,
                                    state.dataDefineEquipment->AirDistUnit(AirDistUnitNum).CoolRate,
=======
                                    OutputProcessor::Unit::W,
                                    airDistUnit.CoolRate,
>>>>>>> 9c03e1c5
                                    OutputProcessor::SOVTimeStepType::System,
                                    OutputProcessor::SOVStoreType::Average,
                                    airDistUnit.Name);
            }
        }
        if (ErrorsFound) {
            ShowFatalError(state, format("{}Errors found in getting {} Input", RoutineName, CurrentModuleObject));
        }
    }

    void InitZoneAirLoopEquipment(EnergyPlusData &state, int const AirDistUnitNum, int const ControlledZoneNum)
    {
        // SUBROUTINE INFORMATION:
        //       AUTHOR         Russ Taylor
        //       DATE WRITTEN   Nov 1997

        // PURPOSE OF THIS SUBROUTINE:
        // This subroutine is left for Module format consistency -- not needed in this module.

        // Do the Begin Simulation initializations
        if (!state.dataZoneAirLoopEquipmentManager->InitAirDistUnitsFlag) {
            return;
        }
        if (state.dataDefineEquipment->AirDistUnit(AirDistUnitNum).EachOnceFlag &&
            (state.dataDefineEquipment->AirDistUnit(AirDistUnitNum).TermUnitSizingNum > 0)) {

            {
                auto &thisADU = state.dataDefineEquipment->AirDistUnit(AirDistUnitNum);
                {
                    auto &thisZoneEqConfig(state.dataZoneEquip->ZoneEquipConfig(ControlledZoneNum));
                    thisADU.ZoneNum = ControlledZoneNum;
                    for (int inletNum = 1; inletNum <= thisZoneEqConfig.NumInletNodes; ++inletNum) {
                        if (thisZoneEqConfig.InletNode(inletNum) == thisADU.OutletNodeNum)
                            thisZoneEqConfig.InletNodeADUNum(inletNum) = AirDistUnitNum;
                    }
                }

                // Fill TermUnitSizing with specs from DesignSpecification:AirTerminal:Sizing
                {
                    auto &thisTermUnitSizingData(state.dataSize->TermUnitSizing(thisADU.TermUnitSizingNum));
                    thisTermUnitSizingData.ADUName = thisADU.Name;
                    if (thisADU.AirTerminalSizingSpecIndex > 0) {
                        {
                            auto const &thisAirTermSizingSpec(state.dataSize->AirTerminalSizingSpec(thisADU.AirTerminalSizingSpecIndex));
                            thisTermUnitSizingData.SpecDesCoolSATRatio = thisAirTermSizingSpec.DesCoolSATRatio;
                            thisTermUnitSizingData.SpecDesHeatSATRatio = thisAirTermSizingSpec.DesHeatSATRatio;
                            thisTermUnitSizingData.SpecDesSensCoolingFrac = thisAirTermSizingSpec.DesSensCoolingFrac;
                            thisTermUnitSizingData.SpecDesSensHeatingFrac = thisAirTermSizingSpec.DesSensHeatingFrac;
                            thisTermUnitSizingData.SpecMinOAFrac = thisAirTermSizingSpec.MinOAFrac;
                        }
                    }
                }
            }

            if (state.dataDefineEquipment->AirDistUnit(AirDistUnitNum).ZoneNum != 0 &&
                state.dataHeatBal->Zone(state.dataDefineEquipment->AirDistUnit(AirDistUnitNum).ZoneNum).HasAdjustedReturnTempByITE) {
                for (int AirDistCompNum = 1; AirDistCompNum <= state.dataDefineEquipment->AirDistUnit(AirDistUnitNum).NumComponents;
                     ++AirDistCompNum) {
                    if (state.dataDefineEquipment->AirDistUnit(AirDistUnitNum).EquipTypeEnum(AirDistCompNum) !=
                            DataDefineEquip::ZnAirLoopEquipType::SingleDuctVAVReheat &&
                        state.dataDefineEquipment->AirDistUnit(AirDistUnitNum).EquipTypeEnum(AirDistCompNum) !=
                            DataDefineEquip::ZnAirLoopEquipType::SingleDuctVAVNoReheat) {
                        ShowSevereError(state,
                                        "The FlowControlWithApproachTemperatures only works with ITE zones with single duct VAV terminal unit.");
                        ShowContinueError(state, "The return air temperature of the ITE will not be overwritten.");
                        ShowFatalError(state, "Preceding condition causes termination.");
                    }
                }
            }
            state.dataDefineEquipment->AirDistUnit(AirDistUnitNum).EachOnceFlag = false;
            ++state.dataZoneAirLoopEquipmentManager->numADUInitialized;
            if (state.dataZoneAirLoopEquipmentManager->numADUInitialized == (int)state.dataDefineEquipment->AirDistUnit.size()) {
                // If all ADUs are initialized, set InitAirDistUnitsFlag to false
                state.dataZoneAirLoopEquipmentManager->InitAirDistUnitsFlag = false;
            }
        }
    }

    void InitZoneAirLoopEquipmentTimeStep(EnergyPlusData &state, int const AirDistUnitNum)
    {
        auto &airDistUnit = state.dataDefineEquipment->AirDistUnit(AirDistUnitNum);
        // every time step
        airDistUnit.MassFlowRateDnStrLk = 0.0;
        airDistUnit.MassFlowRateUpStrLk = 0.0;
        airDistUnit.MassFlowRateTU = 0.0;
        airDistUnit.MassFlowRateZSup = 0.0;
        airDistUnit.MassFlowRateSup = 0.0;
        airDistUnit.HeatRate = 0.0;
        airDistUnit.CoolRate = 0.0;
        airDistUnit.HeatGain = 0.0;
        airDistUnit.CoolGain = 0.0;
    }

    void SimZoneAirLoopEquipment(EnergyPlusData &state,
                                 int const AirDistUnitNum,
                                 Real64 &SysOutputProvided,
                                 Real64 &NonAirSysOutput,
                                 Real64 &LatOutputProvided, // Latent add/removal provided by this unit (kg/s), dehumidify = negative
                                 bool const FirstHVACIteration,
                                 int const ControlledZoneNum)
    {
        // SUBROUTINE INFORMATION:
        //       AUTHOR         Russ Taylor
        //       DATE WRITTEN   May 1997
        //       MODIFIED       Don Shirey, Aug 2009 (LatOutputProvided)

        // PURPOSE OF THIS SUBROUTINE:
        // Simulates primary system air supplied to a zone and calculates
        // airflow requirements

        using DualDuct::SimulateDualDuct;
        using HVACCooledBeam::SimCoolBeam;
        using HVACSingleDuctInduc::SimIndUnit;
        using PoweredInductionUnits::SimPIU;
        using Psychrometrics::PsyCpAirFnW;
        using SingleDuct::GetATMixers;
        using SingleDuct::SimulateSingleDuct;
        using UserDefinedComponents::SimAirTerminalUserDefined;

        bool ProvideSysOutput;
        int AirDistCompNum;
        int InNodeNum;                      // air distribution unit inlet node
        int OutNodeNum;                     // air distribution unit outlet node
        int AirLoopNum(0);                  // index of air loop
        Real64 MassFlowRateMaxAvail;        // max avail mass flow rate excluding leaks [kg/s]
        Real64 MassFlowRateMinAvail;        // min avail mass flow rate excluding leaks [kg/s]
        Real64 MassFlowRateUpStreamLeakMax; // max upstream leak flow rate [kg/s]
        Real64 DesFlowRatio(0.0);           // ratio of system to sum of zones design flow rate
        Real64 SpecHumOut(0.0);             // Specific humidity ratio of outlet air (kg moisture / kg moist air)
        Real64 SpecHumIn(0.0);              // Specific humidity ratio of inlet air (kg moisture / kg moist air)

        auto &controlledZoneAirNode = state.dataZoneEquip->ZoneEquipConfig(ControlledZoneNum).ZoneNode;

        ProvideSysOutput = true;
        for (AirDistCompNum = 1; AirDistCompNum <= state.dataDefineEquipment->AirDistUnit(AirDistUnitNum).NumComponents; ++AirDistCompNum) {
            NonAirSysOutput = 0.0;

            auto &airDistUnit = state.dataDefineEquipment->AirDistUnit(AirDistUnitNum);
            InNodeNum = airDistUnit.InletNodeNum;
            OutNodeNum = airDistUnit.OutletNodeNum;
            MassFlowRateMaxAvail = 0.0;
            MassFlowRateMinAvail = 0.0;
            // check for no plenum
            // set the max and min avail flow rates taking into acount the upstream leak
            if (airDistUnit.UpStreamLeak) {
                if (InNodeNum > 0) {
                    MassFlowRateMaxAvail = state.dataLoopNodes->Node(InNodeNum).MassFlowRateMaxAvail;
                    MassFlowRateMinAvail = state.dataLoopNodes->Node(InNodeNum).MassFlowRateMinAvail;
                    if (airDistUnit.IsConstLeakageRate) {
                        AirLoopNum = airDistUnit.AirLoopNum;
                        if (AirLoopNum > 0) {
                            DesFlowRatio = state.dataAirLoop->AirLoopFlow(AirLoopNum).SysToZoneDesFlowRatio;
                        } else {
                            DesFlowRatio = 1.0;
                        }
                        MassFlowRateUpStreamLeakMax =
                            max(airDistUnit.UpStreamLeakFrac * state.dataLoopNodes->Node(InNodeNum).MassFlowRateMax * DesFlowRatio, 0.0);
                    } else {
                        MassFlowRateUpStreamLeakMax = max(airDistUnit.UpStreamLeakFrac * MassFlowRateMaxAvail, 0.0);
                    }
                    if (MassFlowRateMaxAvail > MassFlowRateUpStreamLeakMax) {
                        airDistUnit.MassFlowRateUpStrLk = MassFlowRateUpStreamLeakMax;
                        state.dataLoopNodes->Node(InNodeNum).MassFlowRateMaxAvail = MassFlowRateMaxAvail - MassFlowRateUpStreamLeakMax;
                    } else {
                        airDistUnit.MassFlowRateUpStrLk = MassFlowRateMaxAvail;
                        state.dataLoopNodes->Node(InNodeNum).MassFlowRateMaxAvail = 0.0;
                    }
                    state.dataLoopNodes->Node(InNodeNum).MassFlowRateMinAvail = max(0.0, MassFlowRateMinAvail - airDistUnit.MassFlowRateUpStrLk);
                }
            }

            switch (airDistUnit.EquipTypeEnum(AirDistCompNum)) {
            case DataDefineEquip::ZnAirLoopEquipType::DualDuctConstVolume: {
                SimulateDualDuct(state,
                                 airDistUnit.EquipName(AirDistCompNum),
                                 FirstHVACIteration,
                                 ControlledZoneNum,
                                 controlledZoneAirNode,
                                 airDistUnit.EquipIndex(AirDistCompNum));
            } break;
            case DataDefineEquip::ZnAirLoopEquipType::DualDuctVAV: {
                SimulateDualDuct(state,
                                 airDistUnit.EquipName(AirDistCompNum),
                                 FirstHVACIteration,
                                 ControlledZoneNum,
                                 controlledZoneAirNode,
                                 airDistUnit.EquipIndex(AirDistCompNum));
            } break;
            case DataDefineEquip::ZnAirLoopEquipType::DualDuctVAVOutdoorAir: {
                SimulateDualDuct(state,
                                 airDistUnit.EquipName(AirDistCompNum),
                                 FirstHVACIteration,
                                 ControlledZoneNum,
                                 controlledZoneAirNode,
                                 airDistUnit.EquipIndex(AirDistCompNum));
            } break;
            case DataDefineEquip::ZnAirLoopEquipType::SingleDuctVAVReheat: {
                SimulateSingleDuct(state,
                                   airDistUnit.EquipName(AirDistCompNum),
                                   FirstHVACIteration,
                                   ControlledZoneNum,
                                   controlledZoneAirNode,
                                   airDistUnit.EquipIndex(AirDistCompNum));
            } break;
            case DataDefineEquip::ZnAirLoopEquipType::SingleDuctCBVAVReheat: {
                SimulateSingleDuct(state,
                                   airDistUnit.EquipName(AirDistCompNum),
                                   FirstHVACIteration,
                                   ControlledZoneNum,
                                   controlledZoneAirNode,
                                   airDistUnit.EquipIndex(AirDistCompNum));
            } break;
            case DataDefineEquip::ZnAirLoopEquipType::SingleDuctVAVNoReheat: {
                SimulateSingleDuct(state,
                                   airDistUnit.EquipName(AirDistCompNum),
                                   FirstHVACIteration,
                                   ControlledZoneNum,
                                   controlledZoneAirNode,
                                   airDistUnit.EquipIndex(AirDistCompNum));
            } break;
            case DataDefineEquip::ZnAirLoopEquipType::SingleDuctCBVAVNoReheat: {
                SimulateSingleDuct(state,
                                   airDistUnit.EquipName(AirDistCompNum),
                                   FirstHVACIteration,
                                   ControlledZoneNum,
                                   controlledZoneAirNode,
                                   airDistUnit.EquipIndex(AirDistCompNum));
            } break;
            case DataDefineEquip::ZnAirLoopEquipType::SingleDuctConstVolReheat: {
                SimulateSingleDuct(state,
                                   airDistUnit.EquipName(AirDistCompNum),
                                   FirstHVACIteration,
                                   ControlledZoneNum,
                                   controlledZoneAirNode,
                                   airDistUnit.EquipIndex(AirDistCompNum));
            } break;
            case DataDefineEquip::ZnAirLoopEquipType::SingleDuctConstVolNoReheat: {
                SimulateSingleDuct(state,
                                   airDistUnit.EquipName(AirDistCompNum),
                                   FirstHVACIteration,
                                   ControlledZoneNum,
                                   controlledZoneAirNode,
                                   airDistUnit.EquipIndex(AirDistCompNum));
            } break;
            case DataDefineEquip::ZnAirLoopEquipType::SingleDuct_SeriesPIU_Reheat: {
                SimPIU(state,
                       airDistUnit.EquipName(AirDistCompNum),
                       FirstHVACIteration,
                       ControlledZoneNum,
                       controlledZoneAirNode,
                       airDistUnit.EquipIndex(AirDistCompNum));
            } break;
            case DataDefineEquip::ZnAirLoopEquipType::SingleDuct_ParallelPIU_Reheat: {
                SimPIU(state,
                       airDistUnit.EquipName(AirDistCompNum),
                       FirstHVACIteration,
                       ControlledZoneNum,
                       controlledZoneAirNode,
                       airDistUnit.EquipIndex(AirDistCompNum));
            } break;
            case DataDefineEquip::ZnAirLoopEquipType::SingleDuct_ConstVol_4PipeInduc: {
                SimIndUnit(state,
                           airDistUnit.EquipName(AirDistCompNum),
                           FirstHVACIteration,
                           ControlledZoneNum,
                           controlledZoneAirNode,
                           airDistUnit.EquipIndex(AirDistCompNum));
            } break;
            case DataDefineEquip::ZnAirLoopEquipType::SingleDuctVAVReheatVSFan: {
                SimulateSingleDuct(state,
                                   airDistUnit.EquipName(AirDistCompNum),
                                   FirstHVACIteration,
                                   ControlledZoneNum,
                                   controlledZoneAirNode,
                                   airDistUnit.EquipIndex(AirDistCompNum));
            } break;
            case DataDefineEquip::ZnAirLoopEquipType::SingleDuctConstVolCooledBeam: {
                SimCoolBeam(state,
                            airDistUnit.EquipName(AirDistCompNum),
                            FirstHVACIteration,
                            ControlledZoneNum,
                            controlledZoneAirNode,
                            airDistUnit.EquipIndex(AirDistCompNum),
                            NonAirSysOutput);
            } break;
            case DataDefineEquip::ZnAirLoopEquipType::SingleDuctConstVolFourPipeBeam: {
                airDistUnit.airTerminalPtr->simulate(state, FirstHVACIteration, NonAirSysOutput);
            } break;
            case DataDefineEquip::ZnAirLoopEquipType::SingleDuctUserDefined: {
                SimAirTerminalUserDefined(state,
                                          airDistUnit.EquipName(AirDistCompNum),
                                          FirstHVACIteration,
                                          ControlledZoneNum,
                                          controlledZoneAirNode,
                                          airDistUnit.EquipIndex(AirDistCompNum));
            } break;
            case DataDefineEquip::ZnAirLoopEquipType::SingleDuctATMixer: {
                GetATMixers(state); // Needed here if mixer used only with unitarysystem which gets its input late
                ProvideSysOutput = false;
            } break;
            default: {
                ShowSevereError(state, format("Error found in ZoneHVAC:AirDistributionUnit={}", airDistUnit.Name));
                ShowContinueError(state, format("Invalid Component={}", airDistUnit.EquipType(AirDistCompNum)));
                ShowFatalError(state, "Preceding condition causes termination.");
            } break;
            }

            // do leak mass flow calcs
            if (InNodeNum > 0) { // InNodeNum is not always known when this is called, eg FPIU
                InNodeNum = airDistUnit.InletNodeNum;
                if (airDistUnit.UpStreamLeak) {
                    state.dataLoopNodes->Node(InNodeNum).MassFlowRateMaxAvail = MassFlowRateMaxAvail;
                    state.dataLoopNodes->Node(InNodeNum).MassFlowRateMinAvail = MassFlowRateMinAvail;
                }
                if ((airDistUnit.UpStreamLeak || airDistUnit.DownStreamLeak) && MassFlowRateMaxAvail > 0.0) {
                    airDistUnit.MassFlowRateTU = state.dataLoopNodes->Node(InNodeNum).MassFlowRate;
                    airDistUnit.MassFlowRateZSup = airDistUnit.MassFlowRateTU * (1.0 - airDistUnit.DownStreamLeakFrac);
                    airDistUnit.MassFlowRateDnStrLk = airDistUnit.MassFlowRateTU * airDistUnit.DownStreamLeakFrac;
                    airDistUnit.MassFlowRateSup = airDistUnit.MassFlowRateTU + airDistUnit.MassFlowRateUpStrLk;
                    state.dataLoopNodes->Node(InNodeNum).MassFlowRate = airDistUnit.MassFlowRateSup;
                    state.dataLoopNodes->Node(OutNodeNum).MassFlowRate = airDistUnit.MassFlowRateZSup;
                    state.dataLoopNodes->Node(OutNodeNum).MassFlowRateMaxAvail =
                        max(0.0, MassFlowRateMaxAvail - airDistUnit.MassFlowRateDnStrLk - airDistUnit.MassFlowRateUpStrLk);
                    state.dataLoopNodes->Node(OutNodeNum).MassFlowRateMinAvail =
                        max(0.0, MassFlowRateMinAvail - airDistUnit.MassFlowRateDnStrLk - airDistUnit.MassFlowRateUpStrLk);
                    airDistUnit.MaxAvailDelta = MassFlowRateMaxAvail - state.dataLoopNodes->Node(OutNodeNum).MassFlowRateMaxAvail;
                    airDistUnit.MinAvailDelta = MassFlowRateMinAvail - state.dataLoopNodes->Node(OutNodeNum).MassFlowRateMinAvail;
                } else {
                    // if no leaks, or a terminal unit type not supported for leaks
                    DataDefineEquip::ZnAirLoopEquipType termUnitType = airDistUnit.EquipTypeEnum(AirDistCompNum);
                    if ((termUnitType == DataDefineEquip::ZnAirLoopEquipType::DualDuctConstVolume) ||
                        (termUnitType == DataDefineEquip::ZnAirLoopEquipType::DualDuctVAV) ||
                        (termUnitType == DataDefineEquip::ZnAirLoopEquipType::DualDuctVAVOutdoorAir)) {
                        // Use ADU outlet node flow for dual duct terminal units (which don't support leaks)
                        airDistUnit.MassFlowRateTU = state.dataLoopNodes->Node(OutNodeNum).MassFlowRate;
                        airDistUnit.MassFlowRateZSup = state.dataLoopNodes->Node(OutNodeNum).MassFlowRate;
                        airDistUnit.MassFlowRateSup = state.dataLoopNodes->Node(OutNodeNum).MassFlowRate;
                    } else {
                        airDistUnit.MassFlowRateTU = state.dataLoopNodes->Node(InNodeNum).MassFlowRate;
                        airDistUnit.MassFlowRateZSup = state.dataLoopNodes->Node(InNodeNum).MassFlowRate;
                        airDistUnit.MassFlowRateSup = state.dataLoopNodes->Node(InNodeNum).MassFlowRate;
                    }
                }
            }
        }
        if (ProvideSysOutput) {
            int OutletNodeNum = state.dataDefineEquipment->AirDistUnit(AirDistUnitNum).OutletNodeNum;
            SpecHumOut = state.dataLoopNodes->Node(OutletNodeNum).HumRat;
            SpecHumIn = state.dataLoopNodes->Node(controlledZoneAirNode).HumRat;
            // Sign convention: SysOutputProvided <0 Zone is cooled
            //                  SysOutputProvided >0 Zone is heated
            SysOutputProvided = state.dataLoopNodes->Node(OutletNodeNum).MassFlowRate *
                                Psychrometrics::PsyDeltaHSenFnTdb2W2Tdb1W1(state.dataLoopNodes->Node(OutletNodeNum).Temp,
                                                                           SpecHumOut,
                                                                           state.dataLoopNodes->Node(controlledZoneAirNode).Temp,
                                                                           SpecHumIn); // sensible {W};
            // Sign convention: LatOutputProvided <0 Zone is dehumidified
            //                  LatOutputProvided >0 Zone is humidified
            // CR9155 Remove specific humidity calculations
            LatOutputProvided =
                state.dataLoopNodes->Node(OutletNodeNum).MassFlowRate * (SpecHumOut - SpecHumIn); // Latent rate (kg/s), dehumid = negative
        } else {
            SysOutputProvided = 0.0;
            LatOutputProvided = 0.0;
        }
    }

} // namespace ZoneAirLoopEquipmentManager

} // namespace EnergyPlus<|MERGE_RESOLUTION|>--- conflicted
+++ resolved
@@ -413,49 +413,29 @@
                 auto &airDistUnit = state.dataDefineEquipment->AirDistUnit(AirDistUnitNum);
                 SetupOutputVariable(state,
                                     "Zone Air Terminal Sensible Heating Energy",
-<<<<<<< HEAD
                                     Constant::Units::J,
-                                    state.dataDefineEquipment->AirDistUnit(AirDistUnitNum).HeatGain,
-=======
-                                    OutputProcessor::Unit::J,
                                     airDistUnit.HeatGain,
->>>>>>> 9c03e1c5
                                     OutputProcessor::SOVTimeStepType::System,
                                     OutputProcessor::SOVStoreType::Summed,
                                     airDistUnit.Name);
                 SetupOutputVariable(state,
                                     "Zone Air Terminal Sensible Cooling Energy",
-<<<<<<< HEAD
                                     Constant::Units::J,
-                                    state.dataDefineEquipment->AirDistUnit(AirDistUnitNum).CoolGain,
-=======
-                                    OutputProcessor::Unit::J,
                                     airDistUnit.CoolGain,
->>>>>>> 9c03e1c5
                                     OutputProcessor::SOVTimeStepType::System,
                                     OutputProcessor::SOVStoreType::Summed,
                                     airDistUnit.Name);
                 SetupOutputVariable(state,
                                     "Zone Air Terminal Sensible Heating Rate",
-<<<<<<< HEAD
                                     Constant::Units::W,
-                                    state.dataDefineEquipment->AirDistUnit(AirDistUnitNum).HeatRate,
-=======
-                                    OutputProcessor::Unit::W,
                                     airDistUnit.HeatRate,
->>>>>>> 9c03e1c5
                                     OutputProcessor::SOVTimeStepType::System,
                                     OutputProcessor::SOVStoreType::Average,
                                     airDistUnit.Name);
                 SetupOutputVariable(state,
                                     "Zone Air Terminal Sensible Cooling Rate",
-<<<<<<< HEAD
                                     Constant::Units::W,
-                                    state.dataDefineEquipment->AirDistUnit(AirDistUnitNum).CoolRate,
-=======
-                                    OutputProcessor::Unit::W,
                                     airDistUnit.CoolRate,
->>>>>>> 9c03e1c5
                                     OutputProcessor::SOVTimeStepType::System,
                                     OutputProcessor::SOVStoreType::Average,
                                     airDistUnit.Name);
