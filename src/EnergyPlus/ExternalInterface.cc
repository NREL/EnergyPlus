--- conflicted
+++ resolved
@@ -92,139 +92,9 @@
 // To encapsulate the data and routines required to interface
 // the Building Controls Virtual Test Bed (BCVTB) and FunctionalMockupUnits (FMU)
 
-<<<<<<< HEAD
-    // PURPOSE OF THIS MODULE:
-    // To encapsulate the data and routines required to interface
-    // the Building Controls Virtual Test Bed (BCVTB) and FunctionalMockupUnits (FMU)
-
-    // REFERENCES:
-    // http://simulationresearch.lbl.gov/bcvtb
-    // http://www.modelisar.com
-
-    // Data
-    Real64 tComm(0.0);                // Communication time step
-    Real64 tStop(3600.0);             // Stop time used during the warmup period
-    Real64 tStart(0.0);               // Start time used during the warmup period
-    Real64 hStep(15.0);               // Communication step size
-    bool FlagReIni(false);            // Flag for reinitialization of states in GetSetAndDoStep
-    fs::path FMURootWorkingFolder;    // FMU root working folder
-
-    // MODULE PARAMETER DEFINITIONS:
-    int const maxVar(100000);                     // Maximum number of variables to be exchanged
-    int const maxErrMsgLength(10000);             // Maximum error message length from xml schema validation
-    int const indexSchedule(1);                   // Index for schedule in inpVarTypes
-    int const indexVariable(2);                   // Index for variable in inpVarTypes
-    int const indexActuator(3);                   // Index for actuator in inpVarTypes
-    int nInKeys(3);                               // Number of input variables available in ExternalInterface (=highest index* number)
-    int const fmiOK(0);                           // fmiOK
-    int const fmiWarning(1);                      // fmiWarning
-    int const fmiDiscard(2);                      // fmiDiscard
-    int const fmiError(3);                        // fmiError
-    int const fmiFatal(4);                        // fmiPending
-    int const fmiPending(5);                      // fmiPending
-    fs::path const socCfgFilPath("socket.cfg");    // socket configuration file
-
-    int NumExternalInterfaces(0);               // Number of ExternalInterface objects
-    int NumExternalInterfacesBCVTB(0);          // Number of BCVTB ExternalInterface objects
-    int NumExternalInterfacesFMUImport(0);      // Number of FMU ExternalInterface objects
-    int NumExternalInterfacesFMUExport(0);      // Number of FMU ExternalInterface objects
-    int NumFMUObjects(0);                       // Number of FMU objects
-    int FMUExportActivate(0);                   // FMU Export flag
-    bool haveExternalInterfaceBCVTB(false);     // Flag for BCVTB interface
-    bool haveExternalInterfaceFMUImport(false); // Flag for FMU-Import interface
-    bool haveExternalInterfaceFMUExport(false); // Flag for FMU-Export interface
-    int simulationStatus(1);                    // Status flag. Used to report during
-    // which phase an error occurred.
-    // (1=initialization, 2=time stepping)
-
-    Array1D_int keyVarIndexes; // Array index for specific key name
-    Array1D_int varTypes;      // Types of variables in keyVarIndexes
-    Array1D_int varInd;        // Index of ErlVariables for ExternalInterface
-    int socketFD(-1);          // socket file descriptor
-    bool ErrorsFound(false);   // Set to true if errors are found
-    bool noMoreValues(false);  // Flag, true if no more values
-    // will be sent by the server
-
-    Array1D_string varKeys;     // Keys of report variables used for data exchange
-    Array1D_string varNames;    // Names of report variables used for data exchange
-    Array1D_int inpVarTypes;    // Names of report variables used for data exchange
-    Array1D_string inpVarNames; // Names of report variables used for data exchange
-
-    bool configuredControlPoints(false); // True if control points have been configured
-    bool useEMS(false);                  // Will be set to true if ExternalInterface writes to EMS variables or actuators
-
-    // SUBROUTINE SPECIFICATIONS FOR MODULE ExternalInterface:
-
-    // Object Data
-    Array1D<FMUType> FMU; // Variable Types structure
-    std::unordered_map<std::string, std::string> UniqueFMUInputVarNames;
-    Array1D<FMUType> FMUTemp;                            // Variable Types structure
-    Array1D<checkFMUInstanceNameType> checkInstanceName; // Variable Types structure for checking instance names
-
-    // Functions
-    bool firstCall(true);
-    bool showContinuationWithoutUpdate(true);
-    bool GetInputFlag(true); // First time, input is "gotten"
-    bool InitExternalInterfacefirstCall(true);
-    bool FirstCallGetSetDoStep(true); // Flag to check when External Interface is called first time
-    bool FirstCallIni(true); // First time, input has been read
-    bool FirstCallDesignDays(true); // Flag fo first call during warmup
-    bool FirstCallWUp(true);        // Flag fo first call during warmup
-    bool FirstCallTStep(true);      // Flag for first call during time stepping
-    int fmiEndSimulation(0);        // Flag to indicate end of simulation
-
-    void clear_state() {
-
-        // Data
-        tComm = 0.0;
-        tStop = 3600.0;
-        tStart = 0.0;
-        hStep = 15.0;
-        FlagReIni = false;
-        FMURootWorkingFolder.clear();
-        nInKeys = 3;
-        NumExternalInterfaces = 0;
-        NumExternalInterfacesBCVTB = 0;
-        NumExternalInterfacesFMUImport = 0;
-        NumExternalInterfacesFMUExport = 0;
-        NumFMUObjects = 0;
-        FMUExportActivate = 0;
-        haveExternalInterfaceBCVTB = false;
-        haveExternalInterfaceFMUImport = false;
-        haveExternalInterfaceFMUExport = false;
-        simulationStatus = 1;
-        keyVarIndexes.clear();
-        varTypes.clear();
-        varInd.clear();
-        socketFD = -1;
-        ErrorsFound = false;
-        noMoreValues = false;
-        varKeys.clear();
-        varNames.clear();
-        inpVarTypes.clear();
-        inpVarNames.clear();
-        configuredControlPoints = false;
-        useEMS = false;
-        FMU.clear();
-        UniqueFMUInputVarNames.clear();
-        FMUTemp.clear();
-        checkInstanceName.clear();
-        firstCall = true;
-        showContinuationWithoutUpdate = true;
-        GetInputFlag = true;
-        InitExternalInterfacefirstCall = true;
-        FirstCallGetSetDoStep = true;
-        FirstCallIni = true;
-        FirstCallDesignDays = true;
-        FirstCallWUp = true;
-        FirstCallTStep = true;
-        fmiEndSimulation = 0;
-    }
-=======
 // REFERENCES:
 // http://simulationresearch.lbl.gov/bcvtb
 // http://www.modelisar.com
->>>>>>> b622e27c
 
 void ExternalInterfaceExchangeVariables(EnergyPlusData &state)
 {
@@ -458,43 +328,25 @@
     // +1: E+ reached final time
     // -1: E+ had some error
 
-<<<<<<< HEAD
-        // SUBROUTINE LOCAL VARIABLE DECLARATIONS:
-        int retVal;     // Return value, needed to catch return value of function call
-=======
     // SUBROUTINE LOCAL VARIABLE DECLARATIONS:
     int retVal;     // Return value, needed to catch return value of function call
     bool fileExist; // Set to true if file exists
->>>>>>> b622e27c
 
     // Try to establish socket connection. This is needed if Ptolemy started E+,
     //  but E+ had an error before the call to InitExternalInterface.
 
-<<<<<<< HEAD
-        if ((socketFD == -1) && FileSystem::fileExists(socCfgFilPath)) {
-            socketFD = establishclientsocket(socCfgFilPath.string().c_str());
-        }
-
-        if (socketFD >= 0) {
-            // TODO: use retVal?
-            retVal = sendclientmessage(&socketFD, &FlagToWriteToSocket);
-            // Don't close socket as this may give sometimes an IOException in Windows
-            // This problem seems to affect only Windows but not Mac
-            //     close(socketFD)
-        }
-=======
-    fileExist = FileSystem::fileExists(state.dataExternalInterface->socCfgFilNam);
+    fileExist = FileSystem::fileExists(state.dataExternalInterface->socCfgFilPath);
 
     if ((state.dataExternalInterface->socketFD == -1) && fileExist) {
-        state.dataExternalInterface->socketFD = establishclientsocket(state.dataExternalInterface->socCfgFilNam.c_str());
+        state.dataExternalInterface->socketFD = establishclientsocket(state.dataExternalInterface->socCfgFilPath.string().c_str());
     }
 
     if (state.dataExternalInterface->socketFD >= 0) {
+        // TODO: use retVal?
         retVal = sendclientmessage(&state.dataExternalInterface->socketFD, &FlagToWriteToSocket);
         // Don't close socket as this may give sometimes an IOException in Windows
         // This problem seems to affect only Windows but not Mac
         //     close(state.dataExternalInterface->socketFD)
->>>>>>> b622e27c
     }
 }
 
@@ -542,24 +394,8 @@
     //       MODIFIED       Rui Zhang Aug 2009
     //       RE-ENGINEERED  na
 
-<<<<<<< HEAD
-            // Get port number
-            if (FileSystem::fileExists(socCfgFilPath)) {
-                socketFD = establishclientsocket(socCfgFilPath.string().c_str());
-                if (socketFD < 0) {
-                    ShowSevereError(state, format("ExternalInterface: Could not open socket. File descriptor = {}.", socketFD));
-                    ErrorsFound = true;
-                }
-            } else {
-                ShowSevereError(state, "ExternalInterface: Did not find file \"" + socCfgFilPath.string() + "\".");
-                ShowContinueError(state, "This file needs to be in same directory as in.idf.");
-                ShowContinueError(state, "Check the documentation for the ExternalInterface.");
-                ErrorsFound = true;
-            }
-=======
     // PURPOSE OF THIS SUBROUTINE:
     // This subroutine is for initializations of the ExternalInterface
->>>>>>> b622e27c
 
     // Using/Aliasing
 
@@ -595,15 +431,15 @@
         }
 
         // Get port number
-        if (FileSystem::fileExists(state.dataExternalInterface->socCfgFilNam)) {
-            state.dataExternalInterface->socketFD = establishclientsocket(state.dataExternalInterface->socCfgFilNam.c_str());
+        if (FileSystem::fileExists(state.dataExternalInterface->socCfgFilPath)) {
+            state.dataExternalInterface->socketFD = establishclientsocket(state.dataExternalInterface->socCfgFilPath.string().c_str());
             if (state.dataExternalInterface->socketFD < 0) {
                 ShowSevereError(state,
                                 format("ExternalInterface: Could not open socket. File descriptor = {}.", state.dataExternalInterface->socketFD));
                 state.dataExternalInterface->ErrorsFound = true;
             }
         } else {
-            ShowSevereError(state, "ExternalInterface: Did not find file \"" + state.dataExternalInterface->socCfgFilNam + "\".");
+            ShowSevereError(state, "ExternalInterface: Did not find file \"" + state.dataExternalInterface->socCfgFilPath.string() + "\".");
             ShowContinueError(state, "This file needs to be in same directory as in.idf.");
             ShowContinueError(state, "Check the documentation for the ExternalInterface.");
             state.dataExternalInterface->ErrorsFound = true;
@@ -1130,111 +966,6 @@
     //       MODIFIED       na
     //       RE-ENGINEERED  na
 
-<<<<<<< HEAD
-    void InitExternalInterfaceFMUImport(EnergyPlusData &state)
-    {
-
-        // SUBROUTINE INFORMATION:
-        //       AUTHOR         Thierry S. Nouidui, Michael Wetter, Wangda Zuo
-        //       DATE WRITTEN   08Aug2011
-        //       MODIFIED       na
-        //       RE-ENGINEERED  na
-
-        // PURPOSE OF THIS SUBROUTINE:
-        // This routine initializes the input and outputs variables used for the co-simulation with FMUs.
-
-        // Using/Aliasing
-        using DataIPShortCuts::cAlphaArgs;
-        using DataIPShortCuts::cAlphaFieldNames;
-        using DataIPShortCuts::cCurrentModuleObject;
-        using DataIPShortCuts::cNumericFieldNames;
-        using DataIPShortCuts::rNumericArgs;
-        using DataStringGlobals::altpathChar;
-        using DataStringGlobals::CurrentWorkingFolder;
-        using DataStringGlobals::pathChar;
-        using DataSystemVariables::CheckForActualFilePath;
-
-        using RuntimeLanguageProcessor::FindEMSVariable;
-        using RuntimeLanguageProcessor::isExternalInterfaceErlVariable;
-        using ScheduleManager::GetDayScheduleIndex;
-
-        // Locals
-        int i, j, k, l, Loop;        // Loop counters
-        int retVal;                  // Return value of function call, used for error handling
-        int NumAlphas(0);            // Number of Alphas for each GetObjectItem call
-        int NumNumbers(0);           // Number of Numbers for each GetObjectItem call
-        int IOStatus(0);             // Used in GetObjectItem
-        int NumFMUInputVariables(0); // Number of FMU input variables
-        std::string Name_NEW;        // Units sting, may be blank
-        std::string Name_OLD;        // Units sting, may be blank
-
-        Array1D_int keyIndexes(1);     // Array index for
-        Array1D_int varTypes(1);       // Array index for
-        Array1D_string NamesOfKeys(1); // Specific key name
-        int retValfmiVersion;
-        int retValfmiPathLib;
-        Array1D_string NameListInstances(5);
-        fs::path tempFullFilePath;
-
-        std::vector<fs::path> fullFilePaths;
-        std::vector<std::string> strippedFileNames;
-
-        Array1D_string strippedFileName; // remove path from entered file name
-        Array1D_string fullFileName;     // entered file name/found
-
-        std::string::size_type pos;
-        int FOUND;
-
-        if (FirstCallIni) {
-            DisplayString(state, "Initializing FunctionalMockupUnitImport interface");
-            // do one time initializations
-            ValidateRunControl(state);
-            FMU.allocate(NumFMUObjects);
-
-            // there used to be code in here to apply the root working folder to create an absolute path
-            // however, this wasn't working, as the root working folder was coming back empty
-            // in any case, the relative paths work fine here
-
-            // post process as needed in case these are used later
-            FMURootWorkingFolder = fs::path("tmp-fmus"); // getStringFromCharArray( FMUWorkingFolderCharArr );
-
-            // Get and store the names of all FMUs in EnergyPlus data structure
-            // I doubt we'll have more than a handful of objects, so reserve is probably overkill
-            fullFilePaths.reserve(static_cast<unsigned>(NumFMUObjects));
-            strippedFileNames.reserve(static_cast<unsigned>(NumFMUObjects));
-
-            strippedFileName.allocate(NumFMUObjects);
-            fullFileName.allocate(NumFMUObjects);
-
-            cCurrentModuleObject = "ExternalInterface:FunctionalMockupUnitImport";
-            for (Loop = 1; Loop <= NumFMUObjects; ++Loop) {
-                inputProcessor->getObjectItem(state,
-                                              cCurrentModuleObject,
-                                              Loop,
-                                              cAlphaArgs,
-                                              NumAlphas,
-                                              rNumericArgs,
-                                              NumNumbers,
-                                              IOStatus,
-                                              _,
-                                              _,
-                                              cAlphaFieldNames,
-                                              cNumericFieldNames);
-                // Get the FMU name
-                FMU(Loop).Name = cAlphaArgs(1);
-
-                fs::path inputPath = FileSystem::makeNativePath(FMU(Loop).Name);
-
-                std::string contextString = cCurrentModuleObject + ", " + cAlphaFieldNames(1) + ": ";
-
-                tempFullFilePath = CheckForActualFilePath(state, inputPath, contextString);
-
-                if (!tempFullFilePath.empty()) {
-                    fullFilePaths.push_back(tempFullFilePath);
-                    strippedFileNames.push_back(inputPath.filename().string());
-
-                    pos = index(FMU(Loop).Name, pathChar, true); // look backwards
-=======
     // PURPOSE OF THIS SUBROUTINE:
     // This routine terminates the FMUs instances
 
@@ -1279,7 +1010,7 @@
     // Using/Aliasing
     using DataStringGlobals::altpathChar;
     using DataStringGlobals::pathChar;
-    using DataSystemVariables::CheckForActualFileName;
+    using DataSystemVariables::CheckForActualFilePath;
 
     using RuntimeLanguageProcessor::FindEMSVariable;
     using RuntimeLanguageProcessor::isExternalInterfaceErlVariable;
@@ -1301,10 +1032,14 @@
     int retValfmiVersion;
     int retValfmiPathLib;
     Array1D_string NameListInstances(5);
-    bool fileExist;
-    std::string tempFullFileName;
+    fs::path tempFullFilePath;
+
+    std::vector<fs::path> fullFilePaths;
+    std::vector<std::string> strippedFileNames;
+
     Array1D_string strippedFileName; // remove path from entered file name
     Array1D_string fullFileName;     // entered file name/found
+
     std::string::size_type pos;
     int FOUND;
 
@@ -1319,12 +1054,16 @@
         // in any case, the relative paths work fine here
 
         // post process as needed in case these are used later
-        state.dataExternalInterface->FMURootWorkingFolder = "tmp-fmus";
-        state.dataExternalInterface->FMURootWorkingFolder += pathChar; // getStringFromCharArray( FMUWorkingFolderCharArr );
+        state.dataExternalInterface->FMURootWorkingFolder = fs::path("tmp-fmus");  // getStringFromCharArray( FMUWorkingFolderCharArr );
 
         // Get and store the names of all FMUs in EnergyPlus data structure
+        // I doubt we'll have more than a handful of objects, so reserve is probably overkill
+        fullFilePaths.reserve(static_cast<unsigned>(NumFMUObjects));
+        strippedFileNames.reserve(static_cast<unsigned>(NumFMUObjects));
+
         strippedFileName.allocate(state.dataExternalInterface->NumFMUObjects);
         fullFileName.allocate(state.dataExternalInterface->NumFMUObjects);
+
         auto &cCurrentModuleObject = state.dataIPShortCut->cCurrentModuleObject;
         cCurrentModuleObject = "ExternalInterface:FunctionalMockupUnitImport";
         for (Loop = 1; Loop <= state.dataExternalInterface->NumFMUObjects; ++Loop) {
@@ -1343,34 +1082,31 @@
             // Get the FMU name
             state.dataExternalInterface->FMU(Loop).Name = state.dataIPShortCut->cAlphaArgs(1);
 
+            fs::path inputPath = FileSystem::makeNativePath(FMU(Loop).Name);
+
             std::string contextString = cCurrentModuleObject + ", " + state.dataIPShortCut->cAlphaFieldNames(1) + ": ";
 
-            CheckForActualFileName(state, state.dataIPShortCut->cAlphaArgs(1), fileExist, tempFullFileName, contextString);
-
-            if (fileExist) {
+            tempFullFilePath = CheckForActualFilePath(state, inputPath, contextString);
+            if (!tempFullFilePath.empty()) {
+                fullFilePaths.push_back(tempFullFilePath);
+                strippedFileNames.push_back(inputPath.filename().string());
+
+                // TODO: eliminate this old block once confident
                 pos = index(state.dataExternalInterface->FMU(Loop).Name, pathChar, true); // look backwards
                 if (pos != std::string::npos) {
                     strippedFileName(Loop) = state.dataExternalInterface->FMU(Loop).Name.substr(pos + 1);
                 } else {                                                                         // pos == 0, look for alt path char
                     pos = index(state.dataExternalInterface->FMU(Loop).Name, altpathChar, true); // look backwards
->>>>>>> b622e27c
                     if (pos != std::string::npos) {
                         strippedFileName(Loop) = state.dataExternalInterface->FMU(Loop).Name.substr(pos + 1);
                     } else {
                         strippedFileName(Loop) = state.dataExternalInterface->FMU(Loop).Name;
                     }
-<<<<<<< HEAD
-                    fullFileName(Loop) = tempFullFilePath.string();
-
-                } else {
-                    fullFilePaths.push_back(fs::path{});
-                    strippedFileNames.push_back(std::string(""));
-                    ErrorsFound = true;
-=======
->>>>>>> b622e27c
-                }
-                fullFileName(Loop) = tempFullFileName;
+                }
+                fullFileName(Loop) = tempFullFilePath.strng();
             } else {
+                fullFilePaths.push_back(fs::path{});
+                strippedFileNames.push_back(std::string(""));
                 state.dataExternalInterface->ErrorsFound = true;
             }
             // Get fmu time out
@@ -1379,46 +1115,10 @@
             state.dataExternalInterface->FMU(Loop).LoggingOn = state.dataIPShortCut->rNumericArgs(2);
         }
 
-<<<<<<< HEAD
-            // check for dups that aren't the same file
-            // this is windows code...
-            // So  this check that if I entered two different things and get the same end filename, then it's wrong?
-            for (j = 1; j <= NumFMUObjects; ++j) {
-                for (k = 2; k <= NumFMUObjects; ++k) {
-                    if (!UtilityRoutines::SameString(strippedFileName(j), strippedFileName(k))) continue;
-                    // base file names are the same
-                    if (UtilityRoutines::SameString(fullFileName(j), fullFileName(k))) continue;
-                    ShowSevereError(state, "ExternalInterface/InitExternalInterfaceFMUImport:");
-                    ShowContinueError(state, "duplicate file names (but not same file) entered.");
-                    ShowContinueError(state, "...entered file name=\"" + FMU(j).Name + "\"");
-                    ShowContinueError(state, "...   full file name=\"" + fullFileName(j) + "\"");
-                    ShowContinueError(state, "...entered file name=\"" + FMU(k).Name + "\"");
-                    ShowContinueError(state, "...   full file name=\"" + fullFileName(k) + "\"");
-                    ShowContinueError(state, "...name collision but not same file name.");
-                    ErrorsFound = true;
-                }
-            }
-
-            for (j = 0; j < NumFMUObjects; ++j) {
-                for (k = 1; k < NumFMUObjects; ++k) {
-                    if (UtilityRoutines::SameString(strippedFileNames[j], strippedFileNames[k]) &&
-                        (fullFilePaths[j] != fullFilePaths[j])) {
-                        ShowSevereError(state, "ExternalInterface/InitExternalInterfaceFMUImport:");
-                        ShowContinueError(state, "duplicate file names (but not same file) entered.");
-                        ShowContinueError(state, "...entered file name=\"" + FMU(j).Name + "\"");
-                        ShowContinueError(state, "...   full file name=\"" + fullFileName(j) + "\"");
-                        ShowContinueError(state, "...entered file name=\"" + FMU(k).Name + "\"");
-                        ShowContinueError(state, "...   full file name=\"" + fullFileName(k) + "\"");
-                        ShowContinueError(state, "...name collision but not same file name.");
-                        ErrorsFound = true;
-                    }
-                }
-            }
-            if (ErrorsFound) {
-                StopExternalInterfaceIfError(state);
-=======
         // check for dups that aren't the same file
         // this is windows code...
+        // // So this check that if I entered two different things and get the same end filename, then it's wrong?
+        // TODO: delete once confident
         for (j = 1; j <= state.dataExternalInterface->NumFMUObjects; ++j) {
             for (k = 2; k <= state.dataExternalInterface->NumFMUObjects; ++k) {
                 if (!UtilityRoutines::SameString(strippedFileName(j), strippedFileName(k))) continue;
@@ -1432,9 +1132,25 @@
                 ShowContinueError(state, "...   full file name=\"" + fullFileName(k) + "\"");
                 ShowContinueError(state, "...name collision but not same file name.");
                 state.dataExternalInterface->ErrorsFound = true;
->>>>>>> b622e27c
-            }
-        }
+            }
+        }
+
+        for (j = 0; j <= state.dataExternalInterface->NumFMUObjects; ++j) {
+            for (k = 1; k <= state.dataExternalInterface->NumFMUObjects; ++k) {
+                if (UtilityRoutines::SameString(strippedFileNames[j], strippedFileNames[k]) &&
+                        (fullFilePaths[j] != fullFilePaths[j])) {
+                    ShowSevereError(state, "ExternalInterface/InitExternalInterfaceFMUImport:");
+                    ShowContinueError(state, "duplicate file names (but not same file) entered.");
+                    ShowContinueError(state, "...entered file name=\"" + FMU(j).Name + "\"");
+                    ShowContinueError(state, "...   full file name=\"" + fullFileName(j) + "\"");
+                    ShowContinueError(state, "...entered file name=\"" + FMU(k).Name + "\"");
+                    ShowContinueError(state, "...   full file name=\"" + fullFileName(k) + "\"");
+                    ShowContinueError(state, "...name collision but not same file name.");
+                    state.dataExternalInterface->ErrorsFound = true;
+                }
+            }
+        }
+
         if (state.dataExternalInterface->ErrorsFound) {
             strippedFileName.deallocate();
             fullFileName.deallocate();
@@ -1494,57 +1210,33 @@
                 state.dataExternalInterface->ErrorsFound = true;
                 StopExternalInterfaceIfError(state);
             }
-<<<<<<< HEAD
-
-            // write output folder where FMUs will be unpacked later on.
-            for (i = 1; i <= NumFMUObjects; ++i) {
-                for (j = 1; j <= FMU(i).NumInstances; ++j) {
-                    FMU(i).Instance(j).WorkingFolder = FMURootWorkingFolder / fs::path(strippedFileName(i) + '_' + FMU(i).Instance(j).Name);
-                }
-=======
             if (NumFMUInputVariables > 0 && state.dataExternalInterface->FMU(i).TotNumInputVariablesInIDF == 0) {
                 ShowWarningError(state, "InitExternalInterfaceFMUImport: The FMU \"" + state.dataExternalInterface->FMU(i).Name + "\"");
                 ShowContinueError(state, "is defined but has no input variables.");
                 ShowContinueError(state, "Check the input field of the corresponding object");
                 ShowContinueError(state, "ExternalInterface:FunctionalMockupUnitImport:From:Variable.");
->>>>>>> b622e27c
-            }
-        }
-
-<<<<<<< HEAD
-            // parse the fmu defined in the idf using the fmuUnpack.
-            for (i = 1; i <= NumFMUObjects; ++i) {
-                for (j = 1; j <= FMU(i).NumInstances; ++j) {
-                    // get the length of working folder trimmed
-                    FMU(i).Instance(j).LenWorkingFolder = FMU(i).Instance(j).WorkingFolder.string().length();
-                    // unpack fmus
-                    // preprocess arguments for library call
-                    {
-                        auto fullFileNameArr(getCharArrayFromString(fullFileName(i)));
-                        auto workingFolderArr(getCharArrayFromString(FMU(i).Instance(j).WorkingFolder.string()));
-                        int lenFileName(len(fullFileName(i)));
-=======
+            }
+        }
+
         // write output folder where FMUs will be unpacked later on.
         for (i = 1; i <= state.dataExternalInterface->NumFMUObjects; ++i) {
             for (j = 1; j <= state.dataExternalInterface->FMU(i).NumInstances; ++j) {
-                state.dataExternalInterface->FMU(i).Instance(j).WorkingFolder = state.dataExternalInterface->FMURootWorkingFolder +
-                                                                                strippedFileName(i) + '_' +
-                                                                                state.dataExternalInterface->FMU(i).Instance(j).Name;
-            }
-        }
->>>>>>> b622e27c
+                state.dataExternalInterface->FMU(i).Instance(j).WorkingFolder = state.dataExternalInterface->FMURootWorkingFolder /
+                    fs::path(strippedFileName(i) + '_' + state.dataExternalInterface->FMU(i).Instance(j).Name);
+            }
+        }
 
         // parse the fmu defined in the idf using the fmuUnpack.
         for (i = 1; i <= state.dataExternalInterface->NumFMUObjects; ++i) {
             for (j = 1; j <= state.dataExternalInterface->FMU(i).NumInstances; ++j) {
                 // get the length of working folder trimmed
                 state.dataExternalInterface->FMU(i).Instance(j).LenWorkingFolder =
-                    state.dataExternalInterface->FMU(i).Instance(j).WorkingFolder.length();
+                    state.dataExternalInterface->FMU(i).Instance(j).WorkingFolder.string().length();
                 // unpack fmus
                 // preprocess arguments for library call
                 {
                     auto fullFileNameArr(getCharArrayFromString(fullFileName(i)));
-                    auto workingFolderArr(getCharArrayFromString(state.dataExternalInterface->FMU(i).Instance(j).WorkingFolder));
+                    auto workingFolderArr(getCharArrayFromString(state.dataExternalInterface->FMU(i).Instance(j).WorkingFolder.string()));
                     int lenFileName(len(fullFileName(i)));
 
                     // make the library call
@@ -1563,7 +1255,7 @@
                 {
                     // determine modelID and modelGUID of all FMU instances
                     // preprocess arguments for library call
-                    auto workingFolderArr(getCharArrayFromString(state.dataExternalInterface->FMU(i).Instance(j).WorkingFolder));
+                    auto workingFolderArr(getCharArrayFromString(state.dataExternalInterface->FMU(i).Instance(j).WorkingFolder.string()));
 
                     // make the library call
                     state.dataExternalInterface->FMU(i).Instance(j).Index =
@@ -1585,20 +1277,16 @@
                     }
                 }
 
-<<<<<<< HEAD
-                    {
-                        // determine modelID and modelGUID of all FMU instances
-                        // preprocess arguments for library call
-                        auto workingFolderArr(getCharArrayFromString(FMU(i).Instance(j).WorkingFolder.string()));
-=======
                 {
                     // get the path to the binaries
                     // preprocess args for library call
-                    auto workingFolderArr(getCharArrayFromString(state.dataExternalInterface->FMU(i).Instance(j).WorkingFolder));
-                    state.dataExternalInterface->FMU(i).Instance(j).WorkingFolder_wLib =
-                        state.dataExternalInterface->FMU(i).Instance(j).WorkingFolder +
+                    auto workingFolderArr(getCharArrayFromString(state.dataExternalInterface->FMU(i).Instance(j).WorkingFolder.string()));
+                    // Reserve some space in the string, becasue addLibPathCurrentWorkflowFolder doesn't allocate memory for the workingFolderWithLibArr
+                    // Note: you can't call str.resize(str.length() + 91) because the conversion to std::vector<char> will find the null
+                    // terminator and so it will have no effect
+                    std::string reservedString = FMU(i).Instance(j).WorkingFolder.string() +
                         "                                                                                           ";
-                    auto workingFolderWithLibArr(getCharArrayFromString(state.dataExternalInterface->FMU(i).Instance(j).WorkingFolder_wLib));
+                    auto workingFolderWithLibArr(getCharArrayFromString(reservedString));
 
                     // make the library call
                     retValfmiPathLib = addLibPathCurrentWorkingFolder(&workingFolderWithLibArr[0],
@@ -1607,7 +1295,7 @@
                                                                       &state.dataExternalInterface->FMU(i).Instance(j).Index);
 
                     // post process args in case they are used later
-                    state.dataExternalInterface->FMU(i).Instance(j).WorkingFolder_wLib = trim(getStringFromCharArray(workingFolderWithLibArr));
+                    state.dataExternalInterface->FMU(i).Instance(j).WorkingFolder_wLib = fs::path(trim(getStringFromCharArray(workingFolderWithLibArr)));
 
                     if (retValfmiPathLib != 0) {
                         ShowSevereError(state, "ExternalInterface/InitExternalInterfaceFMUImport: Error when trying to");
@@ -1619,17 +1307,16 @@
                         state.dataExternalInterface->ErrorsFound = true;
                         StopExternalInterfaceIfError(state);
                     }
->>>>>>> b622e27c
 
                     // get the length of the working folder with libraries
                     state.dataExternalInterface->FMU(i).Instance(j).LenWorkingFolder_wLib =
-                        state.dataExternalInterface->FMU(i).Instance(j).WorkingFolder_wLib.length();
+                        state.dataExternalInterface->FMU(i).Instance(j).WorkingFolder_wLib.string().length();
                 }
 
                 {
                     // determine the FMI version
                     // preprocess args for library call
-                    auto workingFolderWithLibArr(getCharArrayFromString(state.dataExternalInterface->FMU(i).Instance(j).WorkingFolder_wLib));
+                    auto workingFolderWithLibArr(getCharArrayFromString(state.dataExternalInterface->FMU(i).Instance(j).WorkingFolder_wLib.string()));
                     auto VersionNumArr(
                         getCharArrayFromString("    ")); // the version should only be 3 characters long, since for now we only handle "1.0"
 
@@ -1653,26 +1340,6 @@
                         StopExternalInterfaceIfError(state);
                     }
 
-<<<<<<< HEAD
-                    {
-                        // get the path to the binaries
-                        // preprocess args for library call
-                        auto workingFolderArr(getCharArrayFromString(FMU(i).Instance(j).WorkingFolder.string()));
-
-                        // Reserve some space in the string, becasue addLibPathCurrentWorkflowFolder doesn't allocate memory for the workingFolderWithLibArr
-                        // Note: you can't call str.resize(str.length() + 91) because the conversion to std::vector<char> will find the null
-                        // terminator and so it will have no effect
-                        std::string reservedString = FMU(i).Instance(j).WorkingFolder.string() +
-                            "                                                                                           ";
-                        auto workingFolderWithLibArr(getCharArrayFromString(reservedString));
-
-                        // make the library call
-                        retValfmiPathLib = addLibPathCurrentWorkingFolder(
-                            &workingFolderWithLibArr[0], &workingFolderArr[0], &FMU(i).Instance(j).LenWorkingFolder, &FMU(i).Instance(j).Index);
-
-                        // post process args in case they are used later
-                        FMU(i).Instance(j).WorkingFolder_wLib = fs::path(trim(getStringFromCharArray(workingFolderWithLibArr)));
-=======
                     if (state.dataExternalInterface->FMU(i).Instance(j).fmiVersionNumber.substr(0, 3) != "1.0") {
                         ShowSevereError(state, "ExternalInterface/InitExternalInterfaceFMUImport: Error when getting version");
                         ShowContinueError(state, "number of instance \"" + state.dataExternalInterface->FMU(i).Instance(j).Name + "\"");
@@ -1690,7 +1357,6 @@
 
         strippedFileName.deallocate();
         fullFileName.deallocate();
->>>>>>> b622e27c
 
         state.dataExternalInterface->UniqueFMUInputVarNames.reserve(static_cast<unsigned>(NumFMUInputVariables));
         for (i = 1; i <= state.dataExternalInterface->NumFMUObjects; ++i) {
@@ -1744,22 +1410,9 @@
                                 state.dataExternalInterface->FMU(i).Instance(j).fmuInputVariable(k).Name;
                         }
 
-<<<<<<< HEAD
-                        // get the length of the working folder with libraries
-                        FMU(i).Instance(j).LenWorkingFolder_wLib = FMU(i).Instance(j).WorkingFolder_wLib.string().length();
-                    }
-
-                    {
-                        // determine the FMI version
-                        // preprocess args for library call
-                        auto workingFolderWithLibArr(getCharArrayFromString(FMU(i).Instance(j).WorkingFolder_wLib.string()));
-                        auto VersionNumArr(
-                            getCharArrayFromString("    ")); // the version should only be 3 characters long, since for now we only handle "1.0"
-=======
                         // preprocess args for library call
                         auto inputVarNameArr(getCharArrayFromString(state.dataExternalInterface->FMU(i).Instance(j).fmuInputVariable(k).Name));
                         int inputVarNameLen(len(state.dataExternalInterface->FMU(i).Instance(j).fmuInputVariable(k).Name));
->>>>>>> b622e27c
 
                         // make the library call
                         state.dataExternalInterface->FMU(i).Instance(j).fmuInputVariable(k).ValueReference = getValueReferenceByNameFMUInputVariables(
