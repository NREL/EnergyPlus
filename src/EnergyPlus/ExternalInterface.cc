// EnergyPlus, Copyright (c) 1996-2023, The Board of Trustees of the University of Illinois,
// The Regents of the University of California, through Lawrence Berkeley National Laboratory
// (subject to receipt of any required approvals from the U.S. Dept. of Energy), Oak Ridge
// National Laboratory, managed by UT-Battelle, Alliance for Sustainable Energy, LLC, and other
// contributors. All rights reserved.
//
// NOTICE: This Software was developed under funding from the U.S. Department of Energy and the
// U.S. Government consequently retains certain rights. As such, the U.S. Government has been
// granted for itself and others acting on its behalf a paid-up, nonexclusive, irrevocable,
// worldwide license in the Software to reproduce, distribute copies to the public, prepare
// derivative works, and perform publicly and display publicly, and to permit others to do so.
//
// Redistribution and use in source and binary forms, with or without modification, are permitted
// provided that the following conditions are met:
//
// (1) Redistributions of source code must retain the above copyright notice, this list of
//     conditions and the following disclaimer.
//
// (2) Redistributions in binary form must reproduce the above copyright notice, this list of
//     conditions and the following disclaimer in the documentation and/or other materials
//     provided with the distribution.
//
// (3) Neither the name of the University of California, Lawrence Berkeley National Laboratory,
//     the University of Illinois, U.S. Dept. of Energy nor the names of its contributors may be
//     used to endorse or promote products derived from this software without specific prior
//     written permission.
//
// (4) Use of EnergyPlus(TM) Name. If Licensee (i) distributes the software in stand-alone form
//     without changes from the version obtained under this License, or (ii) Licensee makes a
//     reference solely to the software portion of its product, Licensee must refer to the
//     software as "EnergyPlus version X" software, where "X" is the version number Licensee
//     obtained under this License and may not use a different name for the software. Except as
//     specifically required in this Section (4), Licensee shall not use in a company name, a
//     product name, in advertising, publicity, or other promotional activities any name, trade
//     name, trademark, logo, or other designation of "EnergyPlus", "E+", "e+" or confusingly
//     similar designation, without the U.S. Department of Energy's prior written consent.
//
// THIS SOFTWARE IS PROVIDED BY THE COPYRIGHT HOLDERS AND CONTRIBUTORS "AS IS" AND ANY EXPRESS OR
// IMPLIED WARRANTIES, INCLUDING, BUT NOT LIMITED TO, THE IMPLIED WARRANTIES OF MERCHANTABILITY
// AND FITNESS FOR A PARTICULAR PURPOSE ARE DISCLAIMED. IN NO EVENT SHALL THE COPYRIGHT OWNER OR
// CONTRIBUTORS BE LIABLE FOR ANY DIRECT, INDIRECT, INCIDENTAL, SPECIAL, EXEMPLARY, OR
// CONSEQUENTIAL DAMAGES (INCLUDING, BUT NOT LIMITED TO, PROCUREMENT OF SUBSTITUTE GOODS OR
// SERVICES; LOSS OF USE, DATA, OR PROFITS; OR BUSINESS INTERRUPTION) HOWEVER CAUSED AND ON ANY
// THEORY OF LIABILITY, WHETHER IN CONTRACT, STRICT LIABILITY, OR TORT (INCLUDING NEGLIGENCE OR
// OTHERWISE) ARISING IN ANY WAY OUT OF THE USE OF THIS SOFTWARE, EVEN IF ADVISED OF THE
// POSSIBILITY OF SUCH DAMAGE.

// FMI-Related Headers
extern "C" {
#include <BCVTB/utilSocket.h>
#include <BCVTB/utilXml.h>
#include <FMI/main.h>
}

// C++ Headers
#include <string>
#include <vector>

// ObjexxFCL Headers
#include <ObjexxFCL/Array.functions.hh>
#include <ObjexxFCL/string.functions.hh>

// EnergyPlus Headers
#include <EnergyPlus/Data/EnergyPlusData.hh>
#include <EnergyPlus/DataEnvironment.hh>
#include <EnergyPlus/DataIPShortCuts.hh>
#include <EnergyPlus/DataStringGlobals.hh>
#include <EnergyPlus/DataSystemVariables.hh>
#include <EnergyPlus/DisplayRoutines.hh>
#include <EnergyPlus/EMSManager.hh>
#include <EnergyPlus/ExternalInterface.hh>
#include <EnergyPlus/FileSystem.hh>
#include <EnergyPlus/GlobalNames.hh>
#include <EnergyPlus/InputProcessing/InputProcessor.hh>
#include <EnergyPlus/OutputProcessor.hh>
#include <EnergyPlus/RuntimeLanguageProcessor.hh>
#include <EnergyPlus/ScheduleManager.hh>
#include <EnergyPlus/UtilityRoutines.hh>

namespace EnergyPlus::ExternalInterface {

// Module containing the routines dealing with the BCVTB interface

// MODULE INFORMATION:
//       AUTHOR         Michael Wetter
//       DATE WRITTEN   2Dec2007
//       MODIFIED       Rui Zhang July 2009
//       MODIFIED       Thierry S. Nouidui 2011

// PURPOSE OF THIS MODULE:
// To encapsulate the data and routines required to interface
// the Building Controls Virtual Test Bed (BCVTB) and FunctionalMockupUnits (FMU)

// REFERENCES:
// http://simulationresearch.lbl.gov/bcvtb
// http://www.modelisar.com

void ExternalInterfaceExchangeVariables(EnergyPlusData &state)
{

    // SUBROUTINE INFORMATION:
    //       AUTHOR         Michael Wetter
    //       DATE WRITTEN   2Dec2007

    // PURPOSE OF THIS SUBROUTINE:
    // Exchanges variables between EnergyPlus and the BCVTB socket.

    if (state.dataExternalInterface->GetInputFlag) {
        GetExternalInterfaceInput(state);
        state.dataExternalInterface->GetInputFlag = false;
    }

    if (state.dataExternalInterface->haveExternalInterfaceBCVTB || state.dataExternalInterface->haveExternalInterfaceFMUExport) {
        InitExternalInterface(state);
        // Exchange data only after sizing and after warm-up.
        // Note that checking for ZoneSizingCalc SysSizingCalc does not work here, hence we
        // use the KindOfSim flag
        if (!state.dataGlobal->WarmupFlag && (state.dataGlobal->KindOfSim == Constant::KindOfSim::RunPeriodWeather)) {
            CalcExternalInterface(state);
        }
    }

    if (state.dataExternalInterface->haveExternalInterfaceFMUImport) {
        std::string errorMessage; // Error message
        errorMessage.reserve(100);
        char *errorMessagePtr(errorMessage.data());
        const int retValErrMsg = checkOperatingSystem(errorMessagePtr);
        if (retValErrMsg != 0) {
            ShowSevereError(state, format("ExternalInterface/ExternalInterfaceExchangeVariables:{}", errorMessagePtr));
            state.dataExternalInterface->ErrorsFound = true;
            StopExternalInterfaceIfError(state);
        }
        // initialize the FunctionalMockupUnitImport interface
        InitExternalInterfaceFMUImport(state);
        // No Data exchange during design days
        // Data Exchange data during warmup and after warmup
        CalcExternalInterfaceFMUImport(state);
    }
}

void GetExternalInterfaceInput(EnergyPlusData &state)
{

    // SUBROUTINE INFORMATION:
    //       AUTHOR         Michael Wetter
    //       DATE WRITTEN   2Dec2007

    // PURPOSE OF THIS SUBROUTINE:
    // Obtains input data for ExternalInterface

    // METHODOLOGY EMPLOYED:
    // Uses InputProcessor "Get" routines to obtain data.

    // SUBROUTINE LOCAL VARIABLE DECLARATIONS:
    int NumAlphas;  // Number of Alphas for each GetObjectItem call
    int NumNumbers; // Number of Numbers for each GetObjectItem call
    int IOStatus;   // Used in GetObjectItem
    auto &cCurrentModuleObject = state.dataIPShortCut->cCurrentModuleObject;
    cCurrentModuleObject = "ExternalInterface";
    state.dataExternalInterface->NumExternalInterfaces = state.dataInputProcessing->inputProcessor->getNumObjectsFound(state, cCurrentModuleObject);

    for (int Loop = 1; Loop <= state.dataExternalInterface->NumExternalInterfaces;
         ++Loop) { // This loop determines whether the external interface is for FMU or BCVTB
        state.dataInputProcessing->inputProcessor->getObjectItem(state,
                                                                 cCurrentModuleObject,
                                                                 Loop,
                                                                 state.dataIPShortCut->cAlphaArgs,
                                                                 NumAlphas,
                                                                 state.dataIPShortCut->rNumericArgs,
                                                                 NumNumbers,
                                                                 IOStatus,
                                                                 _,
                                                                 _,
                                                                 state.dataIPShortCut->cAlphaFieldNames,
                                                                 state.dataIPShortCut->cNumericFieldNames);
        if (Util::SameString(state.dataIPShortCut->cAlphaArgs(1), "PtolemyServer")) { // The BCVTB interface is activated.
            ++state.dataExternalInterface->NumExternalInterfacesBCVTB;
        } else if (Util::SameString(state.dataIPShortCut->cAlphaArgs(1),
                                               "FunctionalMockupUnitImport")) { // The functional mock up unit import interface is activated.
            ++state.dataExternalInterface->NumExternalInterfacesFMUImport;
        } else if (Util::SameString(state.dataIPShortCut->cAlphaArgs(1),
                                               "FunctionalMockupUnitExport")) { // The functional mock up unit export interface is activated.
            ++state.dataExternalInterface->NumExternalInterfacesFMUExport;
        }
    }

    // Check if objects are used although BCVTB interface object is not defined
    if (state.dataExternalInterface->NumExternalInterfacesBCVTB == 0) {
        WarnIfExternalInterfaceObjectsAreUsed(state, "ExternalInterface:Schedule");
        WarnIfExternalInterfaceObjectsAreUsed(state, "ExternalInterface:Variable");
        WarnIfExternalInterfaceObjectsAreUsed(state, "ExternalInterface:Actuator");
    }

    // Check if objects are used although FMUExport interface is not defined
    if (state.dataExternalInterface->NumExternalInterfacesFMUExport == 0) {
        WarnIfExternalInterfaceObjectsAreUsed(state, "ExternalInterface:FunctionalMockupUnitExport:To:Schedule");
        WarnIfExternalInterfaceObjectsAreUsed(state, "ExternalInterface:FunctionalMockupUnitExport:To:Variable");
        WarnIfExternalInterfaceObjectsAreUsed(state, "ExternalInterface:FunctionalMockupUnitExport:To:Actuator");
    }

    // Check if objects are used although FMU Import interface is not defined
    if (state.dataExternalInterface->NumExternalInterfacesFMUImport == 0) {
        WarnIfExternalInterfaceObjectsAreUsed(state, "ExternalInterface:FunctionalMockupUnitImport:To:Schedule");
        WarnIfExternalInterfaceObjectsAreUsed(state, "ExternalInterface:FunctionalMockupUnitImport:To:Variable");
        WarnIfExternalInterfaceObjectsAreUsed(state, "ExternalInterface:FunctionalMockupUnitImport:To:Actuator");
    }

    if ((state.dataExternalInterface->NumExternalInterfacesBCVTB == 1) && (state.dataExternalInterface->NumExternalInterfacesFMUExport == 0)) {
        state.dataExternalInterface->haveExternalInterfaceBCVTB = true;
        DisplayString(state, "Instantiating Building Controls Virtual Test Bed");
        state.dataExternalInterface->varKeys.allocate(maxVar);         // Keys of report variables used for data exchange
        state.dataExternalInterface->varNames.allocate(maxVar);        // Names of report variables used for data exchange
        state.dataExternalInterface->inpVarTypes.dimension(maxVar, 0); // Names of report variables used for data exchange
        state.dataExternalInterface->inpVarNames.allocate(maxVar);     // Names of report variables used for data exchange
        VerifyExternalInterfaceObject(state);
    } else if ((state.dataExternalInterface->NumExternalInterfacesBCVTB == 0) && (state.dataExternalInterface->NumExternalInterfacesFMUExport == 1)) {
        state.dataExternalInterface->haveExternalInterfaceFMUExport = true;
        state.dataExternalInterface->FMUExportActivate = 1;
        DisplayString(state, "Instantiating FunctionalMockupUnitExport interface");
        state.dataExternalInterface->varKeys.allocate(maxVar);         // Keys of report variables used for data exchange
        state.dataExternalInterface->varNames.allocate(maxVar);        // Names of report variables used for data exchange
        state.dataExternalInterface->inpVarTypes.dimension(maxVar, 0); // Names of report variables used for data exchange
        state.dataExternalInterface->inpVarNames.allocate(maxVar);     // Names of report variables used for data exchange
        VerifyExternalInterfaceObject(state);
    } else if ((state.dataExternalInterface->NumExternalInterfacesBCVTB == 1) && (state.dataExternalInterface->NumExternalInterfacesFMUExport != 0)) {
        ShowSevereError(state, "GetExternalInterfaceInput: Cannot have Ptolemy and FMU-Export interface simultaneously.");
        state.dataExternalInterface->ErrorsFound = true;
    }

    if ((state.dataExternalInterface->NumExternalInterfacesFMUImport == 1) && (state.dataExternalInterface->NumExternalInterfacesFMUExport == 0)) {
        state.dataExternalInterface->haveExternalInterfaceFMUImport = true;
        DisplayString(state, "Instantiating FunctionalMockupUnitImport interface");
        cCurrentModuleObject = "ExternalInterface:FunctionalMockupUnitImport";
        state.dataExternalInterface->NumFMUObjects = state.dataInputProcessing->inputProcessor->getNumObjectsFound(state, cCurrentModuleObject);
        VerifyExternalInterfaceObject(state);
    } else if ((state.dataExternalInterface->NumExternalInterfacesFMUImport == 1) &&
               (state.dataExternalInterface->NumExternalInterfacesFMUExport != 0)) {
        ShowSevereError(state, "GetExternalInterfaceInput: Cannot have FMU-Import and FMU-Export interface simultaneously.");
        state.dataExternalInterface->ErrorsFound = true;
    }

    if (state.dataExternalInterface->NumExternalInterfacesBCVTB > 1) {
        ShowSevereError(state, "GetExternalInterfaceInput: Cannot have more than one Ptolemy interface.");
        ShowContinueError(state, "GetExternalInterfaceInput: Errors found in input.");
        state.dataExternalInterface->ErrorsFound = true;
    }

    if (state.dataExternalInterface->NumExternalInterfacesFMUExport > 1) {
        ShowSevereError(state, "GetExternalInterfaceInput: Cannot have more than one FMU-Export interface.");
        ShowContinueError(state, "Errors found in input.");
        state.dataExternalInterface->ErrorsFound = true;
    }

    if (state.dataExternalInterface->NumExternalInterfacesFMUImport > 1) {
        ShowSevereError(state, "GetExternalInterfaceInput: Cannot have more than one FMU-Import interface.");
        ShowContinueError(state, "Errors found in input.");
        state.dataExternalInterface->ErrorsFound = true;
    }

    if (state.dataExternalInterface->ErrorsFound) {
        ShowFatalError(state, "GetExternalInterfaceInput: preceding conditions cause termination.");
    }

    StopExternalInterfaceIfError(state);
}

void StopExternalInterfaceIfError(EnergyPlusData &state)
{
    // SUBROUTINE INFORMATION:
    //       AUTHOR         Michael Wetter
    //       DATE WRITTEN   9Jan2008

    // PURPOSE OF THIS SUBROUTINE:
    // This subroutine gracefully stops the ExternalInterface if an error has been found.
    // It sends an appropriate message to the ExternalInterface
    // and then calls a fatal error to stop EnergyPlus.

    // SUBROUTINE LOCAL VARIABLE DECLARATIONS:
    int constexpr flag1(-10);
    int constexpr flag2(-20);

    if ((state.dataExternalInterface->NumExternalInterfacesBCVTB != 0) || (state.dataExternalInterface->NumExternalInterfacesFMUExport != 0)) {
        if (state.dataExternalInterface->ErrorsFound) {
            // Check if the socket is open
            if (state.dataExternalInterface->socketFD >= 0) {
                int retVal; // Return value, needed to catch return value of function call
                // Socket is open
                if (state.dataExternalInterface->simulationStatus == 1) {
                    retVal = sendclientmessage(&state.dataExternalInterface->socketFD, &flag1);
                } else {
                    retVal = sendclientmessage(&state.dataExternalInterface->socketFD, &flag2);
                }
                if (retVal == 0) {
                    ShowSevereError(state, "External Interface not found.");
                }
            }
            ShowFatalError(state, "Error in ExternalInterface: Check EnergyPlus *.err file.");
        }
    }
    if (state.dataExternalInterface->NumExternalInterfacesFMUImport != 0) {
        if (state.dataExternalInterface->ErrorsFound) {
            ShowFatalError(state, "ExternalInterface/StopExternalInterfaceIfError: Error in ExternalInterface: Check EnergyPlus *.err file.");
        }
    }
}

void CloseSocket(EnergyPlusData &state, int const FlagToWriteToSocket)
{
    // SUBROUTINE INFORMATION:
    //       AUTHOR         Michael Wetter
    //       DATE WRITTEN   December 2008

    // PURPOSE OF THIS SUBROUTINE:
    // This subroutine tries to write the optional error code to the
    // socket and then closes the socket

    // SUBROUTINE ARGUMENT DEFINITIONS:
    // +1: E+ reached final time
    // -1: E+ had some error

    // Try to establish socket connection. This is needed if Ptolemy started E+,
    //  but E+ had an error before the call to InitExternalInterface.

    bool fileExist = FileSystem::fileExists(state.dataExternalInterface->socCfgFilPath);

    if ((state.dataExternalInterface->socketFD == -1) && fileExist) {
        state.dataExternalInterface->socketFD = establishclientsocket(state.dataExternalInterface->socCfgFilPath.string().c_str());
    }

    if (state.dataExternalInterface->socketFD >= 0) {
        // TODO: use return value from this function?
        sendclientmessage(&state.dataExternalInterface->socketFD, &FlagToWriteToSocket);
        // Don't close socket as this may give sometimes an IOException in Windows
        // This problem seems to affect only Windows but not Mac
        //     close(state.dataExternalInterface->socketFD)
    }
}

void ParseString(std::string const &str, // The string, with all elements separated by ';'
                 Array1D_string &ele,    // The elements
                 int const nEle          // The number of elements
)
{
    // SUBROUTINE INFORMATION:
    //       AUTHOR         Michael Wetter
    //       DATE WRITTEN   8Jan2008

    // PURPOSE OF THIS SUBROUTINE:
    // This subroutine parses the semicolon separated string xmlStr
    // and assigns each element to ele

    // SUBROUTINE VARIABLE DEFINITIONS:
    std::string::size_type iSta; // Start of substring
    std::string::size_type iCol; // Index of ;

    std::string::size_type lenStr = len(str);
    std::string::size_type iEnd = 0;
    for (int i = 1; i <= nEle; ++i) {
        iSta = iEnd; // add one to skip ';'
        iCol = str.find(';', iSta);
        if (iCol != std::string::npos) {
            iEnd = iCol + 1;
        } else { // Use rest of string
            iEnd = lenStr;
        }
<<<<<<< HEAD
        ele(i) = Util::MakeUPPERCase(str.substr(iSta, iEnd - iSta - 1));
=======
        ele(i) = UtilityRoutines::makeUPPER(str.substr(iSta, iEnd - iSta - 1));
>>>>>>> 07b51a2c
    }
}

void InitExternalInterface(EnergyPlusData &state)
{
    // SUBROUTINE INFORMATION:
    //       AUTHOR         Michael Wetter
    //       DATE WRITTEN   2Dec2007
    //       MODIFIED       Rui Zhang Aug 2009

    // PURPOSE OF THIS SUBROUTINE:
    // This subroutine is for initializations of the ExternalInterface

    // SUBROUTINE PARAMETER DEFINITIONS:

    std::string const simCfgFilNam("variables.cfg");               // Configuration file
    std::string const xmlStrInKey("schedule,variable,actuator\0"); // xml values in string, separated by ','

    if (state.dataExternalInterface->InitExternalInterfacefirstCall) {
        DisplayString(state, "ExternalInterface initializes.");
        // do one time initializations

        if (state.dataExternalInterface->haveExternalInterfaceBCVTB) {
            // Check version number
            int mainVersion = getmainversionnumber();
            if (mainVersion < 0) {
                ShowSevereError(state, "ExternalInterface: BCVTB is not installed in this version.");
                state.dataExternalInterface->ErrorsFound = true;
                StopExternalInterfaceIfError(state);
            }
        }

        // Get port number
        if (FileSystem::fileExists(state.dataExternalInterface->socCfgFilPath)) {
            state.dataExternalInterface->socketFD = establishclientsocket(state.dataExternalInterface->socCfgFilPath.string().c_str());
            if (state.dataExternalInterface->socketFD < 0) {
                ShowSevereError(state,
                                format("ExternalInterface: Could not open socket. File descriptor = {}.", state.dataExternalInterface->socketFD));
                state.dataExternalInterface->ErrorsFound = true;
            }
        } else {
            ShowSevereError(state, format("ExternalInterface: Did not find file \"{}\".", state.dataExternalInterface->socCfgFilPath.string()));
            ShowContinueError(state, "This file needs to be in same directory as in.idf.");
            ShowContinueError(state, "Check the documentation for the ExternalInterface.");
            state.dataExternalInterface->ErrorsFound = true;
        }

        // Make sure that idf file specified a run period other than
        // design day and system sizing.
        ValidateRunControl(state);

        StopExternalInterfaceIfError(state);

        // make a single length here for all strings to be passed to getepvariables
        size_t lenXmlStr(maxVar * Constant::MaxNameLength); // Length of strings being passed to getepvariables

        // initialize all the strings to this length with blanks
        std::string xmlStrOut = std::string(lenXmlStr, ' ');
        std::string xmlStrOutTyp = std::string(lenXmlStr, ' ');
        std::string xmlStrIn = std::string(lenXmlStr, ' ');

        // Get input and output variables for EnergyPlus in sequence
        // Check if simCfgFilNam exists.
        if (FileSystem::fileExists(simCfgFilNam)) {
            int retVal; // Return value of function call, used for error handling

            // preprocess the strings into char vectors before making the library call
            std::vector<char> xmlStrOutTypArr(getCharArrayFromString(xmlStrOutTyp));
            std::vector<char> xmlStrOutArr(getCharArrayFromString(xmlStrOut));
            std::vector<char> xmlStrInArr(getCharArrayFromString(xmlStrIn));

            // now make the library call
            if (state.dataExternalInterface->haveExternalInterfaceBCVTB) {
                retVal = getepvariables(simCfgFilNam.c_str(),
                                        &xmlStrOutTypArr[0],
                                        &xmlStrOutArr[0],
                                        &state.dataExternalInterface->nOutVal,
                                        xmlStrInKey.c_str(),
                                        &state.dataExternalInterface->nInKeys,
                                        &xmlStrInArr[0],
                                        &state.dataExternalInterface->nInpVar,
                                        state.dataExternalInterface->inpVarTypes.data(),
                                        &lenXmlStr);
            } else if (state.dataExternalInterface->haveExternalInterfaceFMUExport) {
                retVal = getepvariablesFMU(simCfgFilNam.c_str(),
                                           &xmlStrOutTypArr[0],
                                           &xmlStrOutArr[0],
                                           &state.dataExternalInterface->nOutVal,
                                           xmlStrInKey.c_str(),
                                           &state.dataExternalInterface->nInKeys,
                                           &xmlStrInArr[0],
                                           &state.dataExternalInterface->nInpVar,
                                           state.dataExternalInterface->inpVarTypes.data(),
                                           &lenXmlStr);
            } else {
                // there should be no else condition at this point, however we'll still assign the error value for completeness
                retVal = -1;
            }

            // then postprocess the char vectors in case they are used after the fact
            xmlStrOutTyp = getStringFromCharArray(xmlStrOutTypArr);
            xmlStrOut = getStringFromCharArray(xmlStrOutArr);
            xmlStrIn = getStringFromCharArray(xmlStrInArr);

            xmlStrOutTypArr.clear();
            xmlStrOutArr.clear();
            xmlStrInArr.clear();

            // handle errors when reading variables.cfg file
            if (retVal < 0) {
                ShowSevereError(state, "ExternalInterface: Error when getting input and output variables for EnergyPlus,");
                ShowContinueError(state, "check simulation.log for error message.");
                state.dataExternalInterface->ErrorsFound = true;
            }

        } else {

            ShowSevereError(state, format("ExternalInterface: Did not find file \"{}\".", simCfgFilNam));
            ShowContinueError(state, "This file needs to be in same directory as in.idf.");
            ShowContinueError(state, "Check the documentation for the ExternalInterface.");
            state.dataExternalInterface->ErrorsFound = true;
        }
        StopExternalInterfaceIfError(state);

        if (state.dataExternalInterface->nOutVal + state.dataExternalInterface->nInpVar > maxVar) {
            ShowSevereError(state, "ExternalInterface: Too many variables to be exchanged.");
            ShowContinueError(state, format("Attempted to exchange {} outputs", state.dataExternalInterface->nOutVal));
            ShowContinueError(state, format("plus {} inputs.", state.dataExternalInterface->nOutVal));
            ShowContinueError(state, format("Maximum allowed is sum is {}.", maxVar));
            ShowContinueError(state, "To fix, increase maxVar in ExternalInterface.cc");
            state.dataExternalInterface->ErrorsFound = true;
        }
        StopExternalInterfaceIfError(state);

        if (state.dataExternalInterface->nOutVal < 0) {
            ShowSevereError(state, "ExternalInterface: Error when getting number of xml values for outputs.");
            state.dataExternalInterface->ErrorsFound = true;
        } else {
            ParseString(xmlStrOut, state.dataExternalInterface->varNames, state.dataExternalInterface->nOutVal);
            ParseString(xmlStrOutTyp, state.dataExternalInterface->varKeys, state.dataExternalInterface->nOutVal);
        }
        StopExternalInterfaceIfError(state);

        if (state.dataExternalInterface->nInpVar < 0) {
            ShowSevereError(state, "ExternalInterface: Error when getting number of xml values for inputs.");
            state.dataExternalInterface->ErrorsFound = true;
        } else {
            ParseString(xmlStrIn, state.dataExternalInterface->inpVarNames, state.dataExternalInterface->nInpVar);
        }
        StopExternalInterfaceIfError(state);

        DisplayString(state, format("Number of outputs in ExternalInterface = {}", state.dataExternalInterface->nOutVal));
        DisplayString(state, format("Number of inputs  in ExternalInterface = {}", state.dataExternalInterface->nInpVar));

        state.dataExternalInterface->InitExternalInterfacefirstCall = false;

    } else if (!state.dataExternalInterface->configuredControlPoints) {
        state.dataExternalInterface->keyVarIndexes.allocate(state.dataExternalInterface->nOutVal);
        state.dataExternalInterface->varTypes.allocate(state.dataExternalInterface->nOutVal);
        GetReportVariableKey(state,
                             state.dataExternalInterface->varKeys,
                             state.dataExternalInterface->nOutVal,
                             state.dataExternalInterface->varNames,
                             state.dataExternalInterface->keyVarIndexes,
                             state.dataExternalInterface->varTypes);
        state.dataExternalInterface->varInd.allocate(state.dataExternalInterface->nInpVar);
        for (int i = 1; i <= state.dataExternalInterface->nInpVar; ++i) {
            if (state.dataExternalInterface->inpVarTypes(i) == indexSchedule) {
                state.dataExternalInterface->varInd(i) = ScheduleManager::GetDayScheduleIndex(state, state.dataExternalInterface->inpVarNames(i));
            } else if (state.dataExternalInterface->inpVarTypes(i) == indexVariable) {
                state.dataExternalInterface->varInd(i) =
                    RuntimeLanguageProcessor::FindEMSVariable(state, state.dataExternalInterface->inpVarNames(i), 0);
            } else if (state.dataExternalInterface->inpVarTypes(i) == indexActuator) {
                state.dataExternalInterface->varInd(i) =
                    RuntimeLanguageProcessor::FindEMSVariable(state, state.dataExternalInterface->inpVarNames(i), 0);
            }
            if (state.dataExternalInterface->varInd(i) <= 0) {
                ShowSevereError(state,
                                format("ExternalInterface: Error, xml file \"{}\" declares variable \"{}\",",
                                       simCfgFilNam,
                                       state.dataExternalInterface->inpVarNames(i)));
                ShowContinueError(state, "but variable was not found in idf file.");
                state.dataExternalInterface->ErrorsFound = true;
            }
        }
        StopExternalInterfaceIfError(state);
        // Configure Erl variables
        for (int i = 1; i <= state.dataExternalInterface->nInpVar; ++i) {
            if (state.dataExternalInterface->inpVarTypes(i) == indexVariable) { // ems-globalvariable
                state.dataExternalInterface->useEMS = true;
                if (!RuntimeLanguageProcessor::isExternalInterfaceErlVariable(state, state.dataExternalInterface->varInd(i))) {
                    ShowSevereError(state,
                                    format("ExternalInterface: Error, xml file \"{}\" declares variable \"{}\",",
                                           simCfgFilNam,
                                           state.dataExternalInterface->inpVarNames(i)));
                    ShowContinueError(state, "But this variable is an ordinary Erl variable, not an ExternalInterface variable.");
                    ShowContinueError(state, "You must specify a variable of type \"ExternalInterface:Variable\".");
                    state.dataExternalInterface->ErrorsFound = true;
                }
            } else if (state.dataExternalInterface->inpVarTypes(i) == indexActuator) { // ems-actuator
                state.dataExternalInterface->useEMS = true;
                if (!RuntimeLanguageProcessor::isExternalInterfaceErlVariable(state, state.dataExternalInterface->varInd(i))) {
                    ShowSevereError(state,
                                    format("ExternalInterface: Error, xml file \"{}\" declares variable \"{}\",",
                                           simCfgFilNam,
                                           state.dataExternalInterface->inpVarNames(i)));
                    ShowContinueError(state, "But this variable is an ordinary Erl actuator, not an ExternalInterface actuator.");
                    ShowContinueError(state, "You must specify a variable of type \"ExternalInterface:Actuator\".");
                    state.dataExternalInterface->ErrorsFound = true;
                }
            }
        }
        state.dataExternalInterface->configuredControlPoints = true;
    }
    StopExternalInterfaceIfError(state);
}

void GetSetVariablesAndDoStepFMUImport(EnergyPlusData &state)
{
    // SUBROUTINE INFORMATION:
    //       AUTHOR         Thierry S. Nouidui, Michael Wetter, Wangda Zuo
    //       DATE WRITTEN   08Aug2011

    // PURPOSE OF THIS SUBROUTINE:
    // This routine gets, sets and does the time integration in FMUs.

    for (int i = 1; i <= state.dataExternalInterface->NumFMUObjects; ++i) {
        for (int j = 1; j <= state.dataExternalInterface->FMU(i).NumInstances; ++j) {
            if (state.dataExternalInterface->FlagReIni) {
                // Get from FMUs, values that will be set in EnergyPlus (Schedule)
                for (int k = 1; k <= state.dataExternalInterface->FMUTemp(i).Instance(j).NumOutputVariablesSchedule; ++k) {
                    state.dataExternalInterface->FMU(i).Instance(j).fmuOutputVariableSchedule(k).RealVarValue =
                        state.dataExternalInterface->FMUTemp(i).Instance(j).fmuOutputVariableSchedule(k).RealVarValue;
                }

                // Get from FMUs, values that will be set in EnergyPlus (Variable)
                for (int k = 1; k <= state.dataExternalInterface->FMUTemp(i).Instance(j).NumOutputVariablesVariable; ++k) {
                    state.dataExternalInterface->FMU(i).Instance(j).fmuOutputVariableVariable(k).RealVarValue =
                        state.dataExternalInterface->FMUTemp(i).Instance(j).fmuOutputVariableVariable(k).RealVarValue;
                }

                // Get from FMUs, values that will be set in EnergyPlus (Actuator)
                for (int k = 1; k <= state.dataExternalInterface->FMUTemp(i).Instance(j).NumOutputVariablesActuator; ++k) {
                    state.dataExternalInterface->FMU(i).Instance(j).fmuOutputVariableActuator(k).RealVarValue =
                        state.dataExternalInterface->FMUTemp(i).Instance(j).fmuOutputVariableActuator(k).RealVarValue;
                }
            } else {
                // Get from FMUs, values that will be set in EnergyPlus (Schedule)

                if (size(state.dataExternalInterface->FMU(i).Instance(j).fmuOutputVariableSchedule) > 0) {

                    // generate vectors here first
                    std::vector<unsigned int> valueReferenceVec;
                    std::vector<Real64> realVarValueVec;
                    for (unsigned long x = 1; x <= size(state.dataExternalInterface->FMU(i).Instance(j).fmuOutputVariableSchedule); ++x) {
                        valueReferenceVec.push_back(state.dataExternalInterface->FMU(i).Instance(j).fmuOutputVariableSchedule(x).ValueReference);
                        realVarValueVec.push_back(state.dataExternalInterface->FMU(i).Instance(j).fmuOutputVariableSchedule(x).RealVarValue);
                    }

                    // pass in the vectors as pointers to the first member of the vector
                    state.dataExternalInterface->FMU(i).Instance(j).fmistatus =
                        fmiEPlusGetReal(&state.dataExternalInterface->FMU(i).Instance(j).fmicomponent,
                                        &valueReferenceVec[0],
                                        &realVarValueVec[0],
                                        &state.dataExternalInterface->FMU(i).Instance(j).NumOutputVariablesSchedule,
                                        &state.dataExternalInterface->FMU(i).Instance(j).Index);

                    for (unsigned long x = 1; x <= size(state.dataExternalInterface->FMU(i).Instance(j).fmuOutputVariableSchedule); ++x) {
                        state.dataExternalInterface->FMU(i).Instance(j).fmuOutputVariableSchedule(x).ValueReference = valueReferenceVec[x - 1];
                        state.dataExternalInterface->FMU(i).Instance(j).fmuOutputVariableSchedule(x).RealVarValue = realVarValueVec[x - 1];
                    }

                    if (state.dataExternalInterface->FMU(i).Instance(j).fmistatus != fmiOK) {
                        ShowSevereError(state, "ExternalInterface/GetSetVariablesAndDoStepFMUImport: Error when trying to get outputs");
                        ShowContinueError(state,
                                          format("in instance \"{}\" of FMU \"{}\"",
                                                 state.dataExternalInterface->FMU(i).Instance(j).Name,
                                                 state.dataExternalInterface->FMU(i).Name));
                        ShowContinueError(state, format("Error Code = \"{}\"", state.dataExternalInterface->FMU(i).Instance(j).fmistatus));
                        state.dataExternalInterface->ErrorsFound = true;
                        StopExternalInterfaceIfError(state);
                    }
                }

                // generate vectors here first
                if (size(state.dataExternalInterface->FMU(i).Instance(j).fmuOutputVariableVariable) > 0) {

                    std::vector<unsigned int> valueReferenceVec2;
                    std::vector<Real64> realVarValueVec2;
                    for (unsigned long x = 1; x <= size(state.dataExternalInterface->FMU(i).Instance(j).fmuOutputVariableVariable); ++x) {
                        valueReferenceVec2.push_back(state.dataExternalInterface->FMU(i).Instance(j).fmuOutputVariableVariable(x).ValueReference);
                        realVarValueVec2.push_back(state.dataExternalInterface->FMU(i).Instance(j).fmuOutputVariableVariable(x).RealVarValue);
                    }

                    // pass in the vectors as pointers to the first member of the vector
                    state.dataExternalInterface->FMU(i).Instance(j).fmistatus =
                        fmiEPlusGetReal(&state.dataExternalInterface->FMU(i).Instance(j).fmicomponent,
                                        &valueReferenceVec2[0],
                                        &realVarValueVec2[0],
                                        &state.dataExternalInterface->FMU(i).Instance(j).NumOutputVariablesVariable,
                                        &state.dataExternalInterface->FMU(i).Instance(j).Index);

                    for (unsigned long x = 1; x <= size(state.dataExternalInterface->FMU(i).Instance(j).fmuOutputVariableVariable); ++x) {
                        state.dataExternalInterface->FMU(i).Instance(j).fmuOutputVariableVariable(x).ValueReference = valueReferenceVec2[x - 1];
                        state.dataExternalInterface->FMU(i).Instance(j).fmuOutputVariableVariable(x).RealVarValue = realVarValueVec2[x - 1];
                    }

                    if (state.dataExternalInterface->FMU(i).Instance(j).fmistatus != fmiOK) {
                        ShowSevereError(state, "ExternalInterface/GetSetVariablesAndDoStepFMUImport: Error when trying to get outputs");
                        ShowContinueError(state,
                                          format("in instance \"{}\" of FMU \"{}\"",
                                                 state.dataExternalInterface->FMU(i).Instance(j).Name,
                                                 state.dataExternalInterface->FMU(i).Name));
                        ShowContinueError(state, format("Error Code = \"{}\"", state.dataExternalInterface->FMU(i).Instance(j).fmistatus));
                        state.dataExternalInterface->ErrorsFound = true;
                        StopExternalInterfaceIfError(state);
                    }
                }

                if (size(state.dataExternalInterface->FMU(i).Instance(j).fmuOutputVariableActuator) > 0) {

                    // generate vectors here first
                    std::vector<unsigned int> valueReferenceVec3;
                    std::vector<Real64> realVarValueVec3;
                    for (unsigned long x = 1; x <= size(state.dataExternalInterface->FMU(i).Instance(j).fmuOutputVariableActuator); ++x) {
                        valueReferenceVec3.push_back(state.dataExternalInterface->FMU(i).Instance(j).fmuOutputVariableActuator(x).ValueReference);
                        realVarValueVec3.push_back(state.dataExternalInterface->FMU(i).Instance(j).fmuOutputVariableActuator(x).RealVarValue);
                    }

                    // pass in the vectors as pointers to the first member of the vector
                    state.dataExternalInterface->FMU(i).Instance(j).fmistatus =
                        fmiEPlusGetReal(&state.dataExternalInterface->FMU(i).Instance(j).fmicomponent,
                                        &valueReferenceVec3[0],
                                        &realVarValueVec3[0],
                                        &state.dataExternalInterface->FMU(i).Instance(j).NumOutputVariablesActuator,
                                        &state.dataExternalInterface->FMU(i).Instance(j).Index);

                    for (unsigned long x = 1; x <= size(state.dataExternalInterface->FMU(i).Instance(j).fmuOutputVariableActuator); ++x) {
                        state.dataExternalInterface->FMU(i).Instance(j).fmuOutputVariableActuator(x).ValueReference = valueReferenceVec3[x - 1];
                        state.dataExternalInterface->FMU(i).Instance(j).fmuOutputVariableActuator(x).RealVarValue = realVarValueVec3[x - 1];
                    }

                    if (state.dataExternalInterface->FMU(i).Instance(j).fmistatus != fmiOK) {
                        ShowSevereError(state, "ExternalInterface/GetSetVariablesAndDoStepFMUImport: Error when trying to get outputs");
                        ShowContinueError(state,
                                          format("in instance \"{}\" of FMU \"{}\"",
                                                 state.dataExternalInterface->FMU(i).Instance(j).Name,
                                                 state.dataExternalInterface->FMU(i).Name));
                        ShowContinueError(state, format("Error Code = \"{}\"", state.dataExternalInterface->FMU(i).Instance(j).fmistatus));
                        state.dataExternalInterface->ErrorsFound = true;
                        StopExternalInterfaceIfError(state);
                    }
                }
            }

            // Set in EnergyPlus the values of the schedules
            for (int k = 1; k <= state.dataExternalInterface->FMU(i).Instance(j).NumOutputVariablesSchedule; ++k) {
                ScheduleManager::ExternalInterfaceSetSchedule(
                    state,
                    state.dataExternalInterface->FMU(i).Instance(j).eplusInputVariableSchedule(k).VarIndex,
                    state.dataExternalInterface->FMU(i).Instance(j).fmuOutputVariableSchedule(k).RealVarValue);
            }

            // Set in EnergyPlus the values of the variables
            for (int k = 1; k <= state.dataExternalInterface->FMU(i).Instance(j).NumOutputVariablesVariable; ++k) {
                RuntimeLanguageProcessor::ExternalInterfaceSetErlVariable(
                    state,
                    state.dataExternalInterface->FMU(i).Instance(j).eplusInputVariableVariable(k).VarIndex,
                    state.dataExternalInterface->FMU(i).Instance(j).fmuOutputVariableVariable(k).RealVarValue);
            }

            // Set in EnergyPlus the values of the actuators
            for (int k = 1; k <= state.dataExternalInterface->FMU(i).Instance(j).NumOutputVariablesActuator; ++k) {
                RuntimeLanguageProcessor::ExternalInterfaceSetErlVariable(
                    state,
                    state.dataExternalInterface->FMU(i).Instance(j).eplusInputVariableActuator(k).VarIndex,
                    state.dataExternalInterface->FMU(i).Instance(j).fmuOutputVariableActuator(k).RealVarValue);
            }

            if (state.dataExternalInterface->FirstCallGetSetDoStep) {
                // Get from EnergyPlus, values that will be set in fmus
                for (int k = 1; k <= state.dataExternalInterface->FMU(i).Instance(j).NumInputVariablesInIDF; ++k) {
                    // This make sure that the variables are updated at the Zone Time Step
                    state.dataExternalInterface->FMU(i).Instance(j).eplusOutputVariable(k).RTSValue =
                        GetInternalVariableValue(state,
                                                 state.dataExternalInterface->FMU(i).Instance(j).eplusOutputVariable(k).VarType,
                                                 state.dataExternalInterface->FMU(i).Instance(j).eplusOutputVariable(k).VarIndex);
                }
            } else {
                // Get from EnergyPlus, values that will be set in fmus
                for (int k = 1; k <= state.dataExternalInterface->FMU(i).Instance(j).NumInputVariablesInIDF; ++k) {
                    // This make sure that the variables are updated at the Zone Time Step
                    state.dataExternalInterface->FMU(i).Instance(j).eplusOutputVariable(k).RTSValue =
                        GetInternalVariableValueExternalInterface(state,
                                                                  state.dataExternalInterface->FMU(i).Instance(j).eplusOutputVariable(k).VarType,
                                                                  state.dataExternalInterface->FMU(i).Instance(j).eplusOutputVariable(k).VarIndex);
                }
            }

            if (!state.dataExternalInterface->FlagReIni) {

                // generate vectors here first
                std::vector<unsigned int> valueReferenceVec4;
                for (unsigned long x = 1; x <= size(state.dataExternalInterface->FMU(i).Instance(j).fmuInputVariable); ++x) {
                    valueReferenceVec4.push_back(state.dataExternalInterface->FMU(i).Instance(j).fmuInputVariable(x).ValueReference);
                }

                std::vector<Real64> rtsValueVec4;
                for (unsigned long x = 1; x <= size(state.dataExternalInterface->FMU(i).Instance(j).eplusOutputVariable); ++x) {
                    rtsValueVec4.push_back(state.dataExternalInterface->FMU(i).Instance(j).eplusOutputVariable(x).RTSValue);
                }

                state.dataExternalInterface->FMU(i).Instance(j).fmistatus =
                    fmiEPlusSetReal(&state.dataExternalInterface->FMU(i).Instance(j).fmicomponent,
                                    &valueReferenceVec4[0],
                                    &rtsValueVec4[0],
                                    &state.dataExternalInterface->FMU(i).Instance(j).NumInputVariablesInIDF,
                                    &state.dataExternalInterface->FMU(i).Instance(j).Index);

                if (state.dataExternalInterface->FMU(i).Instance(j).fmistatus != fmiOK) {
                    ShowSevereError(state, "ExternalInterface/GetSetVariablesAndDoStepFMUImport: Error when trying to set inputs");
                    ShowContinueError(state,
                                      format("in instance \"{}\" of FMU \"{}\"",
                                             state.dataExternalInterface->FMU(i).Instance(j).Name,
                                             state.dataExternalInterface->FMU(i).Name));
                    ShowContinueError(state, format("Error Code = \"{}\"", state.dataExternalInterface->FMU(i).Instance(j).fmistatus));
                    state.dataExternalInterface->ErrorsFound = true;
                    StopExternalInterfaceIfError(state);
                }
            }
            int localfmitrue(fmiTrue);
            // Call and simulate the FMUs to get values at the corresponding timestep.
            state.dataExternalInterface->FMU(i).Instance(j).fmistatus = fmiEPlusDoStep(&state.dataExternalInterface->FMU(i).Instance(j).fmicomponent,
                                                                                       &state.dataExternalInterface->tComm,
                                                                                       &state.dataExternalInterface->hStep,
                                                                                       &localfmitrue,
                                                                                       &state.dataExternalInterface->FMU(i).Instance(j).Index);
            if (state.dataExternalInterface->FMU(i).Instance(j).fmistatus != fmiOK) {
                ShowSevereError(state, "ExternalInterface/GetSetVariablesAndDoStepFMUImport: Error when trying to");
                ShowContinueError(state, format("do the coSimulation with instance \"{}\"", state.dataExternalInterface->FMU(i).Instance(j).Name));
                ShowContinueError(state, format("of FMU \"{}\"", state.dataExternalInterface->FMU(i).Name));
                ShowContinueError(state, format("Error Code = \"{}\"", state.dataExternalInterface->FMU(i).Instance(j).fmistatus));
                state.dataExternalInterface->ErrorsFound = true;
                StopExternalInterfaceIfError(state);
            }
        }
    }

    // If we have Erl variables, we need to call ManageEMS so that they get updated in the Erl data structure
    if (state.dataExternalInterface->useEMS) {
        bool anyRan;
        EMSManager::ManageEMS(state, EMSManager::EMSCallFrom::ExternalInterface, anyRan, ObjexxFCL::Optional_int_const());
    }

    state.dataExternalInterface->FirstCallGetSetDoStep = false;
}

void InstantiateInitializeFMUImport(EnergyPlusData &state)
{
    // SUBROUTINE INFORMATION:
    //       AUTHOR         Thierry S. Nouidui, Michael Wetter, Wangda Zuo
    //       DATE WRITTEN   08Aug2011

    // PURPOSE OF THIS SUBROUTINE:
    // This routine instantiates and initializes FMUs.

    // Instantiate FMUs
    for (int i = 1; i <= state.dataExternalInterface->NumFMUObjects; ++i) {
        for (int j = 1; j <= state.dataExternalInterface->FMU(i).NumInstances; ++j) {
            std::string const &folderStr = state.dataExternalInterface->FMU(i).Instance(j).WorkingFolder.string();
            state.dataExternalInterface->FMU(i).Instance(j).fmicomponent =
                fmiEPlusInstantiateSlave((char *)folderStr.c_str(),
                                         &state.dataExternalInterface->FMU(i).Instance(j).LenWorkingFolder,
                                         &state.dataExternalInterface->FMU(i).TimeOut,
                                         &state.dataExternalInterface->FMU(i).Visible,
                                         &state.dataExternalInterface->FMU(i).Interactive,
                                         &state.dataExternalInterface->FMU(i).LoggingOn,
                                         &state.dataExternalInterface->FMU(i).Instance(j).Index);
            // TODO: This is doing a null pointer check; OK?
            if (!state.dataExternalInterface->FMU(i).Instance(j).fmicomponent) {
                ShowSevereError(state, "ExternalInterface/CalcExternalInterfaceFMUImport: Error when trying to instantiate");
                ShowContinueError(state,
                                  format("instance \"{}\" of FMU \"{}\"",
                                         state.dataExternalInterface->FMU(i).Instance(j).Name,
                                         state.dataExternalInterface->FMU(i).Name));
                state.dataExternalInterface->ErrorsFound = true;
                StopExternalInterfaceIfError(state);
            }
        }
    }

    // Initialize FMUs
    int localfmiTrue(fmiTrue);
    for (int i = 1; i <= state.dataExternalInterface->NumFMUObjects; ++i) {
        for (int j = 1; j <= state.dataExternalInterface->FMU(i).NumInstances; ++j) {
            state.dataExternalInterface->FMU(i).Instance(j).fmistatus =
                fmiEPlusInitializeSlave(&state.dataExternalInterface->FMU(i).Instance(j).fmicomponent,
                                        &state.dataExternalInterface->tStart,
                                        &localfmiTrue,
                                        &state.dataExternalInterface->tStop,
                                        &state.dataExternalInterface->FMU(i).Instance(j).Index);
            if (state.dataExternalInterface->FMU(i).Instance(j).fmistatus != fmiOK) {
                ShowSevereError(state, "ExternalInterface/CalcExternalInterfaceFMUImport: Error when trying to initialize");
                ShowContinueError(state,
                                  format("instance \"{}\" of FMU \"{}\"",
                                         state.dataExternalInterface->FMU(i).Instance(j).Name,
                                         state.dataExternalInterface->FMU(i).Name));
                ShowContinueError(state, format("Error Code = \"{}\"", state.dataExternalInterface->FMU(i).Instance(j).fmistatus));
                state.dataExternalInterface->ErrorsFound = true;
                StopExternalInterfaceIfError(state);
            }
        }
    }
}

void InitializeFMU(EnergyPlusData &state)
{
    // SUBROUTINE INFORMATION:
    //       AUTHOR         Thierry S. Nouidui, Michael Wetter, Wangda Zuo
    //       DATE WRITTEN   08Aug2011

    // PURPOSE OF THIS SUBROUTINE:
    // This routine reinitializes FMUs.

    // SUBROUTINE LOCAL VARIABLE DECLARATIONS:
    int localfmiTrue(fmiTrue);

    // Initialize FMUs
    for (int i = 1; i <= state.dataExternalInterface->NumFMUObjects; ++i) {
        for (int j = 1; j <= state.dataExternalInterface->FMU(i).NumInstances; ++j) {
            state.dataExternalInterface->FMU(i).Instance(j).fmistatus =
                fmiEPlusInitializeSlave(&state.dataExternalInterface->FMU(i).Instance(j).fmicomponent,
                                        &state.dataExternalInterface->tStart,
                                        &localfmiTrue,
                                        &state.dataExternalInterface->tStop,
                                        &state.dataExternalInterface->FMU(i).Instance(j).Index);
            if (state.dataExternalInterface->FMU(i).Instance(j).fmistatus != fmiOK) {
                ShowSevereError(state, "ExternalInterface/CalcExternalInterfaceFMUImport: Error when trying to initialize");
                ShowContinueError(state,
                                  format("instance \"{}\" of FMU \"{}\"",
                                         state.dataExternalInterface->FMU(i).Instance(j).Name,
                                         state.dataExternalInterface->FMU(i).Name));
                ShowContinueError(state, format("Error Code = \"{}\"", state.dataExternalInterface->FMU(i).Instance(j).fmistatus));
                state.dataExternalInterface->ErrorsFound = true;
                StopExternalInterfaceIfError(state);
            }
        }
    }
}

void TerminateResetFreeFMUImport(EnergyPlusData &state, int fmiEndSimulation)
{
    // SUBROUTINE INFORMATION:
    //       AUTHOR         Thierry S. Nouidui, Michael Wetter, Wangda Zuo
    //       DATE WRITTEN   08Aug2011

    // PURPOSE OF THIS SUBROUTINE:
    // This routine terminates the FMUs instances

    //----Needs to have function that allows to terminates FMU. Was not defined in version 1.0 -- fixme
    for (int i = 1; i <= state.dataExternalInterface->NumFMUObjects; ++i) {
        for (int j = 1; j <= state.dataExternalInterface->FMU(i).NumInstances; ++j) {
            if (state.dataExternalInterface->FMU(i).Instance(j).fmistatus != fmiFatal) {
                // Cleanup slaves
                state.dataExternalInterface->FMU(i).Instance(j).fmistatus =
                    fmiEPlusFreeSlave(&state.dataExternalInterface->FMU(i).Instance(j).fmicomponent,
                                      &state.dataExternalInterface->FMU(i).Instance(j).Index,
                                      &fmiEndSimulation);
            }
            // check if fmiComponent has been freed
            if (!state.dataExternalInterface->FMU(i).Instance(j).fmicomponent) {
                ShowSevereError(state, "ExternalInterface/TerminateResetFreeFMUImport: Error when trying to terminate");
                ShowContinueError(state,
                                  format("instance \"{}\" of FMU \"{}\"",
                                         state.dataExternalInterface->FMU(i).Instance(j).Name,
                                         state.dataExternalInterface->FMU(i).Name));
                state.dataExternalInterface->ErrorsFound = true;
                StopExternalInterfaceIfError(state);
            }
        }
    }
}

void InitExternalInterfaceFMUImport(EnergyPlusData &state)
{

    // SUBROUTINE INFORMATION:
    //       AUTHOR         Thierry S. Nouidui, Michael Wetter, Wangda Zuo
    //       DATE WRITTEN   08Aug2011

    // PURPOSE OF THIS SUBROUTINE:
    // This routine initializes the input and outputs variables used for the co-simulation with FMUs.

    // Locals
    Array1D_int keyIndexes(1);                          // Array index for
    Array1D<OutputProcessor::VariableType> varTypes(1); // Array index for
    Array1D_string NamesOfKeys(1);                      // Specific key name
    Array1D_string NameListInstances(5);
    fs::path tempFullFilePath;

    Array1D_string strippedFileName; // remove path from entered file name
    Array1D_string fullFileName;     // entered file name/found

    if (state.dataExternalInterface->FirstCallIni) {
        DisplayString(state, "Initializing FunctionalMockupUnitImport interface");
        // do one time initializations
        ValidateRunControl(state);
        state.dataExternalInterface->FMU.allocate(state.dataExternalInterface->NumFMUObjects);

        // there used to be code in here to apply the root working folder to create an absolute path
        // however, this wasn't working, as the root working folder was coming back empty
        // in any case, the relative paths work fine here

        // post process as needed in case these are used later
        state.dataExternalInterface->FMURootWorkingFolder = fs::path("tmp-fmus"); // getStringFromCharArray( FMUWorkingFolderCharArr );

        // Get and store the names of all FMUs in EnergyPlus data structure
        strippedFileName.allocate(state.dataExternalInterface->NumFMUObjects);
        fullFileName.allocate(state.dataExternalInterface->NumFMUObjects);

        auto &cCurrentModuleObject = state.dataIPShortCut->cCurrentModuleObject;
        cCurrentModuleObject = "ExternalInterface:FunctionalMockupUnitImport";
        int NumAlphas = 0;  // Number of Alphas for each GetObjectItem call
        int NumNumbers = 0; // Number of Numbers for each GetObjectItem call
        int IOStatus = 0;   // Used in GetObjectItem
        for (int Loop = 1; Loop <= state.dataExternalInterface->NumFMUObjects; ++Loop) {
            state.dataInputProcessing->inputProcessor->getObjectItem(state,
                                                                     cCurrentModuleObject,
                                                                     Loop,
                                                                     state.dataIPShortCut->cAlphaArgs,
                                                                     NumAlphas,
                                                                     state.dataIPShortCut->rNumericArgs,
                                                                     NumNumbers,
                                                                     IOStatus,
                                                                     _,
                                                                     _,
                                                                     state.dataIPShortCut->cAlphaFieldNames,
                                                                     state.dataIPShortCut->cNumericFieldNames);
            // Get the FMU name
            state.dataExternalInterface->FMU(Loop).Name = state.dataIPShortCut->cAlphaArgs(1);

            fs::path inputPath = FileSystem::makeNativePath(state.dataExternalInterface->FMU(Loop).Name);

            std::string contextString = cCurrentModuleObject + ", " + state.dataIPShortCut->cAlphaFieldNames(1) + ": ";

            tempFullFilePath = DataSystemVariables::CheckForActualFilePath(state, inputPath, contextString);
            if (!tempFullFilePath.empty()) {

                // TODO: eliminate this old block once confident
                std::string::size_type pos = index(state.dataExternalInterface->FMU(Loop).Name, DataStringGlobals::pathChar, true); // look backwards
                if (pos != std::string::npos) {
                    strippedFileName(Loop) = state.dataExternalInterface->FMU(Loop).Name.substr(pos + 1);
                } else { // pos == 0, look for alt path char
                    pos = index(state.dataExternalInterface->FMU(Loop).Name, DataStringGlobals::altpathChar, true); // look backwards
                    if (pos != std::string::npos) {
                        strippedFileName(Loop) = state.dataExternalInterface->FMU(Loop).Name.substr(pos + 1);
                    } else {
                        strippedFileName(Loop) = state.dataExternalInterface->FMU(Loop).Name;
                    }
                }
                fullFileName(Loop) = tempFullFilePath.string();
            } else {
                state.dataExternalInterface->ErrorsFound = true;
            }
            // Get fmu time out
            state.dataExternalInterface->FMU(Loop).TimeOut = state.dataIPShortCut->rNumericArgs(1);
            // Get fmu logging on
            state.dataExternalInterface->FMU(Loop).LoggingOn = state.dataIPShortCut->rNumericArgs(2);
        }

        // check for dups that aren't the same file
        // this is windows code...
        // So this check that if I entered two different things and get the same end filename, then it's wrong?
        for (int j = 1; j <= state.dataExternalInterface->NumFMUObjects; ++j) {
            for (int k = 2; k <= state.dataExternalInterface->NumFMUObjects; ++k) {
                if (!Util::SameString(strippedFileName(j), strippedFileName(k))) continue;
                // base file names are the same
                if (Util::SameString(fullFileName(j), fullFileName(k))) continue;
                ShowSevereError(state, "ExternalInterface/InitExternalInterfaceFMUImport:");
                ShowContinueError(state, "duplicate file names (but not same file) entered.");
                ShowContinueError(state, format("...entered file name=\"{}\"", state.dataExternalInterface->FMU(j).Name));
                ShowContinueError(state, format("...   full file name=\"{}\"", fullFileName(j)));
                ShowContinueError(state, format("...entered file name=\"{}\"", state.dataExternalInterface->FMU(k).Name));
                ShowContinueError(state, format("...   full file name=\"{}\"", fullFileName(k)));
                ShowContinueError(state, "...name collision but not same file name.");
                state.dataExternalInterface->ErrorsFound = true;
            }
        }

        if (state.dataExternalInterface->ErrorsFound) {
            strippedFileName.deallocate();
            fullFileName.deallocate();
            StopExternalInterfaceIfError(state);
        }

        // get the names of the input variables each state.dataExternalInterface->FMU(and the names of the
        // corresponding output variables in EnergyPlus --).
        cCurrentModuleObject = "ExternalInterface:FunctionalMockupUnitImport:From:Variable";
        int NumFMUInputVariables = state.dataInputProcessing->inputProcessor->getNumObjectsFound(state, cCurrentModuleObject);
        // Determine the number of instances for each FMUs
        for (int i = 1; i <= state.dataExternalInterface->NumFMUObjects; ++i) {
            std::string Name_OLD = "";
            int j = 1;
            int k = 1;
            state.dataExternalInterface->FMU(i).Instance.allocate(NumFMUInputVariables);
            state.dataExternalInterface->checkInstanceName.allocate(NumFMUInputVariables);
            for (int l = 1; l <= NumFMUInputVariables; ++l) {
                state.dataInputProcessing->inputProcessor->getObjectItem(state,
                                                                         cCurrentModuleObject,
                                                                         l,
                                                                         state.dataIPShortCut->cAlphaArgs,
                                                                         NumAlphas,
                                                                         state.dataIPShortCut->rNumericArgs,
                                                                         NumNumbers,
                                                                         IOStatus,
                                                                         _,
                                                                         _,
                                                                         state.dataIPShortCut->cAlphaFieldNames,
                                                                         state.dataIPShortCut->cNumericFieldNames);
                if (Util::SameString(state.dataIPShortCut->cAlphaArgs(3), state.dataExternalInterface->FMU(i).Name)) {
                    std::string Name_NEW = state.dataIPShortCut->cAlphaArgs(4);
                    if (!Util::SameString(Name_OLD, Name_NEW)) {
                        int FOUND = Util::FindItem(Name_NEW, state.dataExternalInterface->checkInstanceName);
                        if (FOUND == 0) {
                            state.dataExternalInterface->checkInstanceName(l).Name = Name_NEW;
                            state.dataExternalInterface->FMU(i).NumInstances = j;
                            state.dataExternalInterface->FMU(i).Instance(j).Name = Name_NEW;
                            ++j;
                            Name_OLD = Name_NEW;
                        }
                    }
                    state.dataExternalInterface->FMU(i).TotNumInputVariablesInIDF = k;
                    ++k;
                }
            }
            state.dataExternalInterface->checkInstanceName.deallocate();
        }

        for (int i = 1; i <= state.dataExternalInterface->NumFMUObjects; ++i) {
            if (state.dataExternalInterface->FMU(i).NumInstances == 0) {
                ShowSevereError(
                    state, format("ExternalInterface/InitExternalInterfaceFMUImport: The FMU \"{}\" does", state.dataExternalInterface->FMU(i).Name));
                ShowContinueError(state, "not have any instances or any input variable. An FMU should have at least one instance");
                ShowContinueError(state, "or one input variable defined in input file. Check FMU object in the input file.");
                state.dataExternalInterface->ErrorsFound = true;
                StopExternalInterfaceIfError(state);
            }
            if (NumFMUInputVariables > 0 && state.dataExternalInterface->FMU(i).TotNumInputVariablesInIDF == 0) {
                ShowWarningError(state, format("InitExternalInterfaceFMUImport: The FMU \"{}\"", state.dataExternalInterface->FMU(i).Name));
                ShowContinueError(state, "is defined but has no input variables.");
                ShowContinueError(state, "Check the input field of the corresponding object");
                ShowContinueError(state, "ExternalInterface:FunctionalMockupUnitImport:From:Variable.");
            }
        }

        // write output folder where FMUs will be unpacked later on.
        for (int i = 1; i <= state.dataExternalInterface->NumFMUObjects; ++i) {
            for (int j = 1; j <= state.dataExternalInterface->FMU(i).NumInstances; ++j) {
                state.dataExternalInterface->FMU(i).Instance(j).WorkingFolder =
                    state.dataExternalInterface->FMURootWorkingFolder /
                    fs::path(strippedFileName(i) + '_' + state.dataExternalInterface->FMU(i).Instance(j).Name);
            }
        }

        // parse the fmu defined in the idf using the fmuUnpack.
        for (int i = 1; i <= state.dataExternalInterface->NumFMUObjects; ++i) {
            for (int j = 1; j <= state.dataExternalInterface->FMU(i).NumInstances; ++j) {
                // get the length of working folder trimmed
                state.dataExternalInterface->FMU(i).Instance(j).LenWorkingFolder =
                    state.dataExternalInterface->FMU(i).Instance(j).WorkingFolder.string().length();
                // unpack fmus
                // preprocess arguments for library call
                {
                    std::vector<char> fullFileNameArr(getCharArrayFromString(fullFileName(i)));
                    std::vector<char> workingFolderArr(
                        getCharArrayFromString(state.dataExternalInterface->FMU(i).Instance(j).WorkingFolder.string()));
                    int lenFileName(len(fullFileName(i)));

                    // make the library call
                    int retVal = fmiEPlusUnpack(
                        &fullFileNameArr[0], &workingFolderArr[0], &lenFileName, &state.dataExternalInterface->FMU(i).Instance(j).LenWorkingFolder);

                    if (retVal != 0) {
                        ShowSevereError(state, "ExternalInterface/InitExternalInterfaceFMUImport: Error when trying to");
                        ShowContinueError(state, format("unpack the FMU \"{}\".", state.dataExternalInterface->FMU(i).Name));
                        ShowContinueError(state, "Check if the FMU exists. Also check if the FMU folder is not write protected.");
                        state.dataExternalInterface->ErrorsFound = true;
                        StopExternalInterfaceIfError(state);
                    }
                }

                {
                    // determine modelID and modelGUID of all FMU instances
                    // preprocess arguments for library call
                    std::vector<char> workingFolderArr(
                        getCharArrayFromString(state.dataExternalInterface->FMU(i).Instance(j).WorkingFolder.string()));

                    // make the library call
                    state.dataExternalInterface->FMU(i).Instance(j).Index =
                        model_ID_GUID((char *)state.dataExternalInterface->FMU(i).Instance(j).Name.c_str(),
                                      &workingFolderArr[0],
                                      &state.dataExternalInterface->FMU(i).Instance(j).LenWorkingFolder,
                                      &state.dataExternalInterface->FMU(i).Instance(j).NumInputVariablesInFMU,
                                      &state.dataExternalInterface->FMU(i).Instance(j).NumOutputVariablesInFMU);

                    if (state.dataExternalInterface->FMU(i).Instance(j).Index < 0) {
                        ShowSevereError(state, "ExternalInterface/InitExternalInterfaceFMUImport: Error when trying to");
                        ShowContinueError(state, "get the model ID and model GUID");
                        ShowContinueError(state,
                                          format("of instance \"{}\" of FMU \"{}\".",
                                                 state.dataExternalInterface->FMU(i).Instance(j).Name,
                                                 state.dataExternalInterface->FMU(i).Name));
                        ShowContinueError(state, "Check if modelDescription.xml exists in the folder where the FMU has been unpacked.");
                        state.dataExternalInterface->ErrorsFound = true;
                        StopExternalInterfaceIfError(state);
                    }
                }

                {
                    // get the path to the binaries
                    // preprocess args for library call
                    std::vector<char> workingFolderArr(
                        getCharArrayFromString(state.dataExternalInterface->FMU(i).Instance(j).WorkingFolder.string()));
                    // Reserve some space in the string, becasue addLibPathCurrentWorkflowFolder doesn't allocate memory for the
                    // workingFolderWithLibArr Note: you can't call str.resize(str.length() + 91) because the conversion to std::vector<char> will
                    // find the null terminator and so it will have no effect
                    std::string reservedString = state.dataExternalInterface->FMU(i).Instance(j).WorkingFolder.string() +
                                                 "                                                                                           ";
                    std::vector<char> workingFolderWithLibArr(getCharArrayFromString(reservedString));

                    // make the library call
                    int retValfmiPathLib = addLibPathCurrentWorkingFolder(&workingFolderWithLibArr[0],
                                                                          &workingFolderArr[0],
                                                                          &state.dataExternalInterface->FMU(i).Instance(j).LenWorkingFolder,
                                                                          &state.dataExternalInterface->FMU(i).Instance(j).Index);

                    // post process args in case they are used later
                    state.dataExternalInterface->FMU(i).Instance(j).WorkingFolder_wLib =
                        fs::path(trim(getStringFromCharArray(workingFolderWithLibArr)));

                    if (retValfmiPathLib != 0) {
                        ShowSevereError(state, "ExternalInterface/InitExternalInterfaceFMUImport: Error when trying to");
                        ShowContinueError(state, "get the path to the binaries of instance");
                        ShowContinueError(state,
                                          format("\"{}\" of FMU \"{}\".",
                                                 state.dataExternalInterface->FMU(i).Instance(j).Name,
                                                 state.dataExternalInterface->FMU(i).Name));
                        ShowContinueError(state, "Check if binaries folder exists where the FMU has been unpacked.");
                        state.dataExternalInterface->ErrorsFound = true;
                        StopExternalInterfaceIfError(state);
                    }

                    // get the length of the working folder with libraries
                    state.dataExternalInterface->FMU(i).Instance(j).LenWorkingFolder_wLib =
                        state.dataExternalInterface->FMU(i).Instance(j).WorkingFolder_wLib.string().length();
                }

                {
                    // determine the FMI version
                    // preprocess args for library call
                    std::vector<char> workingFolderWithLibArr(
                        getCharArrayFromString(state.dataExternalInterface->FMU(i).Instance(j).WorkingFolder_wLib.string()));
                    std::vector<char> VersionNumArr(
                        getCharArrayFromString("    ")); // the version should only be 3 characters long, since for now we only handle "1.0"

                    // make the library call
                    int retValfmiVersion = getfmiEPlusVersion(&workingFolderWithLibArr[0],
                                                              &state.dataExternalInterface->FMU(i).Instance(j).LenWorkingFolder_wLib,
                                                              &VersionNumArr[0],
                                                              &state.dataExternalInterface->FMU(i).Instance(j).Index);

                    // post process in case args are used later
                    state.dataExternalInterface->FMU(i).Instance(j).fmiVersionNumber = getStringFromCharArray(VersionNumArr);

                    if (retValfmiVersion != 0) {
                        ShowSevereError(state, "ExternalInterface/InitExternalInterfaceFMUImport: Error when trying to");
                        ShowContinueError(state, "load FMI functions library of instance");
                        ShowContinueError(state,
                                          format("\"{}\" of FMU \"{}\".",
                                                 state.dataExternalInterface->FMU(i).Instance(j).Name,
                                                 state.dataExternalInterface->FMU(i).Name));
                        ShowContinueError(state, format("\"{}\".", state.dataExternalInterface->FMU(i).Instance(j).fmiVersionNumber));
                        state.dataExternalInterface->ErrorsFound = true;
                        StopExternalInterfaceIfError(state);
                    }

                    if (state.dataExternalInterface->FMU(i).Instance(j).fmiVersionNumber.substr(0, 3) != "1.0") {
                        ShowSevereError(state, "ExternalInterface/InitExternalInterfaceFMUImport: Error when getting version");
                        ShowContinueError(state, format("number of instance \"{}\"", state.dataExternalInterface->FMU(i).Instance(j).Name));
                        ShowContinueError(state, format("of FMU \"{}\".", state.dataExternalInterface->FMU(i).Name));
                        ShowContinueError(state,
                                          format("The version number found (\"{}\")",
                                                 state.dataExternalInterface->FMU(i).Instance(j).fmiVersionNumber.substr(0, 3)));
                        ShowContinueError(state, "differs from version 1.0 which is currently supported.");
                        state.dataExternalInterface->ErrorsFound = true;
                        StopExternalInterfaceIfError(state);
                    }
                }
            }
        }

        strippedFileName.deallocate();
        fullFileName.deallocate();

        state.dataExternalInterface->UniqueFMUInputVarNames.reserve(static_cast<unsigned>(NumFMUInputVariables));
        for (int i = 1; i <= state.dataExternalInterface->NumFMUObjects; ++i) {
            for (int j = 1; j <= state.dataExternalInterface->FMU(i).NumInstances; ++j) {
                state.dataExternalInterface->FMU(i).Instance(j).fmuInputVariable.allocate(NumFMUInputVariables);
                state.dataExternalInterface->FMU(i).Instance(j).checkfmuInputVariable.allocate(NumFMUInputVariables);
                state.dataExternalInterface->UniqueFMUInputVarNames.clear();
                state.dataExternalInterface->FMU(i).Instance(j).eplusOutputVariable.allocate(NumFMUInputVariables);
                int k = 1;
                for (int l = 1; l <= NumFMUInputVariables; ++l) {
                    state.dataInputProcessing->inputProcessor->getObjectItem(state,
                                                                             cCurrentModuleObject,
                                                                             l,
                                                                             state.dataIPShortCut->cAlphaArgs,
                                                                             NumAlphas,
                                                                             state.dataIPShortCut->rNumericArgs,
                                                                             NumNumbers,
                                                                             IOStatus,
                                                                             _,
                                                                             _,
                                                                             state.dataIPShortCut->cAlphaFieldNames,
                                                                             state.dataIPShortCut->cNumericFieldNames);
                    if (Util::SameString(state.dataIPShortCut->cAlphaArgs(3), state.dataExternalInterface->FMU(i).Name) &&
                        Util::SameString(state.dataIPShortCut->cAlphaArgs(4), state.dataExternalInterface->FMU(i).Instance(j).Name)) {
                        state.dataExternalInterface->FMU(i).Instance(j).fmuInputVariable(k).Name = state.dataIPShortCut->cAlphaArgs(5);
                        state.dataExternalInterface->FMU(i).Instance(j).eplusOutputVariable(k).VarKey = state.dataIPShortCut->cAlphaArgs(1);
                        state.dataExternalInterface->FMU(i).Instance(j).eplusOutputVariable(k).Name = state.dataIPShortCut->cAlphaArgs(2);
                        // verify whether we have duplicate FMU input variables in the idf
                        GlobalNames::VerifyUniqueInterObjectName(state,
                                                                 state.dataExternalInterface->UniqueFMUInputVarNames,
                                                                 state.dataExternalInterface->FMU(i).Instance(j).fmuInputVariable(k).Name,
                                                                 cCurrentModuleObject,
                                                                 state.dataExternalInterface->FMU(i).Instance(j).Name,
                                                                 state.dataExternalInterface->ErrorsFound);
                        //                            Util::VerifyName( state.dataExternalInterface->FMU( i ).Instance( j
                        //                            ).fmuInputVariable(
                        // k
                        //).Name,  state.dataExternalInterface->FMU(
                        // i
                        //).Instance(
                        // j
                        //).checkfmuInputVariable, NumFMUInputVariables, IsNotOK, IsBlank, "The FMU input variable \"" +
                        // state.dataExternalInterface->FMU( i ).Instance( j
                        //).fmuInputVariable( k ).Name + "\" of instance \"" + state.dataExternalInterface->FMU( i ).Instance( j ).Name + "\" of FMU
                        //\"" + state.dataExternalInterface->FMU( i ).Name + "\"
                        // has duplicates. Please check the input file again and delete duplicated entries." );
                        if (state.dataExternalInterface->ErrorsFound) {
                            StopExternalInterfaceIfError(state);
                        } else {
                            state.dataExternalInterface->FMU(i).Instance(j).checkfmuInputVariable(k).Name =
                                state.dataExternalInterface->FMU(i).Instance(j).fmuInputVariable(k).Name;
                        }

                        // preprocess args for library call
                        std::vector<char> inputVarNameArr(
                            getCharArrayFromString(state.dataExternalInterface->FMU(i).Instance(j).fmuInputVariable(k).Name));
                        int inputVarNameLen(len(state.dataExternalInterface->FMU(i).Instance(j).fmuInputVariable(k).Name));

                        // make the library call
                        state.dataExternalInterface->FMU(i).Instance(j).fmuInputVariable(k).ValueReference = getValueReferenceByNameFMUInputVariables(
                            &inputVarNameArr[0], &inputVarNameLen, &state.dataExternalInterface->FMU(i).Instance(j).Index);

                        // postprocess args in case they are used later
                        state.dataExternalInterface->FMU(i).Instance(j).fmuInputVariable(k).Name = getStringFromCharArray(inputVarNameArr);

                        if (state.dataExternalInterface->FMU(i).Instance(j).fmuInputVariable(k).ValueReference == -999) {
                            ShowSevereError(state, "ExternalInterface/InitExternalInterfaceFMUImport: Error when trying to");
                            ShowContinueError(state, "get the value reference of FMU input variable");
                            ShowContinueError(state,
                                              format("\"{}\" of instance \"{}\" of FMU",
                                                     state.dataExternalInterface->FMU(i).Instance(j).fmuInputVariable(k).Name,
                                                     state.dataExternalInterface->FMU(i).Instance(j).Name));
                            ShowContinueError(
                                state, format("of FMU \"{}\". Please check the name of input variable", state.dataExternalInterface->FMU(i).Name));
                            ShowContinueError(state, "in the input file and in the modelDescription file.");
                            state.dataExternalInterface->ErrorsFound = true;
                            StopExternalInterfaceIfError(state);
                        }

                        if (state.dataExternalInterface->FMU(i).Instance(j).fmuInputVariable(k).ValueReference == -1) {
                            ShowSevereError(state, "ExternalInterface/InitExternalInterfaceFMUImport: Error when trying to");
                            ShowContinueError(state, "get the value reference of FMU input variable");
                            ShowContinueError(state,
                                              format("\"{}\" of instance \"{}\" of FMU",
                                                     state.dataExternalInterface->FMU(i).Instance(j).fmuInputVariable(k).Name,
                                                     state.dataExternalInterface->FMU(i).Instance(j).Name));
                            ShowContinueError(
                                state, format("\"{}\". This variable is not an FMU input variable.", state.dataExternalInterface->FMU(i).Name));
                            ShowContinueError(state, "Please check the causality of the variable in the modelDescription file.");
                            state.dataExternalInterface->ErrorsFound = true;
                            StopExternalInterfaceIfError(state);
                        }

                        // The next call expects an array, but a single item is passed
                        // Therefore create a single item array here first
                        Array1D_string tempSingleStringA(1, state.dataExternalInterface->FMU(i).Instance(j).eplusOutputVariable(k).VarKey);
                        Array1D_string tempSingleStringB(1, state.dataExternalInterface->FMU(i).Instance(j).eplusOutputVariable(k).Name);

                        // Make the call with arrays
                        GetReportVariableKey(state, tempSingleStringA, 1, tempSingleStringB, keyIndexes, varTypes);

                        // Then postprocess the array items back in case they changed
                        state.dataExternalInterface->FMU(i).Instance(j).eplusOutputVariable(k).VarKey = tempSingleStringA(1);
                        state.dataExternalInterface->FMU(i).Instance(j).eplusOutputVariable(k).Name = tempSingleStringB(1);

                        state.dataExternalInterface->FMU(i).Instance(j).eplusOutputVariable(k).VarIndex = keyIndexes(1);
                        state.dataExternalInterface->FMU(i).Instance(j).eplusOutputVariable(k).VarType = varTypes(1);
                        state.dataExternalInterface->FMU(i).Instance(j).NumInputVariablesInIDF = k;
                        ++k;
                    }
                }

                if (NumFMUInputVariables > 0 && state.dataExternalInterface->FMU(i).Instance(j).NumInputVariablesInIDF == 0) {
                    ShowWarningError(state,
                                     format("InitExternalInterfaceFMUImport: The instance \"{}\" of FMU \"{}\"",
                                            state.dataExternalInterface->FMU(i).Instance(j).Name,
                                            state.dataExternalInterface->FMU(i).Name));
                    ShowContinueError(state, "is defined but has no input variables. Check the input field of the");
                    ShowContinueError(state, "corresponding object: ExternalInterface:FunctionalMockupUnitImport:From:Variable.");
                }
            }
        }

        for (int i = 1; i <= state.dataExternalInterface->NumFMUObjects; ++i) {
            for (int j = 1; j <= state.dataExternalInterface->FMU(i).NumInstances; ++j) {
                // check whether the number of input variables in fmu is bigger than in the idf
                if (state.dataExternalInterface->FMU(i).Instance(j).NumInputVariablesInFMU >
                    state.dataExternalInterface->FMU(i).Instance(j).NumInputVariablesInIDF) {
                    ShowWarningError(state,
                                     format("InitExternalInterfaceFMUImport: The number of input variables defined in input file ({})",
                                            state.dataExternalInterface->FMU(i).Instance(j).NumInputVariablesInIDF));
                    ShowContinueError(state,
                                      format("of instance \"{}\" of FMU \"{}\" is less than the number of input variables",
                                             state.dataExternalInterface->FMU(i).Instance(j).Name,
                                             state.dataExternalInterface->FMU(i).Name));
                    ShowContinueError(
                        state, format("in the modelDescription file ({}).", state.dataExternalInterface->FMU(i).Instance(j).NumInputVariablesInFMU));
                    ShowContinueError(state, "Check the input file and the modelDescription file again.");
                }
                // check whether the number of input variables in fmu is less than in the idf
                if (state.dataExternalInterface->FMU(i).Instance(j).NumInputVariablesInFMU <
                    state.dataExternalInterface->FMU(i).Instance(j).NumInputVariablesInIDF) {
                    ShowWarningError(state,
                                     format("InitExternalInterfaceFMUImport: The number of input variables defined in input file ({})",
                                            state.dataExternalInterface->FMU(i).Instance(j).NumInputVariablesInIDF));
                    ShowContinueError(state,
                                      format("of instance \"{}\" of FMU \"{}\" is bigger than the number of input variables",
                                             state.dataExternalInterface->FMU(i).Instance(j).Name,
                                             state.dataExternalInterface->FMU(i).Name));
                    ShowContinueError(
                        state, format("in the modelDescription file ({}).", state.dataExternalInterface->FMU(i).Instance(j).NumInputVariablesInFMU));
                    ShowContinueError(state, "Check the input file and the modelDescription file again.");
                }
            }
        }

        // get the names of the output variables each fmu (and the names of the
        // corresponding input variables in EnergyPlus -- schedule).
        cCurrentModuleObject = "ExternalInterface:FunctionalMockupUnitImport:To:Schedule";
        NumFMUInputVariables = state.dataInputProcessing->inputProcessor->getNumObjectsFound(state, cCurrentModuleObject);

        for (int i = 1; i <= state.dataExternalInterface->NumFMUObjects; ++i) {
            int j = 1;
            for (int k = 1; k <= NumFMUInputVariables; ++k) {
                state.dataInputProcessing->inputProcessor->getObjectItem(state,
                                                                         cCurrentModuleObject,
                                                                         k,
                                                                         state.dataIPShortCut->cAlphaArgs,
                                                                         NumAlphas,
                                                                         state.dataIPShortCut->rNumericArgs,
                                                                         NumNumbers,
                                                                         IOStatus,
                                                                         _,
                                                                         _,
                                                                         state.dataIPShortCut->cAlphaFieldNames,
                                                                         state.dataIPShortCut->cNumericFieldNames);
                if (Util::SameString(state.dataIPShortCut->cAlphaArgs(3), state.dataExternalInterface->FMU(i).Name)) {
                    state.dataExternalInterface->FMU(i).TotNumOutputVariablesSchedule = j;
                    ++j;
                }
            }
        }

        for (int i = 1; i <= state.dataExternalInterface->NumFMUObjects; ++i) {
            for (int j = 1; j <= state.dataExternalInterface->FMU(i).NumInstances; ++j) {
                state.dataExternalInterface->FMU(i).Instance(j).fmuOutputVariableSchedule.allocate(NumFMUInputVariables);
                state.dataExternalInterface->FMU(i).Instance(j).eplusInputVariableSchedule.allocate(NumFMUInputVariables);
                int k = 1;
                for (int l = 1; l <= NumFMUInputVariables; ++l) {
                    state.dataInputProcessing->inputProcessor->getObjectItem(state,
                                                                             cCurrentModuleObject,
                                                                             l,
                                                                             state.dataIPShortCut->cAlphaArgs,
                                                                             NumAlphas,
                                                                             state.dataIPShortCut->rNumericArgs,
                                                                             NumNumbers,
                                                                             IOStatus,
                                                                             _,
                                                                             _,
                                                                             state.dataIPShortCut->cAlphaFieldNames,
                                                                             state.dataIPShortCut->cNumericFieldNames);
                    if (Util::SameString(state.dataIPShortCut->cAlphaArgs(3), state.dataExternalInterface->FMU(i).Name) &&
                        Util::SameString(state.dataIPShortCut->cAlphaArgs(4), state.dataExternalInterface->FMU(i).Instance(j).Name)) {
                        state.dataExternalInterface->FMU(i).Instance(j).fmuOutputVariableSchedule(k).Name = state.dataIPShortCut->cAlphaArgs(5);
                        state.dataExternalInterface->FMU(i).Instance(j).eplusInputVariableSchedule(k).Name = state.dataIPShortCut->cAlphaArgs(1);
                        state.dataExternalInterface->FMU(i).Instance(j).eplusInputVariableSchedule(k).InitialValue =
                            state.dataIPShortCut->rNumericArgs(1);

                        // get the value reference by using the FMU name and the variable name.

                        // preprocess the arguments before the following library call
                        std::vector<char> NameCharArr(
                            getCharArrayFromString(state.dataExternalInterface->FMU(i).Instance(j).fmuOutputVariableSchedule(k).Name));
                        int lengthVar(len(state.dataExternalInterface->FMU(i).Instance(j).fmuOutputVariableSchedule(k).Name));

                        // make the library call
                        state.dataExternalInterface->FMU(i).Instance(j).fmuOutputVariableSchedule(k).ValueReference =
                            getValueReferenceByNameFMUOutputVariables(
                                &NameCharArr[0], &lengthVar, &state.dataExternalInterface->FMU(i).Instance(j).Index);

                        // postprocess the arguments after the library call in case they are changed and used later
                        state.dataExternalInterface->FMU(i).Instance(j).fmuOutputVariableSchedule(k).Name = getStringFromCharArray(NameCharArr);

                        if (state.dataExternalInterface->FMU(i).Instance(j).fmuOutputVariableSchedule(k).ValueReference == -999) {
                            ShowSevereError(state,
                                            "ExternalInterface/InitExternalInterfaceFMUImport: Error when trying to get the value reference of "
                                            "the FMU output variable");
                            ShowContinueError(state,
                                              format("\"{}\" of instance \"{}\"",
                                                     state.dataExternalInterface->FMU(i).Instance(j).fmuOutputVariableSchedule(k).Name,
                                                     state.dataExternalInterface->FMU(i).Instance(j).Name));
                            ShowContinueError(state,
                                              format("of FMU \"{}\" that will be mapped to a schedule.", state.dataExternalInterface->FMU(i).Name));
                            ShowContinueError(state, "Please check the name of output variables in the input file and");
                            ShowContinueError(state, "in the modelDescription file.");
                            state.dataExternalInterface->ErrorsFound = true;
                            StopExternalInterfaceIfError(state);
                        }

                        if (state.dataExternalInterface->FMU(i).Instance(j).fmuOutputVariableSchedule(k).ValueReference == -1) {
                            ShowSevereError(state,
                                            "ExternalInterface/InitExternalInterfaceFMUImport: Error when trying to get the value reference of "
                                            "the FMU output variable");
                            ShowContinueError(state,
                                              format("\"{}\" of instance \"{}\"",
                                                     state.dataExternalInterface->FMU(i).Instance(j).fmuOutputVariableSchedule(k).Name,
                                                     state.dataExternalInterface->FMU(i).Instance(j).Name));
                            ShowContinueError(state,
                                              format("of FMU \"{}\" that will be mapped to a schedule.", state.dataExternalInterface->FMU(i).Name));
                            ShowContinueError(state, "This variable is not an FMU output variable.");
                            ShowContinueError(state, "Please check the causality of the variable in the modelDescription file.");
                            state.dataExternalInterface->ErrorsFound = true;
                            StopExternalInterfaceIfError(state);
                        }

                        state.dataExternalInterface->FMU(i).Instance(j).eplusInputVariableSchedule(k).VarIndex = ScheduleManager::GetDayScheduleIndex(
                            state, state.dataExternalInterface->FMU(i).Instance(j).eplusInputVariableSchedule(k).Name);
                        state.dataExternalInterface->FMU(i).Instance(j).NumOutputVariablesSchedule = k;
                        if (state.dataExternalInterface->FMU(i).Instance(j).eplusInputVariableSchedule(k).VarIndex <= 0) {
                            ShowSevereError(state,
                                            format("ExternalInterface/InitExternalInterfaceFMUImport:declares variable \"{}\",",
                                                   state.dataExternalInterface->FMU(i).Instance(j).eplusInputVariableSchedule(k).Name));
                            ShowContinueError(state, "but variable is not a schedule variable.");
                            state.dataExternalInterface->ErrorsFound = true;
                            StopExternalInterfaceIfError(state);
                        }
                        ++k;
                    }
                }
            }
        }

        // get the names of the output variables each fmu (and the names of the
        // corresponding input variables in EnergyPlus -- variable).
        cCurrentModuleObject = "ExternalInterface:FunctionalMockupUnitImport:To:Variable";
        NumFMUInputVariables = state.dataInputProcessing->inputProcessor->getNumObjectsFound(state, cCurrentModuleObject);

        for (int i = 1; i <= state.dataExternalInterface->NumFMUObjects; ++i) {
            int j = 1;
            for (int k = 1; k <= NumFMUInputVariables; ++k) {
                state.dataInputProcessing->inputProcessor->getObjectItem(state,
                                                                         cCurrentModuleObject,
                                                                         k,
                                                                         state.dataIPShortCut->cAlphaArgs,
                                                                         NumAlphas,
                                                                         state.dataIPShortCut->rNumericArgs,
                                                                         NumNumbers,
                                                                         IOStatus,
                                                                         _,
                                                                         _,
                                                                         state.dataIPShortCut->cAlphaFieldNames,
                                                                         state.dataIPShortCut->cNumericFieldNames);
                if (Util::SameString(state.dataIPShortCut->cAlphaArgs(2), state.dataExternalInterface->FMU(i).Name)) {
                    state.dataExternalInterface->FMU(i).TotNumOutputVariablesVariable = j;
                    ++j;
                }
            }
        }

        for (int i = 1; i <= state.dataExternalInterface->NumFMUObjects; ++i) {
            for (int j = 1; j <= state.dataExternalInterface->FMU(i).NumInstances; ++j) {
                state.dataExternalInterface->FMU(i).Instance(j).fmuOutputVariableVariable.allocate(NumFMUInputVariables);
                state.dataExternalInterface->FMU(i).Instance(j).eplusInputVariableVariable.allocate(NumFMUInputVariables);
                int k = 1;
                for (int l = 1; l <= NumFMUInputVariables; ++l) {
                    state.dataInputProcessing->inputProcessor->getObjectItem(state,
                                                                             cCurrentModuleObject,
                                                                             l,
                                                                             state.dataIPShortCut->cAlphaArgs,
                                                                             NumAlphas,
                                                                             state.dataIPShortCut->rNumericArgs,
                                                                             NumNumbers,
                                                                             IOStatus,
                                                                             _,
                                                                             _,
                                                                             state.dataIPShortCut->cAlphaFieldNames,
                                                                             state.dataIPShortCut->cNumericFieldNames);
                    if (Util::SameString(state.dataIPShortCut->cAlphaArgs(2), state.dataExternalInterface->FMU(i).Name) &&
                        Util::SameString(state.dataIPShortCut->cAlphaArgs(3), state.dataExternalInterface->FMU(i).Instance(j).Name)) {
                        state.dataExternalInterface->FMU(i).Instance(j).fmuOutputVariableVariable(k).Name = state.dataIPShortCut->cAlphaArgs(4);
                        state.dataExternalInterface->FMU(i).Instance(j).eplusInputVariableVariable(k).Name = state.dataIPShortCut->cAlphaArgs(1);

                        // get the value reference by using the FMU name and the variable name.
                        std::vector<char> NameCharArr(
                            getCharArrayFromString(state.dataExternalInterface->FMU(i).Instance(j).fmuOutputVariableVariable(k).Name));
                        int tempLength(len(state.dataExternalInterface->FMU(i).Instance(j).fmuOutputVariableVariable(k).Name));
                        state.dataExternalInterface->FMU(i).Instance(j).fmuOutputVariableVariable(k).ValueReference =
                            getValueReferenceByNameFMUOutputVariables(
                                &NameCharArr[0], &tempLength, &state.dataExternalInterface->FMU(i).Instance(j).Index);
                        // state.dataExternalInterface->FMU( i ).Instance( j ).fmuOutputVariableVariable( k ).Name = getStringFromCharArray(
                        // NameCharArr );

                        if (state.dataExternalInterface->FMU(i).Instance(j).fmuOutputVariableVariable(k).ValueReference == -999) {
                            ShowSevereError(state,
                                            "ExternalInterface/InitExternalInterfaceFMUImport: Error when trying to get the value reference of "
                                            "the FMU output variable");
                            ShowContinueError(state,
                                              format("\"{}\" of instance \"{}\"",
                                                     state.dataExternalInterface->FMU(i).Instance(j).fmuOutputVariableVariable(k).Name,
                                                     state.dataExternalInterface->FMU(i).Instance(j).Name));
                            ShowContinueError(state,
                                              format("of FMU \"{}\" that will be mapped to a variable.", state.dataExternalInterface->FMU(i).Name));
                            ShowContinueError(state, "Please check the name of output variables in the input file and in the modelDescription file.");
                            state.dataExternalInterface->ErrorsFound = true;
                            StopExternalInterfaceIfError(state);
                        }

                        if (state.dataExternalInterface->FMU(i).Instance(j).fmuOutputVariableVariable(k).ValueReference == -1) {
                            ShowSevereError(state,
                                            "ExternalInterface/InitExternalInterfaceFMUImport: Error when trying to get the value reference of "
                                            "the FMU output variable");
                            ShowContinueError(state,
                                              format("\"{}\" of instance \"{}\"",
                                                     state.dataExternalInterface->FMU(i).Instance(j).fmuOutputVariableVariable(k).Name,
                                                     state.dataExternalInterface->FMU(i).Instance(j).Name));
                            ShowContinueError(state,
                                              format("of FMU \"{}\" that will be mapped to a variable.", state.dataExternalInterface->FMU(i).Name));
                            ShowContinueError(state,
                                              "This variable is not an FMU output variable. Please check the causality of the variable in the "
                                              "modelDescription file.");
                            state.dataExternalInterface->ErrorsFound = true;
                            StopExternalInterfaceIfError(state);
                        }

                        state.dataExternalInterface->FMU(i).Instance(j).eplusInputVariableVariable(k).VarIndex =
                            RuntimeLanguageProcessor::FindEMSVariable(
                                state, state.dataExternalInterface->FMU(i).Instance(j).eplusInputVariableVariable(k).Name, 0);
                        state.dataExternalInterface->FMU(i).Instance(j).NumOutputVariablesVariable = k;
                        if (state.dataExternalInterface->FMU(i).Instance(j).eplusInputVariableVariable(k).VarIndex <= 0) {
                            ShowSevereError(state,
                                            format("ExternalInterface/InitExternalInterfaceFMUImport:declares variable \"{}\",",
                                                   state.dataExternalInterface->FMU(i).Instance(j).eplusInputVariableVariable(k).Name));
                            ShowContinueError(state, "but variable is not an EMS variable.");
                            state.dataExternalInterface->ErrorsFound = true;
                            StopExternalInterfaceIfError(state);
                        }
                        ++k;
                    }
                }
                if (state.dataExternalInterface->FMU(i).Instance(j).NumOutputVariablesVariable >= 1) {
                    state.dataExternalInterface->useEMS = true;
                }
            }
        }

        // get the names of the output variables each fmu (and the names of the
        // corresponding input variables in EnergyPlus -- actuator).
        cCurrentModuleObject = "ExternalInterface:FunctionalMockupUnitImport:To:Actuator";
        NumFMUInputVariables = state.dataInputProcessing->inputProcessor->getNumObjectsFound(state, cCurrentModuleObject);

        for (int i = 1; i <= state.dataExternalInterface->NumFMUObjects; ++i) {
            int j = 1;
            for (int k = 1; k <= NumFMUInputVariables; ++k) {
                state.dataInputProcessing->inputProcessor->getObjectItem(state,
                                                                         cCurrentModuleObject,
                                                                         k,
                                                                         state.dataIPShortCut->cAlphaArgs,
                                                                         NumAlphas,
                                                                         state.dataIPShortCut->rNumericArgs,
                                                                         NumNumbers,
                                                                         IOStatus,
                                                                         _,
                                                                         _,
                                                                         state.dataIPShortCut->cAlphaFieldNames,
                                                                         state.dataIPShortCut->cNumericFieldNames);
                if (Util::SameString(state.dataIPShortCut->cAlphaArgs(5), state.dataExternalInterface->FMU(i).Name)) {
                    state.dataExternalInterface->FMU(i).TotNumOutputVariablesActuator = j;
                    ++j;
                }
            }
        }

        for (int i = 1; i <= state.dataExternalInterface->NumFMUObjects; ++i) {
            for (int j = 1; j <= state.dataExternalInterface->FMU(i).NumInstances; ++j) {
                state.dataExternalInterface->FMU(i).Instance(j).fmuOutputVariableActuator.allocate(NumFMUInputVariables);
                state.dataExternalInterface->FMU(i).Instance(j).eplusInputVariableActuator.allocate(NumFMUInputVariables);
                int k = 1;
                for (int l = 1; l <= NumFMUInputVariables; ++l) {
                    state.dataInputProcessing->inputProcessor->getObjectItem(state,
                                                                             cCurrentModuleObject,
                                                                             l,
                                                                             state.dataIPShortCut->cAlphaArgs,
                                                                             NumAlphas,
                                                                             state.dataIPShortCut->rNumericArgs,
                                                                             NumNumbers,
                                                                             IOStatus,
                                                                             _,
                                                                             _,
                                                                             state.dataIPShortCut->cAlphaFieldNames,
                                                                             state.dataIPShortCut->cNumericFieldNames);
                    if (Util::SameString(state.dataIPShortCut->cAlphaArgs(5), state.dataExternalInterface->FMU(i).Name) &&
                        Util::SameString(state.dataIPShortCut->cAlphaArgs(6), state.dataExternalInterface->FMU(i).Instance(j).Name)) {
                        state.dataExternalInterface->FMU(i).Instance(j).fmuOutputVariableActuator(k).Name = state.dataIPShortCut->cAlphaArgs(7);
                        state.dataExternalInterface->FMU(i).Instance(j).eplusInputVariableActuator(k).Name = state.dataIPShortCut->cAlphaArgs(1);

                        // get the value reference by using the FMU name and the variable name.
                        std::vector<char> tempNameArr(
                            getCharArrayFromString(state.dataExternalInterface->FMU(i).Instance(j).fmuOutputVariableActuator(k).Name));
                        int tempLength(len(state.dataExternalInterface->FMU(i).Instance(j).fmuOutputVariableActuator(k).Name));
                        state.dataExternalInterface->FMU(i).Instance(j).fmuOutputVariableActuator(k).ValueReference =
                            getValueReferenceByNameFMUOutputVariables(
                                &tempNameArr[0], &tempLength, &state.dataExternalInterface->FMU(i).Instance(j).Index);
                        // state.dataExternalInterface->FMU( i ).Instance( j ).fmuOutputVariableActuator( k ).Name = getStringFromCharArray(
                        // tempNameArr );

                        if (state.dataExternalInterface->FMU(i).Instance(j).fmuOutputVariableActuator(k).ValueReference == -999) {
                            ShowSevereError(state,
                                            "ExternalInterface/InitExternalInterfaceFMUImport: Error when trying to get the value reference of "
                                            "the FMU output variable");
                            ShowContinueError(state,
                                              format("\"{}\" of instance \"{}\"",
                                                     state.dataExternalInterface->FMU(i).Instance(j).fmuOutputVariableActuator(k).Name,
                                                     state.dataExternalInterface->FMU(i).Instance(j).Name));
                            ShowContinueError(state,
                                              format("of FMU \"{}\" that will be mapped to an actuator.", state.dataExternalInterface->FMU(i).Name));
                            ShowContinueError(state, "Please check the name of output variables in the input file and in the modelDescription file.");
                            state.dataExternalInterface->ErrorsFound = true;
                            StopExternalInterfaceIfError(state);
                        }

                        if (state.dataExternalInterface->FMU(i).Instance(j).fmuOutputVariableActuator(k).ValueReference == -1) {
                            ShowSevereError(state,
                                            "ExternalInterface/InitExternalInterfaceFMUImport: Error when trying to get the value reference of "
                                            "the FMU output variable");
                            ShowContinueError(state,
                                              format("\"{}\" of instance \"{}\"",
                                                     state.dataExternalInterface->FMU(i).Instance(j).fmuOutputVariableActuator(k).Name,
                                                     state.dataExternalInterface->FMU(i).Instance(j).Name));
                            ShowContinueError(state,
                                              format("of FMU \"{}\" that will be mapped to an actuator.", state.dataExternalInterface->FMU(i).Name));
                            ShowContinueError(state,
                                              "This variable is not an FMU output variable. Please check the causality of the variable in the "
                                              "modelDescription file.");
                            state.dataExternalInterface->ErrorsFound = true;
                            StopExternalInterfaceIfError(state);
                        }

                        state.dataExternalInterface->FMU(i).Instance(j).eplusInputVariableActuator(k).VarIndex =
                            RuntimeLanguageProcessor::FindEMSVariable(
                                state, state.dataExternalInterface->FMU(i).Instance(j).eplusInputVariableActuator(k).Name, 0);
                        state.dataExternalInterface->FMU(i).Instance(j).NumOutputVariablesActuator = k;
                        if (state.dataExternalInterface->FMU(i).Instance(j).eplusInputVariableActuator(k).VarIndex <= 0) {
                            ShowSevereError(state,
                                            format("ExternalInterface/InitExternalInterfaceFMUImport:declares variable \"{}\",",
                                                   state.dataExternalInterface->FMU(i).Instance(j).eplusInputVariableActuator(k).Name));
                            ShowContinueError(state, "but variable is not an EMS variable.");
                            state.dataExternalInterface->ErrorsFound = true;
                            StopExternalInterfaceIfError(state);
                        }
                        ++k;
                    }
                }
                // set the flag state.dataExternalInterface->useEMS to true. This will be used then to update the erl variables in erl data structure
                if (state.dataExternalInterface->FMU(i).Instance(j).NumOutputVariablesActuator >= 1) {
                    state.dataExternalInterface->useEMS = true;
                }
            }
        }

        // parse the fmu defined in the idf using the fmuUnpack with the flag --unpack.
        for (int i = 1; i <= state.dataExternalInterface->NumFMUObjects; ++i) {
            for (int j = 1; j <= state.dataExternalInterface->FMU(i).NumInstances; ++j) {
                state.dataExternalInterface->FMU(i).Instance(j).NumOutputVariablesInIDF =
                    state.dataExternalInterface->FMU(i).Instance(j).NumOutputVariablesSchedule +
                    state.dataExternalInterface->FMU(i).Instance(j).NumOutputVariablesVariable +
                    state.dataExternalInterface->FMU(i).Instance(j).NumOutputVariablesActuator;
                // check whether the number of output variables in fmu is bigger than in the idf
                if (state.dataExternalInterface->FMU(i).Instance(j).NumOutputVariablesInFMU >
                    state.dataExternalInterface->FMU(i).Instance(j).NumOutputVariablesInIDF) {
                    ShowWarningError(state,
                                     format("InitExternalInterfaceFMUImport: The number of output variables defined in input file ({})",
                                            state.dataExternalInterface->FMU(i).Instance(j).NumOutputVariablesInIDF));
                    ShowContinueError(state,
                                      format("of instance \"{}\" of FMU \"{}\" is less than the number of output variables",
                                             state.dataExternalInterface->FMU(i).Instance(j).Name,
                                             state.dataExternalInterface->FMU(i).Name));
                    ShowContinueError(
                        state, format("in the modelDescription file ({}).", state.dataExternalInterface->FMU(i).Instance(j).NumOutputVariablesInFMU));
                    ShowContinueError(state, "Check the input file and the modelDescription file again.");
                }
                // check whether the number of output variables in fmu is less than in the idf
                if (state.dataExternalInterface->FMU(i).Instance(j).NumOutputVariablesInFMU <
                    state.dataExternalInterface->FMU(i).Instance(j).NumOutputVariablesInIDF) {
                    ShowWarningError(state,
                                     format("InitExternalInterfaceFMUImport: The number of output variables defined in input file ({})",
                                            state.dataExternalInterface->FMU(i).Instance(j).NumOutputVariablesInIDF));
                    ShowContinueError(state,
                                      format("of instance \"{}\" of FMU \"{}\" is bigger than the number of output variables",
                                             state.dataExternalInterface->FMU(i).Instance(j).Name,
                                             state.dataExternalInterface->FMU(i).Name));
                    ShowContinueError(
                        state, format("in the modelDescription file ({}).", state.dataExternalInterface->FMU(i).Instance(j).NumOutputVariablesInFMU));
                    ShowContinueError(state, "Check the input file and the modelDescription file again.");
                }

                DisplayString(state,
                              format("Number of inputs in instance \"{}\" of FMU \"{}\" = \"{}\".",
                                     state.dataExternalInterface->FMU(i).Instance(j).Name,
                                     state.dataExternalInterface->FMU(i).Name,
                                     state.dataExternalInterface->FMU(i).Instance(j).NumInputVariablesInIDF));
                DisplayString(state,
                              format("Number of outputs in instance \"{}\" of FMU \"{}\" = \"{}\".",
                                     state.dataExternalInterface->FMU(i).Instance(j).Name,
                                     state.dataExternalInterface->FMU(i).Name,
                                     state.dataExternalInterface->FMU(i).Instance(j).NumOutputVariablesInIDF));
            }
        }
        StopExternalInterfaceIfError(state);
        state.dataExternalInterface->FirstCallIni = false;
    }
}

std::string trim(std::string const &str)
{
    std::size_t first = str.find_first_not_of(' ');
    std::size_t last = str.find_last_not_of(' ');
    return str.substr(first, last - first + 1);
}

Real64 GetCurSimStartTimeSeconds(const EnergyPlusData &state)
{
    // FUNCTION INFORMATION:
    //       AUTHOR         Thierry S. Nouidui, Michael Wetter, Wangda Zuo
    //       DATE WRITTEN   August 2011

    // PURPOSE OF THIS FUNCTION:
    //  Get the current month and day in the runperiod and convert
    //  it into seconds.

    // Locals
    Real64 simtime;

    if (!state.dataEnvrn->CurrentYearIsLeapYear) {
        switch (state.dataEnvrn->Month) {
        case 1:
            simtime = 0;
            break;
        case 2:
            simtime = 31;
            break;
        case 3:
            simtime = 59;
            break;
        case 4:
            simtime = 90;
            break;
        case 5:
            simtime = 120;
            break;
        case 6:
            simtime = 151;
            break;
        case 7:
            simtime = 181;
            break;
        case 8:
            simtime = 212;
            break;
        case 9:
            simtime = 243;
            break;
        case 10:
            simtime = 273;
            break;
        case 11:
            simtime = 304;
            break;
        case 12:
            simtime = 334;
            break;
        default:
            simtime = 0;
        }
    } else {
        switch (state.dataEnvrn->Month) {
        case 1:
            simtime = 0;
            break;
        case 2:
            simtime = 31;
            break;
        case 3:
            simtime = 59 + 1;
            break;
        case 4:
            simtime = 90 + 1;
            break;
        case 5:
            simtime = 120 + 1;
            break;
        case 6:
            simtime = 151 + 1;
            break;
        case 7:
            simtime = 181 + 1;
            break;
        case 8:
            simtime = 212 + 1;
            break;
        case 9:
            simtime = 243 + 1;
            break;
        case 10:
            simtime = 273 + 1;
            break;
        case 11:
            simtime = 304 + 1;
            break;
        case 12:
            simtime = 334 + 1;
            break;
        default:
            simtime = 0;
        }
    }

    simtime = 24 * (simtime + (state.dataEnvrn->DayOfMonth - 1)); // day of month does not need to be stubtracted??
    simtime = 60 * (simtime + (state.dataGlobal->HourOfDay - 1)); // hours to minutes
    simtime = 60 * (simtime);                                     // minutes to seconds

    return simtime;
}

void CalcExternalInterfaceFMUImport(EnergyPlusData &state)
{

    // SUBROUTINE INFORMATION:
    //       AUTHOR         Thierry S. Nouidui, Michael Wetter, Wangda Zuo
    //       DATE WRITTEN   08Aug2011

    // PURPOSE OF THIS SUBROUTINE:
    // This subroutine organizes the data exchange between FMU and EnergyPlus.

    // SUBROUTINE LOCAL VARIABLE DECLARATIONS:
    Array1D_string Alphas(5);
    Array1D_int keyIndexes(1);     // Array index for
    Array1D_string NamesOfKeys(1); // Specific key name

    if (state.dataGlobal->WarmupFlag &&
        (state.dataGlobal->KindOfSim != Constant::KindOfSim::RunPeriodWeather)) { // No data exchange during design days
        if (state.dataExternalInterface->FirstCallDesignDays) {
            ShowWarningError(state, "ExternalInterface/CalcExternalInterfaceFMUImport: ExternalInterface does not exchange data during design days.");
        }
        state.dataExternalInterface->FirstCallDesignDays = false;
    }
    if (state.dataGlobal->WarmupFlag && (state.dataGlobal->KindOfSim == Constant::KindOfSim::RunPeriodWeather)) { // Data exchange after design days
        if (state.dataExternalInterface->FirstCallWUp) {
            // set the report during warmup to true so that variables are also updated during the warmup
            // UpdateDataDuringWarmupExternalInterface = true;
            state.dataExternalInterface->hStep = (60.0 * state.dataGlobal->TimeStepZone) * 60.0;
            state.dataExternalInterface->tStart = GetCurSimStartTimeSeconds(state);
            state.dataExternalInterface->tStop = state.dataExternalInterface->tStart + 24.0 * 3600.0;
            state.dataExternalInterface->tComm = state.dataExternalInterface->tStart;

            // instantiate and initialize the unpack fmus
            InstantiateInitializeFMUImport(state);

            // allocate memory for a temporary FMU that will be used at the end of the warmup
            state.dataExternalInterface->FMUTemp.allocate(state.dataExternalInterface->NumFMUObjects);
            for (int i = 1; i <= state.dataExternalInterface->NumFMUObjects; ++i) {
                state.dataExternalInterface->FMUTemp(i).Instance.allocate(state.dataExternalInterface->FMU(i).NumInstances);
            }
            for (int i = 1; i <= state.dataExternalInterface->NumFMUObjects; ++i) {
                for (int j = 1; j <= state.dataExternalInterface->FMU(i).NumInstances; ++j) {
                    state.dataExternalInterface->FMUTemp(i).Instance(j).fmuInputVariable.allocate(
                        state.dataExternalInterface->FMU(i).Instance(j).NumInputVariablesInIDF);
                    state.dataExternalInterface->FMUTemp(i).Instance(j).eplusOutputVariable.allocate(
                        state.dataExternalInterface->FMU(i).Instance(j).NumInputVariablesInIDF);
                    state.dataExternalInterface->FMUTemp(i).Instance(j).fmuOutputVariableSchedule.allocate(
                        state.dataExternalInterface->FMU(i).Instance(j).NumOutputVariablesSchedule);
                    state.dataExternalInterface->FMUTemp(i).Instance(j).fmuOutputVariableVariable.allocate(
                        state.dataExternalInterface->FMU(i).Instance(j).NumOutputVariablesVariable);
                    state.dataExternalInterface->FMUTemp(i).Instance(j).fmuOutputVariableActuator.allocate(
                        state.dataExternalInterface->FMU(i).Instance(j).NumOutputVariablesActuator);
                }
            }

            GetSetVariablesAndDoStepFMUImport(state);
            state.dataExternalInterface->tComm += state.dataExternalInterface->hStep;
            state.dataExternalInterface->FirstCallWUp = false;

        } else {
            if (state.dataExternalInterface->tComm < state.dataExternalInterface->tStop) {
                GetSetVariablesAndDoStepFMUImport(state);
                // Advance the communication time step
                state.dataExternalInterface->tComm += state.dataExternalInterface->hStep;
            } else {
                for (int i = 1; i <= state.dataExternalInterface->NumFMUObjects; ++i) {
                    for (int j = 1; j <= state.dataExternalInterface->FMU(i).NumInstances; ++j) {

                        state.dataExternalInterface->FMUTemp(i).Instance(j).NumInputVariablesInIDF =
                            state.dataExternalInterface->FMU(i).Instance(j).NumInputVariablesInIDF;
                        for (int k = 1; k <= state.dataExternalInterface->FMU(i).Instance(j).NumInputVariablesInIDF; ++k) {
                            state.dataExternalInterface->FMUTemp(i).Instance(j).fmuInputVariable(k).ValueReference =
                                state.dataExternalInterface->FMU(i).Instance(j).fmuInputVariable(k).ValueReference;
                            state.dataExternalInterface->FMUTemp(i).Instance(j).eplusOutputVariable(k).RTSValue =
                                state.dataExternalInterface->FMU(i).Instance(j).eplusOutputVariable(k).RTSValue;
                            state.dataExternalInterface->FMUTemp(i).Instance(j).eplusOutputVariable(k).ITSValue =
                                state.dataExternalInterface->FMU(i).Instance(j).eplusOutputVariable(k).ITSValue;
                            state.dataExternalInterface->FMUTemp(i).Instance(j).eplusOutputVariable(k).VarType =
                                state.dataExternalInterface->FMU(i).Instance(j).eplusOutputVariable(k).VarType;
                        }

                        // save values that will be set in EnergyPlus (Schedule)
                        state.dataExternalInterface->FMUTemp(i).Instance(j).NumOutputVariablesSchedule =
                            state.dataExternalInterface->FMU(i).Instance(j).NumOutputVariablesSchedule;
                        for (int k = 1; k <= state.dataExternalInterface->FMU(i).Instance(j).NumOutputVariablesSchedule; ++k) {
                            state.dataExternalInterface->FMUTemp(i).Instance(j).fmuOutputVariableSchedule(k).RealVarValue =
                                state.dataExternalInterface->FMU(i).Instance(j).fmuOutputVariableSchedule(k).RealVarValue;
                        }

                        // save values that will be set in EnergyPlus (Variable)
                        state.dataExternalInterface->FMUTemp(i).Instance(j).NumOutputVariablesVariable =
                            state.dataExternalInterface->FMU(i).Instance(j).NumOutputVariablesVariable;
                        for (int k = 1; k <= state.dataExternalInterface->FMU(i).Instance(j).NumOutputVariablesVariable; ++k) {
                            state.dataExternalInterface->FMUTemp(i).Instance(j).fmuOutputVariableVariable(k).RealVarValue =
                                state.dataExternalInterface->FMU(i).Instance(j).fmuOutputVariableVariable(k).RealVarValue;
                        }

                        // save values that will be set in EnergyPlus (Actuator)
                        state.dataExternalInterface->FMUTemp(i).Instance(j).NumOutputVariablesActuator =
                            state.dataExternalInterface->FMU(i).Instance(j).NumOutputVariablesActuator;
                        for (int k = 1; k <= state.dataExternalInterface->FMU(i).Instance(j).NumOutputVariablesActuator; ++k) {
                            state.dataExternalInterface->FMUTemp(i).Instance(j).fmuOutputVariableActuator(k).RealVarValue =
                                state.dataExternalInterface->FMU(i).Instance(j).fmuOutputVariableActuator(k).RealVarValue;
                        }
                    }
                }

                StopExternalInterfaceIfError(state);

                // Terminate all FMUs
                TerminateResetFreeFMUImport(state, state.dataExternalInterface->fmiEndSimulation);

                // Reset the communication time step
                state.dataExternalInterface->tComm = state.dataExternalInterface->tStart;

                // Reinstantiate and reinitialize the FMUs
                InstantiateInitializeFMUImport(state);

                // Set the values that have been saved in the FMUs-- saveFMUStateVariables ()
                for (int i = 1; i <= state.dataExternalInterface->NumFMUObjects; ++i) {
                    for (int j = 1; j <= state.dataExternalInterface->FMU(i).NumInstances; ++j) {

                        std::vector<unsigned int> valRefVec;
                        for (unsigned long x = 1; x <= size(state.dataExternalInterface->FMU(i).Instance(j).fmuInputVariable); ++x) {
                            valRefVec.push_back(state.dataExternalInterface->FMU(i).Instance(j).fmuInputVariable(x).ValueReference);
                        }

                        std::vector<Real64> rtsValVec;
                        for (unsigned long x = 1; x <= size(state.dataExternalInterface->FMU(i).Instance(j).eplusOutputVariable); ++x) {
                            rtsValVec.push_back(state.dataExternalInterface->FMU(i).Instance(j).eplusOutputVariable(x).RTSValue);
                        }

                        // make the library call
                        state.dataExternalInterface->FMU(i).Instance(j).fmistatus =
                            fmiEPlusSetReal(&state.dataExternalInterface->FMU(i).Instance(j).fmicomponent,
                                            &valRefVec[0],
                                            &rtsValVec[0],
                                            &state.dataExternalInterface->FMUTemp(i).Instance(j).NumInputVariablesInIDF,
                                            &state.dataExternalInterface->FMU(i).Instance(j).Index);

                        if (state.dataExternalInterface->FMU(i).Instance(j).fmistatus != fmiOK) {
                            ShowSevereError(
                                state,
                                format("ExternalInterface/CalcExternalInterfaceFMUImport: Error when trying to set an input value in instance \"{}\"",
                                       state.dataExternalInterface->FMU(i).Instance(j).Name));
                            ShowContinueError(state,
                                              format("of FMU \"{}\"; Error Code = \"{}\"",
                                                     state.dataExternalInterface->FMU(i).Name,
                                                     state.dataExternalInterface->FMU(i).Instance(j).fmistatus));
                            state.dataExternalInterface->ErrorsFound = true;
                            StopExternalInterfaceIfError(state);
                        }
                    }
                }
                // set the flag to reinitialize states to be true
                state.dataExternalInterface->FlagReIni = true;
                GetSetVariablesAndDoStepFMUImport(state);
                state.dataExternalInterface->FlagReIni = false;
                // advance one time step ahead for the next calculation
                state.dataExternalInterface->tComm += state.dataExternalInterface->hStep;
            }
        }
    }
    // BeginSimulation
    if (!state.dataGlobal->WarmupFlag && (state.dataGlobal->KindOfSim == Constant::KindOfSim::RunPeriodWeather)) {

        if (state.dataExternalInterface->FirstCallTStep) {
            // reset the UpdateDataDuringWarmupExternalInterface to be false.
            state.dataSysVars->UpdateDataDuringWarmupExternalInterface = false;
            // The time is computed in seconds for FMU
            state.dataExternalInterface->tStart = GetCurSimStartTimeSeconds(state);
            state.dataExternalInterface->tStop =
                state.dataExternalInterface->tStart + (state.dataEnvrn->TotalOverallSimDays - state.dataEnvrn->TotDesDays) * 24.0 * 3600.0;
            state.dataExternalInterface->tComm = state.dataExternalInterface->tStart;

            // Terminate all FMUs
            TerminateResetFreeFMUImport(state, state.dataExternalInterface->fmiEndSimulation);

            // Reinstantiate and reinitialize the FMUs
            InstantiateInitializeFMUImport(state);

            // Set the values that have been saved in the FMUs-- saveFMUStateVariables ()
            for (int i = 1; i <= state.dataExternalInterface->NumFMUObjects; ++i) {
                for (int j = 1; j <= state.dataExternalInterface->FMU(i).NumInstances; ++j) {

                    // make vectors first
                    std::vector<unsigned int> valRefVec;
                    for (unsigned long x = 1; x <= size(state.dataExternalInterface->FMUTemp(i).Instance(j).fmuInputVariable); ++x) {
                        valRefVec.push_back(state.dataExternalInterface->FMUTemp(i).Instance(j).fmuInputVariable(x).ValueReference);
                    }
                    std::vector<Real64> rtsValVec;
                    for (unsigned long x = 1; x <= size(state.dataExternalInterface->FMUTemp(i).Instance(j).eplusOutputVariable); ++x) {
                        rtsValVec.push_back(state.dataExternalInterface->FMUTemp(i).Instance(j).eplusOutputVariable(x).RTSValue);
                    }

                    // make the library call
                    state.dataExternalInterface->FMU(i).Instance(j).fmistatus =
                        fmiEPlusSetReal(&state.dataExternalInterface->FMU(i).Instance(j).fmicomponent,
                                        &valRefVec[0],
                                        &rtsValVec[0],
                                        &state.dataExternalInterface->FMUTemp(i).Instance(j).NumInputVariablesInIDF,
                                        &state.dataExternalInterface->FMU(i).Instance(j).Index);

                    if (state.dataExternalInterface->FMU(i).Instance(j).fmistatus != fmiOK) {
                        ShowSevereError(state, "ExternalInterface/CalcExternalInterfaceFMUImport: ");
                        ShowContinueError(state, "Error when trying to set inputs in instance");
                        ShowContinueError(state,
                                          format("\"{}\" of FMU \"{}\"",
                                                 state.dataExternalInterface->FMU(i).Instance(j).Name,
                                                 state.dataExternalInterface->FMU(i).Name));
                        ShowContinueError(state, format("Error Code = \"{}\"", state.dataExternalInterface->FMU(i).Instance(j).fmistatus));
                        state.dataExternalInterface->ErrorsFound = true;
                        StopExternalInterfaceIfError(state);
                    }
                }
            }
            // set the flag to reinitialize states to be true
            state.dataExternalInterface->FlagReIni = true;
            GetSetVariablesAndDoStepFMUImport(state);
            state.dataExternalInterface->FlagReIni = false;
            // advance one time step ahead for the next calculation
            state.dataExternalInterface->tComm += state.dataExternalInterface->hStep;
            state.dataExternalInterface->FirstCallTStep = false;
        } else {
            if (state.dataExternalInterface->tComm != state.dataExternalInterface->tStop) {
                GetSetVariablesAndDoStepFMUImport(state);
                state.dataExternalInterface->tComm += state.dataExternalInterface->hStep;
            } else {
                // Terminate reset and free Slaves
                state.dataExternalInterface->fmiEndSimulation = 1;
                TerminateResetFreeFMUImport(state, state.dataExternalInterface->fmiEndSimulation);
                for (int i = 1; i <= state.dataExternalInterface->NumFMUObjects; ++i) {
                    for (int j = 1; j <= state.dataExternalInterface->FMU(i).NumInstances; ++j) {
                        // Deallocate used objects
                        state.dataExternalInterface->FMUTemp(i).Instance(j).fmuInputVariable.deallocate();
                        state.dataExternalInterface->FMUTemp(i).Instance(j).eplusOutputVariable.deallocate();
                        state.dataExternalInterface->FMUTemp(i).Instance(j).fmuOutputVariableSchedule.deallocate();
                        state.dataExternalInterface->FMUTemp(i).Instance(j).fmuOutputVariableVariable.deallocate();
                        state.dataExternalInterface->FMUTemp(i).Instance(j).fmuOutputVariableActuator.deallocate();
                    }
                }

                for (int i = 1; i <= state.dataExternalInterface->NumFMUObjects; ++i) {
                    state.dataExternalInterface->FMUTemp(i).Instance.deallocate();
                }

                state.dataExternalInterface->FMUTemp.deallocate();

                for (int i = 1; i <= state.dataExternalInterface->NumFMUObjects; ++i) {
                    for (int j = 1; j <= state.dataExternalInterface->FMU(i).NumInstances; ++j) {
                        state.dataExternalInterface->FMU(i).Instance(j).eplusInputVariableSchedule.deallocate();
                        state.dataExternalInterface->FMU(i).Instance(j).fmuOutputVariableSchedule.deallocate();
                        state.dataExternalInterface->FMU(i).Instance(j).eplusInputVariableVariable.deallocate();
                        state.dataExternalInterface->FMU(i).Instance(j).fmuOutputVariableVariable.deallocate();
                        state.dataExternalInterface->FMU(i).Instance(j).eplusInputVariableActuator.deallocate();
                        state.dataExternalInterface->FMU(i).Instance(j).fmuOutputVariableActuator.deallocate();
                        state.dataExternalInterface->FMU(i).Instance(j).fmuInputVariable.deallocate();
                        state.dataExternalInterface->FMU(i).Instance(j).checkfmuInputVariable.deallocate();
                    }
                }

                for (int i = 1; i <= state.dataExternalInterface->NumFMUObjects; ++i) {
                    state.dataExternalInterface->FMU(i).Instance.deallocate();
                }
                state.dataExternalInterface->FMU.deallocate();
            }
        }
    }
}

void ValidateRunControl(EnergyPlusData &state)
{
    // SUBROUTINE INFORMATION:
    //       AUTHOR         Michael Wetter
    //       DATE WRITTEN   December 2009

    // PURPOSE OF THIS SUBROUTINE:
    // This subroutine ensures that the RunControl object is valid.

    // METHODOLOGY EMPLOYED:
    // Use GetObjectItem from the Input Processor

    // SUBROUTINE LOCAL VARIABLE DECLARATIONS:
    auto &cCurrentModuleObject = state.dataIPShortCut->cCurrentModuleObject;

    cCurrentModuleObject = "SimulationControl";
    int const NumRunControl = state.dataInputProcessing->inputProcessor->getNumObjectsFound(state, cCurrentModuleObject);
    if (NumRunControl > 0) {
        int NumAlphas = 0;  // Number of Alphas for each GetObjectItem call
        int NumNumbers = 0; // Number of Numbers for each GetObjectItem call
        int IOStatus = 0;   // Used in GetObjectItem
        state.dataInputProcessing->inputProcessor->getObjectItem(state,
                                                                 cCurrentModuleObject,
                                                                 1,
                                                                 state.dataIPShortCut->cAlphaArgs,
                                                                 NumAlphas,
                                                                 state.dataIPShortCut->rNumericArgs,
                                                                 NumNumbers,
                                                                 IOStatus,
                                                                 _,
                                                                 _,
                                                                 state.dataIPShortCut->cAlphaFieldNames,
                                                                 state.dataIPShortCut->cNumericFieldNames);
        if (state.dataIPShortCut->cAlphaArgs(5) == "NO") { // This run does not have a weather file simulation.
            ShowSevereError(state, "ExternalInterface: Error in idf file, section SimulationControl:");
            ShowContinueError(state, "When using the ExternalInterface, a run period from the weather file must be specified");
            ShowContinueError(state, "in the idf file, because the ExternalInterface interface is not active during");
            ShowContinueError(state, "warm-up and during sizing.");
            state.dataExternalInterface->ErrorsFound = true;
        }
    }
}

void CalcExternalInterface(EnergyPlusData &state)
{
    // SUBROUTINE INFORMATION:
    //       AUTHOR         Michael Wetter
    //       DATE WRITTEN   2Dec2007

    // SUBROUTINE PARAMETER DEFINITIONS:
    int constexpr nDblMax(1024); // Maximum number of doubles

    // SUBROUTINE LOCAL VARIABLE DECLARATIONS:
    Real64 curSimTim; // current simulation time
    Real64 preSimTim; // previous time step's simulation time

    Array1D<Real64> dblValWri(nDblMax);
    Array1D<Real64> dblValRea(nDblMax);

    if (state.dataExternalInterface->firstCall) {
        DisplayString(state, "ExternalInterface starts first data exchange.");
        state.dataExternalInterface->simulationStatus = 2;
        preSimTim = 0; // In the first call, E+ did not reset SimTimeSteps to zero
    } else {
        preSimTim = state.dataGlobal->SimTimeSteps * state.dataGlobal->MinutesPerTimeStep * 60.0;
    }

    // Socket asked to terminate simulation, but simulation continues
    if (state.dataExternalInterface->noMoreValues && state.dataExternalInterface->showContinuationWithoutUpdate) {
        if (state.dataExternalInterface->haveExternalInterfaceBCVTB) {
            ShowWarningError(
                state, format("ExternalInterface: Continue simulation without updated values from server at t ={:.2T} hours", preSimTim / 3600.0));
        }
        state.dataExternalInterface->showContinuationWithoutUpdate = false;
    }

    // Usual branch, control is configured and simulation should continue
    if (state.dataExternalInterface->configuredControlPoints && (!state.dataExternalInterface->noMoreValues)) {
        // Data to be exchanged
        int nDblWri = size(state.dataExternalInterface->varTypes); // number of doubles to write to socket
        int nDblRea = 0;                                           // number of doubles to read from socket
        int flaWri = 0;                                            // flag to write to the socket

        // Get EnergyPlus variables
        if (state.dataExternalInterface->firstCall) { // bug fix causing external interface to send zero at the beginning of sim, Thierry Nouidui
            for (int i = 1; i <= nDblWri; ++i) {
                dblValWri(i) =
                    GetInternalVariableValue(state, state.dataExternalInterface->varTypes(i), state.dataExternalInterface->keyVarIndexes(i));
            }
        } else {
            for (int i = 1; i <= nDblWri; ++i) {
                dblValWri(i) = GetInternalVariableValueExternalInterface(
                    state, state.dataExternalInterface->varTypes(i), state.dataExternalInterface->keyVarIndexes(i));
            }
        }

        // Exchange data with socket
        int retVal = 0;
        int flaRea = 0; // flag read from the socket
        if (state.dataExternalInterface->haveExternalInterfaceBCVTB) {
            retVal = exchangedoubleswithsocket(&state.dataExternalInterface->socketFD,
                                               &flaWri,
                                               &flaRea,
                                               &nDblWri,
                                               &nDblRea,
                                               &preSimTim,
                                               dblValWri.data(),
                                               &curSimTim,
                                               dblValRea.data());
        } else if (state.dataExternalInterface->haveExternalInterfaceFMUExport) {
            retVal = exchangedoubleswithsocketFMU(&state.dataExternalInterface->socketFD,
                                                  &flaWri,
                                                  &flaRea,
                                                  &nDblWri,
                                                  &nDblRea,
                                                  &preSimTim,
                                                  dblValWri.data(),
                                                  &curSimTim,
                                                  dblValRea.data(),
                                                  &state.dataExternalInterface->FMUExportActivate);
        }
        bool continueSimulation = true;

        // Check for errors, in which case we terminate the simulation loop
        // Added a check since the FMUExport is terminated with the flaRea set to 1.
        if (state.dataExternalInterface->haveExternalInterfaceBCVTB ||
            (state.dataExternalInterface->haveExternalInterfaceFMUExport && (flaRea == 0))) {
            if (retVal != 0) {
                continueSimulation = false;
                ShowSevereError(state,
                                format("ExternalInterface: Socket communication received error value \"{:2}\" at time = {:.2T} hours.",
                                       retVal,
                                       preSimTim / 3600));
                ShowContinueError(state, format("ExternalInterface: Flag from server \"{:2}\".", flaRea));
                state.dataExternalInterface->ErrorsFound = true;
                StopExternalInterfaceIfError(state);
            }
        }

        // Check communication flag
        if (flaRea != 0) {
            // No more values will be received in future steps
            // Added a check since the FMUExport  is terminated with the flaRea set to 1.
            state.dataExternalInterface->noMoreValues = true;
            if (state.dataExternalInterface->haveExternalInterfaceBCVTB) {
                ShowSevereError(state, format("ExternalInterface: Received end of simulation flag at time = {:.2T} hours.", preSimTim / 3600));
                StopExternalInterfaceIfError(state);
            }
        }

        // Make sure we get the right number of double values, unless retVal != 0
        if ((flaRea == 0) && (!state.dataExternalInterface->ErrorsFound) && continueSimulation &&
            (nDblRea != isize(state.dataExternalInterface->varInd))) {
            ShowSevereError(
                state,
                format("ExternalInterface: Received \"{}\" double values, expected \"{}\".", nDblRea, size(state.dataExternalInterface->varInd)));
            state.dataExternalInterface->ErrorsFound = true;
            StopExternalInterfaceIfError(state);
        }

        // No errors found. Assign exchanged variables
        if ((flaRea == 0) && continueSimulation) {
            for (int i = 1; i <= isize(state.dataExternalInterface->varInd); ++i) {
                if (state.dataExternalInterface->inpVarTypes(i) == indexSchedule) {
                    ScheduleManager::ExternalInterfaceSetSchedule(state, state.dataExternalInterface->varInd(i), dblValRea(i));
                } else if ((state.dataExternalInterface->inpVarTypes(i) == indexVariable) ||
                           (state.dataExternalInterface->inpVarTypes(i) == indexActuator)) {
                    RuntimeLanguageProcessor::ExternalInterfaceSetErlVariable(state, state.dataExternalInterface->varInd(i), dblValRea(i));
                } else {
                    ShowContinueError(state, "ExternalInterface: Error in finding the type of the input variable for EnergyPlus");
                    ShowContinueError(state, format("variable index: {}. Variable will not be updated.", i));
                }
            }
        }
    }

    // If we have Erl variables, we need to call ManageEMS so that they get updated in the Erl data structure
    if (state.dataExternalInterface->useEMS) {
        bool anyRan;
        EMSManager::ManageEMS(state, EMSManager::EMSCallFrom::ExternalInterface, anyRan, ObjexxFCL::Optional_int_const());
    }

    state.dataExternalInterface->firstCall = false; // bug fix causing external interface to send zero at the beginning of sim, Thierry Nouidui
}

void GetReportVariableKey(
    EnergyPlusData &state,
    const Array1D_string &varKeys,                   // Standard variable name
    int const numberOfKeys,                          // Number of keys=size(state.dataExternalInterface->varKeys)
    const Array1D_string &VarNames,                  // Standard variable name
    Array1D_int &keyVarIndexes,                      // Array index
    Array1D<OutputProcessor::VariableType> &varTypes // Types of variables in state.dataExternalInterface->keystate.dataExternalInterface->varIndexes
)
{
    // SUBROUTINE INFORMATION:
    //       AUTHOR         Michael Wetter
    //       DATE WRITTEN   2Dec2007

    // PURPOSE OF THIS SUBROUTINE:
    // Gets the sensor key index and type for the specified variable key and name

    // SUBROUTINE LOCAL VARIABLE DECLARATIONS:
    OutputProcessor::VariableType varType(OutputProcessor::VariableType::NotFound); // 0=not found, 1=integer, 2=real, 3=meter
    int numKeys(0);                                                                 // Number of keys found
    OutputProcessor::StoreType varAvgSum(OutputProcessor::StoreType::Averaged);     // Variable  is Averaged=1 or Summed=2
    OutputProcessor::TimeStepType varStepType(OutputProcessor::TimeStepType::Zone); // Variable time step is Zone=1 or HVAC=2
    OutputProcessor::Unit varUnits(OutputProcessor::Unit::None);                    // Units sting, may be blank
    Array1D_int keyIndexes;                                                         // Array index for
    Array1D_string NamesOfKeys;                                                     // Specific key name
    int Loop, iKey;                                                                 // Loop counters

    // Get pointers for variables to be sent to Ptolemy
    for (Loop = 1; Loop <= numberOfKeys; ++Loop) {
        GetVariableKeyCountandType(state, VarNames(Loop), numKeys, varType, varAvgSum, varStepType, varUnits);
        if (varType != OutputProcessor::VariableType::NotFound) {
            NamesOfKeys.allocate(numKeys);
            keyIndexes.allocate(numKeys);
            GetVariableKeys(state, VarNames(Loop), varType, NamesOfKeys, keyIndexes);
            // Find key index whose keyName is equal to keyNames(Loop)
            int max(NamesOfKeys.size());
            for (iKey = 1; iKey <= max; ++iKey) {
                if (NamesOfKeys(iKey) == varKeys(Loop)) {
                    keyVarIndexes(Loop) = keyIndexes(iKey);
                    varTypes(Loop) = varType;
                    break;
                }
            }
            keyIndexes.deallocate();
            NamesOfKeys.deallocate();
        }
        if ((varType == OutputProcessor::VariableType::NotFound) || (iKey > numKeys)) {
            ShowSevereError(state,
                            format("ExternalInterface: Simulation model has no variable \"{}\" with key \"{}\".", VarNames(Loop), varKeys(Loop)));
            state.dataExternalInterface->ErrorsFound = true;
        }
    }
}

void WarnIfExternalInterfaceObjectsAreUsed(EnergyPlusData &state, std::string const &ObjectWord)
{
    // SUBROUTINE INFORMATION:
    //       AUTHOR         Michael Wetter
    //       DATE WRITTEN   December 2009

    // PURPOSE OF THIS SUBROUTINE:
    // This subroutine writes a warning if ExternalInterface objects are used in the
    // idf file, but the ExternalInterface link is not specified.

    int const NumObjects = state.dataInputProcessing->inputProcessor->getNumObjectsFound(state, ObjectWord);
    if (NumObjects > 0) {
        ShowWarningError(state, format("IDF file contains object \"{}\",", ObjectWord));
        ShowContinueError(state, "but object \"ExternalInterface\" with appropriate key entry is not specified. Values will not be updated.");
    }
}

void VerifyExternalInterfaceObject(EnergyPlusData &state)
{
    // SUBROUTINE INFORMATION:
    //       AUTHOR         Michael Wetter
    //       DATE WRITTEN   12Dec2009

    // PURPOSE OF THIS SUBROUTINE:
    // This subroutine verifies the correctness of the fields of
    // the ExternalInterface object in the idf file

    // SUBROUTINE LOCAL VARIABLE DECLARATIONS:
    int NumAlphas(0);  // Number of Alphas for each GetObjectItem call
    int NumNumbers(0); // Number of Numbers for each GetObjectItem call
    int IOStatus(0);   // Used in GetObjectItem
    auto &cCurrentModuleObject = state.dataIPShortCut->cCurrentModuleObject;

    cCurrentModuleObject = "ExternalInterface";
    state.dataInputProcessing->inputProcessor->getObjectItem(state,
                                                             cCurrentModuleObject,
                                                             1,
                                                             state.dataIPShortCut->cAlphaArgs,
                                                             NumAlphas,
                                                             state.dataIPShortCut->rNumericArgs,
                                                             NumNumbers,
                                                             IOStatus,
                                                             _,
                                                             _,
                                                             state.dataIPShortCut->cAlphaFieldNames,
                                                             state.dataIPShortCut->cNumericFieldNames);
    if ((!Util::SameString(state.dataIPShortCut->cAlphaArgs(1), "PtolemyServer")) &&
        (!Util::SameString(state.dataIPShortCut->cAlphaArgs(1), "FunctionalMockupUnitImport")) &&
        (!Util::SameString(state.dataIPShortCut->cAlphaArgs(1), "FunctionalMockupUnitExport"))) {
        ShowSevereError(state,
                        format("VerifyExternalInterfaceObject: {}, invalid {}=\"{}\".",
                               cCurrentModuleObject,
                               state.dataIPShortCut->cAlphaFieldNames(1),
                               state.dataIPShortCut->cAlphaArgs(1)));
        ShowContinueError(state, "only \"PtolemyServer or FunctionalMockupUnitImport or FunctionalMockupUnitExport\" allowed.");
        state.dataExternalInterface->ErrorsFound = true;
    }
}

std::vector<char> getCharArrayFromString(std::string const &originalString)
{
    // c_str returns null terminated, so we don't need a +1?
    return std::vector<char>(originalString.c_str(), originalString.c_str() + originalString.size());
}

std::string getStringFromCharArray(std::vector<char> originalCharArray)
{
    originalCharArray.push_back('\0');
    return std::string(&originalCharArray.front());
}

} // namespace EnergyPlus::ExternalInterface<|MERGE_RESOLUTION|>--- conflicted
+++ resolved
@@ -363,11 +363,7 @@
         } else { // Use rest of string
             iEnd = lenStr;
         }
-<<<<<<< HEAD
-        ele(i) = Util::MakeUPPERCase(str.substr(iSta, iEnd - iSta - 1));
-=======
-        ele(i) = UtilityRoutines::makeUPPER(str.substr(iSta, iEnd - iSta - 1));
->>>>>>> 07b51a2c
+        ele(i) = Util::makeUPPER(str.substr(iSta, iEnd - iSta - 1));
     }
 }
 
