// EnergyPlus, Copyright (c) 1996-2018, The Board of Trustees of the University of Illinois,
// The Regents of the University of California, through Lawrence Berkeley National Laboratory
// (subject to receipt of any required approvals from the U.S. Dept. of Energy), Oak Ridge
// National Laboratory, managed by UT-Battelle, Alliance for Sustainable Energy, LLC, and other
// contributors. All rights reserved.
//
// NOTICE: This Software was developed under funding from the U.S. Department of Energy and the
// U.S. Government consequently retains certain rights. As such, the U.S. Government has been
// granted for itself and others acting on its behalf a paid-up, nonexclusive, irrevocable,
// worldwide license in the Software to reproduce, distribute copies to the public, prepare
// derivative works, and perform publicly and display publicly, and to permit others to do so.
//
// Redistribution and use in source and binary forms, with or without modification, are permitted
// provided that the following conditions are met:
//
// (1) Redistributions of source code must retain the above copyright notice, this list of
//     conditions and the following disclaimer.
//
// (2) Redistributions in binary form must reproduce the above copyright notice, this list of
//     conditions and the following disclaimer in the documentation and/or other materials
//     provided with the distribution.
//
// (3) Neither the name of the University of California, Lawrence Berkeley National Laboratory,
//     the University of Illinois, U.S. Dept. of Energy nor the names of its contributors may be
//     used to endorse or promote products derived from this software without specific prior
//     written permission.
//
// (4) Use of EnergyPlus(TM) Name. If Licensee (i) distributes the software in stand-alone form
//     without changes from the version obtained under this License, or (ii) Licensee makes a
//     reference solely to the software portion of its product, Licensee must refer to the
//     software as "EnergyPlus version X" software, where "X" is the version number Licensee
//     obtained under this License and may not use a different name for the software. Except as
//     specifically required in this Section (4), Licensee shall not use in a company name, a
//     product name, in advertising, publicity, or other promotional activities any name, trade
//     name, trademark, logo, or other designation of "EnergyPlus", "E+", "e+" or confusingly
//     similar designation, without the U.S. Department of Energy's prior written consent.
//
// THIS SOFTWARE IS PROVIDED BY THE COPYRIGHT HOLDERS AND CONTRIBUTORS "AS IS" AND ANY EXPRESS OR
// IMPLIED WARRANTIES, INCLUDING, BUT NOT LIMITED TO, THE IMPLIED WARRANTIES OF MERCHANTABILITY
// AND FITNESS FOR A PARTICULAR PURPOSE ARE DISCLAIMED. IN NO EVENT SHALL THE COPYRIGHT OWNER OR
// CONTRIBUTORS BE LIABLE FOR ANY DIRECT, INDIRECT, INCIDENTAL, SPECIAL, EXEMPLARY, OR
// CONSEQUENTIAL DAMAGES (INCLUDING, BUT NOT LIMITED TO, PROCUREMENT OF SUBSTITUTE GOODS OR
// SERVICES; LOSS OF USE, DATA, OR PROFITS; OR BUSINESS INTERRUPTION) HOWEVER CAUSED AND ON ANY
// THEORY OF LIABILITY, WHETHER IN CONTRACT, STRICT LIABILITY, OR TORT (INCLUDING NEGLIGENCE OR
// OTHERWISE) ARISING IN ANY WAY OUT OF THE USE OF THIS SOFTWARE, EVEN IF ADVISED OF THE
// POSSIBILITY OF SUCH DAMAGE.

// FMI-Related Headers
extern "C" {
#include <BCVTB/utilSocket.h>
#include <BCVTB/utilXml.h>
#include <FMI/main.h>
}

// C++ Headers
#include <string>

// ObjexxFCL Headers
#include <ObjexxFCL/Array.functions.hh>
#include <ObjexxFCL/gio.hh>
#include <ObjexxFCL/string.functions.hh>

// EnergyPlus Headers
#include <DataEnvironment.hh>
#include <DataIPShortCuts.hh>
#include <DataPrecisionGlobals.hh>
#include <DataStringGlobals.hh>
#include <DataSystemVariables.hh>
#include <DisplayRoutines.hh>
#include <EMSManager.hh>
#include <ExternalInterface.hh>
#include <General.hh>
#include <GlobalNames.hh>
#include <InputProcessing/InputProcessor.hh>
#include <OutputProcessor.hh>
#include <RuntimeLanguageProcessor.hh>
#include <ScheduleManager.hh>
#include <UtilityRoutines.hh>

namespace EnergyPlus {

namespace ExternalInterface {

    // Module containing the routines dealing with the BCVTB interface

    // MODULE INFORMATION:
    //       AUTHOR         Michael Wetter
    //       DATE WRITTEN   2Dec2007
    //       MODIFIED       Rui Zhang July 2009
    //       MODIFIED       Thierry S. Nouidui 2011
    //       RE-ENGINEERED  na

    // PURPOSE OF THIS MODULE:
    // To encapsulate the data and routines required to interface
    // the Building Controls Virtual Test Bed (BCVTB) and FunctionalMockupUnits (FMU)

    // REFERENCES:
    // http://simulationresearch.lbl.gov/bcvtb
    // http://www.modelisar.com

    // Data
    Real64 tComm(0.0);                // Communication time step
    Real64 tStop(3600.0);             // Stop time used during the warmup period
    Real64 tStart(0.0);               // Start time used during the warmup period
    Real64 hStep(15.0);               // Communication step size
    bool FlagReIni(false);            // Flag for reinitialization of states in GetSetAndDoStep
    std::string FMURootWorkingFolder; // FMU root working folder

    // MODULE PARAMETER DEFINITIONS:
    int const maxVar(100000);                     // Maximum number of variables to be exchanged
    int const maxErrMsgLength(10000);             // Maximum error message length from xml schema validation
    int const indexSchedule(1);                   // Index for schedule in inpVarTypes
    int const indexVariable(2);                   // Index for variable in inpVarTypes
    int const indexActuator(3);                   // Index for actuator in inpVarTypes
    int nInKeys(3);                               // Number of input variables available in ExternalInterface (=highest index* number)
    int const fmiOK(0);                           // fmiOK
    int const fmiWarning(1);                      // fmiWarning
    int const fmiDiscard(2);                      // fmiDiscard
    int const fmiError(3);                        // fmiError
    int const fmiFatal(4);                        // fmiPending
    int const fmiPending(5);                      // fmiPending
    std::string const socCfgFilNam("socket.cfg"); // socket configuration file
    std::string const BlankString;

    // MODULE VARIABLE DECLARATIONS:

    int NumExternalInterfaces(0);               // Number of ExternalInterface objects
    int NumExternalInterfacesBCVTB(0);          // Number of BCVTB ExternalInterface objects
    int NumExternalInterfacesFMUImport(0);      // Number of FMU ExternalInterface objects
    int NumExternalInterfacesFMUExport(0);      // Number of FMU ExternalInterface objects
    int NumFMUObjects(0);                       // Number of FMU objects
    int FMUExportActivate(0);                   // FMU Export flag
    bool haveExternalInterfaceBCVTB(false);     // Flag for BCVTB interface
    bool haveExternalInterfaceFMUImport(false); // Flag for FMU-Import interface
    bool haveExternalInterfaceFMUExport(false); // Flag for FMU-Export interface
    int simulationStatus(1);                    // Status flag. Used to report during
    // which phase an error occurred.
    // (1=initialization, 2=time stepping)

    Array1D_int keyVarIndexes; // Array index for specific key name
    Array1D_int varTypes;      // Types of variables in keyVarIndexes
    Array1D_int varInd;        // Index of ErlVariables for ExternalInterface
    int socketFD(-1);          // socket file descriptor
    bool ErrorsFound(false);   // Set to true if errors are found
    bool noMoreValues(false);  // Flag, true if no more values
    // will be sent by the server

    Array1D_string varKeys;     // Keys of report variables used for data exchange
    Array1D_string varNames;    // Names of report variables used for data exchange
    Array1D_int inpVarTypes;    // Names of report variables used for data exchange
    Array1D_string inpVarNames; // Names of report variables used for data exchange

    bool configuredControlPoints(false); // True if control points have been configured
    bool useEMS(false);                  // Will be set to true if ExternalInterface writes to EMS variables or actuators

    // SUBROUTINE SPECIFICATIONS FOR MODULE ExternalInterface:

    // Object Data
    Array1D<FMUType> FMU; // Variable Types structure
    std::unordered_map<std::string, std::string> UniqueFMUInputVarNames;
    Array1D<FMUType> FMUTemp;                            // Variable Types structure
    Array1D<checkFMUInstanceNameType> checkInstanceName; // Variable Types structure for checking instance names

    // Functions

    void ExternalInterfaceExchangeVariables()
    {

        // SUBROUTINE INFORMATION:
        //       AUTHOR         Michael Wetter
        //       DATE WRITTEN   2Dec2007
        //       MODIFIED       na
        //       RE-ENGINEERED  na

        // PURPOSE OF THIS SUBROUTINE:
        // Exchanges variables between EnergyPlus and the BCVTB socket.

        // Using/Aliasing
        using DataGlobals::KindOfSim;
        using DataGlobals::WarmupFlag;
        using DataGlobals::ksRunPeriodWeather;

        // SUBROUTINE LOCAL VARIABLE DECLARATIONS:
        static bool GetInputFlag(true); // First time, input is "gotten"
        std::string errorMessage;       // Error message
        int retValErrMsg;

        if (GetInputFlag) {
            GetExternalInterfaceInput();
            GetInputFlag = false;
        }

        if (haveExternalInterfaceBCVTB || haveExternalInterfaceFMUExport) {
            InitExternalInterface();
            // Exchange data only after sizing and after warm-up.
            // Note that checking for ZoneSizingCalc SysSizingCalc does not work here, hence we
            // use the KindOfSim flag
            if (!WarmupFlag && (KindOfSim == ksRunPeriodWeather)) {
                CalcExternalInterface();
            }
        }

        if (haveExternalInterfaceFMUImport) {
            char *errorMessagePtr(&errorMessage[0]);
            retValErrMsg = checkOperatingSystem(errorMessagePtr);
            if (retValErrMsg != 0) {
                ShowSevereError("ExternalInterface/ExternalInterfaceExchangeVariables:" + std::string(errorMessagePtr));
                ErrorsFound = true;
                StopExternalInterfaceIfError();
            }
            // initialize the FunctionalMockupUnitImport interface
            InitExternalInterfaceFMUImport();
            // No Data exchange during design days
            // Data Exchange data during warmup and after warmup
            CalcExternalInterfaceFMUImport();
        }
    }

    void GetExternalInterfaceInput()
    {

        // SUBROUTINE INFORMATION:
        //       AUTHOR         Michael Wetter
        //       DATE WRITTEN   2Dec2007
        //       MODIFIED       na
        //       RE-ENGINEERED  na

        // PURPOSE OF THIS SUBROUTINE:
        // Obtains input data for ExternalInterface

        // METHODOLOGY EMPLOYED:
        // Uses InputProcessor "Get" routines to obtain data.

        // Using/Aliasing
        using DataIPShortCuts::cAlphaArgs;
        using DataIPShortCuts::cAlphaFieldNames;
        using DataIPShortCuts::cCurrentModuleObject;
        using DataIPShortCuts::cNumericFieldNames;
        using DataIPShortCuts::rNumericArgs;

        // SUBROUTINE LOCAL VARIABLE DECLARATIONS:
        int NumAlphas;  // Number of Alphas for each GetObjectItem call
        int NumNumbers; // Number of Numbers for each GetObjectItem call
        int IOStatus;   // Used in GetObjectItem
        int Loop;       // Loop counter

        cCurrentModuleObject = "ExternalInterface";
        NumExternalInterfaces = inputProcessor->getNumObjectsFound(cCurrentModuleObject);

        for (Loop = 1; Loop <= NumExternalInterfaces; ++Loop) { // This loop determines whether the external interface is for FMU or BCVTB
            inputProcessor->getObjectItem(cCurrentModuleObject, Loop, cAlphaArgs, NumAlphas, rNumericArgs, NumNumbers, IOStatus, _, _,
                                          cAlphaFieldNames, cNumericFieldNames);
            if (UtilityRoutines::SameString(cAlphaArgs(1), "PtolemyServer")) { // The BCVTB interface is activated.
                ++NumExternalInterfacesBCVTB;
            } else if (UtilityRoutines::SameString(cAlphaArgs(1),
                                                   "FunctionalMockupUnitImport")) { // The functional mock up unit import interface is activated.
                ++NumExternalInterfacesFMUImport;
            } else if (UtilityRoutines::SameString(cAlphaArgs(1),
                                                   "FunctionalMockupUnitExport")) { // The functional mock up unit export interface is activated.
                ++NumExternalInterfacesFMUExport;
            }
        }

        // Check if objects are used although BCVTB interface object is not defined
        if (NumExternalInterfacesBCVTB == 0) {
            WarnIfExternalInterfaceObjectsAreUsed("ExternalInterface:Schedule");
            WarnIfExternalInterfaceObjectsAreUsed("ExternalInterface:Variable");
            WarnIfExternalInterfaceObjectsAreUsed("ExternalInterface:Actuator");
        }

        // Check if objects are used although FMUExport interface is not defined
        if (NumExternalInterfacesFMUExport == 0) {
            WarnIfExternalInterfaceObjectsAreUsed("ExternalInterface:FunctionalMockupUnitExport:To:Schedule");
            WarnIfExternalInterfaceObjectsAreUsed("ExternalInterface:FunctionalMockupUnitExport:To:Variable");
            WarnIfExternalInterfaceObjectsAreUsed("ExternalInterface:FunctionalMockupUnitExport:To:Actuator");
        }

        // Check if objects are used although FMU Import interface is not defined
        if (NumExternalInterfacesFMUImport == 0) {
            WarnIfExternalInterfaceObjectsAreUsed("ExternalInterface:FunctionalMockupUnitImport:To:Schedule");
            WarnIfExternalInterfaceObjectsAreUsed("ExternalInterface:FunctionalMockupUnitImport:To:Variable");
            WarnIfExternalInterfaceObjectsAreUsed("ExternalInterface:FunctionalMockupUnitImport:To:Actuator");
        }

        if ((NumExternalInterfacesBCVTB == 1) && (NumExternalInterfacesFMUExport == 0)) {
            haveExternalInterfaceBCVTB = true;
            DisplayString("Instantiating Building Controls Virtual Test Bed");
            varKeys.allocate(maxVar);         // Keys of report variables used for data exchange
            varNames.allocate(maxVar);        // Names of report variables used for data exchange
            inpVarTypes.dimension(maxVar, 0); // Names of report variables used for data exchange
            inpVarNames.allocate(maxVar);     // Names of report variables used for data exchange
            VerifyExternalInterfaceObject();
        } else if ((NumExternalInterfacesBCVTB == 0) && (NumExternalInterfacesFMUExport == 1)) {
            haveExternalInterfaceFMUExport = true;
            FMUExportActivate = 1;
            DisplayString("Instantiating FunctionalMockupUnitExport interface");
            varKeys.allocate(maxVar);         // Keys of report variables used for data exchange
            varNames.allocate(maxVar);        // Names of report variables used for data exchange
            inpVarTypes.dimension(maxVar, 0); // Names of report variables used for data exchange
            inpVarNames.allocate(maxVar);     // Names of report variables used for data exchange
            VerifyExternalInterfaceObject();
        } else if ((NumExternalInterfacesBCVTB == 1) && (NumExternalInterfacesFMUExport != 0)) {
            ShowSevereError("GetExternalInterfaceInput: Cannot have Ptolemy and FMU-Export interface simultaneously.");
            ErrorsFound = true;
        }

        if ((NumExternalInterfacesFMUImport == 1) && (NumExternalInterfacesFMUExport == 0)) {
            haveExternalInterfaceFMUImport = true;
            DisplayString("Instantiating FunctionalMockupUnitImport interface");
            cCurrentModuleObject = "ExternalInterface:FunctionalMockupUnitImport";
            NumFMUObjects = inputProcessor->getNumObjectsFound(cCurrentModuleObject);
            VerifyExternalInterfaceObject();
        } else if ((NumExternalInterfacesFMUImport == 1) && (NumExternalInterfacesFMUExport != 0)) {
            ShowSevereError("GetExternalInterfaceInput: Cannot have FMU-Import and FMU-Export interface simultaneously.");
            ErrorsFound = true;
        }

        if (NumExternalInterfacesBCVTB > 1) {
            ShowSevereError("GetExternalInterfaceInput: Cannot have more than one Ptolemy interface.");
            ShowContinueError("GetExternalInterfaceInput: Errors found in input.");
            ErrorsFound = true;
        }

        if (NumExternalInterfacesFMUExport > 1) {
            ShowSevereError("GetExternalInterfaceInput: Cannot have more than one FMU-Export interface.");
            ShowContinueError("Errors found in input.");
            ErrorsFound = true;
        }

        if (NumExternalInterfacesFMUImport > 1) {
            ShowSevereError("GetExternalInterfaceInput: Cannot have more than one FMU-Import interface.");
            ShowContinueError("Errors found in input.");
            ErrorsFound = true;
        }

        if (ErrorsFound) {
            ShowFatalError("GetExternalInterfaceInput: preceding conditions cause termination.");
        }

        StopExternalInterfaceIfError();
    }

    void StopExternalInterfaceIfError()
    {
        // SUBROUTINE INFORMATION:
        //       AUTHOR         Michael Wetter
        //       DATE WRITTEN   9Jan2008
        //       MODIFIED       na
        //       RE-ENGINEERED  na

        // PURPOSE OF THIS SUBROUTINE:
        // This subroutine gracefully stops the ExternalInterface if an error has been found.
        // It sends an appropriate message to the ExternalInterface
        // and then calls a fatal error to stop EnergyPlus.

        // SUBROUTINE LOCAL VARIABLE DECLARATIONS:
        int retVal; // Return value, needed to catch return value of function call
        int const flag1(-10);
        int const flag2(-20);

        if ((NumExternalInterfacesBCVTB != 0) || (NumExternalInterfacesFMUExport != 0)) {
            if (ErrorsFound) {
                // Check if the socket is open
                if (socketFD >= 0) {
                    // Socket is open
                    if (simulationStatus == 1) {
                        retVal = sendclientmessage(&socketFD, &flag1);
                    } else {
                        retVal = sendclientmessage(&socketFD, &flag2);
                    }
                }
                ShowFatalError("Error in ExternalInterface: Check EnergyPlus *.err file.");
            }
        }
        if (NumExternalInterfacesFMUImport != 0) {
            if (ErrorsFound) {
                ShowFatalError("ExternalInterface/StopExternalInterfaceIfError: Error in ExternalInterface: Check EnergyPlus *.err file.");
            }
        }
    }

    void CloseSocket(int const FlagToWriteToSocket)
    {
        // SUBROUTINE INFORMATION:
        //       AUTHOR         Michael Wetter
        //       DATE WRITTEN   December 2008
        //       MODIFIED       na
        //       RE-ENGINEERED  na

        // PURPOSE OF THIS SUBROUTINE:
        // This subroutine tries to write the optional error code to the
        // socket and then closes the socket

        // SUBROUTINE ARGUMENT DEFINITIONS:
        // +1: E+ reached final time
        // -1: E+ had some error

        // SUBROUTINE LOCAL VARIABLE DECLARATIONS:
        int retVal;     // Return value, needed to catch return value of function call
        bool fileExist; // Set to true if file exists

        // Try to establish socket connection. This is needed if Ptolemy started E+,
        //  but E+ had an error before the call to InitExternalInterface.

        {
            IOFlags flags;
            gio::inquire(socCfgFilNam, flags);
            fileExist = flags.exists();
        }

        if ((socketFD == -1) && fileExist) {
            socketFD = establishclientsocket(socCfgFilNam.c_str());
        }

        if (socketFD >= 0) {
            retVal = sendclientmessage(&socketFD, &FlagToWriteToSocket);
            // Don't close socket as this may give sometimes an IOException in Windows
            // This problem seems to affect only Windows but not Mac
            //     close(socketFD)
        }
    }

    void ParseString(std::string const &str, // The string, with all elements separated by ';'
                     Array1S_string ele,     // The elements
                     int const nEle          // The number of elements
    )
    {
        // SUBROUTINE INFORMATION:
        //       AUTHOR         Michael Wetter
        //       DATE WRITTEN   8Jan2008
        //       MODIFIED       na
        //       RE-ENGINEERED  na

        // PURPOSE OF THIS SUBROUTINE:
        // This subroutine parses the semicolon separated string xmlStr
        // and assigns each element to ele

        // SUBROUTINE VARIABLE DEFINITIONS:
        int i;                         // Counter
        std::string::size_type iSta;   // Start of substring
        std::string::size_type iEnd;   // End of substring
        std::string::size_type iCol;   // Index of ;
        std::string::size_type lenStr; // Length of string

        lenStr = len(str);
        iEnd = 0;
        for (i = 1; i <= nEle; ++i) {
            iSta = iEnd; // add one to skip ';'
            iCol = str.find(';', iSta);
            if (iCol != std::string::npos) {
                iEnd = iCol + 1;
            } else { // Use rest of string
                iEnd = lenStr;
            }
            ele(i) = UtilityRoutines::MakeUPPERCase(str.substr(iSta, iEnd - iSta - 1));
        }
    }

    void InitExternalInterface()
    {
        // SUBROUTINE INFORMATION:
        //       AUTHOR         Michael Wetter
        //       DATE WRITTEN   2Dec2007
        //       MODIFIED       Rui Zhang Aug 2009
        //       RE-ENGINEERED  na

        // PURPOSE OF THIS SUBROUTINE:
        // This subroutine is for initializations of the ExternalInterface

        // Using/Aliasing
        using General::TrimSigDigits;
        using RuntimeLanguageProcessor::FindEMSVariable;
        using RuntimeLanguageProcessor::isExternalInterfaceErlVariable;
        using ScheduleManager::GetDayScheduleIndex;

        // SUBROUTINE PARAMETER DEFINITIONS:

        static bool firstCall(true);                                   // First time, input has been read
        std::string const simCfgFilNam("variables.cfg");               // Configuration file
        std::string const xmlStrInKey("schedule,variable,actuator\0"); // xml values in string, separated by ','

        // SUBROUTINE LOCAL VARIABLE DECLARATIONS:
        int i;                    // loop counters
        std::string xmlStrOut;    // xml values in string, separated by ';'
        std::string xmlStrOutTyp; // xml values in string, separated by ';'
        std::string xmlStrIn;     // xml values in string, separated by ';'
        static int nOutVal;       // Number of output values (E+ -> ExternalInterface)
        static int nInpVar;       // Number of input values (ExternalInterface -> E+)
        int retVal;               // Return value of function call, used for error handling
        int mainVersion;          // The version number
        bool socFileExist;        // Set to true if socket configuration
        // file exists
        bool simFileExist; // Set to true if simulation configuration
        // file exists

        if (firstCall) {
            DisplayString("ExternalInterface initializes.");
            // do one time initializations

            if (haveExternalInterfaceBCVTB) {
                // Check version number
                mainVersion = getmainversionnumber();
                if (mainVersion < 0) {
                    ShowSevereError("ExternalInterface: BCVTB is not installed in this version.");
                    ErrorsFound = true;
                    StopExternalInterfaceIfError();
                }
            }

            // Get port number
            {
                IOFlags flags;
                gio::inquire(socCfgFilNam, flags);
                socFileExist = flags.exists();
            }
            if (socFileExist) {
                socketFD = establishclientsocket(socCfgFilNam.c_str());
                if (socketFD < 0) {
                    ShowSevereError("ExternalInterface: Could not open socket. File descriptor = " + TrimSigDigits(socketFD) + '.');
                    ErrorsFound = true;
                }
            } else {
                ShowSevereError("ExternalInterface: Did not find file \"" + socCfgFilNam + "\".");
                ShowContinueError("This file needs to be in same directory as in.idf.");
                ShowContinueError("Check the documentation for the ExternalInterface.");
                ErrorsFound = true;
            }

            // Make sure that idf file specified a run period other than
            // design day and system sizing.
            ValidateRunControl();

            StopExternalInterfaceIfError();

            // make a single length here for all strings to be passed to getepvariables
            int lenXmlStr(maxVar * DataGlobals::MaxNameLength); // Length of strings being passed to getepvariables

            // initialize all the strings to this length with blanks
            xmlStrOut = std::string(lenXmlStr, ' ');
            xmlStrOutTyp = std::string(lenXmlStr, ' ');
            xmlStrIn = std::string(lenXmlStr, ' ');

            // Get input and output variables for EnergyPlus in sequence
            // Check if simCfgFilNam exists.
            {
                IOFlags flags;
                gio::inquire(simCfgFilNam, flags);
                simFileExist = flags.exists();
            }
            if (simFileExist) {

                // preprocess the strings into char vectors before making the library call
                auto xmlStrOutTypArr(getCharArrayFromString(xmlStrOutTyp));
                auto xmlStrOutArr(getCharArrayFromString(xmlStrOut));
                auto xmlStrInArr(getCharArrayFromString(xmlStrIn));

                // now make the library call
                if (haveExternalInterfaceBCVTB) {
                    retVal = getepvariables(simCfgFilNam.c_str(), &xmlStrOutTypArr[0], &xmlStrOutArr[0], &nOutVal, xmlStrInKey.c_str(), &nInKeys,
                                            &xmlStrInArr[0], &nInpVar, inpVarTypes.data(), &lenXmlStr);
                } else if (haveExternalInterfaceFMUExport) {
                    retVal = getepvariablesFMU(simCfgFilNam.c_str(), &xmlStrOutTypArr[0], &xmlStrOutArr[0], &nOutVal, xmlStrInKey.c_str(), &nInKeys,
                                               &xmlStrInArr[0], &nInpVar, inpVarTypes.data(), &lenXmlStr);
                } else {
                    // there should be no else condition at this point, however we'll still assign the error value for completeness
                    retVal = -1;
                }

                // then postprocess the char vectors in case they are used after the fact
                xmlStrOutTyp = getStringFromCharArray(xmlStrOutTypArr);
                xmlStrOut = getStringFromCharArray(xmlStrOutArr);
                xmlStrIn = getStringFromCharArray(xmlStrInArr);

                xmlStrOutTypArr.clear();
                xmlStrOutArr.clear();
                xmlStrInArr.clear();

                // handle errors when reading variables.cfg file
                if (retVal < 0) {
                    ShowSevereError("ExternalInterface: Error when getting input and output variables for EnergyPlus,");
                    ShowContinueError("check simulation.log for error message.");
                    ErrorsFound = true;
                }

            } else {

                ShowSevereError("ExternalInterface: Did not find file \"" + simCfgFilNam + "\".");
                ShowContinueError("This file needs to be in same directory as in.idf.");
                ShowContinueError("Check the documentation for the ExternalInterface.");
                ErrorsFound = true;
            }
            StopExternalInterfaceIfError();

            if (nOutVal + nInpVar > maxVar) {
                ShowSevereError("ExternalInterface: Too many variables to be exchanged.");
                ShowContinueError("Attempted to exchange " + TrimSigDigits(nOutVal) + " outputs");
                ShowContinueError("plus " + TrimSigDigits(nOutVal) + " inputs.");
                ShowContinueError("Maximum allowed is sum is " + TrimSigDigits(maxVar) + '.');
                ShowContinueError("To fix, increase maxVar in ExternalInterface.cc");
                ErrorsFound = true;
            }
            StopExternalInterfaceIfError();

            if (nOutVal < 0) {
                ShowSevereError("ExternalInterface: Error when getting number of xml values for outputs.");
                ErrorsFound = true;
            } else {
                ParseString(xmlStrOut, varNames, nOutVal);
                ParseString(xmlStrOutTyp, varKeys, nOutVal);
            }
            StopExternalInterfaceIfError();

            if (nInpVar < 0) {
                ShowSevereError("ExternalInterface: Error when getting number of xml values for inputs.");
                ErrorsFound = true;
            } else {
                ParseString(xmlStrIn, inpVarNames, nInpVar);
            }
            StopExternalInterfaceIfError();

            DisplayString("Number of outputs in ExternalInterface = " + TrimSigDigits(nOutVal));
            DisplayString("Number of inputs  in ExternalInterface = " + TrimSigDigits(nInpVar));

            firstCall = false;

        } else if (!configuredControlPoints) {
            keyVarIndexes.allocate(nOutVal);
            varTypes.allocate(nOutVal);
            GetReportVariableKey(varKeys, nOutVal, varNames, keyVarIndexes, varTypes);
            varInd.allocate(nInpVar);
            for (i = 1; i <= nInpVar; ++i) {
                if (inpVarTypes(i) == indexSchedule) {
                    varInd(i) = GetDayScheduleIndex(inpVarNames(i));
                } else if (inpVarTypes(i) == indexVariable) {
                    varInd(i) = FindEMSVariable(inpVarNames(i), 0);
                } else if (inpVarTypes(i) == indexActuator) {
                    varInd(i) = FindEMSVariable(inpVarNames(i), 0);
                }
                if (varInd(i) <= 0) {
                    ShowSevereError("ExternalInterface: Error, xml file \"" + simCfgFilNam + "\" declares variable \"" + inpVarNames(i) + "\",");
                    ShowContinueError("but variable was not found in idf file.");
                    ErrorsFound = true;
                }
            }
            StopExternalInterfaceIfError();
            // Configure Erl variables
            for (i = 1; i <= nInpVar; ++i) {
                if (inpVarTypes(i) == indexVariable) { // ems-globalvariable
                    useEMS = true;
                    if (!isExternalInterfaceErlVariable(varInd(i))) {
                        ShowSevereError("ExternalInterface: Error, xml file \"" + simCfgFilNam + "\" declares variable \"" + inpVarNames(i) + "\",");
                        ShowContinueError("But this variable is an ordinary Erl variable, not an ExternalInterface variable.");
                        ShowContinueError("You must specify a variable of type \"ExternalInterface:Variable\".");
                        ErrorsFound = true;
                    }
                } else if (inpVarTypes(i) == indexActuator) { // ems-actuator
                    useEMS = true;
                    if (!isExternalInterfaceErlVariable(varInd(i))) {
                        ShowSevereError("ExternalInterface: Error, xml file \"" + simCfgFilNam + "\" declares variable \"" + inpVarNames(i) + "\",");
                        ShowContinueError("But this variable is an ordinary Erl actuator, not an ExternalInterface actuator.");
                        ShowContinueError("You must specify a variable of type \"ExternalInterface:Actuator\".");
                        ErrorsFound = true;
                    }
                }
            }
            configuredControlPoints = true;
        }
        StopExternalInterfaceIfError();
    }

    void GetSetVariablesAndDoStepFMUImport()
    {
        // SUBROUTINE INFORMATION:
        //       AUTHOR         Thierry S. Nouidui, Michael Wetter, Wangda Zuo
        //       DATE WRITTEN   08Aug2011
        //       MODIFIED       na
        //       RE-ENGINEERED  na

        // PURPOSE OF THIS SUBROUTINE:
        // This routine gets, sets and does the time integration in FMUs.

        // Using/Aliasing
        using DataGlobals::KindOfSim;
        using DataGlobals::WarmupFlag;
        using DataGlobals::emsCallFromExternalInterface;
        using DataGlobals::ksRunPeriodWeather;
        using EMSManager::ManageEMS;
        using General::TrimSigDigits;
        using RuntimeLanguageProcessor::ExternalInterfaceSetErlVariable;
        using RuntimeLanguageProcessor::FindEMSVariable;
        using RuntimeLanguageProcessor::isExternalInterfaceErlVariable;
        using ScheduleManager::ExternalInterfaceSetSchedule;

        // SUBROUTINE PARAMETER DEFINITIONS:
        static bool FirstCallGetSetDoStep(true); // Flag to check when External Interface is called first time

        // SUBROUTINE LOCAL VARIABLE DECLARATIONS:
        int i, j, k; // Loop counters

        for (i = 1; i <= NumFMUObjects; ++i) {
            for (j = 1; j <= FMU(i).NumInstances; ++j) {
                if (FlagReIni) {
                    // Get from FMUs, values that will be set in EnergyPlus (Schedule)
                    for (k = 1; k <= FMUTemp(i).Instance(j).NumOutputVariablesSchedule; ++k) {
                        FMU(i).Instance(j).fmuOutputVariableSchedule(k).RealVarValue =
                            FMUTemp(i).Instance(j).fmuOutputVariableSchedule(k).RealVarValue;
                    }

                    // Get from FMUs, values that will be set in EnergyPlus (Variable)
                    for (k = 1; k <= FMUTemp(i).Instance(j).NumOutputVariablesVariable; ++k) {
                        FMU(i).Instance(j).fmuOutputVariableVariable(k).RealVarValue =
                            FMUTemp(i).Instance(j).fmuOutputVariableVariable(k).RealVarValue;
                    }

                    // Get from FMUs, values that will be set in EnergyPlus (Actuator)
                    for (k = 1; k <= FMUTemp(i).Instance(j).NumOutputVariablesActuator; ++k) {
                        FMU(i).Instance(j).fmuOutputVariableActuator(k).RealVarValue =
                            FMUTemp(i).Instance(j).fmuOutputVariableActuator(k).RealVarValue;
                    }
                } else {
                    // Get from FMUs, values that will be set in EnergyPlus (Schedule)

                    if (size(FMU(i).Instance(j).fmuOutputVariableSchedule) > 0) {

                        // generate vectors here first
                        std::vector<unsigned int> valueReferenceVec;
                        std::vector<Real64> realVarValueVec;
                        for (unsigned long x = 1; x <= size(FMU(i).Instance(j).fmuOutputVariableSchedule); ++x) {
                            valueReferenceVec.push_back(FMU(i).Instance(j).fmuOutputVariableSchedule(x).ValueReference);
                            realVarValueVec.push_back(FMU(i).Instance(j).fmuOutputVariableSchedule(x).RealVarValue);
                        }

                        // pass in the vectors as pointers to the first member of the vector
                        FMU(i).Instance(j).fmistatus = fmiEPlusGetReal(&FMU(i).Instance(j).fmicomponent, &valueReferenceVec[0], &realVarValueVec[0],
                                                                       &FMU(i).Instance(j).NumOutputVariablesSchedule, &FMU(i).Instance(j).Index);

                        for (unsigned long x = 1; x <= size(FMU(i).Instance(j).fmuOutputVariableSchedule); ++x) {
                            FMU(i).Instance(j).fmuOutputVariableSchedule(x).ValueReference = valueReferenceVec[x - 1];
                            FMU(i).Instance(j).fmuOutputVariableSchedule(x).RealVarValue = realVarValueVec[x - 1];
                        }

                        if (FMU(i).Instance(j).fmistatus != fmiOK) {
                            ShowSevereError("ExternalInterface/GetSetVariablesAndDoStepFMUImport: Error when trying to get outputs");
                            ShowContinueError("in instance \"" + FMU(i).Instance(j).Name + "\" of FMU \"" + FMU(i).Name + "\"");
                            ShowContinueError("Error Code = \"" + TrimSigDigits(FMU(i).Instance(j).fmistatus) + "\"");
                            ErrorsFound = true;
                            StopExternalInterfaceIfError();
                        }
                    }

                    // generate vectors here first
                    if (size(FMU(i).Instance(j).fmuOutputVariableVariable) > 0) {

                        std::vector<unsigned int> valueReferenceVec2;
                        std::vector<Real64> realVarValueVec2;
                        for (unsigned long x = 1; x <= size(FMU(i).Instance(j).fmuOutputVariableVariable); ++x) {
                            valueReferenceVec2.push_back(FMU(i).Instance(j).fmuOutputVariableVariable(x).ValueReference);
                            realVarValueVec2.push_back(FMU(i).Instance(j).fmuOutputVariableVariable(x).RealVarValue);
                        }

                        // pass in the vectors as pointers to the first member of the vector
                        FMU(i).Instance(j).fmistatus = fmiEPlusGetReal(&FMU(i).Instance(j).fmicomponent, &valueReferenceVec2[0], &realVarValueVec2[0],
                                                                       &FMU(i).Instance(j).NumOutputVariablesVariable, &FMU(i).Instance(j).Index);

                        for (unsigned long x = 1; x <= size(FMU(i).Instance(j).fmuOutputVariableVariable); ++x) {
                            FMU(i).Instance(j).fmuOutputVariableVariable(x).ValueReference = valueReferenceVec2[x - 1];
                            FMU(i).Instance(j).fmuOutputVariableVariable(x).RealVarValue = realVarValueVec2[x - 1];
                        }

                        if (FMU(i).Instance(j).fmistatus != fmiOK) {
                            ShowSevereError("ExternalInterface/GetSetVariablesAndDoStepFMUImport: Error when trying to get outputs");
                            ShowContinueError("in instance \"" + FMU(i).Instance(j).Name + "\" of FMU \"" + FMU(i).Name + "\"");
                            ShowContinueError("Error Code = \"" + TrimSigDigits(FMU(i).Instance(j).fmistatus) + "\"");
                            ErrorsFound = true;
                            StopExternalInterfaceIfError();
                        }
                    }

                    if (size(FMU(i).Instance(j).fmuOutputVariableActuator) > 0) {

                        // generate vectors here first
                        std::vector<unsigned int> valueReferenceVec3;
                        std::vector<Real64> realVarValueVec3;
                        for (unsigned long x = 1; x <= size(FMU(i).Instance(j).fmuOutputVariableActuator); ++x) {
                            valueReferenceVec3.push_back(FMU(i).Instance(j).fmuOutputVariableActuator(x).ValueReference);
                            realVarValueVec3.push_back(FMU(i).Instance(j).fmuOutputVariableActuator(x).RealVarValue);
                        }

                        // pass in the vectors as pointers to the first member of the vector
                        FMU(i).Instance(j).fmistatus = fmiEPlusGetReal(&FMU(i).Instance(j).fmicomponent, &valueReferenceVec3[0], &realVarValueVec3[0],
                                                                       &FMU(i).Instance(j).NumOutputVariablesActuator, &FMU(i).Instance(j).Index);

                        for (unsigned long x = 1; x <= size(FMU(i).Instance(j).fmuOutputVariableActuator); ++x) {
                            FMU(i).Instance(j).fmuOutputVariableActuator(x).ValueReference = valueReferenceVec3[x - 1];
                            FMU(i).Instance(j).fmuOutputVariableActuator(x).RealVarValue = realVarValueVec3[x - 1];
                        }

                        if (FMU(i).Instance(j).fmistatus != fmiOK) {
                            ShowSevereError("ExternalInterface/GetSetVariablesAndDoStepFMUImport: Error when trying to get outputs");
                            ShowContinueError("in instance \"" + FMU(i).Instance(j).Name + "\" of FMU \"" + FMU(i).Name + "\"");
                            ShowContinueError("Error Code = \"" + TrimSigDigits(FMU(i).Instance(j).fmistatus) + "\"");
                            ErrorsFound = true;
                            StopExternalInterfaceIfError();
                        }
                    }
                }

                // Set in EnergyPlus the values of the schedules
                for (k = 1; k <= FMU(i).Instance(j).NumOutputVariablesSchedule; ++k) {
                    ExternalInterfaceSetSchedule(FMU(i).Instance(j).eplusInputVariableSchedule(k).VarIndex,
                                                 FMU(i).Instance(j).fmuOutputVariableSchedule(k).RealVarValue);
                }

                // Set in EnergyPlus the values of the variables
                for (k = 1; k <= FMU(i).Instance(j).NumOutputVariablesVariable; ++k) {
                    ExternalInterfaceSetErlVariable(FMU(i).Instance(j).eplusInputVariableVariable(k).VarIndex,
                                                    FMU(i).Instance(j).fmuOutputVariableVariable(k).RealVarValue);
                }

                // Set in EnergyPlus the values of the actuators
                for (k = 1; k <= FMU(i).Instance(j).NumOutputVariablesActuator; ++k) {
                    ExternalInterfaceSetErlVariable(FMU(i).Instance(j).eplusInputVariableActuator(k).VarIndex,
                                                    FMU(i).Instance(j).fmuOutputVariableActuator(k).RealVarValue);
                }

                if (FirstCallGetSetDoStep) {
                    // Get from EnergyPlus, values that will be set in fmus
                    for (k = 1; k <= FMU(i).Instance(j).NumInputVariablesInIDF; ++k) {
                        // This make sure that the variables are updated at the Zone Time Step
                        FMU(i).Instance(j).eplusOutputVariable(k).RTSValue = GetInternalVariableValue(
                            FMU(i).Instance(j).eplusOutputVariable(k).VarType, FMU(i).Instance(j).eplusOutputVariable(k).VarIndex);
                    }
                } else {
                    // Get from EnergyPlus, values that will be set in fmus
                    for (k = 1; k <= FMU(i).Instance(j).NumInputVariablesInIDF; ++k) {
                        // This make sure that the variables are updated at the Zone Time Step
                        FMU(i).Instance(j).eplusOutputVariable(k).RTSValue = GetInternalVariableValueExternalInterface(
                            FMU(i).Instance(j).eplusOutputVariable(k).VarType, FMU(i).Instance(j).eplusOutputVariable(k).VarIndex);
                    }
                }

                if (!FlagReIni) {

                    // generate vectors here first
                    std::vector<unsigned int> valueReferenceVec4;
                    for (unsigned long x = 1; x <= size(FMU(i).Instance(j).fmuInputVariable); ++x) {
                        valueReferenceVec4.push_back(FMU(i).Instance(j).fmuInputVariable(x).ValueReference);
                    }

                    std::vector<Real64> rtsValueVec4;
                    for (unsigned long x = 1; x <= size(FMU(i).Instance(j).eplusOutputVariable); ++x) {
                        rtsValueVec4.push_back(FMU(i).Instance(j).eplusOutputVariable(x).RTSValue);
                    }

                    FMU(i).Instance(j).fmistatus = fmiEPlusSetReal(&FMU(i).Instance(j).fmicomponent, &valueReferenceVec4[0], &rtsValueVec4[0],
                                                                   &FMU(i).Instance(j).NumInputVariablesInIDF, &FMU(i).Instance(j).Index);

                    if (FMU(i).Instance(j).fmistatus != fmiOK) {
                        ShowSevereError("ExternalInterface/GetSetVariablesAndDoStepFMUImport: Error when trying to set inputs");
                        ShowContinueError("in instance \"" + FMU(i).Instance(j).Name + "\" of FMU \"" + FMU(i).Name + "\"");
                        ShowContinueError("Error Code = \"" + TrimSigDigits(FMU(i).Instance(j).fmistatus) + "\"");
                        ErrorsFound = true;
                        StopExternalInterfaceIfError();
                    }
                }
                int localfmitrue(fmiTrue);
                // Call and simulate the FMUs to get values at the corresponding timestep.
                FMU(i).Instance(j).fmistatus =
                    fmiEPlusDoStep(&FMU(i).Instance(j).fmicomponent, &tComm, &hStep, &localfmitrue, &FMU(i).Instance(j).Index);
                if (FMU(i).Instance(j).fmistatus != fmiOK) {
                    ShowSevereError("ExternalInterface/GetSetVariablesAndDoStepFMUImport: Error when trying to");
                    ShowContinueError("do the coSimulation with instance \"" + FMU(i).Instance(j).Name + "\"");
                    ShowContinueError("of FMU \"" + FMU(i).Name + "\"");
                    ShowContinueError("Error Code = \"" + TrimSigDigits(FMU(i).Instance(j).fmistatus) + "\"");
                    ErrorsFound = true;
                    StopExternalInterfaceIfError();
                }
            }
        }

        // If we have Erl variables, we need to call ManageEMS so that they get updated in the Erl data structure
        if (useEMS) {
            bool anyRan;
            ManageEMS(emsCallFromExternalInterface, anyRan);
        }

        FirstCallGetSetDoStep = false;
    }

    void InstantiateInitializeFMUImport()
    {
        // SUBROUTINE INFORMATION:
        //       AUTHOR         Thierry S. Nouidui, Michael Wetter, Wangda Zuo
        //       DATE WRITTEN   08Aug2011
        //       MODIFIED       na
        //       RE-ENGINEERED  na

        // PURPOSE OF THIS SUBROUTINE:
        // This routine instantiates and initializes FMUs.

        // Using/Aliasing
        using General::TrimSigDigits;

        // SUBROUTINE LOCAL VARIABLE DECLARATIONS:
        int i, j; // Loop counters

        // Instantiate FMUs
        for (i = 1; i <= NumFMUObjects; ++i) {
            for (j = 1; j <= FMU(i).NumInstances; ++j) {
                FMU(i).Instance(j).fmicomponent =
                    fmiEPlusInstantiateSlave((char *)FMU(i).Instance(j).WorkingFolder.c_str(), &FMU(i).Instance(j).LenWorkingFolder, &FMU(i).TimeOut,
                                             &FMU(i).Visible, &FMU(i).Interactive, &FMU(i).LoggingOn, &FMU(i).Instance(j).Index);
                // TODO: This is doing a null pointer check; OK?
                if (!FMU(i).Instance(j).fmicomponent) {
                    ShowSevereError("ExternalInterface/CalcExternalInterfaceFMUImport: Error when trying to instantiate");
                    ShowContinueError("instance \"" + FMU(i).Instance(j).Name + "\" of FMU \"" + FMU(i).Name + "\"");
                    ErrorsFound = true;
                    StopExternalInterfaceIfError();
                }
            }
        }

        // Initialize FMUs
        int localfmiTrue(fmiTrue);
        for (i = 1; i <= NumFMUObjects; ++i) {
            for (j = 1; j <= FMU(i).NumInstances; ++j) {
                FMU(i).Instance(j).fmistatus =
                    fmiEPlusInitializeSlave(&FMU(i).Instance(j).fmicomponent, &tStart, &localfmiTrue, &tStop, &FMU(i).Instance(j).Index);
                if (FMU(i).Instance(j).fmistatus != fmiOK) {
                    ShowSevereError("ExternalInterface/CalcExternalInterfaceFMUImport: Error when trying to initialize");
                    ShowContinueError("instance \"" + FMU(i).Instance(j).Name + "\" of FMU \"" + FMU(i).Name + "\"");
                    ShowContinueError("Error Code = \"" + TrimSigDigits(FMU(i).Instance(j).fmistatus) + "\"");
                    ErrorsFound = true;
                    StopExternalInterfaceIfError();
                }
            }
        }
    }

    void InitializeFMU()
    {
        // SUBROUTINE INFORMATION:
        //       AUTHOR         Thierry S. Nouidui, Michael Wetter, Wangda Zuo
        //       DATE WRITTEN   08Aug2011
        //       MODIFIED       na
        //       RE-ENGINEERED  na

        // PURPOSE OF THIS SUBROUTINE:
        // This routine reinitializes FMUs.

        // Using/Aliasing
        using General::TrimSigDigits;

        // SUBROUTINE LOCAL VARIABLE DECLARATIONS:
        int i, j; // Loop counters
        int localfmiTrue(fmiTrue);

        // Initialize FMUs
        for (i = 1; i <= NumFMUObjects; ++i) {
            for (j = 1; j <= FMU(i).NumInstances; ++j) {
                FMU(i).Instance(j).fmistatus =
                    fmiEPlusInitializeSlave(&FMU(i).Instance(j).fmicomponent, &tStart, &localfmiTrue, &tStop, &FMU(i).Instance(j).Index);
                if (FMU(i).Instance(j).fmistatus != fmiOK) {
                    ShowSevereError("ExternalInterface/CalcExternalInterfaceFMUImport: Error when trying to initialize");
                    ShowContinueError("instance \"" + FMU(i).Instance(j).Name + "\" of FMU \"" + FMU(i).Name + "\"");
                    ShowContinueError("Error Code = \"" + TrimSigDigits(FMU(i).Instance(j).fmistatus) + "\"");
                    ErrorsFound = true;
                    StopExternalInterfaceIfError();
                }
            }
        }
    }

    void TerminateResetFreeFMUImport(int fmiEndSimulation)
    {
        // SUBROUTINE INFORMATION:
        //       AUTHOR         Thierry S. Nouidui, Michael Wetter, Wangda Zuo
        //       DATE WRITTEN   08Aug2011
        //       MODIFIED       na
        //       RE-ENGINEERED  na

        // PURPOSE OF THIS SUBROUTINE:
        // This routine terminates the FMUs instances

        // SUBROUTINE LOCAL VARIABLE DECLARATIONS:
        int i, j; // Loop counter

        //----Needs to have function that allows to terminates FMU. Was not defined in version 1.0 -- fixme
        for (i = 1; i <= NumFMUObjects; ++i) {
            for (j = 1; j <= FMU(i).NumInstances; ++j) {
                if (FMU(i).Instance(j).fmistatus != fmiFatal) {
                    // Cleanup slaves
                    FMU(i).Instance(j).fmistatus = fmiEPlusFreeSlave(&FMU(i).Instance(j).fmicomponent, &FMU(i).Instance(j).Index, &fmiEndSimulation);
                }
                // check if fmiComponent has been freed
                if (!FMU(i).Instance(j).fmicomponent) {
                    ShowSevereError("ExternalInterface/TerminateResetFreeFMUImport: Error when trying to terminate");
                    ShowContinueError("instance \"" + FMU(i).Instance(j).Name + "\" of FMU \"" + FMU(i).Name + "\"");
                    ErrorsFound = true;
                    StopExternalInterfaceIfError();
                }
            }
        }
    }

    void InitExternalInterfaceFMUImport()
    {

        // SUBROUTINE INFORMATION:
        //       AUTHOR         Thierry S. Nouidui, Michael Wetter, Wangda Zuo
        //       DATE WRITTEN   08Aug2011
        //       MODIFIED       na
        //       RE-ENGINEERED  na

        // PURPOSE OF THIS SUBROUTINE:
        // This routine initializes the input and outputs variables used for the co-simulation with FMUs.

        // Using/Aliasing
        using DataIPShortCuts::cAlphaArgs;
        using DataIPShortCuts::cAlphaFieldNames;
        using DataIPShortCuts::cCurrentModuleObject;
        using DataIPShortCuts::cNumericFieldNames;
        using DataIPShortCuts::rNumericArgs;
        using DataStringGlobals::CurrentWorkingFolder;
        using DataStringGlobals::altpathChar;
        using DataStringGlobals::pathChar;
        using DataSystemVariables::CheckForActualFileName;
        using General::TrimSigDigits;
        using RuntimeLanguageProcessor::FindEMSVariable;
        using RuntimeLanguageProcessor::isExternalInterfaceErlVariable;
        using ScheduleManager::GetDayScheduleIndex;

        // Locals
        int i, j, k, l, Loop;        // Loop counters
        int retVal;                  // Return value of function call, used for error handling
        int NumAlphas(0);            // Number of Alphas for each GetObjectItem call
        int NumNumbers(0);           // Number of Numbers for each GetObjectItem call
        int IOStatus(0);             // Used in GetObjectItem
        int NumFMUInputVariables(0); // Number of FMU input variables
        std::string Name_NEW;        // Units sting, may be blank
        std::string Name_OLD;        // Units sting, may be blank

        Array1D_int keyIndexes(1);     // Array index for
        Array1D_int varTypes(1);       // Array index for
        Array1D_string NamesOfKeys(1); // Specific key name
        int retValfmiVersion;
        int retValfmiPathLib;
        Array1D_string NameListInstances(5);
        static bool FirstCallIni(true); // First time, input has been read
        bool fileExist;
        std::string tempFullFileName;
        Array1D_string strippedFileName; // remove path from entered file name
        Array1D_string fullFileName;     // entered file name/found
        std::string::size_type pos;
        int FOUND;

        if (FirstCallIni) {
            DisplayString("Initializing FunctionalMockupUnitImport interface");
            // do one time initializations
            ValidateRunControl();
            FMU.allocate(NumFMUObjects);

            // there used to be code in here to apply the root working folder to create an absolute path
            // however, this wasn't working, as the root working folder was coming back empty
            // in any case, the relative paths work fine here

            // post process as needed in case these are used later
            FMURootWorkingFolder = "tmp-fmus";
            FMURootWorkingFolder += pathChar; // getStringFromCharArray( FMUWorkingFolderCharArr );

            // Get and store the names of all FMUs in EnergyPlus data structure
            strippedFileName.allocate(NumFMUObjects);
            fullFileName.allocate(NumFMUObjects);
            cCurrentModuleObject = "ExternalInterface:FunctionalMockupUnitImport";
            for (Loop = 1; Loop <= NumFMUObjects; ++Loop) {
                inputProcessor->getObjectItem(cCurrentModuleObject, Loop, cAlphaArgs, NumAlphas, rNumericArgs, NumNumbers, IOStatus, _, _,
                                              cAlphaFieldNames, cNumericFieldNames);
                // Get the FMU name
                FMU(Loop).Name = cAlphaArgs(1);
                CheckForActualFileName(cAlphaArgs(1), fileExist, tempFullFileName);
                if (fileExist) {
                    pos = index(FMU(Loop).Name, pathChar, true); // look backwards
                    if (pos != std::string::npos) {
                        strippedFileName(Loop) = FMU(Loop).Name.substr(pos + 1);
                    } else {                                            // pos == 0, look for alt path char
                        pos = index(FMU(Loop).Name, altpathChar, true); // look backwards
                        if (pos != std::string::npos) {
                            strippedFileName(Loop) = FMU(Loop).Name.substr(pos + 1);
                        } else {
                            strippedFileName(Loop) = FMU(Loop).Name;
                        }
                    }
                    fullFileName(Loop) = tempFullFileName;
                } else {
                    ShowSevereError("ExternalInterface/InitExternalInterfaceFMUImport:");
                    ShowContinueError("file not located = \"" + cAlphaArgs(1) + "\".");
                    ErrorsFound = true;
                }
                // Get fmu time out
                FMU(Loop).TimeOut = rNumericArgs(1);
                // Get fmu logging on
                FMU(Loop).LoggingOn = rNumericArgs(2);
            }

            // check for dups that aren't the same file
            // this is windows code...
            for (j = 1; j <= NumFMUObjects; ++j) {
                for (k = 2; k <= NumFMUObjects; ++k) {
                    if (!UtilityRoutines::SameString(strippedFileName(j), strippedFileName(k))) continue;
                    // base file names are the same
                    if (UtilityRoutines::SameString(fullFileName(j), fullFileName(k))) continue;
                    ShowSevereError("ExternalInterface/InitExternalInterfaceFMUImport:");
                    ShowContinueError("duplicate file names (but not same file) entered.");
                    ShowContinueError("...entered file name=\"" + FMU(j).Name + "\"");
                    ShowContinueError("...   full file name=\"" + fullFileName(j) + "\"");
                    ShowContinueError("...entered file name=\"" + FMU(k).Name + "\"");
                    ShowContinueError("...   full file name=\"" + fullFileName(k) + "\"");
                    ShowContinueError("...name collision but not same file name.");
                    ErrorsFound = true;
                }
            }
            if (ErrorsFound) {
                strippedFileName.deallocate();
                fullFileName.deallocate();
                StopExternalInterfaceIfError();
            }

            // get the names of the input variables each fmu(and the names of the
            // corresponding output variables in EnergyPlus --).
            cCurrentModuleObject = "ExternalInterface:FunctionalMockupUnitImport:From:Variable";
            NumFMUInputVariables = inputProcessor->getNumObjectsFound(cCurrentModuleObject);
            // Determine the number of instances for each FMUs
            for (i = 1; i <= NumFMUObjects; ++i) {
                Name_NEW = "";
                Name_OLD = "";
                j = 1;
                k = 1;
                FMU(i).Instance.allocate(NumFMUInputVariables);
                checkInstanceName.allocate(NumFMUInputVariables);
                for (l = 1; l <= NumFMUInputVariables; ++l) {
                    inputProcessor->getObjectItem(cCurrentModuleObject, l, cAlphaArgs, NumAlphas, rNumericArgs, NumNumbers, IOStatus, _, _,
                                                  cAlphaFieldNames, cNumericFieldNames);
                    if (UtilityRoutines::SameString(cAlphaArgs(3), FMU(i).Name)) {
                        Name_NEW = cAlphaArgs(4);
                        if (!UtilityRoutines::SameString(Name_OLD, Name_NEW)) {
                            FOUND = UtilityRoutines::FindItem(Name_NEW, checkInstanceName);
                            if (FOUND == 0) {
                                checkInstanceName(l).Name = Name_NEW;
                                FMU(i).NumInstances = j;
                                FMU(i).Instance(j).Name = Name_NEW;
                                ++j;
                                Name_OLD = Name_NEW;
                            }
                        }
                        FMU(i).TotNumInputVariablesInIDF = k;
                        ++k;
                    }
                }
                checkInstanceName.deallocate();
            }

            for (i = 1; i <= NumFMUObjects; ++i) {
                if (FMU(i).NumInstances == 0) {
                    ShowSevereError("ExternalInterface/InitExternalInterfaceFMUImport: The FMU \"" + FMU(i).Name + "\" does");
                    ShowContinueError("not have any instances or any input variable. An FMU should have at least one instance");
                    ShowContinueError("or one input variable defined in input file. Check FMU object in the input file.");
                    ErrorsFound = true;
                    StopExternalInterfaceIfError();
                }
                if (NumFMUInputVariables > 0 && FMU(i).TotNumInputVariablesInIDF == 0) {
                    ShowWarningError("InitExternalInterfaceFMUImport: The FMU \"" + FMU(i).Name + "\"");
                    ShowContinueError("is defined but has no input variables.");
                    ShowContinueError("Check the input field of the corresponding object");
                    ShowContinueError("ExternalInterface:FunctionalMockupUnitImport:From:Variable.");
                }
            }

            // write output folder where FMUs will be unpacked later on.
            for (i = 1; i <= NumFMUObjects; ++i) {
                for (j = 1; j <= FMU(i).NumInstances; ++j) {
                    FMU(i).Instance(j).WorkingFolder = FMURootWorkingFolder + strippedFileName(i) + '_' + FMU(i).Instance(j).Name;
                }
            }

            // parse the fmu defined in the idf using the fmuUnpack.
            for (i = 1; i <= NumFMUObjects; ++i) {
                for (j = 1; j <= FMU(i).NumInstances; ++j) {
                    // get the length of working folder trimmed
                    FMU(i).Instance(j).LenWorkingFolder = FMU(i).Instance(j).WorkingFolder.length();
                    // unpack fmus
                    // preprocess arguments for library call
                    {
                        auto fullFileNameArr(getCharArrayFromString(fullFileName(i)));
                        auto workingFolderArr(getCharArrayFromString(FMU(i).Instance(j).WorkingFolder));
                        int lenFileName(len(fullFileName(i)));

                        // make the library call
                        retVal = fmiEPlusUnpack(&fullFileNameArr[0], &workingFolderArr[0], &lenFileName, &FMU(i).Instance(j).LenWorkingFolder);

                        if (retVal != 0) {
                            ShowSevereError("ExternalInterface/InitExternalInterfaceFMUImport: Error when trying to");
                            ShowContinueError("unpack the FMU \"" + FMU(i).Name + "\".");
                            ShowContinueError("Check if the FMU exists. Also check if the FMU folder is not write protected.");
                            ErrorsFound = true;
                            StopExternalInterfaceIfError();
                        }
                    }

                    {
                        // determine modelID and modelGUID of all FMU instances
                        // preprocess arguments for library call
                        auto workingFolderArr(getCharArrayFromString(FMU(i).Instance(j).WorkingFolder));

                        // make the library call
                        FMU(i).Instance(j).Index =
                            model_ID_GUID((char *)FMU(i).Instance(j).Name.c_str(), &workingFolderArr[0], &FMU(i).Instance(j).LenWorkingFolder,
                                          &FMU(i).Instance(j).NumInputVariablesInFMU, &FMU(i).Instance(j).NumOutputVariablesInFMU);

                        if (FMU(i).Instance(j).Index < 0) {
                            ShowSevereError("ExternalInterface/InitExternalInterfaceFMUImport: Error when trying to");
                            ShowContinueError("get the model ID and model GUID");
                            ShowContinueError("of instance \"" + FMU(i).Instance(j).Name + "\" of FMU \"" + FMU(i).Name + "\".");
                            ShowContinueError("Check if modelDescription.xml exists in the folder where the FMU has been unpacked.");
                            ErrorsFound = true;
                            StopExternalInterfaceIfError();
                        }
                    }

                    {
                        // get the path to the binaries
                        // preprocess args for library call
                        auto workingFolderArr(getCharArrayFromString(FMU(i).Instance(j).WorkingFolder));
                        FMU(i).Instance(j).WorkingFolder_wLib =
                            FMU(i).Instance(j).WorkingFolder +
                            "                                                                                           ";
                        auto workingFolderWithLibArr(getCharArrayFromString(FMU(i).Instance(j).WorkingFolder_wLib));

                        // make the library call
                        retValfmiPathLib = addLibPathCurrentWorkingFolder(&workingFolderWithLibArr[0], &workingFolderArr[0],
                                                                          &FMU(i).Instance(j).LenWorkingFolder, &FMU(i).Instance(j).Index);

                        // post process args in case they are used later
                        FMU(i).Instance(j).WorkingFolder_wLib = trim(getStringFromCharArray(workingFolderWithLibArr));

                        if (retValfmiPathLib != 0) {
                            ShowSevereError("ExternalInterface/InitExternalInterfaceFMUImport: Error when trying to");
                            ShowContinueError("get the path to the binaries of instance");
                            ShowContinueError("\"" + FMU(i).Instance(j).Name + "\" of FMU \"" + FMU(i).Name + "\".");
                            ShowContinueError("Check if binaries folder exists where the FMU has been unpacked.");
                            ErrorsFound = true;
                            StopExternalInterfaceIfError();
                        }

                        // get the length of the working folder with libraries
                        FMU(i).Instance(j).LenWorkingFolder_wLib = FMU(i).Instance(j).WorkingFolder_wLib.length();
                    }

                    {
                        // determine the FMI version
                        // preprocess args for library call
                        auto workingFolderWithLibArr(getCharArrayFromString(FMU(i).Instance(j).WorkingFolder_wLib));
                        auto VersionNumArr(
                            getCharArrayFromString("    ")); // the version should only be 3 characters long, since for now we only handle "1.0"

                        // make the library call
                        retValfmiVersion = getfmiEPlusVersion(&workingFolderWithLibArr[0], &FMU(i).Instance(j).LenWorkingFolder_wLib,
                                                              &VersionNumArr[0], &FMU(i).Instance(j).Index);

                        // post process in case args are used later
                        FMU(i).Instance(j).fmiVersionNumber = getStringFromCharArray(VersionNumArr);

                        if (retValfmiVersion != 0) {
                            ShowSevereError("ExternalInterface/InitExternalInterfaceFMUImport: Error when trying to");
                            ShowContinueError("load FMI functions library of instance");
                            ShowContinueError("\"" + FMU(i).Instance(j).Name + "\" of FMU \"" + FMU(i).Name + "\".");
                            ShowContinueError("\"" + FMU(i).Instance(j).fmiVersionNumber + "\".");
                            ErrorsFound = true;
                            StopExternalInterfaceIfError();
                        }

                        if (FMU(i).Instance(j).fmiVersionNumber.substr(0, 3) != "1.0") {
                            ShowSevereError("ExternalInterface/InitExternalInterfaceFMUImport: Error when getting version");
                            ShowContinueError("number of instance \"" + FMU(i).Instance(j).Name + "\"");
                            ShowContinueError("of FMU \"" + FMU(i).Name + "\".");
                            ShowContinueError("The version number found (\"" + FMU(i).Instance(j).fmiVersionNumber.substr(0, 3) + "\")");
                            ShowContinueError("differs from version 1.0 which is currently supported.");
                            ErrorsFound = true;
                            StopExternalInterfaceIfError();
                        }
                    }
                }
            }

            strippedFileName.deallocate();
            fullFileName.deallocate();

            UniqueFMUInputVarNames.reserve(static_cast<unsigned>(NumFMUInputVariables));
            for (i = 1; i <= NumFMUObjects; ++i) {
                for (j = 1; j <= FMU(i).NumInstances; ++j) {
                    FMU(i).Instance(j).fmuInputVariable.allocate(NumFMUInputVariables);
                    FMU(i).Instance(j).checkfmuInputVariable.allocate(NumFMUInputVariables);
                    UniqueFMUInputVarNames.clear();
                    FMU(i).Instance(j).eplusOutputVariable.allocate(NumFMUInputVariables);
                    k = 1;
                    for (l = 1; l <= NumFMUInputVariables; ++l) {
                        inputProcessor->getObjectItem(cCurrentModuleObject, l, cAlphaArgs, NumAlphas, rNumericArgs, NumNumbers, IOStatus, _, _,
                                                      cAlphaFieldNames, cNumericFieldNames);
                        if (UtilityRoutines::SameString(cAlphaArgs(3), FMU(i).Name) &&
                            UtilityRoutines::SameString(cAlphaArgs(4), FMU(i).Instance(j).Name)) {
                            FMU(i).Instance(j).fmuInputVariable(k).Name = cAlphaArgs(5);
                            FMU(i).Instance(j).eplusOutputVariable(k).VarKey = cAlphaArgs(1);
                            FMU(i).Instance(j).eplusOutputVariable(k).Name = cAlphaArgs(2);
                            // verify whether we have duplicate FMU input variables in the idf
                            GlobalNames::VerifyUniqueInterObjectName(UniqueFMUInputVarNames, FMU(i).Instance(j).fmuInputVariable(k).Name,
                                                                     cCurrentModuleObject, FMU(i).Instance(j).Name, ErrorsFound);
<<<<<<< HEAD
                            //							UtilityRoutines::VerifyName( FMU( i ).Instance( j ).fmuInputVariable( k ).Name,
                            //FMU(
=======
                            //							UtilityRoutines::VerifyName( FMU( i ).Instance( j ).fmuInputVariable(
                            //k
                            //).Name,  FMU(
>>>>>>> ef636cf4
                            // i
                            //).Instance(
                            // j
                            //).checkfmuInputVariable, NumFMUInputVariables, IsNotOK, IsBlank, "The FMU input variable \"" + FMU( i ).Instance( j
                            //).fmuInputVariable( k ).Name + "\" of instance \"" + FMU( i ).Instance( j ).Name + "\" of FMU \"" + FMU( i ).Name + "\"
                            // has duplicates. Please check the input file again and delete duplicated entries." );
                            if (ErrorsFound) {
                                StopExternalInterfaceIfError();
                            } else {
                                FMU(i).Instance(j).checkfmuInputVariable(k).Name = FMU(i).Instance(j).fmuInputVariable(k).Name;
                            }

                            // preprocess args for library call
                            auto inputVarNameArr(getCharArrayFromString(FMU(i).Instance(j).fmuInputVariable(k).Name));
                            int inputVarNameLen(len(FMU(i).Instance(j).fmuInputVariable(k).Name));

                            // make the library call
                            FMU(i).Instance(j).fmuInputVariable(k).ValueReference =
                                getValueReferenceByNameFMUInputVariables(&inputVarNameArr[0], &inputVarNameLen, &FMU(i).Instance(j).Index);

                            // postprocess args in case they are used later
                            FMU(i).Instance(j).fmuInputVariable(k).Name = getStringFromCharArray(inputVarNameArr);

                            if (FMU(i).Instance(j).fmuInputVariable(k).ValueReference == -999) {
                                ShowSevereError("ExternalInterface/InitExternalInterfaceFMUImport: Error when trying to");
                                ShowContinueError("get the value reference of FMU input variable");
                                ShowContinueError("\"" + FMU(i).Instance(j).fmuInputVariable(k).Name + "\" of instance \"" + FMU(i).Instance(j).Name +
                                                  "\" of FMU");
                                ShowContinueError("of FMU \"" + FMU(i).Name + "\". Please check the name of input variable");
                                ShowContinueError("in the input file and in the modelDescription file.");
                                ErrorsFound = true;
                                StopExternalInterfaceIfError();
                            }

                            if (FMU(i).Instance(j).fmuInputVariable(k).ValueReference == -1) {
                                ShowSevereError("ExternalInterface/InitExternalInterfaceFMUImport: Error when trying to");
                                ShowContinueError("get the value reference of FMU input variable");
                                ShowContinueError("\"" + FMU(i).Instance(j).fmuInputVariable(k).Name + "\" of instance \"" + FMU(i).Instance(j).Name +
                                                  "\" of FMU");
                                ShowContinueError("\"" + FMU(i).Name + "\". This variable is not an FMU input variable.");
                                ShowContinueError("Please check the causality of the variable in the modelDescription file.");
                                ErrorsFound = true;
                                StopExternalInterfaceIfError();
                            }

                            // The next call expects an array, but a single item is passed
                            // Therefore create a single item array here first
                            Array1D_string tempSingleStringA(1, FMU(i).Instance(j).eplusOutputVariable(k).VarKey);
                            Array1D_string tempSingleStringB(1, FMU(i).Instance(j).eplusOutputVariable(k).Name);

                            // Make the call with arrays
                            GetReportVariableKey(tempSingleStringA, 1, tempSingleStringB, keyIndexes, varTypes);

                            // Then postprocess the array items back in case they changed
                            FMU(i).Instance(j).eplusOutputVariable(k).VarKey = tempSingleStringA(1);
                            FMU(i).Instance(j).eplusOutputVariable(k).Name = tempSingleStringB(1);

                            FMU(i).Instance(j).eplusOutputVariable(k).VarIndex = keyIndexes(1);
                            FMU(i).Instance(j).eplusOutputVariable(k).VarType = varTypes(1);
                            FMU(i).Instance(j).NumInputVariablesInIDF = k;
                            ++k;
                        }
                    }

                    if (NumFMUInputVariables > 0 && FMU(i).Instance(j).NumInputVariablesInIDF == 0) {
                        ShowWarningError("InitExternalInterfaceFMUImport: The instance \"" + FMU(i).Instance(j).Name + "\" of FMU \"" + FMU(i).Name +
                                         "\"");
                        ShowContinueError("is defined but has no input variables. Check the input field of the");
                        ShowContinueError("corresponding object: ExternalInterface:FunctionalMockupUnitImport:From:Variable.");
                    }
                }
            }

            for (i = 1; i <= NumFMUObjects; ++i) {
                for (j = 1; j <= FMU(i).NumInstances; ++j) {
                    // check whether the number of input variables in fmu is bigger than in the idf
                    if (FMU(i).Instance(j).NumInputVariablesInFMU > FMU(i).Instance(j).NumInputVariablesInIDF) {
                        ShowWarningError("InitExternalInterfaceFMUImport: The number of input variables defined in input file (" +
                                         TrimSigDigits(FMU(i).Instance(j).NumInputVariablesInIDF) + ')');
                        ShowContinueError("of instance \"" + FMU(i).Instance(j).Name + "\" of FMU \"" + FMU(i).Name +
                                          "\" is less than the number of input variables");
                        ShowContinueError("in the modelDescription file (" + TrimSigDigits(FMU(i).Instance(j).NumInputVariablesInFMU) + ").");
                        ShowContinueError("Check the input file and the modelDescription file again.");
                    }
                    // check whether the number of input variables in fmu is less than in the idf
                    if (FMU(i).Instance(j).NumInputVariablesInFMU < FMU(i).Instance(j).NumInputVariablesInIDF) {
                        ShowWarningError("InitExternalInterfaceFMUImport: The number of input variables defined in input file (" +
                                         TrimSigDigits(FMU(i).Instance(j).NumInputVariablesInIDF) + ')');
                        ShowContinueError("of instance \"" + FMU(i).Instance(j).Name + "\" of FMU \"" + FMU(i).Name +
                                          "\" is bigger than the number of input variables");
                        ShowContinueError("in the modelDescription file (" + TrimSigDigits(FMU(i).Instance(j).NumInputVariablesInFMU) + ").");
                        ShowContinueError("Check the input file and the modelDescription file again.");
                    }
                }
            }

            // get the names of the output variables each fmu (and the names of the
            // corresponding input variables in EnergyPlus -- schedule).
            cCurrentModuleObject = "ExternalInterface:FunctionalMockupUnitImport:To:Schedule";
            NumFMUInputVariables = inputProcessor->getNumObjectsFound(cCurrentModuleObject);

            for (i = 1; i <= NumFMUObjects; ++i) {
                j = 1;
                for (k = 1; k <= NumFMUInputVariables; ++k) {
                    inputProcessor->getObjectItem(cCurrentModuleObject, k, cAlphaArgs, NumAlphas, rNumericArgs, NumNumbers, IOStatus, _, _,
                                                  cAlphaFieldNames, cNumericFieldNames);
                    if (UtilityRoutines::SameString(cAlphaArgs(3), FMU(i).Name)) {
                        FMU(i).TotNumOutputVariablesSchedule = j;
                        ++j;
                    }
                }
            }

            for (i = 1; i <= NumFMUObjects; ++i) {
                for (j = 1; j <= FMU(i).NumInstances; ++j) {
                    FMU(i).Instance(j).fmuOutputVariableSchedule.allocate(NumFMUInputVariables);
                    FMU(i).Instance(j).eplusInputVariableSchedule.allocate(NumFMUInputVariables);
                    k = 1;
                    for (l = 1; l <= NumFMUInputVariables; ++l) {
                        inputProcessor->getObjectItem(cCurrentModuleObject, l, cAlphaArgs, NumAlphas, rNumericArgs, NumNumbers, IOStatus, _, _,
                                                      cAlphaFieldNames, cNumericFieldNames);
                        if (UtilityRoutines::SameString(cAlphaArgs(3), FMU(i).Name) &&
                            UtilityRoutines::SameString(cAlphaArgs(4), FMU(i).Instance(j).Name)) {
                            FMU(i).Instance(j).fmuOutputVariableSchedule(k).Name = cAlphaArgs(5);
                            FMU(i).Instance(j).eplusInputVariableSchedule(k).Name = cAlphaArgs(1);
                            FMU(i).Instance(j).eplusInputVariableSchedule(k).InitialValue = rNumericArgs(1);

                            // get the value reference by using the FMU name and the variable name.

                            // preprocess the arguments before the following library call
                            auto NameCharArr(getCharArrayFromString(FMU(i).Instance(j).fmuOutputVariableSchedule(k).Name));
                            int lengthVar(len(FMU(i).Instance(j).fmuOutputVariableSchedule(k).Name));

                            // make the library call
                            FMU(i).Instance(j).fmuOutputVariableSchedule(k).ValueReference =
                                getValueReferenceByNameFMUOutputVariables(&NameCharArr[0], &lengthVar, &FMU(i).Instance(j).Index);

                            // postprocess the arguments after the library call in case they are changed and used later
                            FMU(i).Instance(j).fmuOutputVariableSchedule(k).Name = getStringFromCharArray(NameCharArr);

                            if (FMU(i).Instance(j).fmuOutputVariableSchedule(k).ValueReference == -999) {
                                ShowSevereError("ExternalInterface/InitExternalInterfaceFMUImport: Error when trying to get the value reference of "
                                                "the FMU output variable");
                                ShowContinueError("\"" + FMU(i).Instance(j).fmuOutputVariableSchedule(k).Name + "\" of instance \"" +
                                                  FMU(i).Instance(j).Name + "\"");
                                ShowContinueError("of FMU \"" + FMU(i).Name + "\" that will be mapped to a schedule.");
                                ShowContinueError("Please check the name of output variables in the input file and");
                                ShowContinueError("in the modelDescription file.");
                                ErrorsFound = true;
                                StopExternalInterfaceIfError();
                            }

                            if (FMU(i).Instance(j).fmuOutputVariableSchedule(k).ValueReference == -1) {
                                ShowSevereError("ExternalInterface/InitExternalInterfaceFMUImport: Error when trying to get the value reference of "
                                                "the FMU output variable");
                                ShowContinueError("\"" + FMU(i).Instance(j).fmuOutputVariableSchedule(k).Name + "\" of instance \"" +
                                                  FMU(i).Instance(j).Name + "\"");
                                ShowContinueError("of FMU \"" + FMU(i).Name + "\" that will be mapped to a schedule.");
                                ShowContinueError("This variable is not an FMU output variable.");
                                ShowContinueError("Please check the causality of the variable in the modelDescription file.");
                                ErrorsFound = true;
                                StopExternalInterfaceIfError();
                            }

                            FMU(i).Instance(j).eplusInputVariableSchedule(k).VarIndex =
                                GetDayScheduleIndex(FMU(i).Instance(j).eplusInputVariableSchedule(k).Name);
                            FMU(i).Instance(j).NumOutputVariablesSchedule = k;
                            if (FMU(i).Instance(j).eplusInputVariableSchedule(k).VarIndex <= 0) {
                                ShowSevereError("ExternalInterface/InitExternalInterfaceFMUImport:declares variable \"" +
                                                FMU(i).Instance(j).eplusInputVariableSchedule(k).Name + "\",");
                                ShowContinueError("but variable is not a schedule variable.");
                                ErrorsFound = true;
                                StopExternalInterfaceIfError();
                            }
                            ++k;
                        }
                    }
                }
            }

            // get the names of the output variables each fmu (and the names of the
            // corresponding input variables in EnergyPlus -- variable).
            cCurrentModuleObject = "ExternalInterface:FunctionalMockupUnitImport:To:Variable";
            NumFMUInputVariables = inputProcessor->getNumObjectsFound(cCurrentModuleObject);

            for (i = 1; i <= NumFMUObjects; ++i) {
                j = 1;
                for (k = 1; k <= NumFMUInputVariables; ++k) {
                    inputProcessor->getObjectItem(cCurrentModuleObject, k, cAlphaArgs, NumAlphas, rNumericArgs, NumNumbers, IOStatus, _, _,
                                                  cAlphaFieldNames, cNumericFieldNames);
                    if (UtilityRoutines::SameString(cAlphaArgs(2), FMU(i).Name)) {
                        FMU(i).TotNumOutputVariablesVariable = j;
                        ++j;
                    }
                }
            }

            for (i = 1; i <= NumFMUObjects; ++i) {
                for (j = 1; j <= FMU(i).NumInstances; ++j) {
                    FMU(i).Instance(j).fmuOutputVariableVariable.allocate(NumFMUInputVariables);
                    FMU(i).Instance(j).eplusInputVariableVariable.allocate(NumFMUInputVariables);
                    k = 1;
                    for (l = 1; l <= NumFMUInputVariables; ++l) {
                        inputProcessor->getObjectItem(cCurrentModuleObject, l, cAlphaArgs, NumAlphas, rNumericArgs, NumNumbers, IOStatus, _, _,
                                                      cAlphaFieldNames, cNumericFieldNames);
                        if (UtilityRoutines::SameString(cAlphaArgs(2), FMU(i).Name) &&
                            UtilityRoutines::SameString(cAlphaArgs(3), FMU(i).Instance(j).Name)) {
                            FMU(i).Instance(j).fmuOutputVariableVariable(k).Name = cAlphaArgs(4);
                            FMU(i).Instance(j).eplusInputVariableVariable(k).Name = cAlphaArgs(1);

                            // get the value reference by using the FMU name and the variable name.
                            auto NameCharArr(getCharArrayFromString(FMU(i).Instance(j).fmuOutputVariableVariable(k).Name));
                            int tempLength(len(FMU(i).Instance(j).fmuOutputVariableVariable(k).Name));
                            FMU(i).Instance(j).fmuOutputVariableVariable(k).ValueReference =
                                getValueReferenceByNameFMUOutputVariables(&NameCharArr[0], &tempLength, &FMU(i).Instance(j).Index);
                            // FMU( i ).Instance( j ).fmuOutputVariableVariable( k ).Name = getStringFromCharArray( NameCharArr );

                            if (FMU(i).Instance(j).fmuOutputVariableVariable(k).ValueReference == -999) {
                                ShowSevereError("ExternalInterface/InitExternalInterfaceFMUImport: Error when trying to get the value reference of "
                                                "the FMU output variable");
                                ShowContinueError("\"" + FMU(i).Instance(j).fmuOutputVariableVariable(k).Name + "\" of instance \"" +
                                                  FMU(i).Instance(j).Name + "\"");
                                ShowContinueError("of FMU \"" + FMU(i).Name + "\" that will be mapped to a variable.");
                                ShowContinueError("Please check the name of output variables in the input file and in the modelDescription file.");
                                ErrorsFound = true;
                                StopExternalInterfaceIfError();
                            }

                            if (FMU(i).Instance(j).fmuOutputVariableVariable(k).ValueReference == -1) {
                                ShowSevereError("ExternalInterface/InitExternalInterfaceFMUImport: Error when trying to get the value reference of "
                                                "the FMU output variable");
                                ShowContinueError("\"" + FMU(i).Instance(j).fmuOutputVariableVariable(k).Name + "\" of instance \"" +
                                                  FMU(i).Instance(j).Name + "\"");
                                ShowContinueError("of FMU \"" + FMU(i).Name + "\" that will be mapped to a variable.");
                                ShowContinueError("This variable is not an FMU output variable. Please check the causality of the variable in the "
                                                  "modelDescription file.");
                                ErrorsFound = true;
                                StopExternalInterfaceIfError();
                            }

                            FMU(i).Instance(j).eplusInputVariableVariable(k).VarIndex =
                                FindEMSVariable(FMU(i).Instance(j).eplusInputVariableVariable(k).Name, 0);
                            FMU(i).Instance(j).NumOutputVariablesVariable = k;
                            if (FMU(i).Instance(j).eplusInputVariableVariable(k).VarIndex <= 0) {
                                ShowSevereError("ExternalInterface/InitExternalInterfaceFMUImport:declares variable \"" +
                                                FMU(i).Instance(j).eplusInputVariableVariable(k).Name + "\",");
                                ShowContinueError("but variable is not an EMS variable.");
                                ErrorsFound = true;
                                StopExternalInterfaceIfError();
                            }
                            ++k;
                        }
                    }
                    if (FMU(i).Instance(j).NumOutputVariablesVariable >= 1) {
                        useEMS = true;
                    }
                }
            }

            // get the names of the output variables each fmu (and the names of the
            // corresponding input variables in EnergyPlus -- actuator).
            cCurrentModuleObject = "ExternalInterface:FunctionalMockupUnitImport:To:Actuator";
            NumFMUInputVariables = inputProcessor->getNumObjectsFound(cCurrentModuleObject);

            for (i = 1; i <= NumFMUObjects; ++i) {
                j = 1;
                for (k = 1; k <= NumFMUInputVariables; ++k) {
                    inputProcessor->getObjectItem(cCurrentModuleObject, k, cAlphaArgs, NumAlphas, rNumericArgs, NumNumbers, IOStatus, _, _,
                                                  cAlphaFieldNames, cNumericFieldNames);
                    if (UtilityRoutines::SameString(cAlphaArgs(5), FMU(i).Name)) {
                        FMU(i).TotNumOutputVariablesActuator = j;
                        ++j;
                    }
                }
            }

            for (i = 1; i <= NumFMUObjects; ++i) {
                for (j = 1; j <= FMU(i).NumInstances; ++j) {
                    FMU(i).Instance(j).fmuOutputVariableActuator.allocate(NumFMUInputVariables);
                    FMU(i).Instance(j).eplusInputVariableActuator.allocate(NumFMUInputVariables);
                    k = 1;
                    for (l = 1; l <= NumFMUInputVariables; ++l) {
                        inputProcessor->getObjectItem(cCurrentModuleObject, l, cAlphaArgs, NumAlphas, rNumericArgs, NumNumbers, IOStatus, _, _,
                                                      cAlphaFieldNames, cNumericFieldNames);
                        if (UtilityRoutines::SameString(cAlphaArgs(5), FMU(i).Name) &&
                            UtilityRoutines::SameString(cAlphaArgs(6), FMU(i).Instance(j).Name)) {
                            FMU(i).Instance(j).fmuOutputVariableActuator(k).Name = cAlphaArgs(7);
                            FMU(i).Instance(j).eplusInputVariableActuator(k).Name = cAlphaArgs(1);

                            // get the value reference by using the FMU name and the variable name.
                            auto tempNameArr(getCharArrayFromString(FMU(i).Instance(j).fmuOutputVariableActuator(k).Name));
                            int tempLength(len(FMU(i).Instance(j).fmuOutputVariableActuator(k).Name));
                            FMU(i).Instance(j).fmuOutputVariableActuator(k).ValueReference =
                                getValueReferenceByNameFMUOutputVariables(&tempNameArr[0], &tempLength, &FMU(i).Instance(j).Index);
                            // FMU( i ).Instance( j ).fmuOutputVariableActuator( k ).Name = getStringFromCharArray( tempNameArr );

                            if (FMU(i).Instance(j).fmuOutputVariableActuator(k).ValueReference == -999) {
                                ShowSevereError("ExternalInterface/InitExternalInterfaceFMUImport: Error when trying to get the value reference of "
                                                "the FMU output variable");
                                ShowContinueError("\"" + FMU(i).Instance(j).fmuOutputVariableActuator(k).Name + "\" of instance \"" +
                                                  FMU(i).Instance(j).Name + "\"");
                                ShowContinueError("of FMU \"" + FMU(i).Name + "\" that will be mapped to an actuator.");
                                ShowContinueError("Please check the name of output variables in the input file and in the modelDescription file.");
                                ErrorsFound = true;
                                StopExternalInterfaceIfError();
                            }

                            if (FMU(i).Instance(j).fmuOutputVariableActuator(k).ValueReference == -1) {
                                ShowSevereError("ExternalInterface/InitExternalInterfaceFMUImport: Error when trying to get the value reference of "
                                                "the FMU output variable");
                                ShowContinueError("\"" + FMU(i).Instance(j).fmuOutputVariableActuator(k).Name + "\" of instance \"" +
                                                  FMU(i).Instance(j).Name + "\"");
                                ShowContinueError("of FMU \"" + FMU(i).Name + "\" that will be mapped to an actuator.");
                                ShowContinueError("This variable is not an FMU output variable. Please check the causality of the variable in the "
                                                  "modelDescription file.");
                                ErrorsFound = true;
                                StopExternalInterfaceIfError();
                            }

                            FMU(i).Instance(j).eplusInputVariableActuator(k).VarIndex =
                                FindEMSVariable(FMU(i).Instance(j).eplusInputVariableActuator(k).Name, 0);
                            FMU(i).Instance(j).NumOutputVariablesActuator = k;
                            if (FMU(i).Instance(j).eplusInputVariableActuator(k).VarIndex <= 0) {
                                ShowSevereError("ExternalInterface/InitExternalInterfaceFMUImport:declares variable \"" +
                                                FMU(i).Instance(j).eplusInputVariableActuator(k).Name + "\",");
                                ShowContinueError("but variable is not an EMS variable.");
                                ErrorsFound = true;
                                StopExternalInterfaceIfError();
                            }
                            ++k;
                        }
                    }
                    // set the flag useEMs to true. This will be used then to update the erl variables in erl data structure
                    if (FMU(i).Instance(j).NumOutputVariablesActuator >= 1) {
                        useEMS = true;
                    }
                }
            }

            // parse the fmu defined in the idf using the fmuUnpack with the flag --unpack.
            for (i = 1; i <= NumFMUObjects; ++i) {
                for (j = 1; j <= FMU(i).NumInstances; ++j) {
                    FMU(i).Instance(j).NumOutputVariablesInIDF = FMU(i).Instance(j).NumOutputVariablesSchedule +
                                                                 FMU(i).Instance(j).NumOutputVariablesVariable +
                                                                 FMU(i).Instance(j).NumOutputVariablesActuator;
                    // check whether the number of output variables in fmu is bigger than in the idf
                    if (FMU(i).Instance(j).NumOutputVariablesInFMU > FMU(i).Instance(j).NumOutputVariablesInIDF) {
                        ShowWarningError("InitExternalInterfaceFMUImport: The number of output variables defined in input file (" +
                                         TrimSigDigits(FMU(i).Instance(j).NumOutputVariablesInIDF) + ')');
                        ShowContinueError("of instance \"" + FMU(i).Instance(j).Name + "\" of FMU \"" + FMU(i).Name +
                                          "\" is less than the number of output variables");
                        ShowContinueError("in the modelDescription file (" + TrimSigDigits(FMU(i).Instance(j).NumOutputVariablesInFMU) + ").");
                        ShowContinueError("Check the input file and the modelDescription file again.");
                    }
                    // check whether the number of output variables in fmu is less than in the idf
                    if (FMU(i).Instance(j).NumOutputVariablesInFMU < FMU(i).Instance(j).NumOutputVariablesInIDF) {
                        ShowWarningError("InitExternalInterfaceFMUImport: The number of output variables defined in input file (" +
                                         TrimSigDigits(FMU(i).Instance(j).NumOutputVariablesInIDF) + ')');
                        ShowContinueError("of instance \"" + FMU(i).Instance(j).Name + "\" of FMU \"" + FMU(i).Name +
                                          "\" is bigger than the number of output variables");
                        ShowContinueError("in the modelDescription file (" + TrimSigDigits(FMU(i).Instance(j).NumOutputVariablesInFMU) + ").");
                        ShowContinueError("Check the input file and the modelDescription file again.");
                    }

                    DisplayString("Number of inputs in instance \"" + FMU(i).Instance(j).Name + "\" of FMU \"" + FMU(i).Name + "\" = \"" +
                                  TrimSigDigits(FMU(i).Instance(j).NumInputVariablesInIDF) + "\".");
                    DisplayString("Number of outputs in instance \"" + FMU(i).Instance(j).Name + "\" of FMU \"" + FMU(i).Name + "\" = \"" +
                                  TrimSigDigits(FMU(i).Instance(j).NumOutputVariablesInIDF) + "\".");
                }
            }
            StopExternalInterfaceIfError();
            FirstCallIni = false;
        }
    }

    std::string trim(std::string const &str)
    {
        std::size_t first = str.find_first_not_of(' ');
        std::size_t last = str.find_last_not_of(' ');
        return str.substr(first, last - first + 1);
    }

    Real64 GetCurSimStartTimeSeconds()
    {
        // FUNCTION INFORMATION:
        //       AUTHOR         Thierry S. Nouidui, Michael Wetter, Wangda Zuo
        //       DATE WRITTEN   August 2011
        //       MODIFIED       na
        //       RE-ENGINEERED  na

        // PURPOSE OF THIS FUNCTION:
        //  Get the current month and day in the runperiod and convert
        //  it into seconds.

        // Using/Aliasing
        using DataEnvironment::CurrentYearIsLeapYear;
        using DataEnvironment::DayOfMonth;
        using DataEnvironment::Month;
        using DataGlobals::HourOfDay;

        // Locals
        Real64 simtime;

        if (!CurrentYearIsLeapYear) {
            switch (Month) {
            case 1:
                simtime = 0;
                break;
            case 2:
                simtime = 31;
                break;
            case 3:
                simtime = 59;
                break;
            case 4:
                simtime = 90;
                break;
            case 5:
                simtime = 120;
                break;
            case 6:
                simtime = 151;
                break;
            case 7:
                simtime = 181;
                break;
            case 8:
                simtime = 212;
                break;
            case 9:
                simtime = 243;
                break;
            case 10:
                simtime = 273;
                break;
            case 11:
                simtime = 304;
                break;
            case 12:
                simtime = 334;
                break;
            default:
                simtime = 0;
            }
        } else {
            switch (Month) {
            case 1:
                simtime = 0;
                break;
            case 2:
                simtime = 31;
                break;
            case 3:
                simtime = 59 + 1;
                break;
            case 4:
                simtime = 90 + 1;
                break;
            case 5:
                simtime = 120 + 1;
                break;
            case 6:
                simtime = 151 + 1;
                break;
            case 7:
                simtime = 181 + 1;
                break;
            case 8:
                simtime = 212 + 1;
                break;
            case 9:
                simtime = 243 + 1;
                break;
            case 10:
                simtime = 273 + 1;
                break;
            case 11:
                simtime = 304 + 1;
                break;
            case 12:
                simtime = 334 + 1;
                break;
            default:
                simtime = 0;
            }
        }

        simtime = 24 * (simtime + (DayOfMonth - 1)); // day of month does not need to be substracted??
        simtime = 60 * (simtime + (HourOfDay - 1));  // hours to minutes
        simtime = 60 * (simtime);                    // minutes to seconds

        return simtime;
    }

    void CalcExternalInterfaceFMUImport()
    {

        // SUBROUTINE INFORMATION:
        //       AUTHOR         Thierry S. Nouidui, Michael Wetter, Wangda Zuo
        //       DATE WRITTEN   08Aug2011
        //       MODIFIED       na
        //       RE-ENGINEERED  na

        // PURPOSE OF THIS SUBROUTINE:
        // This subroutine organizes the data exchange between FMU and EnergyPlus.

        // Using/Aliasing
        using DataEnvironment::TotDesDays;
        using DataEnvironment::TotalOverallSimDays;
        using DataGlobals::KindOfSim;
        using DataGlobals::TimeStepZone;
        using DataGlobals::WarmupFlag;
        using DataGlobals::emsCallFromExternalInterface;
        using DataGlobals::ksRunPeriodWeather;
        using DataSystemVariables::UpdateDataDuringWarmupExternalInterface;
        using EMSManager::ManageEMS;
        using General::TrimSigDigits;
        using RuntimeLanguageProcessor::ExternalInterfaceSetErlVariable;
        using RuntimeLanguageProcessor::FindEMSVariable;
        using RuntimeLanguageProcessor::isExternalInterfaceErlVariable;
        using ScheduleManager::ExternalInterfaceSetSchedule;
        using ScheduleManager::GetDayScheduleIndex;

        // SUBROUTINE PARAMETER DEFINITIONS:

        // SUBROUTINE LOCAL VARIABLE DECLARATIONS:
        int i, j, k; // Loop counter

        static bool FirstCallDesignDays(true); // Flag fo first call during warmup
        static bool FirstCallWUp(true);        // Flag fo first call during warmup
        static bool FirstCallTStep(true);      // Flag for first call during time stepping
        static int fmiEndSimulation(0);        // Flag to indicate end of simulation

        Array1D_string Alphas(5);
        Array1D_int keyIndexes(1);     // Array index for
        Array1D_string NamesOfKeys(1); // Specific key name

        if (WarmupFlag && (KindOfSim != ksRunPeriodWeather)) { // No data exchange during design days
            if (FirstCallDesignDays) {
                ShowWarningError("ExternalInterface/CalcExternalInterfaceFMUImport: ExternalInterface does not exchange data during design days.");
            }
            FirstCallDesignDays = false;
        }
        if (WarmupFlag && (KindOfSim == ksRunPeriodWeather)) { // Data exchange after design days
            if (FirstCallWUp) {
                // set the report during warmup to true so that variables are also updated during the warmup
                UpdateDataDuringWarmupExternalInterface = true;
                hStep = (60.0 * TimeStepZone) * 60.0;
                tStart = GetCurSimStartTimeSeconds();
                tStop = tStart + 24.0 * 3600.0;
                tComm = tStart;

                // instantiate and initialize the unpack fmus
                InstantiateInitializeFMUImport();

                // allocate memory for a temporary FMU that will be used at the end of the warmup
                FMUTemp.allocate(NumFMUObjects);
                for (i = 1; i <= NumFMUObjects; ++i) {
                    FMUTemp(i).Instance.allocate(FMU(i).NumInstances);
                }
                for (i = 1; i <= NumFMUObjects; ++i) {
                    for (j = 1; j <= FMU(i).NumInstances; ++j) {
                        FMUTemp(i).Instance(j).fmuInputVariable.allocate(FMU(i).Instance(j).NumInputVariablesInIDF);
                        FMUTemp(i).Instance(j).eplusOutputVariable.allocate(FMU(i).Instance(j).NumInputVariablesInIDF);
                        FMUTemp(i).Instance(j).fmuOutputVariableSchedule.allocate(FMU(i).Instance(j).NumOutputVariablesSchedule);
                        FMUTemp(i).Instance(j).fmuOutputVariableVariable.allocate(FMU(i).Instance(j).NumOutputVariablesVariable);
                        FMUTemp(i).Instance(j).fmuOutputVariableActuator.allocate(FMU(i).Instance(j).NumOutputVariablesActuator);
                    }
                }

                GetSetVariablesAndDoStepFMUImport();
                tComm += hStep;
                FirstCallWUp = false;

            } else {
                if (tComm < tStop) {
                    GetSetVariablesAndDoStepFMUImport();
                    // Advance the communication time step
                    tComm += hStep;
                } else {
                    for (i = 1; i <= NumFMUObjects; ++i) {
                        for (j = 1; j <= FMU(i).NumInstances; ++j) {

                            FMUTemp(i).Instance(j).NumInputVariablesInIDF = FMU(i).Instance(j).NumInputVariablesInIDF;
                            for (k = 1; k <= FMU(i).Instance(j).NumInputVariablesInIDF; ++k) {
                                FMUTemp(i).Instance(j).fmuInputVariable(k).ValueReference = FMU(i).Instance(j).fmuInputVariable(k).ValueReference;
                                FMUTemp(i).Instance(j).eplusOutputVariable(k).RTSValue = FMU(i).Instance(j).eplusOutputVariable(k).RTSValue;
                                FMUTemp(i).Instance(j).eplusOutputVariable(k).ITSValue = FMU(i).Instance(j).eplusOutputVariable(k).ITSValue;
                                FMUTemp(i).Instance(j).eplusOutputVariable(k).VarType = FMU(i).Instance(j).eplusOutputVariable(k).VarType;
                            }

                            // save values that will be set in EnergyPlus (Schedule)
                            FMUTemp(i).Instance(j).NumOutputVariablesSchedule = FMU(i).Instance(j).NumOutputVariablesSchedule;
                            for (k = 1; k <= FMU(i).Instance(j).NumOutputVariablesSchedule; ++k) {
                                FMUTemp(i).Instance(j).fmuOutputVariableSchedule(k).RealVarValue =
                                    FMU(i).Instance(j).fmuOutputVariableSchedule(k).RealVarValue;
                            }

                            // save values that will be set in EnergyPlus (Variable)
                            FMUTemp(i).Instance(j).NumOutputVariablesVariable = FMU(i).Instance(j).NumOutputVariablesVariable;
                            for (k = 1; k <= FMU(i).Instance(j).NumOutputVariablesVariable; ++k) {
                                FMUTemp(i).Instance(j).fmuOutputVariableVariable(k).RealVarValue =
                                    FMU(i).Instance(j).fmuOutputVariableVariable(k).RealVarValue;
                            }

                            // save values that will be set in EnergyPlus (Actuator)
                            FMUTemp(i).Instance(j).NumOutputVariablesActuator = FMU(i).Instance(j).NumOutputVariablesActuator;
                            for (k = 1; k <= FMU(i).Instance(j).NumOutputVariablesActuator; ++k) {
                                FMUTemp(i).Instance(j).fmuOutputVariableActuator(k).RealVarValue =
                                    FMU(i).Instance(j).fmuOutputVariableActuator(k).RealVarValue;
                            }
                        }
                    }

                    StopExternalInterfaceIfError();

                    // Terminate all FMUs
                    TerminateResetFreeFMUImport(fmiEndSimulation);

                    // Reset the communication time step
                    tComm = tStart;

                    // Reinstantiate and reinitialize the FMUs
                    InstantiateInitializeFMUImport();

                    // Set the values that have been saved in the FMUs-- saveFMUStateVariables ()
                    for (i = 1; i <= NumFMUObjects; ++i) {
                        for (j = 1; j <= FMU(i).NumInstances; ++j) {

                            std::vector<unsigned int> valRefVec;
                            for (unsigned long x = 1; x <= size(FMU(i).Instance(j).fmuInputVariable); ++x) {
                                valRefVec.push_back(FMU(i).Instance(j).fmuInputVariable(x).ValueReference);
                            }

                            std::vector<Real64> rtsValVec;
                            for (unsigned long x = 1; x <= size(FMU(i).Instance(j).eplusOutputVariable); ++x) {
                                rtsValVec.push_back(FMU(i).Instance(j).eplusOutputVariable(x).RTSValue);
                            }

                            // make the library call
                            FMU(i).Instance(j).fmistatus = fmiEPlusSetReal(&FMU(i).Instance(j).fmicomponent, &valRefVec[0], &rtsValVec[0],
                                                                           &FMUTemp(i).Instance(j).NumInputVariablesInIDF, &FMU(i).Instance(j).Index);

                            if (FMU(i).Instance(j).fmistatus != fmiOK) {
                                ShowSevereError(
                                    "ExternalInterface/CalcExternalInterfaceFMUImport: Error when trying to set an input value in instance \"" +
                                    FMU(i).Instance(j).Name + "\"");
                                ShowContinueError("of FMU \"" + FMU(i).Name + "\"; Error Code = \"" + TrimSigDigits(FMU(i).Instance(j).fmistatus) +
                                                  "\"");
                                ErrorsFound = true;
                                StopExternalInterfaceIfError();
                            }
                        }
                    }
                    // set the flag to reinitialize states to be true
                    FlagReIni = true;
                    GetSetVariablesAndDoStepFMUImport();
                    FlagReIni = false;
                    // advance one time step ahead for the next calculation
                    tComm += hStep;
                }
            }
        }
        // BeginSimulation
        if (!WarmupFlag && (KindOfSim == ksRunPeriodWeather)) {

            if (FirstCallTStep) {
                // reset the UpdateDataDuringWarmupExternalInterface to be false.
                UpdateDataDuringWarmupExternalInterface = false;
                // The time is computed in seconds for FMU
                tStart = GetCurSimStartTimeSeconds();
                tStop = tStart + (TotalOverallSimDays - TotDesDays) * 24.0 * 3600.0;
                tComm = tStart;

                // Terminate all FMUs
                TerminateResetFreeFMUImport(fmiEndSimulation);

                // Reinstantiate and reinitialize the FMUs
                InstantiateInitializeFMUImport();

                // Set the values that have been saved in the FMUs-- saveFMUStateVariables ()
                for (i = 1; i <= NumFMUObjects; ++i) {
                    for (j = 1; j <= FMU(i).NumInstances; ++j) {

                        // make vectors first
                        std::vector<unsigned int> valRefVec;
                        for (unsigned long x = 1; x <= size(FMUTemp(i).Instance(j).fmuInputVariable); ++x) {
                            valRefVec.push_back(FMUTemp(i).Instance(j).fmuInputVariable(x).ValueReference);
                        }
                        std::vector<Real64> rtsValVec;
                        for (unsigned long x = 1; x <= size(FMUTemp(i).Instance(j).eplusOutputVariable); ++x) {
                            rtsValVec.push_back(FMUTemp(i).Instance(j).eplusOutputVariable(x).RTSValue);
                        }

                        // make the library call
                        FMU(i).Instance(j).fmistatus = fmiEPlusSetReal(&FMU(i).Instance(j).fmicomponent, &valRefVec[0], &rtsValVec[0],
                                                                       &FMUTemp(i).Instance(j).NumInputVariablesInIDF, &FMU(i).Instance(j).Index);

                        if (FMU(i).Instance(j).fmistatus != fmiOK) {
                            ShowSevereError("ExternalInterface/CalcExternalInterfaceFMUImport: ");
                            ShowContinueError("Error when trying to set inputs in instance");
                            ShowContinueError("\"" + FMU(i).Instance(j).Name + "\" of FMU \"" + FMU(i).Name + "\"");
                            ShowContinueError("Error Code = \"" + TrimSigDigits(FMU(i).Instance(j).fmistatus) + "\"");
                            ErrorsFound = true;
                            StopExternalInterfaceIfError();
                        }
                    }
                }
                // set the flag to reinitialize states to be true
                FlagReIni = true;
                GetSetVariablesAndDoStepFMUImport();
                FlagReIni = false;
                // advance one time step ahead for the next calculation
                tComm += hStep;
                FirstCallTStep = false;
            } else {
                if (tComm != tStop) {
                    GetSetVariablesAndDoStepFMUImport();
                    tComm += hStep;
                } else {
                    // Terminate reset and free Slaves
                    fmiEndSimulation = 1;
                    TerminateResetFreeFMUImport(fmiEndSimulation);
                    for (i = 1; i <= NumFMUObjects; ++i) {
                        for (j = 1; j <= FMU(i).NumInstances; ++j) {
                            // Deallocate used objects
                            FMUTemp(i).Instance(j).fmuInputVariable.deallocate();
                            FMUTemp(i).Instance(j).eplusOutputVariable.deallocate();
                            FMUTemp(i).Instance(j).fmuOutputVariableSchedule.deallocate();
                            FMUTemp(i).Instance(j).fmuOutputVariableVariable.deallocate();
                            FMUTemp(i).Instance(j).fmuOutputVariableActuator.deallocate();
                        }
                    }

                    for (i = 1; i <= NumFMUObjects; ++i) {
                        FMUTemp(i).Instance.deallocate();
                    }

                    FMUTemp.deallocate();

                    for (i = 1; i <= NumFMUObjects; ++i) {
                        for (j = 1; j <= FMU(i).NumInstances; ++j) {
                            FMU(i).Instance(j).eplusInputVariableSchedule.deallocate();
                            FMU(i).Instance(j).fmuOutputVariableSchedule.deallocate();
                            FMU(i).Instance(j).eplusInputVariableVariable.deallocate();
                            FMU(i).Instance(j).fmuOutputVariableVariable.deallocate();
                            FMU(i).Instance(j).eplusInputVariableActuator.deallocate();
                            FMU(i).Instance(j).fmuOutputVariableActuator.deallocate();
                            FMU(i).Instance(j).fmuInputVariable.deallocate();
                            FMU(i).Instance(j).checkfmuInputVariable.deallocate();
                        }
                    }

                    for (i = 1; i <= NumFMUObjects; ++i) {
                        FMU(i).Instance.deallocate();
                    }
                    FMU.deallocate();
                }
            }
        }
    }

    void ValidateRunControl()
    {
        // SUBROUTINE INFORMATION:
        //       AUTHOR         Michael Wetter
        //       DATE WRITTEN   December 2009
        //       MODIFIED       na
        //       RE-ENGINEERED  na

        // PURPOSE OF THIS SUBROUTINE:
        // This subroutine ensures that the RunControl object is valid.

        // METHODOLOGY EMPLOYED:
        // Use GetObjectItem from the Input Processor

        // Using/Aliasing
        using DataIPShortCuts::cAlphaArgs;
        using DataIPShortCuts::cAlphaFieldNames;
        using DataIPShortCuts::cCurrentModuleObject;
        using DataIPShortCuts::cNumericFieldNames;
        using DataIPShortCuts::rNumericArgs;

        // SUBROUTINE LOCAL VARIABLE DECLARATIONS:
        int NumAlphas(0);  // Number of Alphas for each GetObjectItem call
        int NumNumbers(0); // Number of Numbers for each GetObjectItem call
        int IOStatus(0);   // Used in GetObjectItem

        cCurrentModuleObject = "SimulationControl";
        int const NumRunControl = inputProcessor->getNumObjectsFound(cCurrentModuleObject);
        if (NumRunControl > 0) {
            inputProcessor->getObjectItem(cCurrentModuleObject, 1, cAlphaArgs, NumAlphas, rNumericArgs, NumNumbers, IOStatus, _, _, cAlphaFieldNames,
                                          cNumericFieldNames);
            if (cAlphaArgs(5) == "NO") { // This run does not have a weather file simulation.
                ShowSevereError("ExternalInterface: Error in idf file, section SimulationControl:");
                ShowContinueError("When using the ExternalInterface, a run period from the weather file must be specified");
                ShowContinueError("in the idf file, because the ExternalInterface interface is not active during");
                ShowContinueError("warm-up and during sizing.");
                ErrorsFound = true;
            }
        }
    }

    void CalcExternalInterface()
    {
        // SUBROUTINE INFORMATION:
        //       AUTHOR         Michael Wetter
        //       DATE WRITTEN   2Dec2007
        //       MODIFIED       na
        //       RE-ENGINEERED  na

        // Using/Aliasing
        using DataGlobals::MinutesPerTimeStep;
        using DataGlobals::SimTimeSteps;
        using DataGlobals::emsCallFromExternalInterface;
        using EMSManager::ManageEMS;
        using General::TrimSigDigits;
        using RuntimeLanguageProcessor::ExternalInterfaceSetErlVariable;
        using ScheduleManager::ExternalInterfaceSetSchedule;
        // using DataPrecisionGlobals;

        // SUBROUTINE PARAMETER DEFINITIONS:
        int const nDblMax(1024); // Maximum number of doubles

        // SUBROUTINE LOCAL VARIABLE DECLARATIONS:
        int i;      // Loop counter
        int retVal; // Return value from socket

        int flaWri;       // flag to write to the socket
        int flaRea;       // flag read from the socket
        int nDblWri;      // number of doubles to write to socket
        int nDblRea;      // number of doubles to read from socket
        Real64 curSimTim; // current simulation time
        Real64 preSimTim; // previous time step's simulation time

        Array1D<Real64> dblValWri(nDblMax);
        Array1D<Real64> dblValRea(nDblMax);
        std::string retValCha;
        bool continueSimulation; // Flag, true if simulation should continue
        static bool firstCall(true);
        static bool showContinuationWithoutUpdate(true);

        // Formats
        static gio::Fmt Format_1000("(I2)");

        if (firstCall) {
            DisplayString("ExternalInterface starts first data exchange.");
            simulationStatus = 2;
            preSimTim = 0; // In the first call, E+ did not reset SimTimeSteps to zero
        } else {
            preSimTim = SimTimeSteps * MinutesPerTimeStep * 60.0;
        }

        // Socket asked to terminate simulation, but simulation continues
        if (noMoreValues && showContinuationWithoutUpdate) {
            if (haveExternalInterfaceBCVTB) {
                ShowWarningError("ExternalInterface: Continue simulation without updated values from server at t =" +
                                 TrimSigDigits(preSimTim / 3600.0, 2) + " hours");
            }
            showContinuationWithoutUpdate = false;
        }

        // Usual branch, control is configured and simulation should continue
        if (configuredControlPoints && (!noMoreValues)) {
            // Data to be exchanged
            nDblWri = size(varTypes);
            nDblRea = 0;
            flaWri = 0;

            // Get EnergyPlus variables
            if (firstCall) { // bug fix causing external interface to send zero at the beginning of sim, Thierry Nouidui
                for (i = 1; i <= nDblWri; ++i) {
                    dblValWri(i) = GetInternalVariableValue(varTypes(i), keyVarIndexes(i));
                }
            } else {
                for (i = 1; i <= nDblWri; ++i) {
                    dblValWri(i) = GetInternalVariableValueExternalInterface(varTypes(i), keyVarIndexes(i));
                }
            }

            // Exchange data with socket
            retVal = 0;
            flaRea = 0;
            if (haveExternalInterfaceBCVTB) {
                retVal = exchangedoubleswithsocket(&socketFD, &flaWri, &flaRea, &nDblWri, &nDblRea, &preSimTim, dblValWri.data(), &curSimTim,
                                                   dblValRea.data());
            } else if (haveExternalInterfaceFMUExport) {
                retVal = exchangedoubleswithsocketFMU(&socketFD, &flaWri, &flaRea, &nDblWri, &nDblRea, &preSimTim, dblValWri.data(), &curSimTim,
                                                      dblValRea.data(), &FMUExportActivate);
            }
            continueSimulation = true;

            // Check for errors, in which case we terminate the simulation loop
            // Added a check since the FMUExport is terminated with the flaRea set to 1.
            if (haveExternalInterfaceBCVTB || (haveExternalInterfaceFMUExport && (flaRea == 0))) {
                if (retVal != 0) {
                    continueSimulation = false;
                    gio::write(retValCha, Format_1000) << retVal;
                    ShowSevereError("ExternalInterface: Socket communication received error value \"" + retValCha +
                                    "\" at time = " + TrimSigDigits(preSimTim / 3600, 2) + " hours.");
                    gio::write(retValCha, Format_1000) << flaRea;
                    ShowContinueError("ExternalInterface: Flag from server \"" + retValCha + "\".");
                    ErrorsFound = true;
                    StopExternalInterfaceIfError();
                }
            }

            // Check communication flag
            if (flaRea != 0) {
                // No more values will be received in future steps
                // Added a check since the FMUExport  is terminated with the flaRea set to 1.
                noMoreValues = true;
                gio::write(retValCha, Format_1000) << flaRea;
                if (haveExternalInterfaceBCVTB) {
                    ShowSevereError("ExternalInterface: Received end of simulation flag at time = " + TrimSigDigits(preSimTim / 3600, 2) + " hours.");
                    StopExternalInterfaceIfError();
                }
            }

            // Make sure we get the right number of double values, unless retVal != 0
            if ((flaRea == 0) && (!ErrorsFound) && continueSimulation && (nDblRea != isize(varInd))) {
                ShowSevereError("ExternalInterface: Received \"" + TrimSigDigits(nDblRea) + "\" double values, expected \"" +
                                TrimSigDigits(size(varInd)) + "\".");
                ErrorsFound = true;
                StopExternalInterfaceIfError();
            }

            // No errors found. Assign exchanged variables
            if ((flaRea == 0) && continueSimulation) {
                for (i = 1; i <= isize(varInd); ++i) {
                    if (inpVarTypes(i) == indexSchedule) {
                        ExternalInterfaceSetSchedule(varInd(i), dblValRea(i));
                    } else if ((inpVarTypes(i) == indexVariable) || (inpVarTypes(i) == indexActuator)) {
                        ExternalInterfaceSetErlVariable(varInd(i), dblValRea(i));
                    } else {
                        ShowContinueError("ExternalInterface: Error in finding the type of the input variable for EnergyPlus");
                        ShowContinueError("variable index: " + std::to_string(i) + ". Variable will not be updated.");
                    }
                }
            }
        }

        // If we have Erl variables, we need to call ManageEMS so that they get updated in the Erl data structure
        if (useEMS) {
            bool anyRan;
            ManageEMS(emsCallFromExternalInterface, anyRan);
        }

        firstCall = false; // bug fix causing external interface to send zero at the beginning of sim, Thierry Nouidui
    }

    void GetReportVariableKey(Array1S_string const varKeys,  // Standard variable name
                              int const numberOfKeys,        // Number of keys=size(varKeys)
                              Array1S_string const varNames, // Standard variable name
                              Array1S_int keyVarIndexes,     // Array index
                              Array1S_int varTypes           // Types of variables in keyVarIndexes
    )
    {
        // SUBROUTINE INFORMATION:
        //       AUTHOR         Michael Wetter
        //       DATE WRITTEN   2Dec2007
        //       MODIFIED       na
        //       RE-ENGINEERED  na

        // PURPOSE OF THIS SUBROUTINE:
        // Gets the sensor key index and type for the specified variable key and name

        // SUBROUTINE LOCAL VARIABLE DECLARATIONS:
        int varType(0);                                                             // 0=not found, 1=integer, 2=real, 3=meter
        int numKeys(0);                                                             // Number of keys found
        OutputProcessor::StoreType varAvgSum(OutputProcessor::StoreType::Averaged); // Variable  is Averaged=1 or Summed=2
        int varStepType(0);                                                         // Variable time step is Zone=1 or HVAC=2
        OutputProcessor::Unit varUnits(OutputProcessor::Unit::None);                // Units sting, may be blank
        Array1D_int keyIndexes;                                                     // Array index for
        Array1D_string NamesOfKeys;                                                 // Specific key name
        int Loop, iKey;                                                             // Loop counters

        // Get pointers for variables to be sent to Ptolemy
        for (Loop = 1; Loop <= numberOfKeys; ++Loop) {
            GetVariableKeyCountandType(varNames(Loop), numKeys, varType, varAvgSum, varStepType, varUnits);
            if (varType != 0) {
                NamesOfKeys.allocate(numKeys);
                keyIndexes.allocate(numKeys);
                GetVariableKeys(varNames(Loop), varType, NamesOfKeys, keyIndexes);
                // Find key index whose keyName is equal to keyNames(Loop)
                int max(NamesOfKeys.size());
                for (iKey = 1; iKey <= max; ++iKey) {
                    if (NamesOfKeys(iKey) == varKeys(Loop)) {
                        keyVarIndexes(Loop) = keyIndexes(iKey);
                        varTypes(Loop) = varType;
                        break;
                    }
                }
                keyIndexes.deallocate();
                NamesOfKeys.deallocate();
            }
            if ((varType == 0) || (iKey > numKeys)) {
                ShowSevereError("ExternalInterface: Simulation model has no variable \"" + varNames(Loop) + "\" with key \"" + varKeys(Loop) + "\".");
                ErrorsFound = true;
            }
        }
    }

    void WarnIfExternalInterfaceObjectsAreUsed(std::string const &ObjectWord)
    {
        // SUBROUTINE INFORMATION:
        //       AUTHOR         Michael Wetter
        //       DATE WRITTEN   December 2009
        //       MODIFIED       na
        //       RE-ENGINEERED  na

        // PURPOSE OF THIS SUBROUTINE:
        // This subroutine writes a warning if ExternalInterface objects are used in the
        // idf file, but the ExternalInterface link is not specified.

        int const NumObjects = inputProcessor->getNumObjectsFound(ObjectWord);
        if (NumObjects > 0) {
            ShowWarningError("IDF file contains object \"" + ObjectWord + "\",");
            ShowContinueError("but object \"ExternalInterface\" with appropriate key entry is not specified. Values will not be updated.");
        }
    }

    void VerifyExternalInterfaceObject()
    {
        // SUBROUTINE INFORMATION:
        //       AUTHOR         Michael Wetter
        //       DATE WRITTEN   12Dec2009
        //       MODIFIED       na
        //       RE-ENGINEERED  na

        // PURPOSE OF THIS SUBROUTINE:
        // This subroutine verifies the correctness of the fields of
        // the ExternalInterface object in the idf file

        // Using/Aliasing
        using DataIPShortCuts::cAlphaArgs;
        using DataIPShortCuts::cAlphaFieldNames;
        using DataIPShortCuts::cCurrentModuleObject;
        using DataIPShortCuts::cNumericFieldNames;
        using DataIPShortCuts::rNumericArgs;

        // SUBROUTINE LOCAL VARIABLE DECLARATIONS:
        int NumAlphas(0);  // Number of Alphas for each GetObjectItem call
        int NumNumbers(0); // Number of Numbers for each GetObjectItem call
        int IOStatus(0);   // Used in GetObjectItem

        cCurrentModuleObject = "ExternalInterface";
        inputProcessor->getObjectItem(cCurrentModuleObject, 1, cAlphaArgs, NumAlphas, rNumericArgs, NumNumbers, IOStatus, _, _, cAlphaFieldNames,
                                      cNumericFieldNames);
        if ((!UtilityRoutines::SameString(cAlphaArgs(1), "PtolemyServer")) &&
            (!UtilityRoutines::SameString(cAlphaArgs(1), "FunctionalMockupUnitImport")) &&
            (!UtilityRoutines::SameString(cAlphaArgs(1), "FunctionalMockupUnitExport"))) {
            ShowSevereError("VerifyExternalInterfaceObject: " + cCurrentModuleObject + ", invalid " + cAlphaFieldNames(1) + "=\"" + cAlphaArgs(1) +
                            "\".");
            ShowContinueError("only \"PtolemyServer or FunctionalMockupUnitImport or FunctionalMockupUnitExport\" allowed.");
            ErrorsFound = true;
        }
    }

    std::vector<char> getCharArrayFromString(std::string const &originalString)
    {
        // c_str returns null terminated, so we don't need a +1?
        return std::vector<char>(originalString.c_str(), originalString.c_str() + originalString.size());
    }

    std::string getStringFromCharArray(std::vector<char> originalCharArray)
    {
        originalCharArray.push_back('\0');
        return std::string(&originalCharArray.front());
    }

} // namespace ExternalInterface

} // namespace EnergyPlus<|MERGE_RESOLUTION|>--- conflicted
+++ resolved
@@ -1313,14 +1313,9 @@
                             // verify whether we have duplicate FMU input variables in the idf
                             GlobalNames::VerifyUniqueInterObjectName(UniqueFMUInputVarNames, FMU(i).Instance(j).fmuInputVariable(k).Name,
                                                                      cCurrentModuleObject, FMU(i).Instance(j).Name, ErrorsFound);
-<<<<<<< HEAD
-                            //							UtilityRoutines::VerifyName( FMU( i ).Instance( j ).fmuInputVariable( k ).Name,
-                            //FMU(
-=======
                             //							UtilityRoutines::VerifyName( FMU( i ).Instance( j ).fmuInputVariable(
                             //k
                             //).Name,  FMU(
->>>>>>> ef636cf4
                             // i
                             //).Instance(
                             // j
