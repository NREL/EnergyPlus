--- conflicted
+++ resolved
@@ -597,10 +597,7 @@
     // Close the socket used by ExternalInterface. This call also sends the flag "-1" to the ExternalInterface,
     // indicating that E+ terminated with an error.
     if (NumExternalInterfaces > 0) CloseSocket(-1);
-<<<<<<< HEAD
-=======
     return EXIT_FAILURE;
->>>>>>> 886e6d95
 }
 
 void CloseMiscOpenFiles()
@@ -855,10 +852,7 @@
     // Close the ExternalInterface socket. This call also sends the flag "1" to the ExternalInterface,
     // indicating that E+ finished its simulation
     if ((NumExternalInterfaces > 0) && haveExternalInterfaceBCVTB) CloseSocket(1);
-<<<<<<< HEAD
-=======
     return EXIT_SUCCESS;
->>>>>>> 886e6d95
 }
 
 int GetNewUnitNumber()
