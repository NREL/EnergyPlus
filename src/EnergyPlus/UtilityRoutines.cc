--- conflicted
+++ resolved
@@ -617,16 +617,6 @@
 
 } // namespace UtilityRoutines
 
-<<<<<<< HEAD
-int getEnumerationValue(gsl::span<const std::string_view> sList, const std::string_view s)
-{
-    for (unsigned int i = 0; i < sList.size(); ++i)
-        if (UtilityRoutines::SameString(sList[i], s)) return i;
-    return -1;
-}
-
-=======
->>>>>>> 7bf3d6a8
 int AbortEnergyPlus(EnergyPlusData &state)
 {
 
