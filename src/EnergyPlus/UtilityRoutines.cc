--- conflicted
+++ resolved
@@ -453,134 +453,6 @@
         }
     }
 
-<<<<<<< HEAD
-    bool ValidateFuelType([[maybe_unused]] EnergyPlusData &state,
-                          std::string const &FuelTypeInput,
-                          std::string &FuelTypeOutput,
-                          bool &FuelTypeErrorsFound,
-                          bool const AllowSteamAndDistrict)
-    {
-        // FUNCTION INFORMATION:
-        //       AUTHOR         Dareum Nam
-        //       DATE WRITTEN   May 2020
-
-        // PURPOSE OF THIS FUNCTION:
-        // Validates fuel types and sets output strings
-
-        std::string const SELECT_CASE_var = UtilityRoutines::MakeUPPERCase(FuelTypeInput);
-
-        if (SELECT_CASE_var == "ELECTRICITY") {
-            FuelTypeOutput = "Electricity";
-
-        } else if (SELECT_CASE_var == "NATURALGAS") {
-            FuelTypeOutput = "NaturalGas";
-
-        } else if (SELECT_CASE_var == "DIESEL") {
-            FuelTypeOutput = "Diesel";
-
-        } else if (SELECT_CASE_var == "GASOLINE") {
-            FuelTypeOutput = "Gasoline";
-
-        } else if (SELECT_CASE_var == "COAL") {
-            FuelTypeOutput = "Coal";
-
-        } else if (SELECT_CASE_var == "FUELOILNO1") {
-            FuelTypeOutput = "FuelOilNo1";
-
-        } else if (SELECT_CASE_var == "FUELOILNO2") {
-            FuelTypeOutput = "FuelOilNo2";
-
-        } else if (SELECT_CASE_var == "PROPANE") {
-            FuelTypeOutput = "Propane";
-
-        } else if (SELECT_CASE_var == "OTHERFUEL1") {
-            FuelTypeOutput = "OtherFuel1";
-
-        } else if (SELECT_CASE_var == "OTHERFUEL2") {
-            FuelTypeOutput = "OtherFuel2";
-
-        } else {
-            if (AllowSteamAndDistrict) {
-                if (SELECT_CASE_var == "STEAM") {
-                    FuelTypeOutput = "Steam";
-                } else if (SELECT_CASE_var == "DISTRICTHEATING") {
-                    FuelTypeOutput = "DistrictHeating";
-                } else if (SELECT_CASE_var == "DISTRICTCOOLING") {
-                    FuelTypeOutput = "DistrictCooling";
-                } else {
-                    FuelTypeErrorsFound = true;
-                }
-            } else {
-                FuelTypeErrorsFound = true;
-            }
-        }
-
-        return FuelTypeErrorsFound;
-    }
-
-    bool ValidateFuelTypeWithAssignResourceTypeNum(std::string const &FuelTypeInput,
-                                                   std::string &FuelTypeOutput,
-                                                   DataGlobalConstants::ResourceType &FuelTypeNum,
-                                                   bool &FuelTypeErrorsFound)
-    {
-        // FUNCTION INFORMATION:
-        //       AUTHOR         Dareum Nam
-        //       DATE WRITTEN   May 2020
-
-        // PURPOSE OF THIS FUNCTION:
-        // Validates fuel types and sets output strings with DataGlobalConstants::AssignResourceTypeNum() (Boilers.cc and boilerSteam.cc)
-
-        std::string const SELECT_CASE_var = FuelTypeInput;
-
-        if (SELECT_CASE_var == "ELECTRICITY") {
-            FuelTypeOutput = "Electricity";
-            FuelTypeNum = DataGlobalConstants::AssignResourceTypeNum("ELECTRICITY");
-
-        } else if (SELECT_CASE_var == "NATURALGAS") {
-            FuelTypeOutput = "NaturalGas";
-            FuelTypeNum = DataGlobalConstants::AssignResourceTypeNum("NATURALGAS");
-
-        } else if (SELECT_CASE_var == "DIESEL") {
-            FuelTypeOutput = "Diesel";
-            FuelTypeNum = DataGlobalConstants::AssignResourceTypeNum("DIESEL");
-
-        } else if (SELECT_CASE_var == "GASOLINE") {
-            FuelTypeOutput = "Gasoline";
-            FuelTypeNum = DataGlobalConstants::AssignResourceTypeNum("GASOLINE");
-
-        } else if (SELECT_CASE_var == "COAL") {
-            FuelTypeOutput = "Coal";
-            FuelTypeNum = DataGlobalConstants::AssignResourceTypeNum("COAL");
-
-        } else if (SELECT_CASE_var == "FUELOILNO1") {
-            FuelTypeOutput = "FuelOilNo1";
-            FuelTypeNum = DataGlobalConstants::AssignResourceTypeNum("FUELOILNO1");
-
-        } else if (SELECT_CASE_var == "FUELOILNO2") {
-            FuelTypeOutput = "FuelOilNo2";
-            FuelTypeNum = DataGlobalConstants::AssignResourceTypeNum("FUELOILNO2");
-
-        } else if (SELECT_CASE_var == "PROPANE") {
-            FuelTypeOutput = "Propane";
-            FuelTypeNum = DataGlobalConstants::AssignResourceTypeNum("PROPANE");
-
-        } else if (SELECT_CASE_var == "OTHERFUEL1") {
-            FuelTypeOutput = "OtherFuel1";
-            FuelTypeNum = DataGlobalConstants::AssignResourceTypeNum("OTHERFUEL1");
-
-        } else if (SELECT_CASE_var == "OTHERFUEL2") {
-            FuelTypeOutput = "OtherFuel2";
-            FuelTypeNum = DataGlobalConstants::AssignResourceTypeNum("OTHERFUEL2");
-
-        } else {
-            FuelTypeErrorsFound = true;
-        }
-
-        return FuelTypeErrorsFound;
-    }
-
-=======
->>>>>>> 4fcead25
     Real64 epElapsedTime()
     {
 
