--- conflicted
+++ resolved
@@ -591,22 +591,12 @@
 #ifdef EP_Detailed_Timings
     epSummaryTimes(Time_Finish - Time_Start);
 #endif
-<<<<<<< HEAD
     std::cerr << "Program terminated: "
               << "EnergyPlus Terminated--Error(s) Detected." << std::endl;
     CloseOutOpenFiles();
     // Close the socket used by ExternalInterface. This call also sends the flag "-1" to the ExternalInterface,
     // indicating that E+ terminated with an error.
     if (NumExternalInterfaces > 0) CloseSocket(-1);
-    std::exit(EXIT_FAILURE);
-=======
-	std::cerr << "Program terminated: " << "EnergyPlus Terminated--Error(s) Detected." << std::endl;
-	CloseOutOpenFiles();
-	// Close the socket used by ExternalInterface. This call also sends the flag "-1" to the ExternalInterface,
-	// indicating that E+ terminated with an error.
-	if ( NumExternalInterfaces > 0 ) CloseSocket( -1 );
-
->>>>>>> bdaf497f
 }
 
 void CloseMiscOpenFiles()
@@ -714,31 +704,15 @@
     // DERIVED TYPE DEFINITIONS
     // na
 
-<<<<<<< HEAD
     // SUBROUTINE LOCAL VARIABLE DECLARATIONS:
 
     bool exists;
     bool opened;
+    std::string name;
+    std::string stdin_name("stdin");
+    std::string stdout_name("stdout");
     int UnitNumber;
     int ios;
-=======
-	bool exists;
-	bool opened;
-	std::string name;
-	std::string stdin_name("stdin");
-	std::string stdout_name("stdout");
-	int UnitNumber;
-	int ios;
-
-	for ( UnitNumber = 1; UnitNumber <= MaxUnitNumber; ++UnitNumber ) {
-		{ IOFlags flags; gio::inquire(UnitNumber, flags); exists = flags.exists(); opened = flags.open(); ios = flags.ios(); name = flags.name(); }
-		if (exists && opened && ios == 0) {
-			if ((name.compare(stdin_name) != 0) && (name.compare(stdout_name) != 0)) {
-				gio::close(UnitNumber);
-			}
-		}
-	}
->>>>>>> bdaf497f
 
     for (UnitNumber = 1; UnitNumber <= MaxUnitNumber; ++UnitNumber) {
         {
@@ -747,8 +721,13 @@
             exists = flags.exists();
             opened = flags.open();
             ios = flags.ios();
-        }
-        if (exists && opened && ios == 0) gio::close(UnitNumber);
+            name = flags.name();
+        }
+        if (exists && opened && ios == 0) {
+            if ((name.compare(stdin_name) != 0) && (name.compare(stdout_name) != 0)) {
+                gio::close(UnitNumber);
+            }
+        }
     }
 }
 
@@ -867,20 +846,11 @@
 #ifdef EP_Detailed_Timings
     epSummaryTimes(Time_Finish - Time_Start);
 #endif
-<<<<<<< HEAD
     std::cerr << "EnergyPlus Completed Successfully." << std::endl;
     CloseOutOpenFiles();
     // Close the ExternalInterface socket. This call also sends the flag "1" to the ExternalInterface,
     // indicating that E+ finished its simulation
     if ((NumExternalInterfaces > 0) && haveExternalInterfaceBCVTB) CloseSocket(1);
-    std::exit(EXIT_SUCCESS);
-=======
-	std::cerr << "EnergyPlus Completed Successfully." << std::endl;
-	CloseOutOpenFiles();
-	// Close the ExternalInterface socket. This call also sends the flag "1" to the ExternalInterface,
-	// indicating that E+ finished its simulation
-	if ( ( NumExternalInterfaces > 0 ) && haveExternalInterfaceBCVTB ) CloseSocket( 1 );
->>>>>>> bdaf497f
 }
 
 int GetNewUnitNumber()
