--- conflicted
+++ resolved
@@ -58,6 +58,7 @@
 #include <ObjexxFCL/string.functions.hh>
 
 // EnergyPlus Headers
+#include <EnergyPlus/Data/EnergyPlusData.hh>
 #include <EnergyPlus/DataEnvironment.hh>
 #include <EnergyPlus/DataGlobals.hh>
 #include <EnergyPlus/DataHVACGlobals.hh>
@@ -152,13 +153,7 @@
         LoadEquipListOneTimeFlag = true;
     }
 
-<<<<<<< HEAD
-    void ManagePlantLoadDistribution(BranchInputManagerData &dataBranchInputManager,
-                                     IOFiles &ioFiles,
-=======
     void ManagePlantLoadDistribution(EnergyPlusData &state,
-                                     BranchInputManagerData &dataBranchInputManager,
->>>>>>> e7001b2e
                                      int const LoopNum,     // PlantLoop data structure loop counter
                                      int const LoopSideNum, // PlantLoop data structure LoopSide counter
                                      int const BranchNum,   // PlantLoop data structure branch counter
@@ -269,20 +264,12 @@
         if ((CurSchemeType == UncontrolledOpSchemeType) || (CurSchemeType == CompSetPtBasedSchemeType)) {
             // No RangeVariable specified for these types
         } else if (CurSchemeType == EMSOpSchemeType) {
-<<<<<<< HEAD
-            InitLoadDistribution(dataBranchInputManager, ioFiles, FirstHVACIteration);
-=======
-            InitLoadDistribution(state, dataBranchInputManager, FirstHVACIteration);
->>>>>>> e7001b2e
+            InitLoadDistribution(state, FirstHVACIteration);
             // No RangeVariable specified for these types
         } else if (CurSchemeType == HeatingRBOpSchemeType) {
             // For zero demand, we need to clean things out before we leave
             if (LoopDemand < SmallLoad) {
-<<<<<<< HEAD
-                InitLoadDistribution(dataBranchInputManager, ioFiles, FirstHVACIteration);
-=======
-                InitLoadDistribution(state, dataBranchInputManager, FirstHVACIteration);
->>>>>>> e7001b2e
+                InitLoadDistribution(state, FirstHVACIteration);
                 this_component.MyLoad = 0.0;
                 this_component.ON = false;
                 return;
@@ -291,11 +278,7 @@
         } else if (CurSchemeType == CoolingRBOpSchemeType) {
             // For zero demand, we need to clean things out before we leave
             if (LoopDemand > (-1.0 * SmallLoad)) {
-<<<<<<< HEAD
-                InitLoadDistribution(dataBranchInputManager, ioFiles, FirstHVACIteration);
-=======
-                InitLoadDistribution(state, dataBranchInputManager, FirstHVACIteration);
->>>>>>> e7001b2e
+                InitLoadDistribution(state, FirstHVACIteration);
                 this_component.MyLoad = 0.0;
                 this_component.ON = false;
                 return;
@@ -331,11 +314,7 @@
             FindCompSPLoad(LoopNum, LoopSideNum, BranchNum, CompNum, CurCompLevelOpNum);
         } else if (CurSchemeType == EMSOpSchemeType) {
             TurnOnPlantLoopPipes(LoopNum, LoopSideNum);
-<<<<<<< HEAD
-            DistributeUserDefinedPlantLoad(ioFiles, LoopNum, LoopSideNum, BranchNum, CompNum, CurCompLevelOpNum, CurSchemePtr, LoopDemand, RemLoopDemand);
-=======
             DistributeUserDefinedPlantLoad(state, LoopNum, LoopSideNum, BranchNum, CompNum, CurCompLevelOpNum, CurSchemePtr, LoopDemand, RemLoopDemand);
->>>>>>> e7001b2e
         } else { // it's a range based control type with multiple equipment lists
             CurListNum = 0;
             for (ListNum = 1; ListNum <= NumEquipLists; ++ListNum) {
@@ -1831,11 +1810,7 @@
     // Beginning Initialization Section of the Plant Loop Module
     //******************************************************************************
 
-<<<<<<< HEAD
-    void InitLoadDistribution(BranchInputManagerData &dataBranchInputManager, IOFiles &ioFiles, bool const FirstHVACIteration)
-=======
-    void InitLoadDistribution(EnergyPlusData &state, BranchInputManagerData &dataBranchInputManager, bool const FirstHVACIteration)
->>>>>>> e7001b2e
+    void InitLoadDistribution(EnergyPlusData &state, bool const FirstHVACIteration)
     {
         // SUBROUTINE INFORMATION:
         //       AUTHOR:          Dan Fisher
@@ -1917,7 +1892,7 @@
                             auto &this_equip(this_equip_list.Comp(EquipNum));
                             ThisTypeOfNum = UtilityRoutines::FindItem(this_equip.TypeOf, SimPlantEquipTypes, NumSimPlantEquipTypes);
                             errFlag1 = false;
-                            PlantUtilities::ScanPlantLoopsForObject(dataBranchInputManager,
+                            PlantUtilities::ScanPlantLoopsForObject(state.dataBranchInputManager,
                                                                     this_equip.Name,
                                                                     ThisTypeOfNum,
                                                                     DummyLoopNum,
@@ -2099,11 +2074,7 @@
                         if (BeginEnvrnFlag && this_op_scheme.MyEnvrnFlag) {
                             if (this_op_scheme.ErlInitProgramMngr > 0) {
                                 bool anyEMSRan;
-<<<<<<< HEAD
-                                ManageEMS(ioFiles, emsCallFromUserDefinedComponentModel, anyEMSRan, this_op_scheme.ErlInitProgramMngr);
-=======
                                 ManageEMS(state, emsCallFromUserDefinedComponentModel, anyEMSRan, this_op_scheme.ErlInitProgramMngr);
->>>>>>> e7001b2e
                             } else if (this_op_scheme.initPluginLocation > -1) {
                                 EnergyPlus::PluginManagement::pluginManager->runSingleUserDefinedPlugin(this_op_scheme.initPluginLocation);
                             }
@@ -3056,11 +3027,7 @@
         } // valid setpoint (TempSetPt /= SensedNodeFlagValue)
     }
 
-<<<<<<< HEAD
-    void DistributeUserDefinedPlantLoad(IOFiles &ioFiles,
-=======
     void DistributeUserDefinedPlantLoad(EnergyPlusData &state,
->>>>>>> e7001b2e
                                         int const LoopNum,
                                         int const LoopSideNum,
                                         int const BranchNum,
@@ -3116,11 +3083,7 @@
         // Call EMS program(s)
         if (PlantLoop(LoopNum).OpScheme(CurSchemePtr).ErlSimProgramMngr > 0) {
             bool anyEMSRan;
-<<<<<<< HEAD
-            ManageEMS(ioFiles, emsCallFromUserDefinedComponentModel, anyEMSRan, PlantLoop(LoopNum).OpScheme(CurSchemePtr).ErlSimProgramMngr);
-=======
             ManageEMS(state, emsCallFromUserDefinedComponentModel, anyEMSRan, PlantLoop(LoopNum).OpScheme(CurSchemePtr).ErlSimProgramMngr);
->>>>>>> e7001b2e
         } else if (PlantLoop(LoopNum).OpScheme(CurSchemePtr).simPluginLocation > -1) {
             EnergyPlus::PluginManagement::pluginManager->runSingleUserDefinedPlugin(PlantLoop(LoopNum).OpScheme(CurSchemePtr).simPluginLocation);
         }
