--- conflicted
+++ resolved
@@ -1004,11 +1004,7 @@
     auto cmoStr = std::string(DataLoopNode::ConnectionObjectTypeNamesUC[static_cast<int>(CurrentModuleObject)]);
 
     // Determine max number of alpha and numeric arguments for all objects being read, in order to allocate local arrays
-<<<<<<< HEAD
-    state.dataInputProcessing->inputProcessor()->getObjectDefMaxArgs(state, CurrentModuleObject, TotalArgs, NumAlphas, NumNums);
-=======
-    state.dataInputProcessing->inputProcessor->getObjectDefMaxArgs(state, cmoStr, TotalArgs, NumAlphas, NumNums);
->>>>>>> 0474bcff
+    state.dataInputProcessing->inputProcessor()->getObjectDefMaxArgs(state, cmoStr, TotalArgs, NumAlphas, NumNums);
 
     AlphArray.allocate(NumAlphas);
     cAlphaFields.allocate(NumAlphas);
@@ -1025,12 +1021,7 @@
 
     if (NumSchemes > 0) {
         for (Num = 1; Num <= NumSchemes; ++Num) {
-<<<<<<< HEAD
-            state.dataInputProcessing->inputProcessor()->getObjectItem(
-                state, CurrentModuleObject, Num, AlphArray, NumAlphas, NumArray, NumNums, IOStat);
-=======
-            state.dataInputProcessing->inputProcessor->getObjectItem(state, cmoStr, Num, AlphArray, NumAlphas, NumArray, NumNums, IOStat);
->>>>>>> 0474bcff
+            state.dataInputProcessing->inputProcessor()->getObjectItem(state, cmoStr, Num, AlphArray, NumAlphas, NumArray, NumNums, IOStat);
             if (UtilityRoutines::SameString(state.dataPlnt->PlantLoop(LoopNum).OpScheme(SchemeNum).Name, AlphArray(1))) break;
             if (Num == NumSchemes) {
                 ShowSevereError(state,
