--- conflicted
+++ resolved
@@ -330,12 +330,8 @@
     // PURPOSE OF THIS SUBROUTINE:
     // Calculates report variables.
 
-<<<<<<< HEAD
-    auto &TimeStepSys = state.dataHVACGlobal->TimeStepSys;
-=======
     // Using/Aliasing
     Real64 TimeStepSysSec = state.dataHVACGlobal->TimeStepSysSec;
->>>>>>> 3bbb554e
 
     this->Energy = this->Power * TimeStepSysSec;
 
@@ -585,7 +581,6 @@
                                  state.dataPlantLoadProfile->PlantProfile(ProfileNum).EMSPowerValue);
             }
 
-<<<<<<< HEAD
             if (state.dataPlantLoadProfile->PlantProfile(ProfileNum).FluidType == PlantLoopFluidType::Steam) {
                 SetupOutputVariable(state,
                                     "Plant Load Profile Steam Outlet Temperature",
@@ -596,10 +591,7 @@
                                     state.dataPlantLoadProfile->PlantProfile(ProfileNum).Name);
             }
 
-            if (ErrorsFound) ShowFatalError(state, "Errors in " + cCurrentModuleObject + " input.");
-=======
             if (ErrorsFound) ShowFatalError(state, format("Errors in {} input.", cCurrentModuleObject));
->>>>>>> 3bbb554e
 
         } // ProfileNum
     }
