--- conflicted
+++ resolved
@@ -1574,11 +1574,7 @@
             auto const TDT_p(TDT(i + 1));
 
             Real64 Tgndsurface = 0.0;
-<<<<<<< HEAD
-            if (state.dataSurface->UseSurfPropertyGndSurfTemp(Surf)) {
-=======
             if (state.dataSurface->Surface(Surf).UseSurfPropertyGndSurfTemp) {
->>>>>>> 1e71c296
                 Tgndsurface = state.dataSurface->GroundSurfsProperty(Surf).SurfsTempAvg;
             } else {
                 Tgndsurface = state.dataMstBal->TempOutsideAirFD(Surf);
