--- conflicted
+++ resolved
@@ -974,14 +974,9 @@
                                     "Zone",
                                     "State",
                                     Surface(SurfNum).Name);
-<<<<<<< HEAD
-                if (DisplayAdvancedReportVariables) {
+                if (state.dataGlobal->DisplayAdvancedReportVariables) {
                     SetupOutputVariable(state,
                                         format("CondFD Surface Heat Capacitance Outer Half Node {}", Lay),
-=======
-                if (state.dataGlobal->DisplayAdvancedReportVariables) {
-                    SetupOutputVariable(state, "CondFD Surface Heat Capacitance Outer Half Node " + TrimSigDigits(Lay) + "",
->>>>>>> 36b8851e
                                         OutputProcessor::Unit::W_m2K,
                                         SurfaceFD(SurfNum).CpDelXRhoS1(Lay),
                                         "Zone",
