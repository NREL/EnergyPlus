// EnergyPlus, Copyright (c) 1996-2017, The Board of Trustees of the University of Illinois,
// The Regents of the University of California, through Lawrence Berkeley National Laboratory
// (subject to receipt of any required approvals from the U.S. Dept. of Energy), Oak Ridge
// National Laboratory, managed by UT-Battelle, Alliance for Sustainable Energy, LLC, and other
// contributors. All rights reserved.
//
// NOTICE: This Software was developed under funding from the U.S. Department of Energy and the
// U.S. Government consequently retains certain rights. As such, the U.S. Government has been
// granted for itself and others acting on its behalf a paid-up, nonexclusive, irrevocable,
// worldwide license in the Software to reproduce, distribute copies to the public, prepare
// derivative works, and perform publicly and display publicly, and to permit others to do so.
//
// Redistribution and use in source and binary forms, with or without modification, are permitted
// provided that the following conditions are met:
//
// (1) Redistributions of source code must retain the above copyright notice, this list of
//     conditions and the following disclaimer.
//
// (2) Redistributions in binary form must reproduce the above copyright notice, this list of
//     conditions and the following disclaimer in the documentation and/or other materials
//     provided with the distribution.
//
// (3) Neither the name of the University of California, Lawrence Berkeley National Laboratory,
//     the University of Illinois, U.S. Dept. of Energy nor the names of its contributors may be
//     used to endorse or promote products derived from this software without specific prior
//     written permission.
//
// (4) Use of EnergyPlus(TM) Name. If Licensee (i) distributes the software in stand-alone form
//     without changes from the version obtained under this License, or (ii) Licensee makes a
//     reference solely to the software portion of its product, Licensee must refer to the
//     software as "EnergyPlus version X" software, where "X" is the version number Licensee
//     obtained under this License and may not use a different name for the software. Except as
//     specifically required in this Section (4), Licensee shall not use in a company name, a
//     product name, in advertising, publicity, or other promotional activities any name, trade
//     name, trademark, logo, or other designation of "EnergyPlus", "E+", "e+" or confusingly
//     similar designation, without the U.S. Department of Energy's prior written consent.
//
// THIS SOFTWARE IS PROVIDED BY THE COPYRIGHT HOLDERS AND CONTRIBUTORS "AS IS" AND ANY EXPRESS OR
// IMPLIED WARRANTIES, INCLUDING, BUT NOT LIMITED TO, THE IMPLIED WARRANTIES OF MERCHANTABILITY
// AND FITNESS FOR A PARTICULAR PURPOSE ARE DISCLAIMED. IN NO EVENT SHALL THE COPYRIGHT OWNER OR
// CONTRIBUTORS BE LIABLE FOR ANY DIRECT, INDIRECT, INCIDENTAL, SPECIAL, EXEMPLARY, OR
// CONSEQUENTIAL DAMAGES (INCLUDING, BUT NOT LIMITED TO, PROCUREMENT OF SUBSTITUTE GOODS OR
// SERVICES; LOSS OF USE, DATA, OR PROFITS; OR BUSINESS INTERRUPTION) HOWEVER CAUSED AND ON ANY
// THEORY OF LIABILITY, WHETHER IN CONTRACT, STRICT LIABILITY, OR TORT (INCLUDING NEGLIGENCE OR
// OTHERWISE) ARISING IN ANY WAY OUT OF THE USE OF THIS SOFTWARE, EVEN IF ADVISED OF THE
// POSSIBILITY OF SUCH DAMAGE.

// C++ Headers
#include <cassert>
#include <cmath>
#include <string>

// ObjexxFCL Headers
#include <ObjexxFCL/Array.functions.hh>
#include <ObjexxFCL/Fmath.hh>
#include <ObjexxFCL/gio.hh>
#include <ObjexxFCL/string.functions.hh>

// EnergyPlus Headers
#include <HeatBalFiniteDiffManager.hh>
#include <DataAirflowNetwork.hh>
#include <DataEnvironment.hh>
#include <DataHeatBalance.hh>
#include <DataHeatBalFanSys.hh>
#include <DataHeatBalSurface.hh>
#include <DataIPShortCuts.hh>
#include <DataMoistureBalance.hh>
#include <DataPrecisionGlobals.hh>
#include <DataSurfaces.hh>
#include <General.hh>
#include <HeatBalanceMovableInsulation.hh>
#include <InputProcessor.hh>
#include <OutputProcessor.hh>
#include <Psychrometrics.hh>
#include <UtilityRoutines.hh>
#include <PhaseChangeModeling/HysteresisModel.hh>

namespace EnergyPlus {

namespace HeatBalFiniteDiffManager {

	// Module containing the heat balance simulation routines

	// MODULE INFORMATION:
	//       AUTHOR         Richard J. Liesen
	//       DATE WRITTEN   October 2003
	//       RE-ENGINEERED  Curtis Pedersen, 2006, Changed to Implicit FD calc for conduction.
	//                      and included enthalpy formulations for phase change materials
	// PURPOSE OF THIS MODULE:
	// To encapsulate the data and algorithms required to
	// manage the finite difference heat balance simulation on the building.

	// REFERENCES:
	// The MFD moisture balance method
	//  C. O. Pedersen, Enthalpy Formulation of conduction heat transfer problems
	//    involving latent heat, Simulation, Vol 18, No. 2, February 1972

	// Using/Aliasing
	using namespace DataPrecisionGlobals;
	using DataGlobals::KelvinConv;
	using DataGlobals::OutputFileDebug;
	using DataGlobals::NumOfTimeStepInHour;
	using DataGlobals::DisplayExtraWarnings;
	using DataGlobals::TimeStepZoneSec;
	using DataGlobals::HourOfDay;
	using DataGlobals::TimeStep;
	using DataGlobals::OutputFileInits;
	using DataGlobals::BeginEnvrnFlag;
	using DataGlobals::DayOfSim;
	using DataGlobals::WarmupFlag;
	using DataGlobals::SecInHour;
	using namespace DataMoistureBalance;
	using DataHeatBalance::Material;
	using DataHeatBalance::TotMaterials;
	using DataHeatBalance::MaxLayersInConstruct;
	using DataHeatBalance::QRadThermInAbs;
	using DataHeatBalance::Construct;
	using DataHeatBalance::TotConstructs;
	using DataHeatBalance::UseCondFD;
	using DataHeatBalance::RegularMaterial;
	using DataHeatBalance::Air;
	using DataHeatBalance::Zone;
	using DataHeatBalSurface::NetLWRadToSurf;
	using DataHeatBalSurface::QRadSWOutAbs;
	using DataHeatBalSurface::QRadSWInAbs;
	using DataHeatBalSurface::QRadSWOutMvIns;
	using DataHeatBalSurface::TempSource;
	using DataHeatBalSurface::TempUserLoc;
	using DataHeatBalSurface::OpaqSurfInsFaceConductionFlux;
	using DataHeatBalSurface::OpaqSurfOutsideFaceConductionFlux;
	using DataHeatBalSurface::OpaqSurfOutsideFaceConduction;
	using DataHeatBalSurface::OpaqSurfInsFaceConduction;
	using DataHeatBalSurface::QdotRadOutRepPerArea;
	using DataHeatBalSurface::MinSurfaceTempLimit;
	using DataHeatBalSurface::MaxSurfaceTempLimit;
	using DataHeatBalSurface::QdotRadNetSurfInRep;
	using DataHeatBalSurface::QRadNetSurfInReport;
	using DataSurfaces::Surface;
	using DataSurfaces::TotSurfaces;
	using DataSurfaces::Ground;
	using DataSurfaces::SurfaceClass_Window;
	using DataSurfaces::HeatTransferModel_CondFD;
	using DataHeatBalFanSys::MAT;
	using DataHeatBalFanSys::ZoneAirHumRat;
	using DataHeatBalFanSys::QHTRadSysSurf;
	using DataHeatBalFanSys::QHWBaseboardSurf;
	using DataHeatBalFanSys::QSteamBaseboardSurf;
	using DataHeatBalFanSys::QElecBaseboardSurf;
	using DataHeatBalFanSys::QCoolingPanelSurf;
	using DataEnvironment::SkyTemp;
	using DataEnvironment::IsRain;
	using Psychrometrics::PsyRhFnTdbRhovLBnd0C;
	using Psychrometrics::PsyWFnTdbRhPb;
	using Psychrometrics::PsyHgAirFnWTdb;
	// Fan system Source/Sink heat value, and source/sink location temp from CondFD
	using DataHeatBalFanSys::QRadSysSource;
	using DataHeatBalFanSys::TCondFDSourceNode;
	using DataHeatBalFanSys::QPVSysSource;
	using HeatBalanceMovableInsulation::EvalOutsideMovableInsulation;

	// MODULE PARAMETER DEFINITIONS:
	Real64 const Lambda( 2500000.0 );
	Real64 const smalldiff( 1.e-8 ); // Used in places where "equality" tests should not be used.

	int const CrankNicholsonSecondOrder( 1 ); // original CondFD scheme.  semi implicit, second order in time
	int const FullyImplicitFirstOrder( 2 ); // fully implicit scheme, first order in time.
	Array1D_string const cCondFDSchemeType( 2, { "CrankNicholsonSecondOrder", "FullyImplicitFirstOrder" } );

	Real64 const TempInitValue( 23.0 ); // Initialization value for Temperature
	Real64 const RhovInitValue( 0.0115 ); // Initialization value for Rhov
	Real64 const EnthInitValue( 100.0 ); // Initialization value for Enthalpy

	Array1D< Real64 > SigmaR; // Total Resistance of construction layers
	Array1D< Real64 > SigmaC; // Total Capacitance of construction layers

	Array1D< Real64 > QHeatInFlux; // HeatFlux on Surface for reporting
	Array1D< Real64 > QHeatOutFlux; // HeatFlux on Surface for reporting

	int CondFDSchemeType( FullyImplicitFirstOrder ); // solution scheme for CondFD - default
	Real64 SpaceDescritConstant( 3.0 ); // spatial descritization constant,
	Real64 MinTempLimit( -100.0 ); // lower limit check, degree C
	Real64 MaxTempLimit( 100.0 ); // upper limit check, degree C
	int MaxGSiter( 30 ); // maximum number of Gauss Seidel iterations
	Real64 fracTimeStepZone_Hour( 0.0 );
	bool GetHBFiniteDiffInputFlag( true );
	int WarmupSurfTemp( 0 );

	// Object Data
	Array1D< ConstructionDataFD > ConstructFD;
	Array1D< SurfaceDataFD > SurfaceFD;
	Array1D< MaterialDataFD > MaterialFD;

	void
	clear_state()
	{
		SigmaR.deallocate();
		SigmaC.deallocate();
		QHeatInFlux.deallocate();
		QHeatOutFlux.deallocate();
		CondFDSchemeType = FullyImplicitFirstOrder;
		SpaceDescritConstant = 3.0;
		MinTempLimit = -100.0;
		MaxTempLimit = 100.0;
		MaxGSiter = 30;
		fracTimeStepZone_Hour = 0.0;
		GetHBFiniteDiffInputFlag = true;
		WarmupSurfTemp = 0;
		ConstructFD.deallocate();
		SurfaceFD.deallocate();
		MaterialFD.deallocate();
	}

	void
	ManageHeatBalFiniteDiff(
		int const SurfNum,
		Real64 & TempSurfInTmp, // INSIDE SURFACE TEMPERATURE OF EACH HEAT TRANSFER SURF.
		Real64 & TempSurfOutTmp // Outside Surface Temperature of each Heat Transfer Surface
	)
	{
		// SUBROUTINE INFORMATION:
		//       AUTHOR         Richard Liesen
		//       DATE WRITTEN   May 2000
		//       MODIFIED       na
		//       RE-ENGINEERED  na

		// PURPOSE OF THIS SUBROUTINE:
		// This subroutine manages the moisture balance method.  It is called
		// from the HeatBalanceManager at the time step level.
		// This driver manages the calls to all of
		// the other drivers and simulation algorithms.

		// Get the moisture balance input at the beginning of the simulation only
		if ( GetHBFiniteDiffInputFlag ) {
			// Obtains conduction FD related parameters from input file
			GetCondFDInput();
			GetHBFiniteDiffInputFlag = false;
		}
		// Solve the zone heat & moisture balance using a finite difference solution
		CalcHeatBalFiniteDiff( SurfNum, TempSurfInTmp, TempSurfOutTmp );

	}

	void
	GetCondFDInput()
	{
		// SUBROUTINE INFORMATION:
		//       AUTHOR         Curtis Pedersen
		//       DATE WRITTEN   July 2006
		//       MODIFIED       Brent Griffith Mar 2011, user settings
		//       RE-ENGINEERED  na

		// PURPOSE OF THIS SUBROUTINE:
		// This subroutine is the main driver for initializations for the variable property CondFD part of the
		// MFD algorithm

		// Using/Aliasing
		using namespace DataIPShortCuts;
		using InputProcessor::GetNumObjectsFound;
		using InputProcessor::GetObjectItem;
		using InputProcessor::FindItemInList;
		using DataHeatBalance::MaxAllowedDelTempCondFD;
		using DataHeatBalance::CondFDRelaxFactor;
		using DataHeatBalance::CondFDRelaxFactorInput;
		using General::RoundSigDigits;

		// SUBROUTINE LOCAL VARIABLE DECLARATIONS:
		int IOStat; // IO Status when calling get input subroutine
		Array1D_string MaterialNames( 3 ); // Number of Material Alpha names defined
		Array1D_string ConstructionName( 3 ); // Name of Construction with CondFDsimplified
		int MaterNum; // Counter to keep track of the material number
		int MaterialNumAlpha; // Number of material alpha names being passed
		int MaterialNumProp; // Number of material properties being passed
		Array1D< Real64 > MaterialProps( 40 ); // Temporary array to transfer material properties
		static bool ErrorsFound( false ); // If errors detected in input
		//  INTEGER :: CondFDMat                ! Number of variable property CondFD materials in input
		int Loop;
		int NumAlphas;
		int NumNumbers;
		int propNum;
		int pcMat;
		int vcMat;
		int inegptr;
		bool nonInc;

		// user settings for numerical parameters
		cCurrentModuleObject = "HeatBalanceSettings:ConductionFiniteDifference";

		if ( GetNumObjectsFound( cCurrentModuleObject ) > 0 ) {
			GetObjectItem( cCurrentModuleObject, 1, cAlphaArgs, NumAlphas, rNumericArgs, NumNumbers, IOStat, lNumericFieldBlanks, lAlphaFieldBlanks, cAlphaFieldNames, cNumericFieldNames );

			if ( ! lAlphaFieldBlanks( 1 ) ) {

				{ auto const SELECT_CASE_var( cAlphaArgs( 1 ) );

				if ( SELECT_CASE_var == "CRANKNICHOLSONSECONDORDER" ) {
					CondFDSchemeType = CrankNicholsonSecondOrder;
				} else if ( SELECT_CASE_var == "FULLYIMPLICITFIRSTORDER" ) {
					CondFDSchemeType = FullyImplicitFirstOrder;
				} else {
					ShowSevereError( cCurrentModuleObject + ": invalid " + cAlphaFieldNames( 1 ) + " entered=" + cAlphaArgs( 1 ) + ", must match CrankNicholsonSecondOrder or FullyImplicitFirstOrder." );
					ErrorsFound = true;
				}}

			}

			if ( ! lNumericFieldBlanks( 1 ) ) {
				SpaceDescritConstant = rNumericArgs( 1 );
			}
			if ( ! lNumericFieldBlanks( 2 ) ) {
				CondFDRelaxFactorInput = rNumericArgs( 2 );
				CondFDRelaxFactor = CondFDRelaxFactorInput;
			}
			if ( ! lNumericFieldBlanks( 3 ) ) {
				MaxAllowedDelTempCondFD = rNumericArgs( 3 );
			}

		} // settings object

		pcMat = GetNumObjectsFound( "MaterialProperty:PhaseChange" );
		vcMat = GetNumObjectsFound( "MaterialProperty:VariableThermalConductivity" );

		MaterialFD.allocate( TotMaterials );

		// Load the additional CondFD Material properties
		cCurrentModuleObject = "MaterialProperty:PhaseChange"; // Phase Change Information First

		if ( pcMat != 0 ) { //  Get Phase Change info
			//    CondFDVariableProperties = .TRUE.
			for ( Loop = 1; Loop <= pcMat; ++Loop ) {

				//Call Input Get routine to retrieve material data
				GetObjectItem( cCurrentModuleObject, Loop, MaterialNames, MaterialNumAlpha, MaterialProps, MaterialNumProp, IOStat, lNumericFieldBlanks, lAlphaFieldBlanks, cAlphaFieldNames, cNumericFieldNames );

				//Load the material derived type from the input data.
				MaterNum = FindItemInList( MaterialNames( 1 ), Material );
				if ( MaterNum == 0 ) {
					ShowSevereError( cCurrentModuleObject + ": invalid " + cAlphaFieldNames( 1 ) + " entered=" + MaterialNames( 1 ) + ", must match to a valid Material name." );
					ErrorsFound = true;
					continue;
				}

				if ( Material( MaterNum ).Group != RegularMaterial ) {
					ShowSevereError( cCurrentModuleObject + ": Reference Material is not appropriate type for CondFD properties, material=" + Material( MaterNum ).Name + ", must have regular properties (L,Cp,K,D)" );
					ErrorsFound = true;
				}

				// Once the material derived type number is found then load the additional CondFD variable material properties
				//   Some or all may be zero (default).  They will be checked when calculating node temperatures
				MaterialFD( MaterNum ).tk1 = MaterialProps( 1 );
				MaterialFD( MaterNum ).numTempEnth = ( MaterialNumProp - 1 ) / 2;
				if ( MaterialFD( MaterNum ).numTempEnth * 2 != ( MaterialNumProp - 1 ) ) {
					ShowSevereError( "GetCondFDInput: " + cCurrentModuleObject + "=\"" + MaterialNames( 1 ) + "\", mismatched pairs" );
					ShowContinueError( "...expected " + RoundSigDigits( MaterialFD( MaterNum ).numTempEnth ) + " pairs, but only entered " + RoundSigDigits( MaterialNumProp - 1 ) + " numbers." );
					ErrorsFound = true;
				}
				MaterialFD( MaterNum ).TempEnth.dimension( 2, MaterialFD( MaterNum ).numTempEnth, 0.0 );
				propNum = 2;
				// Temperature first
				for ( int pcount = 1, pcount_end = MaterialFD( MaterNum ).numTempEnth; pcount <= pcount_end; ++pcount ) {
					MaterialFD( MaterNum ).TempEnth( 1, pcount ) = MaterialProps( propNum );
					propNum += 2;
				}
				propNum = 3;
				// Then Enthalpy
				for ( int pcount = 1, pcount_end = MaterialFD( MaterNum ).numTempEnth; pcount <= pcount_end; ++pcount ) {
					MaterialFD( MaterNum ).TempEnth( 2, pcount ) = MaterialProps( propNum );
					propNum += 2;
				}
				nonInc = false;
				inegptr = 0;
				for ( int pcount = 1, pcount_end = MaterialFD( MaterNum ).numTempEnth - 1; pcount <= pcount_end; ++pcount ) {
					if ( MaterialFD( MaterNum ).TempEnth( 1, pcount ) < MaterialFD( MaterNum ).TempEnth( 1, pcount + 1 ) ) continue;
					nonInc = true;
					inegptr = pcount + 1;
					break;
				}
				if ( nonInc ) {
					ShowSevereError( "GetCondFDInput: " + cCurrentModuleObject + "=\"" + MaterialNames( 1 ) + "\", non increasing Temperatures. Temperatures must be strictly increasing." );
					ShowContinueError( "...occurs first at item=[" + RoundSigDigits( inegptr ) + "], value=[" + RoundSigDigits( MaterialFD( MaterNum ).TempEnth( 1, inegptr ), 2 ) + "]." );
					ErrorsFound = true;
				}
				nonInc = false;
				inegptr = 0;
				for ( int pcount = 1, pcount_end = MaterialFD( MaterNum ).numTempEnth - 1; pcount <= pcount_end; ++pcount ) {
					if ( MaterialFD( MaterNum ).TempEnth( 2, pcount ) <= MaterialFD( MaterNum ).TempEnth( 2, pcount + 1 ) ) continue;
					nonInc = true;
					inegptr = pcount + 1;
					break;
				}
				if ( nonInc ) {
					ShowSevereError( "GetCondFDInput: " + cCurrentModuleObject + "=\"" + MaterialNames( 1 ) + "\", non increasing Enthalpy." );
					ShowContinueError( "...occurs first at item=[" + RoundSigDigits( inegptr ) + "], value=[" + RoundSigDigits( MaterialFD( MaterNum ).TempEnth( 2, inegptr ), 2 ) + "]." );
					ShowContinueError( "...These values may be Cp (Specific Heat) rather than Enthalpy.  Please correct." );
					ErrorsFound = true;
				}
			}
		}
		//   Get CondFD Variable Thermal Conductivity Input

		cCurrentModuleObject = "MaterialProperty:VariableThermalConductivity"; // Variable Thermal Conductivity Info next
		if ( vcMat != 0 ) { //  variable k info
			//    CondFDVariableProperties = .TRUE.
			for ( Loop = 1; Loop <= vcMat; ++Loop ) {

				//Call Input Get routine to retrieve material data
				GetObjectItem( cCurrentModuleObject, Loop, MaterialNames, MaterialNumAlpha, MaterialProps, MaterialNumProp, IOStat, lNumericFieldBlanks, lAlphaFieldBlanks, cAlphaFieldNames, cNumericFieldNames );

				//Load the material derived type from the input data.
				MaterNum = FindItemInList( MaterialNames( 1 ), Material );
				if ( MaterNum == 0 ) {
					ShowSevereError( cCurrentModuleObject + ": invalid " + cAlphaFieldNames( 1 ) + " entered=" + MaterialNames( 1 ) + ", must match to a valid Material name." );
					ErrorsFound = true;
					continue;
				}

				if ( Material( MaterNum ).Group != RegularMaterial ) {
					ShowSevereError( cCurrentModuleObject + ": Reference Material is not appropriate type for CondFD properties, material=" + Material( MaterNum ).Name + ", must have regular properties (L,Cp,K,D)" );
					ErrorsFound = true;
				}

				// Once the material derived type number is found then load the additional CondFD variable material properties
				//   Some or all may be zero (default).  They will be checked when calculating node temperatures
				MaterialFD( MaterNum ).numTempCond = MaterialNumProp / 2;
				if ( MaterialFD( MaterNum ).numTempCond * 2 != MaterialNumProp ) {
					ShowSevereError( "GetCondFDInput: " + cCurrentModuleObject + "=\"" + MaterialNames( 1 ) + "\", mismatched pairs" );
					ShowContinueError( "...expected " + RoundSigDigits( MaterialFD( MaterNum ).numTempCond ) + " pairs, but only entered " + RoundSigDigits( MaterialNumProp ) + " numbers." );
					ErrorsFound = true;
				}
				MaterialFD( MaterNum ).TempCond.dimension( 2, MaterialFD( MaterNum ).numTempCond, 0.0 );
				propNum = 1;
				// Temperature first
				for ( int pcount = 1, pcount_end = MaterialFD( MaterNum ).numTempCond; pcount <= pcount_end; ++pcount ) {
					MaterialFD( MaterNum ).TempCond( 1, pcount ) = MaterialProps( propNum );
					propNum += 2;
				}
				propNum = 2;
				// Then Conductivity
				for ( int pcount = 1, pcount_end = MaterialFD( MaterNum ).numTempCond; pcount <= pcount_end; ++pcount ) {
					MaterialFD( MaterNum ).TempCond( 2, pcount ) = MaterialProps( propNum );
					propNum += 2;
				}
				nonInc = false;
				inegptr = 0;
				for ( int pcount = 1, pcount_end = MaterialFD( MaterNum ).numTempCond - 1; pcount <= pcount_end; ++pcount ) {
					if ( MaterialFD( MaterNum ).TempCond( 1, pcount ) < MaterialFD( MaterNum ).TempCond( 1, pcount + 1 ) ) continue;
					nonInc = true;
					inegptr = pcount + 1;
					break;
				}
				if ( nonInc ) {
					ShowSevereError( "GetCondFDInput: " + cCurrentModuleObject + "=\"" + MaterialNames( 1 ) + "\", non increasing Temperatures. Temperatures must be strictly increasing." );
					ShowContinueError( "...occurs first at item=[" + RoundSigDigits( inegptr ) + "], value=[" + RoundSigDigits( MaterialFD( MaterNum ).TempCond( 1, inegptr ), 2 ) + "]." );
					ErrorsFound = true;
				}
			}
		}

		for ( MaterNum = 1; MaterNum <= TotMaterials; ++MaterNum ) {
			if ( MaterialFD( MaterNum ).numTempEnth == 0 ) {
				MaterialFD( MaterNum ).numTempEnth = 3;
				MaterialFD( MaterNum ).TempEnth.dimension( 2, 3, -100.0 );
			}
			if ( MaterialFD( MaterNum ).numTempCond == 0 ) {
				MaterialFD( MaterNum ).numTempCond = 3;
				MaterialFD( MaterNum ).TempCond.dimension( 2, 3, -100.0 );
			}
		}

		if ( ErrorsFound ) {
			ShowFatalError( "GetCondFDInput: Errors found getting ConductionFiniteDifference properties. Program terminates." );
		}

		InitialInitHeatBalFiniteDiff();

	}

	void
	InitHeatBalFiniteDiff()
	{

		// SUBROUTINE INFORMATION:
		//       AUTHOR         Richard J. Liesen
		//       DATE WRITTEN   Oct 2003
		//       MODIFIED       na
		//       RE-ENGINEERED  C O Pedersen 2006
		//                      B. Griffith May 2011 move begin-environment and every-timestep inits, cleanup formatting

		// PURPOSE OF THIS SUBROUTINE:
		// This subroutine sets the initial values for the FD moisture calculation

		// Using/Aliasing
		using DataSurfaces::HeatTransferModel_CondFD;

		// SUBROUTINE LOCAL VARIABLE DECLARATIONS:
		static bool MyEnvrnFlag( true );
		int SurfNum;
		int ConstrNum; // Loop counter
		bool ErrorsFound;

		if ( GetHBFiniteDiffInputFlag ) {
			// Obtains conduction FD related parameters from input file
			GetCondFDInput();
			GetHBFiniteDiffInputFlag = false;
		}

		ErrorsFound = false;

		// now do begin environment inits.
		if ( BeginEnvrnFlag && MyEnvrnFlag ) {
			for ( SurfNum = 1; SurfNum <= TotSurfaces; ++SurfNum ) {
				if ( Surface( SurfNum ).HeatTransferAlgorithm != HeatTransferModel_CondFD ) continue;
				if ( Surface( SurfNum ).Construction <= 0 ) continue; // Shading surface, not really a heat transfer surface
				ConstrNum = Surface( SurfNum ).Construction;
				if ( Construct( ConstrNum ).TypeIsWindow ) continue; //  Windows simulated in Window module
				SurfaceFD( SurfNum ).T = TempInitValue;
				SurfaceFD( SurfNum ).TOld = TempInitValue;
				SurfaceFD( SurfNum ).TT = TempInitValue;
				SurfaceFD( SurfNum ).Rhov = RhovInitValue;
				SurfaceFD( SurfNum ).RhovOld = RhovInitValue;
				SurfaceFD( SurfNum ).RhoT = RhovInitValue;
				SurfaceFD( SurfNum ).TD = TempInitValue;
				SurfaceFD( SurfNum ).TDT = TempInitValue;
				SurfaceFD( SurfNum ).TDTLast = TempInitValue;
				SurfaceFD( SurfNum ).TDOld = TempInitValue;
				SurfaceFD( SurfNum ).TDreport = TempInitValue;
				SurfaceFD( SurfNum ).RH = 0.0;
				SurfaceFD( SurfNum ).RHreport = 0.0;
				SurfaceFD( SurfNum ).EnthOld = EnthInitValue;
				SurfaceFD( SurfNum ).EnthNew = EnthInitValue;
				SurfaceFD( SurfNum ).EnthLast = EnthInitValue;
				SurfaceFD( SurfNum ).QDreport = 0.0;
				SurfaceFD( SurfNum ).CpDelXRhoS1 = 0.0;
				SurfaceFD( SurfNum ).CpDelXRhoS2 = 0.0;
				SurfaceFD( SurfNum ).TDpriortimestep = 0.0;
				SurfaceFD( SurfNum ).PhaseChangeState = 0;
				SurfaceFD( SurfNum ).PhaseChangeStateOld = 0;
				SurfaceFD( SurfNum ).PhaseChangeStateOldOld = 0;
				SurfaceFD( SurfNum ).PhaseChangeTemperatureReverse = 50;

				TempOutsideAirFD( SurfNum ) = 0.0;
				RhoVaporAirOut( SurfNum ) = 0.0;
				RhoVaporSurfIn( SurfNum ) = 0.0;
				RhoVaporAirIn( SurfNum ) = 0.0;
				HConvExtFD( SurfNum ) = 0.0;
				HMassConvExtFD( SurfNum ) = 0.0;
				HConvInFD( SurfNum ) = 0.0;
				HMassConvInFD( SurfNum ) = 0.0;
				HSkyFD( SurfNum ) = 0.0;
				HGrndFD( SurfNum ) = 0.0;
				HAirFD( SurfNum ) = 0.0;
			}
			WarmupSurfTemp = 0;
			MyEnvrnFlag = false;
		}
		if ( ! BeginEnvrnFlag ) {
			MyEnvrnFlag = true;
		}

		// now do every timestep inits

		for ( SurfNum = 1; SurfNum <= TotSurfaces; ++SurfNum ) {
			if ( Surface( SurfNum ).HeatTransferAlgorithm != HeatTransferModel_CondFD ) continue;
			if ( Surface( SurfNum ).Construction <= 0 ) continue; // Shading surface, not really a heat transfer surface
			ConstrNum = Surface( SurfNum ).Construction;
			if ( Construct( ConstrNum ).TypeIsWindow ) continue; //  Windows simulated in Window module
			SurfaceFD( SurfNum ).T = SurfaceFD( SurfNum ).TOld;
			SurfaceFD( SurfNum ).Rhov = SurfaceFD( SurfNum ).RhovOld;
			SurfaceFD( SurfNum ).TD = SurfaceFD( SurfNum ).TDOld;
			SurfaceFD( SurfNum ).TDT = SurfaceFD( SurfNum ).TDreport; //PT changes from TDold to TDreport
			SurfaceFD( SurfNum ).TDTLast = SurfaceFD( SurfNum ).TDOld;
			SurfaceFD( SurfNum ).EnthOld = SurfaceFD( SurfNum ).EnthOld;
			SurfaceFD( SurfNum ).EnthNew = SurfaceFD( SurfNum ).EnthOld;
			SurfaceFD( SurfNum ).EnthLast = SurfaceFD( SurfNum ).EnthOld;
			SurfaceFD( SurfNum ).TDpriortimestep = SurfaceFD( SurfNum ).TDreport; // Save TD for heat flux calc

		}

	}

	void
	InitialInitHeatBalFiniteDiff()
	{

		// SUBROUTINE INFORMATION:
		//       AUTHOR         Linda Lawrie
		//       DATE WRITTEN   March 2012
		//       MODIFIED       na
		//       RE-ENGINEERED  na

		// PURPOSE OF THIS SUBROUTINE:
		// This routine performs the original allocate, inits and setup output variables for the
		// module.

		// Using/Aliasing
		using General::TrimSigDigits;
		using General::RoundSigDigits;
		using DataSurfaces::HeatTransferModel_CondFD;
		using DataHeatBalance::HighDiffusivityThreshold;
		using DataHeatBalance::ThinMaterialLayerThreshold;
		using DataGlobals::DisplayAdvancedReportVariables;

		// SUBROUTINE LOCAL VARIABLE DECLARATIONS:
		int Lay;
		int SurfNum;

		Real64 dxn; // Intermediate calculation of nodal spacing. This is the full dx. There is
		// a half dxn thick node at each surface. dxn is the "capacitor" spacing.
		int Ipts1; // Intermediate calculation for number of full thickness nodes per layer. There
		// are always two half nodes at the layer faces.
		int Layer; // Loop counter
		int OutwardMatLayerNum; // layer index, layer outward of the current layer
		int LayerNode;
		int Delt;
		int ConstrNum; // Loop counter
		int TotNodes; // Loop counter
		int CurrentLayer; // Loop counter
		int Surf; // Loop counter
		int index; // Loop Counters

		Real64 Alpha;
		Real64 mAlpha;
		Real64 StabilityTemp;
		Real64 StabilityMoist;
		Real64 a;
		Real64 b;
		Real64 c;
		Real64 d;
		Real64 kt;
		Real64 RhoS;
		Real64 Por;
		Real64 Cp;
		Real64 Dv;
		bool ErrorsFound;
		Real64 DeltaTimestep; // zone timestep in seconds, for local check of properties
		Real64 ThicknessThreshold; // min thickness consistent with other thermal properties, for local check

		ConstructFD.allocate( TotConstructs );
		SigmaR.allocate( TotConstructs );
		SigmaC.allocate( TotConstructs );

		SurfaceFD.allocate( TotSurfaces );
		QHeatInFlux.allocate( TotSurfaces );
		QHeatOutFlux.allocate( TotSurfaces );

		// And then initialize
		QHeatInFlux = 0.0;
		QHeatOutFlux = 0.0;
		OpaqSurfInsFaceConductionFlux = 0.0;
		OpaqSurfOutsideFaceConductionFlux = 0.0;

		// Setup Output Variables

		//  set a Delt that fits the zone time step and keeps it below 200s.

		fracTimeStepZone_Hour = 1.0 / double( NumOfTimeStepInHour );

		for ( index = 1; index <= 20; ++index ) {
			Delt = ( fracTimeStepZone_Hour * SecInHour ) / index; // TimeStepZone = Zone time step in fractional hours
			if ( Delt <= 200 ) break;
		}

		for ( ConstrNum = 1; ConstrNum <= TotConstructs; ++ConstrNum ) {
			//Need to skip window constructions and eventually window materials
			if ( Construct( ConstrNum ).TypeIsWindow ) continue;

			ConstructFD( ConstrNum ).Name.allocate( Construct( ConstrNum ).TotLayers );
			ConstructFD( ConstrNum ).Thickness.allocate( Construct( ConstrNum ).TotLayers );
			ConstructFD( ConstrNum ).NodeNumPoint.allocate( Construct( ConstrNum ).TotLayers );
			ConstructFD( ConstrNum ).DelX.allocate( Construct( ConstrNum ).TotLayers );
			ConstructFD( ConstrNum ).TempStability.allocate( Construct( ConstrNum ).TotLayers );
			ConstructFD( ConstrNum ).MoistStability.allocate( Construct( ConstrNum ).TotLayers );

			TotNodes = 0;
			SigmaR( ConstrNum ) = 0.0;
			SigmaC( ConstrNum ) = 0.0;

			for ( Layer = 1; Layer <= Construct( ConstrNum ).TotLayers; ++Layer ) { // Begin layer loop ...

				// Loop through all of the layers in the current construct. The purpose
				// of this loop is to define the thermal properties and to.
				// determine the total number of full size nodes in each layer.
				// The number of temperature points is one more than this
				// because of the two half nodes at the layer faces.
				// The calculation of dxn used here is based on a standard stability
				// criteria for explicit finite difference solutions.  This criteria
				// was chosen not because it is viewed to be correct, but rather for
				// lack of any better criteria at this time.  The use of a Fourier
				// number based criteria such as this is probably physically correct.
				//  Change to implicit formulation still uses explicit stability, but
				// now there are special equations for R-only layers.

				CurrentLayer = Construct( ConstrNum ).LayerPoint( Layer );

				ConstructFD( ConstrNum ).Name( Layer ) = Material( CurrentLayer ).Name;
				ConstructFD( ConstrNum ).Thickness( Layer ) = Material( CurrentLayer ).Thickness;

				// Do some quick error checks for this section.

				if ( Material( CurrentLayer ).ROnly ) { // Rlayer

					//  These values are only needed temporarily and to calculate flux,
					//   Layer will be handled
					//  as a pure R in the temperature calc.
					// assign other properties based on resistance

					Material( CurrentLayer ).SpecHeat = 0.0001;
					Material( CurrentLayer ).Density = 1.0;
					Material( CurrentLayer ).Thickness = 0.1; //  arbitrary thickness for R layer
					Material( CurrentLayer ).Conductivity = Material( CurrentLayer ).Thickness / Material( CurrentLayer ).Resistance;
					kt = Material( CurrentLayer ).Conductivity;
					ConstructFD( ConstrNum ).Thickness( Layer ) = Material( CurrentLayer ).Thickness;

					SigmaR( ConstrNum ) += Material( CurrentLayer ).Resistance; // add resistance of R layer
					SigmaC( ConstrNum ) += 0.0; //  no capacitance for R layer

					Alpha = kt / ( Material( CurrentLayer ).Density * Material( CurrentLayer ).SpecHeat );

					mAlpha = 0.0;

				} else if ( Material( CurrentLayer ).Group == 1 ) { //  Group 1 = Air

					//  Again, these values are only needed temporarily and to calculate flux,
					//   Air layer will be handled
					//  as a pure R in the temperature calc.
					// assign
					// other properties based on resistance

					Material( CurrentLayer ).SpecHeat = 0.0001;
					Material( CurrentLayer ).Density = 1.0;
					Material( CurrentLayer ).Thickness = 0.1; //  arbitrary thickness for R layer
					Material( CurrentLayer ).Conductivity = Material( CurrentLayer ).Thickness / Material( CurrentLayer ).Resistance;
					kt = Material( CurrentLayer ).Conductivity;
					ConstructFD( ConstrNum ).Thickness( Layer ) = Material( CurrentLayer ).Thickness;

					SigmaR( ConstrNum ) += Material( CurrentLayer ).Resistance; // add resistance of R layer
					SigmaC( ConstrNum ) += 0.0; //  no capacitance for R layer

					Alpha = kt / ( Material( CurrentLayer ).Density * Material( CurrentLayer ).SpecHeat );
					mAlpha = 0.0;
				} else if ( Construct( ConstrNum ).TypeIsIRT ) { // make similar to air? (that didn't seem to work well)
					ShowSevereError( "InitHeatBalFiniteDiff: Construction =\"" + Construct( ConstrNum ).Name + "\" uses Material:InfraredTransparent. Cannot be used currently with finite difference calculations." );
					if ( Construct( ConstrNum ).IsUsed ) {
						ShowContinueError( "...since this construction is used in a surface, the simulation is not allowed." );
						ErrorsFound = true;
					} else {
						ShowContinueError( "...if this construction were used in a surface, the simulation would be terminated." );
					}
					continue;
				} else {
					//    Regular material Properties
					a = Material( CurrentLayer ).MoistACoeff;
					b = Material( CurrentLayer ).MoistBCoeff;
					c = Material( CurrentLayer ).MoistCCoeff;
					d = Material( CurrentLayer ).MoistDCoeff;
					kt = Material( CurrentLayer ).Conductivity;
					RhoS = Material( CurrentLayer ).Density;
					Por = Material( CurrentLayer ).Porosity;
					Cp = Material( CurrentLayer ).SpecHeat;
					// Need Resistance for reg layer
					Material( CurrentLayer ).Resistance = Material( CurrentLayer ).Thickness / Material( CurrentLayer ).Conductivity;
					Dv = Material( CurrentLayer ).VaporDiffus;
					SigmaR( ConstrNum ) += Material( CurrentLayer ).Resistance; // add resistance
					SigmaC( ConstrNum ) += Material( CurrentLayer ).Density * Material( CurrentLayer ).SpecHeat * Material( CurrentLayer ).Thickness;
					Alpha = kt / ( RhoS * Cp );
					mAlpha = 0.0;

					//check for Material layers that are too thin and highly conductivity (not appropriate for surface models)
					if ( Alpha > HighDiffusivityThreshold ) {
						DeltaTimestep = TimeStepZoneSec;
						ThicknessThreshold = std::sqrt( Alpha * DeltaTimestep * 3.0 );
						if ( Material( CurrentLayer ).Thickness < ThicknessThreshold ) {
							ShowSevereError( "InitialInitHeatBalFiniteDiff: Found Material that is too thin and/or too highly conductive, material name = " + Material( CurrentLayer ).Name );
							ShowContinueError( "High conductivity Material layers are not well supported by Conduction Finite Difference, material conductivity = " + RoundSigDigits( Material( CurrentLayer ).Conductivity, 3 ) + " [W/m-K]" );
							ShowContinueError( "Material thermal diffusivity = " + RoundSigDigits( Alpha, 3 ) + " [m2/s]" );
							ShowContinueError( "Material with this thermal diffusivity should have thickness > " + RoundSigDigits( ThicknessThreshold, 5 ) + " [m]" );
							if ( Material( CurrentLayer ).Thickness < ThinMaterialLayerThreshold ) {
								ShowContinueError( "Material may be too thin to be modeled well, thickness = " + RoundSigDigits( Material( CurrentLayer ).Thickness, 5 ) + " [m]" );
								ShowContinueError( "Material with this thermal diffusivity should have thickness > " + RoundSigDigits( ThinMaterialLayerThreshold, 5 ) + " [m]" );
							}
							ShowFatalError( "Preceding conditions cause termination." );
						}
					}

				} //  R, Air  or regular material properties and parameters

				// Proceed with setting node sizes in layers

				dxn = std::sqrt( Alpha * Delt * SpaceDescritConstant ); // The Fourier number is set using user constant

				// number of nodes=thickness/spacing.  This is number of full size node spaces across layer.
				Ipts1 = int( Material( CurrentLayer ).Thickness / dxn );
				//  set high conductivity layers to a single full size node thickness. (two half nodes)
				if ( Ipts1 <= 1 ) Ipts1 = 1;
				if ( Material( CurrentLayer ).ROnly || Material( CurrentLayer ).Group == 1 ) {

					Ipts1 = 1; //  single full node in R layers- surfaces of adjacent material or inside/outside layer
				}

				dxn = Material( CurrentLayer ).Thickness / double( Ipts1 ); // full node thickness

				StabilityTemp = Alpha * Delt / pow_2( dxn );
				StabilityMoist = mAlpha * Delt / pow_2( dxn );
				ConstructFD( ConstrNum ).TempStability( Layer ) = StabilityTemp;
				ConstructFD( ConstrNum ).MoistStability( Layer ) = StabilityMoist;
				ConstructFD( ConstrNum ).DelX( Layer ) = dxn;

				TotNodes += Ipts1; //  number of full size nodes
				ConstructFD( ConstrNum ).NodeNumPoint( Layer ) = Ipts1; //  number of full size nodes
			} //  end of layer loop.

			ConstructFD( ConstrNum ).TotNodes = TotNodes;
			ConstructFD( ConstrNum ).DeltaTime = Delt;

		} // End of Construction Loop.  TotNodes in each construction now set

		// now determine x location, or distance that nodes are from the outside face in meters
		for ( ConstrNum = 1; ConstrNum <= TotConstructs; ++ConstrNum ) {
			if ( ConstructFD( ConstrNum ).TotNodes > 0 ) {
				ConstructFD( ConstrNum ).NodeXlocation.allocate( ConstructFD( ConstrNum ).TotNodes + 1 );
				ConstructFD( ConstrNum ).NodeXlocation = 0.0; // init them all
				Ipts1 = 0; // init counter
				for ( Layer = 1; Layer <= Construct( ConstrNum ).TotLayers; ++Layer ) {
					OutwardMatLayerNum = Layer - 1;
					for ( LayerNode = 1; LayerNode <= ConstructFD( ConstrNum ).NodeNumPoint( Layer ); ++LayerNode ) {
						++Ipts1;
						if ( Ipts1 == 1 ) {
							ConstructFD( ConstrNum ).NodeXlocation( Ipts1 ) = 0.0; // first node is on outside face

						} else if ( LayerNode == 1 ) {
							if ( OutwardMatLayerNum > 0 && OutwardMatLayerNum <= Construct( ConstrNum ).TotLayers ) {
								// later nodes are Delx away from previous, but use Delx from previous layer
								ConstructFD( ConstrNum ).NodeXlocation( Ipts1 ) = ConstructFD( ConstrNum ).NodeXlocation( Ipts1 - 1 ) + ConstructFD( ConstrNum ).DelX( OutwardMatLayerNum );
							}
						} else {
							// later nodes are Delx away from previous
							ConstructFD( ConstrNum ).NodeXlocation( Ipts1 ) = ConstructFD( ConstrNum ).NodeXlocation( Ipts1 - 1 ) + ConstructFD( ConstrNum ).DelX( Layer );
						}

					}
				}
				Layer = Construct( ConstrNum ).TotLayers;
				++Ipts1;
				ConstructFD( ConstrNum ).NodeXlocation( Ipts1 ) = ConstructFD( ConstrNum ).NodeXlocation( Ipts1 - 1 ) + ConstructFD( ConstrNum ).DelX( Layer );
			}
		}

		for ( Surf = 1; Surf <= TotSurfaces; ++Surf ) {
			if ( ! Surface( Surf ).HeatTransSurf ) continue;
			if ( Surface( Surf ).Class == SurfaceClass_Window ) continue;
			if ( Surface( Surf ).HeatTransferAlgorithm != HeatTransferModel_CondFD ) continue;
			ConstrNum = Surface( Surf ).Construction;
			TotNodes = ConstructFD( ConstrNum ).TotNodes;

			//Allocate the Surface Arrays
			SurfaceFD( Surf ).T.allocate( TotNodes + 1 );
			SurfaceFD( Surf ).TOld.allocate( TotNodes + 1 );
			SurfaceFD( Surf ).TT.allocate( TotNodes + 1 );
			SurfaceFD( Surf ).Rhov.allocate( TotNodes + 1 );
			SurfaceFD( Surf ).RhovOld.allocate( TotNodes + 1 );
			SurfaceFD( Surf ).RhoT.allocate( TotNodes + 1 );
			SurfaceFD( Surf ).TD.allocate( TotNodes + 1 );
			SurfaceFD( Surf ).TDT.allocate( TotNodes + 1 );
			SurfaceFD( Surf ).TDTLast.allocate( TotNodes + 1 );
			SurfaceFD( Surf ).TDOld.allocate( TotNodes + 1 );
			SurfaceFD( Surf ).TDreport.allocate( TotNodes + 1 );
			SurfaceFD( Surf ).RH.allocate( TotNodes + 1 );
			SurfaceFD( Surf ).RHreport.allocate( TotNodes + 1 );
			SurfaceFD( Surf ).EnthOld.allocate( TotNodes + 1 );
			SurfaceFD( Surf ).EnthNew.allocate( TotNodes + 1 );
			SurfaceFD( Surf ).EnthLast.allocate( TotNodes + 1 );
			SurfaceFD( Surf ).QDreport.allocate( TotNodes + 1 );
			SurfaceFD( Surf ).CpDelXRhoS1.allocate( TotNodes + 1 );
			SurfaceFD( Surf ).CpDelXRhoS2.allocate( TotNodes + 1 );
			SurfaceFD( Surf ).TDpriortimestep.allocate( TotNodes + 1 );
			SurfaceFD( Surf ).PhaseChangeState.allocate( TotNodes + 1 );
			SurfaceFD( Surf ).PhaseChangeStateOld.allocate( TotNodes + 1 );
			SurfaceFD( Surf ).PhaseChangeStateOldOld.allocate( TotNodes + 1 );
			SurfaceFD( Surf ).PhaseChangeTemperatureReverse.allocate( TotNodes + 1 );

			//Initialize the allocated arrays.
			SurfaceFD( Surf ).T = TempInitValue;
			SurfaceFD( Surf ).TOld = TempInitValue;
			SurfaceFD( Surf ).TT = TempInitValue;
			SurfaceFD( Surf ).Rhov = RhovInitValue;
			SurfaceFD( Surf ).RhovOld = RhovInitValue;
			SurfaceFD( Surf ).RhoT = RhovInitValue;
			SurfaceFD( Surf ).TD = TempInitValue;
			SurfaceFD( Surf ).TDT = TempInitValue;
			SurfaceFD( Surf ).TDTLast = TempInitValue;
			SurfaceFD( Surf ).TDOld = TempInitValue;
			SurfaceFD( Surf ).TDreport = TempInitValue;
			SurfaceFD( Surf ).RH = 0.0;
			SurfaceFD( Surf ).RHreport = 0.0;
			SurfaceFD( Surf ).EnthOld = EnthInitValue;
			SurfaceFD( Surf ).EnthNew = EnthInitValue;
			SurfaceFD( Surf ).EnthLast = EnthInitValue;
			SurfaceFD( Surf ).QDreport = 0.0;
			SurfaceFD( Surf ).CpDelXRhoS1 = 0.0;
			SurfaceFD( Surf ).CpDelXRhoS2 = 0.0;
			SurfaceFD( Surf ).TDpriortimestep = 0.0;
			SurfaceFD( Surf ).PhaseChangeState = 0;
			SurfaceFD( Surf ).PhaseChangeStateOld = 0;
			SurfaceFD( Surf ).PhaseChangeStateOldOld = 0;
			SurfaceFD( Surf ).PhaseChangeTemperatureReverse = 50;
		}

		for ( SurfNum = 1; SurfNum <= TotSurfaces; ++SurfNum ) {
			if ( ! Surface( SurfNum ).HeatTransSurf ) continue;
			if ( Surface( SurfNum ).Class == SurfaceClass_Window ) continue;
			if ( Surface( SurfNum ).HeatTransferAlgorithm != HeatTransferModel_CondFD ) continue;

			SetupOutputVariable( "CondFD Inner Solver Loop Iteration Count", OutputProcessor::Unit::None, SurfaceFD( SurfNum ).GSloopCounter, "Zone", "Sum", Surface( SurfNum ).Name );

			TotNodes = ConstructFD( Surface( SurfNum ).Construction ).TotNodes; // Full size nodes, start with outside face.
			for ( Lay = 1; Lay <= TotNodes + 1; ++Lay ) { // include inside face node
				SetupOutputVariable( "CondFD Surface Temperature Node " + TrimSigDigits( Lay ) + "", OutputProcessor::Unit::C, SurfaceFD( SurfNum ).TDreport( Lay ), "Zone", "State", Surface( SurfNum ).Name );
				SetupOutputVariable( "CondFD Surface Heat Flux Node " + TrimSigDigits( Lay ) + "", OutputProcessor::Unit::W_m2, SurfaceFD( SurfNum ).QDreport( Lay ), "Zone", "State", Surface( SurfNum ).Name );
				SetupOutputVariable( "CondFD Phase Change State " + TrimSigDigits( Lay ) + "", OutputProcessor::Unit::None, SurfaceFD( SurfNum ).PhaseChangeState( Lay ), "Zone", "State", Surface( SurfNum ).Name );
				SetupOutputVariable( "CondFD Phase Change Previous State " + TrimSigDigits( Lay ) + "", OutputProcessor::Unit::None, SurfaceFD( SurfNum ).PhaseChangeStateOld( Lay ), "Zone", "State", Surface( SurfNum ).Name );
				SetupOutputVariable( "CondFD Phase Change Node Temperature " + TrimSigDigits( Lay ) + "", OutputProcessor::Unit::C, SurfaceFD( SurfNum ).TDT( Lay ), "Zone", "State", Surface( SurfNum ).Name );
				if ( DisplayAdvancedReportVariables ) {
					SetupOutputVariable( "CondFD Surface Heat Capacitance Outer Half Node " + TrimSigDigits( Lay ) + "", OutputProcessor::Unit::W_m2K, SurfaceFD( SurfNum ).CpDelXRhoS1( Lay ), "Zone", "State", Surface( SurfNum ).Name );
					SetupOutputVariable( "CondFD Surface Heat Capacitance Inner Half Node " + TrimSigDigits( Lay ) + "", OutputProcessor::Unit::W_m2K, SurfaceFD( SurfNum ).CpDelXRhoS2( Lay ), "Zone", "State", Surface( SurfNum ).Name );
				}
			}

		} // End of the Surface Loop for Report Variable Setup

		ReportFiniteDiffInits(); // Report the results from the Finite Diff Inits

	}

	void
	relax_array(
		Array1< Real64 > & a, // Array to relax
		Array1< Real64 > const & b, // Array to relax towards
		Real64 const r // Relaxation factor [0-1]
	)
	{
		assert( equal_dimensions( a, b ) );
		assert( ( 0.0 <= r ) && ( r <= 1.0 ) );
		Real64 const q( 1.0 - r );
		for ( int i = a.l(), e = a.u(); i <= e; ++i ) {
			a( i ) = r * b( i ) + q * a( i );
		}
	}

	Real64
	sum_array_diff(
		Array1< Real64 > const & a,
		Array1< Real64 > const & b
	)
	{
		assert( equal_dimensions( a, b ) );
		Real64 s( 0.0 );
		for ( int i = a.l(), e = a.u(); i <= e; ++i ) {
			s += a( i ) - b( i ); //? Should this be in abs?
		}
		return s;
	}

	void
	CalcHeatBalFiniteDiff(
		int const Surf, // Surface number
		Real64 & TempSurfInTmp, // INSIDE SURFACE TEMPERATURE OF EACH HEAT TRANSFER SURF.
		Real64 & TempSurfOutTmp // Outside Surface Temperature of each Heat Transfer Surface
	)
	{

		// SUBROUTINE INFORMATION:
		//       AUTHOR         Richard J. Liesen
		//       DATE WRITTEN   Oct 2003
		//       MODIFIED       Aug 2006 by C O Pedersen to include implicit solution and variable properties with
		//                                material enthalpy added for Phase Change Materials.
		//                      Sept 2010 B. Griffith, remove allocate/deallocate, use structure variables
		//                      March 2011 P. Tabares, add relaxation factor and add surfIteration to
		//                                 update TD and TDT, correct interzone partition
		//                      May 2011  B. Griffith add logging and errors when inner GS loop does not converge
		//                      November 2011 P. Tabares fixed problems with adiabatic walls/massless walls and PCM stability problems

		//       RE-ENGINEERED  na

		// PURPOSE OF THIS SUBROUTINE:
		// this routine controls the calculation of the fluxes and temperatures using
		//      finite difference procedures for
		//      all building surface constructs.

		// Using/Aliasing
		using DataHeatBalance::CondFDRelaxFactor;

		static Real64 MaxDelTemp( 0.0 );

		int const ConstrNum( Surface( Surf ).Construction );

		int const TotNodes( ConstructFD( ConstrNum ).TotNodes );
		int const TotLayers( Construct( ConstrNum ).TotLayers );

		TempSurfInTmp = 0.0;
		TempSurfOutTmp = 0.0;

		int const Delt( ConstructFD( ConstrNum ).DeltaTime ); //   (seconds)

		// Aliases
		auto & surfaceFD( SurfaceFD( Surf ) );
		auto const & T( surfaceFD.T );
		auto & TT( surfaceFD.TT );
		auto const & Rhov( surfaceFD.Rhov );
		auto & RhoT( surfaceFD.RhoT );
		auto const & TD( surfaceFD.TD );
		auto & TDT( surfaceFD.TDT );
		auto & TDTLast( surfaceFD.TDTLast );
		auto & TDreport( surfaceFD.TDreport );
		auto & RH( surfaceFD.RH );
		auto & EnthOld( surfaceFD.EnthOld );
		auto & EnthNew( surfaceFD.EnthNew );
		auto & EnthLast( surfaceFD.EnthLast );
		auto & GSloopCounter( surfaceFD.GSloopCounter );
		auto & MaxNodeDelTemp( surfaceFD.MaxNodeDelTemp );

		Real64 HMovInsul; // Equiv H for TIM layer,  Comes with call to
		int RoughIndexMovInsul; // roughness  Movable insulation
		Real64 AbsExt; // exterior absorptivity  movable insulation
		EvalOutsideMovableInsulation( Surf, HMovInsul, RoughIndexMovInsul, AbsExt );
		// Start stepping through the slab with time.
		for ( int J = 1, J_end = nint( TimeStepZoneSec / Delt ); J <= J_end; ++J ) { //PT testing higher time steps

			int GSiter; // iteration counter for implicit repeat calculation
			for ( GSiter = 1; GSiter <= MaxGSiter; ++GSiter ) { //  Iterate implicit equations
				TDTLast = TDT; // Save last iteration's TDT (New temperature) values
				EnthLast = EnthNew; // Last iterations new enthalpy value

				// Original loop version
				int i( 1 ); //  Node counter
				for ( int Lay = 1; Lay <= TotLayers; ++Lay ) { // Begin layer loop ...

					// For the exterior surface node with a convective boundary condition
					if ( ( i == 1 ) && ( Lay == 1 ) ) {
						ExteriorBCEqns( Delt, i, Lay, Surf, T, TT, Rhov, RhoT, RH, TD, TDT, EnthOld, EnthNew, TotNodes, HMovInsul );
					}

					// For the Layer Interior nodes.  Arrive here after exterior surface node or interface node
					if ( TotNodes != 1 ) {
						for ( int ctr = 2, ctr_end = ConstructFD( ConstrNum ).NodeNumPoint( Lay ); ctr <= ctr_end; ++ctr ) {
							++i;
							InteriorNodeEqns( Delt, i, Lay, Surf, T, TT, Rhov, RhoT, RH, TD, TDT, EnthOld, EnthNew );
						}
					}

					if ( ( Lay < TotLayers ) && ( TotNodes != 1 ) ) { // Interface equations for 2 capacitive materials
						++i;
						IntInterfaceNodeEqns( Delt, i, Lay, Surf, T, TT, Rhov, RhoT, RH, TD, TDT, EnthOld, EnthNew, GSiter );
					} else if ( Lay == TotLayers ) { // For the Interior surface node with a convective boundary condition
						++i;
						InteriorBCEqns( Delt, i, Lay, Surf, T, TT, Rhov, RhoT, RH, TD, TDT, EnthOld, EnthNew, TDreport );
					}

				} // layer loop

				// Apply Relaxation factor for stability, use current (TDT) and previous (TDTLast) iteration temperature values
				// to obtain the actual temperature that is going to be used for next iteration. This would mostly happen with PCM
				//Tuned Function call to eliminate array temporaries and multiple relaxation passes
				if ( GSiter > 15 ) {
					relax_array( TDT, TDTLast, 0.9875 );
				} else if ( GSiter > 10 ) {
					relax_array( TDT, TDTLast, 0.875 );
				} else if ( GSiter > 5 ) {
					relax_array( TDT, TDTLast, 0.5 );
				}

				// the following could blow up when all the node temps sum to less than 1.0.  seems poorly formulated for temperature in C.
				// PT delete one zero and decrease number of minimum iterations, from 3 (which actually requires 4 iterations) to 2.

				if ( ( GSiter > 2 ) && ( std::abs( sum_array_diff( TDT, TDTLast ) / sum( TDT ) ) < 0.00001 ) ) break;

			} // End of Gauss Seidell iteration loop

			GSloopCounter = GSiter; // outputs GSloop iterations, useful for pinpointing stability issues with condFD
			if ( CondFDRelaxFactor != 1.0 ) {
				// Apply Relaxation factor for stability, use current (TDT) and previous (TDreport) temperature values
				//   to obtain the actual temperature that is going to be exported/use
				relax_array( TDT, TDreport, 1.0 - CondFDRelaxFactor );
				EnthOld = EnthNew;
			}

			for ( int I = 1; I <= ( TotNodes + 1 ); I++ ) {
				//When the phase change process reverses its direction while melting or freezing (without completing its phase
				//to either liquid or solid), the temperature at which it changes its direction is saved
				//in the variable PhaseChangeTemperatureReverse, and this variable will hold the value of the temperature until
				//the next reverse in the process takes place.
				if ( ( SurfaceFD( Surf ).PhaseChangeStateOld( I ) == HysteresisPhaseChange::PhaseChangeStates::FREEZING && SurfaceFD( Surf ).PhaseChangeState( I ) == HysteresisPhaseChange::PhaseChangeStates::TRANSITION ) ) {
					SurfaceFD( Surf ).PhaseChangeTemperatureReverse( I ) = SurfaceFD(Surf).TDT( I );
				} else if ((SurfaceFD(Surf).PhaseChangeStateOld(I) == HysteresisPhaseChange::PhaseChangeStates::TRANSITION && SurfaceFD(Surf).PhaseChangeState(I) == HysteresisPhaseChange::PhaseChangeStates::FREEZING )) {
					SurfaceFD( Surf ).PhaseChangeTemperatureReverse( I ) = SurfaceFD(Surf).TDT( I );
				} else if ((SurfaceFD(Surf).PhaseChangeStateOld(I) == HysteresisPhaseChange::PhaseChangeStates::MELTING && SurfaceFD(Surf).PhaseChangeState(I) == HysteresisPhaseChange::PhaseChangeStates::TRANSITION )) {
					SurfaceFD( Surf ).PhaseChangeTemperatureReverse( I ) = SurfaceFD(Surf).TDT( I );
				} else if ((SurfaceFD(Surf).PhaseChangeStateOld(I) == HysteresisPhaseChange::PhaseChangeStates::TRANSITION && SurfaceFD(Surf).PhaseChangeState(I) == HysteresisPhaseChange::PhaseChangeStates::MELTING )) {
					SurfaceFD( Surf ).PhaseChangeTemperatureReverse( I ) = SurfaceFD(Surf).TDT( I );
				}
			}

			SurfaceFD(Surf).PhaseChangeStateOldOld = SurfaceFD(Surf).PhaseChangeStateOld;
			SurfaceFD(Surf).PhaseChangeStateOld = SurfaceFD(Surf).PhaseChangeState;

		} // Time Loop  //PT solving time steps

		TempSurfOutTmp = TDT( 1 );
		TempSurfInTmp = TDT( TotNodes + 1 );
		RhoVaporSurfIn( Surf ) = 0.0;

		// For ground surfaces or when raining, outside face inner half-node heat capacity was unknown and set to -1 in ExteriorBCEqns
		// Now check for the flag and set equal to the second node's outer half-node heat capacity if needed
		if ( surfaceFD.CpDelXRhoS2( 1 ) == -1.0 ) {
			surfaceFD.CpDelXRhoS2( 1 ) = surfaceFD.CpDelXRhoS1( 2 ); // Set to node 2's outer half node heat capacity
		}
		CalcNodeHeatFlux( Surf, TotNodes );

		// Determine largest change in node temps
		MaxDelTemp = 0.0;
		for ( int NodeNum = 1; NodeNum <= TotNodes + 1; ++NodeNum ) { // need to consider all nodes
			MaxDelTemp = max( std::abs( TDT( NodeNum ) - TDreport( NodeNum ) ), MaxDelTemp );
		}
		MaxNodeDelTemp = MaxDelTemp;
		TDreport = TDT;
		EnthOld = EnthNew;

	}

	void
	ReportFiniteDiffInits()
	{

		// SUBROUTINE INFORMATION:
		//       AUTHOR         Richard Liesen
		//       DATE WRITTEN   November 2003
		//       MODIFIED       B. Griffith, May 2011 add reporting of node x locations
		//       RE-ENGINEERED  na

		// PURPOSE OF THIS SUBROUTINE:
		// This routine gives a detailed report to the user about
		// the initializations for the Finite Difference calculations
		// of each construction.

		// Using/Aliasing
		using General::ScanForReports;
		using General::RoundSigDigits;
		using DataHeatBalance::MaxAllowedDelTempCondFD;
		using DataHeatBalance::CondFDRelaxFactorInput;
		using DataHeatBalance::HeatTransferAlgosUsed;

		// SUBROUTINE PARAMETER DEFINITIONS:
		static gio::Fmt fmtLD( "*" );
		static gio::Fmt fmtA( "(A)" );

		// SUBROUTINE LOCAL VARIABLE DECLARATIONS:
		bool DoReport;
		std::string InodesChar;
		int ThisNum;
		int Layer;
		int OutwardMatLayerNum;
		int LayerNode;
		int Inodes;

		// Formats
		static gio::Fmt Format_700( "(' Construction CondFD,',A,2(',',A),',',A,',',A)" );
		static gio::Fmt Format_701( "(' Material CondFD Summary,',A,',',A,',',A,',',A,',',A,',',A)" );
		static gio::Fmt Format_702( "(' ConductionFiniteDifference Node,',A,',',A,',',A,',',A,',',A)" );

		gio::write( OutputFileInits, fmtA ) << "! <ConductionFiniteDifference HeatBalanceSettings>,Scheme Type,Space Discretization Constant,Relaxation Factor,Inside Face Surface Temperature Convergence Criteria";
		gio::write( OutputFileInits, fmtA ) << " ConductionFiniteDifference HeatBalanceSettings," + cCondFDSchemeType( CondFDSchemeType ) + ',' + RoundSigDigits( SpaceDescritConstant, 2 ) + ',' + RoundSigDigits( CondFDRelaxFactorInput, 2 ) + ',' + RoundSigDigits( MaxAllowedDelTempCondFD, 4 );
		ScanForReports( "Constructions", DoReport, "Constructions" );

		if ( DoReport ) {

			//                                      Write Descriptions
			gio::write( OutputFileInits, fmtA ) << "! <Construction CondFD>,Construction Name,Index,#Layers,#Nodes,Time Step {hours}";
			gio::write( OutputFileInits, fmtA ) << "! <Material CondFD Summary>,Material Name,Thickness {m},#Layer Elements,Layer Delta X,Layer Alpha*Delt/Delx**2,Layer Moisture Stability";
			//HT Algo issue
			if ( any_eq( HeatTransferAlgosUsed, UseCondFD ) ) gio::write( OutputFileInits, fmtA ) << "! <ConductionFiniteDifference Node>,Node Identifier, Node Distance From Outside Face {m}, Construction Name, Outward Material Name (or Face), Inward Material Name (or Face)";
			for ( ThisNum = 1; ThisNum <= TotConstructs; ++ThisNum ) {

				if ( Construct( ThisNum ).TypeIsWindow ) continue;
				if ( Construct( ThisNum ).TypeIsIRT ) continue;

				gio::write( OutputFileInits, Format_700 ) << Construct( ThisNum ).Name << RoundSigDigits( ThisNum ) << RoundSigDigits( Construct( ThisNum ).TotLayers ) << RoundSigDigits( int( ConstructFD( ThisNum ).TotNodes + 1 ) ) << RoundSigDigits( ConstructFD( ThisNum ).DeltaTime / SecInHour, 6 );

				for ( Layer = 1; Layer <= Construct( ThisNum ).TotLayers; ++Layer ) {
					gio::write( OutputFileInits, Format_701 ) << ConstructFD( ThisNum ).Name( Layer ) << RoundSigDigits( ConstructFD( ThisNum ).Thickness( Layer ), 4 ) << RoundSigDigits( ConstructFD( ThisNum ).NodeNumPoint( Layer ) ) << RoundSigDigits( ConstructFD( ThisNum ).DelX( Layer ), 8 ) << RoundSigDigits( ConstructFD( ThisNum ).TempStability( Layer ), 8 ) << RoundSigDigits( ConstructFD( ThisNum ).MoistStability( Layer ), 8 );
				}

				//now list each CondFD Node with its X distance from outside face in m along with other identifiers
				Inodes = 0;

				for ( Layer = 1; Layer <= Construct( ThisNum ).TotLayers; ++Layer ) {
					OutwardMatLayerNum = Layer - 1;
					for ( LayerNode = 1; LayerNode <= ConstructFD( ThisNum ).NodeNumPoint( Layer ); ++LayerNode ) {
						++Inodes;
						gio::write( InodesChar, fmtLD ) << Inodes;
						if ( Inodes == 1 ) {
							gio::write( OutputFileInits, Format_702 ) << "Node #" + stripped( InodesChar ) << RoundSigDigits( ConstructFD( ThisNum ).NodeXlocation( Inodes ), 8 ) << Construct( ThisNum ).Name << "Surface Outside Face" << ConstructFD( ThisNum ).Name( Layer );

						} else if ( LayerNode == 1 ) {

							if ( OutwardMatLayerNum > 0 && OutwardMatLayerNum <= Construct( ThisNum ).TotLayers ) {
								gio::write( OutputFileInits, Format_702 ) << "Node #" + stripped( InodesChar ) << RoundSigDigits( ConstructFD( ThisNum ).NodeXlocation( Inodes ), 8 ) << Construct( ThisNum ).Name << ConstructFD( ThisNum ).Name( OutwardMatLayerNum ) << ConstructFD( ThisNum ).Name( Layer );

							}
						} else if ( LayerNode > 1 ) {
							OutwardMatLayerNum = Layer;
							gio::write( OutputFileInits, Format_702 ) << "Node #" + stripped( InodesChar ) << RoundSigDigits( ConstructFD( ThisNum ).NodeXlocation( Inodes ), 8 ) << Construct( ThisNum ).Name << ConstructFD( ThisNum ).Name( OutwardMatLayerNum ) << ConstructFD( ThisNum ).Name( Layer );
						}

					}
				}

				Layer = Construct( ThisNum ).TotLayers;
				++Inodes;
				gio::write( InodesChar, fmtLD ) << Inodes;
				gio::write( OutputFileInits, Format_702 ) << "Node #" + stripped( InodesChar ) << RoundSigDigits( ConstructFD( ThisNum ).NodeXlocation( Inodes ), 8 ) << Construct( ThisNum ).Name << ConstructFD( ThisNum ).Name( Layer ) << "Surface Inside Face";

			}

		}

	}

	Real64
	terpld(
		Array2< Real64 > const & a,
		Real64 const x1,
		int const nind,
		int const ndep
	)
	{
		//author:c. o. pedersen
		//purpose:
		//   this function performs a linear interpolation
		//     on a two dimensional array containing both
		//     dependent and independent variables.

		//inputs:
		//  a = two dimensional array
		//  nind=row containing independent variable
		//  ndep=row containing the dependent variable
		//   x1 = specific independent variable value for which
		//      interpolated output is wanted
		//outputs:
		//    the value of dependent variable corresponding
		//       to x1
		//    routine returns first or last dependent variable
		//      for out of range x1.

		int const first( a.l2() );

		assert( a.size() > 0u );
		Array2< Real64 >::size_type l( 1 );
		Real64 r( a[ 0 ] );
		int last( first );
		for ( int i1 = first + 1, e1 = a.u2(); i1 <= e1; ++i1, ++l ) {
			if ( a[ l ] > r ) {
				r = a[ l ];
				last = i1;
			}
		}

		Array2< Real64 >::size_type lind( a.index( nind, 0 ) );
		Array2< Real64 >::size_type ldep( a.index( ndep, 0 ) );
		if ( ( a.size2() == 1u ) || ( x1 <= a[ lind + first ] ) ) { // [ lind + first ] == ( nind, first )
			return a[ ldep + first ]; // [ ldep + first ] == ( ndep, first )
		} else if ( x1 >= a[ lind + last ] ) { // [ lind + last ] == ( nind, last )
			return a[ ldep + last ]; // [ ldep + last ] == ( ndep, last )
		} else {
			int i;
			int i1( first );
			int i2( last );
			while ( ( i2 - i1 ) > 1 ) {
				i = i1 + ( ( i2 - i1 ) >> 1 ); //Tuned bit shift replaces / 2
				if ( x1 < a[ lind + i ] ) { // [ lind + i ] == ( nind, i )
					i2 = i;
				} else {
					i1 = i;
				}
			}
			i = i2;
			lind += i;
			ldep += i;
			Real64 const fract( ( x1 - a[ lind - 1 ] ) / ( a[ lind ] - a[ lind - 1 ] ) ); // [ lind ] == ( nind, i ), [ lind - 1 ] == ( nind, i - 1 )
			return a[ ldep - 1 ] + fract * ( a[ ldep ] - a[ ldep - 1 ] ); // [ ldep ] == ( ndep, i ), [ ldep - 1 ] == ( ndep, i - 1 )
		}
	}

	void
	ExteriorBCEqns(
		int const Delt, // Time Increment
		int const i, // Node Index
		int const Lay, // Layer Number for Construction
		int const Surf, // Surface number
		Array1< Real64 > const & EP_UNUSED( T ), // Old node Temperature in MFD finite difference solution
		Array1< Real64 > & TT, // New node Temperature in MFD finite difference solution.
		Array1< Real64 > const & EP_UNUSED( Rhov ), // MFD Nodal Vapor Density[kg/m3] and is the old or last time step result.
		Array1< Real64 > & RhoT, // MFD vapor density for the new time step.
		Array1< Real64 > & EP_UNUSED( RH ), // Nodal relative humidity
		Array1< Real64 > const & TD, // The old dry Temperature at each node for the CondFD algorithm..
		Array1< Real64 > & TDT, // The current or new Temperature at each node location for the CondFD solution..
		Array1< Real64 > & EnthOld, // Old Nodal enthalpy
		Array1< Real64 > & EnthNew, // New Nodal enthalpy
		int const TotNodes, // Total nodes in layer
		Real64 const HMovInsul // Conductance of movable(transparent) insulation.
	)
	{

		// SUBROUTINE INFORMATION:
		//       AUTHOR         Richard Liesen
		//       DATE WRITTEN   November, 2003
		//       MODIFIED       B. Griffith 2010, fix adiabatic and other side surfaces
		//                      May 2011, B. Griffith, P. Tabares
		//                      November 2011 P. Tabares fixed problems with adiabatic walls/massless walls
		//                      November 2011 P. Tabares fixed problems PCM stability problems
		//       RE-ENGINEERED  Curtis Pedersen 2006

		// Using/Aliasing
		using DataSurfaces::OtherSideCondModeledExt;
		using DataSurfaces::OSCM;
		using DataSurfaces::HeatTransferModel_CondFD;
		using DataHeatBalSurface::QdotRadOutRepPerArea;
		using DataHeatBalSurface::QdotRadOutRep;
		using DataHeatBalSurface::QRadOutReport;

		auto const & surface( Surface( Surf ) );
		int const surface_ExtBoundCond( surface.ExtBoundCond );

		Real64 Tsky;
		Real64 QRadSWOutFD; // Short wave radiation absorbed on outside of opaque surface
		Real64 QRadSWOutMvInsulFD( 0.0 ); // SW radiation at outside of Movable Insulation
		if ( surface_ExtBoundCond == OtherSideCondModeledExt ) {
			//CR8046 switch modeled rad temp for sky temp.
			Tsky = OSCM( surface.OSCMPtr ).TRad;
			QRadSWOutFD = 0.0; // eliminate incident shortwave on underlying surface
		} else { // Set the external conditions to local variables
			QRadSWOutFD = QRadSWOutAbs( Surf );
			QRadSWOutMvInsulFD = QRadSWOutMvIns( Surf );
			Tsky = SkyTemp;
		}

		if ( surface_ExtBoundCond == Ground || IsRain ) {
			TDT( i ) = TT( i ) = TempOutsideAirFD( Surf );
			RhoT( i ) = RhoVaporAirOut( Surf );
			SurfaceFD( Surf ).CpDelXRhoS1( i ) = 0.0; // Outside face  does not have an outer half node
			SurfaceFD( Surf ).CpDelXRhoS2( i ) = -1.0; // Set this to -1 as a flag, then set to node 2's outer half node heat capacity
		} else if ( surface_ExtBoundCond > 0 ) {
			// this is actually the inside face of another surface, or maybe this same surface if adiabatic
			// switch around arguments for the other surf and call routines as for interior side BC from opposite face

			int const ext_bound_construction( Surface( surface_ExtBoundCond ).Construction );
			int const LayIn( Construct( ext_bound_construction ).TotLayers ); // layer number for call to interior eqs
			int const NodeIn( ConstructFD( ext_bound_construction ).TotNodes + 1 ); // node number "I" for call to interior eqs
			int const TotNodesPlusOne( TotNodes + 1 );
			if ( surface_ExtBoundCond == Surf ) { // adiabatic surface, PT added since it is not the same as interzone wall
				// as Outside Boundary Condition Object can be left blank.

				auto & surfaceFD( SurfaceFD( Surf ) );
				InteriorBCEqns( Delt, NodeIn, LayIn, Surf, surfaceFD.T, surfaceFD.TT, surfaceFD.Rhov, surfaceFD.RhoT, surfaceFD.RH, surfaceFD.TD, surfaceFD.TDT, surfaceFD.EnthOld, surfaceFD.EnthNew, surfaceFD.TDreport );
				TDT( i ) = surfaceFD.TDT( TotNodesPlusOne );
				TT( i ) = surfaceFD.TT( TotNodesPlusOne );
				RhoT( i ) = surfaceFD.RhoT( TotNodesPlusOne );

				surfaceFD.CpDelXRhoS1( i ) = 0.0; // Outside face  does not have an outer half node
				surfaceFD.CpDelXRhoS2( i ) = surfaceFD.CpDelXRhoS1( TotNodesPlusOne ); // Save this for computing node flux values

			} else {

				// potential-lkl-from old      CALL InteriorBCEqns(Delt,nodeIn,LayIn,Surf,SurfaceFD(Surface(Surf)%ExtBoundCond)%T, &
				auto & surfaceFDEBC( SurfaceFD( surface_ExtBoundCond ) );
				InteriorBCEqns( Delt, NodeIn, LayIn, surface_ExtBoundCond, surfaceFDEBC.T, surfaceFDEBC.TT, surfaceFDEBC.Rhov, surfaceFDEBC.RhoT, surfaceFDEBC.RH, surfaceFDEBC.TD, surfaceFDEBC.TDT, surfaceFDEBC.EnthOld, surfaceFDEBC.EnthNew, surfaceFDEBC.TDreport );

				TDT( i ) = surfaceFDEBC.TDT( TotNodesPlusOne );
				TT( i ) = surfaceFDEBC.TT( TotNodesPlusOne );
				RhoT( i ) = surfaceFDEBC.RhoT( TotNodesPlusOne );

				SurfaceFD( Surf ).CpDelXRhoS1( i ) = 0.0; // Outside face  does not have an outer half node
				SurfaceFD( Surf ).CpDelXRhoS2( i ) = surfaceFDEBC.CpDelXRhoS1( TotNodesPlusOne ); // Save this for computing node flux values

			}

			Real64 const QNetSurfFromOutside( OpaqSurfInsFaceConductionFlux( surface_ExtBoundCond ) ); // filled in InteriorBCEqns
			//    QFluxOutsideToOutSurf(Surf)       = QnetSurfFromOutside
			OpaqSurfOutsideFaceConductionFlux( Surf ) = -QNetSurfFromOutside;
			OpaqSurfOutsideFaceConduction( Surf ) = surface.Area * OpaqSurfOutsideFaceConductionFlux( Surf );
			QHeatOutFlux( Surf ) = QNetSurfFromOutside;

		} else if ( surface_ExtBoundCond <= 0 ) { // regular outside conditions
			auto TDT_i( TDT( i ) );
			auto const TDT_p( TDT( i + 1 ) );

			// Boundary Conditions from Simulation for Exterior
			Real64 const hconvo( HConvExtFD( Surf ) );

			Real64 const hrad( HAirFD( Surf ) );
			Real64 const hsky( HSkyFD( Surf ) );
			Real64 const hgnd( HGrndFD( Surf ) );
			Real64 const Toa( TempOutsideAirFD( Surf ) );
			Real64 const Tgnd( TempOutsideAirFD( Surf ) );

			if ( surface.HeatTransferAlgorithm == HeatTransferModel_CondFD ) {

				int const ConstrNum( surface.Construction );
				int const MatLay( Construct( ConstrNum ).LayerPoint( Lay ) );
				auto const & mat( Material( MatLay ) );
				auto const & matFD( MaterialFD( MatLay ) );

				// regular outside conditions

				// Calculate the Dry Heat Conduction Equation

				if ( mat.ROnly || mat.Group == 1 ) { // R Layer or Air Layer  **********
					// Use algebraic equation for TDT based on R
					Real64 const Rlayer( mat.Resistance );
					TDT_i = ( TDT_p + ( QRadSWOutFD + hgnd * Tgnd + ( hconvo + hrad ) * Toa + hsky * Tsky ) * Rlayer ) / ( 1.0 + ( hconvo + hgnd + hrad + hsky ) * Rlayer );

				} else { // Regular or phase change material layer

					// Set Thermal Conductivity. Can be constant, simple linear temp dep or multiple linear segment temp function dep.
					auto const & matFD_TempCond( matFD.TempCond );
					assert( matFD_TempCond.u2() >= 3 );
					auto const lTC( matFD_TempCond.index( 2, 1 ) );
					Real64 kt;
					if ( matFD_TempCond[ lTC ] + matFD_TempCond[ lTC+1 ] + matFD_TempCond[ lTC+2 ] >= 0.0 ) { // Multiple Linear Segment Function
						// Use average temp of surface and first node for k
						kt = terpld( matFD_TempCond, ( TDT_i + TDT_p ) / 2.0, 1, 2 ); // 1: Temperature, 2: Thermal conductivity
					} else {
						kt = mat.Conductivity; // 20C base conductivity
						Real64 const kt1( matFD.tk1 ); // linear coefficient (normally zero)
						if ( kt1 != 0.0 ) kt =+ kt1 * ( ( TDT_i + TDT_p ) / 2.0 - 20.0 );
					}

					// Check for phase change material
					auto const TD_i( TD( i ) );
					Real64 const Cpo( mat.SpecHeat ); // Specific heat from idf
					Real64 Cp( Cpo ); // Specific heat modified if PCM, otherwise equal to Cpo // Will be changed if PCM
					auto const & matFD_TempEnth( matFD.TempEnth );
					assert( matFD_TempEnth.u2() >= 3 );
					auto const lTE( matFD_TempEnth.index( 2, 1 ) );
					Real64 RhoS( mat.Density );
					if ( mat.phaseChange ) {
						adjustPropertiesForPhaseChange( i, Surf, mat, TD_i, TDT_i, Cp, RhoS, kt );
                        SurfaceFD( Surf ).EnthalpyF = mat.phaseChange->enthalpyF;
						SurfaceFD( Surf ).EnthalpyM = mat.phaseChange->enthalpyM;
					} else if ( matFD_TempEnth[ lTE ] + matFD_TempEnth[ lTE+1 ] + matFD_TempEnth[ lTE+2 ] >= 0.0 ) { // Phase change material: Use TempEnth data to generate Cp
						// Enthalpy function used to get average specific heat. Updated by GS so enthalpy function is followed.
						EnthOld( i ) = terpld( matFD_TempEnth, TD_i, 1, 2 ); // 1: Temperature, 2: Enthalpy
						EnthNew( i ) = terpld( matFD_TempEnth, TDT_i, 1, 2 ); // 1: Temperature, 2: Enthalpy
						if ( EnthNew( i ) != EnthOld( i ) ) {
							Cp = max( Cpo, ( EnthNew( i ) - EnthOld( i ) ) / ( TDT_i - TD_i ) );
						}
					} // Phase Change Material option

					// Choose Regular or Transparent Insulation Case
					Real64 const DelX( ConstructFD( ConstrNum ).DelX( Lay ) );
					Real64 const Delt_DelX( Delt * DelX );
					SurfaceFD( Surf ).CpDelXRhoS1( i ) = 0.0; // Outside face  does not have an outer half node
					SurfaceFD( Surf ).CpDelXRhoS2( i ) = ( Cp * DelX * RhoS ) / 2.0; // Save this for computing node flux values

					if ( HMovInsul <= 0.0 ) { // Regular  case

						if ( CondFDSchemeType == CrankNicholsonSecondOrder ) { // Second Order equation
							Real64 const Cp_DelX_RhoS_2Delt( Cp * DelX * RhoS / ( 2.0 * Delt ) );
							Real64 const kt_2DelX( kt / ( 2.0 * DelX ) );
							Real64 const hsum( 0.5 * ( hconvo + hgnd + hrad + hsky ) );
							TDT_i = ( QRadSWOutFD + Cp_DelX_RhoS_2Delt * TD_i + kt_2DelX * ( TDT_p - TD_i + TD( i + 1 ) ) + hgnd * Tgnd + ( hconvo + hrad ) * Toa + hsky * Tsky - hsum * TD_i ) / ( hsum + kt_2DelX + Cp_DelX_RhoS_2Delt );
						} else if ( CondFDSchemeType == FullyImplicitFirstOrder ) { // First Order
							Real64 const Two_Delt_DelX( 2.0 * Delt_DelX );
							Real64 const Cp_DelX2_RhoS( Cp * pow_2( DelX ) * RhoS );
							Real64 const Two_Delt_kt( 2.0 * Delt * kt );
							TDT_i = ( Two_Delt_DelX * ( QRadSWOutFD + hgnd * Tgnd + ( hconvo + hrad ) * Toa + hsky * Tsky ) + Cp_DelX2_RhoS * TD_i + Two_Delt_kt * TDT_p ) / ( Two_Delt_DelX * ( hconvo + hgnd + hrad + hsky ) + Two_Delt_kt + Cp_DelX2_RhoS );
						}

					} else { // HMovInsul > 0.0: Transparent insulation on outside
						// Transparent insulation additions

						// Movable Insulation Layer Outside surface temp

						Real64 const TInsulOut( ( QRadSWOutMvInsulFD + hgnd * Tgnd + HMovInsul * TDT_i + ( hconvo + hrad ) * Toa + hsky * Tsky ) / ( hconvo + hgnd + HMovInsul + hrad + hsky ) ); // Temperature of outside face of Outside Insulation
						Real64 const Two_Delt_DelX( 2.0 * Delt_DelX );
						Real64 const Cp_DelX2_RhoS( Cp * pow_2( DelX ) * RhoS );
						Real64 const Two_Delt_kt( 2.0 * Delt * kt );

						// Wall first node temperature behind Movable insulation
						if ( CondFDSchemeType == CrankNicholsonSecondOrder ) {
							TDT_i = ( Two_Delt_DelX * ( QRadSWOutFD + HMovInsul * TInsulOut ) + Cp_DelX2_RhoS * TD_i + Two_Delt_kt * TDT_p ) / ( Two_Delt_DelX * HMovInsul + Two_Delt_kt + Cp_DelX2_RhoS );
						} else if ( CondFDSchemeType == FullyImplicitFirstOrder ) {
							// Currently same as Crank Nicholson, need fully implicit formulation
							TDT_i = ( Two_Delt_DelX * ( QRadSWOutFD + HMovInsul * TInsulOut ) + Cp_DelX2_RhoS * TD_i + Two_Delt_kt * TDT_p ) / ( Two_Delt_DelX * HMovInsul + Two_Delt_kt + Cp_DelX2_RhoS );
						} else {
							assert( false ); // Illegal CondFDSchemeType
						}

					} // Regular layer or Movable insulation cases

				} // R layer or Regular layer

				// Limit clipping
				if ( TDT_i < MinSurfaceTempLimit ) {
					TDT_i = MinSurfaceTempLimit;
				} else if ( TDT_i > MaxSurfaceTempLimit ) {
					TDT_i = MaxSurfaceTempLimit;
				}

				TDT( i ) = TDT_i;

			} // regular detailed FD part or SigmaR SigmaC part

			// Determine net heat flux to outside face
			// One formulation that works for Fully Implicit and CrankNicholson and massless wall

			Real64 const Toa_TDT_i( Toa - TDT_i );
			Real64 const QNetSurfFromOutside( QRadSWOutFD + ( hgnd * ( -TDT_i + Tgnd ) + ( hconvo + hrad ) * Toa_TDT_i + hsky * ( -TDT_i + Tsky ) ) );

			// Same sign convention as CTFs
			OpaqSurfOutsideFaceConductionFlux( Surf ) = -QNetSurfFromOutside;
			OpaqSurfOutsideFaceConduction( Surf ) = surface.Area * OpaqSurfOutsideFaceConductionFlux( Surf );

			// Report all outside BC heat fluxes
			QdotRadOutRepPerArea( Surf ) = -( hgnd * ( TDT_i - Tgnd ) + hrad * ( -Toa_TDT_i ) + hsky * ( TDT_i - Tsky ) );
			QdotRadOutRep( Surf ) = surface.Area * QdotRadOutRepPerArea( Surf );
			QRadOutReport( Surf ) = QdotRadOutRep( Surf ) * TimeStepZoneSec;

		} // regular BC part of the ground and Rain check

	}

	void
	InteriorNodeEqns(
		int const Delt, // Time Increment
		int const i, // Node Index
		int const Lay, // Layer Number for Construction
		int const Surf, // Surface number
		Array1< Real64 > const & EP_UNUSED( T ), // INSIDE SURFACE TEMPERATURE OF EACH HEAT TRANSFER SURF.
		Array1< Real64 > & EP_UNUSED( TT ), // INSIDE SURFACE TEMPERATURE OF EACH HEAT TRANSFER SURF.
		Array1< Real64 > const & EP_UNUSED( Rhov ), // INSIDE SURFACE TEMPERATURE OF EACH HEAT TRANSFER SURF.
		Array1< Real64 > & EP_UNUSED( RhoT ), // INSIDE SURFACE TEMPERATURE OF EACH HEAT TRANSFER SURF.
		Array1< Real64 > & EP_UNUSED( RH ), // INSIDE SURFACE TEMPERATURE OF EACH HEAT TRANSFER SURF.
		Array1< Real64 > const & TD, // INSIDE SURFACE TEMPERATURE OF EACH HEAT TRANSFER SURF.
		Array1< Real64 > & TDT, // INSIDE SURFACE TEMPERATURE OF EACH HEAT TRANSFER SURF.
		Array1< Real64 > & EnthOld, // Old Nodal enthalpy
		Array1< Real64 > & EnthNew // New Nodal enthalpy
	)
	{

		// SUBROUTINE INFORMATION:
		//       AUTHOR         Richard Liesen
		//       DATE WRITTEN   November, 2003
		//       MODIFIED       May 2011, B. Griffith and P. Tabares
		//       RE-ENGINEERED  C. O. Pedersen, 2006

		int const ConstrNum( Surface( Surf ).Construction );

		int const MatLay( Construct( ConstrNum ).LayerPoint( Lay ) );
		auto const & mat( Material( MatLay ) );
		auto const & matFD( MaterialFD( MatLay ) );

		auto const TD_i( TD( i ) );

		auto const TDT_m( TDT( i - 1 ) );
		auto TDT_i( TDT( i ) );
		auto const TDT_p( TDT( i + 1 ) );
		auto const TDT_mi( ( TDT_m + TDT_i ) / 2.0 );
		auto const TDT_ip( ( TDT_i + TDT_p ) / 2.0 );

		//  Set Thermal Conductivity.  Can be constant, simple linear temp dep or multiple linear segment temp function dep.
		auto const & matFD_TempCond( matFD.TempCond );
		assert( matFD_TempCond.u2() >= 3 );
		auto const lTC( matFD_TempCond.index( 2, 1 ) );
		Real64 ktA1; // Variable Outer Thermal conductivity in temperature equation
		Real64 ktA2; // Thermal Inner conductivity in temperature equation
		if ( matFD_TempCond[ lTC ] + matFD_TempCond[ lTC+1 ] + matFD_TempCond[ lTC+2 ] >= 0.0 ) { // Multiple Linear Segment Function
			ktA1 = terpld( matFD.TempCond, TDT_ip, 1, 2 ); // 1: Temperature, 2: Thermal conductivity
			ktA2 = terpld( matFD.TempCond, TDT_mi, 1, 2 ); // 1: Temperature, 2: Thermal conductivity
		} else {
			ktA1 = ktA2 = mat.Conductivity; // 20C base conductivity
			Real64 const kt1( matFD.tk1 ); // temperature coefficient for simple temp dep k. // linear coefficient (normally zero)
			if ( kt1 != 0.0 ) {
				ktA1 += kt1 * ( TDT_ip - 20.0 );
				ktA2 += kt1 * ( TDT_mi - 20.0 );
			}
		}

		Real64 const Cpo( mat.SpecHeat ); // Const Cp from input
		Real64 Cp( Cpo ); // Cp used // Will be changed if PCM
        Real64 kt( 0.0 );
		auto const & matFD_TempEnth( matFD.TempEnth );
		assert( matFD_TempEnth.u2() >= 3 );
		auto const lTE( matFD_TempEnth.index( 2, 1 ) );
		Real64 RhoS( mat.Density );
		if ( mat.phaseChange ) {
            adjustPropertiesForPhaseChange( i, Surf, mat, TD_i, TDT_i, Cp, RhoS, kt );
            ktA1 = mat.phaseChange->getConductivity( TDT_ip );
			ktA2 = mat.phaseChange->getConductivity( TDT_mi );
		} else if ( matFD_TempEnth[ lTE ] + matFD_TempEnth[ lTE+1 ] + matFD_TempEnth[ lTE+2 ] >= 0.0 ) { // Phase change material: Use TempEnth data
			EnthOld( i ) = terpld( matFD_TempEnth, TD_i, 1, 2 ); // 1: Temperature, 2: Enthalpy
			EnthNew( i ) = terpld( matFD_TempEnth, TDT_i, 1, 2 ); // 1: Temperature, 2: Enthalpy
			if ( EnthNew( i ) != EnthOld( i ) ) {
				Cp = max( Cpo, ( EnthNew( i ) - EnthOld( i ) ) / ( TDT_i - TD_i ) );
			}
		} // Phase Change case

		Real64 const DelX( ConstructFD( ConstrNum ).DelX( Lay ) );
		Real64 const Cp_DelX_RhoS_Delt( Cp * DelX * RhoS / Delt );
		if ( CondFDSchemeType == CrankNicholsonSecondOrder ) { // Adams-Moulton second order
			Real64 const inv2DelX( 1.0 / ( 2.0 * DelX ) );
			TDT_i = ( ( Cp_DelX_RhoS_Delt * TD_i ) + ( ( ktA1 * ( TD( i + 1 ) - TD_i + TDT_p ) + ktA2 * ( TD( i - 1 ) - TD_i + TDT_m ) ) * inv2DelX ) ) / ( ( ( ktA1 + ktA2 ) * inv2DelX ) + Cp_DelX_RhoS_Delt );
		} else if ( CondFDSchemeType == FullyImplicitFirstOrder ) { // Adams-Moulton First order
			Real64 const invDelX( 1.0 / DelX );
			TDT_i = ( ( Cp_DelX_RhoS_Delt * TD_i ) + ( ( ktA2 * TDT_m ) + ( ktA1 * TDT_p ) ) * invDelX ) / ( ( ( ktA1 + ktA2 ) * invDelX ) + Cp_DelX_RhoS_Delt );
		} else {
			assert( false ); // Illegal CondFDSchemeType
		}

		// Limit clipping
		if ( TDT_i < MinSurfaceTempLimit ) {
			TDT_i = MinSurfaceTempLimit;
		} else if ( TDT_i > MaxSurfaceTempLimit ) {
			TDT_i = MaxSurfaceTempLimit;
		}

		TDT( i ) = TDT_i;
		SurfaceFD( Surf ).CpDelXRhoS1( i ) = SurfaceFD( Surf ).CpDelXRhoS2( i ) = ( Cp * DelX * RhoS ) / 2.0; // Save this for computing node flux values, half nodes are the same here
	}

	void
	IntInterfaceNodeEqns(
		int const Delt, // Time Increment
		int const i, // Node Index
		int const Lay, // Layer Number for Construction
		int const Surf, // Surface number
		Array1< Real64 > const & EP_UNUSED( T ), // INSIDE SURFACE TEMPERATURE OF EACH HEAT TRANSFER SURF.
		Array1< Real64 > & EP_UNUSED( TT ), // INSIDE SURFACE TEMPERATURE OF EACH HEAT TRANSFER SURF.
		Array1< Real64 > const & EP_UNUSED( Rhov ), // INSIDE SURFACE TEMPERATURE OF EACH HEAT TRANSFER SURF.
		Array1< Real64 > & EP_UNUSED( RhoT ), // INSIDE SURFACE TEMPERATURE OF EACH HEAT TRANSFER SURF.
		Array1< Real64 > & EP_UNUSED( RH ), // RELATIVE HUMIDITY.
		Array1< Real64 > const & TD, // OLD NODE TEMPERATURES OF EACH HEAT TRANSFER SURF IN CONDFD.
		Array1< Real64 > & TDT, // NEW NODE TEMPERATURES OF EACH HEAT TRANSFER SURF IN CONDFD.
		Array1< Real64 > const & EP_UNUSED( EnthOld ), // Old Nodal enthalpy
		Array1< Real64 > & EnthNew, // New Nodal enthalpy
		int const EP_UNUSED( GSiter ) // Iteration number of Gauss Seidel iteration
	)
	{

		// SUBROUTINE INFORMATION:
		//       AUTHOR         Richard Liesen
		//       DATE WRITTEN   November, 2003
		//       MODIFIED       May 2011, B. Griffith, P. Tabares,  add first order fully implicit, bug fixes, cleanup
		//       RE-ENGINEERED  Curtis Pedersen, Changed to Implicit mode and included enthalpy.  FY2006

		// PURPOSE OF THIS SUBROUTINE:
		// calculate finite difference heat transfer for nodes that interface two different material layers inside construction

		auto const & surface( Surface( Surf ) );

		if ( surface.HeatTransferAlgorithm == HeatTransferModel_CondFD ) { // HT Algo issue

			int const ConstrNum( surface.Construction );
			auto const & construct( Construct( ConstrNum ) );

			int const MatLay( construct.LayerPoint( Lay ) );
			auto const & mat( Material( MatLay ) );

			int const MatLay2( construct.LayerPoint( Lay + 1 ) );
			auto const & mat2( Material( MatLay2 ) );

			auto const TDT_m( TDT( i - 1 ) );
			auto const TDT_p( TDT( i + 1 ) );

			bool const RLayerPresent( mat.ROnly || mat.Group == 1 );
			bool const RLayer2Present( mat2.ROnly || mat2.Group == 1 );

			Real64 const Rlayer( mat.Resistance ); // Resistance value of R Layer
			Real64 const Rlayer2( mat2.Resistance ); // Resistance value of next layer to inside

			if ( RLayerPresent && RLayer2Present ) {

				TDT( i ) = ( Rlayer2 * TDT_m + Rlayer * TDT_p ) / ( Rlayer + Rlayer2 ); // Two adjacent R layers

			} else {

				auto const & matFD( MaterialFD( MatLay ) );
				auto const & matFD2( MaterialFD( MatLay2 ) );
				auto TDT_i( TDT( i ) );

				// Set Thermal Conductivity. Can be constant, simple linear temp dep or multiple linear segment temp function dep.

				Real64 kt1( 0.0 );
				if ( ! RLayerPresent ) {
					auto const & matFD_TempCond( matFD.TempCond );
					assert( matFD_TempCond.u2() >= 3 );
					auto const lTC( matFD_TempCond.index( 2, 1 ) );
					if ( matFD_TempCond[ lTC ] + matFD_TempCond[ lTC+1 ] + matFD_TempCond[ lTC+2 ] >= 0.0 ) { // Multiple Linear Segment Function
						kt1 = terpld( matFD.TempCond, ( TDT_i + TDT_m ) / 2.0, 1, 2 ); // 1: Temperature, 2: Thermal conductivity
					} else {
						kt1 = mat.Conductivity; // 20C base conductivity
						Real64 const kt11( matFD.tk1 ); // temperature coefficient for simple temp dep k. // linear coefficient (normally zero)
						if ( kt11 != 0.0 ) kt1 += kt11 * ( ( TDT_i + TDT_m ) / 2.0 - 20.0 );
					}
				}

				Real64 kt2( 0.0 );
				if ( ! RLayer2Present ) {
					auto const & matFD2_TempCond( matFD2.TempCond );
					assert( matFD2_TempCond.u2() >= 3 );
					auto const lTC2( matFD2_TempCond.index( 2, 1 ) );
					if ( matFD2_TempCond[ lTC2 ] + matFD2_TempCond[ lTC2+1 ] + matFD2_TempCond[ lTC2+2 ] >= 0.0 ) { // Multiple Linear Segment Function
						kt2 = terpld( matFD2_TempCond, ( TDT_i + TDT_p ) / 2.0, 1, 2 ); // 1: Temperature, 2: Thermal conductivity
					} else {
						kt2 = mat2.Conductivity; // 20C base conductivity
						Real64 const kt21( matFD2.tk1 ); // temperature coefficient for simple temp dep k. // linear coefficient (normally zero)
						if ( kt21 != 0.0 ) kt2 += kt21 * ( ( TDT_i + TDT_p ) / 2.0 - 20.0 );
					}
				}

				Real64 RhoS1( mat.Density );
				Real64 const Cpo1( mat.SpecHeat ); // constant Cp from input file
				Real64 Cp1( Cpo1 ); // Will be reset if PCM
				Real64 const Delx1( ConstructFD( ConstrNum ).DelX( Lay ) );

				Real64 RhoS2( mat2.Density );
				Real64 const Cpo2( mat2.SpecHeat );
				Real64 Cp2( Cpo2 ); // will be reset if PCM
				Real64 const Delx2( ConstructFD( ConstrNum ).DelX( Lay + 1 ) );

				// Calculate the Dry Heat Conduction Equation

				// Source/Sink Flux Capability ++++++++++++++++++++++++++++++++++++++++++++++++++++++++++++++++++++++

				Real64 const QSSFlux( ( surface.Area > 0.0 ) && ( construct.SourceSinkPresent && Lay == construct.SourceAfterLayer ) ? ( QRadSysSource( Surf ) + QPVSysSource( Surf ) ) / surface.Area : 0.0 ); // Source/Sink flux value at a layer interface // Includes QPV Source

				//++++++++++++++++++++++++++++++++++++++++++++++++++++++++++++++++++++++++++++++++++++++++++++++

				auto const TD_i( TD( i ) );

				auto const & matFD_TempEnth( matFD.TempEnth );
				assert( matFD_TempEnth.u2() >= 3 );
				auto const lTE( matFD_TempEnth.index( 2, 1 ) );
				Real64 const matFD_sum( matFD_TempEnth[ lTE ] + matFD_TempEnth[ lTE+1 ] + matFD_TempEnth[ lTE+2 ] );

				auto const & matFD2_TempEnth( matFD2.TempEnth );
				assert( matFD2_TempEnth.u2() >= 3 );
				auto const lTE2( matFD2_TempEnth.index( 2, 1 ) );
				Real64 const matFD2_sum( matFD2_TempEnth[ lTE2 ] + matFD2_TempEnth[ lTE2+1 ] + matFD2_TempEnth[ lTE2+2 ] );

				if ( RLayerPresent && ! RLayer2Present ) { // R-layer first

					// Check for PCM second layer
					if ( mat2.phaseChange ) {
<<<<<<< HEAD
						Cp2 = mat2.phaseChange->getCurrentSpecificHeat( TD_i, TDT_i, SurfaceFD( Surf ).PhaseChangeTemperatureReverse( i ), SurfaceFD( Surf ).PhaseChangeStateOld( i ), SurfaceFD( Surf ).PhaseChangeState( i ) );
						RhoS2 = mat2.phaseChange->getDensity( TD_i );
						kt2 = mat2.phaseChange->getConductivity( TDT_i );
=======
                        adjustPropertiesForPhaseChange( i, Surf, mat2, TD_i, TDT_i, Cp2, RhoS2, kt2 );
>>>>>>> f3078ccb
					} else if ( ( matFD_sum < 0.0 ) && ( matFD2_sum > 0.0 ) ) { // Phase change material Layer2, Use TempEnth Data
						Real64 const Enth2Old( terpld( matFD2_TempEnth, TD_i, 1, 2 ) ); // 1: Temperature, 2: Thermal conductivity
						Real64 const Enth2New( terpld( matFD2_TempEnth, TDT_i, 1, 2 ) ); // 1: Temperature, 2: Thermal conductivity
						EnthNew( i ) = Enth2New; // This node really doesn't have an enthalpy, this gives it a value
						if ( ( std::abs( Enth2New - Enth2Old ) > smalldiff ) && ( std::abs( TDT_i - TD_i ) > smalldiff ) ) {
							Cp2 = max( Cpo2, ( Enth2New - Enth2Old ) / ( TDT_i - TD_i ) );
						}
					}

					// R layer first, then PCM or regular layer
					Real64 const Delt_Delx2( Delt * Delx2 );
					Real64 const Cp2_fac( Cp2 * pow_2( Delx2 ) * RhoS2 * Rlayer );
					Real64 const Delt_kt2_Rlayer( Delt * kt2 * Rlayer );
					if ( CondFDSchemeType == CrankNicholsonSecondOrder ) {
						TDT_i = ( 2.0 * Delt_Delx2 * QSSFlux * Rlayer + ( Cp2_fac - Delt_Delx2 - Delt_kt2_Rlayer ) * TD_i + Delt_Delx2 * ( TD( i - 1 ) + TDT_m ) + Delt_kt2_Rlayer * ( TD( i + 1 ) + TDT_p ) ) / ( Delt_Delx2 + Delt_kt2_Rlayer + Cp2_fac );
					} else if ( CondFDSchemeType == FullyImplicitFirstOrder ) {
						Real64 const Two_Delt_Delx2( 2.0 * Delt_Delx2 );
						Real64 const Two_Delt_kt2_Rlayer( 2.0 * Delt_kt2_Rlayer );
						TDT_i = ( Two_Delt_Delx2 * ( QSSFlux * Rlayer + TDT_m ) + Cp2_fac * TD_i + Two_Delt_kt2_Rlayer * TDT_p ) / ( Two_Delt_Delx2 + Two_Delt_kt2_Rlayer + Cp2_fac );
					}

					// Limit clipping
					if ( TDT_i < MinSurfaceTempLimit ) {
						TDT_i = MinSurfaceTempLimit;
					} else if ( TDT_i > MaxSurfaceTempLimit ) {
						TDT_i = MaxSurfaceTempLimit;
					}
					SurfaceFD( Surf ).CpDelXRhoS1( i ) = 0.0; //  - rlayer has no capacitance, so this is zero
					SurfaceFD( Surf ).CpDelXRhoS2( i ) = ( Cp2 * Delx2 * RhoS2 ) / 2.0; // Save this for computing node flux values

				} else if ( ! RLayerPresent && RLayer2Present ) { // R-layer second

					// Check for PCM layer before R layer
					if ( mat.phaseChange ) {
                        adjustPropertiesForPhaseChange( i, Surf, mat, TD_i, TDT_i, Cp1, RhoS1, kt1 );
					} else if ( ( matFD_sum > 0.0 ) && ( matFD2_sum < 0.0 ) ) { // Phase change material Layer1, Use TempEnth Data
						Real64 const Enth1Old( terpld( matFD_TempEnth, TD_i, 1, 2 ) ); // 1: Temperature, 2: Thermal conductivity
						Real64 const Enth1New( terpld( matFD_TempEnth, TDT_i, 1, 2 ) ); // 1: Temperature, 2: Thermal conductivity
						EnthNew( i ) = Enth1New; // This node really doesn't have an enthalpy, this gives it a value
						if ( ( std::abs( Enth1New - Enth1Old ) > smalldiff ) && ( std::abs( TDT_i - TD_i ) > smalldiff ) ) {
							Cp1 = max( Cpo1, ( Enth1New - Enth1Old ) / ( TDT_i - TD_i ) );
						}
					}

					Real64 const Delt_Delx1( Delt * Delx1 );
					Real64 const Cp1_fac( Cp1 * pow_2( Delx1 ) * RhoS1 * Rlayer2 );
					Real64 const Delt_kt1_Rlayer2( Delt * kt1 * Rlayer2 );
					if ( CondFDSchemeType == CrankNicholsonSecondOrder ) {
						TDT_i = ( 2.0 * Delt_Delx1 * QSSFlux * Rlayer2 + ( Cp1_fac - Delt_Delx1 - Delt_kt1_Rlayer2 ) * TD_i + Delt_Delx1 * ( TD( i + 1 ) + TDT_p ) + Delt_kt1_Rlayer2 * ( TD( i - 1 ) + TDT_m ) ) / ( Delt_Delx1 + Delt_kt1_Rlayer2 + Cp1_fac );
					} else if ( CondFDSchemeType == FullyImplicitFirstOrder ) {
						Real64 const Two_Delt_Delx1( 2.0 * Delt_Delx1 );
						Real64 const Two_Delt_kt1_Rlayer2( 2.0 * Delt_kt1_Rlayer2 );
						TDT_i = ( Two_Delt_Delx1 * ( QSSFlux * Rlayer2 + TDT_p ) + Cp1_fac * TD_i + Two_Delt_kt1_Rlayer2 * TDT_m ) / ( Two_Delt_Delx1 + Two_Delt_kt1_Rlayer2 + Cp1_fac );
					}

					// Limit clipping
					if ( TDT_i < MinSurfaceTempLimit ) {
						TDT_i = MinSurfaceTempLimit;
					} else if ( TDT_i > MaxSurfaceTempLimit ) {
						TDT_i = MaxSurfaceTempLimit;
					}
					SurfaceFD( Surf ).CpDelXRhoS1( i ) = ( Cp1 * Delx1 * RhoS1 ) / 2.0; // Save this for computing node flux values
					SurfaceFD( Surf ).CpDelXRhoS2( i ) = 0.0; //  - rlayer has no capacitance, so this is zero

				} else { // Regular or Phase Change on both sides of interface

					// Consider the various PCM material location cases
					if ( ( matFD_sum > 0.0 ) && ( matFD2_sum > 0.0 ) ) { // Phase change material both layers, Use TempEnth Data

						Real64 const Enth1Old( terpld( matFD_TempEnth, TD_i, 1, 2 ) ); // 1: Temperature, 2: Thermal conductivity
						Real64 const Enth2Old( terpld( matFD2_TempEnth, TD_i, 1, 2 ) ); // 1: Temperature, 2: Thermal conductivity
						Real64 const Enth1New( terpld( matFD_TempEnth, TDT_i, 1, 2 ) ); // 1: Temperature, 2: Thermal conductivity
						Real64 const Enth2New( terpld( matFD2_TempEnth, TDT_i, 1, 2 ) ); // 1: Temperature, 2: Thermal conductivity

						EnthNew( i ) = Enth1New; // This node really doesn't have an enthalpy, this gives it a value

						if ( ( std::abs( Enth1New - Enth1Old ) > smalldiff ) && ( std::abs( TDT_i - TD_i ) > smalldiff ) ) {
							Cp1 = max( Cpo1, ( Enth1New - Enth1Old ) / ( TDT_i - TD_i ) );
						}

						if ( ( std::abs( Enth2New - Enth2Old ) > smalldiff ) && ( std::abs( TDT_i - TD_i ) > smalldiff ) ) {
							Cp2 = max( Cpo2, ( Enth2New - Enth2Old ) / ( TDT_i - TD_i ) );
						}

						//if

					} else if ( ( matFD_sum > 0.0 ) && ( matFD2_sum < 0.0 ) ) { // Phase change material Layer1, Use TempEnth Data

						Real64 const Enth1Old( terpld( matFD_TempEnth, TD_i, 1, 2 ) ); // 1: Temperature, 2: Thermal conductivity
						Real64 const Enth1New( terpld( matFD_TempEnth, TDT_i, 1, 2 ) ); // 1: Temperature, 2: Thermal conductivity
						EnthNew( i ) = Enth1New; // This node really doesn't have an enthalpy, this gives it a value

						if ( ( std::abs( Enth1New - Enth1Old ) > smalldiff ) && ( std::abs( TDT_i - TD_i ) > smalldiff ) ) {
							Cp1 = max( Cpo1, ( Enth1New - Enth1Old ) / ( TDT_i - TD_i ) );
						}

					} else if ( ( matFD_sum < 0.0 ) && ( matFD2_sum > 0.0 ) ) { // Phase change material Layer2, Use TempEnth Data

						Real64 const Enth2Old( terpld( matFD2_TempEnth, TD_i, 1, 2 ) ); // 1: Temperature, 2: Thermal conductivity
						Real64 const Enth2New( terpld( matFD2_TempEnth, TDT_i, 1, 2 ) ); // 1: Temperature, 2: Thermal conductivity
						EnthNew( i ) = Enth2New; // This node really doesn't have an enthalpy, this gives it a value

						if ( ( std::abs( Enth2New - Enth2Old ) > smalldiff ) && ( std::abs( TDT_i - TD_i ) > smalldiff ) ) {
							Cp2 = max( Cpo2, ( Enth2New - Enth2Old ) / ( TDT_i - TD_i ) );
						}

					} // Phase change material check

					if ( mat.phaseChange ) {
                        adjustPropertiesForPhaseChange( i, Surf, mat, TD_i, TDT_i, Cp1, RhoS1, kt1 );
					}
					if ( mat2.phaseChange ) {
<<<<<<< HEAD
						Cp2 = mat2.phaseChange->getCurrentSpecificHeat( TD_i, TDT_i, SurfaceFD( Surf ).PhaseChangeTemperatureReverse( i ), SurfaceFD( Surf ).PhaseChangeStateOld( i ), SurfaceFD( Surf ).PhaseChangeState( i ) );
						RhoS2 = mat2.phaseChange->getDensity( TD_i );
						kt2 = mat2.phaseChange->getConductivity( TDT_i );
=======
                        adjustPropertiesForPhaseChange( i, Surf, mat2, TD_i, TDT_i, Cp2, RhoS2, kt2 );
>>>>>>> f3078ccb
					}

					Real64 const Delt_Delx1( Delt * Delx1 );
					Real64 const Delt_Delx2( Delt * Delx2 );
					Real64 const Delt_Delx1_kt2( Delt_Delx1 * kt2 );
					Real64 const Delt_Delx2_kt1( Delt_Delx2 * kt1 );
					Real64 const Delt_sum( Delt_Delx1_kt2 + Delt_Delx2_kt1 );
					Real64 const Cp1_fac( Cp1 * pow_2( Delx1 ) * Delx2 * RhoS1 );
					Real64 const Cp2_fac( Cp2 * Delx1 * pow_2( Delx2 ) * RhoS2 );
					Real64 const Cp_fac( Cp1_fac + Cp2_fac );
					if ( CondFDSchemeType == CrankNicholsonSecondOrder ) { // Regular Internal Interface Node with Source/sink using Adams Moulton second order
						TDT_i = ( 2.0 * Delt_Delx1 * Delx2 * QSSFlux + ( Cp_fac - Delt_sum ) * TD_i + Delt_Delx1_kt2 * ( TD( i + 1 ) + TDT_p ) + Delt_Delx2_kt1 * ( TD( i - 1 ) + TDT_m ) ) / ( Delt_sum + Cp_fac );
					} else if ( CondFDSchemeType == FullyImplicitFirstOrder ) { // First order adams moulton
						TDT_i = ( 2.0 * ( Delt_Delx1 * Delx2 * QSSFlux + Delt_Delx2_kt1 * TDT_m + Delt_Delx1_kt2 * TDT_p ) + Cp_fac * TD_i ) / ( 2.0 * ( Delt_Delx2_kt1 + Delt_Delx1_kt2 ) + Cp_fac );
					}

					// Limit clipping
					if ( TDT_i < MinSurfaceTempLimit ) {
						TDT_i = MinSurfaceTempLimit;
					} else if ( TDT_i > MaxSurfaceTempLimit ) {
						TDT_i = MaxSurfaceTempLimit;
					}
					SurfaceFD( Surf ).CpDelXRhoS1( i ) = ( Cp1 * Delx1 * RhoS1 ) / 2.0; // Save this for computing node flux values
					SurfaceFD( Surf ).CpDelXRhoS2( i ) = ( Cp2 * Delx2 * RhoS2 ) / 2.0; // Save this for computing node flux values

					if ( construct.SourceSinkPresent && ( Lay == construct.SourceAfterLayer ) ) {
						TCondFDSourceNode( Surf ) = TDT_i; // Transfer node temp to Radiant System
						TempSource( Surf ) = TDT_i; // Transfer node temp to DataHeatBalSurface module
						SurfaceFD( Surf ).QSource = QSSFlux;
						SurfaceFD( Surf ).SourceNodeNum = i;
					}

					if ( construct.SourceSinkPresent && ( Lay == construct.TempAfterLayer ) ) {
						TempUserLoc( Surf ) = TDT_i; // Transfer node temp to DataHeatBalSurface module
					}


				} // End of R-layer and Regular check

				TDT( i ) = TDT_i;

			}

		} // End of the CondFD if block

	}

	void
	InteriorBCEqns(
		int const Delt, // Time Increment
		int const i, // Node Index
		int const Lay, // Layer Number for Construction
		int const Surf, // Surface number
		Array1< Real64 > const & EP_UNUSED( T ), // INSIDE SURFACE TEMPERATURE OF EACH HEAT TRANSFER SURF (Old).
		Array1< Real64 > & EP_UNUSED( TT ), // INSIDE SURFACE TEMPERATURE OF EACH HEAT TRANSFER SURF (New).
		Array1< Real64 > const & EP_UNUSED( Rhov ), // INSIDE SURFACE TEMPERATURE OF EACH HEAT TRANSFER SURF.
		Array1< Real64 > & EP_UNUSED( RhoT ), // INSIDE SURFACE TEMPERATURE OF EACH HEAT TRANSFER SURF.
		Array1< Real64 > & EP_UNUSED( RH ), // INSIDE SURFACE TEMPERATURE OF EACH HEAT TRANSFER SURF.
		Array1< Real64 > const & TD, // INSIDE SURFACE TEMPERATURE OF EACH HEAT TRANSFER SURF.
		Array1< Real64 > & TDT, // INSIDE SURFACE TEMPERATURE OF EACH HEAT TRANSFER SURF.
		Array1< Real64 > & EnthOld, // Old Nodal enthalpy
		Array1< Real64 > & EnthNew, // New Nodal enthalpy
		Array1< Real64 > & TDreport // Temperature value from previous HeatSurfaceHeatManager iteration's value
	)
	{
		// SUBROUTINE INFORMATION:
		//       AUTHOR         Richard Liesen
		//       DATE WRITTEN   November, 2003
		//       MODIFIED       B. Griffith, P. Tabares, May 2011, add first order fully implicit, bug fixes, cleanup
		//                      November 2011 P. Tabares fixed problems with adiabatic walls/massless walls
		//                      November 2011 P. Tabares fixed problems PCM stability problems
		//       RE-ENGINEERED  C. O. Pedersen 2006

		// PURPOSE OF THIS SUBROUTINE:
		// Calculate the heat transfer at the node on the surfaces inside face (facing zone)

		// Using/Aliasing
		using DataHeatBalFanSys::MAT;
		using DataHeatBalFanSys::ZoneAirHumRat;
		using DataHeatBalFanSys::QHTRadSysSurf;
		using DataHeatBalFanSys::QHWBaseboardSurf;
		using DataHeatBalFanSys::QSteamBaseboardSurf;
		using DataHeatBalFanSys::QElecBaseboardSurf;
		using DataHeatBalFanSys::QCoolingPanelSurf;
		using DataSurfaces::HeatTransferModel_CondFD;

		auto const & surface( Surface( Surf ) );

		int const ConstrNum( surface.Construction );

		// Set the internal conditions to local variables
		Real64 const NetLWRadToSurfFD( NetLWRadToSurf( Surf ) ); // Net interior long wavelength radiation to surface from other surfaces
		Real64 const QRadSWInFD( QRadSWInAbs( Surf ) ); // Short wave radiation absorbed on inside of opaque surface
		Real64 const QHtRadSysSurfFD( QHTRadSysSurf( Surf ) ); // Current radiant heat flux at a surface due to the presence of high temperature radiant heaters
		Real64 const QHWBaseboardSurfFD( QHWBaseboardSurf( Surf ) ); // Current radiant heat flux at a surface due to the presence of hot water baseboard heaters
		Real64 const QSteamBaseboardSurfFD( QSteamBaseboardSurf( Surf ) ); // Current radiant heat flux at a surface due to the presence of steam baseboard heaters
		Real64 const QElecBaseboardSurfFD( QElecBaseboardSurf( Surf ) ); // Current radiant heat flux at a surface due to the presence of electric baseboard heaters
		Real64 const QCoolingPanelSurfFD( QCoolingPanelSurf( Surf ) ); // Current radiant heat flux at a surface due to the presence of simple cooling panels
		Real64 const QRadThermInFD( QRadThermInAbs( Surf ) ); // Thermal radiation absorbed on inside surfaces

		// Boundary Conditions from Simulation for Interior
		Real64 hconvi( HConvInFD( Surf ) );

		Real64 const Tia( MAT( surface.Zone ) );

		//++++++++++++++++++++++++++++++++++++++++++++++++++++++
		//    Do all the nodes in the surface   Else will switch to SigmaR,SigmaC
		auto TDT_i( TDT( i ) );
		Real64 const QFac( NetLWRadToSurfFD + QHtRadSysSurfFD + QHWBaseboardSurfFD + QSteamBaseboardSurfFD + QElecBaseboardSurfFD + QRadSWInFD + QRadThermInFD + QCoolingPanelSurfFD );
		if ( surface.HeatTransferAlgorithm == HeatTransferModel_CondFD ) {
			int const MatLay( Construct( ConstrNum ).LayerPoint( Lay ) );
			auto const & mat( Material( MatLay ) );
			auto const & matFD( MaterialFD( MatLay ) );

			// Calculate the Dry Heat Conduction Equation

			if ( mat.ROnly || mat.Group == 1 ) { // R Layer or Air Layer
				// Use algebraic equation for TDT based on R
				Real64 const IterDampConst( 5.0 ); // Damping constant for inside surface temperature iterations. Only used for massless (R-value only) Walls
				Real64 const Rlayer( mat.Resistance );
				if ( ( i == 1 ) && ( surface.ExtBoundCond > 0 ) ) { // this is for an adiabatic partition
					TDT_i = ( TDT( i + 1 ) + ( QFac + hconvi * Tia + TDreport( i ) * IterDampConst ) * Rlayer ) / ( 1.0 + ( hconvi + IterDampConst ) * Rlayer );
				} else { // regular wall
					TDT_i = ( TDT( i - 1 ) + ( QFac + hconvi * Tia + TDreport( i ) * IterDampConst ) * Rlayer ) / ( 1.0 + ( hconvi + IterDampConst ) * Rlayer );
				}
				SurfaceFD( Surf ).CpDelXRhoS1( i ) = 0.0; // Save this for computing node flux values - rlayer has no capacitance
				SurfaceFD( Surf ).CpDelXRhoS2( i ) = 0.0; // Inside face  does not have an inner half node

			} else { //  Regular or PCM
				auto const TDT_m( TDT( i - 1 ) );

				// Set Thermal Conductivity. Can be constant, simple linear temp dep or multiple linear segment temp function dep.
				auto const & matFD_TempCond( matFD.TempCond );
				assert( matFD_TempCond.u2() >= 3 );
				auto const lTC( matFD_TempCond.index( 2, 1 ) );
				Real64 kt;
				if ( matFD_TempCond[ lTC ] + matFD_TempCond[ lTC+1 ] + matFD_TempCond[ lTC+2 ] >= 0.0 ) { // Multiple Linear Segment Function
					// Use average of surface and first node temp for determining k
					kt = terpld( matFD_TempCond, ( TDT_i + TDT_m ) / 2.0, 1, 2 ); // 1: Temperature, 2: Thermal conductivity
				} else {
					kt = mat.Conductivity; // 20C base conductivity
					Real64 const kt1( matFD.tk1 ); // linear coefficient (normally zero)
					if ( kt1 != 0.0 ) kt =+ kt1 * ( ( TDT_i + TDT_m ) / 2.0 - 20.0 );
				}

                Real64 RhoS( mat.Density );
                auto const TD_i( TD( i ) );
				Real64 const Cpo( mat.SpecHeat );
				Real64 Cp( Cpo ); // Will be changed if PCM
				auto const & matFD_TempEnth( matFD.TempEnth );
				assert( matFD_TempEnth.u2() >= 3 );
				auto const lTE( matFD_TempEnth.index( 2, 1 ) );
				if ( mat.phaseChange ) {
					adjustPropertiesForPhaseChange( i, Surf, mat, TD_i, TDT_i, Cp, RhoS, kt );
                } else if ( matFD_TempEnth[ lTE ] + matFD_TempEnth[ lTE+1 ] + matFD_TempEnth[ lTE+2 ] >= 0.0 ) { // Phase change material: Use TempEnth data
					EnthOld( i ) = terpld( matFD_TempEnth, TD_i, 1, 2 ); // 1: Temperature, 2: Enthalpy
					EnthNew( i ) = terpld( matFD_TempEnth, TDT_i, 1, 2 ); // 1: Temperature, 2: Enthalpy
					if ( ( std::abs( EnthNew( i ) - EnthOld( i ) ) > smalldiff ) && ( std::abs( TDT_i - TD_i ) > smalldiff ) ) {
						Cp = max( Cpo, ( EnthNew( i ) - EnthOld( i ) ) / ( TDT_i - TD_i ) );
					}
				} // Phase change material check

				Real64 const DelX( ConstructFD( ConstrNum ).DelX( Lay ) );
				Real64 const Delt_DelX( Delt * DelX );
				Real64 const Two_Delt_DelX( 2.0 * Delt_DelX );
				Real64 const Delt_kt( Delt * kt );
				Real64 const Cp_DelX2_RhoS( Cp * pow_2( DelX ) * RhoS );
				if ( ( surface.ExtBoundCond > 0 ) && ( i == 1 ) ) { // this is for an adiabatic or interzone partition
					if ( CondFDSchemeType == CrankNicholsonSecondOrder ) { // Adams-Moulton second order
						TDT_i = ( Two_Delt_DelX * ( QFac + hconvi * Tia ) + ( Cp_DelX2_RhoS - Delt_DelX * hconvi - Delt_kt ) * TD_i + Delt_kt * ( TD( i + 1 ) + TDT( i + 1 ) ) ) / ( Delt_DelX * hconvi + Delt_kt + Cp_DelX2_RhoS );
					} else if ( CondFDSchemeType == FullyImplicitFirstOrder ) { // Adams-Moulton First order
						Real64 const Two_Delt_kt( 2.0 * Delt_kt );
						TDT_i = ( Two_Delt_DelX * ( QFac + hconvi * Tia ) + Cp_DelX2_RhoS * TD_i + Two_Delt_kt * TDT( i + 1 ) ) / ( Two_Delt_DelX * hconvi + Two_Delt_kt + Cp_DelX2_RhoS );
					}
				} else { // for regular or interzone walls
					if ( CondFDSchemeType == CrankNicholsonSecondOrder ) {
						TDT_i = ( Two_Delt_DelX * ( QFac + hconvi * Tia ) + ( Cp_DelX2_RhoS - Delt_DelX * hconvi - Delt_kt ) * TD_i + Delt_kt * ( TD( i - 1 ) + TDT_m ) ) / ( Delt_DelX * hconvi + Delt_kt + Cp_DelX2_RhoS );
					} else if ( CondFDSchemeType == FullyImplicitFirstOrder ) {
						Real64 const Two_Delt_kt( 2.0 * Delt_kt );
						TDT_i = ( Two_Delt_DelX * ( QFac + hconvi * Tia ) + Cp_DelX2_RhoS * TD_i + Two_Delt_kt * TDT_m ) / ( Two_Delt_DelX * hconvi + Two_Delt_kt + Cp_DelX2_RhoS );
					}
				}
				SurfaceFD( Surf ).CpDelXRhoS1( i ) = ( Cp * DelX * RhoS ) / 2.0; // Save this for computing node flux values
				SurfaceFD( Surf ).CpDelXRhoS2( i ) = 0.0; // Inside face  does not have an inner half node

			} // Regular or R layer
				// Limit clipping
			if ( TDT_i < MinSurfaceTempLimit ) {
				TDT_i = MinSurfaceTempLimit;
			} else if ( TDT_i > MaxSurfaceTempLimit ) {
				TDT_i = MaxSurfaceTempLimit;
			}

			TDT( i ) = TDT_i;

		} //  End of Regular node or SigmaR SigmaC option

		Real64 const QNetSurfInside( -( QFac + hconvi * ( -TDT_i + Tia ) ) );
		//  Pass inside conduction Flux [W/m2] to DataHeatBalanceSurface array
		OpaqSurfInsFaceConductionFlux( Surf ) = QNetSurfInside;
		//  QFluxZoneToInSurf(Surf) = QNetSurfInside
		OpaqSurfInsFaceConduction( Surf ) = QNetSurfInside * surface.Area; // for reporting as in CTF, PT

	}

	void
	CheckFDSurfaceTempLimits(
		int const SurfNum, // surface number
		Real64 const CheckTemperature // calculated temperature, not reset
	)
	{

		// SUBROUTINE INFORMATION:
		//       AUTHOR         Linda Lawrie
		//       DATE WRITTEN   August 2012
		//       MODIFIED       na
		//       RE-ENGINEERED  na

		// PURPOSE OF THIS SUBROUTINE:
		// Provides a single entry point for checking surface temperature limits as well as
		// setting up for recurring errors if too low or too high.

		// METHODOLOGY EMPLOYED:
		// Use methodology similar to HBSurfaceManager

		// Using/Aliasing
		using General::RoundSigDigits;
		using DataAirflowNetwork::SimulateAirflowNetwork;
		using DataAirflowNetwork::AirflowNetworkControlSimple;

		// SUBROUTINE LOCAL VARIABLE DECLARATIONS:
		int ZoneNum;

		ZoneNum = Surface( SurfNum ).Zone;

		if ( WarmupFlag ) ++WarmupSurfTemp;
		if ( ! WarmupFlag || WarmupSurfTemp > 10 || DisplayExtraWarnings ) {
			if ( CheckTemperature < MinSurfaceTempLimit ) {
				if ( Surface( SurfNum ).LowTempErrCount == 0 ) {
					ShowSevereMessage( "Temperature (low) out of bounds [" + RoundSigDigits( CheckTemperature, 2 ) + "] for zone=\"" + Zone( ZoneNum ).Name + "\", for surface=\"" + Surface( SurfNum ).Name + "\"" );
					ShowContinueErrorTimeStamp( "" );
					if ( ! Zone( ZoneNum ).TempOutOfBoundsReported ) {
						ShowContinueError( "Zone=\"" + Zone( ZoneNum ).Name + "\", Diagnostic Details:" );
						if ( Zone( ZoneNum ).FloorArea > 0.0 ) {
							ShowContinueError( "...Internal Heat Gain [" + RoundSigDigits( Zone( ZoneNum ).InternalHeatGains / Zone( ZoneNum ).FloorArea, 3 ) + "] W/m2" );
						} else {
							ShowContinueError( "...Internal Heat Gain (no floor) [" + RoundSigDigits( Zone( ZoneNum ).InternalHeatGains, 3 ) + "] W" );
						}
						if ( SimulateAirflowNetwork <= AirflowNetworkControlSimple ) {
							ShowContinueError( "...Infiltration/Ventilation [" + RoundSigDigits( Zone( ZoneNum ).NominalInfilVent, 3 ) + "] m3/s" );
							ShowContinueError( "...Mixing/Cross Mixing [" + RoundSigDigits( Zone( ZoneNum ).NominalMixing, 3 ) + "] m3/s" );
						} else {
							ShowContinueError( "...Airflow Network Simulation: Nominal Infiltration/Ventilation/Mixing not available." );
						}
						if ( Zone( ZoneNum ).IsControlled ) {
							ShowContinueError( "...Zone is part of HVAC controlled system." );
						} else {
							ShowContinueError( "...Zone is not part of HVAC controlled system." );
						}
						Zone( ZoneNum ).TempOutOfBoundsReported = true;
					}
					ShowRecurringSevereErrorAtEnd( "Temperature (low) out of bounds for zone=" + Zone( ZoneNum ).Name + " for surface=" + Surface( SurfNum ).Name, Surface( SurfNum ).LowTempErrCount, CheckTemperature, CheckTemperature, _, "C", "C" );
				} else {
					ShowRecurringSevereErrorAtEnd( "Temperature (low) out of bounds for zone=" + Zone( ZoneNum ).Name + " for surface=" + Surface( SurfNum ).Name, Surface( SurfNum ).LowTempErrCount, CheckTemperature, CheckTemperature, _, "C", "C" );
				}
			} else {
				if ( Surface( SurfNum ).HighTempErrCount == 0 ) {
					ShowSevereMessage( "Temperature (high) out of bounds (" + RoundSigDigits( CheckTemperature, 2 ) + "] for zone=\"" + Zone( ZoneNum ).Name + "\", for surface=\"" + Surface( SurfNum ).Name + "\"" );
					ShowContinueErrorTimeStamp( "" );
					if ( ! Zone( ZoneNum ).TempOutOfBoundsReported ) {
						ShowContinueError( "Zone=\"" + Zone( ZoneNum ).Name + "\", Diagnostic Details:" );
						if ( Zone( ZoneNum ).FloorArea > 0.0 ) {
							ShowContinueError( "...Internal Heat Gain [" + RoundSigDigits( Zone( ZoneNum ).InternalHeatGains / Zone( ZoneNum ).FloorArea, 3 ) + "] W/m2" );
						} else {
							ShowContinueError( "...Internal Heat Gain (no floor) [" + RoundSigDigits( Zone( ZoneNum ).InternalHeatGains, 3 ) + "] W" );
						}
						if ( SimulateAirflowNetwork <= AirflowNetworkControlSimple ) {
							ShowContinueError( "...Infiltration/Ventilation [" + RoundSigDigits( Zone( ZoneNum ).NominalInfilVent, 3 ) + "] m3/s" );
							ShowContinueError( "...Mixing/Cross Mixing [" + RoundSigDigits( Zone( ZoneNum ).NominalMixing, 3 ) + "] m3/s" );
						} else {
							ShowContinueError( "...Airflow Network Simulation: Nominal Infiltration/Ventilation/Mixing not available." );
						}
						if ( Zone( ZoneNum ).IsControlled ) {
							ShowContinueError( "...Zone is part of HVAC controlled system." );
						} else {
							ShowContinueError( "...Zone is not part of HVAC controlled system." );
						}
						Zone( ZoneNum ).TempOutOfBoundsReported = true;
					}
					ShowRecurringSevereErrorAtEnd( "Temperature (high) out of bounds for zone=" + Zone( ZoneNum ).Name + " for surface=" + Surface( SurfNum ).Name, Surface( SurfNum ).HighTempErrCount, CheckTemperature, CheckTemperature, _, "C", "C" );
				} else {
					ShowRecurringSevereErrorAtEnd( "Temperature (high) out of bounds for zone=" + Zone( ZoneNum ).Name + " for surface=" + Surface( SurfNum ).Name, Surface( SurfNum ).HighTempErrCount, CheckTemperature, CheckTemperature, _, "C", "C" );
				}
			}
		}

	}

	void
	CalcNodeHeatFlux(
		int const Surf, // surface number
		int const TotNodes // number of nodes in surface
	)
	{

		// SUBROUTINE INFORMATION:
		//       AUTHOR         M.J. Witte
		//       DATE WRITTEN   Sept-Nov 2015
		// PURPOSE OF THIS SUBROUTINE:
		// Calculate flux at each condFD node
		using General::RoundSigDigits;

		int node; // node counter

		auto & surfaceFD( SurfaceFD( Surf ) );

		// SurfaceFD.QDreport( n ) is the flux at node n
		// When this is called TDT( NodeNum ) is the new node temp and TDpriortimestep( NodeNum ) holds the previous node temp
		// For the TDT and TDpriortimestep arrays, Node 1 is the outside face, and Node TotNodes+1 is the inside face

		// Last node is always the surface inside face.  Start calculations here because the outside face is not defined for all surfaces.
		// Note that TotNodes is the number of nodes in the surface including the outside face node, but not the inside face node
		// so the arrays are all allocated to Totodes+1

		// Heat flux at the inside face node (TotNodes+1)
		surfaceFD.QDreport( TotNodes + 1 ) = OpaqSurfInsFaceConductionFlux( Surf );

		// Heat flux for remaining nodes.
		for ( node = TotNodes; node >= 1; --node ) {
				// Start with inside face (above) and work outward, positive value is flowing towards the inside face
				// CpDelXRhoS1 is outer half-node heat capacity, CpDelXRhoS2 is inner half node heat capacity
			Real64 interNodeFlux; // heat flux at the plane between node and node+1 [W/m2]
			Real64 sourceFlux; // Internal source flux [W/m2]
			if ( surfaceFD.SourceNodeNum == node) {
				sourceFlux = surfaceFD.QSource;
			} else {
				sourceFlux = 0.0;
			}
			interNodeFlux = surfaceFD.QDreport( node + 1 ) + surfaceFD.CpDelXRhoS1( node + 1 )  * ( surfaceFD.TDT( node + 1 ) - surfaceFD.TDpriortimestep( node + 1 ) ) / TimeStepZoneSec;
			surfaceFD.QDreport( node ) = interNodeFlux - sourceFlux + surfaceFD.CpDelXRhoS2( node )  * ( surfaceFD.TDT( node ) - surfaceFD.TDpriortimestep( node ) ) / TimeStepZoneSec;
		}
	}

    void
    adjustPropertiesForPhaseChange(
            int finiteDifferenceLayerIndex,
            int surfaceIndex,
            const DataHeatBalance::MaterialProperties & materialDefinition,
            Real64 temperaturePrevious,
            Real64 temperatureUpdated,
            Real64 & updatedSpecificHeat,
            Real64 & updatedDensity,
            Real64 & updatedThermalConductivity
    ) {
        updatedSpecificHeat = materialDefinition.phaseChange->getCurrentSpecificHeat( temperaturePrevious, temperatureUpdated, SurfaceFD( surfaceIndex ).PhaseChangeTemperatureReverse( finiteDifferenceLayerIndex ), SurfaceFD( surfaceIndex ).PhaseChangeStateOld( finiteDifferenceLayerIndex ), SurfaceFD( surfaceIndex ).PhaseChangeState( finiteDifferenceLayerIndex ) );
        updatedDensity = materialDefinition.phaseChange->getDensity( temperaturePrevious );
        updatedThermalConductivity = materialDefinition.phaseChange->getConductivity( temperatureUpdated );
    }


} // HeatBalFiniteDiffManager

} // EnergyPlus<|MERGE_RESOLUTION|>--- conflicted
+++ resolved
@@ -1749,13 +1749,7 @@
 
 					// Check for PCM second layer
 					if ( mat2.phaseChange ) {
-<<<<<<< HEAD
-						Cp2 = mat2.phaseChange->getCurrentSpecificHeat( TD_i, TDT_i, SurfaceFD( Surf ).PhaseChangeTemperatureReverse( i ), SurfaceFD( Surf ).PhaseChangeStateOld( i ), SurfaceFD( Surf ).PhaseChangeState( i ) );
-						RhoS2 = mat2.phaseChange->getDensity( TD_i );
-						kt2 = mat2.phaseChange->getConductivity( TDT_i );
-=======
                         adjustPropertiesForPhaseChange( i, Surf, mat2, TD_i, TDT_i, Cp2, RhoS2, kt2 );
->>>>>>> f3078ccb
 					} else if ( ( matFD_sum < 0.0 ) && ( matFD2_sum > 0.0 ) ) { // Phase change material Layer2, Use TempEnth Data
 						Real64 const Enth2Old( terpld( matFD2_TempEnth, TD_i, 1, 2 ) ); // 1: Temperature, 2: Thermal conductivity
 						Real64 const Enth2New( terpld( matFD2_TempEnth, TDT_i, 1, 2 ) ); // 1: Temperature, 2: Thermal conductivity
@@ -1868,13 +1862,7 @@
                         adjustPropertiesForPhaseChange( i, Surf, mat, TD_i, TDT_i, Cp1, RhoS1, kt1 );
 					}
 					if ( mat2.phaseChange ) {
-<<<<<<< HEAD
-						Cp2 = mat2.phaseChange->getCurrentSpecificHeat( TD_i, TDT_i, SurfaceFD( Surf ).PhaseChangeTemperatureReverse( i ), SurfaceFD( Surf ).PhaseChangeStateOld( i ), SurfaceFD( Surf ).PhaseChangeState( i ) );
-						RhoS2 = mat2.phaseChange->getDensity( TD_i );
-						kt2 = mat2.phaseChange->getConductivity( TDT_i );
-=======
                         adjustPropertiesForPhaseChange( i, Surf, mat2, TD_i, TDT_i, Cp2, RhoS2, kt2 );
->>>>>>> f3078ccb
 					}
 
 					Real64 const Delt_Delx1( Delt * Delx1 );
