// EnergyPlus, Copyright (c) 1996-2020, The Board of Trustees of the University of Illinois,
// The Regents of the University of California, through Lawrence Berkeley National Laboratory
// (subject to receipt of any required approvals from the U.S. Dept. of Energy), Oak Ridge
// National Laboratory, managed by UT-Battelle, Alliance for Sustainable Energy, LLC, and other
// contributors. All rights reserved.
//
// NOTICE: This Software was developed under funding from the U.S. Department of Energy and the
// U.S. Government consequently retains certain rights. As such, the U.S. Government has been
// granted for itself and others acting on its behalf a paid-up, nonexclusive, irrevocable,
// worldwide license in the Software to reproduce, distribute copies to the public, prepare
// derivative works, and perform publicly and display publicly, and to permit others to do so.
//
// Redistribution and use in source and binary forms, with or without modification, are permitted
// provided that the following conditions are met:
//
// (1) Redistributions of source code must retain the above copyright notice, this list of
//     conditions and the following disclaimer.
//
// (2) Redistributions in binary form must reproduce the above copyright notice, this list of
//     conditions and the following disclaimer in the documentation and/or other materials
//     provided with the distribution.
//
// (3) Neither the name of the University of California, Lawrence Berkeley National Laboratory,
//     the University of Illinois, U.S. Dept. of Energy nor the names of its contributors may be
//     used to endorse or promote products derived from this software without specific prior
//     written permission.
//
// (4) Use of EnergyPlus(TM) Name. If Licensee (i) distributes the software in stand-alone form
//     without changes from the version obtained under this License, or (ii) Licensee makes a
//     reference solely to the software portion of its product, Licensee must refer to the
//     software as "EnergyPlus version X" software, where "X" is the version number Licensee
//     obtained under this License and may not use a different name for the software. Except as
//     specifically required in this Section (4), Licensee shall not use in a company name, a
//     product name, in advertising, publicity, or other promotional activities any name, trade
//     name, trademark, logo, or other designation of "EnergyPlus", "E+", "e+" or confusingly
//     similar designation, without the U.S. Department of Energy's prior written consent.
//
// THIS SOFTWARE IS PROVIDED BY THE COPYRIGHT HOLDERS AND CONTRIBUTORS "AS IS" AND ANY EXPRESS OR
// IMPLIED WARRANTIES, INCLUDING, BUT NOT LIMITED TO, THE IMPLIED WARRANTIES OF MERCHANTABILITY
// AND FITNESS FOR A PARTICULAR PURPOSE ARE DISCLAIMED. IN NO EVENT SHALL THE COPYRIGHT OWNER OR
// CONTRIBUTORS BE LIABLE FOR ANY DIRECT, INDIRECT, INCIDENTAL, SPECIAL, EXEMPLARY, OR
// CONSEQUENTIAL DAMAGES (INCLUDING, BUT NOT LIMITED TO, PROCUREMENT OF SUBSTITUTE GOODS OR
// SERVICES; LOSS OF USE, DATA, OR PROFITS; OR BUSINESS INTERRUPTION) HOWEVER CAUSED AND ON ANY
// THEORY OF LIABILITY, WHETHER IN CONTRACT, STRICT LIABILITY, OR TORT (INCLUDING NEGLIGENCE OR
// OTHERWISE) ARISING IN ANY WAY OUT OF THE USE OF THIS SOFTWARE, EVEN IF ADVISED OF THE
// POSSIBILITY OF SUCH DAMAGE.

// C++ Headers
#include <cassert>
#include <cmath>
#include <string>

// ObjexxFCL Headers
#include <ObjexxFCL/Array.functions.hh>
#include <ObjexxFCL/Fmath.hh>

// EnergyPlus Headers
#include <AirflowNetwork/Elements.hpp>
#include <EnergyPlus/Construction.hh>
#include <EnergyPlus/Data/EnergyPlusData.hh>
#include <EnergyPlus/DataEnvironment.hh>
#include <EnergyPlus/DataHeatBalFanSys.hh>
#include <EnergyPlus/DataHeatBalSurface.hh>
#include <EnergyPlus/DataHeatBalance.hh>
#include <EnergyPlus/DataIPShortCuts.hh>
#include <EnergyPlus/DataMoistureBalance.hh>
#include <EnergyPlus/DataSurfaces.hh>
#include <EnergyPlus/General.hh>
#include <EnergyPlus/HeatBalFiniteDiffManager.hh>
#include <EnergyPlus/HeatBalanceMovableInsulation.hh>
#include <EnergyPlus/InputProcessing/InputProcessor.hh>
#include <EnergyPlus/Material.hh>
#include <EnergyPlus/OutputProcessor.hh>
#include <EnergyPlus/PhaseChangeModeling/HysteresisModel.hh>
#include <EnergyPlus/UtilityRoutines.hh>

namespace EnergyPlus {

namespace HeatBalFiniteDiffManager {

    // Module containing the heat balance simulation routines

    // MODULE INFORMATION:
    //       AUTHOR         Richard J. Liesen
    //       DATE WRITTEN   October 2003
    //       RE-ENGINEERED  Curtis Pedersen, 2006, Changed to Implicit FD calc for conduction.
    //                      and included enthalpy formulations for phase change materials
    // PURPOSE OF THIS MODULE:
    // To encapsulate the data and algorithms required to
    // manage the finite difference heat balance simulation on the building.

    // REFERENCES:
    // The MFD moisture balance method
    //  C. O. Pedersen, Enthalpy Formulation of conduction heat transfer problems
    //    involving latent heat, Simulation, Vol 18, No. 2, February 1972

    // Using/Aliasing
    using namespace DataMoistureBalance;
    using DataHeatBalance::Air;
    using DataHeatBalance::SurfQRadThermInAbs;
    using DataHeatBalance::RegularMaterial;
    using DataHeatBalance::TotConstructs;
    using DataHeatBalance::TotMaterials;
    using DataHeatBalance::Zone;
    using DataHeatBalFanSys::MAT;
    using DataHeatBalFanSys::QCoolingPanelSurf;
    using DataHeatBalFanSys::QElecBaseboardSurf;
    using DataHeatBalFanSys::QHTRadSysSurf;
    using DataHeatBalFanSys::QHWBaseboardSurf;
    using DataHeatBalFanSys::QSteamBaseboardSurf;
    using DataHeatBalFanSys::ZoneAirHumRat;
    using DataHeatBalSurface::MaxSurfaceTempLimit;
    using DataHeatBalSurface::MinSurfaceTempLimit;
    using DataHeatBalSurface::SurfNetLWRadToSurf;
    using DataHeatBalSurface::SurfOpaqInsFaceConduction;
    using DataHeatBalSurface::SurfOpaqInsFaceConductionFlux;
    using DataHeatBalSurface::SurfOpaqOutsideFaceConduction;
    using DataHeatBalSurface::SurfOpaqOutsideFaceConductionFlux;
    using DataHeatBalSurface::QdotRadNetSurfInRep;
    using DataHeatBalSurface::QdotRadOutRepPerArea;
    using DataHeatBalSurface::QRadNetSurfInReport;
    using DataHeatBalSurface::SurfOpaqQRadSWInAbs;
    using DataHeatBalSurface::SurfOpaqQRadSWOutAbs;
    using DataHeatBalSurface::SurfQRadSWOutMvIns;
    using DataHeatBalSurface::TempSource;
    using DataHeatBalSurface::TempUserLoc;
    using DataSurfaces::Ground;
    using DataSurfaces::HeatTransferModel_CondFD;
    using DataSurfaces::Surface;
    using DataSurfaces::TotSurfaces;
    // Fan system Source/Sink heat value, and source/sink location temp from CondFD
    using DataHeatBalFanSys::QPVSysSource;
    using DataHeatBalFanSys::QRadSysSource;
    using DataHeatBalFanSys::TCondFDSourceNode;
    using HeatBalanceMovableInsulation::EvalOutsideMovableInsulation;

    // MODULE PARAMETER DEFINITIONS:
    Real64 const Lambda(2500000.0);
    Real64 const smalldiff(1.e-8); // Used in places where "equality" tests should not be used.

    int const CrankNicholsonSecondOrder(1); // original CondFD scheme.  semi implicit, second order in time
    int const FullyImplicitFirstOrder(2);   // fully implicit scheme, first order in time.
    Array1D_string const cCondFDSchemeType(2, {"CrankNicholsonSecondOrder", "FullyImplicitFirstOrder"});

    Real64 const TempInitValue(23.0);   // Initialization value for Temperature
    Real64 const RhovInitValue(0.0115); // Initialization value for Rhov
    Real64 const EnthInitValue(100.0);  // Initialization value for Enthalpy

    Array1D<Real64> SigmaR; // Total Resistance of construction layers
    Array1D<Real64> SigmaC; // Total Capacitance of construction layers

    Array1D<Real64> QHeatInFlux;  // HeatFlux on Surface for reporting
    Array1D<Real64> QHeatOutFlux; // HeatFlux on Surface for reporting

    int CondFDSchemeType(FullyImplicitFirstOrder); // solution scheme for CondFD - default
    Real64 SpaceDescritConstant(3.0);              // spatial descritization constant,
    Real64 MinTempLimit(-100.0);                   // lower limit check, degree C
    Real64 MaxTempLimit(100.0);                    // upper limit check, degree C
    int MaxGSiter(30);                             // maximum number of Gauss Seidel iterations
    Real64 fracTimeStepZone_Hour(0.0);
    bool GetHBFiniteDiffInputFlag(true);
    int WarmupSurfTemp(0);

    // Object Data
    Array1D<ConstructionDataFD> ConstructFD;
    Array1D<SurfaceDataFD> SurfaceFD;
    Array1D<MaterialDataFD> MaterialFD;

    void clear_state()
    {
        SigmaR.deallocate();
        SigmaC.deallocate();
        QHeatInFlux.deallocate();
        QHeatOutFlux.deallocate();
        CondFDSchemeType = FullyImplicitFirstOrder;
        SpaceDescritConstant = 3.0;
        MinTempLimit = -100.0;
        MaxTempLimit = 100.0;
        MaxGSiter = 30;
        fracTimeStepZone_Hour = 0.0;
        GetHBFiniteDiffInputFlag = true;
        WarmupSurfTemp = 0;
        ConstructFD.deallocate();
        SurfaceFD.deallocate();
        MaterialFD.deallocate();
    }

    void ManageHeatBalFiniteDiff(int const SurfNum,
                                 Real64 &TempSurfInTmp, // INSIDE SURFACE TEMPERATURE OF EACH HEAT TRANSFER SURF.
                                 Real64 &TempSurfOutTmp // Outside Surface Temperature of each Heat Transfer Surface
    )
    {
        // SUBROUTINE INFORMATION:
        //       AUTHOR         Richard Liesen
        //       DATE WRITTEN   May 2000
        //       MODIFIED       na
        //       RE-ENGINEERED  na

        // PURPOSE OF THIS SUBROUTINE:
        // This subroutine manages the moisture balance method.  It is called
        // from the HeatBalanceManager at the time step level.
        // This driver manages the calls to all of
        // the other drivers and simulation algorithms.

        // Get the moisture balance input at the beginning of the simulation only
        if (GetHBFiniteDiffInputFlag) {
            // Obtains conduction FD related parameters from input file
            GetCondFDInput();
            GetHBFiniteDiffInputFlag = false;
        }
        // Solve the zone heat & moisture balance using a finite difference solution
        CalcHeatBalFiniteDiff(SurfNum, TempSurfInTmp, TempSurfOutTmp);
    }

    void GetCondFDInput()
    {
        EnergyPlusData & state = getCurrentState();
        // SUBROUTINE INFORMATION:
        //       AUTHOR         Curtis Pedersen
        //       DATE WRITTEN   July 2006
        //       MODIFIED       Brent Griffith Mar 2011, user settings
        //       RE-ENGINEERED  na

        // PURPOSE OF THIS SUBROUTINE:
        // This subroutine is the main driver for initializations for the variable property CondFD part of the
        // MFD algorithm

        // Using/Aliasing
        using namespace DataIPShortCuts;
        using DataHeatBalance::CondFDRelaxFactor;
        using DataHeatBalance::CondFDRelaxFactorInput;
        using DataHeatBalance::MaxAllowedDelTempCondFD;

        // SUBROUTINE LOCAL VARIABLE DECLARATIONS:
        int IOStat;                         // IO Status when calling get input subroutine
        Array1D_string MaterialNames(3);    // Number of Material Alpha names defined
        Array1D_string ConstructionName(3); // Name of Construction with CondFDsimplified
        int MaterNum;                       // Counter to keep track of the material number
        int MaterialNumAlpha;               // Number of material alpha names being passed
        int MaterialNumProp;                // Number of material properties being passed
        Array1D<Real64> MaterialProps(40);  // Temporary array to transfer material properties
        static bool ErrorsFound(false);     // If errors detected in input
        //  INTEGER :: CondFDMat                ! Number of variable property CondFD materials in input
        int Loop;
        int NumAlphas;
        int NumNumbers;
        int propNum;
        int pcMat;
        int vcMat;
        int inegptr;
        bool nonInc;

        // user settings for numerical parameters
        cCurrentModuleObject = "HeatBalanceSettings:ConductionFiniteDifference";

        if (inputProcessor->getNumObjectsFound(cCurrentModuleObject) > 0) {
            inputProcessor->getObjectItem(cCurrentModuleObject,
                                          1,
                                          cAlphaArgs,
                                          NumAlphas,
                                          rNumericArgs,
                                          NumNumbers,
                                          IOStat,
                                          lNumericFieldBlanks,
                                          lAlphaFieldBlanks,
                                          cAlphaFieldNames,
                                          cNumericFieldNames);

            if (!lAlphaFieldBlanks(1)) {

                {
                    auto const SELECT_CASE_var(cAlphaArgs(1));

                    if (SELECT_CASE_var == "CRANKNICHOLSONSECONDORDER") {
                        CondFDSchemeType = CrankNicholsonSecondOrder;
                    } else if (SELECT_CASE_var == "FULLYIMPLICITFIRSTORDER") {
                        CondFDSchemeType = FullyImplicitFirstOrder;
                    } else {
                        ShowSevereError(cCurrentModuleObject + ": invalid " + cAlphaFieldNames(1) + " entered=" + cAlphaArgs(1) +
                                        ", must match CrankNicholsonSecondOrder or FullyImplicitFirstOrder.");
                        ErrorsFound = true;
                    }
                }
            }

            if (!lNumericFieldBlanks(1)) {
                SpaceDescritConstant = rNumericArgs(1);
            }
            if (!lNumericFieldBlanks(2)) {
                CondFDRelaxFactorInput = rNumericArgs(2);
                CondFDRelaxFactor = CondFDRelaxFactorInput;
            }
            if (!lNumericFieldBlanks(3)) {
                MaxAllowedDelTempCondFD = rNumericArgs(3);
            }

        } // settings object

        pcMat = inputProcessor->getNumObjectsFound("MaterialProperty:PhaseChange");
        vcMat = inputProcessor->getNumObjectsFound("MaterialProperty:VariableThermalConductivity");

        MaterialFD.allocate(TotMaterials);

        // Load the additional CondFD Material properties
        cCurrentModuleObject = "MaterialProperty:PhaseChange"; // Phase Change Information First

        if (pcMat != 0) { //  Get Phase Change info
            //    CondFDVariableProperties = .TRUE.
            for (Loop = 1; Loop <= pcMat; ++Loop) {

                // Call Input Get routine to retrieve material data
                inputProcessor->getObjectItem(cCurrentModuleObject,
                                              Loop,
                                              MaterialNames,
                                              MaterialNumAlpha,
                                              MaterialProps,
                                              MaterialNumProp,
                                              IOStat,
                                              lNumericFieldBlanks,
                                              lAlphaFieldBlanks,
                                              cAlphaFieldNames,
                                              cNumericFieldNames);

                // Load the material derived type from the input data.
                MaterNum = UtilityRoutines::FindItemInList(MaterialNames(1), state.dataMaterial->Material);
                if (MaterNum == 0) {
                    ShowSevereError(cCurrentModuleObject + ": invalid " + cAlphaFieldNames(1) + " entered=" + MaterialNames(1) +
                                    ", must match to a valid Material name.");
                    ErrorsFound = true;
                    continue;
                }

                if (state.dataMaterial->Material(MaterNum).Group != RegularMaterial) {
<<<<<<< HEAD
                    ShowSevereError(cCurrentModuleObject + ": Reference Material is not appropriate type for CondFD properties, material=" +
=======
                    ShowSevereError(state, cCurrentModuleObject + ": Reference Material is not appropriate type for CondFD properties, material=" +
>>>>>>> feb91562
                                    state.dataMaterial->Material(MaterNum).Name + ", must have regular properties (L,Cp,K,D)");
                    ErrorsFound = true;
                }

                // Once the material derived type number is found then load the additional CondFD variable material properties
                //   Some or all may be zero (default).  They will be checked when calculating node temperatures
                MaterialFD(MaterNum).tk1 = MaterialProps(1);
                MaterialFD(MaterNum).numTempEnth = (MaterialNumProp - 1) / 2;
                if (MaterialFD(MaterNum).numTempEnth * 2 != (MaterialNumProp - 1)) {
                    ShowSevereError("GetCondFDInput: " + cCurrentModuleObject + "=\"" + MaterialNames(1) + "\", mismatched pairs");
                    ShowContinueError(
                        format("...expected {} pairs, but only entered {} numbers.", MaterialFD(MaterNum).numTempEnth, MaterialNumProp - 1));
                    ErrorsFound = true;
                }
                MaterialFD(MaterNum).TempEnth.dimension(2, MaterialFD(MaterNum).numTempEnth, 0.0);
                propNum = 2;
                // Temperature first
                for (int pcount = 1, pcount_end = MaterialFD(MaterNum).numTempEnth; pcount <= pcount_end; ++pcount) {
                    MaterialFD(MaterNum).TempEnth(1, pcount) = MaterialProps(propNum);
                    propNum += 2;
                }
                propNum = 3;
                // Then Enthalpy
                for (int pcount = 1, pcount_end = MaterialFD(MaterNum).numTempEnth; pcount <= pcount_end; ++pcount) {
                    MaterialFD(MaterNum).TempEnth(2, pcount) = MaterialProps(propNum);
                    propNum += 2;
                }
                nonInc = false;
                inegptr = 0;
                for (int pcount = 1, pcount_end = MaterialFD(MaterNum).numTempEnth - 1; pcount <= pcount_end; ++pcount) {
                    if (MaterialFD(MaterNum).TempEnth(1, pcount) < MaterialFD(MaterNum).TempEnth(1, pcount + 1)) continue;
                    nonInc = true;
                    inegptr = pcount + 1;
                    break;
                }
                if (nonInc) {
                    ShowSevereError("GetCondFDInput: " + cCurrentModuleObject + "=\"" + MaterialNames(1) +
                                    "\", non increasing Temperatures. Temperatures must be strictly increasing.");
                    ShowContinueError(
                            format("...occurs first at item=[{}], value=[{:.2R}].", fmt::to_string(inegptr), MaterialFD(MaterNum).TempEnth(1, inegptr)));
                    ErrorsFound = true;
                }
                nonInc = false;
                inegptr = 0;
                for (int pcount = 1, pcount_end = MaterialFD(MaterNum).numTempEnth - 1; pcount <= pcount_end; ++pcount) {
                    if (MaterialFD(MaterNum).TempEnth(2, pcount) <= MaterialFD(MaterNum).TempEnth(2, pcount + 1)) continue;
                    nonInc = true;
                    inegptr = pcount + 1;
                    break;
                }
                if (nonInc) {
                    ShowSevereError("GetCondFDInput: " + cCurrentModuleObject + "=\"" + MaterialNames(1) + "\", non increasing Enthalpy.");
                    ShowContinueError(format("...occurs first at item=[{}], value=[{:.2R}].", inegptr, MaterialFD(MaterNum).TempEnth(2, inegptr)));
                    ShowContinueError("...These values may be Cp (Specific Heat) rather than Enthalpy.  Please correct.");
                    ErrorsFound = true;
                }
            }
        }
        //   Get CondFD Variable Thermal Conductivity Input

        cCurrentModuleObject = "MaterialProperty:VariableThermalConductivity"; // Variable Thermal Conductivity Info next
        if (vcMat != 0) {                                                      //  variable k info
            //    CondFDVariableProperties = .TRUE.
            for (Loop = 1; Loop <= vcMat; ++Loop) {

                // Call Input Get routine to retrieve material data
                inputProcessor->getObjectItem(cCurrentModuleObject,
                                              Loop,
                                              MaterialNames,
                                              MaterialNumAlpha,
                                              MaterialProps,
                                              MaterialNumProp,
                                              IOStat,
                                              lNumericFieldBlanks,
                                              lAlphaFieldBlanks,
                                              cAlphaFieldNames,
                                              cNumericFieldNames);

                // Load the material derived type from the input data.
                MaterNum = UtilityRoutines::FindItemInList(MaterialNames(1), state.dataMaterial->Material);
                if (MaterNum == 0) {
                    ShowSevereError(cCurrentModuleObject + ": invalid " + cAlphaFieldNames(1) + " entered=" + MaterialNames(1) +
                                    ", must match to a valid Material name.");
                    ErrorsFound = true;
                    continue;
                }

                if (state.dataMaterial->Material(MaterNum).Group != RegularMaterial) {
<<<<<<< HEAD
                    ShowSevereError(cCurrentModuleObject + ": Reference Material is not appropriate type for CondFD properties, material=" +
=======
                    ShowSevereError(state, cCurrentModuleObject + ": Reference Material is not appropriate type for CondFD properties, material=" +
>>>>>>> feb91562
                                    state.dataMaterial->Material(MaterNum).Name + ", must have regular properties (L,Cp,K,D)");
                    ErrorsFound = true;
                }

                // Once the material derived type number is found then load the additional CondFD variable material properties
                //   Some or all may be zero (default).  They will be checked when calculating node temperatures
                MaterialFD(MaterNum).numTempCond = MaterialNumProp / 2;
                if (MaterialFD(MaterNum).numTempCond * 2 != MaterialNumProp) {
                    ShowSevereError("GetCondFDInput: " + cCurrentModuleObject + "=\"" + MaterialNames(1) + "\", mismatched pairs");
                    ShowContinueError(
                        format("...expected {} pairs, but only entered {} numbers.", MaterialFD(MaterNum).numTempCond, MaterialNumProp));
                    ErrorsFound = true;
                }
                MaterialFD(MaterNum).TempCond.dimension(2, MaterialFD(MaterNum).numTempCond, 0.0);
                propNum = 1;
                // Temperature first
                for (int pcount = 1, pcount_end = MaterialFD(MaterNum).numTempCond; pcount <= pcount_end; ++pcount) {
                    MaterialFD(MaterNum).TempCond(1, pcount) = MaterialProps(propNum);
                    propNum += 2;
                }
                propNum = 2;
                // Then Conductivity
                for (int pcount = 1, pcount_end = MaterialFD(MaterNum).numTempCond; pcount <= pcount_end; ++pcount) {
                    MaterialFD(MaterNum).TempCond(2, pcount) = MaterialProps(propNum);
                    propNum += 2;
                }
                nonInc = false;
                inegptr = 0;
                for (int pcount = 1, pcount_end = MaterialFD(MaterNum).numTempCond - 1; pcount <= pcount_end; ++pcount) {
                    if (MaterialFD(MaterNum).TempCond(1, pcount) < MaterialFD(MaterNum).TempCond(1, pcount + 1)) continue;
                    nonInc = true;
                    inegptr = pcount + 1;
                    break;
                }
                if (nonInc) {
                    ShowSevereError("GetCondFDInput: " + cCurrentModuleObject + "=\"" + MaterialNames(1) +
                                    "\", non increasing Temperatures. Temperatures must be strictly increasing.");
                    ShowContinueError(format("...occurs first at item=[{}], value=[{:.2R}].", inegptr, MaterialFD(MaterNum).TempCond(1, inegptr)));
                    ErrorsFound = true;
                }
            }
        }

        for (MaterNum = 1; MaterNum <= TotMaterials; ++MaterNum) {
            if (MaterialFD(MaterNum).numTempEnth == 0) {
                MaterialFD(MaterNum).numTempEnth = 3;
                MaterialFD(MaterNum).TempEnth.dimension(2, 3, -100.0);
            }
            if (MaterialFD(MaterNum).numTempCond == 0) {
                MaterialFD(MaterNum).numTempCond = 3;
                MaterialFD(MaterNum).TempCond.dimension(2, 3, -100.0);
            }
        }

        if (ErrorsFound) {
            ShowFatalError("GetCondFDInput: Errors found getting ConductionFiniteDifference properties. Program terminates.");
        }

        InitialInitHeatBalFiniteDiff();
    }

    void InitHeatBalFiniteDiff()
    {
        EnergyPlusData & state = getCurrentState();

        // SUBROUTINE INFORMATION:
        //       AUTHOR         Richard J. Liesen
        //       DATE WRITTEN   Oct 2003
        //       MODIFIED       na
        //       RE-ENGINEERED  C O Pedersen 2006
        //                      B. Griffith May 2011 move begin-environment and every-timestep inits, cleanup formatting

        // PURPOSE OF THIS SUBROUTINE:
        // This subroutine sets the initial values for the FD moisture calculation

        // Using/Aliasing
        using DataSurfaces::HeatTransferModel_CondFD;

        // SUBROUTINE LOCAL VARIABLE DECLARATIONS:
        static bool MyEnvrnFlag(true);
        int SurfNum;
        int ConstrNum; // Loop counter
        bool ErrorsFound;

        if (GetHBFiniteDiffInputFlag) {
            // Obtains conduction FD related parameters from input file
            GetCondFDInput();
            GetHBFiniteDiffInputFlag = false;
        }

        ErrorsFound = false;

        // now do begin environment inits.
        if (state.dataGlobal->BeginEnvrnFlag && MyEnvrnFlag) {
            for (SurfNum = 1; SurfNum <= TotSurfaces; ++SurfNum) {
                if (Surface(SurfNum).HeatTransferAlgorithm != HeatTransferModel_CondFD) continue;
                if (Surface(SurfNum).Construction <= 0) continue; // Shading surface, not really a heat transfer surface
                ConstrNum = Surface(SurfNum).Construction;
                if (state.dataConstruction->Construct(ConstrNum).TypeIsWindow) continue; //  Windows simulated in Window module
                SurfaceFD(SurfNum).T = TempInitValue;
                SurfaceFD(SurfNum).TOld = TempInitValue;
                SurfaceFD(SurfNum).TT = TempInitValue;
                SurfaceFD(SurfNum).Rhov = RhovInitValue;
                SurfaceFD(SurfNum).RhovOld = RhovInitValue;
                SurfaceFD(SurfNum).RhoT = RhovInitValue;
                SurfaceFD(SurfNum).TD = TempInitValue;
                SurfaceFD(SurfNum).TDT = TempInitValue;
                SurfaceFD(SurfNum).TDTLast = TempInitValue;
                SurfaceFD(SurfNum).TDOld = TempInitValue;
                SurfaceFD(SurfNum).TDreport = TempInitValue;
                SurfaceFD(SurfNum).RH = 0.0;
                SurfaceFD(SurfNum).RHreport = 0.0;
                SurfaceFD(SurfNum).EnthOld = EnthInitValue;
                SurfaceFD(SurfNum).EnthNew = EnthInitValue;
                SurfaceFD(SurfNum).EnthLast = EnthInitValue;
                SurfaceFD(SurfNum).QDreport = 0.0;
                SurfaceFD(SurfNum).CpDelXRhoS1 = 0.0;
                SurfaceFD(SurfNum).CpDelXRhoS2 = 0.0;
                SurfaceFD(SurfNum).TDpriortimestep = 0.0;
                SurfaceFD(SurfNum).PhaseChangeState = 0;
                SurfaceFD(SurfNum).PhaseChangeStateOld = 0;
                SurfaceFD(SurfNum).PhaseChangeStateOldOld = 0;
                SurfaceFD(SurfNum).PhaseChangeTemperatureReverse = 50;

                TempOutsideAirFD(SurfNum) = 0.0;
                RhoVaporAirOut(SurfNum) = 0.0;
                RhoVaporSurfIn(SurfNum) = 0.0;
                RhoVaporAirIn(SurfNum) = 0.0;
                HConvExtFD(SurfNum) = 0.0;
                HMassConvExtFD(SurfNum) = 0.0;
                HConvInFD(SurfNum) = 0.0;
                HMassConvInFD(SurfNum) = 0.0;
                HSkyFD(SurfNum) = 0.0;
                HGrndFD(SurfNum) = 0.0;
                HAirFD(SurfNum) = 0.0;
            }
            WarmupSurfTemp = 0;
            MyEnvrnFlag = false;
        }
        if (!state.dataGlobal->BeginEnvrnFlag) {
            MyEnvrnFlag = true;
        }

        // now do every timestep inits

        for (SurfNum = 1; SurfNum <= TotSurfaces; ++SurfNum) {
            if (Surface(SurfNum).HeatTransferAlgorithm != HeatTransferModel_CondFD) continue;
            if (Surface(SurfNum).Construction <= 0) continue; // Shading surface, not really a heat transfer surface
            ConstrNum = Surface(SurfNum).Construction;
            if (state.dataConstruction->Construct(ConstrNum).TypeIsWindow) continue; //  Windows simulated in Window module
            SurfaceFD(SurfNum).T = SurfaceFD(SurfNum).TOld;
            SurfaceFD(SurfNum).Rhov = SurfaceFD(SurfNum).RhovOld;
            SurfaceFD(SurfNum).TD = SurfaceFD(SurfNum).TDOld;
            SurfaceFD(SurfNum).TDT = SurfaceFD(SurfNum).TDreport; // PT changes from TDold to TDreport
            SurfaceFD(SurfNum).TDTLast = SurfaceFD(SurfNum).TDOld;
            SurfaceFD(SurfNum).EnthOld = SurfaceFD(SurfNum).EnthOld;
            SurfaceFD(SurfNum).EnthNew = SurfaceFD(SurfNum).EnthOld;
            SurfaceFD(SurfNum).EnthLast = SurfaceFD(SurfNum).EnthOld;
            SurfaceFD(SurfNum).TDpriortimestep = SurfaceFD(SurfNum).TDreport; // Save TD for heat flux calc
        }
    }

    void InitialInitHeatBalFiniteDiff()
    {
        EnergyPlusData & state = getCurrentState();

        // SUBROUTINE INFORMATION:
        //       AUTHOR         Linda Lawrie
        //       DATE WRITTEN   March 2012
        //       MODIFIED       na
        //       RE-ENGINEERED  na

        // PURPOSE OF THIS SUBROUTINE:
        // This routine performs the original allocate, inits and setup output variables for the
        // module.

        // Using/Aliasing
        using DataHeatBalance::HighDiffusivityThreshold;
        using DataHeatBalance::ThinMaterialLayerThreshold;
        using DataSurfaces::HeatTransferModel_CondFD;

        // SUBROUTINE LOCAL VARIABLE DECLARATIONS:
        int Lay;
        int SurfNum;

        Real64 dxn; // Intermediate calculation of nodal spacing. This is the full dx. There is
        // a half dxn thick node at each surface. dxn is the "capacitor" spacing.
        int Ipts1; // Intermediate calculation for number of full thickness nodes per layer. There
        // are always two half nodes at the layer faces.
        int Layer;              // Loop counter
        int OutwardMatLayerNum; // layer index, layer outward of the current layer
        int LayerNode;
        int Delt;
        int ConstrNum;    // Loop counter
        int TotNodes;     // Loop counter
        int CurrentLayer; // Loop counter
        int Surf;         // Loop counter
        int index;        // Loop Counters

        Real64 Alpha;
        Real64 mAlpha;
        Real64 StabilityTemp;
        Real64 StabilityMoist;
        Real64 a;
        Real64 b;
        Real64 c;
        Real64 d;
        Real64 kt;
        Real64 RhoS;
        Real64 Por;
        Real64 Cp;
        Real64 Dv;
        bool ErrorsFound;
        Real64 DeltaTimestep;      // zone timestep in seconds, for local check of properties
        Real64 ThicknessThreshold; // min thickness consistent with other thermal properties, for local check

        ConstructFD.allocate(TotConstructs);
        SigmaR.allocate(TotConstructs);
        SigmaC.allocate(TotConstructs);

        SurfaceFD.allocate(TotSurfaces);
        QHeatInFlux.allocate(TotSurfaces);
        QHeatOutFlux.allocate(TotSurfaces);

        // And then initialize
        QHeatInFlux = 0.0;
        QHeatOutFlux = 0.0;
        SurfOpaqInsFaceConductionFlux = 0.0;
        SurfOpaqOutsideFaceConductionFlux = 0.0;

        // Setup Output Variables

        //  set a Delt that fits the zone time step and keeps it below 200s.

        fracTimeStepZone_Hour = 1.0 / double(state.dataGlobal->NumOfTimeStepInHour);

        for (index = 1; index <= 20; ++index) {
            Delt = (fracTimeStepZone_Hour * DataGlobalConstants::SecInHour) / index; // TimeStepZone = Zone time step in fractional hours
            if (Delt <= 200) break;
        }

        for (ConstrNum = 1; ConstrNum <= TotConstructs; ++ConstrNum) {
            // Need to skip window constructions and eventually window materials
            if (state.dataConstruction->Construct(ConstrNum).TypeIsWindow) continue;

            ConstructFD(ConstrNum).Name.allocate(state.dataConstruction->Construct(ConstrNum).TotLayers);
            ConstructFD(ConstrNum).Thickness.allocate(state.dataConstruction->Construct(ConstrNum).TotLayers);
            ConstructFD(ConstrNum).NodeNumPoint.allocate(state.dataConstruction->Construct(ConstrNum).TotLayers);
            ConstructFD(ConstrNum).DelX.allocate(state.dataConstruction->Construct(ConstrNum).TotLayers);
            ConstructFD(ConstrNum).TempStability.allocate(state.dataConstruction->Construct(ConstrNum).TotLayers);
            ConstructFD(ConstrNum).MoistStability.allocate(state.dataConstruction->Construct(ConstrNum).TotLayers);

            TotNodes = 0;
            SigmaR(ConstrNum) = 0.0;
            SigmaC(ConstrNum) = 0.0;

            for (Layer = 1; Layer <= state.dataConstruction->Construct(ConstrNum).TotLayers; ++Layer) { // Begin layer loop ...

                // Loop through all of the layers in the current construct. The purpose
                // of this loop is to define the thermal properties and to.
                // determine the total number of full size nodes in each layer.
                // The number of temperature points is one more than this
                // because of the two half nodes at the layer faces.
                // The calculation of dxn used here is based on a standard stability
                // criteria for explicit finite difference solutions.  This criteria
                // was chosen not because it is viewed to be correct, but rather for
                // lack of any better criteria at this time.  The use of a Fourier
                // number based criteria such as this is probably physically correct.
                //  Change to implicit formulation still uses explicit stability, but
                // now there are special equations for R-only layers.

                CurrentLayer = state.dataConstruction->Construct(ConstrNum).LayerPoint(Layer);

                ConstructFD(ConstrNum).Name(Layer) = state.dataMaterial->Material(CurrentLayer).Name;
                ConstructFD(ConstrNum).Thickness(Layer) = state.dataMaterial->Material(CurrentLayer).Thickness;

                // Do some quick error checks for this section.

                if (state.dataMaterial->Material(CurrentLayer).ROnly) { // Rlayer

                    //  These values are only needed temporarily and to calculate flux,
                    //   Layer will be handled
                    //  as a pure R in the temperature calc.
                    // assign other properties based on resistance

                    state.dataMaterial->Material(CurrentLayer).SpecHeat = 0.0001;
                    state.dataMaterial->Material(CurrentLayer).Density = 1.0;
                    state.dataMaterial->Material(CurrentLayer).Thickness = 0.1; //  arbitrary thickness for R layer
                    state.dataMaterial->Material(CurrentLayer).Conductivity = state.dataMaterial->Material(CurrentLayer).Thickness / state.dataMaterial->Material(CurrentLayer).Resistance;
                    kt = state.dataMaterial->Material(CurrentLayer).Conductivity;
                    ConstructFD(ConstrNum).Thickness(Layer) = state.dataMaterial->Material(CurrentLayer).Thickness;

                    SigmaR(ConstrNum) += state.dataMaterial->Material(CurrentLayer).Resistance; // add resistance of R layer
                    SigmaC(ConstrNum) += 0.0;                               //  no capacitance for R layer

                    Alpha = kt / (state.dataMaterial->Material(CurrentLayer).Density * state.dataMaterial->Material(CurrentLayer).SpecHeat);

                    mAlpha = 0.0;

                } else if (state.dataMaterial->Material(CurrentLayer).Group == 1) { //  Group 1 = Air

                    //  Again, these values are only needed temporarily and to calculate flux,
                    //   Air layer will be handled
                    //  as a pure R in the temperature calc.
                    // assign
                    // other properties based on resistance

                    state.dataMaterial->Material(CurrentLayer).SpecHeat = 0.0001;
                    state.dataMaterial->Material(CurrentLayer).Density = 1.0;
                    state.dataMaterial->Material(CurrentLayer).Thickness = 0.1; //  arbitrary thickness for R layer
                    state.dataMaterial->Material(CurrentLayer).Conductivity = state.dataMaterial->Material(CurrentLayer).Thickness / state.dataMaterial->Material(CurrentLayer).Resistance;
                    kt = state.dataMaterial->Material(CurrentLayer).Conductivity;
                    ConstructFD(ConstrNum).Thickness(Layer) = state.dataMaterial->Material(CurrentLayer).Thickness;

                    SigmaR(ConstrNum) += state.dataMaterial->Material(CurrentLayer).Resistance; // add resistance of R layer
                    SigmaC(ConstrNum) += 0.0;                               //  no capacitance for R layer

                    Alpha = kt / (state.dataMaterial->Material(CurrentLayer).Density * state.dataMaterial->Material(CurrentLayer).SpecHeat);
                    mAlpha = 0.0;
<<<<<<< HEAD
                } else if (state.dataConstruction->Construct(ConstrNum).TypeIsIRT || state.dataConstruction->Construct(ConstrNum).TypeIsAirBoundaryIRTSurface) { // make similar to air? (that didn't seem to work well)
                    ShowSevereError("InitHeatBalFiniteDiff: Construction =\"" + state.dataConstruction->Construct(ConstrNum).Name +
=======
                } else if (state.dataConstruction->Construct(ConstrNum).TypeIsIRT) { // make similar to air? (that didn't seem to work well)
                    ShowSevereError(state, "InitHeatBalFiniteDiff: Construction =\"" + state.dataConstruction->Construct(ConstrNum).Name +
>>>>>>> feb91562
                                    "\" uses Material:InfraredTransparent. Cannot be used currently with finite difference calculations.");
                    if (state.dataConstruction->Construct(ConstrNum).IsUsed) {
                        ShowContinueError("...since this construction is used in a surface, the simulation is not allowed.");
                        ErrorsFound = true;
                    } else {
                        ShowContinueError("...if this construction were used in a surface, the simulation would be terminated.");
                    }
                    continue;
                } else {
                    //    Regular material Properties
                    a = state.dataMaterial->Material(CurrentLayer).MoistACoeff;
                    b = state.dataMaterial->Material(CurrentLayer).MoistBCoeff;
                    c = state.dataMaterial->Material(CurrentLayer).MoistCCoeff;
                    d = state.dataMaterial->Material(CurrentLayer).MoistDCoeff;
                    kt = state.dataMaterial->Material(CurrentLayer).Conductivity;
                    RhoS = state.dataMaterial->Material(CurrentLayer).Density;
                    Por = state.dataMaterial->Material(CurrentLayer).Porosity;
                    Cp = state.dataMaterial->Material(CurrentLayer).SpecHeat;
                    // Need Resistance for reg layer
                    state.dataMaterial->Material(CurrentLayer).Resistance = state.dataMaterial->Material(CurrentLayer).Thickness / state.dataMaterial->Material(CurrentLayer).Conductivity;
                    Dv = state.dataMaterial->Material(CurrentLayer).VaporDiffus;
                    SigmaR(ConstrNum) += state.dataMaterial->Material(CurrentLayer).Resistance; // add resistance
                    SigmaC(ConstrNum) += state.dataMaterial->Material(CurrentLayer).Density * state.dataMaterial->Material(CurrentLayer).SpecHeat * state.dataMaterial->Material(CurrentLayer).Thickness;
                    Alpha = kt / (RhoS * Cp);
                    mAlpha = 0.0;

                    // check for Material layers that are too thin and highly conductivity (not appropriate for surface models)
                    if (Alpha > HighDiffusivityThreshold) {
                        DeltaTimestep = state.dataGlobal->TimeStepZoneSec;
                        ThicknessThreshold = std::sqrt(Alpha * DeltaTimestep * 3.0);
                        if (state.dataMaterial->Material(CurrentLayer).Thickness < ThicknessThreshold) {
<<<<<<< HEAD
                            ShowSevereError("InitialInitHeatBalFiniteDiff: Found Material that is too thin and/or too highly conductive, material name = " +
                                state.dataMaterial->Material(CurrentLayer).Name);
                            ShowContinueError(format("High conductivity Material layers are not well supported by Conduction Finite Difference, "
                                                     "material conductivity = {:.3R} [W/m-K]",
                                                     state.dataMaterial->Material(CurrentLayer).Conductivity));
                            ShowContinueError(format("Material thermal diffusivity = {:.3R} [m2/s]", Alpha));
                            ShowContinueError(
                                format("Material with this thermal diffusivity should have thickness > {:.5R} [m]", ThicknessThreshold));
                            if (state.dataMaterial->Material(CurrentLayer).Thickness < ThinMaterialLayerThreshold) {
                                ShowContinueError(format("Material may be too thin to be modeled well, thickness = {:.5R} [m]",
=======
                            ShowSevereError(state,
                                "InitialInitHeatBalFiniteDiff: Found Material that is too thin and/or too highly conductive, material name = " +
                                state.dataMaterial->Material(CurrentLayer).Name);
                            ShowContinueError(state,
                                              format("High conductivity Material layers are not well supported by Conduction Finite Difference, "
                                                     "material conductivity = {:.3R} [W/m-K]",
                                                     state.dataMaterial->Material(CurrentLayer).Conductivity));
                            ShowContinueError(state, format("Material thermal diffusivity = {:.3R} [m2/s]", Alpha));
                            ShowContinueError(
                                state, format("Material with this thermal diffusivity should have thickness > {:.5R} [m]", ThicknessThreshold));
                            if (state.dataMaterial->Material(CurrentLayer).Thickness < ThinMaterialLayerThreshold) {
                                ShowContinueError(state,
                                                  format("Material may be too thin to be modeled well, thickness = {:.5R} [m]",
>>>>>>> feb91562
                                                         state.dataMaterial->Material(CurrentLayer).Thickness));
                                ShowContinueError(
                                            format("Material with this thermal diffusivity should have thickness > {:.5R} [m]", ThinMaterialLayerThreshold));
                            }
                            ShowFatalError("Preceding conditions cause termination.");
                        }
                    }

                } //  R, Air  or regular material properties and parameters

                // Proceed with setting node sizes in layers

                dxn = std::sqrt(Alpha * Delt * SpaceDescritConstant); // The Fourier number is set using user constant

                // number of nodes=thickness/spacing.  This is number of full size node spaces across layer.
                Ipts1 = int(state.dataMaterial->Material(CurrentLayer).Thickness / dxn);
                //  set high conductivity layers to a single full size node thickness. (two half nodes)
                if (Ipts1 <= 1) Ipts1 = 1;
                if (state.dataMaterial->Material(CurrentLayer).ROnly || state.dataMaterial->Material(CurrentLayer).Group == 1) {

                    Ipts1 = 1; //  single full node in R layers- surfaces of adjacent material or inside/outside layer
                }

                dxn = state.dataMaterial->Material(CurrentLayer).Thickness / double(Ipts1); // full node thickness

                StabilityTemp = Alpha * Delt / pow_2(dxn);
                StabilityMoist = mAlpha * Delt / pow_2(dxn);
                ConstructFD(ConstrNum).TempStability(Layer) = StabilityTemp;
                ConstructFD(ConstrNum).MoistStability(Layer) = StabilityMoist;
                ConstructFD(ConstrNum).DelX(Layer) = dxn;

                TotNodes += Ipts1;                                  //  number of full size nodes
                ConstructFD(ConstrNum).NodeNumPoint(Layer) = Ipts1; //  number of full size nodes
            }                                                       //  end of layer loop.

            ConstructFD(ConstrNum).TotNodes = TotNodes;
            ConstructFD(ConstrNum).DeltaTime = Delt;

        } // End of Construction Loop.  TotNodes in each construction now set

        // now determine x location, or distance that nodes are from the outside face in meters
        for (ConstrNum = 1; ConstrNum <= TotConstructs; ++ConstrNum) {
            if (ConstructFD(ConstrNum).TotNodes > 0) {
                ConstructFD(ConstrNum).NodeXlocation.allocate(ConstructFD(ConstrNum).TotNodes + 1);
                ConstructFD(ConstrNum).NodeXlocation = 0.0; // init them all
                Ipts1 = 0;                                  // init counter
                for (Layer = 1; Layer <= state.dataConstruction->Construct(ConstrNum).TotLayers; ++Layer) {
                    OutwardMatLayerNum = Layer - 1;
                    for (LayerNode = 1; LayerNode <= ConstructFD(ConstrNum).NodeNumPoint(Layer); ++LayerNode) {
                        ++Ipts1;
                        if (Ipts1 == 1) {
                            ConstructFD(ConstrNum).NodeXlocation(Ipts1) = 0.0; // first node is on outside face

                        } else if (LayerNode == 1) {
                            if (OutwardMatLayerNum > 0 && OutwardMatLayerNum <= state.dataConstruction->Construct(ConstrNum).TotLayers) {
                                // later nodes are Delx away from previous, but use Delx from previous layer
                                ConstructFD(ConstrNum).NodeXlocation(Ipts1) =
                                    ConstructFD(ConstrNum).NodeXlocation(Ipts1 - 1) + ConstructFD(ConstrNum).DelX(OutwardMatLayerNum);
                            }
                        } else {
                            // later nodes are Delx away from previous
                            ConstructFD(ConstrNum).NodeXlocation(Ipts1) =
                                ConstructFD(ConstrNum).NodeXlocation(Ipts1 - 1) + ConstructFD(ConstrNum).DelX(Layer);
                        }
                    }
                }
                Layer = state.dataConstruction->Construct(ConstrNum).TotLayers;
                ++Ipts1;
                ConstructFD(ConstrNum).NodeXlocation(Ipts1) = ConstructFD(ConstrNum).NodeXlocation(Ipts1 - 1) + ConstructFD(ConstrNum).DelX(Layer);
            }
        }

        for (Surf = 1; Surf <= TotSurfaces; ++Surf) {
            if (!Surface(Surf).HeatTransSurf) continue;
            if (Surface(Surf).Class == DataSurfaces::SurfaceClass::Window) continue;
            if (Surface(Surf).HeatTransferAlgorithm != HeatTransferModel_CondFD) continue;
            ConstrNum = Surface(Surf).Construction;
            TotNodes = ConstructFD(ConstrNum).TotNodes;

            // Allocate the Surface Arrays
            SurfaceFD(Surf).T.allocate(TotNodes + 1);
            SurfaceFD(Surf).TOld.allocate(TotNodes + 1);
            SurfaceFD(Surf).TT.allocate(TotNodes + 1);
            SurfaceFD(Surf).Rhov.allocate(TotNodes + 1);
            SurfaceFD(Surf).RhovOld.allocate(TotNodes + 1);
            SurfaceFD(Surf).RhoT.allocate(TotNodes + 1);
            SurfaceFD(Surf).TD.allocate(TotNodes + 1);
            SurfaceFD(Surf).TDT.allocate(TotNodes + 1);
            SurfaceFD(Surf).TDTLast.allocate(TotNodes + 1);
            SurfaceFD(Surf).TDOld.allocate(TotNodes + 1);
            SurfaceFD(Surf).TDreport.allocate(TotNodes + 1);
            SurfaceFD(Surf).RH.allocate(TotNodes + 1);
            SurfaceFD(Surf).RHreport.allocate(TotNodes + 1);
            SurfaceFD(Surf).EnthOld.allocate(TotNodes + 1);
            SurfaceFD(Surf).EnthNew.allocate(TotNodes + 1);
            SurfaceFD(Surf).EnthLast.allocate(TotNodes + 1);
            SurfaceFD(Surf).QDreport.allocate(TotNodes + 1);
            SurfaceFD(Surf).CpDelXRhoS1.allocate(TotNodes + 1);
            SurfaceFD(Surf).CpDelXRhoS2.allocate(TotNodes + 1);
            SurfaceFD(Surf).TDpriortimestep.allocate(TotNodes + 1);
            SurfaceFD(Surf).PhaseChangeState.allocate(TotNodes + 1);
            SurfaceFD(Surf).PhaseChangeStateOld.allocate(TotNodes + 1);
            SurfaceFD(Surf).PhaseChangeStateOldOld.allocate(TotNodes + 1);
            SurfaceFD(Surf).PhaseChangeTemperatureReverse.allocate(TotNodes + 1);

            // Initialize the allocated arrays.
            SurfaceFD(Surf).T = TempInitValue;
            SurfaceFD(Surf).TOld = TempInitValue;
            SurfaceFD(Surf).TT = TempInitValue;
            SurfaceFD(Surf).Rhov = RhovInitValue;
            SurfaceFD(Surf).RhovOld = RhovInitValue;
            SurfaceFD(Surf).RhoT = RhovInitValue;
            SurfaceFD(Surf).TD = TempInitValue;
            SurfaceFD(Surf).TDT = TempInitValue;
            SurfaceFD(Surf).TDTLast = TempInitValue;
            SurfaceFD(Surf).TDOld = TempInitValue;
            SurfaceFD(Surf).TDreport = TempInitValue;
            SurfaceFD(Surf).RH = 0.0;
            SurfaceFD(Surf).RHreport = 0.0;
            SurfaceFD(Surf).EnthOld = EnthInitValue;
            SurfaceFD(Surf).EnthNew = EnthInitValue;
            SurfaceFD(Surf).EnthLast = EnthInitValue;
            SurfaceFD(Surf).QDreport = 0.0;
            SurfaceFD(Surf).CpDelXRhoS1 = 0.0;
            SurfaceFD(Surf).CpDelXRhoS2 = 0.0;
            SurfaceFD(Surf).TDpriortimestep = 0.0;
            SurfaceFD(Surf).PhaseChangeState = 0;
            SurfaceFD(Surf).PhaseChangeStateOld = 0;
            SurfaceFD(Surf).PhaseChangeStateOldOld = 0;
            SurfaceFD(Surf).PhaseChangeTemperatureReverse = 50;
        }

        for (SurfNum = 1; SurfNum <= TotSurfaces; ++SurfNum) {
            if (!Surface(SurfNum).HeatTransSurf) continue;
            if (Surface(SurfNum).Class == DataSurfaces::SurfaceClass::Window) continue;
            if (Surface(SurfNum).HeatTransferAlgorithm != HeatTransferModel_CondFD) continue;

            SetupOutputVariable("CondFD Inner Solver Loop Iteration Count",
                                OutputProcessor::Unit::None,
                                SurfaceFD(SurfNum).GSloopCounter,
                                "Zone",
                                "Sum",
                                Surface(SurfNum).Name);

            TotNodes = ConstructFD(Surface(SurfNum).Construction).TotNodes; // Full size nodes, start with outside face.
            for (Lay = 1; Lay <= TotNodes + 1; ++Lay) {                     // include inside face node
                SetupOutputVariable(format("CondFD Surface Temperature Node {}", Lay),
                                    OutputProcessor::Unit::C,
                                    SurfaceFD(SurfNum).TDreport(Lay),
                                    "Zone",
                                    "State",
                                    Surface(SurfNum).Name);
                SetupOutputVariable(format("CondFD Surface Heat Flux Node {}", Lay),
                                    OutputProcessor::Unit::W_m2,
                                    SurfaceFD(SurfNum).QDreport(Lay),
                                    "Zone",
                                    "State",
                                    Surface(SurfNum).Name);
                SetupOutputVariable(format("CondFD Phase Change State {}", Lay),
                                    OutputProcessor::Unit::None,
                                    SurfaceFD(SurfNum).PhaseChangeState(Lay),
                                    "Zone",
                                    "State",
                                    Surface(SurfNum).Name);
                SetupOutputVariable(format("CondFD Phase Change Previous State {}", Lay),
                                    OutputProcessor::Unit::None,
                                    SurfaceFD(SurfNum).PhaseChangeStateOld(Lay),
                                    "Zone",
                                    "State",
                                    Surface(SurfNum).Name);
                SetupOutputVariable(format("CondFD Phase Change Node Temperature {}", Lay),
                                    OutputProcessor::Unit::C,
                                    SurfaceFD(SurfNum).TDT(Lay),
                                    "Zone",
                                    "State",
                                    Surface(SurfNum).Name);
                if (state.dataGlobal->DisplayAdvancedReportVariables) {
                    SetupOutputVariable(format("CondFD Surface Heat Capacitance Outer Half Node {}", Lay),
                                        OutputProcessor::Unit::W_m2K,
                                        SurfaceFD(SurfNum).CpDelXRhoS1(Lay),
                                        "Zone",
                                        "State",
                                        Surface(SurfNum).Name);
                    SetupOutputVariable(format("CondFD Surface Heat Capacitance Inner Half Node {}", Lay),
                                        OutputProcessor::Unit::W_m2K,
                                        SurfaceFD(SurfNum).CpDelXRhoS2(Lay),
                                        "Zone",
                                        "State",
                                        Surface(SurfNum).Name);
                }
            }

        } // End of the Surface Loop for Report Variable Setup

        ReportFiniteDiffInits(); // Report the results from the Finite Diff Inits
    }

    void relax_array(Array1D<Real64> &a,       // Array to relax
                     Array1D<Real64> const &b, // Array to relax towards
                     Real64 const r            // Relaxation factor [0-1]
    )
    {
        assert(equal_dimensions(a, b));
        assert((0.0 <= r) && (r <= 1.0));
        Real64 const q(1.0 - r);
        for (int i = a.l(), e = a.u(); i <= e; ++i) {
            a(i) = r * b(i) + q * a(i);
        }
    }

    Real64 sum_array_diff(Array1D<Real64> const &a, Array1D<Real64> const &b)
    {
        assert(equal_dimensions(a, b));
        Real64 s(0.0);
        for (int i = a.l(), e = a.u(); i <= e; ++i) {
            s += a(i) - b(i); //? Should this be in abs?
        }
        return s;
    }

    void CalcHeatBalFiniteDiff(int const Surf,        // Surface number
                               Real64 &TempSurfInTmp, // INSIDE SURFACE TEMPERATURE OF EACH HEAT TRANSFER SURF.
                               Real64 &TempSurfOutTmp // Outside Surface Temperature of each Heat Transfer Surface
    )
    {
EnergyPlusData & state = getCurrentState();
        // SUBROUTINE INFORMATION:
        //       AUTHOR         Richard J. Liesen
        //       DATE WRITTEN   Oct 2003
        //       MODIFIED       Aug 2006 by C O Pedersen to include implicit solution and variable properties with
        //                                material enthalpy added for Phase Change Materials.
        //                      Sept 2010 B. Griffith, remove allocate/deallocate, use structure variables
        //                      March 2011 P. Tabares, add relaxation factor and add surfIteration to
        //                                 update TD and TDT, correct interzone partition
        //                      May 2011  B. Griffith add logging and errors when inner GS loop does not converge
        //                      November 2011 P. Tabares fixed problems with adiabatic walls/massless walls and PCM stability problems

        //       RE-ENGINEERED  na

        // PURPOSE OF THIS SUBROUTINE:
        // this routine controls the calculation of the fluxes and temperatures using
        //      finite difference procedures for
        //      all building surface constructs.

        // Using/Aliasing
        using DataHeatBalance::CondFDRelaxFactor;

        static Real64 MaxDelTemp(0.0);

        int const ConstrNum(Surface(Surf).Construction);

        int const TotNodes(ConstructFD(ConstrNum).TotNodes);
        int const TotLayers(state.dataConstruction->Construct(ConstrNum).TotLayers);

        TempSurfInTmp = 0.0;
        TempSurfOutTmp = 0.0;

        int const Delt(ConstructFD(ConstrNum).DeltaTime); //   (seconds)

        // Aliases
        auto &surfaceFD(SurfaceFD(Surf));
        auto const &T(surfaceFD.T);
        auto &TT(surfaceFD.TT);
        auto const &Rhov(surfaceFD.Rhov);
        auto &RhoT(surfaceFD.RhoT);
        auto const &TD(surfaceFD.TD);
        auto &TDT(surfaceFD.TDT);
        auto &TDTLast(surfaceFD.TDTLast);
        auto &TDreport(surfaceFD.TDreport);
        auto &RH(surfaceFD.RH);
        auto &EnthOld(surfaceFD.EnthOld);
        auto &EnthNew(surfaceFD.EnthNew);
        auto &EnthLast(surfaceFD.EnthLast);
        auto &GSloopCounter(surfaceFD.GSloopCounter);
        auto &MaxNodeDelTemp(surfaceFD.MaxNodeDelTemp);

        Real64 HMovInsul;       // Equiv H for TIM layer,  Comes with call to
        int RoughIndexMovInsul; // roughness  Movable insulation
        Real64 AbsExt;          // exterior absorptivity  movable insulation
        EvalOutsideMovableInsulation(Surf, HMovInsul, RoughIndexMovInsul, AbsExt);
        // Start stepping through the slab with time.
        for (int J = 1, J_end = nint(state.dataGlobal->TimeStepZoneSec / Delt); J <= J_end; ++J) { // PT testing higher time steps

            int GSiter;                                       // iteration counter for implicit repeat calculation
            for (GSiter = 1; GSiter <= MaxGSiter; ++GSiter) { //  Iterate implicit equations
                TDTLast = TDT;                                // Save last iteration's TDT (New temperature) values
                EnthLast = EnthNew;                           // Last iterations new enthalpy value

                // Original loop version
                int i(1);                                    //  Node counter
                for (int Lay = 1; Lay <= TotLayers; ++Lay) { // Begin layer loop ...

                    // For the exterior surface node with a convective boundary condition
                    if ((i == 1) && (Lay == 1)) {
                        ExteriorBCEqns(Delt, i, Lay, Surf, T, TT, Rhov, RhoT, RH, TD, TDT, EnthOld, EnthNew, TotNodes, HMovInsul);
                    }

                    // For the Layer Interior nodes.  Arrive here after exterior surface node or interface node
                    if (TotNodes != 1) {
                        for (int ctr = 2, ctr_end = ConstructFD(ConstrNum).NodeNumPoint(Lay); ctr <= ctr_end; ++ctr) {
                            ++i;
                            InteriorNodeEqns(Delt, i, Lay, Surf, T, TT, Rhov, RhoT, RH, TD, TDT, EnthOld, EnthNew);
                        }
                    }

                    if ((Lay < TotLayers) && (TotNodes != 1)) { // Interface equations for 2 capacitive materials
                        ++i;
                        IntInterfaceNodeEqns(Delt, i, Lay, Surf, T, TT, Rhov, RhoT, RH, TD, TDT, EnthOld, EnthNew, GSiter);
                    } else if (Lay == TotLayers) { // For the Interior surface node with a convective boundary condition
                        ++i;
                        InteriorBCEqns(Delt, i, Lay, Surf, T, TT, Rhov, RhoT, RH, TD, TDT, EnthOld, EnthNew, TDreport);
                    }

                } // layer loop

                // Apply Relaxation factor for stability, use current (TDT) and previous (TDTLast) iteration temperature values
                // to obtain the actual temperature that is going to be used for next iteration. This would mostly happen with PCM
                // Tuned Function call to eliminate array temporaries and multiple relaxation passes
                if (GSiter > 15) {
                    relax_array(TDT, TDTLast, 0.9875);
                } else if (GSiter > 10) {
                    relax_array(TDT, TDTLast, 0.875);
                } else if (GSiter > 5) {
                    relax_array(TDT, TDTLast, 0.5);
                }

                // the following could blow up when all the node temps sum to less than 1.0.  seems poorly formulated for temperature in C.
                // PT delete one zero and decrease number of minimum iterations, from 3 (which actually requires 4 iterations) to 2.

                if ((GSiter > 2) && (std::abs(sum_array_diff(TDT, TDTLast) / sum(TDT)) < 0.00001)) break;

            } // End of Gauss Seidell iteration loop

            GSloopCounter = GSiter; // outputs GSloop iterations, useful for pinpointing stability issues with condFD
            if (CondFDRelaxFactor != 1.0) {
                // Apply Relaxation factor for stability, use current (TDT) and previous (TDreport) temperature values
                //   to obtain the actual temperature that is going to be exported/use
                relax_array(TDT, TDreport, 1.0 - CondFDRelaxFactor);
                EnthOld = EnthNew;
            }

            for (int I = 1; I <= (TotNodes + 1); I++) {
                // When the phase change process reverses its direction while melting or freezing (without completing its phase
                // to either liquid or solid), the temperature at which it changes its direction is saved
                // in the variable PhaseChangeTemperatureReverse, and this variable will hold the value of the temperature until
                // the next reverse in the process takes place.
                if ((SurfaceFD(Surf).PhaseChangeStateOld(I) == HysteresisPhaseChange::PhaseChangeStates::FREEZING &&
                     SurfaceFD(Surf).PhaseChangeState(I) == HysteresisPhaseChange::PhaseChangeStates::TRANSITION)) {
                    SurfaceFD(Surf).PhaseChangeTemperatureReverse(I) = SurfaceFD(Surf).TDT(I);
                } else if ((SurfaceFD(Surf).PhaseChangeStateOld(I) == HysteresisPhaseChange::PhaseChangeStates::TRANSITION &&
                            SurfaceFD(Surf).PhaseChangeState(I) == HysteresisPhaseChange::PhaseChangeStates::FREEZING)) {
                    SurfaceFD(Surf).PhaseChangeTemperatureReverse(I) = SurfaceFD(Surf).TDT(I);
                } else if ((SurfaceFD(Surf).PhaseChangeStateOld(I) == HysteresisPhaseChange::PhaseChangeStates::MELTING &&
                            SurfaceFD(Surf).PhaseChangeState(I) == HysteresisPhaseChange::PhaseChangeStates::TRANSITION)) {
                    SurfaceFD(Surf).PhaseChangeTemperatureReverse(I) = SurfaceFD(Surf).TDT(I);
                } else if ((SurfaceFD(Surf).PhaseChangeStateOld(I) == HysteresisPhaseChange::PhaseChangeStates::TRANSITION &&
                            SurfaceFD(Surf).PhaseChangeState(I) == HysteresisPhaseChange::PhaseChangeStates::MELTING)) {
                    SurfaceFD(Surf).PhaseChangeTemperatureReverse(I) = SurfaceFD(Surf).TDT(I);
                }
            }

            SurfaceFD(Surf).PhaseChangeStateOldOld = SurfaceFD(Surf).PhaseChangeStateOld;
            SurfaceFD(Surf).PhaseChangeStateOld = SurfaceFD(Surf).PhaseChangeState;

        } // Time Loop  //PT solving time steps

        TempSurfOutTmp = TDT(1);
        TempSurfInTmp = TDT(TotNodes + 1);
        RhoVaporSurfIn(Surf) = 0.0;

        // For ground surfaces or when raining, outside face inner half-node heat capacity was unknown and set to -1 in ExteriorBCEqns
        // Now check for the flag and set equal to the second node's outer half-node heat capacity if needed
        if (surfaceFD.CpDelXRhoS2(1) == -1.0) {
            surfaceFD.CpDelXRhoS2(1) = surfaceFD.CpDelXRhoS1(2); // Set to node 2's outer half node heat capacity
        }
        CalcNodeHeatFlux(Surf, TotNodes);

        // Determine largest change in node temps
        MaxDelTemp = 0.0;
        for (int NodeNum = 1; NodeNum <= TotNodes + 1; ++NodeNum) { // need to consider all nodes
            MaxDelTemp = max(std::abs(TDT(NodeNum) - TDreport(NodeNum)), MaxDelTemp);
        }
        MaxNodeDelTemp = MaxDelTemp;
        TDreport = TDT;
        EnthOld = EnthNew;
    }

    void ReportFiniteDiffInits()
    {
        EnergyPlusData & state = getCurrentState();

        // SUBROUTINE INFORMATION:
        //       AUTHOR         Richard Liesen
        //       DATE WRITTEN   November 2003
        //       MODIFIED       B. Griffith, May 2011 add reporting of node x locations
        //       RE-ENGINEERED  na

        // PURPOSE OF THIS SUBROUTINE:
        // This routine gives a detailed report to the user about
        // the initializations for the Finite Difference calculations
        // of each construction.

        // Using/Aliasing
        using DataHeatBalance::CondFDRelaxFactorInput;
        using DataHeatBalance::MaxAllowedDelTempCondFD;

        using General::ScanForReports;

        // SUBROUTINE PARAMETER DEFINITIONS:

        // SUBROUTINE LOCAL VARIABLE DECLARATIONS:
        bool DoReport;
        int ThisNum;
        int Layer;
        int OutwardMatLayerNum;
        int LayerNode;
        int Inodes;

        // Formats
        static constexpr auto Format_702(" ConductionFiniteDifference Node,{},{:.8R},{},{},{}\n");

        print(state.files.eio,
              "! <ConductionFiniteDifference HeatBalanceSettings>,Scheme Type,Space Discretization Constant,Relaxation Factor,Inside Face Surface "
              "Temperature Convergence Criteria\n");
        print(state.files.eio,
              " ConductionFiniteDifference HeatBalanceSettings,{},{:.2R},{:.2R},{:.4R}\n",
              cCondFDSchemeType(CondFDSchemeType),
              SpaceDescritConstant,
              CondFDRelaxFactorInput,
              MaxAllowedDelTempCondFD);

        ScanForReports("Constructions", DoReport, "Constructions");

        if (DoReport) {

            //                                      Write Descriptions
            print(state.files.eio, "{}\n", "! <Construction CondFD>,Construction Name,Index,#Layers,#Nodes,Time Step {hours}");
            print(state.files.eio,
                  "{}\n",
                  "! <Material CondFD Summary>,Material Name,Thickness {m},#Layer Elements,Layer Delta X,Layer Alpha*Delt/Delx**2,Layer Moisture "
                  "Stability");

            // HT Algo issue
            if (DataHeatBalance::AnyCondFD) {
                print(state.files.eio,
                      "{}\n",
                      "! <ConductionFiniteDifference Node>,Node Identifier, Node Distance From Outside Face {m}, Construction Name, Outward Material "
                      "Name (or Face), Inward Material Name (or Face)");
            }

            for (ThisNum = 1; ThisNum <= TotConstructs; ++ThisNum) {

                if (state.dataConstruction->Construct(ThisNum).TypeIsWindow) continue;
                if (state.dataConstruction->Construct(ThisNum).TypeIsIRT) continue;

                static constexpr auto Format_700(" Construction CondFD,{},{},{},{},{:.6R}\n");
                print(state.files.eio,
                      Format_700,
                      state.dataConstruction->Construct(ThisNum).Name,
                      ThisNum,
                      state.dataConstruction->Construct(ThisNum).TotLayers,
                      int(ConstructFD(ThisNum).TotNodes + 1),
                      ConstructFD(ThisNum).DeltaTime / DataGlobalConstants::SecInHour);

                for (Layer = 1; Layer <= state.dataConstruction->Construct(ThisNum).TotLayers; ++Layer) {
                    static constexpr auto Format_701(" Material CondFD Summary,{},{:.4R},{},{:.8R},{:.8R},{:.8R}\n");
                    print(state.files.eio,
                          Format_701,
                          ConstructFD(ThisNum).Name(Layer),
                          ConstructFD(ThisNum).Thickness(Layer),
                          ConstructFD(ThisNum).NodeNumPoint(Layer),
                          ConstructFD(ThisNum).DelX(Layer),
                          ConstructFD(ThisNum).TempStability(Layer),
                          ConstructFD(ThisNum).MoistStability(Layer));
                }

                // now list each CondFD Node with its X distance from outside face in m along with other identifiers
                Inodes = 0;

                for (Layer = 1; Layer <= state.dataConstruction->Construct(ThisNum).TotLayers; ++Layer) {
                    OutwardMatLayerNum = Layer - 1;
                    for (LayerNode = 1; LayerNode <= ConstructFD(ThisNum).NodeNumPoint(Layer); ++LayerNode) {
                        ++Inodes;
                        if (Inodes == 1) {
                            print(state.files.eio,
                                  Format_702,
                                  format("Node #{}", Inodes),
                                  ConstructFD(ThisNum).NodeXlocation(Inodes),
                                  state.dataConstruction->Construct(ThisNum).Name,
                                  "Surface Outside Face",
                                  ConstructFD(ThisNum).Name(Layer));

                        } else if (LayerNode == 1) {

                            if (OutwardMatLayerNum > 0 && OutwardMatLayerNum <= state.dataConstruction->Construct(ThisNum).TotLayers) {
                                print(state.files.eio,
                                      Format_702,
                                      format("Node #{}", Inodes),
                                      ConstructFD(ThisNum).NodeXlocation(Inodes),
                                      state.dataConstruction->Construct(ThisNum).Name,
                                      ConstructFD(ThisNum).Name(OutwardMatLayerNum),
                                      ConstructFD(ThisNum).Name(Layer));
                            }
                        } else if (LayerNode > 1) {
                            OutwardMatLayerNum = Layer;
                            print(state.files.eio,
                                  Format_702,
                                  format("Node #{}", Inodes),
                                  ConstructFD(ThisNum).NodeXlocation(Inodes),
                                  state.dataConstruction->Construct(ThisNum).Name,
                                  ConstructFD(ThisNum).Name(OutwardMatLayerNum),
                                  ConstructFD(ThisNum).Name(Layer));
                        }
                    }
                }

                Layer = state.dataConstruction->Construct(ThisNum).TotLayers;
                ++Inodes;
                print(state.files.eio,
                      Format_702,
                      format("Node #{}", Inodes),
                      ConstructFD(ThisNum).NodeXlocation(Inodes),
                      state.dataConstruction->Construct(ThisNum).Name,
                      ConstructFD(ThisNum).Name(Layer),
                      "Surface Inside Face");
            }
        }
    }

    Real64 terpld(Array2<Real64> const &a, Real64 const x1, int const nind, int const ndep)
    {
        // author:c. o. pedersen
        // purpose:
        //   this function performs a linear interpolation
        //     on a two dimensional array containing both
        //     dependent and independent variables.

        // inputs:
        //  a = two dimensional array
        //  nind=row containing independent variable
        //  ndep=row containing the dependent variable
        //   x1 = specific independent variable value for which
        //      interpolated output is wanted
        // outputs:
        //    the value of dependent variable corresponding
        //       to x1
        //    routine returns first or last dependent variable
        //      for out of range x1.

        int const first(a.l2());

        assert(a.size() > 0u);
        Array2<Real64>::size_type l(1);
        Real64 r(a[0]);
        int last(first);
        for (int i1 = first + 1, e1 = a.u2(); i1 <= e1; ++i1, ++l) {
            if (a[l] > r) {
                r = a[l];
                last = i1;
            }
        }

        Array2<Real64>::size_type lind(a.index(nind, 0));
        Array2<Real64>::size_type ldep(a.index(ndep, 0));
        if ((a.size2() == 1u) || (x1 <= a[lind + first])) { // [ lind + first ] == ( nind, first )
            return a[ldep + first];                         // [ ldep + first ] == ( ndep, first )
        } else if (x1 >= a[lind + last]) {                  // [ lind + last ] == ( nind, last )
            return a[ldep + last];                          // [ ldep + last ] == ( ndep, last )
        } else {
            int i;
            int i1(first);
            int i2(last);
            while ((i2 - i1) > 1) {
                i = i1 + ((i2 - i1) >> 1); // Tuned bit shift replaces / 2
                if (x1 < a[lind + i]) {    // [ lind + i ] == ( nind, i )
                    i2 = i;
                } else {
                    i1 = i;
                }
            }
            i = i2;
            lind += i;
            ldep += i;
            Real64 const fract((x1 - a[lind - 1]) / (a[lind] - a[lind - 1])); // [ lind ] == ( nind, i ), [ lind - 1 ] == ( nind, i - 1 )
            return a[ldep - 1] + fract * (a[ldep] - a[ldep - 1]);             // [ ldep ] == ( ndep, i ), [ ldep - 1 ] == ( ndep, i - 1 )
        }
    }

    void ExteriorBCEqns(int const Delt,                               // Time Increment
                        int const i,                                  // Node Index
                        int const Lay,                                // Layer Number for Construction
                        int const Surf,                               // Surface number
                        [[maybe_unused]] Array1D<Real64> const &T,    // Old node Temperature in MFD finite difference solution
                        Array1D<Real64> &TT,                          // New node Temperature in MFD finite difference solution.
                        [[maybe_unused]] Array1D<Real64> const &Rhov, // MFD Nodal Vapor Density[kg/m3] and is the old or last time step result.
                        Array1D<Real64> &RhoT,                        // MFD vapor density for the new time step.
                        [[maybe_unused]] Array1D<Real64> &RH,         // Nodal relative humidity
                        Array1D<Real64> const &TD,                    // The old dry Temperature at each node for the CondFD algorithm..
                        Array1D<Real64> &TDT,     // The current or new Temperature at each node location for the CondFD solution..
                        Array1D<Real64> &EnthOld, // Old Nodal enthalpy
                        Array1D<Real64> &EnthNew, // New Nodal enthalpy
                        int const TotNodes,       // Total nodes in layer
                        Real64 const HMovInsul    // Conductance of movable(transparent) insulation.
    )
    {
EnergyPlusData & state = getCurrentState();
        // SUBROUTINE INFORMATION:
        //       AUTHOR         Richard Liesen
        //       DATE WRITTEN   November, 2003
        //       MODIFIED       B. Griffith 2010, fix adiabatic and other side surfaces
        //                      May 2011, B. Griffith, P. Tabares
        //                      November 2011 P. Tabares fixed problems with adiabatic walls/massless walls
        //                      November 2011 P. Tabares fixed problems PCM stability problems
        //       RE-ENGINEERED  Curtis Pedersen 2006

        // Using/Aliasing
        using DataHeatBalSurface::QdotRadOutRep;
        using DataHeatBalSurface::QdotRadOutRepPerArea;
        using DataHeatBalSurface::QRadOutReport;
        using DataSurfaces::HeatTransferModel_CondFD;
        using DataSurfaces::OSCM;
        using DataSurfaces::OtherSideCondModeledExt;

        auto const &surface(Surface(Surf));
        int const surface_ExtBoundCond(surface.ExtBoundCond);

        Real64 Tsky;
        Real64 QRadSWOutFD;             // Short wave radiation absorbed on outside of opaque surface
        Real64 QRadSWOutMvInsulFD(0.0); // SW radiation at outside of Movable Insulation
        if (surface_ExtBoundCond == OtherSideCondModeledExt) {
            // CR8046 switch modeled rad temp for sky temp.
            Tsky = OSCM(surface.OSCMPtr).TRad;
            QRadSWOutFD = 0.0; // eliminate incident shortwave on underlying surface
        } else {               // Set the external conditions to local variables
            QRadSWOutFD = SurfOpaqQRadSWOutAbs(Surf);
            QRadSWOutMvInsulFD = SurfQRadSWOutMvIns(Surf);
            Tsky = state.dataEnvrn->SkyTemp;
        }

        if (surface_ExtBoundCond == Ground || state.dataEnvrn->IsRain) {
            TDT(i) = TT(i) = TempOutsideAirFD(Surf);
            RhoT(i) = RhoVaporAirOut(Surf);
            SurfaceFD(Surf).CpDelXRhoS1(i) = 0.0;  // Outside face  does not have an outer half node
            SurfaceFD(Surf).CpDelXRhoS2(i) = -1.0; // Set this to -1 as a flag, then set to node 2's outer half node heat capacity
        } else if (surface_ExtBoundCond > 0) {
            // this is actually the inside face of another surface, or maybe this same surface if adiabatic
            // switch around arguments for the other surf and call routines as for interior side BC from opposite face

            int const ext_bound_construction(Surface(surface_ExtBoundCond).Construction);
            int const LayIn(state.dataConstruction->Construct(ext_bound_construction).TotLayers);       // layer number for call to interior eqs
            int const NodeIn(ConstructFD(ext_bound_construction).TotNodes + 1); // node number "I" for call to interior eqs
            int const TotNodesPlusOne(TotNodes + 1);
            if (surface_ExtBoundCond == Surf) { // adiabatic surface, PT added since it is not the same as interzone wall
                // as Outside Boundary Condition Object can be left blank.

                auto &surfaceFD(SurfaceFD(Surf));
                InteriorBCEqns(Delt,
                               NodeIn,
                               LayIn,
                               Surf,
                               surfaceFD.T,
                               surfaceFD.TT,
                               surfaceFD.Rhov,
                               surfaceFD.RhoT,
                               surfaceFD.RH,
                               surfaceFD.TD,
                               surfaceFD.TDT,
                               surfaceFD.EnthOld,
                               surfaceFD.EnthNew,
                               surfaceFD.TDreport);
                TDT(i) = surfaceFD.TDT(TotNodesPlusOne);
                TT(i) = surfaceFD.TT(TotNodesPlusOne);
                RhoT(i) = surfaceFD.RhoT(TotNodesPlusOne);

                surfaceFD.CpDelXRhoS1(i) = 0.0;                                    // Outside face  does not have an outer half node
                surfaceFD.CpDelXRhoS2(i) = surfaceFD.CpDelXRhoS1(TotNodesPlusOne); // Save this for computing node flux values

            } else {

                // potential-lkl-from old      CALL InteriorBCEqns(Delt,nodeIn,LayIn,Surf,SurfaceFD(Surface(Surf)%ExtBoundCond)%T, &
                auto &surfaceFDEBC(SurfaceFD(surface_ExtBoundCond));
                InteriorBCEqns(Delt,
                               NodeIn,
                               LayIn,
                               surface_ExtBoundCond,
                               surfaceFDEBC.T,
                               surfaceFDEBC.TT,
                               surfaceFDEBC.Rhov,
                               surfaceFDEBC.RhoT,
                               surfaceFDEBC.RH,
                               surfaceFDEBC.TD,
                               surfaceFDEBC.TDT,
                               surfaceFDEBC.EnthOld,
                               surfaceFDEBC.EnthNew,
                               surfaceFDEBC.TDreport);

                TDT(i) = surfaceFDEBC.TDT(TotNodesPlusOne);
                TT(i) = surfaceFDEBC.TT(TotNodesPlusOne);
                RhoT(i) = surfaceFDEBC.RhoT(TotNodesPlusOne);

                SurfaceFD(Surf).CpDelXRhoS1(i) = 0.0;                                       // Outside face  does not have an outer half node
                SurfaceFD(Surf).CpDelXRhoS2(i) = surfaceFDEBC.CpDelXRhoS1(TotNodesPlusOne); // Save this for computing node flux values
            }

            Real64 const QNetSurfFromOutside(SurfOpaqInsFaceConductionFlux(surface_ExtBoundCond)); // filled in InteriorBCEqns
            //    QFluxOutsideToOutSurf(Surf)       = QnetSurfFromOutside
            SurfOpaqOutsideFaceConductionFlux(Surf) = -QNetSurfFromOutside;
            SurfOpaqOutsideFaceConduction(Surf) = surface.Area * SurfOpaqOutsideFaceConductionFlux(Surf);
            QHeatOutFlux(Surf) = QNetSurfFromOutside;

        } else if (surface_ExtBoundCond <= 0) { // regular outside conditions
            auto TDT_i(TDT(i));
            auto const TDT_p(TDT(i + 1));

            // Boundary Conditions from Simulation for Exterior
            Real64 const hconvo(HConvExtFD(Surf));

            Real64 const hrad(HAirFD(Surf));
            Real64 const hsky(HSkyFD(Surf));
            Real64 const hgnd(HGrndFD(Surf));
            Real64 const Toa(TempOutsideAirFD(Surf));
            Real64 const Tgnd(TempOutsideAirFD(Surf));

            if (surface.HeatTransferAlgorithm == HeatTransferModel_CondFD) {

                int const ConstrNum(surface.Construction);
                int const MatLay(state.dataConstruction->Construct(ConstrNum).LayerPoint(Lay));
                auto const &mat(state.dataMaterial->Material(MatLay));
                auto const &matFD(MaterialFD(MatLay));

                // regular outside conditions

                // Calculate the Dry Heat Conduction Equation

                if (mat.ROnly || mat.Group == 1) { // R Layer or Air Layer  **********
                    // Use algebraic equation for TDT based on R
                    Real64 const Rlayer(mat.Resistance);
                    TDT_i = (TDT_p + (QRadSWOutFD + hgnd * Tgnd + (hconvo + hrad) * Toa + hsky * Tsky) * Rlayer) /
                            (1.0 + (hconvo + hgnd + hrad + hsky) * Rlayer);

                } else { // Regular or phase change material layer

                    // Set Thermal Conductivity. Can be constant, simple linear temp dep or multiple linear segment temp function dep.
                    auto const &matFD_TempCond(matFD.TempCond);
                    assert(matFD_TempCond.u2() >= 3);
                    auto const lTC(matFD_TempCond.index(2, 1));
                    Real64 kt;
                    if (matFD_TempCond[lTC] + matFD_TempCond[lTC + 1] + matFD_TempCond[lTC + 2] >= 0.0) { // Multiple Linear Segment Function
                        // Use average temp of surface and first node for k
                        kt = terpld(matFD_TempCond, (TDT_i + TDT_p) / 2.0, 1, 2); // 1: Temperature, 2: Thermal conductivity
                    } else {
                        kt = mat.Conductivity;       // 20C base conductivity
                        Real64 const kt1(matFD.tk1); // linear coefficient (normally zero)
                        if (kt1 != 0.0) kt = +kt1 * ((TDT_i + TDT_p) / 2.0 - 20.0);
                    }

                    // Check for phase change material
                    auto const TD_i(TD(i));
                    Real64 const Cpo(mat.SpecHeat); // Specific heat from idf
                    Real64 Cp(Cpo);                 // Specific heat modified if PCM, otherwise equal to Cpo // Will be changed if PCM
                    auto const &matFD_TempEnth(matFD.TempEnth);
                    assert(matFD_TempEnth.u2() >= 3);
                    auto const lTE(matFD_TempEnth.index(2, 1));
                    Real64 RhoS(mat.Density);
                    if (mat.phaseChange) {
                        adjustPropertiesForPhaseChange(i, Surf, mat, TD_i, TDT_i, Cp, RhoS, kt);
                        SurfaceFD(Surf).EnthalpyF = mat.phaseChange->enthalpyF;
                        SurfaceFD(Surf).EnthalpyM = mat.phaseChange->enthalpyM;
                    } else if (matFD_TempEnth[lTE] + matFD_TempEnth[lTE + 1] + matFD_TempEnth[lTE + 2] >=
                               0.0) { // Phase change material: Use TempEnth data to generate Cp
                        // Enthalpy function used to get average specific heat. Updated by GS so enthalpy function is followed.
                        EnthOld(i) = terpld(matFD_TempEnth, TD_i, 1, 2);  // 1: Temperature, 2: Enthalpy
                        EnthNew(i) = terpld(matFD_TempEnth, TDT_i, 1, 2); // 1: Temperature, 2: Enthalpy
                        if (EnthNew(i) != EnthOld(i)) {
                            Cp = max(Cpo, (EnthNew(i) - EnthOld(i)) / (TDT_i - TD_i));
                        }
                    } // Phase Change Material option

                    // Choose Regular or Transparent Insulation Case
                    Real64 const DelX(ConstructFD(ConstrNum).DelX(Lay));
                    Real64 const Delt_DelX(Delt * DelX);
                    SurfaceFD(Surf).CpDelXRhoS1(i) = 0.0;                      // Outside face  does not have an outer half node
                    SurfaceFD(Surf).CpDelXRhoS2(i) = (Cp * DelX * RhoS) / 2.0; // Save this for computing node flux values

                    if (HMovInsul <= 0.0) { // Regular  case

                        if (CondFDSchemeType == CrankNicholsonSecondOrder) { // Second Order equation
                            Real64 const Cp_DelX_RhoS_2Delt(Cp * DelX * RhoS / (2.0 * Delt));
                            Real64 const kt_2DelX(kt / (2.0 * DelX));
                            Real64 const hsum(0.5 * (hconvo + hgnd + hrad + hsky));
                            TDT_i = (QRadSWOutFD + Cp_DelX_RhoS_2Delt * TD_i + kt_2DelX * (TDT_p - TD_i + TD(i + 1)) + hgnd * Tgnd +
                                     (hconvo + hrad) * Toa + hsky * Tsky - hsum * TD_i) /
                                    (hsum + kt_2DelX + Cp_DelX_RhoS_2Delt);
                        } else if (CondFDSchemeType == FullyImplicitFirstOrder) { // First Order
                            Real64 const Two_Delt_DelX(2.0 * Delt_DelX);
                            Real64 const Cp_DelX2_RhoS(Cp * pow_2(DelX) * RhoS);
                            Real64 const Two_Delt_kt(2.0 * Delt * kt);
                            TDT_i = (Two_Delt_DelX * (QRadSWOutFD + hgnd * Tgnd + (hconvo + hrad) * Toa + hsky * Tsky) + Cp_DelX2_RhoS * TD_i +
                                     Two_Delt_kt * TDT_p) /
                                    (Two_Delt_DelX * (hconvo + hgnd + hrad + hsky) + Two_Delt_kt + Cp_DelX2_RhoS);
                        }

                    } else { // HMovInsul > 0.0: Transparent insulation on outside
                        // Transparent insulation additions

                        // Movable Insulation Layer Outside surface temp

                        Real64 const TInsulOut((QRadSWOutMvInsulFD + hgnd * Tgnd + HMovInsul * TDT_i + (hconvo + hrad) * Toa + hsky * Tsky) /
                                               (hconvo + hgnd + HMovInsul + hrad + hsky)); // Temperature of outside face of Outside Insulation
                        Real64 const Two_Delt_DelX(2.0 * Delt_DelX);
                        Real64 const Cp_DelX2_RhoS(Cp * pow_2(DelX) * RhoS);
                        Real64 const Two_Delt_kt(2.0 * Delt * kt);

                        // Wall first node temperature behind Movable insulation
                        if (CondFDSchemeType == CrankNicholsonSecondOrder) {
                            TDT_i = (Two_Delt_DelX * (QRadSWOutFD + HMovInsul * TInsulOut) + Cp_DelX2_RhoS * TD_i + Two_Delt_kt * TDT_p) /
                                    (Two_Delt_DelX * HMovInsul + Two_Delt_kt + Cp_DelX2_RhoS);
                        } else if (CondFDSchemeType == FullyImplicitFirstOrder) {
                            // Currently same as Crank Nicholson, need fully implicit formulation
                            TDT_i = (Two_Delt_DelX * (QRadSWOutFD + HMovInsul * TInsulOut) + Cp_DelX2_RhoS * TD_i + Two_Delt_kt * TDT_p) /
                                    (Two_Delt_DelX * HMovInsul + Two_Delt_kt + Cp_DelX2_RhoS);
                        } else {
                            assert(false); // Illegal CondFDSchemeType
                        }

                    } // Regular layer or Movable insulation cases

                } // R layer or Regular layer

                // Limit clipping
                if (TDT_i < MinSurfaceTempLimit) {
                    TDT_i = MinSurfaceTempLimit;
                } else if (TDT_i > MaxSurfaceTempLimit) {
                    TDT_i = MaxSurfaceTempLimit;
                }

                TDT(i) = TDT_i;

            } // regular detailed FD part or SigmaR SigmaC part

            // Determine net heat flux to outside face
            // One formulation that works for Fully Implicit and CrankNicholson and massless wall

            Real64 const Toa_TDT_i(Toa - TDT_i);
            Real64 const QNetSurfFromOutside(QRadSWOutFD + (hgnd * (-TDT_i + Tgnd) + (hconvo + hrad) * Toa_TDT_i + hsky * (-TDT_i + Tsky)));

            // Same sign convention as CTFs
            SurfOpaqOutsideFaceConductionFlux(Surf) = -QNetSurfFromOutside;
            SurfOpaqOutsideFaceConduction(Surf) = surface.Area * SurfOpaqOutsideFaceConductionFlux(Surf);

            // Report all outside BC heat fluxes
            QdotRadOutRepPerArea(Surf) = -(hgnd * (TDT_i - Tgnd) + hrad * (-Toa_TDT_i) + hsky * (TDT_i - Tsky));
            QdotRadOutRep(Surf) = surface.Area * QdotRadOutRepPerArea(Surf);
            QRadOutReport(Surf) = QdotRadOutRep(Surf) * state.dataGlobal->TimeStepZoneSec;

        } // regular BC part of the ground and Rain check
    }

    void InteriorNodeEqns(int const Delt,                               // Time Increment
                          int const i,                                  // Node Index
                          int const Lay,                                // Layer Number for Construction
                          int const Surf,                               // Surface number
                          [[maybe_unused]] Array1D<Real64> const &T,    // INSIDE SURFACE TEMPERATURE OF EACH HEAT TRANSFER SURF.
                          [[maybe_unused]] Array1D<Real64> &TT,         // INSIDE SURFACE TEMPERATURE OF EACH HEAT TRANSFER SURF.
                          [[maybe_unused]] Array1D<Real64> const &Rhov, // INSIDE SURFACE TEMPERATURE OF EACH HEAT TRANSFER SURF.
                          [[maybe_unused]] Array1D<Real64> &RhoT,       // INSIDE SURFACE TEMPERATURE OF EACH HEAT TRANSFER SURF.
                          [[maybe_unused]] Array1D<Real64> &RH,         // INSIDE SURFACE TEMPERATURE OF EACH HEAT TRANSFER SURF.
                          Array1D<Real64> const &TD,                    // INSIDE SURFACE TEMPERATURE OF EACH HEAT TRANSFER SURF.
                          Array1D<Real64> &TDT,                         // INSIDE SURFACE TEMPERATURE OF EACH HEAT TRANSFER SURF.
                          Array1D<Real64> &EnthOld,                     // Old Nodal enthalpy
                          Array1D<Real64> &EnthNew                      // New Nodal enthalpy
    )
    {
EnergyPlusData & state = getCurrentState();
        // SUBROUTINE INFORMATION:
        //       AUTHOR         Richard Liesen
        //       DATE WRITTEN   November, 2003
        //       MODIFIED       May 2011, B. Griffith and P. Tabares
        //       RE-ENGINEERED  C. O. Pedersen, 2006

        int const ConstrNum(Surface(Surf).Construction);

        int const MatLay(state.dataConstruction->Construct(ConstrNum).LayerPoint(Lay));
        auto const &mat(state.dataMaterial->Material(MatLay));
        auto const &matFD(MaterialFD(MatLay));

        auto const TD_i(TD(i));

        auto const TDT_m(TDT(i - 1));
        auto TDT_i(TDT(i));
        auto const TDT_p(TDT(i + 1));
        auto const TDT_mi((TDT_m + TDT_i) / 2.0);
        auto const TDT_ip((TDT_i + TDT_p) / 2.0);

        //  Set Thermal Conductivity.  Can be constant, simple linear temp dep or multiple linear segment temp function dep.
        auto const &matFD_TempCond(matFD.TempCond);
        assert(matFD_TempCond.u2() >= 3);
        auto const lTC(matFD_TempCond.index(2, 1));
        Real64 ktA1; // Variable Outer Thermal conductivity in temperature equation
        Real64 ktA2; // Thermal Inner conductivity in temperature equation
        if (matFD_TempCond[lTC] + matFD_TempCond[lTC + 1] + matFD_TempCond[lTC + 2] >= 0.0) { // Multiple Linear Segment Function
            ktA1 = terpld(matFD.TempCond, TDT_ip, 1, 2);                                      // 1: Temperature, 2: Thermal conductivity
            ktA2 = terpld(matFD.TempCond, TDT_mi, 1, 2);                                      // 1: Temperature, 2: Thermal conductivity
        } else {
            ktA1 = ktA2 = mat.Conductivity; // 20C base conductivity
            Real64 const kt1(matFD.tk1);    // temperature coefficient for simple temp dep k. // linear coefficient (normally zero)
            if (kt1 != 0.0) {
                ktA1 += kt1 * (TDT_ip - 20.0);
                ktA2 += kt1 * (TDT_mi - 20.0);
            }
        }

        Real64 const Cpo(mat.SpecHeat); // Const Cp from input
        Real64 Cp(Cpo);                 // Cp used // Will be changed if PCM
        Real64 kt(0.0);
        auto const &matFD_TempEnth(matFD.TempEnth);
        assert(matFD_TempEnth.u2() >= 3);
        auto const lTE(matFD_TempEnth.index(2, 1));
        Real64 RhoS(mat.Density);
        if (mat.phaseChange) {
            adjustPropertiesForPhaseChange(i, Surf, mat, TD_i, TDT_i, Cp, RhoS, kt);
            ktA1 = mat.phaseChange->getConductivity(TDT_ip);
            ktA2 = mat.phaseChange->getConductivity(TDT_mi);
        } else if (matFD_TempEnth[lTE] + matFD_TempEnth[lTE + 1] + matFD_TempEnth[lTE + 2] >= 0.0) { // Phase change material: Use TempEnth data
            EnthOld(i) = terpld(matFD_TempEnth, TD_i, 1, 2);                                         // 1: Temperature, 2: Enthalpy
            EnthNew(i) = terpld(matFD_TempEnth, TDT_i, 1, 2);                                        // 1: Temperature, 2: Enthalpy
            if (EnthNew(i) != EnthOld(i)) {
                Cp = max(Cpo, (EnthNew(i) - EnthOld(i)) / (TDT_i - TD_i));
            }
        } // Phase Change case

        Real64 const DelX(ConstructFD(ConstrNum).DelX(Lay));
        Real64 const Cp_DelX_RhoS_Delt(Cp * DelX * RhoS / Delt);
        if (CondFDSchemeType == CrankNicholsonSecondOrder) { // Adams-Moulton second order
            Real64 const inv2DelX(1.0 / (2.0 * DelX));
            TDT_i = ((Cp_DelX_RhoS_Delt * TD_i) + ((ktA1 * (TD(i + 1) - TD_i + TDT_p) + ktA2 * (TD(i - 1) - TD_i + TDT_m)) * inv2DelX)) /
                    (((ktA1 + ktA2) * inv2DelX) + Cp_DelX_RhoS_Delt);
        } else if (CondFDSchemeType == FullyImplicitFirstOrder) { // Adams-Moulton First order
            Real64 const invDelX(1.0 / DelX);
            TDT_i = ((Cp_DelX_RhoS_Delt * TD_i) + ((ktA2 * TDT_m) + (ktA1 * TDT_p)) * invDelX) / (((ktA1 + ktA2) * invDelX) + Cp_DelX_RhoS_Delt);
        } else {
            assert(false); // Illegal CondFDSchemeType
        }

        // Limit clipping
        if (TDT_i < MinSurfaceTempLimit) {
            TDT_i = MinSurfaceTempLimit;
        } else if (TDT_i > MaxSurfaceTempLimit) {
            TDT_i = MaxSurfaceTempLimit;
        }

        TDT(i) = TDT_i;
        SurfaceFD(Surf).CpDelXRhoS1(i) = SurfaceFD(Surf).CpDelXRhoS2(i) =
            (Cp * DelX * RhoS) / 2.0; // Save this for computing node flux values, half nodes are the same here
    }

    void IntInterfaceNodeEqns(int const Delt,                                  // Time Increment
                              int const i,                                     // Node Index
                              int const Lay,                                   // Layer Number for Construction
                              int const Surf,                                  // Surface number
                              [[maybe_unused]] Array1D<Real64> const &T,       // INSIDE SURFACE TEMPERATURE OF EACH HEAT TRANSFER SURF.
                              [[maybe_unused]] Array1D<Real64> &TT,            // INSIDE SURFACE TEMPERATURE OF EACH HEAT TRANSFER SURF.
                              [[maybe_unused]] Array1D<Real64> const &Rhov,    // INSIDE SURFACE TEMPERATURE OF EACH HEAT TRANSFER SURF.
                              [[maybe_unused]] Array1D<Real64> &RhoT,          // INSIDE SURFACE TEMPERATURE OF EACH HEAT TRANSFER SURF.
                              [[maybe_unused]] Array1D<Real64> &RH,            // RELATIVE HUMIDITY.
                              Array1D<Real64> const &TD,                       // OLD NODE TEMPERATURES OF EACH HEAT TRANSFER SURF IN CONDFD.
                              Array1D<Real64> &TDT,                            // NEW NODE TEMPERATURES OF EACH HEAT TRANSFER SURF IN CONDFD.
                              [[maybe_unused]] Array1D<Real64> const &EnthOld, // Old Nodal enthalpy
                              Array1D<Real64> &EnthNew,                        // New Nodal enthalpy
                              [[maybe_unused]] int const GSiter                // Iteration number of Gauss Seidel iteration
    )
    {
EnergyPlusData & state = getCurrentState();
        // SUBROUTINE INFORMATION:
        //       AUTHOR         Richard Liesen
        //       DATE WRITTEN   November, 2003
        //       MODIFIED       May 2011, B. Griffith, P. Tabares,  add first order fully implicit, bug fixes, cleanup
        //       RE-ENGINEERED  Curtis Pedersen, Changed to Implicit mode and included enthalpy.  FY2006

        // PURPOSE OF THIS SUBROUTINE:
        // calculate finite difference heat transfer for nodes that interface two different material layers inside construction

        auto const &surface(Surface(Surf));

        if (surface.HeatTransferAlgorithm == HeatTransferModel_CondFD) { // HT Algo issue

            int const ConstrNum(surface.Construction);
            auto const &construct(state.dataConstruction->Construct(ConstrNum));

            int const MatLay(construct.LayerPoint(Lay));
            auto const &mat(state.dataMaterial->Material(MatLay));

            int const MatLay2(construct.LayerPoint(Lay + 1));
            auto const &mat2(state.dataMaterial->Material(MatLay2));

            auto const TDT_m(TDT(i - 1));
            auto const TDT_p(TDT(i + 1));

            bool const RLayerPresent(mat.ROnly || mat.Group == 1);
            bool const RLayer2Present(mat2.ROnly || mat2.Group == 1);

            Real64 const Rlayer(mat.Resistance);   // Resistance value of R Layer
            Real64 const Rlayer2(mat2.Resistance); // Resistance value of next layer to inside

            if (RLayerPresent && RLayer2Present) {

                TDT(i) = (Rlayer2 * TDT_m + Rlayer * TDT_p) / (Rlayer + Rlayer2); // Two adjacent R layers

            } else {

                auto const &matFD(MaterialFD(MatLay));
                auto const &matFD2(MaterialFD(MatLay2));
                auto TDT_i(TDT(i));

                // Set Thermal Conductivity. Can be constant, simple linear temp dep or multiple linear segment temp function dep.

                Real64 kt1(0.0);
                if (!RLayerPresent) {
                    auto const &matFD_TempCond(matFD.TempCond);
                    assert(matFD_TempCond.u2() >= 3);
                    auto const lTC(matFD_TempCond.index(2, 1));
                    if (matFD_TempCond[lTC] + matFD_TempCond[lTC + 1] + matFD_TempCond[lTC + 2] >= 0.0) { // Multiple Linear Segment Function
                        kt1 = terpld(matFD.TempCond, (TDT_i + TDT_m) / 2.0, 1, 2);                        // 1: Temperature, 2: Thermal conductivity
                    } else {
                        kt1 = mat.Conductivity;       // 20C base conductivity
                        Real64 const kt11(matFD.tk1); // temperature coefficient for simple temp dep k. // linear coefficient (normally zero)
                        if (kt11 != 0.0) kt1 += kt11 * ((TDT_i + TDT_m) / 2.0 - 20.0);
                    }
                }

                Real64 kt2(0.0);
                if (!RLayer2Present) {
                    auto const &matFD2_TempCond(matFD2.TempCond);
                    assert(matFD2_TempCond.u2() >= 3);
                    auto const lTC2(matFD2_TempCond.index(2, 1));
                    if (matFD2_TempCond[lTC2] + matFD2_TempCond[lTC2 + 1] + matFD2_TempCond[lTC2 + 2] >= 0.0) { // Multiple Linear Segment Function
                        kt2 = terpld(matFD2_TempCond, (TDT_i + TDT_p) / 2.0, 1, 2); // 1: Temperature, 2: Thermal conductivity
                    } else {
                        kt2 = mat2.Conductivity;       // 20C base conductivity
                        Real64 const kt21(matFD2.tk1); // temperature coefficient for simple temp dep k. // linear coefficient (normally zero)
                        if (kt21 != 0.0) kt2 += kt21 * ((TDT_i + TDT_p) / 2.0 - 20.0);
                    }
                }

                Real64 RhoS1(mat.Density);
                Real64 const Cpo1(mat.SpecHeat); // constant Cp from input file
                Real64 Cp1(Cpo1);                // Will be reset if PCM
                Real64 const Delx1(ConstructFD(ConstrNum).DelX(Lay));

                Real64 RhoS2(mat2.Density);
                Real64 const Cpo2(mat2.SpecHeat);
                Real64 Cp2(Cpo2); // will be reset if PCM
                Real64 const Delx2(ConstructFD(ConstrNum).DelX(Lay + 1));

                // Calculate the Dry Heat Conduction Equation

                // Source/Sink Flux Capability ++++++++++++++++++++++++++++++++++++++++++++++++++++++++++++++++++++++

                Real64 const QSSFlux((surface.Area > 0.0) && (construct.SourceSinkPresent && Lay == construct.SourceAfterLayer)
                                         ? (QRadSysSource(Surf) + QPVSysSource(Surf)) / surface.Area
                                         : 0.0); // Source/Sink flux value at a layer interface // Includes QPV Source

                //++++++++++++++++++++++++++++++++++++++++++++++++++++++++++++++++++++++++++++++++++++++++++++++

                auto const TD_i(TD(i));

                auto const &matFD_TempEnth(matFD.TempEnth);
                assert(matFD_TempEnth.u2() >= 3);
                auto const lTE(matFD_TempEnth.index(2, 1));
                Real64 const matFD_sum(matFD_TempEnth[lTE] + matFD_TempEnth[lTE + 1] + matFD_TempEnth[lTE + 2]);

                auto const &matFD2_TempEnth(matFD2.TempEnth);
                assert(matFD2_TempEnth.u2() >= 3);
                auto const lTE2(matFD2_TempEnth.index(2, 1));
                Real64 const matFD2_sum(matFD2_TempEnth[lTE2] + matFD2_TempEnth[lTE2 + 1] + matFD2_TempEnth[lTE2 + 2]);

                if (RLayerPresent && !RLayer2Present) { // R-layer first

                    // Check for PCM second layer
                    if (mat2.phaseChange) {
                        adjustPropertiesForPhaseChange(i, Surf, mat2, TD_i, TDT_i, Cp2, RhoS2, kt2);
                    } else if ((matFD_sum < 0.0) && (matFD2_sum > 0.0)) {            // Phase change material Layer2, Use TempEnth Data
                        Real64 const Enth2Old(terpld(matFD2_TempEnth, TD_i, 1, 2));  // 1: Temperature, 2: Thermal conductivity
                        Real64 const Enth2New(terpld(matFD2_TempEnth, TDT_i, 1, 2)); // 1: Temperature, 2: Thermal conductivity
                        EnthNew(i) = Enth2New; // This node really doesn't have an enthalpy, this gives it a value
                        if ((std::abs(Enth2New - Enth2Old) > smalldiff) && (std::abs(TDT_i - TD_i) > smalldiff)) {
                            Cp2 = max(Cpo2, (Enth2New - Enth2Old) / (TDT_i - TD_i));
                        }
                    }

                    // R layer first, then PCM or regular layer
                    Real64 const Delt_Delx2(Delt * Delx2);
                    Real64 const Cp2_fac(Cp2 * pow_2(Delx2) * RhoS2 * Rlayer);
                    Real64 const Delt_kt2_Rlayer(Delt * kt2 * Rlayer);
                    if (CondFDSchemeType == CrankNicholsonSecondOrder) {
                        TDT_i = (2.0 * Delt_Delx2 * QSSFlux * Rlayer + (Cp2_fac - Delt_Delx2 - Delt_kt2_Rlayer) * TD_i +
                                 Delt_Delx2 * (TD(i - 1) + TDT_m) + Delt_kt2_Rlayer * (TD(i + 1) + TDT_p)) /
                                (Delt_Delx2 + Delt_kt2_Rlayer + Cp2_fac);
                    } else if (CondFDSchemeType == FullyImplicitFirstOrder) {
                        Real64 const Two_Delt_Delx2(2.0 * Delt_Delx2);
                        Real64 const Two_Delt_kt2_Rlayer(2.0 * Delt_kt2_Rlayer);
                        TDT_i = (Two_Delt_Delx2 * (QSSFlux * Rlayer + TDT_m) + Cp2_fac * TD_i + Two_Delt_kt2_Rlayer * TDT_p) /
                                (Two_Delt_Delx2 + Two_Delt_kt2_Rlayer + Cp2_fac);
                    }

                    // Limit clipping
                    if (TDT_i < MinSurfaceTempLimit) {
                        TDT_i = MinSurfaceTempLimit;
                    } else if (TDT_i > MaxSurfaceTempLimit) {
                        TDT_i = MaxSurfaceTempLimit;
                    }
                    SurfaceFD(Surf).CpDelXRhoS1(i) = 0.0;                         //  - rlayer has no capacitance, so this is zero
                    SurfaceFD(Surf).CpDelXRhoS2(i) = (Cp2 * Delx2 * RhoS2) / 2.0; // Save this for computing node flux values

                } else if (!RLayerPresent && RLayer2Present) { // R-layer second

                    // Check for PCM layer before R layer
                    if (mat.phaseChange) {
                        adjustPropertiesForPhaseChange(i, Surf, mat, TD_i, TDT_i, Cp1, RhoS1, kt1);
                    } else if ((matFD_sum > 0.0) && (matFD2_sum < 0.0)) {           // Phase change material Layer1, Use TempEnth Data
                        Real64 const Enth1Old(terpld(matFD_TempEnth, TD_i, 1, 2));  // 1: Temperature, 2: Thermal conductivity
                        Real64 const Enth1New(terpld(matFD_TempEnth, TDT_i, 1, 2)); // 1: Temperature, 2: Thermal conductivity
                        EnthNew(i) = Enth1New; // This node really doesn't have an enthalpy, this gives it a value
                        if ((std::abs(Enth1New - Enth1Old) > smalldiff) && (std::abs(TDT_i - TD_i) > smalldiff)) {
                            Cp1 = max(Cpo1, (Enth1New - Enth1Old) / (TDT_i - TD_i));
                        }
                    }

                    Real64 const Delt_Delx1(Delt * Delx1);
                    Real64 const Cp1_fac(Cp1 * pow_2(Delx1) * RhoS1 * Rlayer2);
                    Real64 const Delt_kt1_Rlayer2(Delt * kt1 * Rlayer2);
                    if (CondFDSchemeType == CrankNicholsonSecondOrder) {
                        TDT_i = (2.0 * Delt_Delx1 * QSSFlux * Rlayer2 + (Cp1_fac - Delt_Delx1 - Delt_kt1_Rlayer2) * TD_i +
                                 Delt_Delx1 * (TD(i + 1) + TDT_p) + Delt_kt1_Rlayer2 * (TD(i - 1) + TDT_m)) /
                                (Delt_Delx1 + Delt_kt1_Rlayer2 + Cp1_fac);
                    } else if (CondFDSchemeType == FullyImplicitFirstOrder) {
                        Real64 const Two_Delt_Delx1(2.0 * Delt_Delx1);
                        Real64 const Two_Delt_kt1_Rlayer2(2.0 * Delt_kt1_Rlayer2);
                        TDT_i = (Two_Delt_Delx1 * (QSSFlux * Rlayer2 + TDT_p) + Cp1_fac * TD_i + Two_Delt_kt1_Rlayer2 * TDT_m) /
                                (Two_Delt_Delx1 + Two_Delt_kt1_Rlayer2 + Cp1_fac);
                    }

                    // Limit clipping
                    if (TDT_i < MinSurfaceTempLimit) {
                        TDT_i = MinSurfaceTempLimit;
                    } else if (TDT_i > MaxSurfaceTempLimit) {
                        TDT_i = MaxSurfaceTempLimit;
                    }
                    SurfaceFD(Surf).CpDelXRhoS1(i) = (Cp1 * Delx1 * RhoS1) / 2.0; // Save this for computing node flux values
                    SurfaceFD(Surf).CpDelXRhoS2(i) = 0.0;                         //  - rlayer has no capacitance, so this is zero

                } else { // Regular or Phase Change on both sides of interface

                    // Consider the various PCM material location cases
                    if ((matFD_sum > 0.0) && (matFD2_sum > 0.0)) { // Phase change material both layers, Use TempEnth Data

                        Real64 const Enth1Old(terpld(matFD_TempEnth, TD_i, 1, 2));   // 1: Temperature, 2: Thermal conductivity
                        Real64 const Enth2Old(terpld(matFD2_TempEnth, TD_i, 1, 2));  // 1: Temperature, 2: Thermal conductivity
                        Real64 const Enth1New(terpld(matFD_TempEnth, TDT_i, 1, 2));  // 1: Temperature, 2: Thermal conductivity
                        Real64 const Enth2New(terpld(matFD2_TempEnth, TDT_i, 1, 2)); // 1: Temperature, 2: Thermal conductivity

                        EnthNew(i) = Enth1New; // This node really doesn't have an enthalpy, this gives it a value

                        if ((std::abs(Enth1New - Enth1Old) > smalldiff) && (std::abs(TDT_i - TD_i) > smalldiff)) {
                            Cp1 = max(Cpo1, (Enth1New - Enth1Old) / (TDT_i - TD_i));
                        }

                        if ((std::abs(Enth2New - Enth2Old) > smalldiff) && (std::abs(TDT_i - TD_i) > smalldiff)) {
                            Cp2 = max(Cpo2, (Enth2New - Enth2Old) / (TDT_i - TD_i));
                        }

                        // if

                    } else if ((matFD_sum > 0.0) && (matFD2_sum < 0.0)) { // Phase change material Layer1, Use TempEnth Data

                        Real64 const Enth1Old(terpld(matFD_TempEnth, TD_i, 1, 2));  // 1: Temperature, 2: Thermal conductivity
                        Real64 const Enth1New(terpld(matFD_TempEnth, TDT_i, 1, 2)); // 1: Temperature, 2: Thermal conductivity
                        EnthNew(i) = Enth1New; // This node really doesn't have an enthalpy, this gives it a value

                        if ((std::abs(Enth1New - Enth1Old) > smalldiff) && (std::abs(TDT_i - TD_i) > smalldiff)) {
                            Cp1 = max(Cpo1, (Enth1New - Enth1Old) / (TDT_i - TD_i));
                        }

                    } else if ((matFD_sum < 0.0) && (matFD2_sum > 0.0)) { // Phase change material Layer2, Use TempEnth Data

                        Real64 const Enth2Old(terpld(matFD2_TempEnth, TD_i, 1, 2));  // 1: Temperature, 2: Thermal conductivity
                        Real64 const Enth2New(terpld(matFD2_TempEnth, TDT_i, 1, 2)); // 1: Temperature, 2: Thermal conductivity
                        EnthNew(i) = Enth2New; // This node really doesn't have an enthalpy, this gives it a value

                        if ((std::abs(Enth2New - Enth2Old) > smalldiff) && (std::abs(TDT_i - TD_i) > smalldiff)) {
                            Cp2 = max(Cpo2, (Enth2New - Enth2Old) / (TDT_i - TD_i));
                        }

                    } // Phase change material check

                    if (mat.phaseChange) {
                        adjustPropertiesForPhaseChange(i, Surf, mat, TD_i, TDT_i, Cp1, RhoS1, kt1);
                    }
                    if (mat2.phaseChange) {
                        adjustPropertiesForPhaseChange(i, Surf, mat2, TD_i, TDT_i, Cp2, RhoS2, kt2);
                    }

                    Real64 const Delt_Delx1(Delt * Delx1);
                    Real64 const Delt_Delx2(Delt * Delx2);
                    Real64 const Delt_Delx1_kt2(Delt_Delx1 * kt2);
                    Real64 const Delt_Delx2_kt1(Delt_Delx2 * kt1);
                    Real64 const Delt_sum(Delt_Delx1_kt2 + Delt_Delx2_kt1);
                    Real64 const Cp1_fac(Cp1 * pow_2(Delx1) * Delx2 * RhoS1);
                    Real64 const Cp2_fac(Cp2 * Delx1 * pow_2(Delx2) * RhoS2);
                    Real64 const Cp_fac(Cp1_fac + Cp2_fac);
                    if (CondFDSchemeType ==
                        CrankNicholsonSecondOrder) { // Regular Internal Interface Node with Source/sink using Adams Moulton second order
                        TDT_i = (2.0 * Delt_Delx1 * Delx2 * QSSFlux + (Cp_fac - Delt_sum) * TD_i + Delt_Delx1_kt2 * (TD(i + 1) + TDT_p) +
                                 Delt_Delx2_kt1 * (TD(i - 1) + TDT_m)) /
                                (Delt_sum + Cp_fac);
                    } else if (CondFDSchemeType == FullyImplicitFirstOrder) { // First order adams moulton
                        TDT_i = (2.0 * (Delt_Delx1 * Delx2 * QSSFlux + Delt_Delx2_kt1 * TDT_m + Delt_Delx1_kt2 * TDT_p) + Cp_fac * TD_i) /
                                (2.0 * (Delt_Delx2_kt1 + Delt_Delx1_kt2) + Cp_fac);
                    }

                    // Limit clipping
                    if (TDT_i < MinSurfaceTempLimit) {
                        TDT_i = MinSurfaceTempLimit;
                    } else if (TDT_i > MaxSurfaceTempLimit) {
                        TDT_i = MaxSurfaceTempLimit;
                    }
                    SurfaceFD(Surf).CpDelXRhoS1(i) = (Cp1 * Delx1 * RhoS1) / 2.0; // Save this for computing node flux values
                    SurfaceFD(Surf).CpDelXRhoS2(i) = (Cp2 * Delx2 * RhoS2) / 2.0; // Save this for computing node flux values

                    if (construct.SourceSinkPresent && (Lay == construct.SourceAfterLayer)) {
                        TCondFDSourceNode(Surf) = TDT_i; // Transfer node temp to Radiant System
                        TempSource(Surf) = TDT_i;        // Transfer node temp to DataHeatBalSurface module
                        SurfaceFD(Surf).QSource = QSSFlux;
                        SurfaceFD(Surf).SourceNodeNum = i;
                    }

                    if (construct.SourceSinkPresent && (Lay == construct.TempAfterLayer)) {
                        TempUserLoc(Surf) = TDT_i; // Transfer node temp to DataHeatBalSurface module
                    }

                } // End of R-layer and Regular check

                TDT(i) = TDT_i;
            }

        } // End of the CondFD if block
    }

    void InteriorBCEqns(int const Delt,                               // Time Increment
                        int const i,                                  // Node Index
                        int const Lay,                                // Layer Number for Construction
                        int const Surf,                               // Surface number
                        [[maybe_unused]] Array1D<Real64> const &T,    // INSIDE SURFACE TEMPERATURE OF EACH HEAT TRANSFER SURF (Old).
                        [[maybe_unused]] Array1D<Real64> &TT,         // INSIDE SURFACE TEMPERATURE OF EACH HEAT TRANSFER SURF (New).
                        [[maybe_unused]] Array1D<Real64> const &Rhov, // INSIDE SURFACE TEMPERATURE OF EACH HEAT TRANSFER SURF.
                        [[maybe_unused]] Array1D<Real64> &RhoT,       // INSIDE SURFACE TEMPERATURE OF EACH HEAT TRANSFER SURF.
                        [[maybe_unused]] Array1D<Real64> &RH,         // INSIDE SURFACE TEMPERATURE OF EACH HEAT TRANSFER SURF.
                        Array1D<Real64> const &TD,                    // INSIDE SURFACE TEMPERATURE OF EACH HEAT TRANSFER SURF.
                        Array1D<Real64> &TDT,                         // INSIDE SURFACE TEMPERATURE OF EACH HEAT TRANSFER SURF.
                        Array1D<Real64> &EnthOld,                     // Old Nodal enthalpy
                        Array1D<Real64> &EnthNew,                     // New Nodal enthalpy
                        Array1D<Real64> &TDreport                     // Temperature value from previous HeatSurfaceHeatManager iteration's value
    )
    {
        EnergyPlusData & state = getCurrentState();
        // SUBROUTINE INFORMATION:
        //       AUTHOR         Richard Liesen
        //       DATE WRITTEN   November, 2003
        //       MODIFIED       B. Griffith, P. Tabares, May 2011, add first order fully implicit, bug fixes, cleanup
        //                      November 2011 P. Tabares fixed problems with adiabatic walls/massless walls
        //                      November 2011 P. Tabares fixed problems PCM stability problems
        //       RE-ENGINEERED  C. O. Pedersen 2006

        // PURPOSE OF THIS SUBROUTINE:
        // Calculate the heat transfer at the node on the surfaces inside face (facing zone)

        // Using/Aliasing
        using DataHeatBalFanSys::MAT;
        using DataHeatBalFanSys::QCoolingPanelSurf;
        using DataHeatBalFanSys::QElecBaseboardSurf;
        using DataHeatBalFanSys::QHTRadSysSurf;
        using DataHeatBalFanSys::QHWBaseboardSurf;
        using DataHeatBalFanSys::QSteamBaseboardSurf;
        using DataHeatBalFanSys::ZoneAirHumRat;
        using DataSurfaces::HeatTransferModel_CondFD;

        auto const &surface(Surface(Surf));

        int const ConstrNum(surface.Construction);

        // Set the internal conditions to local variables
        Real64 const NetLWRadToSurfFD(SurfNetLWRadToSurf(Surf)); // Net interior long wavelength radiation to surface from other surfaces
        Real64 const QRadSWInFD(SurfOpaqQRadSWInAbs(Surf));          // Short wave radiation absorbed on inside of opaque surface
        Real64 const QHtRadSysSurfFD(
            QHTRadSysSurf(Surf)); // Current radiant heat flux at a surface due to the presence of high temperature radiant heaters
        Real64 const QHWBaseboardSurfFD(
            QHWBaseboardSurf(Surf)); // Current radiant heat flux at a surface due to the presence of hot water baseboard heaters
        Real64 const QSteamBaseboardSurfFD(
            QSteamBaseboardSurf(Surf)); // Current radiant heat flux at a surface due to the presence of steam baseboard heaters
        Real64 const QElecBaseboardSurfFD(
            QElecBaseboardSurf(Surf)); // Current radiant heat flux at a surface due to the presence of electric baseboard heaters
        Real64 const QCoolingPanelSurfFD(
            QCoolingPanelSurf(Surf));                     // Current radiant heat flux at a surface due to the presence of simple cooling panels
        Real64 const QRadThermInFD(SurfQRadThermInAbs(Surf)); // Thermal radiation absorbed on inside surfaces

        // Boundary Conditions from Simulation for Interior
        Real64 hconvi(HConvInFD(Surf));

        Real64 const Tia(MAT(surface.Zone));

        //++++++++++++++++++++++++++++++++++++++++++++++++++++++
        //    Do all the nodes in the surface   Else will switch to SigmaR,SigmaC
        auto TDT_i(TDT(i));
        Real64 const QFac(NetLWRadToSurfFD + QHtRadSysSurfFD + QHWBaseboardSurfFD + QSteamBaseboardSurfFD + QElecBaseboardSurfFD + QRadSWInFD +
                          QRadThermInFD + QCoolingPanelSurfFD);
        if (surface.HeatTransferAlgorithm == HeatTransferModel_CondFD) {
            int const MatLay(state.dataConstruction->Construct(ConstrNum).LayerPoint(Lay));
            auto const &mat(state.dataMaterial->Material(MatLay));
            auto const &matFD(MaterialFD(MatLay));

            // Calculate the Dry Heat Conduction Equation

            if (mat.ROnly || mat.Group == 1) { // R Layer or Air Layer
                // Use algebraic equation for TDT based on R
                Real64 const IterDampConst(
                    5.0); // Damping constant for inside surface temperature iterations. Only used for massless (R-value only) Walls
                Real64 const Rlayer(mat.Resistance);
                if ((i == 1) && (surface.ExtBoundCond > 0)) { // this is for an adiabatic partition
                    TDT_i = (TDT(i + 1) + (QFac + hconvi * Tia + TDreport(i) * IterDampConst) * Rlayer) / (1.0 + (hconvi + IterDampConst) * Rlayer);
                } else { // regular wall
                    TDT_i = (TDT(i - 1) + (QFac + hconvi * Tia + TDreport(i) * IterDampConst) * Rlayer) / (1.0 + (hconvi + IterDampConst) * Rlayer);
                }
                SurfaceFD(Surf).CpDelXRhoS1(i) = 0.0; // Save this for computing node flux values - rlayer has no capacitance
                SurfaceFD(Surf).CpDelXRhoS2(i) = 0.0; // Inside face  does not have an inner half node

            } else { //  Regular or PCM
                auto const TDT_m(TDT(i - 1));

                // Set Thermal Conductivity. Can be constant, simple linear temp dep or multiple linear segment temp function dep.
                auto const &matFD_TempCond(matFD.TempCond);
                assert(matFD_TempCond.u2() >= 3);
                auto const lTC(matFD_TempCond.index(2, 1));
                Real64 kt;
                if (matFD_TempCond[lTC] + matFD_TempCond[lTC + 1] + matFD_TempCond[lTC + 2] >= 0.0) { // Multiple Linear Segment Function
                    // Use average of surface and first node temp for determining k
                    kt = terpld(matFD_TempCond, (TDT_i + TDT_m) / 2.0, 1, 2); // 1: Temperature, 2: Thermal conductivity
                } else {
                    kt = mat.Conductivity;       // 20C base conductivity
                    Real64 const kt1(matFD.tk1); // linear coefficient (normally zero)
                    if (kt1 != 0.0) kt = +kt1 * ((TDT_i + TDT_m) / 2.0 - 20.0);
                }

                Real64 RhoS(mat.Density);
                auto const TD_i(TD(i));
                Real64 const Cpo(mat.SpecHeat);
                Real64 Cp(Cpo); // Will be changed if PCM
                auto const &matFD_TempEnth(matFD.TempEnth);
                assert(matFD_TempEnth.u2() >= 3);
                auto const lTE(matFD_TempEnth.index(2, 1));
                if (mat.phaseChange) {
                    adjustPropertiesForPhaseChange(i, Surf, mat, TD_i, TDT_i, Cp, RhoS, kt);
                } else if (matFD_TempEnth[lTE] + matFD_TempEnth[lTE + 1] + matFD_TempEnth[lTE + 2] >=
                           0.0) {                                     // Phase change material: Use TempEnth data
                    EnthOld(i) = terpld(matFD_TempEnth, TD_i, 1, 2);  // 1: Temperature, 2: Enthalpy
                    EnthNew(i) = terpld(matFD_TempEnth, TDT_i, 1, 2); // 1: Temperature, 2: Enthalpy
                    if ((std::abs(EnthNew(i) - EnthOld(i)) > smalldiff) && (std::abs(TDT_i - TD_i) > smalldiff)) {
                        Cp = max(Cpo, (EnthNew(i) - EnthOld(i)) / (TDT_i - TD_i));
                    }
                } // Phase change material check

                Real64 const DelX(ConstructFD(ConstrNum).DelX(Lay));
                Real64 const Delt_DelX(Delt * DelX);
                Real64 const Two_Delt_DelX(2.0 * Delt_DelX);
                Real64 const Delt_kt(Delt * kt);
                Real64 const Cp_DelX2_RhoS(Cp * pow_2(DelX) * RhoS);
                if ((surface.ExtBoundCond > 0) && (i == 1)) {            // this is for an adiabatic or interzone partition
                    if (CondFDSchemeType == CrankNicholsonSecondOrder) { // Adams-Moulton second order
                        TDT_i = (Two_Delt_DelX * (QFac + hconvi * Tia) + (Cp_DelX2_RhoS - Delt_DelX * hconvi - Delt_kt) * TD_i +
                                 Delt_kt * (TD(i + 1) + TDT(i + 1))) /
                                (Delt_DelX * hconvi + Delt_kt + Cp_DelX2_RhoS);
                    } else if (CondFDSchemeType == FullyImplicitFirstOrder) { // Adams-Moulton First order
                        Real64 const Two_Delt_kt(2.0 * Delt_kt);
                        TDT_i = (Two_Delt_DelX * (QFac + hconvi * Tia) + Cp_DelX2_RhoS * TD_i + Two_Delt_kt * TDT(i + 1)) /
                                (Two_Delt_DelX * hconvi + Two_Delt_kt + Cp_DelX2_RhoS);
                    }
                } else { // for regular or interzone walls
                    if (CondFDSchemeType == CrankNicholsonSecondOrder) {
                        TDT_i = (Two_Delt_DelX * (QFac + hconvi * Tia) + (Cp_DelX2_RhoS - Delt_DelX * hconvi - Delt_kt) * TD_i +
                                 Delt_kt * (TD(i - 1) + TDT_m)) /
                                (Delt_DelX * hconvi + Delt_kt + Cp_DelX2_RhoS);
                    } else if (CondFDSchemeType == FullyImplicitFirstOrder) {
                        Real64 const Two_Delt_kt(2.0 * Delt_kt);
                        TDT_i = (Two_Delt_DelX * (QFac + hconvi * Tia) + Cp_DelX2_RhoS * TD_i + Two_Delt_kt * TDT_m) /
                                (Two_Delt_DelX * hconvi + Two_Delt_kt + Cp_DelX2_RhoS);
                    }
                }
                SurfaceFD(Surf).CpDelXRhoS1(i) = (Cp * DelX * RhoS) / 2.0; // Save this for computing node flux values
                SurfaceFD(Surf).CpDelXRhoS2(i) = 0.0;                      // Inside face  does not have an inner half node

            } // Regular or R layer
              // Limit clipping
            if (TDT_i < MinSurfaceTempLimit) {
                TDT_i = MinSurfaceTempLimit;
            } else if (TDT_i > MaxSurfaceTempLimit) {
                TDT_i = MaxSurfaceTempLimit;
            }

            TDT(i) = TDT_i;

        } //  End of Regular node or SigmaR SigmaC option

        Real64 const QNetSurfInside(-(QFac + hconvi * (-TDT_i + Tia)));
        //  Pass inside conduction Flux [W/m2] to DataHeatBalanceSurface array
        SurfOpaqInsFaceConductionFlux(Surf) = QNetSurfInside;
        //  QFluxZoneToInSurf(Surf) = QNetSurfInside
        SurfOpaqInsFaceConduction(Surf) = QNetSurfInside * surface.Area; // for reporting as in CTF, PT
    }

    void CheckFDSurfaceTempLimits(int const SurfNum,            // surface number
                                  Real64 const CheckTemperature // calculated temperature, not reset
    )
    {
EnergyPlusData & state = getCurrentState();
        // SUBROUTINE INFORMATION:
        //       AUTHOR         Linda Lawrie
        //       DATE WRITTEN   August 2012
        //       MODIFIED       na
        //       RE-ENGINEERED  na

        // PURPOSE OF THIS SUBROUTINE:
        // Provides a single entry point for checking surface temperature limits as well as
        // setting up for recurring errors if too low or too high.

        // METHODOLOGY EMPLOYED:
        // Use methodology similar to HBSurfaceManager

        // Using/Aliasing

        // SUBROUTINE LOCAL VARIABLE DECLARATIONS:
        int ZoneNum;

        ZoneNum = Surface(SurfNum).Zone;

        if (state.dataGlobal->WarmupFlag) ++WarmupSurfTemp;
        if (!state.dataGlobal->WarmupFlag || WarmupSurfTemp > 10 || state.dataGlobal->DisplayExtraWarnings) {
            if (CheckTemperature < MinSurfaceTempLimit) {
                if (Surface(SurfNum).LowTempErrCount == 0) {
                    ShowSevereMessage(format("Temperature (low) out of bounds [{:.2R}] for zone=\"{}\", for surface=\"{}\"",
                                             CheckTemperature,
                                             Zone(ZoneNum).Name,
                                             Surface(SurfNum).Name));
                    ShowContinueErrorTimeStamp("");
                    if (!Zone(ZoneNum).TempOutOfBoundsReported) {
                        ShowContinueError("Zone=\"" + Zone(ZoneNum).Name + "\", Diagnostic Details:");
                        if (Zone(ZoneNum).FloorArea > 0.0) {
                            ShowContinueError(
                                format("...Internal Heat Gain [{:.3R}] W/m2", Zone(ZoneNum).InternalHeatGains / Zone(ZoneNum).FloorArea));
                        } else {
                            ShowContinueError(format("...Internal Heat Gain (no floor) [{:.3R}] W", Zone(ZoneNum).InternalHeatGains));
                        }
                        if (AirflowNetwork::SimulateAirflowNetwork <= AirflowNetwork::AirflowNetworkControlSimple) {
                            ShowContinueError(format("...Infiltration/Ventilation [{:.3R}] m3/s", Zone(ZoneNum).NominalInfilVent));
                            ShowContinueError(format("...Mixing/Cross Mixing [{:.3R}] m3/s", Zone(ZoneNum).NominalMixing));
                        } else {
                            ShowContinueError("...Airflow Network Simulation: Nominal Infiltration/Ventilation/Mixing not available.");
                        }
                        if (Zone(ZoneNum).IsControlled) {
                            ShowContinueError("...Zone is part of HVAC controlled system.");
                        } else {
                            ShowContinueError("...Zone is not part of HVAC controlled system.");
                        }
                        Zone(ZoneNum).TempOutOfBoundsReported = true;
                    }
                    ShowRecurringSevereErrorAtEnd("Temperature (low) out of bounds for zone=" + Zone(ZoneNum).Name +
                                                      " for surface=" + Surface(SurfNum).Name,
                                                  Surface(SurfNum).LowTempErrCount,
                                                  CheckTemperature,
                                                  CheckTemperature,
                                                  _,
                                                  "C",
                                                  "C");
                } else {
                    ShowRecurringSevereErrorAtEnd("Temperature (low) out of bounds for zone=" + Zone(ZoneNum).Name +
                                                      " for surface=" + Surface(SurfNum).Name,
                                                  Surface(SurfNum).LowTempErrCount,
                                                  CheckTemperature,
                                                  CheckTemperature,
                                                  _,
                                                  "C",
                                                  "C");
                }
            } else {
                if (Surface(SurfNum).HighTempErrCount == 0) {
                    ShowSevereMessage(format("Temperature (high) out of bounds ({:.2R}] for zone=\"{}\", for surface=\"{}\"",
                                             CheckTemperature,
                                             Zone(ZoneNum).Name,
                                             Surface(SurfNum).Name));
                    ShowContinueErrorTimeStamp("");
                    if (!Zone(ZoneNum).TempOutOfBoundsReported) {
                        ShowContinueError("Zone=\"" + Zone(ZoneNum).Name + "\", Diagnostic Details:");
                        if (Zone(ZoneNum).FloorArea > 0.0) {
                            ShowContinueError(
                                format("...Internal Heat Gain [{:.3R}] W/m2", Zone(ZoneNum).InternalHeatGains / Zone(ZoneNum).FloorArea));
                        } else {
                            ShowContinueError(format("...Internal Heat Gain (no floor) [{:.3R}] W", Zone(ZoneNum).InternalHeatGains));
                        }
                        if (AirflowNetwork::SimulateAirflowNetwork <= AirflowNetwork::AirflowNetworkControlSimple) {
                            ShowContinueError(format("...Infiltration/Ventilation [{:.3R}] m3/s", Zone(ZoneNum).NominalInfilVent));
                            ShowContinueError(format("...Mixing/Cross Mixing [{:.3R}] m3/s", Zone(ZoneNum).NominalMixing));
                        } else {
                            ShowContinueError("...Airflow Network Simulation: Nominal Infiltration/Ventilation/Mixing not available.");
                        }
                        if (Zone(ZoneNum).IsControlled) {
                            ShowContinueError("...Zone is part of HVAC controlled system.");
                        } else {
                            ShowContinueError("...Zone is not part of HVAC controlled system.");
                        }
                        Zone(ZoneNum).TempOutOfBoundsReported = true;
                    }
                    ShowRecurringSevereErrorAtEnd("Temperature (high) out of bounds for zone=" + Zone(ZoneNum).Name +
                                                      " for surface=" + Surface(SurfNum).Name,
                                                  Surface(SurfNum).HighTempErrCount,
                                                  CheckTemperature,
                                                  CheckTemperature,
                                                  _,
                                                  "C",
                                                  "C");
                } else {
                    ShowRecurringSevereErrorAtEnd("Temperature (high) out of bounds for zone=" + Zone(ZoneNum).Name +
                                                      " for surface=" + Surface(SurfNum).Name,
                                                  Surface(SurfNum).HighTempErrCount,
                                                  CheckTemperature,
                                                  CheckTemperature,
                                                  _,
                                                  "C",
                                                  "C");
                }
            }
        }
    }

    void CalcNodeHeatFlux(int const Surf,    // surface number
                          int const TotNodes // number of nodes in surface
    )
    {
EnergyPlusData & state = getCurrentState();
        // SUBROUTINE INFORMATION:
        //       AUTHOR         M.J. Witte
        //       DATE WRITTEN   Sept-Nov 2015
        // PURPOSE OF THIS SUBROUTINE:
        // Calculate flux at each condFD node

        int node; // node counter

        auto &surfaceFD(SurfaceFD(Surf));

        // SurfaceFD.QDreport( n ) is the flux at node n
        // When this is called TDT( NodeNum ) is the new node temp and TDpriortimestep( NodeNum ) holds the previous node temp
        // For the TDT and TDpriortimestep arrays, Node 1 is the outside face, and Node TotNodes+1 is the inside face

        // Last node is always the surface inside face.  Start calculations here because the outside face is not defined for all surfaces.
        // Note that TotNodes is the number of nodes in the surface including the outside face node, but not the inside face node
        // so the arrays are all allocated to Totodes+1

        // Heat flux at the inside face node (TotNodes+1)
        surfaceFD.QDreport(TotNodes + 1) = SurfOpaqInsFaceConductionFlux(Surf);

        // Heat flux for remaining nodes.
        for (node = TotNodes; node >= 1; --node) {
            // Start with inside face (above) and work outward, positive value is flowing towards the inside face
            // CpDelXRhoS1 is outer half-node heat capacity, CpDelXRhoS2 is inner half node heat capacity
            Real64 interNodeFlux; // heat flux at the plane between node and node+1 [W/m2]
            Real64 sourceFlux;    // Internal source flux [W/m2]
            if (surfaceFD.SourceNodeNum == node) {
                sourceFlux = surfaceFD.QSource;
            } else {
                sourceFlux = 0.0;
            }
            interNodeFlux = surfaceFD.QDreport(node + 1) +
                            surfaceFD.CpDelXRhoS1(node + 1) * (surfaceFD.TDT(node + 1) - surfaceFD.TDpriortimestep(node + 1)) / state.dataGlobal->TimeStepZoneSec;
            surfaceFD.QDreport(node) =
                interNodeFlux - sourceFlux + surfaceFD.CpDelXRhoS2(node) * (surfaceFD.TDT(node) - surfaceFD.TDpriortimestep(node)) / state.dataGlobal->TimeStepZoneSec;
        }
    }

    void adjustPropertiesForPhaseChange(int finiteDifferenceLayerIndex,
                                        int surfaceIndex,
                                        const Material::MaterialProperties &materialDefinition,
                                        Real64 temperaturePrevious,
                                        Real64 temperatureUpdated,
                                        Real64 &updatedSpecificHeat,
                                        Real64 &updatedDensity,
                                        Real64 &updatedThermalConductivity)
    {
        updatedSpecificHeat =
            materialDefinition.phaseChange->getCurrentSpecificHeat(temperaturePrevious,
                                                                   temperatureUpdated,
                                                                   SurfaceFD(surfaceIndex).PhaseChangeTemperatureReverse(finiteDifferenceLayerIndex),
                                                                   SurfaceFD(surfaceIndex).PhaseChangeStateOld(finiteDifferenceLayerIndex),
                                                                   SurfaceFD(surfaceIndex).PhaseChangeState(finiteDifferenceLayerIndex));
        updatedDensity = materialDefinition.phaseChange->getDensity(temperaturePrevious);
        updatedThermalConductivity = materialDefinition.phaseChange->getConductivity(temperatureUpdated);
    }

} // namespace HeatBalFiniteDiffManager

} // namespace EnergyPlus<|MERGE_RESOLUTION|>--- conflicted
+++ resolved
@@ -331,11 +331,7 @@
                 }
 
                 if (state.dataMaterial->Material(MaterNum).Group != RegularMaterial) {
-<<<<<<< HEAD
                     ShowSevereError(cCurrentModuleObject + ": Reference Material is not appropriate type for CondFD properties, material=" +
-=======
-                    ShowSevereError(state, cCurrentModuleObject + ": Reference Material is not appropriate type for CondFD properties, material=" +
->>>>>>> feb91562
                                     state.dataMaterial->Material(MaterNum).Name + ", must have regular properties (L,Cp,K,D)");
                     ErrorsFound = true;
                 }
@@ -424,11 +420,7 @@
                 }
 
                 if (state.dataMaterial->Material(MaterNum).Group != RegularMaterial) {
-<<<<<<< HEAD
                     ShowSevereError(cCurrentModuleObject + ": Reference Material is not appropriate type for CondFD properties, material=" +
-=======
-                    ShowSevereError(state, cCurrentModuleObject + ": Reference Material is not appropriate type for CondFD properties, material=" +
->>>>>>> feb91562
                                     state.dataMaterial->Material(MaterNum).Name + ", must have regular properties (L,Cp,K,D)");
                     ErrorsFound = true;
                 }
@@ -748,13 +740,9 @@
 
                     Alpha = kt / (state.dataMaterial->Material(CurrentLayer).Density * state.dataMaterial->Material(CurrentLayer).SpecHeat);
                     mAlpha = 0.0;
-<<<<<<< HEAD
-                } else if (state.dataConstruction->Construct(ConstrNum).TypeIsIRT || state.dataConstruction->Construct(ConstrNum).TypeIsAirBoundaryIRTSurface) { // make similar to air? (that didn't seem to work well)
+
+                } else if (state.dataConstruction->Construct(ConstrNum).TypeIsIRT) { // make similar to air? (that didn't seem to work well)
                     ShowSevereError("InitHeatBalFiniteDiff: Construction =\"" + state.dataConstruction->Construct(ConstrNum).Name +
-=======
-                } else if (state.dataConstruction->Construct(ConstrNum).TypeIsIRT) { // make similar to air? (that didn't seem to work well)
-                    ShowSevereError(state, "InitHeatBalFiniteDiff: Construction =\"" + state.dataConstruction->Construct(ConstrNum).Name +
->>>>>>> feb91562
                                     "\" uses Material:InfraredTransparent. Cannot be used currently with finite difference calculations.");
                     if (state.dataConstruction->Construct(ConstrNum).IsUsed) {
                         ShowContinueError("...since this construction is used in a surface, the simulation is not allowed.");
@@ -786,7 +774,6 @@
                         DeltaTimestep = state.dataGlobal->TimeStepZoneSec;
                         ThicknessThreshold = std::sqrt(Alpha * DeltaTimestep * 3.0);
                         if (state.dataMaterial->Material(CurrentLayer).Thickness < ThicknessThreshold) {
-<<<<<<< HEAD
                             ShowSevereError("InitialInitHeatBalFiniteDiff: Found Material that is too thin and/or too highly conductive, material name = " +
                                 state.dataMaterial->Material(CurrentLayer).Name);
                             ShowContinueError(format("High conductivity Material layers are not well supported by Conduction Finite Difference, "
@@ -797,21 +784,6 @@
                                 format("Material with this thermal diffusivity should have thickness > {:.5R} [m]", ThicknessThreshold));
                             if (state.dataMaterial->Material(CurrentLayer).Thickness < ThinMaterialLayerThreshold) {
                                 ShowContinueError(format("Material may be too thin to be modeled well, thickness = {:.5R} [m]",
-=======
-                            ShowSevereError(state,
-                                "InitialInitHeatBalFiniteDiff: Found Material that is too thin and/or too highly conductive, material name = " +
-                                state.dataMaterial->Material(CurrentLayer).Name);
-                            ShowContinueError(state,
-                                              format("High conductivity Material layers are not well supported by Conduction Finite Difference, "
-                                                     "material conductivity = {:.3R} [W/m-K]",
-                                                     state.dataMaterial->Material(CurrentLayer).Conductivity));
-                            ShowContinueError(state, format("Material thermal diffusivity = {:.3R} [m2/s]", Alpha));
-                            ShowContinueError(
-                                state, format("Material with this thermal diffusivity should have thickness > {:.5R} [m]", ThicknessThreshold));
-                            if (state.dataMaterial->Material(CurrentLayer).Thickness < ThinMaterialLayerThreshold) {
-                                ShowContinueError(state,
-                                                  format("Material may be too thin to be modeled well, thickness = {:.5R} [m]",
->>>>>>> feb91562
                                                          state.dataMaterial->Material(CurrentLayer).Thickness));
                                 ShowContinueError(
                                             format("Material with this thermal diffusivity should have thickness > {:.5R} [m]", ThinMaterialLayerThreshold));
