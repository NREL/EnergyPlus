// EnergyPlus, Copyright (c) 1996-2021, The Board of Trustees of the University of Illinois,
// The Regents of the University of California, through Lawrence Berkeley National Laboratory
// (subject to receipt of any required approvals from the U.S. Dept. of Energy), Oak Ridge
// National Laboratory, managed by UT-Battelle, Alliance for Sustainable Energy, LLC, and other
// contributors. All rights reserved.
//
// NOTICE: This Software was developed under funding from the U.S. Department of Energy and the
// U.S. Government consequently retains certain rights. As such, the U.S. Government has been
// granted for itself and others acting on its behalf a paid-up, nonexclusive, irrevocable,
// worldwide license in the Software to reproduce, distribute copies to the public, prepare
// derivative works, and perform publicly and display publicly, and to permit others to do so.
//
// Redistribution and use in source and binary forms, with or without modification, are permitted
// provided that the following conditions are met:
//
// (1) Redistributions of source code must retain the above copyright notice, this list of
//     conditions and the following disclaimer.
//
// (2) Redistributions in binary form must reproduce the above copyright notice, this list of
//     conditions and the following disclaimer in the documentation and/or other materials
//     provided with the distribution.
//
// (3) Neither the name of the University of California, Lawrence Berkeley National Laboratory,
//     the University of Illinois, U.S. Dept. of Energy nor the names of its contributors may be
//     used to endorse or promote products derived from this software without specific prior
//     written permission.
//
// (4) Use of EnergyPlus(TM) Name. If Licensee (i) distributes the software in stand-alone form
//     without changes from the version obtained under this License, or (ii) Licensee makes a
//     reference solely to the software portion of its product, Licensee must refer to the
//     software as "EnergyPlus version X" software, where "X" is the version number Licensee
//     obtained under this License and may not use a different name for the software. Except as
//     specifically required in this Section (4), Licensee shall not use in a company name, a
//     product name, in advertising, publicity, or other promotional activities any name, trade
//     name, trademark, logo, or other designation of "EnergyPlus", "E+", "e+" or confusingly
//     similar designation, without the U.S. Department of Energy's prior written consent.
//
// THIS SOFTWARE IS PROVIDED BY THE COPYRIGHT HOLDERS AND CONTRIBUTORS "AS IS" AND ANY EXPRESS OR
// IMPLIED WARRANTIES, INCLUDING, BUT NOT LIMITED TO, THE IMPLIED WARRANTIES OF MERCHANTABILITY
// AND FITNESS FOR A PARTICULAR PURPOSE ARE DISCLAIMED. IN NO EVENT SHALL THE COPYRIGHT OWNER OR
// CONTRIBUTORS BE LIABLE FOR ANY DIRECT, INDIRECT, INCIDENTAL, SPECIAL, EXEMPLARY, OR
// CONSEQUENTIAL DAMAGES (INCLUDING, BUT NOT LIMITED TO, PROCUREMENT OF SUBSTITUTE GOODS OR
// SERVICES; LOSS OF USE, DATA, OR PROFITS; OR BUSINESS INTERRUPTION) HOWEVER CAUSED AND ON ANY
// THEORY OF LIABILITY, WHETHER IN CONTRACT, STRICT LIABILITY, OR TORT (INCLUDING NEGLIGENCE OR
// OTHERWISE) ARISING IN ANY WAY OUT OF THE USE OF THIS SOFTWARE, EVEN IF ADVISED OF THE
// POSSIBILITY OF SUCH DAMAGE.

// ObjexxFCL Headers
#include <ObjexxFCL/Array.functions.hh>
#include <ObjexxFCL/Array1D.hh>
#include <ObjexxFCL/ArrayS.functions.hh>
#include <ObjexxFCL/Fmath.hh>
#include <ObjexxFCL/member.functions.hh>

// EnergyPlus Headers
#include <EnergyPlus/Data/EnergyPlusData.hh>
#include <EnergyPlus/DataEnvironment.hh>
#include <EnergyPlus/DataErrorTracking.hh>
#include <EnergyPlus/DataHVACGlobals.hh>
#include <EnergyPlus/DataHeatBalFanSys.hh>
#include <EnergyPlus/DataHeatBalance.hh>
#include <EnergyPlus/DataLoopNode.hh>
#include <EnergyPlus/DataRoomAirModel.hh>
#include <EnergyPlus/DataSurfaces.hh>
#include <EnergyPlus/DataZoneEquipment.hh>
#include <EnergyPlus/FluidProperties.hh>
#include <EnergyPlus/General.hh>
#include <EnergyPlus/InternalHeatGains.hh>
#include <EnergyPlus/OutputProcessor.hh>
#include <EnergyPlus/Psychrometrics.hh>
#include <EnergyPlus/RoomAirModelUserTempPattern.hh>
#include <EnergyPlus/ScheduleManager.hh>
#include <EnergyPlus/UtilityRoutines.hh>

namespace EnergyPlus::RoomAirModelUserTempPattern {

    // MODULE INFORMATION:
    //       AUTHOR         Brent Griffith
    //       DATE WRITTEN   August 2005 (started in January 2004)
    //       RE-ENGINEERED

    // PURPOSE OF THIS MODULE:
    // This module is the main module for running the
    // user-defined temperature pattern model.
    // This "air model" doesn't predict anything about the room air
    // but provides a method for users to model the
    // impact of non-uniform air temps.  the distribution of air temperatures
    // is defined by the user and referred to as a "pattern"

    // METHODOLOGY EMPLOYED:
    // This module contains all subroutines required by the
    // user defined temperature pattern roomair modeling.
    // See DataRoomAir.cc for variable declarations

    // Using/Aliasing
    using namespace DataRoomAirModel;

    // Functions
    bool MyOneTimeFlag(true); // one time setup flag
    bool MyOneTimeFlag2(true);

    void clear_state() {
        MyOneTimeFlag = true;
        MyOneTimeFlag2 = true;
    }

    void ManageUserDefinedPatterns(EnergyPlusData &state, int const ZoneNum) // index number for the specified zone
    {

        // SUBROUTINE INFORMATION:
        //       AUTHOR         Brent Griffith
        //       DATE WRITTEN   January 2004/Aug 2005
        //       MODIFIED       na
        //       RE-ENGINEERED  na

        // PURPOSE OF THIS SUBROUTINE:
        //  manage the user-defined air temp. distribution model

        // METHODOLOGY EMPLOYED:
        // calls subroutines

        // transfer data from surface domain to air domain for the specified zone
        InitTempDistModel(state, ZoneNum);

        GetSurfHBDataForTempDistModel(state, ZoneNum);

        // perform TempDist model calculations
        CalcTempDistModel(state, ZoneNum);

        // transfer data from air domain back to surface domain for the specified zone
        SetSurfHBDataForTempDistModel(state, ZoneNum);
    }

    //****************************************************

    void InitTempDistModel(EnergyPlusData &state, int const ZoneNum) // index number for the specified zone
    {

        // SUBROUTINE INFORMATION:
        //       AUTHOR         <author>
        //       DATE WRITTEN   <date_written>
        //       MODIFIED       na
        //       RE-ENGINEERED  na

        // PURPOSE OF THIS SUBROUTINE:
        // <description>

        // METHODOLOGY EMPLOYED:
        // <description>

        // REFERENCES:
        // na

        // Using/Aliasing
        // Locals
        // SUBROUTINE ARGUMENT DEFINITIONS:

        // SUBROUTINE PARAMETER DEFINITIONS:
        // na

        // INTERFACE BLOCK SPECIFICATIONS:
        // na

        // DERIVED TYPE DEFINITIONS:
        // na

        // SUBROUTINE LOCAL VARIABLE DECLARATIONS:
        static Array1D_bool MyEnvrnFlag; // flag for init once at start of environment
        int SurfNum;                     // do loop counter

        if (MyOneTimeFlag) {
            MyEnvrnFlag.dimension(state.dataGlobal->NumOfZones, true);
            MyOneTimeFlag = false;
        }

        if (state.dataGlobal->BeginEnvrnFlag && MyEnvrnFlag(ZoneNum)) {
            state.dataRoomAirMod->AirPatternZoneInfo(ZoneNum).TairMean = 23.0;
            state.dataRoomAirMod->AirPatternZoneInfo(ZoneNum).Tstat = 23.0;
            state.dataRoomAirMod->AirPatternZoneInfo(ZoneNum).Tleaving = 23.0;
            state.dataRoomAirMod->AirPatternZoneInfo(ZoneNum).Texhaust = 23.0;
            state.dataRoomAirMod->AirPatternZoneInfo(ZoneNum).Gradient = 0.0;
            for (SurfNum = 1; SurfNum <= state.dataRoomAirMod->AirPatternZoneInfo(ZoneNum).totNumSurfs; ++SurfNum) {
                state.dataRoomAirMod->AirPatternZoneInfo(ZoneNum).Surf(SurfNum).TadjacentAir = 23.0;
            }
            MyEnvrnFlag(ZoneNum) = false;
        }

        if (!state.dataGlobal->BeginEnvrnFlag) MyEnvrnFlag(ZoneNum) = true;

        // init report variable
        state.dataRoomAirMod->AirPatternZoneInfo(ZoneNum).Gradient = 0.0;
    }

    void GetSurfHBDataForTempDistModel(EnergyPlusData &state, int const ZoneNum) // index number for the specified zone
    {

        // SUBROUTINE INFORMATION:
        //       AUTHOR         B. Griffith
        //       DATE WRITTEN   August 2005
        //       MODIFIED
        //       RE-ENGINEERED  na

        // PURPOSE OF THIS SUBROUTINE:
        //  map data from Heat Balance domain to Room Air Modeling Domain
        //  for the current zone, (only need mean air temp)
        //  also acts as an init routine

        // METHODOLOGY EMPLOYED:
        // use ZT from DataHeatBalFanSys

        // Using/Aliasing
        using DataHeatBalFanSys::MAT;
        using DataHeatBalFanSys::ZT;
        using DataHeatBalFanSys::ZTAV;

        // intialize in preperation for calculations
        state.dataRoomAirMod->AirPatternZoneInfo(ZoneNum).Tstat = MAT(ZoneNum);
        state.dataRoomAirMod->AirPatternZoneInfo(ZoneNum).Tleaving = MAT(ZoneNum);
        state.dataRoomAirMod->AirPatternZoneInfo(ZoneNum).Texhaust = MAT(ZoneNum);
        for (auto &e : state.dataRoomAirMod->AirPatternZoneInfo(ZoneNum).Surf)
            e.TadjacentAir = MAT(ZoneNum);

        // the only input this method needs is the zone MAT or ZT or ZTAV  ?  (original was ZT)
        state.dataRoomAirMod->AirPatternZoneInfo(ZoneNum).TairMean = MAT(ZoneNum); // this is lagged from previous corrector result
    }

    //*****************************************************************************************

    void CalcTempDistModel(EnergyPlusData &state, int const ZoneNum) // index number for the specified zone
    {

        // SUBROUTINE INFORMATION:
        //       AUTHOR         Brent Griffith
        //       DATE WRITTEN   August 2005
        //       MODIFIED
        //       RE-ENGINEERED

        // PURPOSE OF THIS SUBROUTINE:
        // figure out which pattern is scheduled and call
        // appropriate subroutine

        // Using/Aliasing
        using DataSurfaces::ZoneMeanAirTemp;
        using General::FindNumberInList;
        using ScheduleManager::GetCurrentScheduleValue;

        // SUBROUTINE LOCAL VARIABLE DECLARATIONS:
        // unused    INTEGER    :: thisZoneInfo
        Real64 AvailTest;
        int CurntPatternKey;
        int CurPatrnID;

        // first determine availability
        AvailTest = GetCurrentScheduleValue(state, state.dataRoomAirMod->AirPatternZoneInfo(ZoneNum).AvailSchedID);

        if ((AvailTest != 1.0) || (!state.dataRoomAirMod->AirPatternZoneInfo(ZoneNum).IsUsed)) {
            // model not to be used. Use complete mixing method

            state.dataRoomAirMod->AirPatternZoneInfo(ZoneNum).Tstat = state.dataRoomAirMod->AirPatternZoneInfo(ZoneNum).TairMean;
            state.dataRoomAirMod->AirPatternZoneInfo(ZoneNum).Tleaving = state.dataRoomAirMod->AirPatternZoneInfo(ZoneNum).TairMean;
            state.dataRoomAirMod->AirPatternZoneInfo(ZoneNum).Texhaust = state.dataRoomAirMod->AirPatternZoneInfo(ZoneNum).TairMean;
            for (auto &e : state.dataRoomAirMod->AirPatternZoneInfo(ZoneNum).Surf)
                e.TadjacentAir = state.dataRoomAirMod->AirPatternZoneInfo(ZoneNum).TairMean;

            return;

        } else { // choose pattern and call subroutine

            CurntPatternKey = GetCurrentScheduleValue(state, state.dataRoomAirMod->AirPatternZoneInfo(ZoneNum).PatternSchedID);

            CurPatrnID = FindNumberInList(CurntPatternKey, state.dataRoomAirMod->RoomAirPattern, &TemperaturePatternStruct::PatrnID);

            if (CurPatrnID == 0) {
                // throw error here ? way to test schedules before getting to this point?
                ShowFatalError(state, format("User defined room air pattern index not found: {}", CurntPatternKey));
                return;
            }

            {
                auto const SELECT_CASE_var(state.dataRoomAirMod->RoomAirPattern(CurPatrnID).PatternMode);

                if (SELECT_CASE_var == DataRoomAirModel::UserDefinedPatternType::ConstGradTempPattern) {

                    FigureConstGradPattern(state, CurPatrnID, ZoneNum);

                } else if (SELECT_CASE_var == DataRoomAirModel::UserDefinedPatternType::TwoGradInterpPattern) {

                    FigureTwoGradInterpPattern(state, CurPatrnID, ZoneNum);

                } else if (SELECT_CASE_var == DataRoomAirModel::UserDefinedPatternType::NonDimenHeightPattern) {

                    FigureHeightPattern(state, CurPatrnID, ZoneNum);

                } else if (SELECT_CASE_var == DataRoomAirModel::UserDefinedPatternType::SurfMapTempPattern) {

                    FigureSurfMapPattern(state, CurPatrnID, ZoneNum);

                } else {
                    // should not come here
                }
            }

        } // availability control construct
    }

    void FigureSurfMapPattern(EnergyPlusData &state, int const PattrnID, int const ZoneNum)
    {

        // SUBROUTINE INFORMATION:
        //       AUTHOR         B Griffith
        //       DATE WRITTEN   August 2005
        //       MODIFIED       na
        //       RE-ENGINEERED  na

        // PURPOSE OF THIS SUBROUTINE:
        // main calculation routine for surface pattern

        // METHODOLOGY EMPLOYED:
        // simple polling and applying prescribed
        // delta Tai's to current mean air temp
        // on a surface by surface basis

        // Using/Aliasing
        using General::FindNumberInList;

        // SUBROUTINE LOCAL VARIABLE DECLARATIONS:
        Real64 Tmean;
        int found;
        int i;

        Tmean = state.dataRoomAirMod->AirPatternZoneInfo(ZoneNum).TairMean;

        for (i = 1; i <= state.dataRoomAirMod->AirPatternZoneInfo(ZoneNum).totNumSurfs; ++i) {
            // cycle through zone surfaces and look for match
            found = FindNumberInList(
                    state.dataRoomAirMod->AirPatternZoneInfo(ZoneNum).Surf(i).SurfID, state.dataRoomAirMod->RoomAirPattern(PattrnID).MapPatrn.SurfID, state.dataRoomAirMod->RoomAirPattern(PattrnID).MapPatrn.NumSurfs);
            if (found != 0) { // if surf is in map then assign, else give it MAT
                state.dataRoomAirMod->AirPatternZoneInfo(ZoneNum).Surf(i).TadjacentAir = state.dataRoomAirMod->RoomAirPattern(PattrnID).MapPatrn.DeltaTai(found) + Tmean;
            } else {
                state.dataRoomAirMod->AirPatternZoneInfo(ZoneNum).Surf(i).TadjacentAir = Tmean;
            }
        }

        state.dataRoomAirMod->AirPatternZoneInfo(ZoneNum).Tstat = state.dataRoomAirMod->RoomAirPattern(PattrnID).DeltaTstat + Tmean;
        state.dataRoomAirMod->AirPatternZoneInfo(ZoneNum).Tleaving = state.dataRoomAirMod->RoomAirPattern(PattrnID).DeltaTleaving + Tmean;
        state.dataRoomAirMod->AirPatternZoneInfo(ZoneNum).Texhaust = state.dataRoomAirMod->RoomAirPattern(PattrnID).DeltaTexhaust + Tmean;
    }

    void FigureHeightPattern(EnergyPlusData &state, int const PattrnID, int const ZoneNum)
    {

        // SUBROUTINE INFORMATION:
        //       AUTHOR         B Griffith
        //       DATE WRITTEN   August 2005
        //       MODIFIED       na
        //       RE-ENGINEERED  na

        // PURPOSE OF THIS SUBROUTINE:
        // calculate the pattern for non-dimensional vertical profile

        // METHODOLOGY EMPLOYED:
        // treat profile as lookup table and interpolate

        // Using/Aliasing
        using FluidProperties::FindArrayIndex;

        // SUBROUTINE LOCAL VARIABLE DECLARATIONS:
        Real64 Tmean;
        int lowSideID;
        int highSideID;
        Real64 thisZeta;
        int i;
        Real64 lowSideZeta;
        Real64 hiSideZeta;
        Real64 fractBtwn;
        Real64 tmpDeltaTai;

        tmpDeltaTai = 0.0;
        Tmean = state.dataRoomAirMod->AirPatternZoneInfo(ZoneNum).TairMean;

        for (i = 1; i <= state.dataRoomAirMod->AirPatternZoneInfo(ZoneNum).totNumSurfs; ++i) {

            thisZeta = state.dataRoomAirMod->AirPatternZoneInfo(ZoneNum).Surf(i).Zeta;
            lowSideID = FindArrayIndex(thisZeta, state.dataRoomAirMod->RoomAirPattern(PattrnID).VertPatrn.ZetaPatrn);
            highSideID = lowSideID + 1;
            if (lowSideID == 0) lowSideID = 1; // protect against array bounds

            lowSideZeta = state.dataRoomAirMod->RoomAirPattern(PattrnID).VertPatrn.ZetaPatrn(lowSideID);
            if (highSideID <= isize(state.dataRoomAirMod->RoomAirPattern(PattrnID).VertPatrn.ZetaPatrn)) {
                hiSideZeta = state.dataRoomAirMod->RoomAirPattern(PattrnID).VertPatrn.ZetaPatrn(highSideID);
            } else { // trap array bounds
                hiSideZeta = lowSideZeta;
            }
            if ((hiSideZeta - lowSideZeta) != 0.0) {
                fractBtwn = (thisZeta - lowSideZeta) / (hiSideZeta - lowSideZeta);
                tmpDeltaTai = state.dataRoomAirMod->RoomAirPattern(PattrnID).VertPatrn.DeltaTaiPatrn(lowSideID) +
                              fractBtwn * (state.dataRoomAirMod->RoomAirPattern(PattrnID).VertPatrn.DeltaTaiPatrn(highSideID) -
                                      state.dataRoomAirMod->RoomAirPattern(PattrnID).VertPatrn.DeltaTaiPatrn(lowSideID));

            } else { // would divide by zero, using low side value

                tmpDeltaTai = state.dataRoomAirMod->RoomAirPattern(PattrnID).VertPatrn.DeltaTaiPatrn(lowSideID);
            }

            state.dataRoomAirMod->AirPatternZoneInfo(ZoneNum).Surf(i).TadjacentAir = tmpDeltaTai + Tmean;

        } // surfaces in this zone

        state.dataRoomAirMod->AirPatternZoneInfo(ZoneNum).Tstat = state.dataRoomAirMod->RoomAirPattern(PattrnID).DeltaTstat + Tmean;
        state.dataRoomAirMod->AirPatternZoneInfo(ZoneNum).Tleaving = state.dataRoomAirMod->RoomAirPattern(PattrnID).DeltaTleaving + Tmean;
        state.dataRoomAirMod->AirPatternZoneInfo(ZoneNum).Texhaust = state.dataRoomAirMod->RoomAirPattern(PattrnID).DeltaTexhaust + Tmean;
    }

    void FigureTwoGradInterpPattern(EnergyPlusData &state, int const PattrnID, int const ZoneNum)
    {

        // SUBROUTINE INFORMATION:
        //       AUTHOR         B Griffith
        //       DATE WRITTEN   Aug 2005
        //       MODIFIED       na
        //       RE-ENGINEERED  na

        // PURPOSE OF THIS SUBROUTINE:
        // calculate two gradient interpolation pattern

        // METHODOLOGY EMPLOYED:
        // Case statement controls how interpolations are done
        // based on user selected mode.
        // calculations vary by mode

        // Using/Aliasing

        // SUBROUTINE LOCAL VARIABLE DECLARATIONS:
        Real64 Tmean;                        // MAT deg C
        Real64 Grad;                         // vertical temperature gradient C/m
        Real64 DeltaT;                       // temperature difference
        Real64 CoolLoad;                     // sensible cooling load
        Real64 HeatLoad;                     // sensible heating load
        Real64 ZetaTmean;                    // non-dimensional height for mean air temp
        int i;                               // do loop index
        Real64 thisZeta;                     // non-dimensional height
        Real64 DeltaHeight;                  // height difference in m
        Real64 tempDeltaTai;                 // temporary temperature difference
        static Array1D_bool SetupOutputFlag; // flag to set up output variable one-time if 2-grad model used

        if (MyOneTimeFlag2) {
            SetupOutputFlag.dimension(state.dataGlobal->NumOfZones, true); // init
            MyOneTimeFlag2 = false;
        }

        if (SetupOutputFlag(ZoneNum)) {
            SetupOutputVariable(state, "Room Air Zone Vertical Temperature Gradient",
                                OutputProcessor::Unit::K_m,
                                state.dataRoomAirMod->AirPatternZoneInfo(ZoneNum).Gradient,
                                "HVAC",
                                "State",
                                state.dataRoomAirMod->AirPatternZoneInfo(ZoneNum).ZoneName);

            SetupOutputFlag(ZoneNum) = false;
        }

        Tmean = state.dataRoomAirMod->AirPatternZoneInfo(ZoneNum).TairMean;

        // determine gradient depending on mode
        {
            auto const SELECT_CASE_var(state.dataRoomAirMod->RoomAirPattern(PattrnID).TwoGradPatrn.InterpolationMode);

            if (SELECT_CASE_var == DataRoomAirModel::UserDefinedPatternMode::OutdoorDryBulbMode) {

                Grad = OutdoorDryBulbGrad(state.dataHeatBal->Zone(ZoneNum).OutDryBulbTemp,
                                          state.dataRoomAirMod->RoomAirPattern(PattrnID).TwoGradPatrn.UpperBoundTempScale,
                                          state.dataRoomAirMod->RoomAirPattern(PattrnID).TwoGradPatrn.HiGradient,
                                          state.dataRoomAirMod->RoomAirPattern(PattrnID).TwoGradPatrn.LowerBoundTempScale,
                                          state.dataRoomAirMod->RoomAirPattern(PattrnID).TwoGradPatrn.LowGradient);

            } else if (SELECT_CASE_var == DataRoomAirModel::UserDefinedPatternMode::ZoneAirTempMode) {

                if (Tmean >= state.dataRoomAirMod->RoomAirPattern(PattrnID).TwoGradPatrn.UpperBoundTempScale) {
                    Grad = state.dataRoomAirMod->RoomAirPattern(PattrnID).TwoGradPatrn.HiGradient;

                } else if (Tmean <= state.dataRoomAirMod->RoomAirPattern(PattrnID).TwoGradPatrn.LowerBoundTempScale) {

                    Grad = state.dataRoomAirMod->RoomAirPattern(PattrnID).TwoGradPatrn.LowGradient;
                } else { // interpolate
                    if ((state.dataRoomAirMod->RoomAirPattern(PattrnID).TwoGradPatrn.UpperBoundTempScale - state.dataRoomAirMod->RoomAirPattern(PattrnID).TwoGradPatrn.LowerBoundTempScale) ==
                        0.0) {
                        // bad user input, trapped during get input
                        Grad = state.dataRoomAirMod->RoomAirPattern(PattrnID).TwoGradPatrn.LowGradient;
                    } else {

                        Grad = state.dataRoomAirMod->RoomAirPattern(PattrnID).TwoGradPatrn.LowGradient +
                               ((Tmean - state.dataRoomAirMod->RoomAirPattern(PattrnID).TwoGradPatrn.LowerBoundTempScale) /
                                (state.dataRoomAirMod->RoomAirPattern(PattrnID).TwoGradPatrn.UpperBoundTempScale -
                                        state.dataRoomAirMod->RoomAirPattern(PattrnID).TwoGradPatrn.LowerBoundTempScale)) *
                                   (state.dataRoomAirMod->RoomAirPattern(PattrnID).TwoGradPatrn.HiGradient - state.dataRoomAirMod->RoomAirPattern(PattrnID).TwoGradPatrn.LowGradient);
                    }
                }

            } else if (SELECT_CASE_var == DataRoomAirModel::UserDefinedPatternMode::DeltaOutdoorZone) {
                DeltaT = state.dataHeatBal->Zone(ZoneNum).OutDryBulbTemp - Tmean;
                if (DeltaT >= state.dataRoomAirMod->RoomAirPattern(PattrnID).TwoGradPatrn.UpperBoundTempScale) {
                    Grad = state.dataRoomAirMod->RoomAirPattern(PattrnID).TwoGradPatrn.HiGradient;

                } else if (DeltaT <= state.dataRoomAirMod->RoomAirPattern(PattrnID).TwoGradPatrn.LowerBoundTempScale) {

                    Grad = state.dataRoomAirMod->RoomAirPattern(PattrnID).TwoGradPatrn.LowGradient;
                } else { // interpolate
                    if ((state.dataRoomAirMod->RoomAirPattern(PattrnID).TwoGradPatrn.UpperBoundTempScale - state.dataRoomAirMod->RoomAirPattern(PattrnID).TwoGradPatrn.LowerBoundTempScale) ==
                        0.0) {
                        // bad user input, trapped during get input
                        Grad = state.dataRoomAirMod->RoomAirPattern(PattrnID).TwoGradPatrn.LowGradient;
                    } else {

                        Grad = state.dataRoomAirMod->RoomAirPattern(PattrnID).TwoGradPatrn.LowGradient +
                               ((DeltaT - state.dataRoomAirMod->RoomAirPattern(PattrnID).TwoGradPatrn.LowerBoundTempScale) /
                                (state.dataRoomAirMod->RoomAirPattern(PattrnID).TwoGradPatrn.UpperBoundTempScale -
                                        state.dataRoomAirMod->RoomAirPattern(PattrnID).TwoGradPatrn.LowerBoundTempScale)) *
                                   (state.dataRoomAirMod->RoomAirPattern(PattrnID).TwoGradPatrn.HiGradient - state.dataRoomAirMod->RoomAirPattern(PattrnID).TwoGradPatrn.LowGradient);
                    }
                }

            } else if (SELECT_CASE_var == DataRoomAirModel::UserDefinedPatternMode::SensibleCoolingMode) {

                CoolLoad = state.dataHeatBal->SNLoadCoolRate(ZoneNum);
                if (CoolLoad >= state.dataRoomAirMod->RoomAirPattern(PattrnID).TwoGradPatrn.UpperBoundHeatRateScale) {
                    Grad = state.dataRoomAirMod->RoomAirPattern(PattrnID).TwoGradPatrn.HiGradient;

                } else if (CoolLoad <= state.dataRoomAirMod->RoomAirPattern(PattrnID).TwoGradPatrn.LowerBoundHeatRateScale) {

                    Grad = state.dataRoomAirMod->RoomAirPattern(PattrnID).TwoGradPatrn.LowGradient;
                } else { // interpolate
                    if ((state.dataRoomAirMod->RoomAirPattern(PattrnID).TwoGradPatrn.UpperBoundHeatRateScale -
                            state.dataRoomAirMod->RoomAirPattern(PattrnID).TwoGradPatrn.LowerBoundHeatRateScale) == 0.0) {
                        Grad = state.dataRoomAirMod->RoomAirPattern(PattrnID).TwoGradPatrn.LowGradient;
                    } else {

                        Grad = state.dataRoomAirMod->RoomAirPattern(PattrnID).TwoGradPatrn.LowGradient +
                               ((CoolLoad - state.dataRoomAirMod->RoomAirPattern(PattrnID).TwoGradPatrn.LowerBoundHeatRateScale) /
                                (state.dataRoomAirMod->RoomAirPattern(PattrnID).TwoGradPatrn.UpperBoundHeatRateScale -
                                        state.dataRoomAirMod->RoomAirPattern(PattrnID).TwoGradPatrn.LowerBoundHeatRateScale)) *
                                   (state.dataRoomAirMod->RoomAirPattern(PattrnID).TwoGradPatrn.HiGradient - state.dataRoomAirMod->RoomAirPattern(PattrnID).TwoGradPatrn.LowGradient);
                    }
                }

            } else if (SELECT_CASE_var == DataRoomAirModel::UserDefinedPatternMode::SensibleHeatingMode) {

                HeatLoad = state.dataHeatBal->SNLoadHeatRate(ZoneNum);
                if (HeatLoad >= state.dataRoomAirMod->RoomAirPattern(PattrnID).TwoGradPatrn.UpperBoundHeatRateScale) {
                    Grad = state.dataRoomAirMod->RoomAirPattern(PattrnID).TwoGradPatrn.HiGradient;

                } else if (HeatLoad <= state.dataRoomAirMod->RoomAirPattern(PattrnID).TwoGradPatrn.LowerBoundHeatRateScale) {

                    Grad = state.dataRoomAirMod->RoomAirPattern(PattrnID).TwoGradPatrn.LowGradient;
                } else { // interpolate
                    if ((state.dataRoomAirMod->RoomAirPattern(PattrnID).TwoGradPatrn.UpperBoundHeatRateScale -
                            state.dataRoomAirMod->RoomAirPattern(PattrnID).TwoGradPatrn.LowerBoundHeatRateScale) == 0.0) {
                        Grad = state.dataRoomAirMod->RoomAirPattern(PattrnID).TwoGradPatrn.LowGradient;
                    } else {

                        Grad = state.dataRoomAirMod->RoomAirPattern(PattrnID).TwoGradPatrn.LowGradient +
                               ((HeatLoad - state.dataRoomAirMod->RoomAirPattern(PattrnID).TwoGradPatrn.LowerBoundHeatRateScale) /
                                (state.dataRoomAirMod->RoomAirPattern(PattrnID).TwoGradPatrn.UpperBoundHeatRateScale -
                                        state.dataRoomAirMod->RoomAirPattern(PattrnID).TwoGradPatrn.LowerBoundHeatRateScale)) *
                                   (state.dataRoomAirMod->RoomAirPattern(PattrnID).TwoGradPatrn.HiGradient - state.dataRoomAirMod->RoomAirPattern(PattrnID).TwoGradPatrn.LowGradient);
                    }
                }
            }
        }

        ZetaTmean = 0.5; // by definition,

        for (i = 1; i <= state.dataRoomAirMod->AirPatternZoneInfo(ZoneNum).totNumSurfs; ++i) {
            thisZeta = state.dataRoomAirMod->AirPatternZoneInfo(ZoneNum).Surf(i).Zeta;

            DeltaHeight = -1.0 * (ZetaTmean - thisZeta) * state.dataRoomAirMod->AirPatternZoneInfo(ZoneNum).ZoneHeight;

            tempDeltaTai = DeltaHeight * Grad;

            state.dataRoomAirMod->AirPatternZoneInfo(ZoneNum).Surf(i).TadjacentAir = tempDeltaTai + Tmean;
        }

        state.dataRoomAirMod->AirPatternZoneInfo(ZoneNum).Tstat =
            -1.0 * (0.5 * state.dataRoomAirMod->AirPatternZoneInfo(ZoneNum).ZoneHeight - state.dataRoomAirMod->RoomAirPattern(PattrnID).TwoGradPatrn.TstatHeight) * Grad + Tmean;
        state.dataRoomAirMod->AirPatternZoneInfo(ZoneNum).Tleaving =
            -1.0 * (0.5 * state.dataRoomAirMod->AirPatternZoneInfo(ZoneNum).ZoneHeight - state.dataRoomAirMod->RoomAirPattern(PattrnID).TwoGradPatrn.TleavingHeight) * Grad + Tmean;
        state.dataRoomAirMod->AirPatternZoneInfo(ZoneNum).Texhaust =
            -1.0 * (0.5 * state.dataRoomAirMod->AirPatternZoneInfo(ZoneNum).ZoneHeight - state.dataRoomAirMod->RoomAirPattern(PattrnID).TwoGradPatrn.TexhaustHeight) * Grad + Tmean;

        state.dataRoomAirMod->AirPatternZoneInfo(ZoneNum).Gradient = Grad;
    }
    Real64 OutdoorDryBulbGrad(Real64 DryBulbTemp, // Zone(ZoneNum).OutDryBulbTemp
                              Real64 UpperBound,  // RoomAirPattern(PattrnID).TwoGradPatrn.UpperBoundTempScale
                              Real64 HiGradient,  // RoomAirPattern(PattrnID).TwoGradPatrn.HiGradient
                              Real64 LowerBound,  // RoomAirPattern(PattrnID).TwoGradPatrn.LowerBoundTempScale
                              Real64 LowGradient  // RoomAirPattern(PattrnID).TwoGradPatrn.LowGradient
    )
    {
        Real64 Grad;
        if (DryBulbTemp >= UpperBound) {
            Grad = HiGradient;

        } else if (DryBulbTemp <= LowerBound) {

            Grad = LowGradient;
        } else { // interpolate

            if ((UpperBound - LowerBound) == 0.0) {
                // bad user input. should be trapped during get input in RoomAirManager.cc
                Grad = LowGradient;
            } else {

                Grad = LowGradient + ((DryBulbTemp - LowerBound) / (UpperBound - LowerBound)) * (HiGradient - LowGradient);
            }
        }
        return Grad;
    }

    void FigureConstGradPattern(EnergyPlusData &state, int const PattrnID, int const ZoneNum)
    {

        // SUBROUTINE INFORMATION:
        //       AUTHOR         B. Griffith
        //       DATE WRITTEN   August 2005
        //       MODIFIED       na
        //       RE-ENGINEERED  na

        Real64 Tmean;        // MAT
        int i;               // loop counter
        Real64 Grad;         // vertical temperature gradient
        Real64 ZetaTmean;    // non-dimens. height for MAT, 0.5
        Real64 thisZeta;     // temporary non-dimens height
        Real64 DeltaHeight;  // temporary height difference
        Real64 tempDeltaTai; // temporary Delta Tai

        Tmean = state.dataRoomAirMod->AirPatternZoneInfo(ZoneNum).TairMean;
        Grad = state.dataRoomAirMod->RoomAirPattern(PattrnID).GradPatrn.Gradient;

        ZetaTmean = 0.5; // by definition,

        for (i = 1; i <= state.dataRoomAirMod->AirPatternZoneInfo(ZoneNum).totNumSurfs; ++i) {
            thisZeta = state.dataRoomAirMod->AirPatternZoneInfo(ZoneNum).Surf(i).Zeta;
            DeltaHeight = -1.0 * (ZetaTmean - thisZeta) * state.dataRoomAirMod->AirPatternZoneInfo(ZoneNum).ZoneHeight;
            tempDeltaTai = DeltaHeight * Grad;
            state.dataRoomAirMod->AirPatternZoneInfo(ZoneNum).Surf(i).TadjacentAir = tempDeltaTai + Tmean;
        }

        state.dataRoomAirMod->AirPatternZoneInfo(ZoneNum).Tstat = state.dataRoomAirMod->RoomAirPattern(PattrnID).DeltaTstat + Tmean;
        state.dataRoomAirMod->AirPatternZoneInfo(ZoneNum).Tleaving = state.dataRoomAirMod->RoomAirPattern(PattrnID).DeltaTleaving + Tmean;
        state.dataRoomAirMod->AirPatternZoneInfo(ZoneNum).Texhaust = state.dataRoomAirMod->RoomAirPattern(PattrnID).DeltaTexhaust + Tmean;
    }

    //*****************************************************************************************

    Real64 FigureNDheightInZone(EnergyPlusData &state, int const thisHBsurf) // index in main Surface array
    {
        // FUNCTION INFORMATION:
        //       AUTHOR         B.Griffith
        //       DATE WRITTEN   aug 2005, Jan2004
        //       MODIFIED       na
        //       RE-ENGINEERED  na

        // PURPOSE OF THIS FUNCTION:
        // return a non-dimensional height zeta

        // METHODOLOGY EMPLOYED:
        // figure average floor height (follows code in surfacegeometry.cc
        // use ceiling height from Zone structure
        // non dimensionalize surface's centroid's Z value

        // Using/Aliasing
        using DataVectorTypes::Vector;

        // Return value
        Real64 FigureNDheightInZone;

        // FUNCTION PARAMETER DEFINITIONS:
        Real64 const TolValue(0.0001);

        // FUNCTION LOCAL VARIABLE DECLARATIONS:
        int thisZone;
        Real64 ZoneZorig;
        Real64 ZoneCeilHeight;
        Real64 Zcm;
        Real64 SurfMinZ;
        Real64 SurfMaxZ;
        Real64 Zeta;
        Real64 FloorCount;
        Real64 ZFlrAvg;
        Real64 ZMax;
        Real64 ZMin;
        int Count;
        int SurfNum;
        Real64 Z1;
        Real64 Z2;

        // Get the centroid height for the surface
        Zcm = state.dataSurface->Surface(thisHBsurf).Centroid.z;
        thisZone = state.dataSurface->Surface(thisHBsurf).Zone;

        // this next Do block is copied from SurfaceGeometry.cc with modification for just floor Z
        // used find floor z.
        FloorCount = 0.0;
        ZFlrAvg = 0.0;
        ZMax = 0.0;
        ZMin = 0.0;
        Count = 0;
<<<<<<< HEAD
        for (SurfNum = state.dataHeatBal->Zone(thisZone).SurfaceFirst; SurfNum <= state.dataHeatBal->Zone(thisZone).SurfaceLast; ++SurfNum) {
            if (state.dataSurface->Surface(SurfNum).Class == DataSurfaces::SurfaceClass::Floor) {
=======
        for (SurfNum = state.dataHeatBal->Zone(thisZone).HTSurfaceFirst; SurfNum <= state.dataHeatBal->Zone(thisZone).HTSurfaceLast; ++SurfNum) {
            if (Surface(SurfNum).Class == DataSurfaces::SurfaceClass::Floor) {
>>>>>>> 1dfd4256
                // Use Average Z for surface, more important for roofs than floors...
                ++FloorCount;
                Z1 = minval(state.dataSurface->Surface(SurfNum).Vertex({1, state.dataSurface->Surface(SurfNum).Sides}), &Vector::z);
                Z2 = maxval(state.dataSurface->Surface(SurfNum).Vertex({1, state.dataSurface->Surface(SurfNum).Sides}), &Vector::z);
                ZFlrAvg += (Z1 + Z2) / 2.0;
            }
            if (state.dataSurface->Surface(SurfNum).Class == DataSurfaces::SurfaceClass::Wall) {
                // Use Wall calculation in case no floor in zone
                ++Count;
                if (Count == 1) {
                    ZMax = state.dataSurface->Surface(SurfNum).Vertex(1).z;
                    ZMin = ZMax;
                }
                ZMax = max(ZMax, maxval(state.dataSurface->Surface(SurfNum).Vertex({1, state.dataSurface->Surface(SurfNum).Sides}), &Vector::z));
                ZMin = min(ZMin, minval(state.dataSurface->Surface(SurfNum).Vertex({1, state.dataSurface->Surface(SurfNum).Sides}), &Vector::z));
            }
        }
        if (FloorCount > 0.0) {
            ZFlrAvg /= FloorCount;
        } else {
            ZFlrAvg = ZMin;
        }
        ZoneZorig = ZFlrAvg; // Z floor  [M]
        ZoneCeilHeight = state.dataHeatBal->Zone(thisZone).CeilingHeight;

        // first check if some basic things are reasonable

        SurfMinZ = minval(state.dataSurface->Surface(thisHBsurf).Vertex, &Vector::z);
        SurfMaxZ = maxval(state.dataSurface->Surface(thisHBsurf).Vertex, &Vector::z);

        if (SurfMinZ < (ZoneZorig - TolValue)) {
            if (state.dataGlobal->DisplayExtraWarnings) {
                ShowWarningError(state, "RoomAirModelUserTempPattern: Problem in non-dimensional height calculation");
                ShowContinueError(state, "too low surface: " + state.dataSurface->Surface(thisHBsurf).Name + " in zone: " + state.dataHeatBal->Zone(thisZone).Name);
                ShowContinueError(state, format("**** Average floor height of zone is: {:.3R}", ZoneZorig));
                ShowContinueError(state, format("**** Surface minimum height is: {:.3R}", SurfMinZ));
            } else {
                ++state.dataErrTracking->TotalRoomAirPatternTooLow;
            }
        }

        if (SurfMaxZ > (ZoneZorig + ZoneCeilHeight + TolValue)) {
            if (state.dataGlobal->DisplayExtraWarnings) {
                ShowWarningError(state, "RoomAirModelUserTempPattern: Problem in non-dimensional height calculation");
                ShowContinueError(state, " too high surface: " + state.dataSurface->Surface(thisHBsurf).Name + " in zone: " + state.dataHeatBal->Zone(thisZone).Name);
                ShowContinueError(state, format("**** Average Ceiling height of zone is: {:.3R}", (ZoneZorig + ZoneCeilHeight)));
                ShowContinueError(state, format("**** Surface Maximum height is: {:.3R}", SurfMaxZ));
            } else {
                ++state.dataErrTracking->TotalRoomAirPatternTooHigh;
            }
        }

        // non dimensionalize.
        Zeta = (Zcm - ZoneZorig) / ZoneCeilHeight;
        // bound so that floors and ceiling are just in from endpoints.

        if (Zeta > 0.99) Zeta = 0.99;

        if (Zeta < 0.01) Zeta = 0.01;

        FigureNDheightInZone = Zeta;

        return FigureNDheightInZone;
    }

    //***************************************************

    void SetSurfHBDataForTempDistModel(EnergyPlusData &state, int const ZoneNum) // index number for the specified zone
    {

        // SUBROUTINE INFORMATION:
        //       AUTHOR         Brent Griffith
        //       DATE WRITTEN   August 2005,Feb. 2004
        //       MODIFIED       na
        //       RE-ENGINEERED  na

        // PURPOSE OF THIS SUBROUTINE:
        //  map data from air domain back to surface domain for each zone
        //  collects code couples to remote data structures

        // METHODOLOGY EMPLOYED:
        // sets values in Heat balance variables

        // Using/Aliasing
        using DataHeatBalFanSys::MAT;
        using DataHeatBalFanSys::SysDepZoneLoads;
        using DataHeatBalFanSys::TempTstatAir;
        using DataHeatBalFanSys::TempZoneThermostatSetPoint;
        using DataHeatBalFanSys::ZoneLatentGain;
        using DataHeatBalFanSys::ZT;
        using DataHVACGlobals::RetTempMax;
        using DataHVACGlobals::RetTempMin;
        using DataLoopNode::Node;
        using DataSurfaces::AdjacentAirTemp;
        using DataSurfaces::AirFlowWindow_Destination_ReturnAir;
        using DataSurfaces::ZoneMeanAirTemp;
        using InternalHeatGains::SumAllReturnAirConvectionGains;
        using InternalHeatGains::SumAllReturnAirLatentGains;
        using Psychrometrics::PsyCpAirFnW;
        using Psychrometrics::PsyHFnTdbW;
        using Psychrometrics::PsyHgAirFnWTdb;
        using Psychrometrics::PsyRhoAirFnPbTdbW;

        // SUBROUTINE LOCAL VARIABLE DECLARATIONS:
        int SurfFirst; // index number of the first surface in the zone
        int SurfLast;
        Real64 QRetAir;         // Heat to return air from lights
        Real64 CpAir;           // Air heat capacity [J/kg-K]
        Real64 TempRetAir;      // Return air temperature [C]
        Real64 TempZoneAir;     // Zone air temperature [C]
        int ZoneNode;           // Node number of controlled zone
        int SurfNum;            // Surface number
        Real64 MassFlowRA;      // Return air mass flow [kg/s]
        Real64 FlowThisTS;      // Window gap air mass flow [kg/s]
        Real64 WinGapFlowToRA;  // Mass flow to return air from all airflow windows in zone [kg/s]
        Real64 WinGapFlowTtoRA; // Sum of mass flow times outlet temp for all airflow windows in zone [(kg/s)-C]
        Real64 WinGapTtoRA;     // Temp of outlet flow mixture to return air from all airflow windows in zone [C]
        Real64 H2OHtOfVap;      // Heat of vaporization of water (W/kg)
        Real64 RhoAir;          // Density of air (Kg/m3)
        Real64 ZoneMult;
        Real64 SumRetAirLatentGainRate;



        SurfFirst = state.dataHeatBal->Zone(ZoneNum).HTSurfaceFirst;
        SurfLast = state.dataHeatBal->Zone(ZoneNum).HTSurfaceLast;

        // set air system leaving node conditions
        // this is not so easy.  THis task is normally done in CalcZoneLeavingConditions
        //  but efforts to do this update there were not succesful.
        //  Need to revisit how to best implement this. Ended up taking code from CalcZoneLeavingConditions
        //  ZoneNum is already equal to ActualZoneNum , changed block of source

        if (state.dataRoomAirMod->AirPatternZoneInfo(ZoneNum).ZoneNodeID != 0) {
            // the zone system node should get the conditions leaving the zone (but before return air heat gains are added).
            Node(state.dataRoomAirMod->AirPatternZoneInfo(ZoneNum).ZoneNodeID).Temp = state.dataRoomAirMod->AirPatternZoneInfo(ZoneNum).Tleaving;
        }

        int zoneEquipNum = state.dataHeatBal->Zone(ZoneNum).ZoneEqNum;
        for (int nodeCount = 1; nodeCount <= state.dataZoneEquip->ZoneEquipConfig(zoneEquipNum).NumReturnNodes; ++nodeCount) {
            // BEGIN BLOCK of code from CalcZoneLeavingConditions*********************************
            int ReturnNode = state.dataZoneEquip->ZoneEquipConfig(zoneEquipNum).ReturnNode(nodeCount);
            ZoneNode = state.dataRoomAirMod->AirPatternZoneInfo(ZoneNum).ZoneNodeID;
            ZoneMult = state.dataHeatBal->Zone(ZoneNum).Multiplier * state.dataHeatBal->Zone(ZoneNum).ListMultiplier;
            // RETURN AIR HEAT GAIN from the Lights statement; this heat gain is stored in
            // Add sensible heat gain from refrigerated cases with under case returns
            SumAllReturnAirConvectionGains(state, ZoneNum, QRetAir, ReturnNode);

            CpAir = PsyCpAirFnW(Node(ZoneNode).HumRat);

            // Need to add the energy to the return air from lights and from airflow windows. Where the heat
            // is added depends on if there is system flow or not.  If there is system flow the heat is added
            // to the Zone Return Node.  If there is no system flow then the heat is added back to the zone in the
            // Correct step through the SysDepZoneLoads variable.

            MassFlowRA = Node(ReturnNode).MassFlowRate / ZoneMult;
            TempZoneAir = state.dataRoomAirMod->AirPatternZoneInfo(ZoneNum).Tleaving; // key difference from
            TempRetAir = TempZoneAir;
            WinGapFlowToRA = 0.0;
            WinGapTtoRA = 0.0;
            WinGapFlowTtoRA = 0.0;

            if (state.dataZoneEquip->ZoneEquipConfig(zoneEquipNum).ZoneHasAirFlowWindowReturn) {
<<<<<<< HEAD
                for (SurfNum = state.dataHeatBal->Zone(ZoneNum).SurfaceFirst; SurfNum <= state.dataHeatBal->Zone(ZoneNum).SurfaceLast; ++SurfNum) {
                    if (state.dataSurface->SurfWinAirflowThisTS(SurfNum) > 0.0 &&
                        state.dataSurface->SurfWinAirflowDestination(SurfNum) == AirFlowWindow_Destination_ReturnAir) {
                        FlowThisTS = PsyRhoAirFnPbTdbW(state, state.dataEnvrn->OutBaroPress, state.dataSurface->SurfWinTAirflowGapOutlet(SurfNum), Node(ZoneNode).HumRat) *
                                     state.dataSurface->SurfWinAirflowThisTS(SurfNum) * state.dataSurface->Surface(SurfNum).Width;
=======
                for (SurfNum = state.dataHeatBal->Zone(ZoneNum).HTSurfaceFirst; SurfNum <= state.dataHeatBal->Zone(ZoneNum).HTSurfaceLast; ++SurfNum) {
                    if (DataSurfaces::SurfWinAirflowThisTS(SurfNum) > 0.0 &&
                        DataSurfaces::SurfWinAirflowDestination(SurfNum) == AirFlowWindow_Destination_ReturnAir) {
                        FlowThisTS = PsyRhoAirFnPbTdbW(state, state.dataEnvrn->OutBaroPress, DataSurfaces::SurfWinTAirflowGapOutlet(SurfNum), Node(ZoneNode).HumRat) *
                                     DataSurfaces::SurfWinAirflowThisTS(SurfNum) * Surface(SurfNum).Width;
>>>>>>> 1dfd4256
                        WinGapFlowToRA += FlowThisTS;
                        WinGapFlowTtoRA += FlowThisTS * state.dataSurface->SurfWinTAirflowGapOutlet(SurfNum);
                    }
                }
            }
            if (WinGapFlowToRA > 0.0) WinGapTtoRA = WinGapFlowTtoRA / WinGapFlowToRA;

            if (!state.dataHeatBal->Zone(ZoneNum).NoHeatToReturnAir) {
                if (MassFlowRA > 0.0) {
                    if (WinGapFlowToRA > 0.0) {
                        // Add heat-to-return from window gap airflow
                        if (MassFlowRA >= WinGapFlowToRA) {
                            TempRetAir = (WinGapFlowTtoRA + (MassFlowRA - WinGapFlowToRA) * TempZoneAir) / MassFlowRA;
                        } else {
                            // All of return air comes from flow through airflow windows
                            TempRetAir = WinGapTtoRA;
                            // Put heat from window airflow that exceeds return air flow into zone air
                            SysDepZoneLoads(ZoneNum) += (WinGapFlowToRA - MassFlowRA) * CpAir * (WinGapTtoRA - TempZoneAir);
                        }
                    }
                    // Add heat-to-return from lights
                    TempRetAir += QRetAir / (MassFlowRA * CpAir);
                    if (TempRetAir > RetTempMax) {
                        Node(ReturnNode).Temp = RetTempMax;
                        if (!state.dataGlobal->ZoneSizingCalc) {
                            SysDepZoneLoads(ZoneNum) += CpAir * MassFlowRA * (TempRetAir - RetTempMax);
                        }
                    } else if (TempRetAir < RetTempMin) {
                        Node(ReturnNode).Temp = RetTempMin;
                        if (!state.dataGlobal->ZoneSizingCalc) {
                            SysDepZoneLoads(ZoneNum) += CpAir * MassFlowRA * (TempRetAir - RetTempMin);
                        }
                    } else {
                        Node(ReturnNode).Temp = TempRetAir;
                    }
                } else { // No return air flow
                    // Assign all heat-to-return from window gap airflow to zone air
                    if (WinGapFlowToRA > 0.0) SysDepZoneLoads(ZoneNum) += WinGapFlowToRA * CpAir * (WinGapTtoRA - TempZoneAir);
                    // Assign all heat-to-return from lights to zone air
                    if (QRetAir > 0.0) SysDepZoneLoads(ZoneNum) += QRetAir;
                    Node(ReturnNode).Temp = Node(ZoneNode).Temp;
                }
            } else {
                Node(ReturnNode).Temp = Node(ZoneNode).Temp;
            }

            // Update the rest of the Return Air Node conditions, if the return air system exists!
            Node(ReturnNode).Press = Node(ZoneNode).Press;

            H2OHtOfVap = PsyHgAirFnWTdb(Node(ZoneNode).HumRat, Node(ReturnNode).Temp);
            RhoAir = PsyRhoAirFnPbTdbW(state, state.dataEnvrn->OutBaroPress, Node(ReturnNode).Temp, Node(ZoneNode).HumRat);

            // Include impact of under case returns for refrigerated display cases when updateing return node
            // humidity ratio
            if (!state.dataHeatBal->Zone(ZoneNum).NoHeatToReturnAir) {
                if (MassFlowRA > 0) {
                    SumAllReturnAirLatentGains(state, ZoneNum, SumRetAirLatentGainRate, ReturnNode);
                    Node(ReturnNode).HumRat = Node(ZoneNode).HumRat + (SumRetAirLatentGainRate / (H2OHtOfVap * MassFlowRA));
                } else {
                    // If no mass flow rate exists, include the latent HVAC case credit with the latent Zone case credit
                    Node(ReturnNode).HumRat = Node(ZoneNode).HumRat;
                    state.dataHeatBal->RefrigCaseCredit(ZoneNum).LatCaseCreditToZone += state.dataHeatBal->RefrigCaseCredit(ZoneNum).LatCaseCreditToHVAC;
                    // shouldn't the HVAC term be zeroed out then?
                    SumAllReturnAirLatentGains(state, ZoneNum, SumRetAirLatentGainRate, 0);
                    ZoneLatentGain(ZoneNum) += SumRetAirLatentGainRate;
                }
            } else {
                Node(ReturnNode).HumRat = Node(ZoneNode).HumRat;
                state.dataHeatBal->RefrigCaseCredit(ZoneNum).LatCaseCreditToZone += state.dataHeatBal->RefrigCaseCredit(ZoneNum).LatCaseCreditToHVAC;
                // shouldn't the HVAC term be zeroed out then?
                SumAllReturnAirLatentGains(state, ZoneNum, SumRetAirLatentGainRate, ReturnNode);
                ZoneLatentGain(ZoneNum) += SumRetAirLatentGainRate;
            }

            Node(ReturnNode).Enthalpy = PsyHFnTdbW(Node(ReturnNode).Temp, Node(ReturnNode).HumRat);

            // END BLOCK of code from CalcZoneLeavingConditions*********************************
        }

        // set exhaust node leaving temp if present
        if (allocated(state.dataRoomAirMod->AirPatternZoneInfo(ZoneNum).ExhaustAirNodeID)) {
            auto const &APZoneInfo(state.dataRoomAirMod->AirPatternZoneInfo(ZoneNum));
            auto const &EANodeID(APZoneInfo.ExhaustAirNodeID);
            Real64 const Texhaust(APZoneInfo.Texhaust);
            for (int i = 1, ie = EANodeID.u(); i <= ie; ++i) {
                Node(EANodeID(i)).Temp = Texhaust;
            }
        }

        // set thermostat reading for air system .
        TempTstatAir(ZoneNum) = state.dataRoomAirMod->AirPatternZoneInfo(ZoneNum).Tstat;

        // set results for all surface
        for (int i = SurfFirst, j = 1; i <= SurfLast; ++i, ++j) {
            state.dataHeatBal->TempEffBulkAir(i) = state.dataRoomAirMod->AirPatternZoneInfo(ZoneNum).Surf(j).TadjacentAir;
        }

        // set flag for reference air temperature mode
        for (int i = SurfFirst; i <= SurfLast; ++i) {
            state.dataSurface->Surface(i).TAirRef = AdjacentAirTemp;
        }
    }

    //*****************************************************************************************

} // namespace EnergyPlus<|MERGE_RESOLUTION|>--- conflicted
+++ resolved
@@ -704,13 +704,8 @@
         ZMax = 0.0;
         ZMin = 0.0;
         Count = 0;
-<<<<<<< HEAD
-        for (SurfNum = state.dataHeatBal->Zone(thisZone).SurfaceFirst; SurfNum <= state.dataHeatBal->Zone(thisZone).SurfaceLast; ++SurfNum) {
+        for (SurfNum = state.dataHeatBal->Zone(thisZone).HTSurfaceFirst; SurfNum <= state.dataHeatBal->Zone(thisZone).HTSurfaceLast; ++SurfNum) {
             if (state.dataSurface->Surface(SurfNum).Class == DataSurfaces::SurfaceClass::Floor) {
-=======
-        for (SurfNum = state.dataHeatBal->Zone(thisZone).HTSurfaceFirst; SurfNum <= state.dataHeatBal->Zone(thisZone).HTSurfaceLast; ++SurfNum) {
-            if (Surface(SurfNum).Class == DataSurfaces::SurfaceClass::Floor) {
->>>>>>> 1dfd4256
                 // Use Average Z for surface, more important for roofs than floors...
                 ++FloorCount;
                 Z1 = minval(state.dataSurface->Surface(SurfNum).Vertex({1, state.dataSurface->Surface(SurfNum).Sides}), &Vector::z);
@@ -874,19 +869,11 @@
             WinGapFlowTtoRA = 0.0;
 
             if (state.dataZoneEquip->ZoneEquipConfig(zoneEquipNum).ZoneHasAirFlowWindowReturn) {
-<<<<<<< HEAD
-                for (SurfNum = state.dataHeatBal->Zone(ZoneNum).SurfaceFirst; SurfNum <= state.dataHeatBal->Zone(ZoneNum).SurfaceLast; ++SurfNum) {
+                for (SurfNum = state.dataHeatBal->Zone(ZoneNum).HTSurfaceFirst; SurfNum <= state.dataHeatBal->Zone(ZoneNum).HTSurfaceLast; ++SurfNum) {
                     if (state.dataSurface->SurfWinAirflowThisTS(SurfNum) > 0.0 &&
                         state.dataSurface->SurfWinAirflowDestination(SurfNum) == AirFlowWindow_Destination_ReturnAir) {
                         FlowThisTS = PsyRhoAirFnPbTdbW(state, state.dataEnvrn->OutBaroPress, state.dataSurface->SurfWinTAirflowGapOutlet(SurfNum), Node(ZoneNode).HumRat) *
-                                     state.dataSurface->SurfWinAirflowThisTS(SurfNum) * state.dataSurface->Surface(SurfNum).Width;
-=======
-                for (SurfNum = state.dataHeatBal->Zone(ZoneNum).HTSurfaceFirst; SurfNum <= state.dataHeatBal->Zone(ZoneNum).HTSurfaceLast; ++SurfNum) {
-                    if (DataSurfaces::SurfWinAirflowThisTS(SurfNum) > 0.0 &&
-                        DataSurfaces::SurfWinAirflowDestination(SurfNum) == AirFlowWindow_Destination_ReturnAir) {
-                        FlowThisTS = PsyRhoAirFnPbTdbW(state, state.dataEnvrn->OutBaroPress, DataSurfaces::SurfWinTAirflowGapOutlet(SurfNum), Node(ZoneNode).HumRat) *
-                                     DataSurfaces::SurfWinAirflowThisTS(SurfNum) * Surface(SurfNum).Width;
->>>>>>> 1dfd4256
+                            state.dataSurface->SurfWinAirflowThisTS(SurfNum) * state.dataSurface->Surface(SurfNum).Width;
                         WinGapFlowToRA += FlowThisTS;
                         WinGapFlowTtoRA += FlowThisTS * state.dataSurface->SurfWinTAirflowGapOutlet(SurfNum);
                     }
