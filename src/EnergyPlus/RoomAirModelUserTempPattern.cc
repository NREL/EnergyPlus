--- conflicted
+++ resolved
@@ -826,8 +826,7 @@
         WinGapTtoRA = 0.0;
         WinGapFlowTtoRA = 0.0;
 
-<<<<<<< HEAD
-        if (state.dataZoneEquip->ZoneEquipConfig(zoneEquipNum).ZoneHasAirFlowWindowReturn) {
+        if (state.dataZoneEquip->ZoneEquipConfig(ZoneNum).ZoneHasAirFlowWindowReturn) {
             for (int spaceNum : state.dataHeatBal->Zone(ZoneNum).spaceIndexes) {
                 auto &thisSpace = state.dataHeatBal->space(spaceNum);
                 for (int SurfNum = thisSpace.HTSurfaceFirst; SurfNum <= thisSpace.HTSurfaceLast; ++SurfNum) {
@@ -841,19 +840,6 @@
                         WinGapFlowToRA += FlowThisTS;
                         WinGapFlowTtoRA += FlowThisTS * state.dataSurface->SurfWinTAirflowGapOutlet(SurfNum);
                     }
-=======
-        if (state.dataZoneEquip->ZoneEquipConfig(ZoneNum).ZoneHasAirFlowWindowReturn) {
-            for (SurfNum = state.dataHeatBal->Zone(ZoneNum).HTSurfaceFirst; SurfNum <= state.dataHeatBal->Zone(ZoneNum).HTSurfaceLast; ++SurfNum) {
-                if (state.dataSurface->SurfWinAirflowThisTS(SurfNum) > 0.0 &&
-                    state.dataSurface->SurfWinAirflowDestination(SurfNum) == AirFlowWindow_Destination_ReturnAir) {
-                    FlowThisTS = PsyRhoAirFnPbTdbW(state,
-                                                   state.dataEnvrn->OutBaroPress,
-                                                   state.dataSurface->SurfWinTAirflowGapOutlet(SurfNum),
-                                                   state.dataLoopNodes->Node(ZoneNode).HumRat) *
-                                 state.dataSurface->SurfWinAirflowThisTS(SurfNum) * state.dataSurface->Surface(SurfNum).Width;
-                    WinGapFlowToRA += FlowThisTS;
-                    WinGapFlowTtoRA += FlowThisTS * state.dataSurface->SurfWinTAirflowGapOutlet(SurfNum);
->>>>>>> 2a26c7b3
                 }
             }
         }
