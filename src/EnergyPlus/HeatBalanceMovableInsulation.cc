--- conflicted
+++ resolved
@@ -81,12 +81,6 @@
 	// The purpose of this module is to contain all of the routines associated with
 	// movable and transparent insulation.
 
-<<<<<<< HEAD
-	// METHODOLOGY EMPLOYED:
-	// See individual routines
-
-=======
->>>>>>> b45ebf87
 	// USE STATEMENTS:
 	using namespace DataPrecisionGlobals;
 	using DataHeatBalance::Material;
@@ -194,16 +188,11 @@
 
 		} else { // Movable insulation present-->calculate output parameters
 
-<<<<<<< HEAD
 			Surface( SurfNum ).MovInsulIntPresent = true;
-			if ( ( Material( Surface( SurfNum ).MaterialMovInsulInt ).Resistance ) <= 0.0 ) {
-				if ( Material( Surface( SurfNum ).MaterialMovInsulInt ).Conductivity > 0.0 && Material( Surface( SurfNum ).MaterialMovInsulInt ).Thickness > 0.0 ) {
-					Material( Surface( SurfNum ).MaterialMovInsulInt ).Resistance = Material( Surface( SurfNum ).MaterialMovInsulInt ).Thickness / Material( Surface( SurfNum ).MaterialMovInsulExt ).Conductivity;
-=======
-			if ( ( Material( MaterialIndex ).Resistance ) <= 0.0 ) {
-				if ( Material( MaterialIndex ).Conductivity > 0.0 && Material( MaterialIndex ).Thickness > 0.0 ) {
-					Material( MaterialIndex ).Resistance = Material( MaterialIndex ).Thickness / Material( MaterialIndex ).Conductivity;
->>>>>>> b45ebf87
+			int const & thisMovableInt = Surface( SurfNum ).MaterialMovInsulInt;
+			if ( ( Material( thisMovableInt ).Resistance ) <= 0.0 ) {
+				if ( Material( thisMovableInt ).Conductivity > 0.0 && Material( thisMovableInt ).Thickness > 0.0 ) {
+					Material( thisMovableInt ).Resistance = Material( thisMovableInt ).Thickness / Material( thisMovableInt ).Conductivity;
 				} else {
 					ShowFatalError( "EvalInsideMovableInsulation: No resistance found for material " + Material( MaterialIndex ).Name );
 				}
