--- conflicted
+++ resolved
@@ -65,7 +65,7 @@
     // Forward declarations
     struct EnergyPlusData;
     struct ZoneTempPredictorCorrectorData;
-    class OutputFiles;
+    class IOFiles;
 
 namespace SurfaceGeometry {
 
@@ -128,11 +128,7 @@
 
     void AllocateModuleArrays();
 
-<<<<<<< HEAD
-    void GetSurfaceData(IOFiles &ioFiles, bool &ErrorsFound); // If errors found in input
-=======
-    void GetSurfaceData(ZoneTempPredictorCorrectorData &dataZoneTempPredictorCorrector, OutputFiles &outputFiles, bool &ErrorsFound); // If errors found in input
->>>>>>> 4f18c328
+    void GetSurfaceData(ZoneTempPredictorCorrectorData &dataZoneTempPredictorCorrector, IOFiles &ioFiles, bool &ErrorsFound); // If errors found in input
 
     void checkSubSurfAzTiltNorm(SurfaceData &baseSurface, // Base surface data (in)
                                 SurfaceData &subSurface,  // Subsurface data (in)
@@ -265,11 +261,7 @@
 
     void GetHTSurfExtVentedCavityData(bool &ErrorsFound); // Error flag indicator (true if errors found)
 
-<<<<<<< HEAD
-    void GetSurfaceHeatTransferAlgorithmOverrides(IOFiles &ioFiles, bool &ErrorsFound);
-=======
-    void GetSurfaceHeatTransferAlgorithmOverrides(ZoneTempPredictorCorrectorData &dataZoneTempPredictorCorrector, OutputFiles &outputFiles, bool &ErrorsFound);
->>>>>>> 4f18c328
+    void GetSurfaceHeatTransferAlgorithmOverrides(ZoneTempPredictorCorrectorData &dataZoneTempPredictorCorrector, IOFiles &ioFiles, bool &ErrorsFound);
 
     class ExposedFoundationPerimeter
     {
