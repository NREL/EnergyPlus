// EnergyPlus, Copyright (c) 1996-2021, The Board of Trustees of the University of Illinois,
// The Regents of the University of California, through Lawrence Berkeley National Laboratory
// (subject to receipt of any required approvals from the U.S. Dept. of Energy), Oak Ridge
// National Laboratory, managed by UT-Battelle, Alliance for Sustainable Energy, LLC, and other
// contributors. All rights reserved.
//
// NOTICE: This Software was developed under funding from the U.S. Department of Energy and the
// U.S. Government consequently retains certain rights. As such, the U.S. Government has been
// granted for itself and others acting on its behalf a paid-up, nonexclusive, irrevocable,
// worldwide license in the Software to reproduce, distribute copies to the public, prepare
// derivative works, and perform publicly and display publicly, and to permit others to do so.
//
// Redistribution and use in source and binary forms, with or without modification, are permitted
// provided that the following conditions are met:
//
// (1) Redistributions of source code must retain the above copyright notice, this list of
//     conditions and the following disclaimer.
//
// (2) Redistributions in binary form must reproduce the above copyright notice, this list of
//     conditions and the following disclaimer in the documentation and/or other materials
//     provided with the distribution.
//
// (3) Neither the name of the University of California, Lawrence Berkeley National Laboratory,
//     the University of Illinois, U.S. Dept. of Energy nor the names of its contributors may be
//     used to endorse or promote products derived from this software without specific prior
//     written permission.
//
// (4) Use of EnergyPlus(TM) Name. If Licensee (i) distributes the software in stand-alone form
//     without changes from the version obtained under this License, or (ii) Licensee makes a
//     reference solely to the software portion of its product, Licensee must refer to the
//     software as "EnergyPlus version X" software, where "X" is the version number Licensee
//     obtained under this License and may not use a different name for the software. Except as
//     specifically required in this Section (4), Licensee shall not use in a company name, a
//     product name, in advertising, publicity, or other promotional activities any name, trade
//     name, trademark, logo, or other designation of "EnergyPlus", "E+", "e+" or confusingly
//     similar designation, without the U.S. Department of Energy's prior written consent.
//
// THIS SOFTWARE IS PROVIDED BY THE COPYRIGHT HOLDERS AND CONTRIBUTORS "AS IS" AND ANY EXPRESS OR
// IMPLIED WARRANTIES, INCLUDING, BUT NOT LIMITED TO, THE IMPLIED WARRANTIES OF MERCHANTABILITY
// AND FITNESS FOR A PARTICULAR PURPOSE ARE DISCLAIMED. IN NO EVENT SHALL THE COPYRIGHT OWNER OR
// CONTRIBUTORS BE LIABLE FOR ANY DIRECT, INDIRECT, INCIDENTAL, SPECIAL, EXEMPLARY, OR
// CONSEQUENTIAL DAMAGES (INCLUDING, BUT NOT LIMITED TO, PROCUREMENT OF SUBSTITUTE GOODS OR
// SERVICES; LOSS OF USE, DATA, OR PROFITS; OR BUSINESS INTERRUPTION) HOWEVER CAUSED AND ON ANY
// THEORY OF LIABILITY, WHETHER IN CONTRACT, STRICT LIABILITY, OR TORT (INCLUDING NEGLIGENCE OR
// OTHERWISE) ARISING IN ANY WAY OUT OF THE USE OF THIS SOFTWARE, EVEN IF ADVISED OF THE
// POSSIBILITY OF SUCH DAMAGE.

// C++ Headers
#include <map>

// ObjexxFCL Headers
#include <ObjexxFCL/Array.functions.hh>
#include <ObjexxFCL/ArrayS.functions.hh>
#include <ObjexxFCL/Fmath.hh>
#include <ObjexxFCL/string.functions.hh>

// EnergyPlus Headers
#include <EnergyPlus/CommandLineInterface.hh>
#include <EnergyPlus/Data/EnergyPlusData.hh>
#include <EnergyPlus/DataEnvironment.hh>
#include <EnergyPlus/DataStringGlobals.hh>
#include <EnergyPlus/DataSystemVariables.hh>
#include <EnergyPlus/EMSManager.hh>
#include <EnergyPlus/FileSystem.hh>
#include <EnergyPlus/General.hh>
#include <EnergyPlus/GlobalNames.hh>
#include <EnergyPlus/InputProcessing/InputProcessor.hh>
#include <EnergyPlus/OutputProcessor.hh>
#include <EnergyPlus/ScheduleManager.hh>
#include <EnergyPlus/StringUtilities.hh>
#include <EnergyPlus/UtilityRoutines.hh>
#include <EnergyPlus/WeatherManager.hh>

namespace EnergyPlus {

namespace ScheduleManager {
    // Module containing the Schedule Manager routines

    // MODULE INFORMATION:
    //       AUTHOR         Linda K. Lawrie
    //       DATE WRITTEN   September 1997
    //       MODIFIED       January 2003 -- added sub-hourly schedule possibility (and interval scheduling)
    //                      J. Glazer January 2005 -- added Schedule:File
    //                      Michael Wetter February 2010 -- added Schedule for external Interface
    //                      L Lawrie - October 2012 - added sub-hourly option for Schedule:File
    //       RE-ENGINEERED  na

    // PURPOSE OF THIS MODULE:
    // To provide the capabilities of getting the schedule data from the input,
    // validating it, and storing it in such a manner that the schedule manager
    // can provide the scheduling value needs for the simulation.

    // METHODOLOGY EMPLOYED:
    // na

    // REFERENCES:
    // Proposal for Schedule Manager in EnergyPlus (Rick Strand)

    // MODULE PARAMETER DEFINITIONS
    static std::string const BlankString;
    Array1D_string ValidDayTypes(MaxDayTypes,
                                 {"Sunday",
                                  "Monday",
                                  "Tuesday",
                                  "Wednesday",
                                  "Thursday",
                                  "Friday",
                                  "Saturday",
                                  "Holiday",
                                  "SummerDesignDay",
                                  "WinterDesignDay",
                                  "CustomDay1",
                                  "CustomDay2"});

    int const NumScheduleTypeLimitUnitTypes(14);
    Array1D_string ScheduleTypeLimitUnitTypes(NumScheduleTypeLimitUnitTypes,
                                              {"Dimensionless",
                                               "Temperature",
                                               "DeltaTemperature",
                                               "PrecipitationRate",
                                               "Angle",
                                               "ConvectionCoefficient",
                                               "ActivityLevel",
                                               "Velocity",
                                               "Capacity",
                                               "Power",
                                               "Availability",
                                               "Percent",
                                               "Control",
                                               "Mode"});

    // DERIVED TYPE DEFINITIONS

    // INTERFACE BLOCK SPECIFICATIONS

    // MODULE VARIABLE DECLARATIONS:

    // MODULE SUBROUTINES:
    //*************************************************************************

    // Functions

    void ProcessScheduleInput(EnergyPlusData &state)
    {

        // SUBROUTINE INFORMATION:
        //       AUTHOR         Linda K. Lawrie
        //       DATE WRITTEN   September 1997
        //       MODIFIED       Rui Zhang February 2010
        //       RE-ENGINEERED  na

        // PURPOSE OF THIS SUBROUTINE:
        // This subroutine processes the schedules input for EnergyPlus.

        // METHODOLOGY EMPLOYED:
        // Uses the standard get routines in the InputProcessor.

        // Using/Aliasing
        using DataStringGlobals::CharComma;
<<<<<<< HEAD
        using DataSystemVariables::CheckForActualFileName;
=======
        using DataStringGlobals::CharSemicolon;
        using DataStringGlobals::CharSpace;
        using DataStringGlobals::CharTab;
        using DataSystemVariables::CheckForActualFilePath;
>>>>>>> e32b496d
        using General::ProcessDateString;

        // Locals
        // SUBROUTINE PARAMETER DEFINITIONS:
        auto constexpr RoutineName("ProcessScheduleInput: ");

        // SUBROUTINE LOCAL VARIABLE DECLARATIONS:

        Array1D_int DaysInYear(366);
        int LoopIndex;
        int InLoopIndex;
        int DayIndex;
        int WeekIndex;
        Array1D_string Alphas;
        Array1D_string cAlphaFields;
        Array1D_string cNumericFields;
        Array1D<Real64> Numbers;
        Array1D_bool lAlphaBlanks;
        Array1D_bool lNumericBlanks;
        int NumAlphas;
        int NumNumbers;
        int Status;
        int StartMonth;
        int StartDay;
        int EndMonth;
        int EndDay;
        int StartPointer;
        int EndPointer;
        int NumPointer;
        int Count;
        int CheckIndex;
        bool ErrorsFound(false);
        bool NumErrorFlag;
        int SchedTypePtr;
        std::string CFld; // Character field for error message
        //  CHARACTER(len=20) CFld1        ! Character field for error message
        int NumHrDaySchedules;                                       // Number of "hourly" dayschedules
        int NumIntDaySchedules;                                      // Number of "interval" dayschedules
        int NumExternalInterfaceSchedules;                           // Number of "PtolemyServer ExternalInterface" "compact" Schedules
        int NumExternalInterfaceFunctionalMockupUnitImportSchedules; // Number of "FunctionalMockupUnitImport ExternalInterface"
        // "compact" Schedules ! added for FMU Import
        int NumExternalInterfaceFunctionalMockupUnitExportSchedules; // Number of "FunctionalMockupUnitExport ExternalInterface"
        // "compact" Schedules ! added for FMU Export
        int NumLstDaySchedules;        // Number of "list" dayschedules
        int NumRegDaySchedules;        // Number of hourly+interval+list dayschedules
        int NumRegWeekSchedules;       // Number of "regular" Weekschedules
        int NumRegSchedules;           // Number of "regular" Schedules
        int NumCptWeekSchedules;       // Number of "compact" WeekSchedules
        int NumCptSchedules;           // Number of "compact" Schedules
        int NumCommaFileSchedules;     // Number of Schedule:File schedules
        int NumConstantSchedules;      // Number of "constant" schedules
        int NumCSVAllColumnsSchedules; // Number of imported shading schedules
        int NumCommaFileShading;       // Number of shading csv schedules
        int TS;                        // Counter for Num Of Time Steps in Hour
        int Hr;                        // Hour Counter
        Array2D<Real64> MinuteValue;   // Temporary for processing interval schedules
        Array2D_bool SetMinuteValue;   // Temporary for processing interval schedules
        int NumFields;
        int SCount;
        //  LOGICAL RptSchedule
        int RptLevel;
        int CurMinute;
        int MinutesPerItem;
        int NumExpectedItems;
        int MaxNums;
        int MaxAlps;
        int AddWeekSch;
        int AddDaySch;
        Array1D_bool AllDays(MaxDayTypes);
        Array1D_bool TheseDays(MaxDayTypes);
        bool ErrorHere;
        int SchNum;
        int WkCount;
        int DyCount;
        int NumField;
        WeatherManager::DateType PDateType;
        int PWeekDay;
        int ThruField;
        std::string ExtraField;
        int UntilFld;
        int xxcount;
        //  REAL(r64) tempval
        std::string CurrentThrough;
        std::string LastFor;
        std::string errmsg;
        int kdy;
        // for SCHEDULE:FILE
        Array1D<Real64> hourlyFileValues;
        std::map<std::string, int> CSVAllColumnNames;
        std::map<int, Array1D<Real64>> CSVAllColumnNameAndValues;
        int colCnt;
        int rowCnt;
        int wordStart;
        int wordEnd;
        std::string::size_type sepPos;
        std::string subString;
        Real64 columnValue;
        int iDay;
        int jHour;
        int kDayType;
        Real64 curHrVal;
        bool errFlag;
        std::string::size_type sPos;
        std::string CurrentModuleObject; // for ease in getting objects
        int MaxNums1;
        std::string ColumnSep;
        bool firstLine;
        int rowLimitCount;
        int numerrors;
        int ifld;
        int hrLimitCount;

        if (state.dataScheduleMgr->ScheduleInputProcessed) {
            return;
        }
        state.dataScheduleMgr->ScheduleInputProcessed = true;

        MaxNums = 1; // Need at least 1 number because it's used as a local variable in the Schedule Types loop
        MaxAlps = 0;

        CurrentModuleObject = "ScheduleTypeLimits";
        state.dataScheduleMgr->NumScheduleTypes = state.dataInputProcessing->inputProcessor->getNumObjectsFound(state, CurrentModuleObject);
        if (state.dataScheduleMgr->NumScheduleTypes > 0) {
            state.dataInputProcessing->inputProcessor->getObjectDefMaxArgs(state, CurrentModuleObject, Count, NumAlphas, NumNumbers);
            MaxNums = max(MaxNums, NumNumbers);
            MaxAlps = max(MaxAlps, NumAlphas);
        }
        CurrentModuleObject = "Schedule:Day:Hourly";
        NumHrDaySchedules = state.dataInputProcessing->inputProcessor->getNumObjectsFound(state, CurrentModuleObject);
        if (NumHrDaySchedules > 0) {
            state.dataInputProcessing->inputProcessor->getObjectDefMaxArgs(state, CurrentModuleObject, Count, NumAlphas, NumNumbers);
            MaxNums = max(MaxNums, NumNumbers);
            MaxAlps = max(MaxAlps, NumAlphas);
        }
        CurrentModuleObject = "Schedule:Day:Interval";
        NumIntDaySchedules = state.dataInputProcessing->inputProcessor->getNumObjectsFound(state, CurrentModuleObject);
        if (NumIntDaySchedules > 0) {
            state.dataInputProcessing->inputProcessor->getObjectDefMaxArgs(state, CurrentModuleObject, Count, NumAlphas, NumNumbers);
            MaxNums = max(MaxNums, NumNumbers);
            MaxAlps = max(MaxAlps, NumAlphas);
        }
        CurrentModuleObject = "Schedule:Day:List";
        NumLstDaySchedules = state.dataInputProcessing->inputProcessor->getNumObjectsFound(state, CurrentModuleObject);
        if (NumLstDaySchedules > 0) {
            state.dataInputProcessing->inputProcessor->getObjectDefMaxArgs(state, CurrentModuleObject, Count, NumAlphas, NumNumbers);
            MaxNums = max(MaxNums, NumNumbers);
            MaxAlps = max(MaxAlps, NumAlphas);
        }
        CurrentModuleObject = "Schedule:Week:Daily";
        NumRegWeekSchedules = state.dataInputProcessing->inputProcessor->getNumObjectsFound(state, CurrentModuleObject);
        if (NumRegWeekSchedules > 0) {
            state.dataInputProcessing->inputProcessor->getObjectDefMaxArgs(state, CurrentModuleObject, Count, NumAlphas, NumNumbers);
            MaxNums = max(MaxNums, NumNumbers);
            MaxAlps = max(MaxAlps, NumAlphas);
        }
        CurrentModuleObject = "Schedule:Week:Compact";
        NumCptWeekSchedules = state.dataInputProcessing->inputProcessor->getNumObjectsFound(state, CurrentModuleObject);
        if (NumCptWeekSchedules > 0) {
            state.dataInputProcessing->inputProcessor->getObjectDefMaxArgs(state, CurrentModuleObject, Count, NumAlphas, NumNumbers);
            MaxNums = max(MaxNums, NumNumbers);
            MaxAlps = max(MaxAlps, NumAlphas);
        }
        CurrentModuleObject = "Schedule:Year";
        NumRegSchedules = state.dataInputProcessing->inputProcessor->getNumObjectsFound(state, CurrentModuleObject);
        if (NumRegSchedules > 0) {
            state.dataInputProcessing->inputProcessor->getObjectDefMaxArgs(state, CurrentModuleObject, Count, NumAlphas, NumNumbers);
            MaxNums = max(MaxNums, NumNumbers);
            MaxAlps = max(MaxAlps, NumAlphas);
        }
        CurrentModuleObject = "Schedule:Compact";
        NumCptSchedules = state.dataInputProcessing->inputProcessor->getNumObjectsFound(state, CurrentModuleObject);
        if (NumCptSchedules > 0) {
            state.dataInputProcessing->inputProcessor->getObjectDefMaxArgs(state, CurrentModuleObject, Count, NumAlphas, NumNumbers);
            MaxNums = max(MaxNums, NumNumbers);
            MaxAlps = max(MaxAlps, NumAlphas + 1);
        }
        CurrentModuleObject = "Schedule:File";
        NumCommaFileSchedules = state.dataInputProcessing->inputProcessor->getNumObjectsFound(state, CurrentModuleObject);
        if (NumCommaFileSchedules > 0) {
            state.dataInputProcessing->inputProcessor->getObjectDefMaxArgs(state, CurrentModuleObject, Count, NumAlphas, NumNumbers);
            MaxNums = max(MaxNums, NumNumbers);
            MaxAlps = max(MaxAlps, NumAlphas);
        }

        CurrentModuleObject = "Schedule:Constant";
        NumConstantSchedules = state.dataInputProcessing->inputProcessor->getNumObjectsFound(state, CurrentModuleObject);
        if (NumConstantSchedules > 0) {
            state.dataInputProcessing->inputProcessor->getObjectDefMaxArgs(state, CurrentModuleObject, Count, NumAlphas, NumNumbers);
            MaxNums = max(MaxNums, NumNumbers);
            MaxAlps = max(MaxAlps, NumAlphas);
        }
        CurrentModuleObject = "ExternalInterface:Schedule";
        NumExternalInterfaceSchedules = state.dataInputProcessing->inputProcessor->getNumObjectsFound(state, CurrentModuleObject);
        // added for FMI
        if (NumExternalInterfaceSchedules > 0) {
            state.dataInputProcessing->inputProcessor->getObjectDefMaxArgs(state, CurrentModuleObject, Count, NumAlphas, NumNumbers);
            MaxNums = max(MaxNums, NumNumbers);
            MaxAlps = max(MaxAlps, NumAlphas + 1);
        }
        // added for FMU Import
        CurrentModuleObject = "ExternalInterface:FunctionalMockupUnitImport:To:Schedule";
        NumExternalInterfaceFunctionalMockupUnitImportSchedules =
            state.dataInputProcessing->inputProcessor->getNumObjectsFound(state, CurrentModuleObject);
        if (NumExternalInterfaceFunctionalMockupUnitImportSchedules > 0) {
            state.dataInputProcessing->inputProcessor->getObjectDefMaxArgs(state, CurrentModuleObject, Count, NumAlphas, NumNumbers);
            MaxNums = max(MaxNums, NumNumbers);
            MaxAlps = max(MaxAlps, NumAlphas + 1);
        }
        // added for FMU Export
        CurrentModuleObject = "ExternalInterface:FunctionalMockupUnitExport:To:Schedule";
        NumExternalInterfaceFunctionalMockupUnitExportSchedules =
            state.dataInputProcessing->inputProcessor->getNumObjectsFound(state, CurrentModuleObject);
        if (NumExternalInterfaceFunctionalMockupUnitExportSchedules > 0) {
            state.dataInputProcessing->inputProcessor->getObjectDefMaxArgs(state, CurrentModuleObject, Count, NumAlphas, NumNumbers);
            MaxNums = max(MaxNums, NumNumbers);
            MaxAlps = max(MaxAlps, NumAlphas + 1);
        }
        CurrentModuleObject = "Output:Schedules";
        state.dataInputProcessing->inputProcessor->getObjectDefMaxArgs(state, CurrentModuleObject, Count, NumAlphas, NumNumbers);
        MaxNums = max(MaxNums, NumNumbers);
        MaxAlps = max(MaxAlps, NumAlphas);

        Alphas.allocate(MaxAlps); // Maximum Alphas possible
        cAlphaFields.allocate(MaxAlps);
        cNumericFields.allocate(MaxNums);
        Numbers.dimension(MaxNums, 0.0); // Maximum Numbers possible
        lAlphaBlanks.dimension(MaxAlps, true);
        lNumericBlanks.dimension(MaxNums, true);

        // Prescan to determine extra day and week schedules due to compact schedule input
        AddWeekSch = 0;
        AddDaySch = 0;
        CurrentModuleObject = "Schedule:Compact";
        MaxNums1 = 0;
        for (LoopIndex = 1; LoopIndex <= NumCptSchedules; ++LoopIndex) {
            state.dataInputProcessing->inputProcessor->getObjectItem(
                state, CurrentModuleObject, LoopIndex, Alphas, NumAlphas, Numbers, NumNumbers, Status);
            // # 'THROUGH" => Number of additional week schedules
            // # 'FOR' => Number of additional day schedules
            for (Count = 3; Count <= NumAlphas; ++Count) {
                if (has_prefix(Alphas(Count), "THROUGH")) ++AddWeekSch;
                if (has_prefix(Alphas(Count), "FOR")) ++AddDaySch;
                if (has_prefix(Alphas(Count), "UNTIL")) ++MaxNums1;
            }
        }
        if (MaxNums1 > MaxNums) {
            MaxNums = MaxNums1;
            cNumericFields.deallocate();
            Numbers.deallocate();
            lNumericBlanks.deallocate();
            cNumericFields.allocate(MaxNums);
            Numbers.dimension(MaxNums, 0.0); // Maximum Numbers possible
            lNumericBlanks.dimension(MaxNums, true);
        }
        // add week and day schedules for each FILE:COMMA schedule
        AddWeekSch += NumCommaFileSchedules * 366; // number of days/year because need a week for each day
        AddDaySch += NumCommaFileSchedules * 366;  // number of days/year
        AddWeekSch += NumConstantSchedules;
        AddDaySch += NumConstantSchedules;
        // add week and day schedules for each ExternalInterface:Schedule schedule
        AddWeekSch += NumExternalInterfaceSchedules * 366; // number of days/year because need a week for each day
        AddDaySch += NumExternalInterfaceSchedules;        // one day schedule for ExternalInterface to update during run time
        // added for FMU Import
        // add week and day schedules for each ExternalInterface:FunctionalMockupUnitImport:Schedule
        AddWeekSch += NumExternalInterfaceFunctionalMockupUnitImportSchedules * 366; // number of days/year
        // because need a week for each day
        AddDaySch += NumExternalInterfaceFunctionalMockupUnitImportSchedules; // one day schedule for ExternalInterface
        // to update during run time
        // added for FMU Export
        // add week and day schedules for each ExternalInterface:FunctionalMockupUnitExport:Schedule
        AddWeekSch += NumExternalInterfaceFunctionalMockupUnitExportSchedules * 366; // number of days/year
        // because need a week for each day
        AddDaySch += NumExternalInterfaceFunctionalMockupUnitExportSchedules; // one day schedule for ExternalInterface
        // to update during run time

        CurrentModuleObject = "Schedule:File:Shading";
        NumCommaFileShading = state.dataInputProcessing->inputProcessor->getNumObjectsFound(state, CurrentModuleObject);
        NumAlphas = 0;
        NumNumbers = 0;
        if (NumCommaFileShading > 1) {
            ShowWarningError(state, CurrentModuleObject + ": More than 1 occurrence of this object found, only first will be used.");
        }

        NumCSVAllColumnsSchedules = 0;

        if (NumCommaFileShading != 0) {
            state.dataInputProcessing->inputProcessor->getObjectItem(state,
                                                                     CurrentModuleObject,
                                                                     1,
                                                                     Alphas,
                                                                     NumAlphas,
                                                                     Numbers,
                                                                     NumNumbers,
                                                                     Status,
                                                                     lNumericBlanks,
                                                                     lAlphaBlanks,
                                                                     cAlphaFields,
                                                                     cNumericFields);
            std::string ShadingSunlitFracFileName = Alphas(1);

            std::string contextString = CurrentModuleObject + ", " + cAlphaFields(1) + ": ";
            state.files.TempFullFilePath.filePath = CheckForActualFilePath(state, ShadingSunlitFracFileName, contextString);

            if (state.files.TempFullFilePath.filePath.empty()) {
                ShowFatalError(state, "Program terminates due to previous condition.");
            }

            auto SchdFile = state.files.TempFullFilePath.try_open();
            if (!SchdFile.good()) {
                ShowSevereError(state, format("{}:\"{}\" cannot be opened.", RoutineName, ShadingSunlitFracFileName));
                ShowContinueError(state, "... It may be open in another program (such as Excel).  Please close and try again.");
                ShowFatalError(state, "Program terminates due to previous condition.");
            }
            // check for stripping
            auto LineIn = SchdFile.readLine();
            const auto endLine = len(LineIn.data);
            if (endLine > 0) {
                if (int(LineIn.data[endLine - 1]) == state.dataSysVars->iUnicode_end) {
                    SchdFile.close();
                    ShowSevereError(state, format("{}:\"{}\" appears to be a Unicode or binary file.", RoutineName, ShadingSunlitFracFileName));
                    ShowContinueError(state, "...This file cannot be read by this program. Please save as PC or Unix file and try again");
                    ShowFatalError(state, "Program terminates due to previous condition.");
                }
            }
            SchdFile.backspace();

            numerrors = 0;
            errFlag = false;

            rowCnt = 0;
            firstLine = true;
            if (state.dataEnvrn->CurrentYearIsLeapYear) {
                rowLimitCount = 366 * 24 * state.dataGlobal->NumOfTimeStepInHour;
            } else {
                rowLimitCount = 365 * 24 * state.dataGlobal->NumOfTimeStepInHour;
            }
            ColumnSep = CharComma;
            while (!LineIn.eof) { // end of file
                LineIn = SchdFile.readLine();
                ++rowCnt;
                if (rowCnt - 2 > rowLimitCount) break;
                colCnt = 0;
                wordStart = 0;
                columnValue = 0.0;
                // scan through the line and write values into 2d array
                while (true) {
                    sepPos = index(LineIn.data, ColumnSep);
                    ++colCnt;
                    if (sepPos != std::string::npos) {
                        if (sepPos > 0) {
                            wordEnd = sepPos - 1;
                        } else {
                            wordEnd = wordStart;
                        }
                        subString = LineIn.data.substr(wordStart, wordEnd - wordStart + 1);
                        // the next word will start after the comma
                        wordStart = sepPos + 1;
                        // get rid of separator so next INDEX will find next separator
                        LineIn.data.erase(0, wordStart);
                        firstLine = false;
                        wordStart = 0;
                    } else {
                        // no more commas
                        subString = LineIn.data.substr(wordStart);
                        if (firstLine && subString == BlankString) {
                            ShowWarningError(state,
                                             format("{}:\"{}\"  first line does not contain the indicated column separator=comma.",
                                                    RoutineName,
                                                    ShadingSunlitFracFileName));
                            ShowContinueError(state, "...first 40 characters of line=[" + LineIn.data.substr(0, 40) + ']');
                            firstLine = false;
                        }
                        break;
                    }
                    // skip time stamp column
                    if (colCnt > 1) {
                        if (rowCnt == 1) {
                            if (subString == BlankString) {
                                ShowWarningError(state, format("{}:\"{}\": invalid blank column header.", RoutineName, ShadingSunlitFracFileName));
                                errFlag = true;
                            } else if (CSVAllColumnNames.count(subString)) {
                                ShowWarningError(
                                    state, format("{}:\"{}\": duplicated column header: \"{}\".", RoutineName, ShadingSunlitFracFileName, subString));
                                ShowContinueError(state, "The first occurrence of the same surface name would be used.");
                                errFlag = true;
                            }
                            if (!errFlag) {
                                NumCSVAllColumnsSchedules++;
                                Array1D<Real64> timestepColumnValues;
                                timestepColumnValues.allocate(rowLimitCount);
                                // {column header: column number - 1}
                                CSVAllColumnNames[subString] = colCnt - 1;
                                // {column number - 1: array of numHoursInyear * timestepsInHour values}
                                CSVAllColumnNameAndValues[colCnt - 1] = timestepColumnValues;
                            }
                        } else {
                            columnValue = UtilityRoutines::ProcessNumber(subString, errFlag);
                            if (errFlag) {
                                ++numerrors;
                                columnValue = 0.0;
                                ShowWarningError(state,
                                                 format("{}:\"{}\": found error processing column: {}, row:{} in {}.",
                                                        RoutineName,
                                                        ShadingSunlitFracFileName,
                                                        colCnt,
                                                        rowCnt,
                                                        ShadingSunlitFracFileName));
                                ShowContinueError(state, "This value is set to 0.");
                            }
                            CSVAllColumnNameAndValues[colCnt - 1](rowCnt - 1) = columnValue;
                        }
                    }
                }
            }
            SchdFile.close();

            if (rowCnt - 2 != rowLimitCount) {
                if (rowCnt - 2 < rowLimitCount) {
                    ShowSevereError(state, format("{}{}=\"{}\" {} data values read.", RoutineName, CurrentModuleObject, Alphas(1), rowCnt - 2));
                } else if (rowCnt - 2 > rowLimitCount) {
                    ShowSevereError(state, RoutineName + CurrentModuleObject + "=\"" + Alphas(1) + "\" too many data values read.");
                }
                ShowContinueError(
                    state,
                    format("Number of rows in the shading file must be a full year multiplied by the simulation TimeStep: {}.", rowLimitCount));
                ShowFatalError(state, "Program terminates due to previous condition.");
            }

            // schedule values have been filled into the CSVAllColumnNameAndValues map.
            state.dataScheduleMgr->ScheduleFileShadingProcessed = true;

            if (numerrors > 0) {
                ShowWarningError(
                    state,
                    format("{}{}=\"{}\" {} records had errors - these values are set to 0.", RoutineName, CurrentModuleObject, Alphas(1), numerrors));
            }
        }

        // add week and day schedules for each ExternalInterface:FunctionalMockupUnitExport:Schedule
        AddWeekSch += NumCSVAllColumnsSchedules * 366; // number of days/year
        // because need a week for each day
        AddDaySch += NumCSVAllColumnsSchedules * 366;
        // to update during run time

        // include additional schedules in with count
        NumRegDaySchedules = NumHrDaySchedules + NumIntDaySchedules + NumLstDaySchedules;
        state.dataScheduleMgr->NumDaySchedules = NumRegDaySchedules + AddDaySch;
        state.dataScheduleMgr->NumWeekSchedules = NumRegWeekSchedules + NumCptWeekSchedules + AddWeekSch;
        state.dataScheduleMgr->NumSchedules = NumRegSchedules + NumCptSchedules + NumCommaFileSchedules + NumConstantSchedules +
                                              NumExternalInterfaceSchedules + NumExternalInterfaceFunctionalMockupUnitImportSchedules +
                                              NumExternalInterfaceFunctionalMockupUnitExportSchedules + NumCSVAllColumnsSchedules;

        //!  Most initializations in the schedule data structures are taken care of in
        //!  the definitions (see above)

        state.dataScheduleMgr->ScheduleType.allocate({0, state.dataScheduleMgr->NumScheduleTypes});

        state.dataScheduleMgr->DaySchedule.allocate({0, state.dataScheduleMgr->NumDaySchedules});
        state.dataScheduleMgr->UniqueDayScheduleNames.reserve(static_cast<unsigned>(state.dataScheduleMgr->NumDaySchedules));
        //    Initialize
        for (LoopIndex = 0; LoopIndex <= state.dataScheduleMgr->NumDaySchedules; ++LoopIndex) {
            state.dataScheduleMgr->DaySchedule(LoopIndex).TSValue.allocate(state.dataGlobal->NumOfTimeStepInHour, 24);
            for (Count = 1; Count <= 24; ++Count) {
                for (TS = 1; TS <= state.dataGlobal->NumOfTimeStepInHour; ++TS) {
                    state.dataScheduleMgr->DaySchedule(LoopIndex).TSValue(TS, Count) = 0.0;
                }
            }
        }

        state.dataScheduleMgr->WeekSchedule.allocate({0, state.dataScheduleMgr->NumWeekSchedules});
        state.dataScheduleMgr->UniqueWeekScheduleNames.reserve(static_cast<unsigned>(state.dataScheduleMgr->NumWeekSchedules));

        state.dataScheduleMgr->Schedule.allocate({-1, state.dataScheduleMgr->NumSchedules});
        state.dataScheduleMgr->UniqueScheduleNames.reserve(static_cast<unsigned>(state.dataScheduleMgr->NumSchedules));
        state.dataScheduleMgr->Schedule(-1).ScheduleTypePtr = -1;
        state.dataScheduleMgr->Schedule(-1).WeekSchedulePointer = 1;
        state.dataScheduleMgr->Schedule(0).ScheduleTypePtr = 0;
        state.dataScheduleMgr->Schedule(0).WeekSchedulePointer = 0;

        print(state.files.audit.ensure_open(state, "ProcessScheduleInput", state.files.outputControl.audit),
              "{}\n",
              "  Processing Schedule Input -- Start");

        std::string curName;
        Array1D<Real64> timestepColumnValues;
        for (auto &NameValue : CSVAllColumnNames) {
            curName = NameValue.first + "_shading";
            timestepColumnValues = CSVAllColumnNameAndValues[NameValue.second];
            GlobalNames::VerifyUniqueInterObjectName(
                state, state.dataScheduleMgr->UniqueScheduleNames, curName, CurrentModuleObject, cAlphaFields(1), ErrorsFound);
            ++SchNum;
            state.dataScheduleMgr->Schedule(SchNum).Name = curName;
            state.dataScheduleMgr->Schedule(SchNum).SchType = SchedType::ScheduleInput_file;

            iDay = 0;
            ifld = 0;
            while (true) {
                // create string of which day of year
                ++iDay;
                if (iDay > 366) {
                    break;
                }
                ExtraField = fmt::to_string(iDay);
                // increment both since a week schedule is being defined for each day so that a day is valid
                // no matter what the day type that is used in a design day.
                ++AddWeekSch;
                ++AddDaySch;
                // define week schedule
                state.dataScheduleMgr->WeekSchedule(AddWeekSch).Name = curName + "_shading_wk_" + ExtraField;
                // for all day types point the week schedule to the newly defined day schedule
                for (kDayType = 1; kDayType <= MaxDayTypes; ++kDayType) {
                    state.dataScheduleMgr->WeekSchedule(AddWeekSch).DaySchedulePointer(kDayType) = AddDaySch;
                }
                // day schedule
                state.dataScheduleMgr->DaySchedule(AddDaySch).Name = curName + "_shading_dy_" + ExtraField;
                state.dataScheduleMgr->DaySchedule(AddDaySch).ScheduleTypePtr = state.dataScheduleMgr->Schedule(SchNum).ScheduleTypePtr;
                // schedule is pointing to the week schedule
                state.dataScheduleMgr->Schedule(SchNum).WeekSchedulePointer(iDay) = AddWeekSch;

                for (jHour = 1; jHour <= 24; ++jHour) {
                    for (TS = 1; TS <= state.dataGlobal->NumOfTimeStepInHour; ++TS) {
                        ++ifld;
                        curHrVal = timestepColumnValues(ifld);
                        state.dataScheduleMgr->DaySchedule(AddDaySch).TSValue(TS, jHour) = curHrVal;
                    }
                }
                if (iDay == 59 && !state.dataEnvrn->CurrentYearIsLeapYear) { // 28 Feb
                    // Dup 28 Feb to 29 Feb (60)
                    ++iDay;
                    state.dataScheduleMgr->Schedule(SchNum).WeekSchedulePointer(iDay) =
                        state.dataScheduleMgr->Schedule(SchNum).WeekSchedulePointer(iDay - 1);
                }
            }
        }

        //!! Get Schedule Types

        CurrentModuleObject = "ScheduleTypeLimits";
        for (LoopIndex = 1; LoopIndex <= state.dataScheduleMgr->NumScheduleTypes; ++LoopIndex) {
            state.dataInputProcessing->inputProcessor->getObjectItem(state,
                                                                     CurrentModuleObject,
                                                                     LoopIndex,
                                                                     Alphas,
                                                                     NumAlphas,
                                                                     Numbers,
                                                                     NumNumbers,
                                                                     Status,
                                                                     lNumericBlanks,
                                                                     lAlphaBlanks,
                                                                     cAlphaFields,
                                                                     cNumericFields);
            UtilityRoutines::IsNameEmpty(state, Alphas(1), CurrentModuleObject, ErrorsFound);

            state.dataScheduleMgr->ScheduleType(LoopIndex).Name = Alphas(1);
            if (lNumericBlanks(1) || lNumericBlanks(2)) {
                state.dataScheduleMgr->ScheduleType(LoopIndex).Limited = false;
            } else if (!lNumericBlanks(1) && !lNumericBlanks(2)) {
                state.dataScheduleMgr->ScheduleType(LoopIndex).Limited = true;
            }
            if (!lNumericBlanks(1)) {
                state.dataScheduleMgr->ScheduleType(LoopIndex).Minimum = Numbers(1);
            }
            if (!lNumericBlanks(2)) {
                state.dataScheduleMgr->ScheduleType(LoopIndex).Maximum = Numbers(2);
            }
            if (state.dataScheduleMgr->ScheduleType(LoopIndex).Limited) {
                if (Alphas(2) == "DISCRETE" || Alphas(2) == "INTEGER") {
                    state.dataScheduleMgr->ScheduleType(LoopIndex).IsReal = false;
                } else {
                    if (Alphas(2) != "CONTINUOUS" && Alphas(2) != "REAL") {
                        ShowWarningError(state,
                                         RoutineName + CurrentModuleObject + "=\"" + state.dataScheduleMgr->ScheduleType(LoopIndex).Name +
                                             "\", invalid " + cAlphaFields(2) + '=' + Alphas(2));
                        ErrorsFound = true;
                    }
                    state.dataScheduleMgr->ScheduleType(LoopIndex).IsReal = true;
                }
            }
            if (NumAlphas >= 3) {
                if (!lAlphaBlanks(3)) {
                    state.dataScheduleMgr->ScheduleType(LoopIndex).UnitType =
                        UtilityRoutines::FindItem(Alphas(3), ScheduleTypeLimitUnitTypes, NumScheduleTypeLimitUnitTypes);
                    if (state.dataScheduleMgr->ScheduleType(LoopIndex).UnitType == 0) {
                        ShowWarningError(state,
                                         RoutineName + CurrentModuleObject + "=\"" + Alphas(1) + "\", " + cAlphaFields(3) + "=\"" + Alphas(3) +
                                             "\" is invalid.");
                    }
                }
            }
            if (state.dataScheduleMgr->ScheduleType(LoopIndex).Limited) {
                if (state.dataScheduleMgr->ScheduleType(LoopIndex).Minimum > state.dataScheduleMgr->ScheduleType(LoopIndex).Maximum) {
                    if (state.dataScheduleMgr->ScheduleType(LoopIndex).IsReal) {
                        ShowSevereError(state,
                                        format("{}=\"{}\", {} [{:.2R}] > {} [{:.2R}].",
                                               RoutineName,
                                               CurrentModuleObject,
                                               Alphas(1),
                                               cNumericFields(1),
                                               state.dataScheduleMgr->ScheduleType(LoopIndex).Minimum,
                                               cNumericFields(2),
                                               state.dataScheduleMgr->ScheduleType(LoopIndex).Maximum));
                        ShowContinueError(state, "  Other warning/severes about schedule values may appear.");
                    } else {
                        ShowSevereError(state,
                                        format("{}=\"{}\", {} [{:.0R}] > {} [{:.0R}].",
                                               RoutineName,
                                               CurrentModuleObject,
                                               Alphas(1),
                                               cNumericFields(1),
                                               state.dataScheduleMgr->ScheduleType(LoopIndex).Minimum,
                                               cNumericFields(2),
                                               state.dataScheduleMgr->ScheduleType(LoopIndex).Maximum));
                        ShowContinueError(state, "  Other warning/severes about schedule values may appear.");
                    }
                }
            }
        }

        //!! Get Day Schedules (all types)

        //!!=> Get "DAYSCHEDULE" (Hourly)

        Count = 0;
        CurrentModuleObject = "Schedule:Day:Hourly";
        for (LoopIndex = 1; LoopIndex <= NumHrDaySchedules; ++LoopIndex) {
            state.dataInputProcessing->inputProcessor->getObjectItem(state,
                                                                     CurrentModuleObject,
                                                                     LoopIndex,
                                                                     Alphas,
                                                                     NumAlphas,
                                                                     Numbers,
                                                                     NumNumbers,
                                                                     Status,
                                                                     lNumericBlanks,
                                                                     lAlphaBlanks,
                                                                     cAlphaFields,
                                                                     cNumericFields);
            GlobalNames::VerifyUniqueInterObjectName(
                state, state.dataScheduleMgr->UniqueDayScheduleNames, Alphas(1), CurrentModuleObject, cAlphaFields(1), ErrorsFound);
            ++Count;
            state.dataScheduleMgr->DaySchedule(Count).Name = Alphas(1);
            // Validate ScheduleType
            if (state.dataScheduleMgr->NumScheduleTypes > 0) {
                CheckIndex =
                    UtilityRoutines::FindItemInList(Alphas(2), state.dataScheduleMgr->ScheduleType({1, state.dataScheduleMgr->NumScheduleTypes}));
                if (CheckIndex == 0) {
                    if (!lAlphaBlanks(2)) {
                        ShowWarningError(state,
                                         RoutineName + CurrentModuleObject + "=\"" + Alphas(1) + "\", " + cAlphaFields(2) + "=\"" + Alphas(2) +
                                             "\" not found -- will not be validated");
                    } else {
                        ShowWarningError(state,
                                         RoutineName + CurrentModuleObject + "=\"" + Alphas(1) + "\", Blank " + cAlphaFields(2) +
                                             " input -- will not be validated.");
                    }
                } else {
                    state.dataScheduleMgr->DaySchedule(Count).ScheduleTypePtr = CheckIndex;
                }
            }
            for (Hr = 1; Hr <= 24; ++Hr) {
                state.dataScheduleMgr->DaySchedule(Count).TSValue({1, state.dataGlobal->NumOfTimeStepInHour}, Hr) = Numbers(Hr);
            }
            state.dataScheduleMgr->DaySchedule(Count).IntervalInterpolated = ScheduleInterpolation::No;
            SchedTypePtr = state.dataScheduleMgr->DaySchedule(Count).ScheduleTypePtr;
            if (state.dataScheduleMgr->ScheduleType(SchedTypePtr).Limited) {
                if (any_lt(state.dataScheduleMgr->DaySchedule(Count).TSValue, state.dataScheduleMgr->ScheduleType(SchedTypePtr).Minimum) ||
                    any_gt(state.dataScheduleMgr->DaySchedule(Count).TSValue, state.dataScheduleMgr->ScheduleType(SchedTypePtr).Maximum)) {
                    ShowWarningError(state,
                                     RoutineName + CurrentModuleObject + "=\"" + Alphas(1) + "\", Values are outside of range for " +
                                         cAlphaFields(2) + '=' + Alphas(2));
                }
            }
            if (!state.dataScheduleMgr->ScheduleType(SchedTypePtr).IsReal) {
                // Make sure each is integer
                NumErrorFlag = false; // only show error message once
                for (Hr = 1; Hr <= 24; ++Hr) {
                    for (TS = 1; TS <= state.dataGlobal->NumOfTimeStepInHour; ++TS) {
                        if (state.dataScheduleMgr->DaySchedule(Count).TSValue(TS, Hr) !=
                            int(state.dataScheduleMgr->DaySchedule(Count).TSValue(TS, Hr))) {
                            if (!NumErrorFlag) {
                                ShowWarningError(state,
                                                 RoutineName + CurrentModuleObject + "=\"" + Alphas(1) +
                                                     "\", One or more values are not integer as required by " + cAlphaFields(2) + '=' + Alphas(2));
                                NumErrorFlag = true;
                            }
                        }
                    }
                }
            }
        }

        MinuteValue.allocate(60, 24);
        SetMinuteValue.allocate(60, 24);

        //!! Get "DaySchedule:Interval"

        CurrentModuleObject = "Schedule:Day:Interval";
        for (LoopIndex = 1; LoopIndex <= NumIntDaySchedules; ++LoopIndex) {
            state.dataInputProcessing->inputProcessor->getObjectItem(state,
                                                                     CurrentModuleObject,
                                                                     LoopIndex,
                                                                     Alphas,
                                                                     NumAlphas,
                                                                     Numbers,
                                                                     NumNumbers,
                                                                     Status,
                                                                     lNumericBlanks,
                                                                     lAlphaBlanks,
                                                                     cAlphaFields,
                                                                     cNumericFields);
            GlobalNames::VerifyUniqueInterObjectName(
                state, state.dataScheduleMgr->UniqueDayScheduleNames, Alphas(1), CurrentModuleObject, cAlphaFields(1), ErrorsFound);
            ++Count;
            state.dataScheduleMgr->DaySchedule(Count).Name = Alphas(1);
            // Validate ScheduleType
            if (state.dataScheduleMgr->NumScheduleTypes > 0) {
                CheckIndex =
                    UtilityRoutines::FindItemInList(Alphas(2), state.dataScheduleMgr->ScheduleType({1, state.dataScheduleMgr->NumScheduleTypes}));
                if (CheckIndex == 0) {
                    if (!lAlphaBlanks(2)) {
                        ShowWarningError(state,
                                         RoutineName + CurrentModuleObject + "=\"" + Alphas(1) + "\", " + cAlphaFields(2) + "=\"" + Alphas(2) +
                                             "\" not found -- will not be validated");
                    } else {
                        ShowWarningError(state,
                                         RoutineName + CurrentModuleObject + "=\"" + Alphas(1) + "\", Blank " + cAlphaFields(2) +
                                             " input -- will not be validated.");
                    }
                } else {
                    state.dataScheduleMgr->DaySchedule(Count).ScheduleTypePtr = CheckIndex;
                }
            }
            NumFields = NumAlphas - 3;
            // check to see if numfield=0
            if (NumFields == 0) {
                ShowSevereError(state,
                                RoutineName + CurrentModuleObject + "=\"" + Alphas(1) + "\", Insufficient data entered for a full schedule day.");
                ShowContinueError(state, format("...Number of interval fields = = [{}].", NumFields));
                ErrorsFound = true;
            }

            // Depending on value of "Interpolate" field, the value for each time step in each hour gets processed:
            if (UtilityRoutines::SameString(Alphas(3), "NO")) {
                state.dataScheduleMgr->DaySchedule(Count).IntervalInterpolated = ScheduleInterpolation::No;
            } else if (UtilityRoutines::SameString(Alphas(3), "AVERAGE")) {
                state.dataScheduleMgr->DaySchedule(Count).IntervalInterpolated = ScheduleInterpolation::Average;
            } else if (UtilityRoutines::SameString(Alphas(3), "LINEAR")) {
                state.dataScheduleMgr->DaySchedule(Count).IntervalInterpolated = ScheduleInterpolation::Linear;
            } else {
                ShowSevereError(state,
                                RoutineName + CurrentModuleObject + "=\"" + Alphas(1) + "Invalid value for \"" + cAlphaFields(3) + "\" field=\"" +
                                    Alphas(3) + "\"");
                ErrorsFound = true;
            }
            ProcessIntervalFields(state,
                                  Alphas({4, _}),
                                  Numbers,
                                  NumFields,
                                  NumNumbers,
                                  MinuteValue,
                                  SetMinuteValue,
                                  ErrorsFound,
                                  Alphas(1),
                                  CurrentModuleObject,
                                  state.dataScheduleMgr->DaySchedule(Count).IntervalInterpolated);
            if (state.dataScheduleMgr->DaySchedule(Count).IntervalInterpolated == ScheduleInterpolation::Average) {
                for (Hr = 1; Hr <= 24; ++Hr) {
                    SCount = 1;
                    CurMinute = state.dataGlobal->MinutesPerTimeStep;
                    for (TS = 1; TS <= state.dataGlobal->NumOfTimeStepInHour; ++TS) {
                        state.dataScheduleMgr->DaySchedule(Count).TSValue(TS, Hr) =
                            sum(MinuteValue({SCount, CurMinute}, Hr)) / double(state.dataGlobal->MinutesPerTimeStep);
                        SCount = CurMinute + 1;
                        CurMinute += state.dataGlobal->MinutesPerTimeStep;
                    }
                }
            } else {
                for (Hr = 1; Hr <= 24; ++Hr) {
                    CurMinute = state.dataGlobal->MinutesPerTimeStep;
                    for (TS = 1; TS <= state.dataGlobal->NumOfTimeStepInHour; ++TS) {
                        state.dataScheduleMgr->DaySchedule(Count).TSValue(TS, Hr) = MinuteValue(CurMinute, Hr);
                        CurMinute += state.dataGlobal->MinutesPerTimeStep;
                    }
                }
            }

            SchedTypePtr = state.dataScheduleMgr->DaySchedule(Count).ScheduleTypePtr;
            if (!state.dataScheduleMgr->ScheduleType(SchedTypePtr).IsReal) {
                // Make sure each is integer
                NumErrorFlag = false; // only show error message once
                for (Hr = 1; Hr <= 24; ++Hr) {
                    for (TS = 1; TS <= state.dataGlobal->NumOfTimeStepInHour; ++TS) {
                        if (state.dataScheduleMgr->DaySchedule(Count).TSValue(TS, Hr) !=
                            int(state.dataScheduleMgr->DaySchedule(Count).TSValue(TS, Hr))) {
                            if (!NumErrorFlag) {
                                ShowWarningError(state,
                                                 RoutineName + CurrentModuleObject + "=\"" + Alphas(1) +
                                                     "\", , One or more values are not integer as required by " + cAlphaFields(2) + '=' + Alphas(2));
                                NumErrorFlag = true;
                            }
                        }
                    }
                }
            }
        }

        //!! Get "DaySchedule:List"

        CurrentModuleObject = "Schedule:Day:List";
        for (LoopIndex = 1; LoopIndex <= NumLstDaySchedules; ++LoopIndex) {
            state.dataInputProcessing->inputProcessor->getObjectItem(state,
                                                                     CurrentModuleObject,
                                                                     LoopIndex,
                                                                     Alphas,
                                                                     NumAlphas,
                                                                     Numbers,
                                                                     NumNumbers,
                                                                     Status,
                                                                     lNumericBlanks,
                                                                     lAlphaBlanks,
                                                                     cAlphaFields,
                                                                     cNumericFields);
            GlobalNames::VerifyUniqueInterObjectName(
                state, state.dataScheduleMgr->UniqueDayScheduleNames, Alphas(1), CurrentModuleObject, cAlphaFields(1), ErrorsFound);
            ++Count;
            state.dataScheduleMgr->DaySchedule(Count).Name = Alphas(1);
            // Validate ScheduleType
            if (state.dataScheduleMgr->NumScheduleTypes > 0) {
                CheckIndex =
                    UtilityRoutines::FindItemInList(Alphas(2), state.dataScheduleMgr->ScheduleType({1, state.dataScheduleMgr->NumScheduleTypes}));
                if (CheckIndex == 0) {
                    if (!lAlphaBlanks(2)) {
                        ShowWarningError(state,
                                         RoutineName + CurrentModuleObject + "=\"" + Alphas(1) + "\", " + cAlphaFields(2) + "=\"" + Alphas(2) +
                                             "\" not found -- will not be validated");
                    } else {
                        ShowWarningError(state,
                                         RoutineName + CurrentModuleObject + "=\"" + Alphas(1) + "\", Blank " + cAlphaFields(2) +
                                             " input -- will not be validated.");
                    }
                } else {
                    state.dataScheduleMgr->DaySchedule(Count).ScheduleTypePtr = CheckIndex;
                }
            }

            // Depending on value of "Interpolate" field, the value for each time step in each hour gets processed:
            if (UtilityRoutines::SameString(Alphas(3), "NO")) {
                state.dataScheduleMgr->DaySchedule(Count).IntervalInterpolated = ScheduleInterpolation::No;
            } else if (UtilityRoutines::SameString(Alphas(3), "AVERAGE")) {
                state.dataScheduleMgr->DaySchedule(Count).IntervalInterpolated = ScheduleInterpolation::Average;
            } else if (UtilityRoutines::SameString(Alphas(3), "LINEAR")) {
                state.dataScheduleMgr->DaySchedule(Count).IntervalInterpolated = ScheduleInterpolation::Linear;
            } else {
                ShowSevereError(state,
                                RoutineName + CurrentModuleObject + "=\"" + Alphas(1) + "Invalid value for \"" + cAlphaFields(3) + "\" field=\"" +
                                    Alphas(3) + "\"");
                ErrorsFound = true;
            }

            // check to see if there are any fields
            if (Numbers(1) <= 0.0) {
                ShowSevereError(state,
                                RoutineName + CurrentModuleObject + "=\"" + Alphas(1) + "\", Insufficient data entered for a full schedule day.");
                ShowContinueError(state, format("...Minutes per Item field = [{}].", Numbers(1)));
                ErrorsFound = true;
                continue;
            }
            if (NumNumbers < 25) {
                ShowSevereError(state,
                                RoutineName + CurrentModuleObject + "=\"" + Alphas(1) + "\", Insufficient data entered for a full schedule day.");
                ShowContinueError(state,
                                  format("...Minutes per Item field = [{}] and only [{}] to apply to list fields.", Numbers(1), NumNumbers - 1));
                ErrorsFound = true;
                continue;
            }
            MinutesPerItem = int(Numbers(1));
            NumExpectedItems = 1440 / MinutesPerItem;
            if ((NumNumbers - 1) != NumExpectedItems) {
                ShowSevereError(state,
                                RoutineName + CurrentModuleObject + "=\"" + Alphas(1) + ", Number of Entered Items=" +
                                    format("{} not equal number of expected items={}", NumNumbers - 1, NumExpectedItems));
                ShowContinueError(state, format("based on {} field value={}", cNumericFields(1), MinutesPerItem));
                ErrorsFound = true;
                continue;
            }

            if (mod(60, MinutesPerItem) != 0) {
                ShowSevereError(state, RoutineName + CurrentModuleObject + "=\"" + Alphas(1));
                ShowContinueError(state, format("Requested {} field value ({}) not evenly divisible into 60", cNumericFields(1), MinutesPerItem));
                ErrorsFound = true;
                continue;
            }

            // Number of numbers in the Numbers list okay to process
            Hr = 1;
            CurMinute = MinutesPerItem;
            SCount = 1;
            for (NumFields = 2; NumFields <= NumNumbers; ++NumFields) {
                MinuteValue({SCount, CurMinute}, Hr) = Numbers(NumFields);
                SCount = CurMinute + 1;
                CurMinute += MinutesPerItem;
                if (CurMinute > 60) {
                    CurMinute = MinutesPerItem;
                    SCount = 1;
                    ++Hr;
                }
            }

            // Now parcel into TS Value....

            if (state.dataScheduleMgr->DaySchedule(Count).IntervalInterpolated == ScheduleInterpolation::Average) {
                for (Hr = 1; Hr <= 24; ++Hr) {
                    SCount = 1;
                    CurMinute = state.dataGlobal->MinutesPerTimeStep;
                    for (TS = 1; TS <= state.dataGlobal->NumOfTimeStepInHour; ++TS) {
                        state.dataScheduleMgr->DaySchedule(Count).TSValue(TS, Hr) =
                            sum(MinuteValue({SCount, CurMinute}, Hr)) / double(state.dataGlobal->MinutesPerTimeStep);
                        SCount = CurMinute + 1;
                        CurMinute += state.dataGlobal->MinutesPerTimeStep;
                    }
                }
            } else {
                for (Hr = 1; Hr <= 24; ++Hr) {
                    CurMinute = state.dataGlobal->MinutesPerTimeStep;
                    for (TS = 1; TS <= state.dataGlobal->NumOfTimeStepInHour; ++TS) {
                        state.dataScheduleMgr->DaySchedule(Count).TSValue(TS, Hr) = MinuteValue(CurMinute, Hr);
                        CurMinute += state.dataGlobal->MinutesPerTimeStep;
                    }
                }
            }

            SchedTypePtr = state.dataScheduleMgr->DaySchedule(Count).ScheduleTypePtr;
            if (state.dataScheduleMgr->ScheduleType(SchedTypePtr).Limited) {
                if (any_lt(state.dataScheduleMgr->DaySchedule(Count).TSValue, state.dataScheduleMgr->ScheduleType(SchedTypePtr).Minimum) ||
                    any_gt(state.dataScheduleMgr->DaySchedule(Count).TSValue, state.dataScheduleMgr->ScheduleType(SchedTypePtr).Maximum)) {
                    ShowWarningError(state,
                                     RoutineName + CurrentModuleObject + "=\"" + Alphas(1) + "\", Values are outside of range for " +
                                         cAlphaFields(2) + '=' + Alphas(2));
                }
            }
            if (!state.dataScheduleMgr->ScheduleType(SchedTypePtr).IsReal) {
                // Make sure each is integer
                NumErrorFlag = false; // only show error message once
                for (Hr = 1; Hr <= 24; ++Hr) {
                    for (TS = 1; TS <= state.dataGlobal->NumOfTimeStepInHour; ++TS) {
                        if (state.dataScheduleMgr->DaySchedule(Count).TSValue(TS, Hr) !=
                            int(state.dataScheduleMgr->DaySchedule(Count).TSValue(TS, Hr))) {
                            if (!NumErrorFlag) {
                                ShowWarningError(state,
                                                 RoutineName + CurrentModuleObject + "=\"" + Alphas(1) +
                                                     "\", , One or more values are not integer as required by " + cAlphaFields(2) + '=' + Alphas(2));
                                NumErrorFlag = true;
                            }
                        }
                    }
                }
            }
        }

        //!! Get Week Schedules - regular

        CurrentModuleObject = "Schedule:Week:Daily";
        for (LoopIndex = 1; LoopIndex <= NumRegWeekSchedules; ++LoopIndex) {
            state.dataInputProcessing->inputProcessor->getObjectItem(state,
                                                                     CurrentModuleObject,
                                                                     LoopIndex,
                                                                     Alphas,
                                                                     NumAlphas,
                                                                     Numbers,
                                                                     NumNumbers,
                                                                     Status,
                                                                     lNumericBlanks,
                                                                     lAlphaBlanks,
                                                                     cAlphaFields,
                                                                     cNumericFields);
            GlobalNames::VerifyUniqueInterObjectName(
                state, state.dataScheduleMgr->UniqueWeekScheduleNames, Alphas(1), CurrentModuleObject, cAlphaFields(1), ErrorsFound);
            state.dataScheduleMgr->WeekSchedule(LoopIndex).Name = Alphas(1);
            // Rest of Alphas are processed into Pointers
            for (InLoopIndex = 1; InLoopIndex <= MaxDayTypes; ++InLoopIndex) {
                DayIndex = UtilityRoutines::FindItemInList(Alphas(InLoopIndex + 1), state.dataScheduleMgr->DaySchedule({1, NumRegDaySchedules}));
                if (DayIndex == 0) {
                    ShowSevereError(state,
                                    RoutineName + CurrentModuleObject + "=\"" + Alphas(1) + "\", " + cAlphaFields(InLoopIndex + 1) + " \"" +
                                        Alphas(InLoopIndex + 1) + "\" not Found",
                                    OptionalOutputFileRef{state.files.audit});
                    ErrorsFound = true;
                } else {
                    state.dataScheduleMgr->WeekSchedule(LoopIndex).DaySchedulePointer(InLoopIndex) = DayIndex;
                }
            }
        }

        //!! Get Week Schedules - compact
        Count = NumRegWeekSchedules;
        CurrentModuleObject = "Schedule:Week:Compact";
        for (LoopIndex = 1; LoopIndex <= NumCptWeekSchedules; ++LoopIndex) {
            state.dataInputProcessing->inputProcessor->getObjectItem(state,
                                                                     CurrentModuleObject,
                                                                     LoopIndex,
                                                                     Alphas,
                                                                     NumAlphas,
                                                                     Numbers,
                                                                     NumNumbers,
                                                                     Status,
                                                                     lNumericBlanks,
                                                                     lAlphaBlanks,
                                                                     cAlphaFields,
                                                                     cNumericFields);
            if (Count > 0) {
                GlobalNames::VerifyUniqueInterObjectName(
                    state, state.dataScheduleMgr->UniqueWeekScheduleNames, Alphas(1), CurrentModuleObject, cAlphaFields(1), ErrorsFound);
            }
            ++Count;
            state.dataScheduleMgr->WeekSchedule(Count).Name = Alphas(1);
            AllDays = false;
            // Rest of Alphas are processed into Pointers
            for (InLoopIndex = 2; InLoopIndex <= NumAlphas; InLoopIndex += 2) {
                DayIndex = UtilityRoutines::FindItemInList(Alphas(InLoopIndex + 1), state.dataScheduleMgr->DaySchedule({1, NumRegDaySchedules}));
                if (DayIndex == 0) {
                    ShowSevereError(state,
                                    RoutineName + CurrentModuleObject + "=\"" + Alphas(1) + "\", " + cAlphaFields(InLoopIndex + 1) + " \"" +
                                        Alphas(InLoopIndex + 1) + "\" not Found",
                                    OptionalOutputFileRef{state.files.audit});
                    ShowContinueError(state, "ref: " + cAlphaFields(InLoopIndex) + " \"" + Alphas(InLoopIndex) + "\"");
                    ErrorsFound = true;
                } else {
                    TheseDays = false;
                    ErrorHere = false;
                    ProcessForDayTypes(state, Alphas(InLoopIndex), TheseDays, AllDays, ErrorHere);
                    if (ErrorHere) {
                        ShowContinueError(state, RoutineName + CurrentModuleObject + "=\"" + Alphas(1));
                        ErrorsFound = true;
                    } else {
                        for (Hr = 1; Hr <= MaxDayTypes; ++Hr) {
                            if (TheseDays(Hr)) {
                                state.dataScheduleMgr->WeekSchedule(Count).DaySchedulePointer(Hr) = DayIndex;
                            }
                        }
                    }
                }
            }
            //  Have processed all named days, check to make sure all given
            if (!all(AllDays)) {
                ShowSevereError(state, RoutineName + CurrentModuleObject + "=\"" + Alphas(1) + "\", Missing some day assignments");
                ErrorsFound = true;
            }
        }
        NumRegWeekSchedules = Count;

        //!! Get Schedules (all types)

        //!! Get Regular Schedules

        CurrentModuleObject = "Schedule:Year";
        for (LoopIndex = 1; LoopIndex <= NumRegSchedules; ++LoopIndex) {
            state.dataInputProcessing->inputProcessor->getObjectItem(state,
                                                                     CurrentModuleObject,
                                                                     LoopIndex,
                                                                     Alphas,
                                                                     NumAlphas,
                                                                     Numbers,
                                                                     NumNumbers,
                                                                     Status,
                                                                     lNumericBlanks,
                                                                     lAlphaBlanks,
                                                                     cAlphaFields,
                                                                     cNumericFields);
            GlobalNames::VerifyUniqueInterObjectName(
                state, state.dataScheduleMgr->UniqueScheduleNames, Alphas(1), CurrentModuleObject, cAlphaFields(1), ErrorsFound);
            state.dataScheduleMgr->Schedule(LoopIndex).Name = Alphas(1);
            state.dataScheduleMgr->Schedule(LoopIndex).SchType = SchedType::ScheduleInput_year;
            // Validate ScheduleType
            if (state.dataScheduleMgr->NumScheduleTypes > 0) {
                CheckIndex =
                    UtilityRoutines::FindItemInList(Alphas(2), state.dataScheduleMgr->ScheduleType({1, state.dataScheduleMgr->NumScheduleTypes}));
                if (CheckIndex == 0) {
                    if (!lAlphaBlanks(2)) {
                        ShowWarningError(state,
                                         RoutineName + CurrentModuleObject + "=\"" + Alphas(1) + "\", " + cAlphaFields(2) + "=\"" + Alphas(2) +
                                             "\" not found -- will not be validated");
                    } else {
                        ShowWarningError(state,
                                         RoutineName + CurrentModuleObject + "=\"" + Alphas(1) + "\", Blank " + cAlphaFields(2) +
                                             " input -- will not be validated.");
                    }
                } else {
                    state.dataScheduleMgr->Schedule(LoopIndex).ScheduleTypePtr = CheckIndex;
                }
            }
            NumPointer = 0;
            DaysInYear = 0;
            // Rest of Alphas (Weekschedules) are processed into Pointers
            for (InLoopIndex = 3; InLoopIndex <= NumAlphas; ++InLoopIndex) {
                WeekIndex = UtilityRoutines::FindItemInList(Alphas(InLoopIndex), state.dataScheduleMgr->WeekSchedule({1, NumRegWeekSchedules}));
                if (WeekIndex == 0) {
                    ShowSevereError(state,
                                    RoutineName + CurrentModuleObject + "=\"" + Alphas(1) + "\", " + cAlphaFields(InLoopIndex) + "=\"" +
                                        Alphas(InLoopIndex) + "\" not found.",
                                    OptionalOutputFileRef{state.files.audit});
                    ErrorsFound = true;
                } else {
                    // Process for month, day
                    StartMonth = int(Numbers(NumPointer + 1));
                    StartDay = int(Numbers(NumPointer + 2));
                    EndMonth = int(Numbers(NumPointer + 3));
                    EndDay = int(Numbers(NumPointer + 4));
                    NumPointer += 4;
                    StartPointer = General::OrdinalDay(StartMonth, StartDay, 1);
                    EndPointer = General::OrdinalDay(EndMonth, EndDay, 1);
                    if (StartPointer <= EndPointer) {
                        for (Count = StartPointer; Count <= EndPointer; ++Count) {
                            ++DaysInYear(Count);
                            state.dataScheduleMgr->Schedule(LoopIndex).WeekSchedulePointer(Count) = WeekIndex;
                        }
                    } else {
                        for (Count = StartPointer; Count <= 366; ++Count) {
                            ++DaysInYear(Count);
                            state.dataScheduleMgr->Schedule(LoopIndex).WeekSchedulePointer(Count) = WeekIndex;
                        }
                        for (Count = 1; Count <= EndPointer; ++Count) {
                            ++DaysInYear(Count);
                            state.dataScheduleMgr->Schedule(LoopIndex).WeekSchedulePointer(Count) = WeekIndex;
                        }
                    }
                }
            }
            // Perform Error checks on this item
            // Do special test for Feb 29.  Make equal to Feb 28.
            if (DaysInYear(60) == 0) {
                DaysInYear(60) = DaysInYear(59);
                state.dataScheduleMgr->Schedule(LoopIndex).WeekSchedulePointer(60) =
                    state.dataScheduleMgr->Schedule(LoopIndex).WeekSchedulePointer(59);
            }
            if (any_eq(DaysInYear, 0)) {
                ShowSevereError(state,
                                RoutineName + CurrentModuleObject + "=\"" + state.dataScheduleMgr->Schedule(LoopIndex).Name +
                                    "\" has missing days in its schedule pointers",
                                OptionalOutputFileRef{state.files.audit});
                ErrorsFound = true;
            }
            if (any_gt(DaysInYear, 1)) {
                ShowSevereError(state,
                                RoutineName + CurrentModuleObject + "=\"" + state.dataScheduleMgr->Schedule(LoopIndex).Name +
                                    "\" has overlapping days in its schedule pointers",
                                OptionalOutputFileRef{state.files.audit});
                ErrorsFound = true;
            }

            if (state.dataGlobal->AnyEnergyManagementSystemInModel) { // setup constant schedules as actuators
                SetupEMSActuator(state,
                                 "Schedule:Year",
                                 state.dataScheduleMgr->Schedule(LoopIndex).Name,
                                 "Schedule Value",
                                 "[ ]",
                                 state.dataScheduleMgr->Schedule(LoopIndex).EMSActuatedOn,
                                 state.dataScheduleMgr->Schedule(LoopIndex).EMSValue);
            }
        }

        //!! Get Compact Schedules
        // SCHEDULE:COMPACT,
        //   \memo Irregular object.  Does not follow the usual definition for fields.  Fields A3... are:
        //   \memo Through: Date
        //   \memo For: Applicable days (ref: Weekschedule:Compact)
        //   \memo Interpolate: Yes/No (ref: Dayschedule:interval) -- optional, if not used will be "No"
        //   \memo Until: <Time> (ref: Dayschedule:Interval)
        //   \memo <numeric value>
        //   \memo words "Through","For","Interpolate","Until" must be included.
        //  A1 , \field Name
        //       \required-field
        //       \type alpha
        //       \reference ScheduleNames
        //  A2 , \field ScheduleType
        //       \type object-list
        //       \object-list ScheduleTypeNames
        //  A3 , \field Complex Field #1
        //  A4 , \field Complex Field #2
        //  A5 , \field Complex Field #3

        SchNum = NumRegSchedules;
        AddWeekSch = NumRegWeekSchedules;
        AddDaySch = NumRegDaySchedules;
        CurrentModuleObject = "Schedule:Compact";
        for (LoopIndex = 1; LoopIndex <= NumCptSchedules; ++LoopIndex) {
            state.dataInputProcessing->inputProcessor->getObjectItem(state,
                                                                     CurrentModuleObject,
                                                                     LoopIndex,
                                                                     Alphas,
                                                                     NumAlphas,
                                                                     Numbers,
                                                                     NumNumbers,
                                                                     Status,
                                                                     lNumericBlanks,
                                                                     lAlphaBlanks,
                                                                     cAlphaFields,
                                                                     cNumericFields);
            GlobalNames::VerifyUniqueInterObjectName(
                state, state.dataScheduleMgr->UniqueScheduleNames, Alphas(1), CurrentModuleObject, cAlphaFields(1), ErrorsFound);
            ++SchNum;
            state.dataScheduleMgr->Schedule(SchNum).Name = Alphas(1);
            state.dataScheduleMgr->Schedule(SchNum).SchType = SchedType::ScheduleInput_compact;
            // Validate ScheduleType
            CheckIndex =
                UtilityRoutines::FindItemInList(Alphas(2), state.dataScheduleMgr->ScheduleType({1, state.dataScheduleMgr->NumScheduleTypes}));
            if (CheckIndex == 0) {
                if (!lAlphaBlanks(2)) {
                    ShowWarningError(state,
                                     RoutineName + CurrentModuleObject + "=\"" + Alphas(1) + "\", " + cAlphaFields(2) + "=\"" + Alphas(2) +
                                         "\" not found -- will not be validated");
                } else {
                    ShowWarningError(state,
                                     RoutineName + CurrentModuleObject + "=\"" + Alphas(1) + "\", Blank " + cAlphaFields(2) +
                                         " input -- will not be validated.");
                }
            } else {
                state.dataScheduleMgr->Schedule(SchNum).ScheduleTypePtr = CheckIndex;
            }
            NumPointer = 0;
            DaysInYear = 0;
            // Process the "complex" fields -- so named because they are not a 1:1 correspondence
            // as other objects are
            NumField = 3;
            StartPointer = 1;
            WkCount = 0;
            DyCount = 0;
            bool FullYearSet = false;
            while (NumField < NumAlphas) {
                //   Process "Through"
                if (!has_prefix(Alphas(NumField), "THROUGH:") && !has_prefix(Alphas(NumField), "THROUGH")) {
                    ShowSevereError(state,
                                    RoutineName + CurrentModuleObject + "=\"" + state.dataScheduleMgr->Schedule(SchNum).Name +
                                        "\", Expecting \"Through:\" date");
                    ShowContinueError(state, "Instead, found entry=" + Alphas(NumField));
                    ErrorsFound = true;
                    goto Through_exit;
                } else {
                    if (Alphas(NumField)[7] == ':') {
                        sPos = 8;
                    } else {
                        sPos = 7;
                    }
                    Alphas(NumField).erase(0, sPos);
                    strip(Alphas(NumField));
                }
                CurrentThrough = Alphas(NumField);
                ErrorHere = false;
                ProcessDateString(state, Alphas(NumField), EndMonth, EndDay, PWeekDay, PDateType, ErrorHere);
                if (PDateType == WeatherManager::DateType::NthDayInMonth || PDateType == WeatherManager::DateType::LastDayInMonth) {
                    ShowSevereError(state,
                                    RoutineName + CurrentModuleObject + "=\"" + state.dataScheduleMgr->Schedule(SchNum).Name +
                                        "\", Invalid \"Through:\" date");
                    ShowContinueError(state, "Found entry=" + Alphas(NumField));
                    ErrorsFound = true;
                    goto Through_exit;
                } else if (ErrorHere) {
                    ShowSevereError(state,
                                    RoutineName + CurrentModuleObject + "=\"" + state.dataScheduleMgr->Schedule(SchNum).Name +
                                        "\", Invalid \"Through:\" date");
                    ShowContinueError(state, "Found entry=" + Alphas(NumField));
                    ErrorsFound = true;
                    goto Through_exit;
                } else {
                    EndPointer = General::OrdinalDay(EndMonth, EndDay, 1);
                    if (EndPointer == 366) {
                        if (FullYearSet) {
                            ShowSevereError(state,
                                            RoutineName + CurrentModuleObject + "=\"" + state.dataScheduleMgr->Schedule(SchNum).Name +
                                                "\", New \"Through\" entry when \"full year\" already set");
                            ShowContinueError(state, "\"Through\" field=" + CurrentThrough);
                            ErrorsFound = true;
                        }
                        FullYearSet = true;
                    }
                }
                ++WkCount;
                ++AddWeekSch;
                state.dataScheduleMgr->WeekSchedule(AddWeekSch).Name = format("{}_wk_{}", Alphas(1), WkCount);
                state.dataScheduleMgr->WeekSchedule(AddWeekSch).Used = true;
                for (Hr = StartPointer; Hr <= EndPointer; ++Hr) {
                    state.dataScheduleMgr->Schedule(SchNum).WeekSchedulePointer(Hr) = AddWeekSch;
                    ++DaysInYear(Hr);
                }
                StartPointer = EndPointer + 1;
                ThruField = NumField;
                AllDays = false;
                ++NumField;
                while (NumField < NumAlphas) { // Continues until next "Through"
                    if (has_prefix(Alphas(NumField), "THROUGH")) goto For_exit;
                    //   "For" must be next, adds to "# Day Schedules"
                    if (has_prefix(Alphas(NumField), "FOR")) {
                        ++DyCount;
                        ++AddDaySch;
                        state.dataScheduleMgr->DaySchedule(AddDaySch).Name = format("{}_dy_{}", Alphas(1), DyCount);
                        state.dataScheduleMgr->DaySchedule(AddDaySch).ScheduleTypePtr = state.dataScheduleMgr->Schedule(SchNum).ScheduleTypePtr;
                        state.dataScheduleMgr->DaySchedule(AddDaySch).Used = true;
                        TheseDays = false;
                        ErrorHere = false;
                        LastFor = Alphas(NumField);
                        ProcessForDayTypes(state, Alphas(NumField), TheseDays, AllDays, ErrorHere);
                        if (ErrorHere) {
                            ShowContinueError(state, "ref " + CurrentModuleObject + "=\"" + Alphas(1) + "\"");
                            ShowContinueError(state, "ref Through field=" + Alphas(ThruField));
                            ErrorsFound = true;
                        } else {
                            for (Hr = 1; Hr <= MaxDayTypes; ++Hr) {
                                if (TheseDays(Hr)) {
                                    state.dataScheduleMgr->WeekSchedule(AddWeekSch).DaySchedulePointer(Hr) = AddDaySch;
                                }
                            }
                        }
                    } else {
                        ShowSevereError(state,
                                        RoutineName + CurrentModuleObject + "=\"" + Alphas(1) +
                                            "\", Looking for \"For\" field, found=" + Alphas(NumField));
                        ErrorsFound = true;
                        //          CALL ShowSevereError(state, RoutineName//TRIM(CurrentModuleObject)//'="'//TRIM(Schedule(SchNum)%Name)//  &
                        //               '", Expecting "For:" day types')
                        //          CALL ShowContinueError(state, 'Instead, found entry='//TRIM(Alphas(NumField)))
                        goto Through_exit;
                    }
                    // Check for "Interpolate"
                    ++NumField;
                    if (has_prefix(Alphas(NumField), "INTERPOLATE")) {
                        if (has(Alphas(NumField), "NO")) {
                            state.dataScheduleMgr->DaySchedule(AddDaySch).IntervalInterpolated = ScheduleInterpolation::No;
                        } else if (has(Alphas(NumField), "AVERAGE")) {
                            state.dataScheduleMgr->DaySchedule(AddDaySch).IntervalInterpolated = ScheduleInterpolation::Average;
                        } else if (has(Alphas(NumField), "LINEAR")) {
                            state.dataScheduleMgr->DaySchedule(AddDaySch).IntervalInterpolated = ScheduleInterpolation::Linear;
                        } else {
                            ShowSevereError(state,
                                            RoutineName + CurrentModuleObject + "=\"" + Alphas(1) + "Invalid value for \"" + cAlphaFields(NumField) +
                                                "\" field=\"" + Alphas(NumField) + "\"");
                            ErrorsFound = true;
                        }
                        ++NumField;
                    } else {
                        if (!has_prefix(Alphas(NumField), "UNTIL")) {
                            if (has(Alphas(NumField), "NO")) {
                                state.dataScheduleMgr->DaySchedule(AddDaySch).IntervalInterpolated = ScheduleInterpolation::No;
                            } else if (has(Alphas(NumField), "AVERAGE")) {
                                state.dataScheduleMgr->DaySchedule(AddDaySch).IntervalInterpolated = ScheduleInterpolation::Average;
                            } else if (has(Alphas(NumField), "LINEAR")) {
                                state.dataScheduleMgr->DaySchedule(AddDaySch).IntervalInterpolated = ScheduleInterpolation::Linear;
                            } else {
                                ShowSevereError(
                                    state, RoutineName + CurrentModuleObject + "=\"" + Alphas(1) + "\", Illegal Field entered =" + Alphas(NumField));
                                ErrorsFound = true;
                            }
                            ++NumField;
                        }
                    }
                    NumNumbers = 0;
                    xxcount = 0;
                    UntilFld = NumField;
                    while (true) {
                        if (has_prefix(Alphas(NumField), "FOR")) break;
                        if (has_prefix(Alphas(NumField), "THROUGH")) break;
                        if (has_prefix(Alphas(NumField), "UNTIL")) {
                            // Process Until/Value pairs for later processing by other routine.
                            ++NumField;
                            ++xxcount;
                            ++NumNumbers;
                            Numbers(NumNumbers) = UtilityRoutines::ProcessNumber(Alphas(NumField), ErrorHere);
                            if (ErrorHere) {
                                ShowSevereError(state, CurrentModuleObject + "=\"" + Alphas(1) + "\"");
                                ShowContinueError(state,
                                                  "Until field=[" + Alphas(NumField - 1) + "] has illegal value field=[" + Alphas(NumField) + "].");
                                ErrorsFound = true;
                            }
                            ++NumField;
                            Alphas(UntilFld + xxcount) = Alphas(NumField); // Incase next is "until"
                        } else {
                            ShowSevereError(state,
                                            RoutineName + CurrentModuleObject + "=\"" + Alphas(1) +
                                                "\", Looking for \"Until\" field, found=" + Alphas(NumField));
                            ErrorsFound = true;
                            goto Through_exit;
                        }
                        if (Alphas(NumField).empty()) break;
                    }
                    // Process Untils, Numbers
                    if (NumNumbers > 0) {
                        NumFields = NumNumbers;
                        ErrorHere = false;
                        ProcessIntervalFields(state,
                                              Alphas({UntilFld, _}),
                                              Numbers,
                                              NumFields,
                                              NumNumbers,
                                              MinuteValue,
                                              SetMinuteValue,
                                              ErrorHere,
                                              state.dataScheduleMgr->DaySchedule(AddDaySch).Name,
                                              CurrentModuleObject + " DaySchedule Fields",
                                              state.dataScheduleMgr->DaySchedule(AddDaySch).IntervalInterpolated);
                        // Depending on value of "Interpolate" field, the value for each time step in each hour gets processed:
                        if (ErrorHere) {
                            ShowContinueError(state, "ref " + CurrentModuleObject + "=\"" + Alphas(1) + "\"");
                            ErrorsFound = true;
                        }
                        if (state.dataScheduleMgr->DaySchedule(AddDaySch).IntervalInterpolated ==
                            ScheduleInterpolation::No) { // No validation done on the value of the interpolation field
                            for (Hr = 1; Hr <= 24; ++Hr) {
                                CurMinute = state.dataGlobal->MinutesPerTimeStep;
                                for (TS = 1; TS <= state.dataGlobal->NumOfTimeStepInHour; ++TS) {
                                    state.dataScheduleMgr->DaySchedule(AddDaySch).TSValue(TS, Hr) = MinuteValue(CurMinute, Hr);
                                    CurMinute += state.dataGlobal->MinutesPerTimeStep;
                                }
                            }
                        } else {
                            for (Hr = 1; Hr <= 24; ++Hr) {
                                SCount = 1;
                                CurMinute = state.dataGlobal->MinutesPerTimeStep;
                                for (TS = 1; TS <= state.dataGlobal->NumOfTimeStepInHour; ++TS) {
                                    //                tempval=SUM(MinuteValue(Hr,SCount:CurMinute))/REAL(MinutesPerTimeStep,r64)
                                    state.dataScheduleMgr->DaySchedule(AddDaySch).TSValue(TS, Hr) =
                                        sum(MinuteValue({SCount, CurMinute}, Hr)) / double(state.dataGlobal->MinutesPerTimeStep);
                                    SCount = CurMinute + 1;
                                    CurMinute += state.dataGlobal->MinutesPerTimeStep;
                                }
                            }
                        }
                    }
                }
            For_exit:;
                if (!all(AllDays)) {
                    ShowWarningError(state,
                                     RoutineName + CurrentModuleObject + "=\"" + state.dataScheduleMgr->Schedule(SchNum).Name +
                                         "\" has missing day types in Through=" + CurrentThrough);
                    ShowContinueError(state, "Last \"For\" field=" + LastFor);
                    errmsg = "Missing day types=,";
                    for (kdy = 1; kdy <= MaxDayTypes; ++kdy) {
                        if (AllDays(kdy)) continue;
                        errmsg.erase(errmsg.length() - 1);
                        errmsg += "\"" + ValidDayTypes(kdy) + "\",-";
                    }
                    errmsg.erase(errmsg.length() - 2);
                    ShowContinueError(state, errmsg);
                    ShowContinueError(state, "Missing day types will have 0.0 as Schedule Values");
                }
            }
        Through_exit:;
            if (DaysInYear(60) == 0) {
                DaysInYear(60) = DaysInYear(59);
                state.dataScheduleMgr->Schedule(LoopIndex).WeekSchedulePointer(60) =
                    state.dataScheduleMgr->Schedule(LoopIndex).WeekSchedulePointer(59);
            }
            if (any_eq(DaysInYear, 0)) {
                ShowSevereError(state,
                                RoutineName + CurrentModuleObject + "=\"" + state.dataScheduleMgr->Schedule(SchNum).Name +
                                    "\" has missing days in its schedule pointers",
                                OptionalOutputFileRef{state.files.audit});
                ErrorsFound = true;
            }
            if (any_gt(DaysInYear, 1)) {
                ShowSevereError(state,
                                RoutineName + CurrentModuleObject + "=\"" + state.dataScheduleMgr->Schedule(SchNum).Name +
                                    "\" has overlapping days in its schedule pointers",
                                OptionalOutputFileRef{state.files.audit});
                ErrorsFound = true;
            }

            if (state.dataGlobal->AnyEnergyManagementSystemInModel) { // setup constant schedules as actuators
                SetupEMSActuator(state,
                                 "Schedule:Compact",
                                 state.dataScheduleMgr->Schedule(SchNum).Name,
                                 "Schedule Value",
                                 "[ ]",
                                 state.dataScheduleMgr->Schedule(SchNum).EMSActuatedOn,
                                 state.dataScheduleMgr->Schedule(SchNum).EMSValue);
            }
        }

        //  Schedule:File,
        //   \min-fields 5
        //         \memo A Schedule:File points to a text computer file that has 8760-8784 hours of data.
        //    A1 , \field Name
        //         \required-field
        //         \type alpha
        //         \reference ScheduleNames
        //    A2 , \field Schedule Type Limits Name
        //         \type object-list
        //         \object-list ScheduleTypeLimitsNames
        //    A3 , \field File Name
        //         \required-field
        //         \retaincase
        //    N1 , \field Column Number
        //         \required-field
        //         \type integer
        //         \minimum 1
        //    N2 , \field Rows to Skip at Top
        //         \required-field
        //         \type integer
        //         \minimum 0
        //    N3 , \field Number of Hours of Data
        //         \note 8760 hours does not account for leap years, 8784 does.
        //         \note should be either 8760 or 8784
        //         \default 8760
        //         \minimum 8760
        //         \maximum 8784
        //    A4 , \field Column Separator
        //         \type choice
        //         \key Comma
        //         \key Tab
        //         \key Fixed
        //         \key Semicolon
        //         \default Comma
        //    A5 , \field Interpolate to Timestep
        //         \note when the interval does not match the user specified timestep a "Yes" choice will average between the intervals request (to
        //         \note timestep resolution.  a "No" choice will use the interval value at the simulation timestep without regard to if it matches
        //         \note the boundary or not.
        //         \type choice
        //         \key Yes
        //         \key No
        //         \default No
        //    N4 ; \field Minutes per Item
        //         \note Must be evenly divisible into 60
        //         \type integer
        //         \minimum 1
        //         \maximum 60

        // continue adding to SchNum,AddWeekSch,AddDaySch
        if (NumCommaFileSchedules > 0) {
            hourlyFileValues.allocate(8784 * 60); // sized to accomodate any interval for schedule file.
        }
        CurrentModuleObject = "Schedule:File";

        std::set<std::string> setOfFilenames;

        PreProcessIDF(state, SchNum, NumCommaFileSchedules);
        PopulateSetOfFilenames(state.dataScheduleMgr->allIdfSchedData, setOfFilenames);

        //        for (const std::string &item : setOfFilenames) {
        //            std::cout << (item) << ", Cols: " << state.dataScheduleMgr->maxColByFile[item] << " set \n";
        //        }

        // for item in allIdfSchedData, emplace_back in columnarData, calling constructor forPreProcessedColumn which will take information

        // reserving vector space and assign attributes to each columnarData object

        // we use fileName in the outer loop so that the columnarData vector is easy to populate later
        for (const std::string &fileNameItem : setOfFilenames) {
            for (schedInputIdfPreprocessObject &item : state.dataScheduleMgr->allIdfSchedData) {
                if (item.fileName == fileNameItem) {
                    int numberOfRows = (item.numHourlyValues * 60.0) / item.MinutesPerItem;
                    std::vector<Real64> vals;
                    vals.reserve(numberOfRows);                                            // pre-allocating the big vector
                    item.setColumnarDataIndex(state.dataScheduleMgr->columnarData.size()); // TODO: this is a kludgy-hack

                    // give each schedule it's own column in columnarData
                    state.dataScheduleMgr->columnarData.emplace_back(item.name,
                                                                     item.columnOfInterest,
                                                                     item.numHourlyValues,
                                                                     item.MinutesPerItem,
                                                                     item.rowsToSkip,
                                                                     item.FileIntervalInterpolated,
                                                                     item.fileName,
                                                                     item.columnSeperator,
                                                                     item.ScheduleTypePtr,
                                                                     item.SchNum,
                                                                     vals);
                }
            }
        }

        // make a map of index and Names - Not needed
        // map of allIdfSchedData.colNumber() and columnarData.index
        // While walking through the file,
        // filename,colNumber  is  corresponding to ColumnarData.index
        // correct row - dont check now
        // columnarData[<column> index].vals[<row>] = token being read

        // for item in setOfFilenames fill in appropriate  cells of columnar data
        for (const std::string &fileNameItem : setOfFilenames) {
            // go through all in allIdfSchedData, filter which sched belong to this file
            // get their column map
            std::map<int, int> colNumToColDataIndex;
            std::vector<int> vectorOfCSVColNumbers;
            for (const schedInputIdfPreprocessObject &item : state.dataScheduleMgr->allIdfSchedData) {
                if (item.fileName == fileNameItem) {
                    colNumToColDataIndex[item.columnOfInterest] = item.columnarDataIndex;
                    vectorOfCSVColNumbers.push_back(item.columnOfInterest);
                }
            }

            // find if there is a many to one mapping
            std::sort(vectorOfCSVColNumbers.begin(), vectorOfCSVColNumbers.end()); // sorting to use std::adjacent_find
            const auto duplicate =
                std::adjacent_find(vectorOfCSVColNumbers.begin(), vectorOfCSVColNumbers.end()); // what if there are multiple last elements?
            if (duplicate != vectorOfCSVColNumbers.end()) std::cout << "Duplicate element = " << *duplicate << "\n";

            // what if there are multiple last elements? - remove last element and check if duplicate is still the same

            // if vector not empty - flag to do these elements separately
            // remove from the main map
            // get maps for these elements

            // what if rows to be skipped?
            // find min of rows to be skipped
            // skip em and subtract from columnarData element.rowstoskip

            std::ifstream file(fileNameItem);
            CSVRow row;
            // TODO : Fix delimiter issue
            row.delimiter = state.dataScheduleMgr->columnarData[colNumToColDataIndex[vectorOfCSVColNumbers[0]]]
                                .delimiter; // all schedules in one file will have the same delimiter

<<<<<<< HEAD
            while (file >> row)
            // find which columns of this csv map to which schedule - not needed
            //  How to do this? Make a mapOfMaps which has for each fileName, a map of scheduleNames, ColumnNumbers

            // find schedules to be filled with columns from this file
            // if column is important, check if this row needs to be skipped
            // Else add to the right cell
            {
                for (int colNum : vectorOfCSVColNumbers) {
=======
            state.files.TempFullFilePath.filePath = CheckForActualFilePath(state, Alphas(3), contextString);

            //    INQUIRE(file=Alphas(3),EXIST=FileExists)
            // Setup file reading parameters
            if (state.files.TempFullFilePath.filePath.empty()) {
                ErrorsFound = true;
            } else {
                auto SchdFile = state.files.TempFullFilePath.try_open();
                if (!SchdFile.good()) {
                    ShowSevereError(state,
                                    RoutineName + CurrentModuleObject + "=\"" + Alphas(1) + "\", " + cAlphaFields(3) + "=\"" + Alphas(3) +
                                        "\" cannot be opened.");
                    ShowContinueError(state, "... It may be open in another program (such as Excel).  Please close and try again.");
                    ShowFatalError(state, "Program terminates due to previous condition.");
                }
                // check for stripping
                auto LineIn = SchdFile.readLine();
                const auto endLine = len(LineIn.data);
                if (endLine > 0) {
                    if (int(LineIn.data[endLine - 1]) == state.dataSysVars->iUnicode_end) {
                        ShowSevereError(state,
                                        RoutineName + CurrentModuleObject + "=\"" + Alphas(1) + "\", " + cAlphaFields(3) + "=\"" + Alphas(3) +
                                            " appears to be a Unicode or binary file.");
                        ShowContinueError(state, "...This file cannot be read by this program. Please save as PC or Unix file and try again");
                        ShowFatalError(state, "Program terminates due to previous condition.");
                    }
                }
                SchdFile.backspace();

                // skip lines if any need to be skipped.
                numerrors = 0;
                rowCnt = 0;
                if (skiprowCount > 0) {   // Numbers(2) has number of rows to skip
                    while (!LineIn.eof) { // end of file
                        LineIn = SchdFile.readLine();
                        ++rowCnt;
                        if (rowCnt == skiprowCount) {
                            break;
                        }
                    }
                }
>>>>>>> e32b496d

                    std::string x = static_cast<std::string>(row[colNum]);

                    Real64 a = UtilityRoutines::ProcessNumber(x, ErrorsFound);

                    state.dataScheduleMgr->columnarData[colNumToColDataIndex[colNum]].vals.emplace_back(a); // row[colNum]

                    // TODO : if there are multiple common elements in vectorOfCSVColNumbers, there is an error.
                }
            }
        }

        // schedule values have been filled into the columnarData.vals vectors.

        // skip rows when needed
        for (auto &schedule : state.dataScheduleMgr->columnarData) {
            if (schedule.rowsToSkip != -1) {
                schedule.vals.erase(schedule.vals.begin(), schedule.vals.begin() + schedule.rowsToSkip);
            }
        }

        for (const PreProcessedColumn &schedule : state.dataScheduleMgr->columnarData) {
            if (numerrors > 0) {
                ShowWarningError(state,
                                 format("{}{}=\"{}\" {} records had errors - these values are set to 0.",
                                        RoutineName,
                                        CurrentModuleObject,
                                        schedule.name,
                                        numerrors));
                ShowContinueError(state, "Use Output:Diagnostics,DisplayExtraWarnings; to see individual records in error.");
            }
            if (rowCnt < rowLimitCount) {
                ShowWarningError(state,
                                 format("{}{}=\"{}\" less than {} hourly values read from file.",
                                        RoutineName,
                                        CurrentModuleObject,
                                        schedule.name,
                                        schedule.numHourlyValues));
                ShowContinueError(state,
                                  format("..Specified Number of Hourly Values={} Actual number of hourly values included={}",
                                         schedule.numHourlyValues,
                                         (rowCnt * 60) / MinutesPerItem));
            }
        }

        // process the data into the normal schedule data structures
        // note -- schedules are ALWAYS 366 days so some special measures have to be done at 29 Feb "day of year" (60)
        for (const PreProcessedColumn &schedule : state.dataScheduleMgr->columnarData) {
            iDay = 0;
            int rowCountFld{0};
            while (true) {
                // create string of which day of year
                ++iDay;
                if (iDay > 366) break;
                ExtraField = fmt::to_string(iDay);
                // increment both since a week schedule is being defined for each day so that a day is valid
                // no matter what the day type that is used in a design day.
                ++AddWeekSch;
                ++AddDaySch;
                hrLimitCount = 60 / schedule.MinutesPerItem;
                // define week schedule
                state.dataScheduleMgr->WeekSchedule(AddWeekSch).Name = schedule.name + "_wk_" + ExtraField;
                // for all day types point the week schedule to the newly defined day schedule
                for (kDayType = 1; kDayType <= MaxDayTypes; ++kDayType) {
                    state.dataScheduleMgr->WeekSchedule(AddWeekSch).DaySchedulePointer(kDayType) = AddDaySch;
                }
                // day schedule
                state.dataScheduleMgr->DaySchedule(AddDaySch).Name = schedule.name + "_dy_" + ExtraField;
                state.dataScheduleMgr->DaySchedule(AddDaySch).ScheduleTypePtr = state.dataScheduleMgr->Schedule(schedule.SchNum).ScheduleTypePtr;
                // schedule is pointing to the week schedule
                state.dataScheduleMgr->Schedule(schedule.SchNum).WeekSchedulePointer(iDay) = AddWeekSch;
                int iRowNum{};
                if (schedule.MinutesPerItem == 60) {
                    for (int jHour = 1; jHour <= 24; ++jHour) {
                        for (int TS = 1; TS <= state.dataGlobal->NumOfTimeStepInHour; ++TS) {
                            state.dataScheduleMgr->DaySchedule(AddDaySch).TSValue(TS, jHour) = schedule.vals[rowCountFld];
                            ++rowCountFld; // hourlyFileValues((hDay - 1) * 24 + jHour)
                        }
                    }
                } else { // Minutes Per Item < 60
                    if (schedule.FileIntervalInterpolated) {
                        for (int Hr = 1; Hr <= 24; ++Hr) {
                            int minuteEnd = schedule.MinutesPerItem;
                            SCount = 1;
                            CurMinute = state.dataGlobal->MinutesPerTimeStep;
                            for (iRowNum = 1; iRowNum <= hrLimitCount; ++iRowNum) {
                                MinuteValue({SCount, minuteEnd}, Hr) = schedule.vals[rowCountFld];
                                SCount = minuteEnd + 1;
                                minuteEnd += schedule.MinutesPerItem;
                                ++rowCountFld;
                            }
                            for (int TS = 1; TS <= state.dataGlobal->NumOfTimeStepInHour; ++TS) {
                                state.dataScheduleMgr->DaySchedule(AddDaySch).TSValue(TS, Hr) =
                                    sum(MinuteValue({SCount, CurMinute}, Hr)) / double(state.dataGlobal->MinutesPerTimeStep);
                                SCount = CurMinute + 1;
                                CurMinute += state.dataGlobal->MinutesPerTimeStep;
                            }
                        }
                    } else {
                        for (int Hr = 1; Hr <= 24; ++Hr) {
                            SCount = 1;
                            int minuteEnd = schedule.MinutesPerItem;
                            CurMinute = state.dataGlobal->MinutesPerTimeStep;
                            for (iRowNum = 1; iRowNum <= hrLimitCount; ++iRowNum) {
                                MinuteValue({SCount, minuteEnd}, Hr) = schedule.vals[rowCountFld];
                                SCount = minuteEnd + 1;
                                minuteEnd += schedule.MinutesPerItem;
                                ++rowCountFld;
                            }
                            for (int TS = 1; TS <= state.dataGlobal->NumOfTimeStepInHour; ++TS) {
                                state.dataScheduleMgr->DaySchedule(AddDaySch).TSValue(TS, Hr) = MinuteValue(CurMinute, Hr);
                                CurMinute += state.dataGlobal->MinutesPerTimeStep;
                            }
                        }
                    }
                }
                if (iDay == 59 && rowCountFld < 8784 * hrLimitCount) { // 28 Feb is copied to 29 Feb
                    // Dup 28 Feb to 29 Feb (60)
                    ++iDay;
                    state.dataScheduleMgr->Schedule(schedule.SchNum).WeekSchedulePointer(iDay) =
                        state.dataScheduleMgr->Schedule(schedule.SchNum).WeekSchedulePointer(iDay - 1);
                }
                if (state.dataGlobal->AnyEnergyManagementSystemInModel) { // setup constant schedules as actuators
                    SetupEMSActuator(state,
                                     "Schedule:File",
                                     state.dataScheduleMgr->Schedule(schedule.SchNum).Name,
                                     "Schedule Value",
                                     "[ ]",
                                     state.dataScheduleMgr->Schedule(schedule.SchNum).EMSActuatedOn,
                                     state.dataScheduleMgr->Schedule(schedule.SchNum).EMSValue);
                }
            }
        }
        if (NumCommaFileSchedules > 0) {
            hourlyFileValues.deallocate();
        }

        MinuteValue.deallocate();
        SetMinuteValue.deallocate();

        // Constant Schedules
        CurrentModuleObject = "Schedule:Constant";
        for (LoopIndex = 1; LoopIndex <= NumConstantSchedules; ++LoopIndex) {
            state.dataInputProcessing->inputProcessor->getObjectItem(state,
                                                                     CurrentModuleObject,
                                                                     LoopIndex,
                                                                     Alphas,
                                                                     NumAlphas,
                                                                     Numbers,
                                                                     NumNumbers,
                                                                     Status,
                                                                     lNumericBlanks,
                                                                     lAlphaBlanks,
                                                                     cAlphaFields,
                                                                     cNumericFields);
            GlobalNames::VerifyUniqueInterObjectName(
                state, state.dataScheduleMgr->UniqueScheduleNames, Alphas(1), CurrentModuleObject, cAlphaFields(1), ErrorsFound);
            ++SchNum;
            state.dataScheduleMgr->Schedule(SchNum).Name = Alphas(1);
            state.dataScheduleMgr->Schedule(SchNum).SchType = SchedType::ScheduleInput_constant;
            // Validate ScheduleType
            if (state.dataScheduleMgr->NumScheduleTypes > 0) {
                CheckIndex =
                    UtilityRoutines::FindItemInList(Alphas(2), state.dataScheduleMgr->ScheduleType({1, state.dataScheduleMgr->NumScheduleTypes}));
                if (CheckIndex == 0) {
                    if (!lAlphaBlanks(2)) {
                        ShowWarningError(state,
                                         RoutineName + CurrentModuleObject + "=\"" + Alphas(1) + "\", " + cAlphaFields(2) + "=\"" + Alphas(2) +
                                             "\" not found -- will not be validated");
                    } else {
                        ShowWarningError(state,
                                         RoutineName + CurrentModuleObject + "=\"" + Alphas(1) + "\", Blank " + cAlphaFields(2) +
                                             " input -- will not be validated.");
                    }
                } else {
                    state.dataScheduleMgr->Schedule(SchNum).ScheduleTypePtr = CheckIndex;
                }
            }
            ++AddWeekSch;
            ++AddDaySch;
            // define week schedule
            state.dataScheduleMgr->WeekSchedule(AddWeekSch).Name = Alphas(1) + "_wk_";
            // for all day types point the week schedule to the newly defined day schedule
            for (kDayType = 1; kDayType <= MaxDayTypes; ++kDayType) {
                state.dataScheduleMgr->WeekSchedule(AddWeekSch).DaySchedulePointer(kDayType) = AddDaySch;
            }
            // day schedule
            state.dataScheduleMgr->DaySchedule(AddDaySch).Name = Alphas(1) + "_dy_";
            state.dataScheduleMgr->DaySchedule(AddDaySch).ScheduleTypePtr = state.dataScheduleMgr->Schedule(SchNum).ScheduleTypePtr;
            // schedule is pointing to the week schedule
            state.dataScheduleMgr->Schedule(SchNum).WeekSchedulePointer = AddWeekSch;
            curHrVal = Numbers(1);
            state.dataScheduleMgr->DaySchedule(AddDaySch).TSValue = Numbers(1);

            if (state.dataGlobal->AnyEnergyManagementSystemInModel) { // setup constant schedules as actuators
                SetupEMSActuator(state,
                                 "Schedule:Constant",
                                 state.dataScheduleMgr->Schedule(SchNum).Name,
                                 "Schedule Value",
                                 "[ ]",
                                 state.dataScheduleMgr->Schedule(SchNum).EMSActuatedOn,
                                 state.dataScheduleMgr->Schedule(SchNum).EMSValue);
            }
        }

        CurrentModuleObject = "ExternalInterface:Schedule";
        for (LoopIndex = 1; LoopIndex <= NumExternalInterfaceSchedules; ++LoopIndex) {

            state.dataInputProcessing->inputProcessor->getObjectItem(state,
                                                                     CurrentModuleObject,
                                                                     LoopIndex,
                                                                     Alphas,
                                                                     NumAlphas,
                                                                     Numbers,
                                                                     NumNumbers,
                                                                     Status,
                                                                     lNumericBlanks,
                                                                     lAlphaBlanks,
                                                                     cAlphaFields,
                                                                     cNumericFields);
            GlobalNames::VerifyUniqueInterObjectName(
                state, state.dataScheduleMgr->UniqueScheduleNames, Alphas(1), CurrentModuleObject, cAlphaFields(1), ErrorsFound);
            ++SchNum;
            state.dataScheduleMgr->Schedule(SchNum).Name = Alphas(1);
            state.dataScheduleMgr->Schedule(SchNum).SchType = SchedType::ScheduleInput_external;

            // Validate ScheduleType
            CheckIndex =
                UtilityRoutines::FindItemInList(Alphas(2), state.dataScheduleMgr->ScheduleType({1, state.dataScheduleMgr->NumScheduleTypes}));
            if (CheckIndex == 0) {
                if (!lAlphaBlanks(2)) {
                    ShowWarningError(state,
                                     RoutineName + CurrentModuleObject + "=\"" + Alphas(1) + "\", " + cAlphaFields(2) + "=\"" + Alphas(2) +
                                         "\" not found -- will not be validated");
                } else {
                    ShowWarningError(state,
                                     RoutineName + CurrentModuleObject + "=\"" + Alphas(1) + "\", Blank " + cAlphaFields(2) +
                                         " input -- will not be validated.");
                }
            } else {
                state.dataScheduleMgr->Schedule(SchNum).ScheduleTypePtr = CheckIndex;
            }
            ++AddWeekSch;
            state.dataScheduleMgr->WeekSchedule(AddWeekSch).Name = Alphas(1);
            state.dataScheduleMgr->WeekSchedule(AddWeekSch).Used = true;
            for (Hr = 1; Hr <= 366; ++Hr) {
                state.dataScheduleMgr->Schedule(SchNum).WeekSchedulePointer(Hr) = AddWeekSch;
            }
            ++AddDaySch;
            state.dataScheduleMgr->DaySchedule(AddDaySch).Name = Alphas(1);
            state.dataScheduleMgr->DaySchedule(AddDaySch).ScheduleTypePtr = state.dataScheduleMgr->Schedule(SchNum).ScheduleTypePtr;
            state.dataScheduleMgr->DaySchedule(AddDaySch).Used = true;
            for (Hr = 1; Hr <= MaxDayTypes; ++Hr) {
                state.dataScheduleMgr->WeekSchedule(AddWeekSch).DaySchedulePointer(Hr) = AddDaySch;
            }
            //   Initialize the ExternalInterface day schedule for the ExternalInterface compact schedule.
            //   It will be overwritten during run time stepping after the warm up period
            if (NumNumbers < 1) {
                ShowWarningError(
                    state, RoutineName + CurrentModuleObject + "=\"" + Alphas(1) + "\", initial value is not numeric or is missing. Fix idf file.");
                NumErrorFlag = true;
            }
            ExternalInterfaceSetSchedule(state, AddDaySch, Numbers(1));
        }
        // added for FMU Import
        CurrentModuleObject = "ExternalInterface:FunctionalMockupUnitImport:To:Schedule";
        for (LoopIndex = 1; LoopIndex <= NumExternalInterfaceFunctionalMockupUnitImportSchedules; ++LoopIndex) {

            state.dataInputProcessing->inputProcessor->getObjectItem(state,
                                                                     CurrentModuleObject,
                                                                     LoopIndex,
                                                                     Alphas,
                                                                     NumAlphas,
                                                                     Numbers,
                                                                     NumNumbers,
                                                                     Status,
                                                                     lNumericBlanks,
                                                                     lAlphaBlanks,
                                                                     cAlphaFields,
                                                                     cNumericFields);

            if (NumExternalInterfaceSchedules >= 1) {
                GlobalNames::VerifyUniqueInterObjectName(
                    state,
                    state.dataScheduleMgr->UniqueScheduleNames,
                    Alphas(1),
                    CurrentModuleObject,
                    cAlphaFields(1) + "(defined as an ExternalInterface:Schedule and ExternalInterface:FunctionalMockupUnitImport:To:Schedule. This "
                                      "will cause the schedule to be overwritten by PtolemyServer and FunctionalMockUpUnitImport)",
                    ErrorsFound);
            } else {
                GlobalNames::VerifyUniqueInterObjectName(
                    state, state.dataScheduleMgr->UniqueScheduleNames, Alphas(1), CurrentModuleObject, cAlphaFields(1), ErrorsFound);
            }
            ++SchNum;
            state.dataScheduleMgr->Schedule(SchNum).Name = Alphas(1);
            state.dataScheduleMgr->Schedule(SchNum).SchType = SchedType::ScheduleInput_external;

            // Validate ScheduleType
            CheckIndex =
                UtilityRoutines::FindItemInList(Alphas(2), state.dataScheduleMgr->ScheduleType({1, state.dataScheduleMgr->NumScheduleTypes}));
            if (CheckIndex == 0) {
                if (!lAlphaBlanks(2)) {
                    ShowWarningError(state,
                                     RoutineName + CurrentModuleObject + "=\"" + Alphas(1) + "\", " + cAlphaFields(2) + "=\"" + Alphas(2) +
                                         "\" not found -- will not be validated");
                } else {
                    ShowWarningError(state,
                                     RoutineName + CurrentModuleObject + "=\"" + Alphas(1) + "\", Blank " + cAlphaFields(2) +
                                         " input -- will not be validated.");
                }
            } else {
                state.dataScheduleMgr->Schedule(SchNum).ScheduleTypePtr = CheckIndex;
            }
            ++AddWeekSch;
            state.dataScheduleMgr->WeekSchedule(AddWeekSch).Name = Alphas(1);
            state.dataScheduleMgr->WeekSchedule(AddWeekSch).Used = true;
            for (Hr = 1; Hr <= 366; ++Hr) {
                state.dataScheduleMgr->Schedule(SchNum).WeekSchedulePointer(Hr) = AddWeekSch;
            }
            ++AddDaySch;
            state.dataScheduleMgr->DaySchedule(AddDaySch).Name = Alphas(1);
            state.dataScheduleMgr->DaySchedule(AddDaySch).ScheduleTypePtr = state.dataScheduleMgr->Schedule(SchNum).ScheduleTypePtr;
            state.dataScheduleMgr->DaySchedule(AddDaySch).Used = true;
            for (Hr = 1; Hr <= MaxDayTypes; ++Hr) {
                state.dataScheduleMgr->WeekSchedule(AddWeekSch).DaySchedulePointer(Hr) = AddDaySch;
            }
            //   Initialize the ExternalInterface day schedule for the ExternalInterface compact schedule.
            //   It will be overwritten during run time stepping after the warm up period
            if (NumNumbers < 1) {
                ShowWarningError(
                    state, RoutineName + CurrentModuleObject + "=\"" + Alphas(1) + "\", initial value is not numeric or is missing. Fix idf file.");
                NumErrorFlag = true;
            }
            ExternalInterfaceSetSchedule(state, AddDaySch, Numbers(1));
        }

        // added for FMU Export
        CurrentModuleObject = "ExternalInterface:FunctionalMockupUnitExport:To:Schedule";
        for (LoopIndex = 1; LoopIndex <= NumExternalInterfaceFunctionalMockupUnitExportSchedules; ++LoopIndex) {
            state.dataInputProcessing->inputProcessor->getObjectItem(state,
                                                                     CurrentModuleObject,
                                                                     LoopIndex,
                                                                     Alphas,
                                                                     NumAlphas,
                                                                     Numbers,
                                                                     NumNumbers,
                                                                     Status,
                                                                     lNumericBlanks,
                                                                     lAlphaBlanks,
                                                                     cAlphaFields,
                                                                     cNumericFields);

            if (NumExternalInterfaceSchedules >= 1) {
                GlobalNames::VerifyUniqueInterObjectName(
                    state,
                    state.dataScheduleMgr->UniqueScheduleNames,
                    Alphas(1),
                    CurrentModuleObject,
                    cAlphaFields(1) + "(defined as an ExternalInterface:Schedule and ExternalInterface:FunctionalMockupUnitExport:To:Schedule. This "
                                      "will cause the schedule to be overwritten by PtolemyServer and FunctionalMockUpUnitExport)",
                    ErrorsFound);
            } else {
                GlobalNames::VerifyUniqueInterObjectName(
                    state, state.dataScheduleMgr->UniqueScheduleNames, Alphas(1), CurrentModuleObject, cAlphaFields(1), ErrorsFound);
            }

            ++SchNum;
            state.dataScheduleMgr->Schedule(SchNum).Name = Alphas(1);
            state.dataScheduleMgr->Schedule(SchNum).SchType = SchedType::ScheduleInput_external;

            // Validate ScheduleType
            CheckIndex =
                UtilityRoutines::FindItemInList(Alphas(2), state.dataScheduleMgr->ScheduleType({1, state.dataScheduleMgr->NumScheduleTypes}));
            if (CheckIndex == 0) {
                if (!lAlphaBlanks(2)) {
                    ShowWarningError(state,
                                     RoutineName + CurrentModuleObject + "=\"" + Alphas(1) + "\", " + cAlphaFields(2) + "=\"" + Alphas(2) +
                                         "\" not found -- will not be validated");
                } else {
                    ShowWarningError(state,
                                     RoutineName + CurrentModuleObject + "=\"" + Alphas(1) + "\", Blank " + cAlphaFields(2) +
                                         " input -- will not be validated.");
                }
            } else {
                state.dataScheduleMgr->Schedule(SchNum).ScheduleTypePtr = CheckIndex;
            }
            ++AddWeekSch;
            state.dataScheduleMgr->WeekSchedule(AddWeekSch).Name = Alphas(1);
            state.dataScheduleMgr->WeekSchedule(AddWeekSch).Used = true;
            for (Hr = 1; Hr <= 366; ++Hr) {
                state.dataScheduleMgr->Schedule(SchNum).WeekSchedulePointer(Hr) = AddWeekSch;
            }
            ++AddDaySch;
            state.dataScheduleMgr->DaySchedule(AddDaySch).Name = Alphas(1);
            state.dataScheduleMgr->DaySchedule(AddDaySch).ScheduleTypePtr = state.dataScheduleMgr->Schedule(SchNum).ScheduleTypePtr;
            state.dataScheduleMgr->DaySchedule(AddDaySch).Used = true;
            for (Hr = 1; Hr <= MaxDayTypes; ++Hr) {
                state.dataScheduleMgr->WeekSchedule(AddWeekSch).DaySchedulePointer(Hr) = AddDaySch;
            }
            //   Initialize the ExternalInterface day schedule for the ExternalInterface compact schedule.
            //   It will be overwritten during run time stepping after the warm up period
            if (NumNumbers < 1) {
                ShowWarningError(
                    state, RoutineName + CurrentModuleObject + "=\"" + Alphas(1) + "\", initial value is not numeric or is missing. Fix idf file.");
                NumErrorFlag = true;
            }
            ExternalInterfaceSetSchedule(state, AddDaySch, Numbers(1));
        }

        // Validate by ScheduleLimitsType
        for (SchNum = 1; SchNum <= state.dataScheduleMgr->NumSchedules; ++SchNum) {
            NumPointer = state.dataScheduleMgr->Schedule(SchNum).ScheduleTypePtr;
            if (!state.dataScheduleMgr->ScheduleType(NumPointer).Limited) continue;
            if (CheckScheduleValueMinMax(state,
                                         SchNum,
                                         ">=",
                                         state.dataScheduleMgr->ScheduleType(NumPointer).Minimum,
                                         "<=",
                                         state.dataScheduleMgr->ScheduleType(NumPointer).Maximum))
                continue;
            ShowSevereError(state,
                            format("{}Schedule=\"{}\" has values outside its Schedule Type ({}) range",
                                   RoutineName,
                                   state.dataScheduleMgr->Schedule(SchNum).Name,
                                   state.dataScheduleMgr->ScheduleType(NumPointer).Name));
            ShowContinueError(state,
                              format("  Minimum should be >={:.3R} and Maximum should be <={:.3R}",
                                     state.dataScheduleMgr->ScheduleType(NumPointer).Minimum,
                                     state.dataScheduleMgr->ScheduleType(NumPointer).Maximum));
            ErrorsFound = true;
        }

        if (ErrorsFound) {
            ShowFatalError(state, format("{}Preceding Errors cause termination.", RoutineName));
        }

        if (state.dataScheduleMgr->NumScheduleTypes + state.dataScheduleMgr->NumDaySchedules + state.dataScheduleMgr->NumWeekSchedules +
                state.dataScheduleMgr->NumSchedules >
            0) { // Report to EIO file
            CurrentModuleObject = "Output:Schedules";
            NumFields = state.dataInputProcessing->inputProcessor->getNumObjectsFound(state, CurrentModuleObject);

            //    RptSchedule=.FALSE.
            RptLevel = 1;
            for (Count = 1; Count <= NumFields; ++Count) {
                state.dataInputProcessing->inputProcessor->getObjectItem(
                    state, CurrentModuleObject, Count, Alphas, NumAlphas, Numbers, NumNumbers, Status);
                //      RptSchedule=.TRUE.

                {
                    auto const SELECT_CASE_var(Alphas(1));

                    if (SELECT_CASE_var == "HOURLY") {
                        RptLevel = 1;
                        ReportScheduleDetails(state, RptLevel);

                    } else if ((SELECT_CASE_var == "TIMESTEP") || (SELECT_CASE_var == "DETAILED")) {
                        RptLevel = 2;
                        ReportScheduleDetails(state, RptLevel);

                    } else if (SELECT_CASE_var == "IDF") {
                        RptLevel = 3;
                        ReportScheduleDetails(state, RptLevel);

                    } else {
                        ShowWarningError(state,
                                         format("{}Report for Schedules should specify \"HOURLY\" or \"TIMESTEP\" (\"DETAILED\")", RoutineName));
                        ShowContinueError(state, "HOURLY report will be done");
                        RptLevel = 1;
                        ReportScheduleDetails(state, RptLevel);
                    }
                }
            }
        }

        Alphas.deallocate();
        cAlphaFields.deallocate();
        cNumericFields.deallocate();
        Numbers.deallocate();
        lAlphaBlanks.deallocate();
        lNumericBlanks.deallocate();

        print(state.files.audit, "{}\n", "  Processing Schedule Input -- Complete");
    }

    void ReportScheduleDetails(EnergyPlusData &state, int const LevelOfDetail) // =1: hourly; =2: timestep; = 3: make IDF excerpt
    {

        // SUBROUTINE INFORMATION:
        //       AUTHOR         Linda K. Lawrie
        //       DATE WRITTEN   January 2003
        //       MODIFIED       February 2008 - add IDF outputs (compact schedules)
        //       RE-ENGINEERED  na

        // PURPOSE OF THIS SUBROUTINE:
        // This subroutine puts the details of the Schedules on the .eio file (Inits file).

        // METHODOLOGY EMPLOYED:
        // na

        // REFERENCES:
        // na

        // Using/Aliasing

        // Locals
        // SUBROUTINE ARGUMENT DEFINITIONS:

        // SUBROUTINE PARAMETER DEFINITIONS:
        Array1D_string const Months(12, {"Jan", "Feb", "Mar", "Apr", "May", "Jun", "Jul", "Aug", "Sep", "Oct", "Nov", "Dec"});
        Array1D_string const HrField({0, 24}, {"00", "01", "02", "03", "04", "05", "06", "07", "08", "09", "10", "11", "12",
                                               "13", "14", "15", "16", "17", "18", "19", "20", "21", "22", "23", "24"});

        // INTERFACE BLOCK SPECIFICATIONS
        // na

        // DERIVED TYPE DEFINITIONS
        // na

        // SUBROUTINE LOCAL VARIABLE DECLARATIONS:
        int Count;
        int Hr;
        int TS;
        int NumF;
        int PMon;
        int PDay;
        int iWeek;
        int iDay;
        int DT;
        int iDayP;
        Array1D_string ShowMinute;
        int CurMinute;
        Array1D_string TimeHHMM;
        std::string NoAverageLinear;
        std::string YesNo2;
        std::string Num1;
        std::string Num2;
        Array2D_string RoundTSValue;

        ShowMinute.allocate(state.dataGlobal->NumOfTimeStepInHour);
        TimeHHMM.allocate(state.dataGlobal->NumOfTimeStepInHour * 24);
        RoundTSValue.allocate(state.dataGlobal->NumOfTimeStepInHour, 24);
        ShowMinute = BlankString;
        TimeHHMM = BlankString;
        RoundTSValue = BlankString;

        CurMinute = state.dataGlobal->MinutesPerTimeStep;
        for (Count = 1; Count <= state.dataGlobal->NumOfTimeStepInHour - 1; ++Count) {
            ShowMinute(Count) = format("{:02}", CurMinute);
            CurMinute += state.dataGlobal->MinutesPerTimeStep;
        }
        ShowMinute(state.dataGlobal->NumOfTimeStepInHour) = "00";

        {
            auto const SELECT_CASE_var(LevelOfDetail);

            if ((SELECT_CASE_var >= 1) && (SELECT_CASE_var <= 2)) {
                NumF = 1;
                for (Hr = 1; Hr <= 24; ++Hr) {
                    if (LevelOfDetail == 2) {
                        for (TS = 1; TS <= state.dataGlobal->NumOfTimeStepInHour - 1; ++TS) {
                            TimeHHMM(NumF) = HrField(Hr - 1) + ':' + ShowMinute(TS);
                            ++NumF;
                        }
                    }
                    TimeHHMM(NumF) = HrField(Hr) + ':' + ShowMinute(state.dataGlobal->NumOfTimeStepInHour);
                    ++NumF;
                }
                --NumF;

                // SchTFmt Schedule Types Header
                auto constexpr SchTFmt0("! Schedule Details Report={} =====================\n");
                auto constexpr SchDFmt{",{}"};
                auto constexpr SchDFmtdata{",{}"};
                if (LevelOfDetail == 1) {
                    print(state.files.eio, SchTFmt0, "Hourly");
                } else {
                    print(state.files.eio, SchTFmt0, "Timestep");
                }

                auto constexpr SchTFmt("! <ScheduleType>,Name,Limited? {Yes/No},Minimum,Maximum,Continuous? {Yes/No - Discrete}");
                print(state.files.eio, "{}\n", SchTFmt);
                // SchDFmt Header (DaySchedule) builds the appropriate set of commas/times based on detail level
                //      DO Count=1,NumF
                //        SchDFmt=TRIM(SchDFmt)//'A'
                //        IF (Count /= NumF) SchDFmt=TRIM(SchDFmt)//",',',"
                //      ENDDO
                //      SchDFmt=TRIM(SchDFmt)//')'
                auto constexpr SchDFmt0("! <DaySchedule>,Name,ScheduleType,Interpolated {Yes/No},Time (HH:MM) =>");
                print(state.files.eio, "{}", SchDFmt0);
                for (Count = 1; Count <= NumF; ++Count) {
                    print(state.files.eio, SchDFmt, TimeHHMM(Count));
                }
                print(state.files.eio, "\n");
                // SchWFmt Header (WeekSchedule)
                std::string SchWFmt("! <WeekSchedule>,Name");
                for (Count = 1; Count <= MaxDayTypes; ++Count) {
                    SchWFmt += "," + ValidDayTypes(Count);
                }
                print(state.files.eio, "{}\n", SchWFmt);
                auto constexpr SchSFmt("! <Schedule>,Name,ScheduleType,{Until Date,WeekSchedule}** Repeated until Dec 31");
                print(state.files.eio, "{}\n", SchSFmt);

                for (Count = 1; Count <= state.dataScheduleMgr->NumScheduleTypes; ++Count) {
                    if (state.dataScheduleMgr->ScheduleType(Count).Limited) {
                        NoAverageLinear = "Average";
                        Num1 = format("{:.2R}", state.dataScheduleMgr->ScheduleType(Count).Minimum);
                        strip(Num1);
                        Num2 = format("{:.2R}", state.dataScheduleMgr->ScheduleType(Count).Maximum);
                        strip(Num2);
                        if (state.dataScheduleMgr->ScheduleType(Count).IsReal) {
                            YesNo2 = "Yes";
                        } else {
                            YesNo2 = "No";
                            Num1 = fmt::to_string(static_cast<int>(state.dataScheduleMgr->ScheduleType(Count).Minimum));
                            Num2 = fmt::to_string(static_cast<int>(state.dataScheduleMgr->ScheduleType(Count).Maximum));
                        }
                    } else {
                        NoAverageLinear = "No";
                        Num1 = "N/A";
                        Num2 = "N/A";
                        YesNo2 = "N/A";
                    }
                    auto constexpr SchTFmtdata("ScheduleTypeLimits,{},{},{},{},{}\n");
                    print(state.files.eio, SchTFmtdata, state.dataScheduleMgr->ScheduleType(Count).Name, NoAverageLinear, Num1, Num2, YesNo2);
                }

                //      WRITE(Num1,*) NumOfTimeStepInHour*24
                //      Num1=ADJUSTL(Num1)
                //      SchDFmtdata=TRIM(SchDFmtdata)//TRIM(Num1)//"(',',A))"
                for (Count = 1; Count <= state.dataScheduleMgr->NumDaySchedules; ++Count) {
                    switch (state.dataScheduleMgr->DaySchedule(Count).IntervalInterpolated) {
                    case ScheduleInterpolation::Average:
                        NoAverageLinear = "Average";
                        break;
                    case ScheduleInterpolation::Linear:
                        NoAverageLinear = "Linear";
                        break;
                    case ScheduleInterpolation::No:
                        NoAverageLinear = "No";
                        break;
                    }
                    for (Hr = 1; Hr <= 24; ++Hr) {
                        for (TS = 1; TS <= state.dataGlobal->NumOfTimeStepInHour; ++TS) {
                            RoundTSValue(TS, Hr) = format("{:.2R}", state.dataScheduleMgr->DaySchedule(Count).TSValue(TS, Hr));
                        }
                    }
                    auto constexpr SchDFmtdata0("DaySchedule,{},{},{},{}");
                    if (LevelOfDetail == 1) {
                        print(state.files.eio,
                              SchDFmtdata0,
                              state.dataScheduleMgr->DaySchedule(Count).Name,
                              state.dataScheduleMgr->ScheduleType(state.dataScheduleMgr->DaySchedule(Count).ScheduleTypePtr).Name,
                              NoAverageLinear,
                              "Values:");
                        for (Hr = 1; Hr <= 24; ++Hr) {
                            print(state.files.eio, SchDFmtdata, RoundTSValue(state.dataGlobal->NumOfTimeStepInHour, Hr));
                        }
                        print(state.files.eio, "\n");
                    } else if (LevelOfDetail == 2) {
                        print(state.files.eio,
                              SchDFmtdata0,
                              state.dataScheduleMgr->DaySchedule(Count).Name,
                              state.dataScheduleMgr->ScheduleType(state.dataScheduleMgr->DaySchedule(Count).ScheduleTypePtr).Name,
                              NoAverageLinear,
                              "Values:");
                        for (Hr = 1; Hr <= 24; ++Hr) {
                            for (TS = 1; TS <= state.dataGlobal->NumOfTimeStepInHour; ++TS) {
                                print(state.files.eio, SchDFmtdata, RoundTSValue(TS, Hr));
                            }
                        }
                        print(state.files.eio, "\n");
                    }
                }

                for (Count = 1; Count <= state.dataScheduleMgr->NumWeekSchedules; ++Count) {
                    auto constexpr SchWFmtdata("Schedule:Week:Daily,{}");
                    print(state.files.eio, SchWFmtdata, state.dataScheduleMgr->WeekSchedule(Count).Name);
                    for (NumF = 1; NumF <= MaxDayTypes; ++NumF) {
                        print(state.files.eio,
                              ",{}",
                              state.dataScheduleMgr->DaySchedule(state.dataScheduleMgr->WeekSchedule(Count).DaySchedulePointer(NumF)).Name);
                    }
                    print(state.files.eio, "\n");
                }

                for (Count = 1; Count <= state.dataScheduleMgr->NumSchedules; ++Count) {
                    NumF = 1;
                    print(state.files.eio,
                          "Schedule,{},{}",
                          state.dataScheduleMgr->Schedule(Count).Name,
                          state.dataScheduleMgr->ScheduleType(state.dataScheduleMgr->Schedule(Count).ScheduleTypePtr).Name);
                    while (NumF <= 366) {
                        TS = state.dataScheduleMgr->Schedule(Count).WeekSchedulePointer(NumF);
                        auto constexpr ThruFmt(",Through {} {:02},{}");
                        while (state.dataScheduleMgr->Schedule(Count).WeekSchedulePointer(NumF) == TS && NumF <= 366) {
                            if (NumF == 366) {
                                General::InvOrdinalDay(NumF, PMon, PDay, 1);
                                print(state.files.eio, ThruFmt, Months(PMon), PDay, state.dataScheduleMgr->WeekSchedule(TS).Name);
                            }
                            ++NumF;
                            if (NumF > 366) break; // compound If might have a problem unless this included.
                        }
                        if (NumF <= 366) {
                            General::InvOrdinalDay(NumF - 1, PMon, PDay, 1);
                            print(state.files.eio, ThruFmt, Months(PMon), PDay, state.dataScheduleMgr->WeekSchedule(TS).Name);
                        }
                    }
                    print(state.files.eio, "\n");
                }

            } else if (SELECT_CASE_var == 3) {
                for (Count = 1; Count <= state.dataScheduleMgr->NumSchedules; ++Count) {
                    print(state.files.debug, "\n");
                    print(state.files.debug, "  Schedule:Compact,\n");
                    print(state.files.debug, "    {},           !- Name\n", state.dataScheduleMgr->Schedule(Count).Name);
                    print(state.files.debug,
                          "    {},          !- ScheduleTypeLimits\n",
                          state.dataScheduleMgr->ScheduleType(state.dataScheduleMgr->Schedule(Count).ScheduleTypePtr).Name);
                    NumF = 1;
                    while (NumF <= 366) {
                        TS = state.dataScheduleMgr->Schedule(Count).WeekSchedulePointer(NumF);
                        while (state.dataScheduleMgr->Schedule(Count).WeekSchedulePointer(NumF) == TS && NumF <= 366) {
                            if (NumF == 366) {
                                General::InvOrdinalDay(NumF, PMon, PDay, 1);
                                print(state.files.debug, "    Through: {}/{},\n", PMon, PDay);
                                iDayP = 0;
                                for (DT = 2; DT <= 6; ++DT) {
                                    print(state.files.debug, "    For: {},\n", ValidDayTypes(DT));
                                    iWeek = state.dataScheduleMgr->Schedule(Count).WeekSchedulePointer(NumF - 1);
                                    iDay = state.dataScheduleMgr->WeekSchedule(iWeek).DaySchedulePointer(DT);
                                    if (iDay != iDayP) {
                                        for (Hr = 1; Hr <= 24; ++Hr) {
                                            print(state.files.debug,
                                                  "    Until: {}:{},{:.2R},\n",
                                                  Hr,
                                                  ShowMinute(state.dataGlobal->NumOfTimeStepInHour),
                                                  state.dataScheduleMgr->DaySchedule(iDay).TSValue(state.dataGlobal->NumOfTimeStepInHour, Hr));
                                        }
                                    } else {
                                        print(state.files.debug, "    Same as previous\n");
                                    }
                                    iDayP = iDay;
                                }
                                DT = 1;
                                print(state.files.debug, "    For: {},\n", ValidDayTypes(DT));
                                iWeek = state.dataScheduleMgr->Schedule(Count).WeekSchedulePointer(NumF - 1);
                                iDay = state.dataScheduleMgr->WeekSchedule(iWeek).DaySchedulePointer(DT);
                                if (iDay != iDayP) {
                                    for (Hr = 1; Hr <= 24; ++Hr) {
                                        print(state.files.debug,
                                              "    Until: {}:{},{:.2R},\n",
                                              Hr,
                                              ShowMinute(state.dataGlobal->NumOfTimeStepInHour),
                                              state.dataScheduleMgr->DaySchedule(iDay).TSValue(state.dataGlobal->NumOfTimeStepInHour, Hr));
                                    }
                                } else {
                                    print(state.files.debug, "    Same as previous\n");
                                }
                                iDayP = iDay;
                                for (DT = 7; DT <= MaxDayTypes; ++DT) {
                                    print(state.files.debug, "    For: {},\n", ValidDayTypes(DT));
                                    iWeek = state.dataScheduleMgr->Schedule(Count).WeekSchedulePointer(NumF - 1);
                                    iDay = state.dataScheduleMgr->WeekSchedule(iWeek).DaySchedulePointer(DT);
                                    if (iDay != iDayP) {
                                        for (Hr = 1; Hr <= 24; ++Hr) {
                                            print(state.files.debug,
                                                  "    Until: {}:{},{:.2R},\n",
                                                  Hr,
                                                  ShowMinute(state.dataGlobal->NumOfTimeStepInHour),
                                                  state.dataScheduleMgr->DaySchedule(iDay).TSValue(state.dataGlobal->NumOfTimeStepInHour, Hr));
                                        }
                                    } else {
                                        print(state.files.debug, "    Same as previous\n");
                                    }
                                    iDayP = iDay;
                                }
                            }
                            ++NumF;
                            if (NumF > 366) break; // compound If might have a problem unless this included.
                        }
                        if (NumF <= 366) {
                            General::InvOrdinalDay(NumF - 1, PMon, PDay, 1);
                            print(state.files.debug, "    Through: {}/{},\n", PMon, PDay);
                            iDayP = 0;
                            for (DT = 2; DT <= 6; ++DT) {
                                print(state.files.debug, "    For: {},\n", ValidDayTypes(DT));
                                iWeek = state.dataScheduleMgr->Schedule(Count).WeekSchedulePointer(NumF - 1);
                                iDay = state.dataScheduleMgr->WeekSchedule(iWeek).DaySchedulePointer(DT);
                                if (iDay != iDayP) {
                                    for (Hr = 1; Hr <= 24; ++Hr) {
                                        print(state.files.debug,
                                              "    Until: {}:{},{:.2R},\n",
                                              Hr,
                                              ShowMinute(state.dataGlobal->NumOfTimeStepInHour),
                                              state.dataScheduleMgr->DaySchedule(iDay).TSValue(state.dataGlobal->NumOfTimeStepInHour, Hr));
                                    }
                                } else {
                                    print(state.files.debug, "    Same as previous\n");
                                }
                                iDayP = iDay;
                            }
                            DT = 1;
                            print(state.files.debug, "    For: {},\n", ValidDayTypes(DT));
                            iWeek = state.dataScheduleMgr->Schedule(Count).WeekSchedulePointer(NumF - 1);
                            iDay = state.dataScheduleMgr->WeekSchedule(iWeek).DaySchedulePointer(DT);
                            if (iDay != iDayP) {
                                for (Hr = 1; Hr <= 24; ++Hr) {
                                    print(state.files.debug,
                                          "    Until: {}:{},{:.2R},\n",
                                          Hr,
                                          ShowMinute(state.dataGlobal->NumOfTimeStepInHour),
                                          state.dataScheduleMgr->DaySchedule(iDay).TSValue(state.dataGlobal->NumOfTimeStepInHour, Hr));
                                }
                            } else {
                                print(state.files.debug, "    Same as previous\n");
                            }
                            iDayP = iDay;
                            for (DT = 7; DT <= MaxDayTypes; ++DT) {
                                print(state.files.debug, "    For: {},\n", ValidDayTypes(DT));
                                iWeek = state.dataScheduleMgr->Schedule(Count).WeekSchedulePointer(NumF - 1);
                                iDay = state.dataScheduleMgr->WeekSchedule(iWeek).DaySchedulePointer(DT);
                                if (iDay != iDayP) {
                                    for (Hr = 1; Hr <= 24; ++Hr) {
                                        print(state.files.debug,
                                              "    Until: {}:{},{:.2R},\n",
                                              Hr,
                                              ShowMinute(state.dataGlobal->NumOfTimeStepInHour),
                                              state.dataScheduleMgr->DaySchedule(iDay).TSValue(state.dataGlobal->NumOfTimeStepInHour, Hr));
                                    }
                                } else {
                                    print(state.files.debug, "    Same as previous\n");
                                }
                                iDayP = iDay;
                            }
                        }
                    }
                }

            } else {
            }
        }

        ShowMinute.deallocate();
        TimeHHMM.deallocate();
        RoundTSValue.deallocate();
    }

    Real64 GetCurrentScheduleValue(EnergyPlusData &state, int const ScheduleIndex)
    {

        // FUNCTION INFORMATION:
        //       AUTHOR         Linda K. Lawrie
        //       DATE WRITTEN   September 1997
        //       MODIFIED       August 2011; adapt Autodesk changes (time reduction)
        //       RE-ENGINEERED  na

        // PURPOSE OF THIS FUNCTION:
        // This function returns the hourly schedule value for the current day.

        // METHODOLOGY EMPLOYED:
        // Use internal Schedule data structure to return value.  Note that missing values in
        // input will equate to 0 indices in arrays -- which has been set up to return legally with
        // 0.0 values.

        // REFERENCES:
        // na

        // USE STATEMENTS:
        // na

        // Return value

        // Locals
        // FUNCTION ARGUMENT DEFINITIONS:

        // FUNCTION PARAMETER DEFINITIONS:
        // na

        // INTERFACE BLOCK SPECIFICATIONS
        // na

        // DERIVED TYPE DEFINITIONS
        // na

        // FUNCTION LOCAL VARIABLE DECLARATIONS:
        // na

        if (!state.dataScheduleMgr->ScheduleDSTSFileWarningIssued) {
            if (state.dataEnvrn->DSTIndicator == 1) {
                if (state.dataScheduleMgr->Schedule(ScheduleIndex).SchType == SchedType::ScheduleInput_file) {
                    ShowWarningError(state,
                                     "GetCurrentScheduleValue: Schedule=\"" + state.dataScheduleMgr->Schedule(ScheduleIndex).Name +
                                         "\" is a Schedule:File");
                    ShowContinueError(state, "...Use of Schedule:File when DaylightSavingTime is in effect is not recommended.");
                    ShowContinueError(state, "...1) Remove RunperiodControl:DaylightSavingTime object or remove DST period from Weather File.");
                    ShowContinueError(state, "...2) Configure other schedules and Schedule:File to account for occupant behavior during DST.");
                    ShowContinueError(state, "...   If you have already done this, you can ignore this message.");
                    ShowContinueError(state,
                                      "...When active, DaylightSavingTime will shift all scheduled items by one hour, retaining the same day type as "
                                      "the original.");
                    state.dataScheduleMgr->ScheduleDSTSFileWarningIssued = true;
                }
            }
        }

        // Checking if valid index is passed is necessary
        if (ScheduleIndex == -1) {
            return 1.0;
        } else if (ScheduleIndex == 0) {
            return 0.0;
        } else if (!state.dataScheduleMgr->Schedule(ScheduleIndex).EMSActuatedOn) {
            return state.dataScheduleMgr->Schedule(ScheduleIndex)
                .CurrentValue; // This block probably unecessary, UpdateScheduleValues already does it
        } else {
            return state.dataScheduleMgr->Schedule(ScheduleIndex).EMSValue;
        }
    }

    void UpdateScheduleValues(EnergyPlusData &state)
    {

        // SUBROUTINE INFORMATION:
        //       AUTHOR         Linda Lawrie
        //       DATE WRITTEN   August 2011; adapted from Autodesk (time reduction)
        //       MODIFIED       na
        //       RE-ENGINEERED  na

        // PURPOSE OF THIS SUBROUTINE:
        // This routine calculates all the scheduled values as a time reduction measure and
        // stores them in the CurrentValue item of the schedule data structure.

        // METHODOLOGY EMPLOYED:
        // Use internal Schedule data structure to calculate current value.  Note that missing values in
        // input will equate to 0 indices in arrays -- which has been set up to return legally with
        // 0.0 values.

        // REFERENCES:
        // na

        // Using/Aliasing

        // Locals
        // SUBROUTINE ARGUMENT DEFINITIONS:
        // na

        // SUBROUTINE PARAMETER DEFINITIONS:
        // na

        // INTERFACE BLOCK SPECIFICATIONS:
        // na

        // DERIVED TYPE DEFINITIONS:
        // na

        // SUBROUTINE LOCAL VARIABLE DECLARATIONS:

        if (!state.dataScheduleMgr->ScheduleInputProcessed) {
            ProcessScheduleInput(state);
            state.dataScheduleMgr->ScheduleInputProcessed = true;
        }

        for (int ScheduleIndex = 1; ScheduleIndex <= state.dataScheduleMgr->NumSchedules; ++ScheduleIndex) {
            if (state.dataScheduleMgr->Schedule(ScheduleIndex).EMSActuatedOn) {
                state.dataScheduleMgr->Schedule(ScheduleIndex).CurrentValue = state.dataScheduleMgr->Schedule(ScheduleIndex).EMSValue;
            } else {
                state.dataScheduleMgr->Schedule(ScheduleIndex).CurrentValue =
                    LookUpScheduleValue(state, ScheduleIndex, state.dataGlobal->HourOfDay, state.dataGlobal->TimeStep);
            }
        }
    }

    Real64 LookUpScheduleValue(EnergyPlusData &state,
                               int const ScheduleIndex,
                               int const ThisHour,
                               int const ThisTimeStep // Negative => unspecified
    )
    {
        // FUNCTION INFORMATION:
        //       AUTHOR         Linda K. Lawrie
        //       DATE WRITTEN   January 2003
        //       MODIFIED       na
        //       RE-ENGINEERED  na

        // PURPOSE OF THIS FUNCTION:
        // This function provides a method to look up schedule values for any hour, timestep, day
        // of the year (rather than just the "current time").

        // METHODOLOGY EMPLOYED:
        // na

        // REFERENCES:
        // na

        // Using/Aliasing

        // Return value
        Real64 scheduleValue(0.0);

        // Locals
        // FUNCTION ARGUMENT DEFINITIONS:

        // FUNCTION PARAMETER DEFINITIONS:
        // na

        // INTERFACE BLOCK SPECIFICATIONS
        // na

        // DERIVED TYPE DEFINITIONS
        // na

        // FUNCTION LOCAL VARIABLE DECLARATIONS:

        if (ThisHour > 24) {
            ShowFatalError(state, format("LookUpScheduleValue called with thisHour={}", ThisHour));
        }

        if (ScheduleIndex == -1) {
            return 1.0;
        } else if (ScheduleIndex == 0) {
            return 0.0;
        }

        if (!state.dataScheduleMgr->ScheduleInputProcessed) {
            ProcessScheduleInput(state);
            state.dataScheduleMgr->ScheduleInputProcessed = true;
        }

        //  so, current date, but maybe TimeStep added

        // Hourly Value
        int thisHour = ThisHour + state.dataEnvrn->DSTIndicator;
        int thisDayOfYear = state.dataEnvrn->DayOfYear_Schedule;
        int thisDayOfWeek = state.dataEnvrn->DayOfWeek;
        int thisHolidayIndex = state.dataEnvrn->HolidayIndex;
        if (thisHour > 24) { // In case HourOfDay is 24 and DSTIndicator is 1, you're actually the next day
            thisDayOfYear += 1;
            thisHour -= 24;
            thisDayOfWeek = state.dataEnvrn->DayOfWeekTomorrow;
            thisHolidayIndex = state.dataEnvrn->HolidayIndexTomorrow;
        }

        // In the case where DST is applied on 12/31 at 24:00, which is the case for a Southern Hemisphere location for eg
        // (DayOfYear_Schedule is a bit weird, ScheduleManager always assumes LeapYear)
        if (thisDayOfYear == 367) {
            thisDayOfYear = 1;
        }

        int WeekSchedulePointer = state.dataScheduleMgr->Schedule(ScheduleIndex).WeekSchedulePointer(thisDayOfYear);
        int DaySchedulePointer;

        // TODO: the (thisDayOfWeek < 7) looks fishy and maybe unnecessary... how about if there are more than 7 holidays?
        // It should use 7 + thisHolidayIndex in that case but it won't
        if (thisDayOfWeek <= 7 && thisHolidayIndex > 0) {
            DaySchedulePointer = state.dataScheduleMgr->WeekSchedule(WeekSchedulePointer).DaySchedulePointer(7 + thisHolidayIndex);
        } else {
            DaySchedulePointer = state.dataScheduleMgr->WeekSchedule(WeekSchedulePointer).DaySchedulePointer(thisDayOfWeek);
        }

        // If Unspecified or equal to zero, use NumOfTimeStepInHour, otherwise use supplied
        int thisTimeStep = ThisTimeStep > 0 ? ThisTimeStep : state.dataGlobal->NumOfTimeStepInHour;
        scheduleValue = state.dataScheduleMgr->DaySchedule(DaySchedulePointer).TSValue(thisTimeStep, thisHour);

        return scheduleValue;
    }

    int GetScheduleIndex(EnergyPlusData &state, std::string const &ScheduleName)
    {

        // FUNCTION INFORMATION:
        //       AUTHOR         Linda K. Lawrie
        //       DATE WRITTEN   September 1997
        //       MODIFIED       na
        //       RE-ENGINEERED  na

        // PURPOSE OF THIS FUNCTION:
        // This function returns the internal pointer to Schedule "ScheduleName".

        // Return value
        int GetScheduleIndex;

        // FUNCTION LOCAL VARIABLE DECLARATIONS:
        int DayCtr;
        int WeekCtr;

        if (!state.dataScheduleMgr->ScheduleInputProcessed) {
            ProcessScheduleInput(state);
            state.dataScheduleMgr->ScheduleInputProcessed = true;
        }

        if (state.dataScheduleMgr->NumSchedules > 0) {
            GetScheduleIndex =
                UtilityRoutines::FindItemInList(ScheduleName, state.dataScheduleMgr->Schedule({1, state.dataScheduleMgr->NumSchedules}));
            if (GetScheduleIndex > 0) {
                if (!state.dataScheduleMgr->Schedule(GetScheduleIndex).Used) {
                    state.dataScheduleMgr->Schedule(GetScheduleIndex).Used = true;
                    for (WeekCtr = 1; WeekCtr <= 366; ++WeekCtr) {
                        if (state.dataScheduleMgr->Schedule(GetScheduleIndex).WeekSchedulePointer(WeekCtr) > 0) {
                            state.dataScheduleMgr->WeekSchedule(state.dataScheduleMgr->Schedule(GetScheduleIndex).WeekSchedulePointer(WeekCtr)).Used =
                                true;
                            for (DayCtr = 1; DayCtr <= MaxDayTypes; ++DayCtr) {
                                state.dataScheduleMgr
                                    ->DaySchedule(state.dataScheduleMgr
                                                      ->WeekSchedule(state.dataScheduleMgr->Schedule(GetScheduleIndex).WeekSchedulePointer(WeekCtr))
                                                      .DaySchedulePointer(DayCtr))
                                    .Used = true;
                            }
                        }
                    }
                }
            }
        } else {
            GetScheduleIndex = 0;
        }

        return GetScheduleIndex;
    }

    std::string GetScheduleType(EnergyPlusData &state, int const ScheduleIndex)
    {

        // FUNCTION INFORMATION:
        //       AUTHOR         Jason Glazer
        //       DATE WRITTEN   July 2007
        //       MODIFIED       na
        //       RE-ENGINEERED  na

        // PURPOSE OF THIS FUNCTION:
        // This function returns the internal pointer to Schedule "ScheduleName".

        // METHODOLOGY EMPLOYED:
        // na

        // REFERENCES:
        // na

        // USE STATEMENTS:

        // Return value
        std::string TypeOfSchedule;

        // Locals
        // FUNCTION ARGUMENT DEFINITIONS:

        // FUNCTION PARAMETER DEFINITIONS:
        // na

        // INTERFACE BLOCK SPECIFICATIONS
        // na

        // DERIVED TYPE DEFINITIONS
        // na

        // FUNCTION LOCAL VARIABLE DECLARATIONS:
        int curSchType;

        if (!state.dataScheduleMgr->ScheduleInputProcessed) {
            ProcessScheduleInput(state);
            state.dataScheduleMgr->ScheduleInputProcessed = true;
        }

        if ((ScheduleIndex > 0) && (ScheduleIndex <= state.dataScheduleMgr->NumSchedules)) {
            curSchType = state.dataScheduleMgr->Schedule(ScheduleIndex).ScheduleTypePtr;
            if ((curSchType > 0) && (curSchType <= state.dataScheduleMgr->NumScheduleTypes)) {
                TypeOfSchedule = state.dataScheduleMgr->ScheduleType(curSchType).Name;
            } else {
                TypeOfSchedule = "";
            }
        } else {
            TypeOfSchedule = "";
        }
        return TypeOfSchedule;
    }

    int GetDayScheduleIndex(EnergyPlusData &state, std::string &ScheduleName)
    {

        // FUNCTION INFORMATION:
        //       AUTHOR         Linda K. Lawrie
        //       DATE WRITTEN   August 2003
        //       MODIFIED       na
        //       RE-ENGINEERED  na

        // PURPOSE OF THIS FUNCTION:
        // This function returns the internal pointer to Day Schedule "ScheduleName".

        // Return value
        int GetDayScheduleIndex;

        if (!state.dataScheduleMgr->ScheduleInputProcessed) {
            ProcessScheduleInput(state);
            state.dataScheduleMgr->ScheduleInputProcessed = true;
        }

        if (state.dataScheduleMgr->NumDaySchedules > 0) {
            GetDayScheduleIndex =
                UtilityRoutines::FindItemInList(ScheduleName, state.dataScheduleMgr->DaySchedule({1, state.dataScheduleMgr->NumDaySchedules}));
            if (GetDayScheduleIndex > 0) {
                state.dataScheduleMgr->DaySchedule(GetDayScheduleIndex).Used = true;
            }
        } else {
            GetDayScheduleIndex = 0;
        }

        return GetDayScheduleIndex;
    }

    void GetScheduleValuesForDay(
        EnergyPlusData &state, int const ScheduleIndex, Array2S<Real64> DayValues, Optional_int_const JDay, Optional_int_const CurDayofWeek)
    {

        // SUBROUTINE INFORMATION:
        //       AUTHOR         Linda K. Lawrie
        //       DATE WRITTEN   September 1997
        //       MODIFIED       na
        //       RE-ENGINEERED  na

        // PURPOSE OF THIS SUBROUTINE:
        // This subroutine returns an entire day's worth of schedule values.

        // METHODOLOGY EMPLOYED:
        // Use internal data to fill DayValues array.

        // SUBROUTINE LOCAL VARIABLE DECLARATIONS:
        int WeekSchedulePointer;
        int DaySchedulePointer;

        if (!state.dataScheduleMgr->ScheduleInputProcessed) {
            ProcessScheduleInput(state);
            state.dataScheduleMgr->ScheduleInputProcessed = true;
        }

        if (ScheduleIndex == -1) {
            DayValues({1, state.dataGlobal->NumOfTimeStepInHour}, {1, 24}) = 1.0;
            return;
        } else if (ScheduleIndex == 0) {
            DayValues({1, state.dataGlobal->NumOfTimeStepInHour}, {1, 24}) = 0.0;
            return;
        }

        // Determine which Week Schedule is used
        if (!present(JDay)) {
            WeekSchedulePointer = state.dataScheduleMgr->Schedule(ScheduleIndex).WeekSchedulePointer(state.dataEnvrn->DayOfYear_Schedule);
        } else {
            WeekSchedulePointer = state.dataScheduleMgr->Schedule(ScheduleIndex).WeekSchedulePointer(JDay);
        }

        // Now, which day?
        if (!present(CurDayofWeek)) {
            if (state.dataEnvrn->DayOfWeek <= 7 && state.dataEnvrn->HolidayIndex > 0) {
                DaySchedulePointer = state.dataScheduleMgr->WeekSchedule(WeekSchedulePointer).DaySchedulePointer(7 + state.dataEnvrn->HolidayIndex);
            } else {
                DaySchedulePointer = state.dataScheduleMgr->WeekSchedule(WeekSchedulePointer).DaySchedulePointer(state.dataEnvrn->DayOfWeek);
            }
        } else if (CurDayofWeek <= 7 && state.dataEnvrn->HolidayIndex > 0) {
            DaySchedulePointer = state.dataScheduleMgr->WeekSchedule(WeekSchedulePointer).DaySchedulePointer(7 + state.dataEnvrn->HolidayIndex);
        } else {
            DaySchedulePointer = state.dataScheduleMgr->WeekSchedule(WeekSchedulePointer).DaySchedulePointer(CurDayofWeek);
        }

        // Return Values
        DayValues({1, state.dataGlobal->NumOfTimeStepInHour}, {1, 24}) = state.dataScheduleMgr->DaySchedule(DaySchedulePointer).TSValue;
    }

    void GetSingleDayScheduleValues(EnergyPlusData &state,
                                    int const DayScheduleIndex, // Index of the DaySchedule for values
                                    Array2S<Real64> DayValues   // Returned set of values
    )
    {

        // SUBROUTINE INFORMATION:
        //       AUTHOR         Linda K. Lawrie
        //       DATE WRITTEN   August 2003
        //       MODIFIED       na
        //       RE-ENGINEERED  na

        // PURPOSE OF THIS SUBROUTINE:
        // This subroutine returns an entire day's worth of schedule values for a specified Day Schedule Index item.

        // METHODOLOGY EMPLOYED:
        // Use internal data to fill DayValues array.

        // REFERENCES:
        // na

        // USE STATEMENTS:
        // na

        // Argument array dimensioning

        // Locals
        // SUBROUTINE ARGUMENT DEFINITIONS:

        // SUBROUTINE PARAMETER DEFINITIONS:
        // na

        // INTERFACE BLOCK SPECIFICATIONS
        // na

        // DERIVED TYPE DEFINITIONS
        // na

        // SUBROUTINE LOCAL VARIABLE DECLARATIONS:
        // na

        if (!state.dataScheduleMgr->ScheduleInputProcessed) {
            ProcessScheduleInput(state);
            state.dataScheduleMgr->ScheduleInputProcessed = true;
        }

        // Return Values
        DayValues({1, state.dataGlobal->NumOfTimeStepInHour}, {1, 24}) = state.dataScheduleMgr->DaySchedule(DayScheduleIndex).TSValue;
    }

    void ExternalInterfaceSetSchedule(EnergyPlusData &state,
                                      int &ScheduleIndex,
                                      Real64 &Value // The new value for the schedule
    )
    {
        // FUNCTION INFORMATION:
        //       AUTHOR         Michael Wetter
        //       DATE WRITTEN   February 2010
        //       MODIFIED       na
        //       RE-ENGINEERED  na

        // PURPOSE OF THIS SUBROUTINE:
        // This subroutine sets all values of the schedule referenced by 'ScheduleIndex'
        // to the value specified by 'Value'. The subroutine is used by the ExternalInterface to
        // write real-time data into a schedule so that EnergyPlus modules can use
        // real-time data by referencing a schedule. This allows overwriting setpoint
        // for supervisory controls or internal gains obtained from real-time occupancy
        // measurements.

        // METHODOLOGY EMPLOYED:
        // na

        // REFERENCES:
        // na

        // Using/Aliasing
        // Locals
        // FUNCTION ARGUMENT DEFINITIONS:

        // FUNCTION PARAMETER DEFINITIONS:
        // na

        // INTERFACE BLOCK SPECIFICATIONS
        // na

        // DERIVED TYPE DEFINITIONS
        // na

        // FUNCTION LOCAL VARIABLE DECLARATIONS:
        int TS; // Counter for Num Of Time Steps in Hour
        int Hr; // Hour Counter

        // Assign the value of the variable
        for (Hr = 1; Hr <= 24; ++Hr) {
            for (TS = 1; TS <= state.dataGlobal->NumOfTimeStepInHour; ++TS) {
                state.dataScheduleMgr->DaySchedule(ScheduleIndex).TSValue(TS, Hr) = Value;
            }
        }
    }

    void ProcessIntervalFields(EnergyPlusData &state,
                               Array1S_string const Untils,
                               Array1S<Real64> const Numbers,
                               int const NumUntils,
                               int const NumNumbers,
                               Array2A<Real64> MinuteValue,
                               Array2A_bool SetMinuteValue,
                               bool &ErrorsFound,
                               std::string const &DayScheduleName,     // Name (used for errors)
                               std::string const &ErrContext,          // Context (used for errors)
                               ScheduleInterpolation interpolationKind // enumeration on how to interpolate values in schedule
    )
    {

        // SUBROUTINE INFORMATION:
        //       AUTHOR         <author>
        //       DATE WRITTEN   <date_written>
        //       MODIFIED       na
        //       RE-ENGINEERED  na

        // PURPOSE OF THIS SUBROUTINE:
        // This subroutine processes the "interval" fields with/without optional "until" in front of
        // time (hh:mm).

        // METHODOLOGY EMPLOYED:
        // na.

        // REFERENCES:
        // na

        // USE STATEMENTS:
        // na

        // Argument array dimensioning
        MinuteValue.dim(60, 24);
        SetMinuteValue.dim(60, 24);

        // Locals
        // SUBROUTINE ARGUMENT DEFINITIONS:

        // SUBROUTINE PARAMETER DEFINITIONS:
        // na

        // INTERFACE BLOCK SPECIFICATIONS
        // na

        // DERIVED TYPE DEFINITIONS
        // na

        // SUBROUTINE LOCAL VARIABLE DECLARATIONS:
        int Count;
        std::string::size_type Pos;
        int HHField;
        int MMField;
        int Hr;
        int Min;
        int SHr;  // starting hour
        int SMin; // starting minute
        int EHr;  // ending hour
        int EMin; // ending minute
        std::string::size_type sFld;
        int totalMinutes;
        Real64 incrementPerMinute;
        Real64 curValue;

        MinuteValue = 0.0;
        SetMinuteValue = false;
        SHr = 1;
        SMin = 1;
        EHr = 0;
        EMin = 0;
        sFld = 0;

        Real64 StartValue = 0;
        Real64 EndValue = 0;

        if (NumUntils != NumNumbers) {
            ShowSevereError(state,
                            "ProcessScheduleInput: ProcessIntervalFields, number of Time fields does not match number of value fields, " +
                                ErrContext + '=' + DayScheduleName);
            ErrorsFound = true;
            return;
        }

        for (Count = 1; Count <= NumUntils; ++Count) {
            Pos = index(Untils(Count), "UNTIL");
            if (Pos == 0) {
                if (Untils(Count)[5] == ':') {
                    sFld = 6;
                } else {
                    sFld = 5;
                }
                DecodeHHMMField(state, Untils(Count).substr(sFld), HHField, MMField, ErrorsFound, DayScheduleName, Untils(Count), interpolationKind);
            } else if (Pos == std::string::npos) {
                DecodeHHMMField(state, Untils(Count), HHField, MMField, ErrorsFound, DayScheduleName, Untils(Count), interpolationKind);
            } else { // Until found but wasn't first field
                ShowSevereError(state, "ProcessScheduleInput: ProcessIntervalFields, Invalid \"Until\" field encountered=" + Untils(Count));
                ShowContinueError(state, "Occurred in Day Schedule=" + DayScheduleName);
                ErrorsFound = true;
                continue;
            }
            // Field decoded
            if (HHField < 0 || HHField > 24 || MMField < 0 || MMField > 60) {
                ShowSevereError(state, "ProcessScheduleInput: ProcessIntervalFields, Invalid \"Until\" field encountered=" + Untils(Count));
                ShowContinueError(state, "Occurred in Day Schedule=" + DayScheduleName);
                ErrorsFound = true;
                continue;
            }
            if (HHField == 24 && MMField > 0 && MMField < 60) {
                ShowWarningError(state, "ProcessScheduleInput: ProcessIntervalFields, Invalid \"Until\" field encountered=" + Untils(Count));
                ShowContinueError(state, "Occurred in Day Schedule=" + DayScheduleName);
                ShowContinueError(state, "Terminating the field at 24:00");
                MMField = 0;
            }

            // Fill in values
            if (MMField == 0) {
                EHr = HHField + 1;
                EMin = 60;
            }
            if (MMField < 60) {
                EHr = HHField + 1;
                EMin = MMField;
            }

            if (interpolationKind == ScheduleInterpolation::Linear) {
                totalMinutes = (EHr - SHr) * 60 + (EMin - SMin) + 1;
                if (totalMinutes == 0) totalMinutes = 1; // protect future division
                if (Count == 1) {
                    StartValue = Numbers(Count); // assume first period is flat
                    EndValue = Numbers(Count);
                } else {
                    StartValue = EndValue;
                    EndValue = Numbers(Count);
                }
                incrementPerMinute = (EndValue - StartValue) / totalMinutes;
                curValue = StartValue + incrementPerMinute;
            }

            if (SHr == EHr) {
                for (Min = SMin; Min <= EMin; ++Min) {
                    if (SetMinuteValue(Min, SHr)) {
                        ShowSevereError(state,
                                        "ProcessScheduleInput: ProcessIntervalFields, Processing time fields, overlapping times detected, " +
                                            ErrContext + '=' + DayScheduleName);
                        ErrorsFound = true;
                        goto UntilLoop_exit;
                    }
                    if (interpolationKind == ScheduleInterpolation::Linear) {
                        MinuteValue(Min, EHr) = curValue;
                        curValue += incrementPerMinute;
                        SetMinuteValue(Min, SHr) = true;
                    } else {
                        MinuteValue(Min, SHr) = Numbers(Count);
                        SetMinuteValue(Min, SHr) = true;
                    }
                }
                SMin = EMin + 1;
                if (SMin > 60) {
                    ++SHr;
                    SMin = 1;
                }
            } else if (EHr < SHr) {
                ShowSevereError(state,
                                "ProcessScheduleInput: ProcessIntervalFields, Processing time fields, overlapping times detected, " + ErrContext +
                                    '=' + DayScheduleName);
                ErrorsFound = true;
            } else {
                if (interpolationKind == ScheduleInterpolation::Linear) {
                    for (Min = SMin; Min <= 60; ++Min) { // for portion of starting hour
                        MinuteValue(Min, SHr) = curValue;
                        curValue += incrementPerMinute;
                        SetMinuteValue(Min, SHr) = true;
                    }
                    for (Hr = SHr + 1; Hr <= EHr - 1; ++Hr) { // for intermediate hours
                        for (Min = 1; Min <= 60; ++Min) {
                            MinuteValue(Min, Hr) = curValue;
                            curValue += incrementPerMinute;
                            SetMinuteValue(Min, Hr) = true;
                        }
                    }
                    for (Min = 1; Min <= EMin; ++Min) { // for ending hour
                        MinuteValue(Min, EHr) = curValue;
                        curValue += incrementPerMinute;
                        SetMinuteValue(Min, EHr) = true;
                    }
                } else { // either no interpolation or "average" interpolation (average just is when the interval does not match the timestep)
                    for (Min = SMin; Min <= 60; ++Min) { // for portion of starting hour
                        MinuteValue(Min, SHr) = Numbers(Count);
                        SetMinuteValue(Min, SHr) = true;
                    }
                    for (Hr = SHr + 1; Hr <= EHr - 1; ++Hr) { // for intermediate hours
                        MinuteValue(_, Hr) = Numbers(Count);
                        SetMinuteValue(_, Hr) = true;
                    }
                    for (Min = 1; Min <= EMin; ++Min) { // for ending hour
                        MinuteValue(Min, EHr) = Numbers(Count);
                        SetMinuteValue(Min, EHr) = true;
                    }
                }
                SHr = EHr;
                SMin = EMin + 1;
                if (SMin > 60) {
                    ++SHr;
                    SMin = 1;
                }
            }
        }
    UntilLoop_exit:;

        if (!all(SetMinuteValue)) {
            ShowSevereError(state,
                            "ProcessScheduleInput: ProcessIntervalFields, Processing time fields, incomplete day detected, " + ErrContext + '=' +
                                DayScheduleName);
            ErrorsFound = true;
        }
    }

    void DecodeHHMMField(EnergyPlusData &state,
                         std::string const &FieldValue,          // Input field value
                         int &RetHH,                             // Returned "hour"
                         int &RetMM,                             // Returned "minute"
                         bool &ErrorsFound,                      // True if errors found in this field
                         std::string const &DayScheduleName,     // originating day schedule name
                         std::string const &FullFieldValue,      // Full Input field value
                         ScheduleInterpolation interpolationKind // enumeration on how to interpolate values in schedule
    )
    {

        // SUBROUTINE INFORMATION:
        //       AUTHOR         Linda K Lawrie
        //       DATE WRITTEN   January 2003
        //       MODIFIED       na
        //       RE-ENGINEERED  na

        // PURPOSE OF THIS SUBROUTINE:
        // This subroutine decodes a hhmm date field input as part of the "until" time in a schedule
        // representation.

        // METHODOLOGY EMPLOYED:
        // na

        // REFERENCES:
        // na

        // USE STATEMENTS:
        // na

        // Locals
        // SUBROUTINE ARGUMENT DEFINITIONS:

        // SUBROUTINE PARAMETER DEFINITIONS:

        // INTERFACE BLOCK SPECIFICATIONS
        // na

        // DERIVED TYPE DEFINITIONS
        // na

        // SUBROUTINE LOCAL VARIABLE DECLARATIONS:
        Real64 rRetHH; // real Returned "hour"
        Real64 rRetMM; // real Returned "minute"
        bool nonIntegral;
        std::string hHour;
        std::string mMinute;

        std::string String = stripped(FieldValue);
        std::string::size_type const Pos = index(String, ':');
        nonIntegral = false;
        if (Pos == std::string::npos) {
            ShowSevereError(state,
                            "ProcessScheduleInput: DecodeHHMMField, Invalid \"until\" field submitted (no : separator in hh:mm)=" +
                                stripped(FullFieldValue));
            ShowContinueError(state, "Occurred in Day Schedule=" + DayScheduleName);
            ErrorsFound = true;
            return;
        } else if (Pos == 0) {
            RetHH = 0;
        } else {
            const bool readFailed = !readItem(String.substr(0, Pos), rRetHH);
            RetHH = int(rRetHH);
            if (double(RetHH) != rRetHH || readFailed || rRetHH < 0.0) {
                if (double(RetHH) != rRetHH && rRetHH >= 0.0) {
                    ShowWarningError(state,
                                     "ProcessScheduleInput: DecodeHHMMField, Invalid \"until\" field submitted (non-integer numeric in HH)=" +
                                         stripped(FullFieldValue));
                    ShowContinueError(state, "Other errors may result. Occurred in Day Schedule=" + DayScheduleName);
                    nonIntegral = true;
                } else {
                    ShowSevereError(state,
                                    "ProcessScheduleInput: DecodeHHMMField, Invalid \"until\" field submitted (invalid numeric in HH)=" +
                                        stripped(FullFieldValue));
                    ShowContinueError(state, "Field values must be integer and represent hours:minutes. Occurred in Day Schedule=" + DayScheduleName);
                    ErrorsFound = true;
                    return;
                }
            }
        }

        String.erase(0, Pos + 1);
        const bool readFailed = !readItem(String, rRetMM);
        RetMM = int(rRetMM);
        if (double(RetMM) != rRetMM || readFailed || rRetMM < 0.0) {
            if (double(RetMM) != rRetMM && rRetMM >= 0.0) {
                ShowWarningError(state,
                                 "ProcessScheduleInput: DecodeHHMMField, Invalid \"until\" field submitted (non-integer numeric in MM)=" +
                                     stripped(FullFieldValue));
                ShowContinueError(state, "Other errors may result. Occurred in Day Schedule=" + DayScheduleName);
                nonIntegral = true;
            } else {
                ShowSevereError(state,
                                "ProcessScheduleInput: DecodeHHMMField, Invalid \"until\" field submitted (invalid numeric in MM)=" +
                                    stripped(FullFieldValue));
                ShowContinueError(state, "Field values must be integer and represent hours:minutes. Occurred in Day Schedule=" + DayScheduleName);
                ErrorsFound = true;
                return;
            }
        }

        if (nonIntegral) {
            ShowContinueError(state, format("Until value to be used will be: {:2.2F}:{:2.2F}", hHour, mMinute));
        }
        if (interpolationKind == ScheduleInterpolation::No) {
            if (!isMinuteMultipleOfTimestep(RetMM, state.dataGlobal->MinutesPerTimeStep)) {
                ShowWarningError(
                    state,
                    "ProcessScheduleInput: DecodeHHMMField, Invalid \"until\" field value is not a multiple of the minutes for each timestep: " +
                        stripped(FullFieldValue));
                ShowContinueError(state, "Other errors may result. Occurred in Day Schedule=" + DayScheduleName);
            }
        }
    }

    bool isMinuteMultipleOfTimestep(int minute, int numMinutesPerTimestep)
    {
        if (minute != 0) {
            return (minute % numMinutesPerTimestep == 0);
        } else {
            return true;
        }
    }

    void ProcessForDayTypes(EnergyPlusData &state,
                            std::string const &ForDayField, // Field containing the "FOR:..."
                            Array1D_bool &TheseDays,        // Array to contain returned "true" days
                            Array1D_bool &AlReady,          // Array of days already done
                            bool &ErrorsFound               // Will be true if error found.
    )
    {

        // SUBROUTINE INFORMATION:
        //       AUTHOR         Linda K. Lawrie
        //       DATE WRITTEN   February 2003
        //       MODIFIED       na
        //       RE-ENGINEERED  na

        // PURPOSE OF THIS SUBROUTINE:
        // This subroutine processes a field "For: day types" and returns
        // those day types (can be multiple) from field.

        // METHODOLOGY EMPLOYED:
        // na

        // REFERENCES:
        // na

        // USE STATEMENTS:
        // na

        // Argument array dimensioning
        EP_SIZE_CHECK(TheseDays, MaxDayTypes);
        EP_SIZE_CHECK(AlReady, MaxDayTypes);

        // Locals
        // SUBROUTINE ARGUMENT DEFINITIONS:

        // SUBROUTINE PARAMETER DEFINITIONS:
        // na

        // INTERFACE BLOCK SPECIFICATIONS
        // na

        // DERIVED TYPE DEFINITIONS
        // na

        // SUBROUTINE LOCAL VARIABLE DECLARATIONS:
        int DayT;
        bool OneValid;
        bool DupAssignment;

        OneValid = false;
        DupAssignment = false;
        // Just test for specific days
        if (has(ForDayField, "WEEKDAY")) {
            TheseDays({2, 6}) = true;
            if (any(AlReady({2, 6}))) {
                DupAssignment = true;
            } else {
                AlReady({2, 6}) = true;
            }
            OneValid = true;
        }
        if (has(ForDayField, "MONDAY")) {
            TheseDays(2) = true;
            if (AlReady(2)) {
                DupAssignment = true;
            } else {
                AlReady(2) = true;
            }
            OneValid = true;
        }
        if (has(ForDayField, "TUESDAY")) {
            TheseDays(3) = true;
            if (AlReady(3)) {
                DupAssignment = true;
            } else {
                AlReady(3) = true;
            }
            OneValid = true;
        }
        if (has(ForDayField, "WEDNESDAY")) {
            TheseDays(4) = true;
            if (AlReady(4)) {
                DupAssignment = true;
            } else {
                AlReady(4) = true;
            }
            OneValid = true;
        }
        if (has(ForDayField, "THURSDAY")) {
            TheseDays(5) = true;
            if (AlReady(5)) {
                DupAssignment = true;
            } else {
                AlReady(5) = true;
            }
            OneValid = true;
        }
        if (has(ForDayField, "FRIDAY")) {
            TheseDays(6) = true;
            if (AlReady(6)) {
                DupAssignment = true;
            } else {
                AlReady(6) = true;
            }
            OneValid = true;
        }
        if (has(ForDayField, "WEEKEND")) {
            TheseDays(1) = true;
            TheseDays(7) = true;
            if (AlReady(1)) {
                DupAssignment = true;
            } else {
                AlReady(1) = true;
            }
            if (AlReady(7)) {
                DupAssignment = true;
            } else {
                AlReady(7) = true;
            }
            OneValid = true;
        }
        if (has(ForDayField, "SATURDAY")) {
            TheseDays(7) = true;
            if (AlReady(7)) {
                DupAssignment = true;
            } else {
                AlReady(7) = true;
            }
            OneValid = true;
        }
        if (has(ForDayField, "SUNDAY")) {
            TheseDays(1) = true;
            if (AlReady(1)) {
                DupAssignment = true;
            } else {
                AlReady(1) = true;
            }
            OneValid = true;
        }
        if (has(ForDayField, "CUSTOMDAY1")) {
            TheseDays(11) = true;
            if (AlReady(11)) {
                DupAssignment = true;
            } else {
                AlReady(11) = true;
            }
            OneValid = true;
        }
        if (has(ForDayField, "CUSTOMDAY2")) {
            TheseDays(12) = true;
            if (AlReady(12)) {
                DupAssignment = true;
            } else {
                AlReady(12) = true;
            }
            OneValid = true;
        }
        if (has(ForDayField, "ALLDAY")) {
            TheseDays({1, MaxDayTypes}) = true;
            if (any(AlReady)) {
                DupAssignment = true;
            } else {
                AlReady = true;
            }
            OneValid = true;
        }
        if (has(ForDayField, "HOLIDAY")) {
            TheseDays(8) = true;
            if (AlReady(8)) {
                DupAssignment = true;
            } else {
                AlReady(8) = true;
            }
            OneValid = true;
        }
        if (has(ForDayField, "SUMMER")) {
            TheseDays(9) = true;
            if (AlReady(9)) {
                DupAssignment = true;
            } else {
                AlReady(9) = true;
            }
            OneValid = true;
        }
        if (has(ForDayField, "WINTER")) {
            TheseDays(10) = true;
            if (AlReady(10)) {
                DupAssignment = true;
            } else {
                AlReady(10) = true;
            }
            OneValid = true;
        }
        if (has(ForDayField, "ALLOTHERDAY")) {
            for (DayT = 1; DayT <= MaxDayTypes; ++DayT) {
                if (AlReady(DayT)) continue;
                TheseDays(DayT) = true;
                AlReady(DayT) = true;
            }
            OneValid = true;
        }

        if (DupAssignment) {
            ShowSevereError(state, "ProcessScheduleInput: ProcessForDayTypes, Duplicate assignment attempted in \"for\" days field=" + ForDayField);
            ErrorsFound = true;
        }
        if (!OneValid) {
            ShowSevereError(state, "ProcessScheduleInput: ProcessForDayTypes, No valid day assignments found in \"for\" days field=" + ForDayField);
            ErrorsFound = true;
        }
    }

    bool CheckScheduleValueMinMax(EnergyPlusData &state,
                                  int const ScheduleIndex,      // Which Schedule being tested
                                  std::string const &MinString, // Minimum indicator ('>', '>=')
                                  Real64 const Minimum          // Minimum desired value
    )
    {

        // FUNCTION INFORMATION:
        //       AUTHOR         Linda K. Lawrie
        //       DATE WRITTEN   February 2003
        //       MODIFIED       na
        //       RE-ENGINEERED  na

        // PURPOSE OF THIS FUNCTION:
        // This function checks the indicated schedule values for validity.  Uses the ScheduleIndex
        // from (GetScheduleIndex), a minimum and a maximum -- one or other optional to check "internals".

        // METHODOLOGY EMPLOYED:
        // Schedule data structure stores this on first validity check.  If there, then is returned else
        // looks up minimum and maximum values for the schedule and then sets result of function based on
        // requested minimum/maximum checks.

        // REFERENCES:
        // na

        // USE STATEMENTS:
        // na

        // Return value
        bool CheckScheduleValueMinMax;

        // Locals
        // FUNCTION ARGUMENT DEFINITIONS:

        // FUNCTION PARAMETER DEFINITIONS:
        // na

        // INTERFACE BLOCK SPECIFICATIONS
        // na

        // DERIVED TYPE DEFINITIONS
        // na

        // FUNCTION LOCAL VARIABLE DECLARATIONS:
        int Loop;             // Loop Control variable
        int DayT;             // Day Type Loop control
        int WkSch;            // Pointer for WeekSchedule value
        Real64 MinValue(0.0); // For total minimum
        Real64 MaxValue(0.0); // For total maximum
        bool MinValueOk(true);
        bool MaxValueOk(true);

        if (ScheduleIndex == -1) {
            MinValue = 1.0;
            MaxValue = 1.0;
        } else if (ScheduleIndex == 0) {
            MinValue = 0.0;
            MaxValue = 0.0;
        } else if (ScheduleIndex < 1 || ScheduleIndex > state.dataScheduleMgr->NumSchedules) {
            ShowFatalError(state, "CheckScheduleValueMinMax called with ScheduleIndex out of range");
        }

        if (ScheduleIndex > 0) {
            if (!state.dataScheduleMgr->Schedule(ScheduleIndex).MaxMinSet) { // Set Minimum/Maximums for this schedule
                WkSch = state.dataScheduleMgr->Schedule(ScheduleIndex).WeekSchedulePointer(1);
                MinValue = minval(state.dataScheduleMgr->DaySchedule(state.dataScheduleMgr->WeekSchedule(WkSch).DaySchedulePointer(1)).TSValue);
                MaxValue = maxval(state.dataScheduleMgr->DaySchedule(state.dataScheduleMgr->WeekSchedule(WkSch).DaySchedulePointer(1)).TSValue);
                for (DayT = 2; DayT <= MaxDayTypes; ++DayT) {
                    MinValue =
                        min(MinValue,
                            minval(state.dataScheduleMgr->DaySchedule(state.dataScheduleMgr->WeekSchedule(WkSch).DaySchedulePointer(DayT)).TSValue));
                    MaxValue =
                        max(MaxValue,
                            maxval(state.dataScheduleMgr->DaySchedule(state.dataScheduleMgr->WeekSchedule(WkSch).DaySchedulePointer(DayT)).TSValue));
                }
                for (Loop = 2; Loop <= 366; ++Loop) {
                    WkSch = state.dataScheduleMgr->Schedule(ScheduleIndex).WeekSchedulePointer(Loop);
                    for (DayT = 1; DayT <= MaxDayTypes; ++DayT) {
                        MinValue = min(
                            MinValue,
                            minval(state.dataScheduleMgr->DaySchedule(state.dataScheduleMgr->WeekSchedule(WkSch).DaySchedulePointer(DayT)).TSValue));
                        MaxValue = max(
                            MaxValue,
                            maxval(state.dataScheduleMgr->DaySchedule(state.dataScheduleMgr->WeekSchedule(WkSch).DaySchedulePointer(DayT)).TSValue));
                    }
                }
                state.dataScheduleMgr->Schedule(ScheduleIndex).MaxMinSet = true;
                state.dataScheduleMgr->Schedule(ScheduleIndex).MinValue = MinValue;
                state.dataScheduleMgr->Schedule(ScheduleIndex).MaxValue = MaxValue;
            }
        }

        //  Min/max for schedule has been set.  Test.
        MinValueOk = (FLT_EPSILON >= Minimum - state.dataScheduleMgr->Schedule(ScheduleIndex).MinValue);
        if (MinString == ">") {
            MinValueOk = (state.dataScheduleMgr->Schedule(ScheduleIndex).MinValue > Minimum);
        } else {
            MinValueOk = (FLT_EPSILON >= Minimum - state.dataScheduleMgr->Schedule(ScheduleIndex).MinValue);
        }

        CheckScheduleValueMinMax = (MinValueOk && MaxValueOk);

        return CheckScheduleValueMinMax;
    }

    bool CheckScheduleValueMinMax(EnergyPlusData &state,
                                  int const ScheduleIndex,      // Which Schedule being tested
                                  std::string const &MinString, // Minimum indicator ('>', '>=')
                                  Real64 const Minimum,         // Minimum desired value
                                  std::string const &MaxString, // Maximum indicator ('<', ',=')
                                  Real64 const Maximum          // Maximum desired value
    )
    {

        // FUNCTION INFORMATION:
        //       AUTHOR         Linda K. Lawrie
        //       DATE WRITTEN   February 2003
        //       MODIFIED       na
        //       RE-ENGINEERED  na

        // PURPOSE OF THIS FUNCTION:
        // This function checks the indicated schedule values for validity.  Uses the ScheduleIndex
        // from (GetScheduleIndex), a minimum and a maximum -- one or other optional to check "internals".

        // METHODOLOGY EMPLOYED:
        // Schedule data structure stores this on first validity check.  If there, then is returned else
        // looks up minimum and maximum values for the schedule and then sets result of function based on
        // requested minimum/maximum checks.

        // REFERENCES:
        // na

        // USE STATEMENTS:
        // na

        // Return value
        bool CheckScheduleValueMinMax;

        // Locals
        // FUNCTION ARGUMENT DEFINITIONS:

        // FUNCTION PARAMETER DEFINITIONS:
        // na

        // INTERFACE BLOCK SPECIFICATIONS
        // na

        // DERIVED TYPE DEFINITIONS
        // na

        // FUNCTION LOCAL VARIABLE DECLARATIONS:
        int Loop;             // Loop Control variable
        int DayT;             // Day Type Loop control
        int WkSch;            // Pointer for WeekSchedule value
        Real64 MinValue(0.0); // For total minimum
        Real64 MaxValue(0.0); // For total maximum
        bool MinValueOk(true);
        bool MaxValueOk(true);
        /////////// hoisted into namespace CheckScheduleValueMinMaxRunOnceOnly////////////
        // static bool RunOnceOnly( true );
        /////////////////////////////////////////////////
        // precompute the dayschedule max and min so that it is not in nested loop
        if (state.dataScheduleMgr->CheckScheduleValueMinMaxRunOnceOnly) {
            for (Loop = 0; Loop <= state.dataScheduleMgr->NumDaySchedules; ++Loop) {
                state.dataScheduleMgr->DaySchedule(Loop).TSValMin = minval(state.dataScheduleMgr->DaySchedule(Loop).TSValue);
                state.dataScheduleMgr->DaySchedule(Loop).TSValMax = maxval(state.dataScheduleMgr->DaySchedule(Loop).TSValue);
            }
            state.dataScheduleMgr->CheckScheduleValueMinMaxRunOnceOnly = false;
        }

        if (ScheduleIndex == -1) {
            MinValue = 1.0;
            MaxValue = 1.0;
        } else if (ScheduleIndex == 0) {
            MinValue = 0.0;
            MaxValue = 0.0;
        } else if (ScheduleIndex < 1 || ScheduleIndex > state.dataScheduleMgr->NumSchedules) {
            ShowFatalError(state, "CheckScheduleValueMinMax called with ScheduleIndex out of range");
        }

        if (ScheduleIndex > 0) {
            if (!state.dataScheduleMgr->Schedule(ScheduleIndex).MaxMinSet) { // Set Minimum/Maximums for this schedule
                WkSch = state.dataScheduleMgr->Schedule(ScheduleIndex).WeekSchedulePointer(1);
                MinValue = state.dataScheduleMgr->DaySchedule(state.dataScheduleMgr->WeekSchedule(WkSch).DaySchedulePointer(1)).TSValMin;
                MaxValue = state.dataScheduleMgr->DaySchedule(state.dataScheduleMgr->WeekSchedule(WkSch).DaySchedulePointer(1)).TSValMax;
                for (DayT = 2; DayT <= MaxDayTypes; ++DayT) {
                    MinValue = min(MinValue,
                                   state.dataScheduleMgr->DaySchedule(state.dataScheduleMgr->WeekSchedule(WkSch).DaySchedulePointer(DayT)).TSValMin);
                    MaxValue = max(MaxValue,
                                   state.dataScheduleMgr->DaySchedule(state.dataScheduleMgr->WeekSchedule(WkSch).DaySchedulePointer(DayT)).TSValMax);
                }
                for (Loop = 2; Loop <= 366; ++Loop) {
                    WkSch = state.dataScheduleMgr->Schedule(ScheduleIndex).WeekSchedulePointer(Loop);
                    for (DayT = 1; DayT <= MaxDayTypes; ++DayT) {
                        MinValue =
                            min(MinValue,
                                state.dataScheduleMgr->DaySchedule(state.dataScheduleMgr->WeekSchedule(WkSch).DaySchedulePointer(DayT)).TSValMin);
                        MaxValue =
                            max(MaxValue,
                                state.dataScheduleMgr->DaySchedule(state.dataScheduleMgr->WeekSchedule(WkSch).DaySchedulePointer(DayT)).TSValMax);
                    }
                }
                state.dataScheduleMgr->Schedule(ScheduleIndex).MaxMinSet = true;
                state.dataScheduleMgr->Schedule(ScheduleIndex).MinValue = MinValue;
                state.dataScheduleMgr->Schedule(ScheduleIndex).MaxValue = MaxValue;
            }
        }

        //  Min/max for schedule has been set.  Test.
        if (MinString == ">") {
            MinValueOk = (state.dataScheduleMgr->Schedule(ScheduleIndex).MinValue > Minimum);
        } else {
            MinValueOk = (FLT_EPSILON >= Minimum - state.dataScheduleMgr->Schedule(ScheduleIndex).MinValue);
        }

        MaxValueOk = (state.dataScheduleMgr->Schedule(ScheduleIndex).MaxValue - Maximum <= FLT_EPSILON);
        if (MaxString == "<") {
            MaxValueOk = (state.dataScheduleMgr->Schedule(ScheduleIndex).MaxValue < Maximum);
        } else {
            MaxValueOk = (state.dataScheduleMgr->Schedule(ScheduleIndex).MaxValue - Maximum <= FLT_EPSILON);
        }

        CheckScheduleValueMinMax = (MinValueOk && MaxValueOk);

        return CheckScheduleValueMinMax;
    }

    bool CheckScheduleValueMinMax(EnergyPlusData &state,
                                  int const ScheduleIndex,      // Which Schedule being tested
                                  std::string const &MinString, // Minimum indicator ('>', '>=')
                                  Real32 const Minimum          // Minimum desired value
    )
    {

        // FUNCTION INFORMATION:
        //       AUTHOR         Linda K. Lawrie
        //       DATE WRITTEN   February 2003
        //       MODIFIED       na
        //       RE-ENGINEERED  na

        // PURPOSE OF THIS FUNCTION:
        // This function checks the indicated schedule values for validity.  Uses the ScheduleIndex
        // from (GetScheduleIndex), a minimum and a maximum -- one or other optional to check "internals".

        // METHODOLOGY EMPLOYED:
        // Schedule data structure stores this on first validity check.  If there, then is returned else
        // looks up minimum and maximum values for the schedule and then sets result of function based on
        // requested minimum/maximum checks.

        // REFERENCES:
        // na

        // USE STATEMENTS:
        // na

        // Return value
        bool CheckScheduleValueMinMax;

        // Locals
        // FUNCTION ARGUMENT DEFINITIONS:

        // FUNCTION PARAMETER DEFINITIONS:
        // na

        // INTERFACE BLOCK SPECIFICATIONS
        // na

        // DERIVED TYPE DEFINITIONS
        // na

        // FUNCTION LOCAL VARIABLE DECLARATIONS:
        int Loop;             // Loop Control variable
        int DayT;             // Day Type Loop control
        int WkSch;            // Pointer for WeekSchedule value
        Real64 MinValue(0.0); // For total minimum
        Real64 MaxValue(0.0); // For total maximum
        bool MinValueOk(true);
        bool MaxValueOk(true);

        if (ScheduleIndex == -1) {
            MinValue = 1.0;
            MaxValue = 1.0;
        } else if (ScheduleIndex == 0) {
            MinValue = 0.0;
            MaxValue = 0.0;
        } else if (ScheduleIndex < 1 || ScheduleIndex > state.dataScheduleMgr->NumSchedules) {
            ShowFatalError(state, "CheckScheduleValueMinMax called with ScheduleIndex out of range");
        }

        if (ScheduleIndex > 0) {
            if (!state.dataScheduleMgr->Schedule(ScheduleIndex).MaxMinSet) { // Set Minimum/Maximums for this schedule
                WkSch = state.dataScheduleMgr->Schedule(ScheduleIndex).WeekSchedulePointer(1);
                MinValue = minval(state.dataScheduleMgr->DaySchedule(state.dataScheduleMgr->WeekSchedule(WkSch).DaySchedulePointer(1)).TSValue);
                MaxValue = maxval(state.dataScheduleMgr->DaySchedule(state.dataScheduleMgr->WeekSchedule(WkSch).DaySchedulePointer(1)).TSValue);
                for (DayT = 2; DayT <= MaxDayTypes; ++DayT) {
                    MinValue =
                        min(MinValue,
                            minval(state.dataScheduleMgr->DaySchedule(state.dataScheduleMgr->WeekSchedule(WkSch).DaySchedulePointer(DayT)).TSValue));
                    MaxValue =
                        max(MaxValue,
                            maxval(state.dataScheduleMgr->DaySchedule(state.dataScheduleMgr->WeekSchedule(WkSch).DaySchedulePointer(DayT)).TSValue));
                }
                for (Loop = 2; Loop <= 366; ++Loop) {
                    WkSch = state.dataScheduleMgr->Schedule(ScheduleIndex).WeekSchedulePointer(Loop);
                    for (DayT = 1; DayT <= MaxDayTypes; ++DayT) {
                        MinValue = min(
                            MinValue,
                            minval(state.dataScheduleMgr->DaySchedule(state.dataScheduleMgr->WeekSchedule(WkSch).DaySchedulePointer(DayT)).TSValue));
                        MaxValue = max(
                            MaxValue,
                            maxval(state.dataScheduleMgr->DaySchedule(state.dataScheduleMgr->WeekSchedule(WkSch).DaySchedulePointer(DayT)).TSValue));
                    }
                }
                state.dataScheduleMgr->Schedule(ScheduleIndex).MaxMinSet = true;
                state.dataScheduleMgr->Schedule(ScheduleIndex).MinValue = MinValue;
                state.dataScheduleMgr->Schedule(ScheduleIndex).MaxValue = MaxValue;
            }
        }

        //  Min/max for schedule has been set.  Test.
        MinValueOk = (FLT_EPSILON >= Minimum - state.dataScheduleMgr->Schedule(ScheduleIndex).MinValue);
        if (MinString == ">") {
            MinValueOk = (state.dataScheduleMgr->Schedule(ScheduleIndex).MinValue > Minimum);
        } else {
            MinValueOk = (FLT_EPSILON >= Minimum - state.dataScheduleMgr->Schedule(ScheduleIndex).MinValue);
        }

        CheckScheduleValueMinMax = (MinValueOk && MaxValueOk);

        return CheckScheduleValueMinMax;
    }

    bool CheckScheduleValueMinMax(EnergyPlusData &state,
                                  int const ScheduleIndex,      // Which Schedule being tested
                                  std::string const &MinString, // Minimum indicator ('>', '>=')
                                  Real32 const Minimum,         // Minimum desired value
                                  std::string const &MaxString, // Maximum indicator ('<', ',=')
                                  Real32 const Maximum          // Maximum desired value
    )
    {

        // FUNCTION INFORMATION:
        //       AUTHOR         Linda K. Lawrie
        //       DATE WRITTEN   February 2003
        //       MODIFIED       na
        //       RE-ENGINEERED  na

        // PURPOSE OF THIS FUNCTION:
        // This function checks the indicated schedule values for validity.  Uses the ScheduleIndex
        // from (GetScheduleIndex), a minimum and a maximum -- one or other optional to check "internals".

        // METHODOLOGY EMPLOYED:
        // Schedule data structure stores this on first validity check.  If there, then is returned else
        // looks up minimum and maximum values for the schedule and then sets result of function based on
        // requested minimum/maximum checks.

        // REFERENCES:
        // na

        // USE STATEMENTS:
        // na

        // Return value
        bool CheckScheduleValueMinMax;

        // Locals
        // FUNCTION ARGUMENT DEFINITIONS:

        // FUNCTION PARAMETER DEFINITIONS:
        // na

        // INTERFACE BLOCK SPECIFICATIONS
        // na

        // DERIVED TYPE DEFINITIONS
        // na

        // FUNCTION LOCAL VARIABLE DECLARATIONS:
        int Loop;             // Loop Control variable
        int DayT;             // Day Type Loop control
        int WkSch;            // Pointer for WeekSchedule value
        Real64 MinValue(0.0); // For total minimum
        Real64 MaxValue(0.0); // For total maximum
        bool MinValueOk;
        bool MaxValueOk;

        if (ScheduleIndex == -1) {
            MinValue = 1.0;
            MaxValue = 1.0;
        } else if (ScheduleIndex == 0) {
            MinValue = 0.0;
            MaxValue = 0.0;
        } else if (ScheduleIndex < 1 || ScheduleIndex > state.dataScheduleMgr->NumSchedules) {
            ShowFatalError(state, "CheckScheduleValueMinMax called with ScheduleIndex out of range");
        }

        if (ScheduleIndex > 0) {
            if (!state.dataScheduleMgr->Schedule(ScheduleIndex).MaxMinSet) { // Set Minimum/Maximums for this schedule
                WkSch = state.dataScheduleMgr->Schedule(ScheduleIndex).WeekSchedulePointer(1);
                MinValue = minval(state.dataScheduleMgr->DaySchedule(state.dataScheduleMgr->WeekSchedule(WkSch).DaySchedulePointer(1)).TSValue);
                MaxValue = maxval(state.dataScheduleMgr->DaySchedule(state.dataScheduleMgr->WeekSchedule(WkSch).DaySchedulePointer(1)).TSValue);
                for (DayT = 2; DayT <= MaxDayTypes; ++DayT) {
                    MinValue =
                        min(MinValue,
                            minval(state.dataScheduleMgr->DaySchedule(state.dataScheduleMgr->WeekSchedule(WkSch).DaySchedulePointer(DayT)).TSValue));
                    MaxValue =
                        max(MaxValue,
                            maxval(state.dataScheduleMgr->DaySchedule(state.dataScheduleMgr->WeekSchedule(WkSch).DaySchedulePointer(DayT)).TSValue));
                }
                for (Loop = 2; Loop <= 366; ++Loop) {
                    WkSch = state.dataScheduleMgr->Schedule(ScheduleIndex).WeekSchedulePointer(Loop);
                    for (DayT = 1; DayT <= MaxDayTypes; ++DayT) {
                        MinValue = min(
                            MinValue,
                            minval(state.dataScheduleMgr->DaySchedule(state.dataScheduleMgr->WeekSchedule(WkSch).DaySchedulePointer(DayT)).TSValue));
                        MaxValue = max(
                            MaxValue,
                            maxval(state.dataScheduleMgr->DaySchedule(state.dataScheduleMgr->WeekSchedule(WkSch).DaySchedulePointer(DayT)).TSValue));
                    }
                }
                state.dataScheduleMgr->Schedule(ScheduleIndex).MaxMinSet = true;
                state.dataScheduleMgr->Schedule(ScheduleIndex).MinValue = MinValue;
                state.dataScheduleMgr->Schedule(ScheduleIndex).MaxValue = MaxValue;
            }
        }

        //  Min/max for schedule has been set.  Test.
        MinValueOk = true;
        MaxValueOk = true;
        if (MinString == ">") {
            MinValueOk = (state.dataScheduleMgr->Schedule(ScheduleIndex).MinValue > Minimum);
        } else {
            MinValueOk = (FLT_EPSILON >= Minimum - state.dataScheduleMgr->Schedule(ScheduleIndex).MinValue);
        }

        MaxValueOk = (state.dataScheduleMgr->Schedule(ScheduleIndex).MaxValue - Maximum <= FLT_EPSILON);
        if (MaxString == "<") {
            MaxValueOk = (state.dataScheduleMgr->Schedule(ScheduleIndex).MaxValue < Maximum);
        } else {
            MaxValueOk = (state.dataScheduleMgr->Schedule(ScheduleIndex).MaxValue - Maximum <= FLT_EPSILON);
        }

        CheckScheduleValueMinMax = (MinValueOk && MaxValueOk);

        return CheckScheduleValueMinMax;
    }

    bool CheckScheduleValue(EnergyPlusData &state,
                            int const ScheduleIndex, // Which Schedule being tested
                            Real64 const Value       // Actual desired value
    )
    {

        // FUNCTION INFORMATION:
        //       AUTHOR         Linda K. Lawrie
        //       DATE WRITTEN   November 2004
        //       MODIFIED       na
        //       RE-ENGINEERED  na

        // PURPOSE OF THIS FUNCTION:
        // This function checks the indicated schedule value for validity.  Uses the ScheduleIndex
        // from (GetScheduleIndex).

        // METHODOLOGY EMPLOYED:
        // This routine is best used with "discrete" schedules.  The routine must traverse all values
        // in the schedule and compares by equality.

        // REFERENCES:
        // na

        // USE STATEMENTS:
        // na

        // Return value
        bool CheckScheduleValue;

        // Locals
        // FUNCTION ARGUMENT DEFINITIONS:

        // FUNCTION PARAMETER DEFINITIONS:
        // na

        // INTERFACE BLOCK SPECIFICATIONS
        // na

        // DERIVED TYPE DEFINITIONS
        // na

        // FUNCTION LOCAL VARIABLE DECLARATIONS:
        int Loop;  // Loop Control variable
        int DayT;  // Day Type Loop control
        int WkSch; // Pointer for WeekSchedule value

        CheckScheduleValue = false;

        if (ScheduleIndex == -1) {
            CheckScheduleValue = (Value == 1.0);
        } else if (ScheduleIndex == 0) {
            CheckScheduleValue = (Value == 0.0);
        } else if (ScheduleIndex < 1 || ScheduleIndex > state.dataScheduleMgr->NumSchedules) {
            ShowFatalError(state, "CheckScheduleValue called with ScheduleIndex out of range");
        }

        if (ScheduleIndex > 0) {
            CheckScheduleValue = false;
            for (Loop = 1; Loop <= 366; ++Loop) {
                WkSch = state.dataScheduleMgr->Schedule(ScheduleIndex).WeekSchedulePointer(Loop);
                for (DayT = 1; DayT <= MaxDayTypes; ++DayT) {
                    if (any_eq(state.dataScheduleMgr->DaySchedule(state.dataScheduleMgr->WeekSchedule(WkSch).DaySchedulePointer(DayT)).TSValue,
                               Value)) {
                        CheckScheduleValue = true;
                        goto DayLoop_exit;
                    }
                }
            }
        DayLoop_exit:;
        }

        return CheckScheduleValue;
    }

    bool CheckScheduleValue(EnergyPlusData &state,
                            int const ScheduleIndex, // Which Schedule being tested
                            int const Value          // Actual desired value
    )
    {

        // FUNCTION INFORMATION:
        //       AUTHOR         Linda K. Lawrie
        //       DATE WRITTEN   November 2004
        //       MODIFIED       na
        //       RE-ENGINEERED  na

        // PURPOSE OF THIS FUNCTION:
        // This function checks the indicated schedule value for validity.  Uses the ScheduleIndex
        // from (GetScheduleIndex).

        // METHODOLOGY EMPLOYED:
        // This routine is best used with "discrete" schedules.  The routine must traverse all values
        // in the schedule and compares by equality.

        // REFERENCES:
        // na

        // USE STATEMENTS:
        // na

        // Return value
        bool CheckScheduleValue;

        // Locals
        // FUNCTION ARGUMENT DEFINITIONS:

        // FUNCTION PARAMETER DEFINITIONS:
        // na

        // INTERFACE BLOCK SPECIFICATIONS
        // na

        // DERIVED TYPE DEFINITIONS
        // na

        // FUNCTION LOCAL VARIABLE DECLARATIONS:
        int Loop;  // Loop Control variable
        int DayT;  // Day Type Loop control
        int WkSch; // Pointer for WeekSchedule value

        CheckScheduleValue = false;
        if (ScheduleIndex == -1) {
            CheckScheduleValue = (Value == 1);
        } else if (ScheduleIndex == 0) {
            CheckScheduleValue = (Value == 0);
        } else if (ScheduleIndex < 1 || ScheduleIndex > state.dataScheduleMgr->NumSchedules) {
            ShowFatalError(state, "CheckScheduleValue called with ScheduleIndex out of range");
        }

        if (ScheduleIndex > 0) {
            for (Loop = 1; Loop <= 366; ++Loop) {
                WkSch = state.dataScheduleMgr->Schedule(ScheduleIndex).WeekSchedulePointer(Loop);
                for (DayT = 1; DayT <= MaxDayTypes; ++DayT) {
                    if (any_eq(state.dataScheduleMgr->DaySchedule(state.dataScheduleMgr->WeekSchedule(WkSch).DaySchedulePointer(DayT)).TSValue,
                               double(Value))) {
                        CheckScheduleValue = true;
                        goto DayLoop_exit;
                    }
                }
            }
        DayLoop_exit:;
        }

        return CheckScheduleValue;
    }

    bool CheckDayScheduleValueMinMax(EnergyPlusData &state,
                                     int const ScheduleIndex,        // Which Day Schedule being tested
                                     Real64 const Minimum,           // Minimum desired value
                                     std::string const &MinString,   // Minimum indicator ('>', '>=')
                                     Optional<Real64 const> Maximum, // Maximum desired value
                                     Optional_string_const MaxString // Maximum indicator ('<', ',=')
    )
    {

        // FUNCTION INFORMATION:
        //       AUTHOR         Linda K. Lawrie
        //       DATE WRITTEN   February 2003
        //       MODIFIED       na
        //       RE-ENGINEERED  na

        // PURPOSE OF THIS FUNCTION:
        // This function checks the indicated schedule values for validity.  Uses the ScheduleIndex
        // from (GetScheduleIndex), a minimum and a maximum -- one or other optional to check "internals".

        // METHODOLOGY EMPLOYED:
        // Schedule data structure stores this on first validity check.  If there, then is returned else
        // looks up minimum and maximum values for the schedule and then sets result of function based on
        // requested minimum/maximum checks.

        // REFERENCES:
        // na

        // USE STATEMENTS:
        // na

        // Return value
        bool CheckDayScheduleValueMinMax;

        // Locals
        // FUNCTION ARGUMENT DEFINITIONS:

        // FUNCTION PARAMETER DEFINITIONS:
        // na

        // INTERFACE BLOCK SPECIFICATIONS
        // na

        // DERIVED TYPE DEFINITIONS
        // na

        // FUNCTION LOCAL VARIABLE DECLARATIONS:
        Real64 MinValue(0.0); // For total minimum
        Real64 MaxValue(0.0); // For total maximum
        bool MinValueOk;
        bool MaxValueOk;

        if (ScheduleIndex == -1) {
            MinValue = 1.0;
            MaxValue = 1.0;
        } else if (ScheduleIndex == 0) {
            MinValue = 0.0;
            MaxValue = 0.0;
        } else if (ScheduleIndex < 1 || ScheduleIndex > state.dataScheduleMgr->NumDaySchedules) {
            ShowFatalError(state, "CheckDayScheduleValueMinMax called with ScheduleIndex out of range");
        }

        if (ScheduleIndex > 0) {
            MinValue = minval(state.dataScheduleMgr->DaySchedule(ScheduleIndex).TSValue);
            MaxValue = maxval(state.dataScheduleMgr->DaySchedule(ScheduleIndex).TSValue);
        }

        //  Min/max for schedule has been set.  Test.
        MinValueOk = true;
        MaxValueOk = true;

        if (MinString == ">") {
            MinValueOk = (MinValue > Minimum);
        } else {
            MinValueOk = (FLT_EPSILON >= Minimum - MinValue);
        }

        if (present(Maximum)) {
            if (present(MaxString)) {
                if (MaxString() == "<") {
                    MaxValueOk = (MaxValue < Maximum);
                } else {
                    MaxValueOk = (MaxValue - Maximum <= FLT_EPSILON);
                }
            } else {
                MaxValueOk = (MaxValue - Maximum <= FLT_EPSILON);
            }
        }

        CheckDayScheduleValueMinMax = (MinValueOk && MaxValueOk);

        return CheckDayScheduleValueMinMax;
    }

    bool CheckDayScheduleValueMinMax(EnergyPlusData &state,
                                     int const ScheduleIndex,        // Which Day Schedule being tested
                                     Real32 const Minimum,           // Minimum desired value
                                     std::string const &MinString,   // Minimum indicator ('>', '>=')
                                     Optional<Real32 const> Maximum, // Maximum desired value
                                     Optional_string_const MaxString // Maximum indicator ('<', ',=')
    )
    {

        // FUNCTION INFORMATION:
        //       AUTHOR         Linda K. Lawrie
        //       DATE WRITTEN   February 2003
        //       MODIFIED       na
        //       RE-ENGINEERED  na

        // PURPOSE OF THIS FUNCTION:
        // This function checks the indicated schedule values for validity.  Uses the ScheduleIndex
        // from (GetScheduleIndex), a minimum and a maximum -- one or other optional to check "internals".

        // METHODOLOGY EMPLOYED:
        // Schedule data structure stores this on first validity check.  If there, then is returned else
        // looks up minimum and maximum values for the schedule and then sets result of function based on
        // requested minimum/maximum checks.

        // REFERENCES:
        // na

        // USE STATEMENTS:
        // na

        // Return value
        bool CheckDayScheduleValueMinMax;

        // Locals
        // FUNCTION ARGUMENT DEFINITIONS:

        // FUNCTION PARAMETER DEFINITIONS:
        // na

        // INTERFACE BLOCK SPECIFICATIONS
        // na

        // DERIVED TYPE DEFINITIONS
        // na

        // FUNCTION LOCAL VARIABLE DECLARATIONS:
        Real64 MinValue(0.0); // For total minimum
        Real64 MaxValue(0.0); // For total maximum
        bool MinValueOk;
        bool MaxValueOk;

        if (ScheduleIndex == -1) {
            MinValue = 1.0;
            MaxValue = 1.0;
        } else if (ScheduleIndex == 0) {
            MinValue = 0.0;
            MaxValue = 0.0;
        } else if (ScheduleIndex < 1 || ScheduleIndex > state.dataScheduleMgr->NumDaySchedules) {
            ShowFatalError(state, "CheckDayScheduleValueMinMax called with ScheduleIndex out of range");
        }

        if (ScheduleIndex > 0) {
            MinValue = minval(state.dataScheduleMgr->DaySchedule(ScheduleIndex).TSValue);
            MaxValue = maxval(state.dataScheduleMgr->DaySchedule(ScheduleIndex).TSValue);
        }

        //  Min/max for schedule has been set.  Test.
        MinValueOk = true;
        MaxValueOk = true;
        if (MinString == ">") {
            MinValueOk = (MinValue > Minimum);
        } else {
            MinValueOk = (FLT_EPSILON >= Minimum - MinValue);
        }

        if (present(Maximum)) {
            if (present(MaxString)) {
                if (MaxString() == "<") {
                    MaxValueOk = (MaxValue < Maximum);
                } else {
                    MaxValueOk = (MaxValue - Maximum <= FLT_EPSILON);
                }
            } else {
                MaxValueOk = (MaxValue - Maximum <= FLT_EPSILON);
            }
        }

        CheckDayScheduleValueMinMax = (MinValueOk && MaxValueOk);

        return CheckDayScheduleValueMinMax;
    }

    bool HasFractionalScheduleValue(EnergyPlusData &state, int const ScheduleIndex) // Which Schedule being tested
    {

        // FUNCTION INFORMATION:
        //       AUTHOR         Linda K. Lawrie
        //       DATE WRITTEN   March 2008
        //       MODIFIED       na
        //       RE-ENGINEERED  na

        // PURPOSE OF THIS FUNCTION:
        // This function returns true if the schedule contains fractional
        // values [>0, <1].

        // METHODOLOGY EMPLOYED:
        // na

        // REFERENCES:
        // na

        // USE STATEMENTS:
        // na

        // Return value
        bool HasFractions; // True if the schedule has fractional values

        // Locals
        // FUNCTION ARGUMENT DEFINITIONS:

        // FUNCTION PARAMETER DEFINITIONS:
        // na

        // INTERFACE BLOCK SPECIFICATIONS
        // na

        // DERIVED TYPE DEFINITIONS
        // na

        // FUNCTION LOCAL VARIABLE DECLARATIONS:
        int WkSch;
        int DayT;
        int Loop;
        int Hour;
        int TStep;

        if (ScheduleIndex == -1 || ScheduleIndex == 0) {

        } else if (ScheduleIndex < 1 || ScheduleIndex > state.dataScheduleMgr->NumSchedules) {
            ShowFatalError(state, "HasFractionalScheduleValue called with ScheduleIndex out of range");
        }

        HasFractions = false;

        if (ScheduleIndex > 0) {
            WkSch = state.dataScheduleMgr->Schedule(ScheduleIndex).WeekSchedulePointer(1);
            for (DayT = 1; DayT <= MaxDayTypes; ++DayT) {
                for (Hour = 1; Hour <= 24; ++Hour) {
                    for (TStep = 1; TStep <= state.dataGlobal->NumOfTimeStepInHour; ++TStep) {
                        if (state.dataScheduleMgr->DaySchedule(state.dataScheduleMgr->WeekSchedule(WkSch).DaySchedulePointer(DayT))
                                    .TSValue(TStep, Hour) > 0.0 &&
                            state.dataScheduleMgr->DaySchedule(state.dataScheduleMgr->WeekSchedule(WkSch).DaySchedulePointer(DayT))
                                    .TSValue(TStep, Hour) < 1.0) {
                            HasFractions = true;
                            goto DayTLoop_exit;
                        }
                    }
                }
            }
        DayTLoop_exit:;
            if (!HasFractions) {
                for (Loop = 2; Loop <= 366; ++Loop) {
                    WkSch = state.dataScheduleMgr->Schedule(ScheduleIndex).WeekSchedulePointer(Loop);
                    for (DayT = 1; DayT <= MaxDayTypes; ++DayT) {
                        for (Hour = 1; Hour <= 24; ++Hour) {
                            for (TStep = 1; TStep <= state.dataGlobal->NumOfTimeStepInHour; ++TStep) {
                                if (state.dataScheduleMgr->DaySchedule(state.dataScheduleMgr->WeekSchedule(WkSch).DaySchedulePointer(DayT))
                                            .TSValue(TStep, Hour) > 0.0 &&
                                    state.dataScheduleMgr->DaySchedule(state.dataScheduleMgr->WeekSchedule(WkSch).DaySchedulePointer(DayT))
                                            .TSValue(TStep, Hour) < 1.0) {
                                    HasFractions = true;
                                    goto DayTLoop2_exit;
                                }
                            }
                        }
                    }
                DayTLoop2_exit:;
                }
            }
        }

        return HasFractions;
    }

    Real64 GetScheduleMinValue(EnergyPlusData &state, int const ScheduleIndex) // Which Schedule being tested
    {

        // FUNCTION INFORMATION:
        //       AUTHOR         Linda K. Lawrie
        //       DATE WRITTEN   February 2004
        //       MODIFIED       na
        //       RE-ENGINEERED  na

        // PURPOSE OF THIS FUNCTION:
        // This function returns the minimum value used by a schedule over
        // the entire year.

        // METHODOLOGY EMPLOYED:
        // na

        // REFERENCES:
        // na

        // USE STATEMENTS:
        // na

        // Return value
        Real64 MinimumValue; // Minimum value for schedule

        // Locals
        // FUNCTION ARGUMENT DEFINITIONS:

        // FUNCTION PARAMETER DEFINITIONS:
        // na

        // INTERFACE BLOCK SPECIFICATIONS
        // na

        // DERIVED TYPE DEFINITIONS
        // na

        // FUNCTION LOCAL VARIABLE DECLARATIONS:
        Real64 MinValue(0.0);
        Real64 MaxValue(0.0);
        int WkSch;
        int DayT;
        int Loop;

        if (ScheduleIndex == -1) {
            MinValue = 1.0;
            MaxValue = 1.0;
        } else if (ScheduleIndex == 0) {
            MinValue = 0.0;
            MaxValue = 0.0;
        } else if (ScheduleIndex < 1 || ScheduleIndex > state.dataScheduleMgr->NumSchedules) {
            ShowFatalError(state, "GetScheduleMinValue called with ScheduleIndex out of range");
        }

        if (ScheduleIndex > 0) {
            if (!state.dataScheduleMgr->Schedule(ScheduleIndex).MaxMinSet) { // Set Minimum/Maximums for this schedule
                WkSch = state.dataScheduleMgr->Schedule(ScheduleIndex).WeekSchedulePointer(1);
                MinValue = minval(state.dataScheduleMgr->DaySchedule(state.dataScheduleMgr->WeekSchedule(WkSch).DaySchedulePointer(1)).TSValue);
                MaxValue = maxval(state.dataScheduleMgr->DaySchedule(state.dataScheduleMgr->WeekSchedule(WkSch).DaySchedulePointer(1)).TSValue);
                for (DayT = 2; DayT <= MaxDayTypes; ++DayT) {
                    MinValue =
                        min(MinValue,
                            minval(state.dataScheduleMgr->DaySchedule(state.dataScheduleMgr->WeekSchedule(WkSch).DaySchedulePointer(DayT)).TSValue));
                    MaxValue =
                        max(MaxValue,
                            maxval(state.dataScheduleMgr->DaySchedule(state.dataScheduleMgr->WeekSchedule(WkSch).DaySchedulePointer(DayT)).TSValue));
                }
                for (Loop = 2; Loop <= 366; ++Loop) {
                    WkSch = state.dataScheduleMgr->Schedule(ScheduleIndex).WeekSchedulePointer(Loop);
                    for (DayT = 1; DayT <= MaxDayTypes; ++DayT) {
                        MinValue = min(
                            MinValue,
                            minval(state.dataScheduleMgr->DaySchedule(state.dataScheduleMgr->WeekSchedule(WkSch).DaySchedulePointer(DayT)).TSValue));
                        MaxValue = max(
                            MaxValue,
                            maxval(state.dataScheduleMgr->DaySchedule(state.dataScheduleMgr->WeekSchedule(WkSch).DaySchedulePointer(DayT)).TSValue));
                    }
                }
                state.dataScheduleMgr->Schedule(ScheduleIndex).MaxMinSet = true;
                state.dataScheduleMgr->Schedule(ScheduleIndex).MinValue = MinValue;
                state.dataScheduleMgr->Schedule(ScheduleIndex).MaxValue = MaxValue;
            }

            //  Min/max for schedule has been set.
            MinimumValue = state.dataScheduleMgr->Schedule(ScheduleIndex).MinValue;
        } else {
            MinimumValue = MinValue;
        }

        return MinimumValue;
    }

    Real64 GetScheduleMaxValue(EnergyPlusData &state, int const ScheduleIndex) // Which Schedule being tested
    {

        // FUNCTION INFORMATION:
        //       AUTHOR         Linda K. Lawrie
        //       DATE WRITTEN   February 2004
        //       MODIFIED       na
        //       RE-ENGINEERED  na

        // PURPOSE OF THIS FUNCTION:
        // This function returns the maximum value used by a schedule over
        // the entire year.

        // METHODOLOGY EMPLOYED:
        // na

        // REFERENCES:
        // na

        // USE STATEMENTS:
        // na

        // Return value
        Real64 MaximumValue; // Maximum value for schedule

        // Locals
        // FUNCTION ARGUMENT DEFINITIONS:

        // FUNCTION PARAMETER DEFINITIONS:
        // na

        // INTERFACE BLOCK SPECIFICATIONS
        // na

        // DERIVED TYPE DEFINITIONS
        // na

        // FUNCTION LOCAL VARIABLE DECLARATIONS:
        Real64 MinValue(0.0);
        Real64 MaxValue(0.0);
        int WkSch;
        int DayT;
        int Loop;

        if (ScheduleIndex == -1) {
            MinValue = 1.0;
            MaxValue = 1.0;
        } else if (ScheduleIndex == 0) {
            MinValue = 0.0;
            MaxValue = 0.0;
        } else if (ScheduleIndex < 1 || ScheduleIndex > state.dataScheduleMgr->NumSchedules) {
            ShowFatalError(state, "CheckScheduleMaxValue called with ScheduleIndex out of range");
        }

        if (ScheduleIndex > 0) {
            if (!state.dataScheduleMgr->Schedule(ScheduleIndex).MaxMinSet) { // Set Minimum/Maximums for this schedule
                WkSch = state.dataScheduleMgr->Schedule(ScheduleIndex).WeekSchedulePointer(1);
                MinValue = minval(state.dataScheduleMgr->DaySchedule(state.dataScheduleMgr->WeekSchedule(WkSch).DaySchedulePointer(1)).TSValue);
                MaxValue = maxval(state.dataScheduleMgr->DaySchedule(state.dataScheduleMgr->WeekSchedule(WkSch).DaySchedulePointer(1)).TSValue);
                for (DayT = 2; DayT <= MaxDayTypes; ++DayT) {
                    MinValue =
                        min(MinValue,
                            minval(state.dataScheduleMgr->DaySchedule(state.dataScheduleMgr->WeekSchedule(WkSch).DaySchedulePointer(DayT)).TSValue));
                    MaxValue =
                        max(MaxValue,
                            maxval(state.dataScheduleMgr->DaySchedule(state.dataScheduleMgr->WeekSchedule(WkSch).DaySchedulePointer(DayT)).TSValue));
                }
                for (Loop = 2; Loop <= 366; ++Loop) {
                    WkSch = state.dataScheduleMgr->Schedule(ScheduleIndex).WeekSchedulePointer(Loop);
                    for (DayT = 1; DayT <= MaxDayTypes; ++DayT) {
                        MinValue = min(
                            MinValue,
                            minval(state.dataScheduleMgr->DaySchedule(state.dataScheduleMgr->WeekSchedule(WkSch).DaySchedulePointer(DayT)).TSValue));
                        MaxValue = max(
                            MaxValue,
                            maxval(state.dataScheduleMgr->DaySchedule(state.dataScheduleMgr->WeekSchedule(WkSch).DaySchedulePointer(DayT)).TSValue));
                    }
                }
                state.dataScheduleMgr->Schedule(ScheduleIndex).MaxMinSet = true;
                state.dataScheduleMgr->Schedule(ScheduleIndex).MinValue = MinValue;
                state.dataScheduleMgr->Schedule(ScheduleIndex).MaxValue = MaxValue;
            }

            //  Min/max for schedule has been set.

            MaximumValue = state.dataScheduleMgr->Schedule(ScheduleIndex).MaxValue;
        } else {
            MaximumValue = MaxValue;
        }

        return MaximumValue;
    }

    std::string GetScheduleName(EnergyPlusData &state, int const ScheduleIndex)
    {

        // FUNCTION INFORMATION:
        //       AUTHOR         Linda K. Lawrie
        //       DATE WRITTEN   February 2008
        //       MODIFIED       na
        //       RE-ENGINEERED  na

        // PURPOSE OF THIS FUNCTION:
        // This function returns the schedule name from the Schedule Index.

        // METHODOLOGY EMPLOYED:
        // na

        // REFERENCES:
        // na

        // USE STATEMENTS:
        // na

        // Return value
        std::string ScheduleName;

        // Locals
        // FUNCTION ARGUMENT DEFINITIONS:

        // FUNCTION PARAMETER DEFINITIONS:
        // na

        // INTERFACE BLOCK SPECIFICATIONS
        // na

        // DERIVED TYPE DEFINITIONS
        // na

        // FUNCTION LOCAL VARIABLE DECLARATIONS:
        // na

        if (!state.dataScheduleMgr->ScheduleInputProcessed) {
            ProcessScheduleInput(state);
            state.dataScheduleMgr->ScheduleInputProcessed = true;
        }

        if (ScheduleIndex > 0) {
            ScheduleName = state.dataScheduleMgr->Schedule(ScheduleIndex).Name;
        } else if (ScheduleIndex == -1) {
            ScheduleName = "Constant-1.0";
        } else if (ScheduleIndex == 0) {
            ScheduleName = "Constant-0.0";
        } else {
            ScheduleName = "N/A-Invalid";
        }

        return ScheduleName;
    }

    void ReportScheduleValues(EnergyPlusData &state)
    {

        // SUBROUTINE INFORMATION:
        //       AUTHOR         Linda Lawrie
        //       DATE WRITTEN   February 2004
        //       MODIFIED       na
        //       RE-ENGINEERED  na

        // PURPOSE OF THIS SUBROUTINE:
        // This subroutine puts the proper current schedule values into the "reporting"
        // slot for later reporting.

        if (!state.dataScheduleMgr->ScheduleInputProcessed) {
            ProcessScheduleInput(state);
            state.dataScheduleMgr->ScheduleInputProcessed = true;
        }

        if (state.dataScheduleMgr->DoScheduleReportingSetup) { // CurrentModuleObject='Any Schedule'
            for (int ScheduleIndex = 1; ScheduleIndex <= state.dataScheduleMgr->NumSchedules; ++ScheduleIndex) {
                // Set Up Reporting
                SetupOutputVariable(state,
                                    "Schedule Value",
                                    OutputProcessor::Unit::None,
                                    state.dataScheduleMgr->Schedule(ScheduleIndex).CurrentValue,
                                    "Zone",
                                    "Average",
                                    state.dataScheduleMgr->Schedule(ScheduleIndex).Name);
            }
            state.dataScheduleMgr->DoScheduleReportingSetup = false;
        }

        // TODO: Is this needed?
        // Why is it doing exactly the same as UpdateScheduleValues?
        UpdateScheduleValues(state);
    }

    void ReportOrphanSchedules(EnergyPlusData &state)
    {

        // SUBROUTINE INFORMATION:
        //       AUTHOR         Linda Lawrie
        //       DATE WRITTEN   April 2008
        //       MODIFIED       na
        //       RE-ENGINEERED  na

        // PURPOSE OF THIS SUBROUTINE:
        // In response to CR7498, report orphan (unused) schedule items.

        // SUBROUTINE LOCAL VARIABLE DECLARATIONS:
        bool NeedOrphanMessage;
        bool NeedUseMessage;
        int Item;
        int NumCount;

        NeedOrphanMessage = true;
        NeedUseMessage = false;
        NumCount = 0;

        for (Item = 1; Item <= state.dataScheduleMgr->NumSchedules; ++Item) {
            if (state.dataScheduleMgr->Schedule(Item).Used) continue;
            if (NeedOrphanMessage && state.dataGlobal->DisplayUnusedSchedules) {
                ShowWarningError(state, "The following schedule names are \"Unused Schedules\".  These schedules are in the idf");
                ShowContinueError(state, " file but are never obtained by the simulation and therefore are NOT used.");
                NeedOrphanMessage = false;
            }
            if (state.dataGlobal->DisplayUnusedSchedules) {
                ShowMessage(state,
                            "Schedule:Year or Schedule:Compact or Schedule:File or Schedule:Constant=" + state.dataScheduleMgr->Schedule(Item).Name);
            } else {
                ++NumCount;
            }
        }

        if (NumCount > 0) {
            ShowMessage(state, fmt::format("There are {} unused schedules in input.", NumCount));
            NeedUseMessage = true;
        }

        NeedOrphanMessage = true;
        NumCount = 0;

        for (Item = 1; Item <= state.dataScheduleMgr->NumWeekSchedules; ++Item) {
            if (state.dataScheduleMgr->WeekSchedule(Item).Used) continue;
            if (state.dataScheduleMgr->WeekSchedule(Item).Name == BlankString) continue;
            if (NeedOrphanMessage && state.dataGlobal->DisplayUnusedSchedules) {
                ShowWarningError(state, "The following week schedule names are \"Unused Schedules\".  These schedules are in the idf");
                ShowContinueError(state, " file but are never obtained by the simulation and therefore are NOT used.");
                NeedOrphanMessage = false;
            }
            if (state.dataGlobal->DisplayUnusedSchedules) {
                ShowMessage(state, "Schedule:Week:Daily or Schedule:Week:Compact=" + state.dataScheduleMgr->WeekSchedule(Item).Name);
            } else {
                ++NumCount;
            }
        }

        if (NumCount > 0) {
            ShowMessage(state, fmt::format("There are {} unused week schedules in input.", NumCount));
            NeedUseMessage = true;
        }

        NeedOrphanMessage = true;
        NumCount = 0;

        for (Item = 1; Item <= state.dataScheduleMgr->NumDaySchedules; ++Item) {
            if (state.dataScheduleMgr->DaySchedule(Item).Used) continue;
            if (state.dataScheduleMgr->DaySchedule(Item).Name == BlankString) continue;
            if (NeedOrphanMessage && state.dataGlobal->DisplayUnusedSchedules) {
                ShowWarningError(state, "The following day schedule names are \"Unused Schedules\".  These schedules are in the idf");
                ShowContinueError(state, " file but are never obtained by the simulation and therefore are NOT used.");
                NeedOrphanMessage = false;
            }
            if (state.dataGlobal->DisplayUnusedSchedules) {
                ShowMessage(state,
                            "Schedule:Day:Hourly or Schedule:Day:Interval or Schedule:Day:List=" + state.dataScheduleMgr->DaySchedule(Item).Name);
            } else {
                ++NumCount;
            }
        }

        if (NumCount > 0) {
            ShowMessage(state, fmt::format("There are {} unused day schedules in input.", NumCount));
            NeedUseMessage = true;
        }

        if (NeedUseMessage) ShowMessage(state, "Use Output:Diagnostics,DisplayUnusedSchedules; to see them.");
    }

    // returns the annual full load hours for a schedule - essentially the sum of the hourly values
    Real64 ScheduleAnnualFullLoadHours(EnergyPlusData &state,
                                       int const ScheduleIndex,  // Which Schedule being tested
                                       int const StartDayOfWeek, // Day of week for start of year
                                       bool const isItLeapYear   // true if it is a leap year containing February 29
    )
    {
        // J. Glazer - July 2017
        // adapted from Linda K. Lawrie original code for ScheduleAverageHoursPerWeek()

        int DaysInYear;

        if (isItLeapYear) {
            DaysInYear = 366;
        } else {
            DaysInYear = 365;
        }

        if (ScheduleIndex < -1 || ScheduleIndex > state.dataScheduleMgr->NumSchedules) {
            ShowFatalError(state, "ScheduleAnnualFullLoadHours called with ScheduleIndex out of range");
        }

        int DayT = StartDayOfWeek;
        Real64 TotalHours = 0.0;

        if (DayT == 0) return TotalHours;

        for (int Loop = 1; Loop <= DaysInYear; ++Loop) {
            int WkSch = state.dataScheduleMgr->Schedule(ScheduleIndex).WeekSchedulePointer(Loop);
            TotalHours += sum(state.dataScheduleMgr->DaySchedule(state.dataScheduleMgr->WeekSchedule(WkSch).DaySchedulePointer(DayT)).TSValue) /
                          double(state.dataGlobal->NumOfTimeStepInHour);
            ++DayT;
            if (DayT > 7) DayT = 1;
        }

        return TotalHours;
    }

    // returns the average number of hours per week based on the schedule index provided
    Real64 ScheduleAverageHoursPerWeek(EnergyPlusData &state,
                                       int const ScheduleIndex,  // Which Schedule being tested
                                       int const StartDayOfWeek, // Day of week for start of year
                                       bool const isItLeapYear   // true if it is a leap year containing February 29
    )
    {

        // FUNCTION INFORMATION:
        //       AUTHOR         Linda K. Lawrie
        //       DATE WRITTEN   August 2006
        //       MODIFIED       September 2012; Glazer - CR8849
        //       RE-ENGINEERED  na

        // PURPOSE OF THIS FUNCTION:
        // This function returns the "average" hours per week for a schedule over
        // the entire year.

        // Return value

        Real64 WeeksInYear;

        if (isItLeapYear) {
            WeeksInYear = 366.0 / 7.0;
        } else {
            WeeksInYear = 365.0 / 7.0;
        }

        if (ScheduleIndex < -1 || ScheduleIndex > state.dataScheduleMgr->NumSchedules) {
            ShowFatalError(state, "ScheduleAverageHoursPerWeek called with ScheduleIndex out of range");
        }

        Real64 TotalHours = ScheduleAnnualFullLoadHours(state, ScheduleIndex, StartDayOfWeek, isItLeapYear);

        return TotalHours / WeeksInYear; // Ok to return a fraction since WeeksInYear we know is always non-zero
    }

    // returns the annual hours greater than 1% for a schedule - essentially the number of hours with any operation
    Real64 ScheduleHoursGT1perc(EnergyPlusData &state,
                                int const ScheduleIndex,  // Which Schedule being tested
                                int const StartDayOfWeek, // Day of week for start of year
                                bool const isItLeapYear   // true if it is a leap year containing February 29
    )
    {
        // J. Glazer - July 2017
        // adapted from Linda K. Lawrie original code for ScheduleAverageHoursPerWeek()

        int DaysInYear;

        if (isItLeapYear) {
            DaysInYear = 366;
        } else {
            DaysInYear = 365;
        }

        if (ScheduleIndex < -1 || ScheduleIndex > state.dataScheduleMgr->NumSchedules) {
            ShowFatalError(state, "ScheduleHoursGT1perc called with ScheduleIndex out of range");
        }

        int DayT = StartDayOfWeek;
        Real64 TotalHours = 0.0;

        if (DayT == 0) return TotalHours;

        for (int Loop = 1; Loop <= DaysInYear; ++Loop) {
            int WkSch = state.dataScheduleMgr->Schedule(ScheduleIndex).WeekSchedulePointer(Loop);
            for (int hrOfDay = 1; hrOfDay <= 24; ++hrOfDay) {
                for (int TS = 1; TS <= state.dataGlobal->NumOfTimeStepInHour; ++TS) {
                    if (state.dataScheduleMgr->DaySchedule(state.dataScheduleMgr->WeekSchedule(WkSch).DaySchedulePointer(DayT))
                            .TSValue(TS, hrOfDay)) {
                        TotalHours += state.dataGlobal->TimeStepZone;
                    }
                }
            }

            ++DayT;
            if (DayT > 7) DayT = 1;
        }

        return TotalHours;
    }

    int GetNumberOfSchedules(EnergyPlusData &state)
    {

        // FUNCTION INFORMATION:
        //       AUTHOR         Greg Stark
        //       DATE WRITTEN   September 2008
        //       MODIFIED       na
        //       RE-ENGINEERED  na

        // PURPOSE OF THIS FUNCTION:
        // This function returns the number of schedules.

        // METHODOLOGY EMPLOYED:
        // na

        // REFERENCES:
        // na

        // USE STATEMENTS:
        // na

        // Return value
        int NumberOfSchedules;

        // Locals
        // FUNCTION ARGUMENT DEFINITIONS:

        // FUNCTION PARAMETER DEFINITIONS:
        // na

        // INTERFACE BLOCK SPECIFICATIONS
        // na

        // DERIVED TYPE DEFINITIONS
        // na

        // FUNCTION LOCAL VARIABLE DECLARATIONS:
        // na

        NumberOfSchedules = state.dataScheduleMgr->NumSchedules;

        return NumberOfSchedules;
    }

    std::istream &operator>>(std::istream &str, CSVRow &data)
    {
        // Function: This function overloads the >> operator
        data.readNextRow(str);
        return str;
    }

    void CSVRow::readNextRow(std::istream &str)
    {
        std::getline(str, m_line);
        m_data.clear();
        m_data.emplace_back(-1);
        std::string::size_type pos = 0;
        while ((pos = m_line.find(this->delimiter, pos)) != std::string::npos) {
            m_data.emplace_back(pos);
            ++pos;
        }
        pos = m_line.size();
        m_data.emplace_back(pos);
    }
    std::size_t CSVRow::rowEnd()
    {
        // Function: This function returns the number of Columns in the CSV file
        return m_data.size();
    }
    std::string_view CSVRow::operator[](std::size_t index) const
    {
        return std::string_view(&m_line[m_data[index] + 1], m_data[index + 1] - (m_data[index] + 1));
    }

    void PreProcessIDF(EnergyPlus::EnergyPlusData &state, int &SchNum, int NumCommaFileSchedules)
    {

        using namespace EnergyPlus;
        using namespace DataStringGlobals;
        using namespace DataSystemVariables;
        using namespace ScheduleManager;
        auto constexpr RoutineName("PreProcessIDF: ");

        for (int LoopIndex = 1; LoopIndex <= NumCommaFileSchedules; ++LoopIndex) {
            std::string CurrentModuleObject{"Schedule:File"};
            Array1D_string Alphas;
            int NumAlphas;
            Array1D<Real64> Numbers;
            int NumNumbers;
            int Status;
            Array1D_bool lNumericBlanks;
            Array1D_bool lAlphaBlanks;
            Array1D_string cAlphaFields;
            Array1D_string cNumericFields;

            bool ErrorsFound;

            Alphas.allocate(10); // Maximum Alphas possible
            cAlphaFields.allocate(10);
            cNumericFields.allocate(10);
            Numbers.dimension(10, 0.0); // Maximum Numbers possible
            lAlphaBlanks.dimension(10, true);
            lNumericBlanks.dimension(10, true);

            int CheckIndex;
            bool FileIntervalInterpolated = false;

            state.dataInputProcessing->inputProcessor->getObjectItem(state,
                                                                     CurrentModuleObject,
                                                                     LoopIndex,
                                                                     Alphas,
                                                                     NumAlphas,
                                                                     Numbers,
                                                                     NumNumbers,
                                                                     Status,
                                                                     lNumericBlanks,
                                                                     lAlphaBlanks,
                                                                     cAlphaFields,
                                                                     cNumericFields);
            EnergyPlus::GlobalNames::VerifyUniqueInterObjectName(
                state, state.dataScheduleMgr->UniqueScheduleNames, Alphas(1), CurrentModuleObject, cAlphaFields(1), ErrorsFound);
            ++SchNum;

            state.dataScheduleMgr->Schedule(SchNum).Name = Alphas(1);
            state.dataScheduleMgr->Schedule(SchNum).SchType = EnergyPlus::ScheduleManager::SchedType::ScheduleInput_file;

            // Validate ScheduleType
            if (state.dataScheduleMgr->NumScheduleTypes > 0) {
                CheckIndex = 0;
                if (!lAlphaBlanks(2))
                    CheckIndex = EnergyPlus::UtilityRoutines::FindItemInList(
                        Alphas(2), state.dataScheduleMgr->ScheduleType({1, state.dataScheduleMgr->NumScheduleTypes}));
                if (CheckIndex == 0) {
                    if (!lAlphaBlanks(2)) {
                        ShowWarningError(state,
                                         "ProcessScheduleInput: For " + CurrentModuleObject + "=\"" + Alphas(1) + "\", " + cAlphaFields(2) + "=\"" +
                                             Alphas(2) + "\" not found -- will not be validated");
                    } else {
                        ShowWarningError(state,
                                         "For " + CurrentModuleObject + "=\"" + Alphas(1) + "\", Blank " + cAlphaFields(2) +
                                             " input -- will not be validated.");
                    }
                } else {
                    state.dataScheduleMgr->Schedule(SchNum).ScheduleTypePtr = CheckIndex;
                }
            }
            Array1D<Real64> hourlyFileValues{0.0}; // set default values to zero

            // Numbers(1) - which column
            int curcolCount = Numbers(1);
            // Numbers(2) - number of rows to skip
            int skiprowCount = Numbers(2);
            if (Numbers(3) == 0) Numbers(3) = 8760.0;
            if (Numbers(3) != 8760 && Numbers(3) != 8784) {
                ShowSevereError(state,
                                RoutineName + CurrentModuleObject + "=\"" + Alphas(1) + "\", " + cNumericFields(3) +
                                    " must = 8760 or 8784 (for a leap year)");
                ShowContinueError(state, EnergyPlus::format("..Value for field = {:.0T}, Schedule not processed.", Numbers(3)));
                ErrorsFound = true;
                continue;
            }

            std::string ColumnSep;
            if (lAlphaBlanks(4) || EnergyPlus::UtilityRoutines::SameString(Alphas(4), "comma")) {
                ColumnSep = DataStringGlobals::CharComma;
                Alphas(4) = "comma";
            } else if (EnergyPlus::UtilityRoutines::SameString(Alphas(4), "semicolon")) {
                ColumnSep = DataStringGlobals::CharSemicolon;
            } else if (EnergyPlus::UtilityRoutines::SameString(Alphas(4), "tab")) {
                ColumnSep = DataStringGlobals::CharTab;
            } else if (EnergyPlus::UtilityRoutines::SameString(Alphas(4), "space")) {
                ColumnSep = DataStringGlobals::CharSpace;
            } else {
                ShowSevereError(state,
                                RoutineName + CurrentModuleObject + "=\"" + Alphas(1) + "\", " + cAlphaFields(4) + " illegal value=\"" + Alphas(4) +
                                    "\".");
                ShowContinueError(state, "..must be Comma, Semicolon, Tab, or Space.");
                ErrorsFound = true;
                continue;
            }

            // Depending on value of "Interpolate" field, the value for each time step in each hour gets processed:
            FileIntervalInterpolated = false;
            if (lAlphaBlanks(5)) Alphas(5) = "NO";
            if (Alphas(5) != "NO" && Alphas(5) != "YES") {
                ShowSevereError(state,
                                RoutineName + CurrentModuleObject + "=\"" + Alphas(1) + "Invalid value for \"" + cAlphaFields(5) + "\" field=\"" +
                                    Alphas(5) + "\"");
                ErrorsFound = true;
            } else if (Alphas(5) != "YES") { // No validation done on the value of the interpolation field
                FileIntervalInterpolated = false;
            } else {
                FileIntervalInterpolated = true;
            }

            // is it a sub-hourly schedule or not?
            int MinutesPerItem = 60;
            if (NumNumbers > 3) {
                MinutesPerItem = int(Numbers(4));
                if (mod(60, MinutesPerItem) != 0) {
                    ShowSevereError(state, RoutineName + CurrentModuleObject + "=\"" + Alphas(1));
                    ShowContinueError(state, format("Requested {} field value ({}) not evenly divisible into 60", cNumericFields(4), MinutesPerItem));
                    ErrorsFound = true;
                    continue;
                }
            }

            int numHourlyValues = Numbers(3);

            std::string contextString = CurrentModuleObject + "=\"" + Alphas(1) + "\", " + cAlphaFields(3) + ": ";

            bool FileExists;

            CheckForActualFileName(state, Alphas(3), FileExists, state.files.TempFullFileName.fileName, contextString);

            state.dataScheduleMgr->allIdfSchedData.emplace_back(Alphas(1),
                                                                state.files.TempFullFileName.fileName,
                                                                state.dataScheduleMgr->Schedule(SchNum).ScheduleTypePtr,
                                                                curcolCount,
                                                                numHourlyValues,
                                                                MinutesPerItem,
                                                                skiprowCount,
                                                                FileIntervalInterpolated,
                                                                ColumnSep,
                                                                SchNum);
        }
    }

    void PopulateSetOfFilenames(const std::vector<schedInputIdfPreprocessObject> &allIdfSchedData, std::set<std::string> &setOfFilenames)
    {
        for (const schedInputIdfPreprocessObject &idfObject : allIdfSchedData) {
            if (setOfFilenames.find(idfObject.fileName) == setOfFilenames.end()) {
                setOfFilenames.insert(idfObject.fileName);
            }
        }
    }

} // namespace ScheduleManager

} // namespace EnergyPlus<|MERGE_RESOLUTION|>--- conflicted
+++ resolved
@@ -157,14 +157,7 @@
 
         // Using/Aliasing
         using DataStringGlobals::CharComma;
-<<<<<<< HEAD
-        using DataSystemVariables::CheckForActualFileName;
-=======
-        using DataStringGlobals::CharSemicolon;
-        using DataStringGlobals::CharSpace;
-        using DataStringGlobals::CharTab;
         using DataSystemVariables::CheckForActualFilePath;
->>>>>>> e32b496d
         using General::ProcessDateString;
 
         // Locals
@@ -1774,7 +1767,6 @@
             row.delimiter = state.dataScheduleMgr->columnarData[colNumToColDataIndex[vectorOfCSVColNumbers[0]]]
                                 .delimiter; // all schedules in one file will have the same delimiter
 
-<<<<<<< HEAD
             while (file >> row)
             // find which columns of this csv map to which schedule - not needed
             //  How to do this? Make a mapOfMaps which has for each fileName, a map of scheduleNames, ColumnNumbers
@@ -1784,49 +1776,6 @@
             // Else add to the right cell
             {
                 for (int colNum : vectorOfCSVColNumbers) {
-=======
-            state.files.TempFullFilePath.filePath = CheckForActualFilePath(state, Alphas(3), contextString);
-
-            //    INQUIRE(file=Alphas(3),EXIST=FileExists)
-            // Setup file reading parameters
-            if (state.files.TempFullFilePath.filePath.empty()) {
-                ErrorsFound = true;
-            } else {
-                auto SchdFile = state.files.TempFullFilePath.try_open();
-                if (!SchdFile.good()) {
-                    ShowSevereError(state,
-                                    RoutineName + CurrentModuleObject + "=\"" + Alphas(1) + "\", " + cAlphaFields(3) + "=\"" + Alphas(3) +
-                                        "\" cannot be opened.");
-                    ShowContinueError(state, "... It may be open in another program (such as Excel).  Please close and try again.");
-                    ShowFatalError(state, "Program terminates due to previous condition.");
-                }
-                // check for stripping
-                auto LineIn = SchdFile.readLine();
-                const auto endLine = len(LineIn.data);
-                if (endLine > 0) {
-                    if (int(LineIn.data[endLine - 1]) == state.dataSysVars->iUnicode_end) {
-                        ShowSevereError(state,
-                                        RoutineName + CurrentModuleObject + "=\"" + Alphas(1) + "\", " + cAlphaFields(3) + "=\"" + Alphas(3) +
-                                            " appears to be a Unicode or binary file.");
-                        ShowContinueError(state, "...This file cannot be read by this program. Please save as PC or Unix file and try again");
-                        ShowFatalError(state, "Program terminates due to previous condition.");
-                    }
-                }
-                SchdFile.backspace();
-
-                // skip lines if any need to be skipped.
-                numerrors = 0;
-                rowCnt = 0;
-                if (skiprowCount > 0) {   // Numbers(2) has number of rows to skip
-                    while (!LineIn.eof) { // end of file
-                        LineIn = SchdFile.readLine();
-                        ++rowCnt;
-                        if (rowCnt == skiprowCount) {
-                            break;
-                        }
-                    }
-                }
->>>>>>> e32b496d
 
                     std::string x = static_cast<std::string>(row[colNum]);
 
@@ -5317,12 +5266,10 @@
 
             std::string contextString = CurrentModuleObject + "=\"" + Alphas(1) + "\", " + cAlphaFields(3) + ": ";
 
-            bool FileExists;
-
-            CheckForActualFileName(state, Alphas(3), FileExists, state.files.TempFullFileName.fileName, contextString);
+            state.files.TempFullFilePath.filePath = CheckForActualFilePath(state, Alphas(3), contextString);
 
             state.dataScheduleMgr->allIdfSchedData.emplace_back(Alphas(1),
-                                                                state.files.TempFullFileName.fileName,
+                                                                state.files.TempFullFilePath.filePath,
                                                                 state.dataScheduleMgr->Schedule(SchNum).ScheduleTypePtr,
                                                                 curcolCount,
                                                                 numHourlyValues,
