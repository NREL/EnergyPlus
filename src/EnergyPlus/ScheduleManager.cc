--- conflicted
+++ resolved
@@ -266,11 +266,7 @@
         std::string ColumnSep;
         bool firstLine;
         int rowLimitCount;
-<<<<<<< HEAD
-        int numerrors;
-=======
-        int numerrors{};
->>>>>>> 5a8a2858
+        int numerrors{0};
         int ifld;
         int hrLimitCount;
 
@@ -644,58 +640,6 @@
         print(state.files.audit.ensure_open(state, "ProcessScheduleInput", state.files.outputControl.audit),
               "{}\n",
               "  Processing Schedule Input -- Start");
-
-        std::string curName;
-        Array1D<Real64> timestepColumnValues;
-        for (auto &NameValue : CSVAllColumnNames) {
-            curName = NameValue.first + "_shading";
-            timestepColumnValues = CSVAllColumnNameAndValues[NameValue.second];
-            GlobalNames::VerifyUniqueInterObjectName(
-                state, state.dataScheduleMgr->UniqueScheduleNames, curName, CurrentModuleObject, cAlphaFields(1), ErrorsFound);
-            ++SchNum;
-            state.dataScheduleMgr->Schedule(SchNum).Name = curName;
-            state.dataScheduleMgr->Schedule(SchNum).SchType = SchedType::ScheduleInput_file;
-
-            iDay = 0;
-            ifld = 0;
-            while (true) {
-                // create string of which day of year
-                ++iDay;
-                if (iDay > 366) {
-                    break;
-                }
-                ExtraField = fmt::to_string(iDay);
-                // increment both since a week schedule is being defined for each day so that a day is valid
-                // no matter what the day type that is used in a design day.
-                ++AddWeekSch;
-                ++AddDaySch;
-                // define week schedule
-                state.dataScheduleMgr->WeekSchedule(AddWeekSch).Name = curName + "_shading_wk_" + ExtraField;
-                // for all day types point the week schedule to the newly defined day schedule
-                for (kDayType = 1; kDayType <= MaxDayTypes; ++kDayType) {
-                    state.dataScheduleMgr->WeekSchedule(AddWeekSch).DaySchedulePointer(kDayType) = AddDaySch;
-                }
-                // day schedule
-                state.dataScheduleMgr->DaySchedule(AddDaySch).Name = curName + "_shading_dy_" + ExtraField;
-                state.dataScheduleMgr->DaySchedule(AddDaySch).ScheduleTypePtr = state.dataScheduleMgr->Schedule(SchNum).ScheduleTypePtr;
-                // schedule is pointing to the week schedule
-                state.dataScheduleMgr->Schedule(SchNum).WeekSchedulePointer(iDay) = AddWeekSch;
-
-                for (jHour = 1; jHour <= 24; ++jHour) {
-                    for (TS = 1; TS <= state.dataGlobal->NumOfTimeStepInHour; ++TS) {
-                        ++ifld;
-                        curHrVal = timestepColumnValues(ifld);
-                        state.dataScheduleMgr->DaySchedule(AddDaySch).TSValue(TS, jHour) = curHrVal;
-                    }
-                }
-                if (iDay == 59 && !state.dataEnvrn->CurrentYearIsLeapYear) { // 28 Feb
-                    // Dup 28 Feb to 29 Feb (60)
-                    ++iDay;
-                    state.dataScheduleMgr->Schedule(SchNum).WeekSchedulePointer(iDay) =
-                        state.dataScheduleMgr->Schedule(SchNum).WeekSchedulePointer(iDay - 1);
-                }
-            }
-        }
 
         //!! Get Schedule Types
 
@@ -1692,22 +1636,6 @@
 
         CurrentModuleObject = "Schedule:File";
 
-<<<<<<< HEAD
-        std::set<std::string> setOfFilenames;
-
-        PreProcessIDF(state, SchNum, NumCommaFileSchedules);
-        PopulateSetOfFilenames(state.dataScheduleMgr->allIdfSchedData, setOfFilenames);
-
-        //        for (const std::string &item : setOfFilenames) {
-        //            std::cout << (item) << ", Cols: " << state.dataScheduleMgr->maxColByFile[item] << " set \n";
-        //        }
-
-        // for item in allIdfSchedData, emplace_back in columnarData, calling constructor forPreProcessedColumn which will take information
-
-        // reserving vector space and assign attributes to each columnarData object
-
-        // we use fileName in the outer loop so that the columnarData vector is easy to populate later
-=======
         // Runs getObjectItem for Schedule:File and saves it to vector in state: allIdfSchedData
         PreProcessIDF(state, SchNum, NumCommaFileSchedules);
 
@@ -1717,7 +1645,6 @@
 
         // we create a new vector of data with the pre-processed data, arranged according to filenames
         // we use fileName in the outer loop so as to minimize opening and closing files
->>>>>>> 5a8a2858
         for (const std::string &fileNameItem : setOfFilenames) {
             for (schedInputIdfPreprocessObject &item : state.dataScheduleMgr->allIdfSchedData) {
                 if (item.fileName == fileNameItem) {
@@ -1738,81 +1665,6 @@
                                                                      item.ScheduleTypePtr,
                                                                      item.SchNum,
                                                                      vals);
-<<<<<<< HEAD
-                }
-            }
-        }
-
-        // make a map of index and Names - Not needed
-        // map of allIdfSchedData.colNumber() and columnarData.index
-        // While walking through the file,
-        // filename,colNumber  is  corresponding to ColumnarData.index
-        // correct row - dont check now
-        // columnarData[<column> index].vals[<row>] = token being read
-
-        // for item in setOfFilenames fill in appropriate  cells of columnar data
-        for (const std::string &fileNameItem : setOfFilenames) {
-            // go through all in allIdfSchedData, filter which sched belong to this file
-            // get their column map
-            std::map<int, int> colNumToColDataIndex;
-            std::vector<int> vectorOfCSVColNumbers;
-            for (const schedInputIdfPreprocessObject &item : state.dataScheduleMgr->allIdfSchedData) {
-                if (item.fileName == fileNameItem) {
-                    colNumToColDataIndex[item.columnOfInterest] = item.columnarDataIndex;
-                    vectorOfCSVColNumbers.push_back(item.columnOfInterest);
-                }
-            }
-
-            // find if there is a many to one mapping
-            std::sort(vectorOfCSVColNumbers.begin(), vectorOfCSVColNumbers.end()); // sorting to use std::adjacent_find
-            const auto duplicate =
-                std::adjacent_find(vectorOfCSVColNumbers.begin(), vectorOfCSVColNumbers.end()); // what if there are multiple last elements?
-            if (duplicate != vectorOfCSVColNumbers.end()) std::cout << "Duplicate element = " << *duplicate << "\n";
-
-            // what if there are multiple last elements? - remove last element and check if duplicate is still the same
-
-            // if vector not empty - flag to do these elements separately
-            // remove from the main map
-            // get maps for these elements
-
-            // what if rows to be skipped?
-            // find min of rows to be skipped
-            // skip em and subtract from columnarData element.rowstoskip
-
-            std::ifstream file(fileNameItem);
-            CSVRow row;
-            // TODO : Fix delimiter issue
-            row.delimiter = state.dataScheduleMgr->columnarData[colNumToColDataIndex[vectorOfCSVColNumbers[0]]]
-                                .delimiter; // all schedules in one file will have the same delimiter
-
-            while (file >> row)
-            // find which columns of this csv map to which schedule - not needed
-            //  How to do this? Make a mapOfMaps which has for each fileName, a map of scheduleNames, ColumnNumbers
-
-            // find schedules to be filled with columns from this file
-            // if column is important, check if this row needs to be skipped
-            // Else add to the right cell
-            {
-                for (int colNum : vectorOfCSVColNumbers) {
-
-                    std::string x = static_cast<std::string>(row[colNum]);
-
-                    Real64 a = UtilityRoutines::ProcessNumber(x, ErrorsFound);
-
-                    state.dataScheduleMgr->columnarData[colNumToColDataIndex[colNum]].vals.emplace_back(a); // row[colNum]
-
-                    // TODO : if there are multiple common elements in vectorOfCSVColNumbers, there is an error.
-                }
-            }
-        }
-
-        // schedule values have been filled into the columnarData.vals vectors.
-
-        // skip rows when needed
-        for (auto &schedule : state.dataScheduleMgr->columnarData) {
-            if (schedule.rowsToSkip != -1) {
-                schedule.vals.erase(schedule.vals.begin(), schedule.vals.begin() + schedule.rowsToSkip);
-=======
                 }
             }
         }
@@ -2008,124 +1860,62 @@
                                      state.dataScheduleMgr->Schedule(schedule.SchNum).EMSActuatedOn,
                                      state.dataScheduleMgr->Schedule(schedule.SchNum).EMSValue);
                 }
->>>>>>> 5a8a2858
-            }
-        }
-
-        for (const PreProcessedColumn &schedule : state.dataScheduleMgr->columnarData) {
-            if (numerrors > 0) {
-                ShowWarningError(state,
-                                 format("{}{}=\"{}\" {} records had errors - these values are set to 0.",
-                                        RoutineName,
-                                        CurrentModuleObject,
-                                        schedule.name,
-                                        numerrors));
-                ShowContinueError(state, "Use Output:Diagnostics,DisplayExtraWarnings; to see individual records in error.");
-            }
-            if (rowCnt < rowLimitCount) {
-                ShowWarningError(state,
-                                 format("{}{}=\"{}\" less than {} hourly values read from file.",
-                                        RoutineName,
-                                        CurrentModuleObject,
-                                        schedule.name,
-                                        schedule.numHourlyValues));
-                ShowContinueError(state,
-                                  format("..Specified Number of Hourly Values={} Actual number of hourly values included={}",
-                                         schedule.numHourlyValues,
-                                         (rowCnt * 60) / MinutesPerItem));
-            }
-        }
-
-        // process the data into the normal schedule data structures
-        // note -- schedules are ALWAYS 366 days so some special measures have to be done at 29 Feb "day of year" (60)
-        for (const PreProcessedColumn &schedule : state.dataScheduleMgr->columnarData) {
+            }
+        }
+        if (NumCommaFileSchedules > 0) {
+            hourlyFileValues.deallocate();
+        }
+
+        std::string curName;
+        Array1D<Real64> timestepColumnValues;
+        for (auto &NameValue : CSVAllColumnNames) {
+            curName = NameValue.first + "_shading";
+            timestepColumnValues = CSVAllColumnNameAndValues[NameValue.second];
+            GlobalNames::VerifyUniqueInterObjectName(
+                state, state.dataScheduleMgr->UniqueScheduleNames, curName, CurrentModuleObject, cAlphaFields(1), ErrorsFound);
+            ++SchNum;
+            state.dataScheduleMgr->Schedule(SchNum).Name = curName;
+            state.dataScheduleMgr->Schedule(SchNum).SchType = SchedType::ScheduleInput_file;
+
             iDay = 0;
-            int rowCountFld{0};
+            ifld = 0;
             while (true) {
                 // create string of which day of year
                 ++iDay;
-                if (iDay > 366) break;
+                if (iDay > 366) {
+                    break;
+                }
                 ExtraField = fmt::to_string(iDay);
                 // increment both since a week schedule is being defined for each day so that a day is valid
                 // no matter what the day type that is used in a design day.
                 ++AddWeekSch;
                 ++AddDaySch;
-                hrLimitCount = 60 / schedule.MinutesPerItem;
                 // define week schedule
-                state.dataScheduleMgr->WeekSchedule(AddWeekSch).Name = schedule.name + "_wk_" + ExtraField;
+                state.dataScheduleMgr->WeekSchedule(AddWeekSch).Name = curName + "_shading_wk_" + ExtraField;
                 // for all day types point the week schedule to the newly defined day schedule
                 for (kDayType = 1; kDayType <= MaxDayTypes; ++kDayType) {
                     state.dataScheduleMgr->WeekSchedule(AddWeekSch).DaySchedulePointer(kDayType) = AddDaySch;
                 }
                 // day schedule
-                state.dataScheduleMgr->DaySchedule(AddDaySch).Name = schedule.name + "_dy_" + ExtraField;
-                state.dataScheduleMgr->DaySchedule(AddDaySch).ScheduleTypePtr = state.dataScheduleMgr->Schedule(schedule.SchNum).ScheduleTypePtr;
+                state.dataScheduleMgr->DaySchedule(AddDaySch).Name = curName + "_shading_dy_" + ExtraField;
+                state.dataScheduleMgr->DaySchedule(AddDaySch).ScheduleTypePtr = state.dataScheduleMgr->Schedule(SchNum).ScheduleTypePtr;
                 // schedule is pointing to the week schedule
-                state.dataScheduleMgr->Schedule(schedule.SchNum).WeekSchedulePointer(iDay) = AddWeekSch;
-                int iRowNum{};
-                if (schedule.MinutesPerItem == 60) {
-                    for (int jHour = 1; jHour <= 24; ++jHour) {
-                        for (int TS = 1; TS <= state.dataGlobal->NumOfTimeStepInHour; ++TS) {
-                            state.dataScheduleMgr->DaySchedule(AddDaySch).TSValue(TS, jHour) = schedule.vals[rowCountFld];
-                            ++rowCountFld; // hourlyFileValues((hDay - 1) * 24 + jHour)
-                        }
-                    }
-                } else { // Minutes Per Item < 60
-                    if (schedule.FileIntervalInterpolated) {
-                        for (int Hr = 1; Hr <= 24; ++Hr) {
-                            int minuteEnd = schedule.MinutesPerItem;
-                            SCount = 1;
-                            CurMinute = state.dataGlobal->MinutesPerTimeStep;
-                            for (iRowNum = 1; iRowNum <= hrLimitCount; ++iRowNum) {
-                                MinuteValue({SCount, minuteEnd}, Hr) = schedule.vals[rowCountFld];
-                                SCount = minuteEnd + 1;
-                                minuteEnd += schedule.MinutesPerItem;
-                                ++rowCountFld;
-                            }
-                            for (int TS = 1; TS <= state.dataGlobal->NumOfTimeStepInHour; ++TS) {
-                                state.dataScheduleMgr->DaySchedule(AddDaySch).TSValue(TS, Hr) =
-                                    sum(MinuteValue({SCount, CurMinute}, Hr)) / double(state.dataGlobal->MinutesPerTimeStep);
-                                SCount = CurMinute + 1;
-                                CurMinute += state.dataGlobal->MinutesPerTimeStep;
-                            }
-                        }
-                    } else {
-                        for (int Hr = 1; Hr <= 24; ++Hr) {
-                            SCount = 1;
-                            int minuteEnd = schedule.MinutesPerItem;
-                            CurMinute = state.dataGlobal->MinutesPerTimeStep;
-                            for (iRowNum = 1; iRowNum <= hrLimitCount; ++iRowNum) {
-                                MinuteValue({SCount, minuteEnd}, Hr) = schedule.vals[rowCountFld];
-                                SCount = minuteEnd + 1;
-                                minuteEnd += schedule.MinutesPerItem;
-                                ++rowCountFld;
-                            }
-                            for (int TS = 1; TS <= state.dataGlobal->NumOfTimeStepInHour; ++TS) {
-                                state.dataScheduleMgr->DaySchedule(AddDaySch).TSValue(TS, Hr) = MinuteValue(CurMinute, Hr);
-                                CurMinute += state.dataGlobal->MinutesPerTimeStep;
-                            }
-                        }
-                    }
-                }
-                if (iDay == 59 && rowCountFld < 8784 * hrLimitCount) { // 28 Feb is copied to 29 Feb
+                state.dataScheduleMgr->Schedule(SchNum).WeekSchedulePointer(iDay) = AddWeekSch;
+
+                for (jHour = 1; jHour <= 24; ++jHour) {
+                    for (TS = 1; TS <= state.dataGlobal->NumOfTimeStepInHour; ++TS) {
+                        ++ifld;
+                        curHrVal = timestepColumnValues(ifld);
+                        state.dataScheduleMgr->DaySchedule(AddDaySch).TSValue(TS, jHour) = curHrVal;
+                    }
+                }
+                if (iDay == 59 && !state.dataEnvrn->CurrentYearIsLeapYear) { // 28 Feb
                     // Dup 28 Feb to 29 Feb (60)
                     ++iDay;
-                    state.dataScheduleMgr->Schedule(schedule.SchNum).WeekSchedulePointer(iDay) =
-                        state.dataScheduleMgr->Schedule(schedule.SchNum).WeekSchedulePointer(iDay - 1);
-                }
-                if (state.dataGlobal->AnyEnergyManagementSystemInModel) { // setup constant schedules as actuators
-                    SetupEMSActuator(state,
-                                     "Schedule:File",
-                                     state.dataScheduleMgr->Schedule(schedule.SchNum).Name,
-                                     "Schedule Value",
-                                     "[ ]",
-                                     state.dataScheduleMgr->Schedule(schedule.SchNum).EMSActuatedOn,
-                                     state.dataScheduleMgr->Schedule(schedule.SchNum).EMSValue);
-                }
-            }
-        }
-        if (NumCommaFileSchedules > 0) {
-            hourlyFileValues.deallocate();
+                    state.dataScheduleMgr->Schedule(SchNum).WeekSchedulePointer(iDay) =
+                        state.dataScheduleMgr->Schedule(SchNum).WeekSchedulePointer(iDay - 1);
+                }
+            }
         }
 
         MinuteValue.deallocate();
@@ -5339,15 +5129,9 @@
         // Function: This function returns the number of Columns in the CSV file
         return m_data.size();
     }
-<<<<<<< HEAD
-    std::string_view CSVRow::operator[](std::size_t index) const
-    {
-        return std::string_view(&m_line[m_data[index] + 1], m_data[index + 1] - (m_data[index] + 1));
-=======
     std::string CSVRow::operator[](std::size_t index) const
     {
         return std::string(&m_line[m_data[index] + 1], m_data[index + 1] - (m_data[index] + 1));
->>>>>>> 5a8a2858
     }
 
     void PreProcessIDF(EnergyPlus::EnergyPlusData &state, int &SchNum, int NumCommaFileSchedules)
@@ -5440,7 +5224,6 @@
 
             std::string ColumnSep;
             if (lAlphaBlanks(4) || EnergyPlus::UtilityRoutines::SameString(Alphas(4), "comma")) {
-<<<<<<< HEAD
                 ColumnSep = DataStringGlobals::CharComma;
                 Alphas(4) = "comma";
             } else if (EnergyPlus::UtilityRoutines::SameString(Alphas(4), "semicolon")) {
@@ -5449,16 +5232,6 @@
                 ColumnSep = DataStringGlobals::CharTab;
             } else if (EnergyPlus::UtilityRoutines::SameString(Alphas(4), "space")) {
                 ColumnSep = DataStringGlobals::CharSpace;
-=======
-                ColumnSep = CharComma;
-                Alphas(4) = "comma";
-            } else if (EnergyPlus::UtilityRoutines::SameString(Alphas(4), "semicolon")) {
-                ColumnSep = CharSemicolon;
-            } else if (EnergyPlus::UtilityRoutines::SameString(Alphas(4), "tab")) {
-                ColumnSep = CharTab;
-            } else if (EnergyPlus::UtilityRoutines::SameString(Alphas(4), "space")) {
-                ColumnSep = CharSpace;
->>>>>>> 5a8a2858
             } else {
                 ShowSevereError(state,
                                 RoutineName + CurrentModuleObject + "=\"" + Alphas(1) + "\", " + cAlphaFields(4) + " illegal value=\"" + Alphas(4) +
@@ -5498,19 +5271,10 @@
 
             std::string contextString = CurrentModuleObject + "=\"" + Alphas(1) + "\", " + cAlphaFields(3) + ": ";
 
-<<<<<<< HEAD
             state.files.TempFullFilePath.filePath = CheckForActualFilePath(state, Alphas(3), contextString);
 
             state.dataScheduleMgr->allIdfSchedData.emplace_back(Alphas(1),
                                                                 state.files.TempFullFilePath.filePath,
-=======
-            bool FileExists;
-
-            CheckForActualFileName(state, Alphas(3), FileExists, state.files.TempFullFileName.fileName, contextString);
-
-            state.dataScheduleMgr->allIdfSchedData.emplace_back(Alphas(1),
-                                                                state.files.TempFullFileName.fileName,
->>>>>>> 5a8a2858
                                                                 state.dataScheduleMgr->Schedule(SchNum).ScheduleTypePtr,
                                                                 curcolCount,
                                                                 numHourlyValues,
