--- conflicted
+++ resolved
@@ -836,12 +836,6 @@
         // FUNCTION INFORMATION:
         //       AUTHOR         Robert J. Hitchcock
         //       DATE WRITTEN   August 2003
-<<<<<<< HEAD
-        //       MODIFIED       From Util::MakeUPPERCase( function by Linda K. Lawrie
-=======
-        //       MODIFIED       From UtilityRoutines::makeUPPER( function by Linda K. Lawrie
->>>>>>> 07b51a2c
-        //       RE-ENGINEERED  na
 
         // PURPOSE OF THIS SUBROUTINE:
         // This function returns a representation of the InputString with blanks replaced with underscores.
