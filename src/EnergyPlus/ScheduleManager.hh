// EnergyPlus, Copyright (c) 1996-2021, The Board of Trustees of the University of Illinois,
// The Regents of the University of California, through Lawrence Berkeley National Laboratory
// (subject to receipt of any required approvals from the U.S. Dept. of Energy), Oak Ridge
// National Laboratory, managed by UT-Battelle, Alliance for Sustainable Energy, LLC, and other
// contributors. All rights reserved.
//
// NOTICE: This Software was developed under funding from the U.S. Department of Energy and the
// U.S. Government consequently retains certain rights. As such, the U.S. Government has been
// granted for itself and others acting on its behalf a paid-up, nonexclusive, irrevocable,
// worldwide license in the Software to reproduce, distribute copies to the public, prepare
// derivative works, and perform publicly and display publicly, and to permit others to do so.
//
// Redistribution and use in source and binary forms, with or without modification, are permitted
// provided that the following conditions are met:
//
// (1) Redistributions of source code must retain the above copyright notice, this list of
//     conditions and the following disclaimer.
//
// (2) Redistributions in binary form must reproduce the above copyright notice, this list of
//     conditions and the following disclaimer in the documentation and/or other materials
//     provided with the distribution.
//
// (3) Neither the name of the University of California, Lawrence Berkeley National Laboratory,
//     the University of Illinois, U.S. Dept. of Energy nor the names of its contributors may be
//     used to endorse or promote products derived from this software without specific prior
//     written permission.
//
// (4) Use of EnergyPlus(TM) Name. If Licensee (i) distributes the software in stand-alone form
//     without changes from the version obtained under this License, or (ii) Licensee makes a
//     reference solely to the software portion of its product, Licensee must refer to the
//     software as "EnergyPlus version X" software, where "X" is the version number Licensee
//     obtained under this License and may not use a different name for the software. Except as
//     specifically required in this Section (4), Licensee shall not use in a company name, a
//     product name, in advertising, publicity, or other promotional activities any name, trade
//     name, trademark, logo, or other designation of "EnergyPlus", "E+", "e+" or confusingly
//     similar designation, without the U.S. Department of Energy's prior written consent.
//
// THIS SOFTWARE IS PROVIDED BY THE COPYRIGHT HOLDERS AND CONTRIBUTORS "AS IS" AND ANY EXPRESS OR
// IMPLIED WARRANTIES, INCLUDING, BUT NOT LIMITED TO, THE IMPLIED WARRANTIES OF MERCHANTABILITY
// AND FITNESS FOR A PARTICULAR PURPOSE ARE DISCLAIMED. IN NO EVENT SHALL THE COPYRIGHT OWNER OR
// CONTRIBUTORS BE LIABLE FOR ANY DIRECT, INDIRECT, INCIDENTAL, SPECIAL, EXEMPLARY, OR
// CONSEQUENTIAL DAMAGES (INCLUDING, BUT NOT LIMITED TO, PROCUREMENT OF SUBSTITUTE GOODS OR
// SERVICES; LOSS OF USE, DATA, OR PROFITS; OR BUSINESS INTERRUPTION) HOWEVER CAUSED AND ON ANY
// THEORY OF LIABILITY, WHETHER IN CONTRACT, STRICT LIABILITY, OR TORT (INCLUDING NEGLIGENCE OR
// OTHERWISE) ARISING IN ANY WAY OUT OF THE USE OF THIS SOFTWARE, EVEN IF ADVISED OF THE
// POSSIBILITY OF SUCH DAMAGE.

#ifndef ScheduleManager_hh_INCLUDED
#define ScheduleManager_hh_INCLUDED

// C++ Headers
#include <set>

// ObjexxFCL Headers
#include <ObjexxFCL/Array1D.hh>
#include <ObjexxFCL/Array1S.hh>
#include <ObjexxFCL/Array2A.hh>
#include <ObjexxFCL/Array2D.hh>
#include <ObjexxFCL/Array2S.hh>
#include <ObjexxFCL/Optional.hh>

// EnergyPlus Headers
#include <EnergyPlus/Data/BaseData.hh>
#include <EnergyPlus/DataGlobals.hh>
#include <EnergyPlus/EnergyPlus.hh>

namespace EnergyPlus {

// Forward declarations
struct EnergyPlusData;

namespace ScheduleManager {

    // Using/Aliasing

    // Data
    // MODULE PARAMETER DEFINITIONS

    int const MaxDayTypes(12);

    enum class SchedType : int
    {
        Unassigned = 0,
        ScheduleInput_year = 1,
        ScheduleInput_compact = 2,
        ScheduleInput_file = 3,
        ScheduleInput_constant = 4,
        ScheduleInput_external = 5
    };

    // DERIVED TYPE DEFINITIONS

    // INTERFACE BLOCK SPECIFICATIONS

    // MODULE VARIABLE DECLARATIONS:

    enum class ScheduleInterpolation
    {
        No,      // no interpolation
        Average, // interpolation only to resolve time intervals not matching timestep lengths (this was previously interpolate:yes)
        Linear   // linear interpolation from the previous time to the current time for the entire schedule
    };

    // Derived Types Variables

    // Types

    struct ScheduleTypeData
    {
        // Members
        std::string Name; // Schedule Type Name
        bool Limited;     // True if this Schedule Type has limits
        Real64 Minimum;   // Minimum for limited schedule
        Real64 Maximum;   // Maximum for limited schedule
        bool IsReal;      // True if this is a "real" schedule, false if integer
        int UnitType;     // reference ScheduleTypeLimit table

        // Default Constructor
        ScheduleTypeData() : Limited(false), Minimum(0.0), Maximum(0.0), IsReal(true), UnitType(0)
        {
        }
    };

    struct DayScheduleData
    {
        // Members
        std::string Name;                           // Day Schedule Name
        int ScheduleTypePtr;                        // Index of Schedule Type
        ScheduleInterpolation IntervalInterpolated; // Indicator for interval interpolation. If not "interpolated", False.  Else True
        bool Used;                                  // Indicator for this schedule being "used".
        Array2D<Real64> TSValue;                    // Value array by simulation timestep
        Real64 TSValMax;                            // maximum of all TSValue's
        Real64 TSValMin;                            // minimum of all TSValue's

        // Default Constructor
        DayScheduleData() : ScheduleTypePtr(0), IntervalInterpolated(ScheduleInterpolation::No), Used(false), TSValMax(0.0), TSValMin(0.0)
        {
        }
    };

    struct WeekScheduleData
    {
        // Members
        std::string Name;               // Week Schedule Name
        bool Used;                      // Indicator for this schedule being "used".
        Array1D_int DaySchedulePointer; // Index of Day Schedule

        // Default Constructor
        WeekScheduleData() : Used(false), DaySchedulePointer(MaxDayTypes, 0)
        {
        }
    };

    struct ScheduleData
    {
        // Members
        std::string Name;                          // Schedule Name
        int ScheduleTypePtr;                       // Index of Schedule Type
        Array1D_int WeekSchedulePointer;           // one created for each day of possible simulation
        SchedType SchType = SchedType::Unassigned; // what kind of object has been input.
        bool Used;                                 // Indicator for this schedule being "used".
        bool MaxMinSet;                            // Max/min values have been stored for this schedule
        Real64 MaxValue;                           // Maximum value for this schedule
        Real64 MinValue;                           // Minimum value for this schedule
        Real64 CurrentValue;                       // For Reporting
        bool EMSActuatedOn;                        // indicates if EMS computed
        Real64 EMSValue;

        // Default Constructor
        ScheduleData()
            : ScheduleTypePtr(0), WeekSchedulePointer(366, 0), Used(false), MaxMinSet(false), MaxValue(0.0), MinValue(0.0), CurrentValue(0.0),
              EMSActuatedOn(false), EMSValue(0.0)
        {
        }
    };

    // Functions

    void ProcessScheduleInput(EnergyPlusData &state);

    void ReportScheduleDetails(EnergyPlusData &state, int const LevelOfDetail); // =1: hourly; =2: timestep; = 3: make IDF excerpt

    // Returns the CurrentScheduleValue
    Real64 GetCurrentScheduleValue(EnergyPlusData &state, int const ScheduleIndex);

    // Updates each schedule value to the current timestep
    // Uses EMS value if actuated, otherwise calls LookUpScheduleValue with ThisHour=DataGlobals::HourOfDay, ThisTimeStep=DataGlobals::TimeStep
    void UpdateScheduleValues(EnergyPlusData &state);

    // Looks up a given Schedule value for an hour & timestep, minding whether DST is enabled or not
    Real64 LookUpScheduleValue(EnergyPlusData &state,
                               int const ScheduleIndex,
                               int const ThisHour,
                               int const ThisTimeStep = -1 // Negative => unspecified, will use NumOfTimeStepInHour
    );

    int GetScheduleIndex(EnergyPlusData &state, std::string const &ScheduleName);

    std::string GetScheduleType(EnergyPlusData &state, int const ScheduleIndex);

    int GetDayScheduleIndex(EnergyPlusData &state, std::string &ScheduleName);

    void GetScheduleValuesForDay(
        EnergyPlusData &state, int const ScheduleIndex, Array2S<Real64> DayValues, Optional_int_const JDay = _, Optional_int_const CurDayofWeek = _);

    void GetSingleDayScheduleValues(EnergyPlusData &state,
                                    int const DayScheduleIndex, // Index of the DaySchedule for values
                                    Array2S<Real64> DayValues   // Returned set of values
    );

    void ExternalInterfaceSetSchedule(EnergyPlusData &state,
                                      int &ScheduleIndex,
                                      Real64 &Value // The new value for the schedule
    );

    void ProcessIntervalFields(EnergyPlusData &state,
                               Array1S_string const Untils,
                               Array1S<Real64> const Numbers,
                               int const NumUntils,
                               int const NumNumbers,
                               Array2A<Real64> MinuteValue,
                               Array2A_bool SetMinuteValue,
                               bool &ErrorsFound,
                               std::string const &DayScheduleName,     // Name (used for errors)
                               std::string const &ErrContext,          // Context (used for errors)
                               ScheduleInterpolation interpolationKind // enumeration on how to interpolate values in schedule
    );

    void DecodeHHMMField(EnergyPlusData &state,
                         std::string const &FieldValue,          // Input field value
                         int &RetHH,                             // Returned "hour"
                         int &RetMM,                             // Returned "minute"
                         bool &ErrorsFound,                      // True if errors found in this field
                         std::string const &DayScheduleName,     // originating day schedule name
                         std::string const &FullFieldValue,      // Full Input field value
                         ScheduleInterpolation interpolationKind // enumeration on how to interpolate values in schedule
    );

    bool isMinuteMultipleOfTimestep(int minute, int numMinutesPerTimestep);

    void ProcessForDayTypes(EnergyPlusData &state,
                            std::string const &ForDayField, // Field containing the "FOR:..."
                            Array1D_bool &TheseDays,        // Array to contain returned "true" days
                            Array1D_bool &AlReady,          // Array of days already done
                            bool &ErrorsFound               // Will be true if error found.
    );

    bool CheckScheduleValueMinMax(EnergyPlusData &state,
                                  int const ScheduleIndex,      // Which Schedule being tested
                                  std::string const &MinString, // Minimum indicator ('>', '>=')
                                  Real64 const Minimum          // Minimum desired value
    );

    bool CheckScheduleValueMinMax(EnergyPlusData &state,
                                  int const ScheduleIndex,      // Which Schedule being tested
                                  std::string const &MinString, // Minimum indicator ('>', '>=')
                                  Real64 const Minimum,         // Minimum desired value
                                  std::string const &MaxString, // Maximum indicator ('<', ',=')
                                  Real64 const Maximum          // Maximum desired value
    );

    bool CheckScheduleValueMinMax(EnergyPlusData &state,
                                  int const ScheduleIndex,      // Which Schedule being tested
                                  std::string const &MinString, // Minimum indicator ('>', '>=')
                                  Real32 const Minimum          // Minimum desired value
    );

    bool CheckScheduleValueMinMax(EnergyPlusData &state,
                                  int const ScheduleIndex,      // Which Schedule being tested
                                  std::string const &MinString, // Minimum indicator ('>', '>=')
                                  Real32 const Minimum,         // Minimum desired value
                                  std::string const &MaxString, // Maximum indicator ('<', ',=')
                                  Real32 const Maximum          // Maximum desired value
    );

    bool CheckScheduleValue(EnergyPlusData &state,
                            int const ScheduleIndex, // Which Schedule being tested
                            Real64 const Value       // Actual desired value
    );

    bool CheckScheduleValue(EnergyPlusData &state,
                            int const ScheduleIndex, // Which Schedule being tested
                            int const Value          // Actual desired value
    );

    bool CheckDayScheduleValueMinMax(EnergyPlusData &state,
                                     int const ScheduleIndex,            // Which Day Schedule being tested
                                     Real64 const Minimum,               // Minimum desired value
                                     std::string const &MinString,       // Minimum indicator ('>', '>=')
                                     Optional<Real64 const> Maximum = _, // Maximum desired value
                                     Optional_string_const MaxString = _ // Maximum indicator ('<', ',=')
    );

    bool CheckDayScheduleValueMinMax(EnergyPlusData &state,
                                     int const ScheduleIndex,            // Which Day Schedule being tested
                                     Real32 const Minimum,               // Minimum desired value
                                     std::string const &MinString,       // Minimum indicator ('>', '>=')
                                     Optional<Real32 const> Maximum = _, // Maximum desired value
                                     Optional_string_const MaxString = _ // Maximum indicator ('<', ',=')
    );

    bool HasFractionalScheduleValue(EnergyPlusData &state, int const ScheduleIndex); // Which Schedule being tested

    Real64 GetScheduleMinValue(EnergyPlusData &state, int const ScheduleIndex); // Which Schedule being tested

    Real64 GetScheduleMaxValue(EnergyPlusData &state, int const ScheduleIndex); // Which Schedule being tested

    std::string GetScheduleName(EnergyPlusData &state, int const ScheduleIndex);

    void ReportScheduleValues(EnergyPlusData &state);

    void ReportOrphanSchedules(EnergyPlusData &state);

    Real64 ScheduleAnnualFullLoadHours(EnergyPlusData &state,
                                       int const ScheduleIndex,  // Which Schedule being tested
                                       int const StartDayOfWeek, // Day of week for start of year
                                       bool const isItLeapYear   // true if it is a leap year containing February 29
    );

    Real64 ScheduleAverageHoursPerWeek(EnergyPlusData &state,
                                       int const ScheduleIndex,  // Which Schedule being tested
                                       int const StartDayOfWeek, // Day of week for start of year
                                       bool const isItLeapYear   // true if it is a leap year containing February 29
    );

    Real64 ScheduleHoursGT1perc(EnergyPlusData &state,
                                int const ScheduleIndex,  // Which Schedule being tested
                                int const StartDayOfWeek, // Day of week for start of year
                                bool const isItLeapYear   // true if it is a leap year containing February 29
    );

    int GetNumberOfSchedules(EnergyPlusData &state);

    struct CSVRow
    {
<<<<<<< HEAD
        std::string_view operator[](std::size_t index) const;
=======
        std::string operator[](std::size_t index) const;
>>>>>>> 5a8a2858
        std::size_t rowEnd();
        std::string delimiter{'*'}; // eg. comma in CSV
        void readNextRow(std::istream &str);

    private:
        std::string m_line;
        std::vector<int> m_data;
    };

    std::istream &operator>>(std::istream &str, CSVRow &data);

    void PreProcessIDF(EnergyPlus::EnergyPlusData &state, int &SchNum, int NumCommaFileSchedules);

    struct schedInputIdfPreprocessObject
    {
        std::string name;     // <- can inherit from parent sched class
        std::string fileName; // <- can inherit from parent sched class
        int ScheduleTypePtr{-1};
        int columnOfInterest{-1};
        int numHourlyValues{-1};
        int MinutesPerItem{-1};
        int rowsToSkip{-1};
        bool FileIntervalInterpolated{false};
        std::basic_string<char> columnSeperator{"*"};
        int columnarDataIndex{-1}; // TODO : Figure out what to do here (size_t to int conversion)
        int SchNum{-1};

        schedInputIdfPreprocessObject(std::string name,     // <- can inherit from parent sched class
                                      std::string fileName, // <- can inherit from parent sched class
                                      int ScheduleTypePtr = -1,
                                      int columnOfInterest = -1,
                                      int numHourlyValues = -1,
                                      int MinutesPerItem = -1,
                                      int rowsToSkip = -1,
                                      bool FileIntervalInterpolated = false,
                                      std::basic_string<char> columnSeperator = "*",
                                      int SchNum = -1)
        {

            this->name = name;
            this->fileName = fileName;
            this->ScheduleTypePtr = ScheduleTypePtr;
            this->columnOfInterest = columnOfInterest - 1; // - 1 to get index to match with c++ containers (start at 0)
            this->numHourlyValues = numHourlyValues;
            this->MinutesPerItem = MinutesPerItem;
            this->rowsToSkip = rowsToSkip;
            this->FileIntervalInterpolated = FileIntervalInterpolated;
            this->columnSeperator = columnSeperator;
            this->SchNum = SchNum;
        }
        void setColumnarDataIndex(int incomingData)
        {
            this->columnarDataIndex = incomingData;
        }
    };

    void PopulateSetOfFilenames(const std::vector<schedInputIdfPreprocessObject> &allIdfSchedData, std::set<std::string> &setOfFilenames);

    struct PreProcessedColumn
    {
        std::string name;
        int columnOfInterest = -1;
        int numHourlyValues = -1;
        int MinutesPerItem = -1;
        int rowsToSkip = -1;
        bool FileIntervalInterpolated = false;
        int ScheduleTypePtr = -1;
        int SchNum = -1;
<<<<<<< HEAD
=======
        int rowCnt = 0;
        int numerrors = 0;
>>>>>>> 5a8a2858
        std::string fileName;
        std::string delimiter;
        std::vector<Real64> vals; // rows to skip + number of hours*items/hour

        PreProcessedColumn(std::string name, // <- can inherit from parent sched class
                           int columnOfInterest,
                           int numHourlyValues,
                           int MinutesPerItem,
                           int rowsToSkip,
                           bool FileIntervalInterpolated,
                           std::string fileName,
                           std::string delimiter,
                           int ScheduleTypePtr,
                           int SchNum,
                           std::vector<Real64> vals)
        {
            this->name = name; // <- can inherit from parent sched class
            this->columnOfInterest = columnOfInterest;
            this->numHourlyValues = numHourlyValues;
            this->MinutesPerItem = MinutesPerItem;
            this->rowsToSkip = rowsToSkip;
            this->FileIntervalInterpolated = FileIntervalInterpolated;
            this->fileName = fileName;
            this->delimiter = delimiter;
            this->ScheduleTypePtr = ScheduleTypePtr;
            this->SchNum = SchNum;
            this->vals = vals;
        }
    };

} // namespace ScheduleManager

struct ScheduleManagerData : BaseGlobalStruct
{
    bool CheckScheduleValueMinMaxRunOnceOnly = true;
    bool DoScheduleReportingSetup = true;
    std::unordered_map<std::string, std::string> UniqueDayScheduleNames;
    std::unordered_map<std::string, std::string> UniqueWeekScheduleNames;
    std::unordered_map<std::string, std::string> UniqueScheduleNames;

    // Integer Variables for the Module
    int NumScheduleTypes = 0;
    int NumDaySchedules = 0;
    int NumWeekSchedules = 0;
    int NumSchedules = 0;

    // Logical Variables for Module
    bool ScheduleInputProcessed = false; // This is false until the Schedule Input has been processed.
    bool ScheduleDSTSFileWarningIssued = false;
    bool ScheduleFileShadingProcessed = false; // This is false unless there is a Schedule:File:Shading object.

    // Object Data
    Array1D<ScheduleManager::ScheduleTypeData> ScheduleType; // Allowed Schedule Types
    Array1D<ScheduleManager::DayScheduleData> DaySchedule;   // Day Schedule Storage
    Array1D<ScheduleManager::WeekScheduleData> WeekSchedule; // Week Schedule Storage
    Array1D<ScheduleManager::ScheduleData> Schedule;         // Schedule Storage

    // Schedule:File variables
    std::vector<ScheduleManager::schedInputIdfPreprocessObject> allIdfSchedData;
    std::vector<ScheduleManager::PreProcessedColumn> columnarData;

    void clear_state() override
    {
        CheckScheduleValueMinMaxRunOnceOnly = true;
        UniqueDayScheduleNames.clear();
        UniqueWeekScheduleNames.clear();
        UniqueScheduleNames.clear();
        DoScheduleReportingSetup = true;

        NumScheduleTypes = 0;
        NumDaySchedules = 0;
        NumWeekSchedules = 0;
        NumSchedules = 0;

        ScheduleInputProcessed = false;
        ScheduleDSTSFileWarningIssued = false;
        ScheduleFileShadingProcessed = false;

        ScheduleType.clear(); // Allowed Schedule Types
        DaySchedule.clear();  // Day Schedule Storage
        WeekSchedule.clear(); // Week Schedule Storage
        Schedule.clear();     // Schedule Storage

        allIdfSchedData.clear();
        columnarData.clear();
    }
};

} // namespace EnergyPlus

#endif<|MERGE_RESOLUTION|>--- conflicted
+++ resolved
@@ -333,11 +333,7 @@
 
     struct CSVRow
     {
-<<<<<<< HEAD
-        std::string_view operator[](std::size_t index) const;
-=======
         std::string operator[](std::size_t index) const;
->>>>>>> 5a8a2858
         std::size_t rowEnd();
         std::string delimiter{'*'}; // eg. comma in CSV
         void readNextRow(std::istream &str);
@@ -406,11 +402,8 @@
         bool FileIntervalInterpolated = false;
         int ScheduleTypePtr = -1;
         int SchNum = -1;
-<<<<<<< HEAD
-=======
         int rowCnt = 0;
         int numerrors = 0;
->>>>>>> 5a8a2858
         std::string fileName;
         std::string delimiter;
         std::vector<Real64> vals; // rows to skip + number of hours*items/hour
