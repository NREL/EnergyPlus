// EnergyPlus, Copyright (c) 1996-2020, The Board of Trustees of the University of Illinois,
// The Regents of the University of California, through Lawrence Berkeley National Laboratory
// (subject to receipt of any required approvals from the U.S. Dept. of Energy), Oak Ridge
// National Laboratory, managed by UT-Battelle, Alliance for Sustainable Energy, LLC, and other
// contributors. All rights reserved.
//
// NOTICE: This Software was developed under funding from the U.S. Department of Energy and the
// U.S. Government consequently retains certain rights. As such, the U.S. Government has been
// granted for itself and others acting on its behalf a paid-up, nonexclusive, irrevocable,
// worldwide license in the Software to reproduce, distribute copies to the public, prepare
// derivative works, and perform publicly and display publicly, and to permit others to do so.
//
// Redistribution and use in source and binary forms, with or without modification, are permitted
// provided that the following conditions are met:
//
// (1) Redistributions of source code must retain the above copyright notice, this list of
//     conditions and the following disclaimer.
//
// (2) Redistributions in binary form must reproduce the above copyright notice, this list of
//     conditions and the following disclaimer in the documentation and/or other materials
//     provided with the distribution.
//
// (3) Neither the name of the University of California, Lawrence Berkeley National Laboratory,
//     the University of Illinois, U.S. Dept. of Energy nor the names of its contributors may be
//     used to endorse or promote products derived from this software without specific prior
//     written permission.
//
// (4) Use of EnergyPlus(TM) Name. If Licensee (i) distributes the software in stand-alone form
//     without changes from the version obtained under this License, or (ii) Licensee makes a
//     reference solely to the software portion of its product, Licensee must refer to the
//     software as "EnergyPlus version X" software, where "X" is the version number Licensee
//     obtained under this License and may not use a different name for the software. Except as
//     specifically required in this Section (4), Licensee shall not use in a company name, a
//     product name, in advertising, publicity, or other promotional activities any name, trade
//     name, trademark, logo, or other designation of "EnergyPlus", "E+", "e+" or confusingly
//     similar designation, without the U.S. Department of Energy's prior written consent.
//
// THIS SOFTWARE IS PROVIDED BY THE COPYRIGHT HOLDERS AND CONTRIBUTORS "AS IS" AND ANY EXPRESS OR
// IMPLIED WARRANTIES, INCLUDING, BUT NOT LIMITED TO, THE IMPLIED WARRANTIES OF MERCHANTABILITY
// AND FITNESS FOR A PARTICULAR PURPOSE ARE DISCLAIMED. IN NO EVENT SHALL THE COPYRIGHT OWNER OR
// CONTRIBUTORS BE LIABLE FOR ANY DIRECT, INDIRECT, INCIDENTAL, SPECIAL, EXEMPLARY, OR
// CONSEQUENTIAL DAMAGES (INCLUDING, BUT NOT LIMITED TO, PROCUREMENT OF SUBSTITUTE GOODS OR
// SERVICES; LOSS OF USE, DATA, OR PROFITS; OR BUSINESS INTERRUPTION) HOWEVER CAUSED AND ON ANY
// THEORY OF LIABILITY, WHETHER IN CONTRACT, STRICT LIABILITY, OR TORT (INCLUDING NEGLIGENCE OR
// OTHERWISE) ARISING IN ANY WAY OUT OF THE USE OF THIS SOFTWARE, EVEN IF ADVISED OF THE
// POSSIBILITY OF SUCH DAMAGE.

// C++ Headers
#include <cmath>

// ObjexxFCL Headers
#include <ObjexxFCL/Array.functions.hh>
#include <ObjexxFCL/Array1D.hh>
#include <ObjexxFCL/Fmath.hh>

// EnergyPlus Headers
#include <EnergyPlus/Construction.hh>
#include <EnergyPlus/Data/EnergyPlusData.hh>
#include <EnergyPlus/DXFEarClipping.hh>
#include <EnergyPlus/DataDaylighting.hh>
#include <EnergyPlus/DataErrorTracking.hh>
#include <EnergyPlus/DataGlobals.hh>
#include <EnergyPlus/DataHeatBalance.hh>
#include <EnergyPlus/DataStringGlobals.hh>
#include <EnergyPlus/DataSurfaceColors.hh>
#include <EnergyPlus/DataSurfaces.hh>
#include <EnergyPlus/General.hh>
#include <EnergyPlus/OutputReports.hh>
#include <EnergyPlus/ScheduleManager.hh>
#include <EnergyPlus/UtilityRoutines.hh>

namespace EnergyPlus {

void ReportSurfaces(EnergyPlusData &state)
{

    // SUBROUTINE INFORMATION:
    //       AUTHOR         Linda K. Lawrie
    //       DATE WRITTEN   February 1999
    //       MODIFIED       na
    //       RE-ENGINEERED  na

    // PURPOSE OF THIS SUBROUTINE:
    // This subroutine calls several optional routines to report
    // the surfaces to output formats that can render the data
    // into a descriptive picture.

    // METHODOLOGY EMPLOYED:
    // Use a REPORT command to determine if there should be
    // a file created.

    // REFERENCES:
    // na

    // Using/Aliasing
    using DataErrorTracking::AskForSurfacesReport;
    using namespace DataSurfaceColors;
    using General::ScanForReports;

    // Locals
    // SUBROUTINE ARGUMENT DEFINITIONS:
    // na

    // SUBROUTINE PARAMETER DEFINITIONS:

    // INTERFACE BLOCK SPECIFICATIONS
    // na

    // DERIVED TYPE DEFINITIONS
    // na

    // SUBROUTINE LOCAL VARIABLE DECLARATIONS:
    int SurfDetails;
    bool SurfVert;
    bool SurfDet;
    bool DXFDone;
    bool VRMLDone;
    std::string Option1;
    std::string Option2;
    bool DoReport;

    AskForSurfacesReport = false;

    SurfDetails = 0;
    SurfVert = false;
    SurfDet = false;
    DXFDone = false;
    VRMLDone = false;
    Option1 = "";
    Option2 = "";

    ScanForReports(state, "Surfaces", DoReport, "Lines", Option1);
    if (DoReport) LinesOut(state, Option1);

    ScanForReports(state, "Surfaces", DoReport, "Vertices");
    if (DoReport) {
        if (!SurfVert) {
            ++SurfDetails;
            SurfVert = true;
        }
    }

    ScanForReports(state, "Surfaces", DoReport, "Details");
    if (DoReport) {
        if (!SurfDet) {
            SurfDetails += 10;
            SurfDet = true;
        }
    }

    ScanForReports(state, "Surfaces", DoReport, "DetailsWithVertices");
    if (DoReport) {
        if (!SurfDet) {
            SurfDetails += 10;
            SurfDet = true;
        }
        if (!SurfVert) {
            ++SurfDetails;
            SurfVert = true;
        }
    }

    ScanForReports(state, "Surfaces", DoReport, "DXF", Option1, Option2);
    if (DoReport) {
        if (!DXFDone) {
            if (Option2 != "") {
                SetUpSchemeColors(state, Option2, "DXF");
            }
            DXFOut(state, Option1, Option2);
            DXFDone = true;
        } else {
            ShowWarningError(state, "ReportSurfaces: DXF output already generated.  DXF with option=[" + Option1 + "] will not be generated.");
        }
    }

    ScanForReports(state, "Surfaces", DoReport, "DXF:WireFrame", Option1, Option2);
    if (DoReport) {
        if (!DXFDone) {
            if (Option2 != "") {
                SetUpSchemeColors(state, Option2, "DXF");
            }
            DXFOutWireFrame(state, Option2);
            DXFDone = true;
        } else {
            ShowWarningError(state, "ReportSurfaces: DXF output already generated.  DXF:WireFrame will not be generated.");
        }
    }

    ScanForReports(state, "Surfaces", DoReport, "VRML", Option1, Option2);
    if (DoReport) {
        if (!VRMLDone) {
            VRMLOut(state, Option1, Option2);
            VRMLDone = true;
        } else {
            ShowWarningError(state, "ReportSurfaces: VRML output already generated.  VRML with option=[" + Option1 + "] will not be generated.");
        }
    }

    ScanForReports(state, "Surfaces", DoReport, "CostInfo");
    if (DoReport) {
        CostInfoOut(state);
    }

    if (SurfDet || SurfVert) {
        DetailsForSurfaces(state, SurfDetails);
    }
}

void LinesOut(EnergyPlusData &state, std::string const &option)
{
    // SUBROUTINE INFORMATION:
    //       AUTHOR         Linda K. Lawrie
    //       DATE WRITTEN   March 1999
    //       MODIFIED       March 2006 -- add option for "IDF segments out"
    //       RE-ENGINEERED  na

    // PURPOSE OF THIS SUBROUTINE:
    // This subroutine produces a file of lines in the surfaces.

    // METHODOLOGY EMPLOYED:
    // Use the surface absolute coordinate information to produce
    // lines.

    // REFERENCES:
    // na

    // Using/Aliasing
    using namespace DataHeatBalance;
    using namespace DataSurfaces;

    // Locals
    // SUBROUTINE ARGUMENT DEFINITIONS:

    // SUBROUTINE PARAMETER DEFINITIONS:

    static std::string const vertexstring("X,Y,Z ==> Vertex");

    // INTERFACE BLOCK SPECIFICATIONS
    // na

    // DERIVED TYPE DEFINITIONS
    // na

    // SUBROUTINE LOCAL VARIABLE DECLARATIONS:
    static bool optiondone(false);
    static std::string lastoption;

    if (TotSurfaces > 0 && !allocated(Surface)) {
        // no error needed, probably in end processing, just return
        return;
    }

    if (optiondone) {
        ShowWarningError(state, "Report of Surfaces/Lines Option has already been completed with option=" + lastoption);
        ShowContinueError(state, "..option=\"" + option + "\" will not be done this time.");
        return;
    }

    lastoption = option;
    optiondone = true;

    auto slnfile = state.files.sln.open(state, "LinesOut", state.files.outputControl.sln);

    if (option != "IDF") {
        for (int surf : DataSurfaces::AllSurfaceListReportOrder) {
            if (Surface(surf).Class == SurfaceClass::IntMass) continue;
            if (Surface(surf).Sides == 0) continue;
            print(slnfile, "{}:{}\n", Surface(surf).ZoneName, Surface(surf).Name);
            for (int vert = 1; vert <= Surface(surf).Sides; ++vert) {
                static constexpr auto fmt700("{:10.2F},{:10.2F},{:10.2F},{:10.2F},{:10.2F},{:10.2F}\n");

                if (vert != Surface(surf).Sides) {
                    print(slnfile,
                          fmt700,
                          Surface(surf).Vertex(vert).x,
                          Surface(surf).Vertex(vert).y,
                          Surface(surf).Vertex(vert).z,
                          Surface(surf).Vertex(vert + 1).x,
                          Surface(surf).Vertex(vert + 1).y,
                          Surface(surf).Vertex(vert + 1).z);
                } else {
                    print(slnfile,
                          fmt700,
                          Surface(surf).Vertex(vert).x,
                          Surface(surf).Vertex(vert).y,
                          Surface(surf).Vertex(vert).z,
                          Surface(surf).Vertex(1).x,
                          Surface(surf).Vertex(1).y,
                          Surface(surf).Vertex(1).z);
                }
            }
        }
    } else {
        print(slnfile, "{}\n", " Building North Axis = 0");
        print(slnfile, "{}\n", "GlobalGeometryRules,UpperLeftCorner,CounterClockwise,WorldCoordinates;");
        for (int surf : DataSurfaces::AllSurfaceListReportOrder) {
            if (Surface(surf).Class == SurfaceClass::IntMass) continue;
            if (Surface(surf).Sides == 0) continue;
            // process heat transfer surfaces
            print(slnfile, " Surface={}, Name={}, Azimuth={:.1R}\n", cSurfaceClass(Surface(surf).Class), Surface(surf).Name, Surface(surf).Azimuth);
            print(slnfile, "  {},  !- Number of (X,Y,Z) groups in this surface\n", Surface(surf).Sides);
            for (int vert = 1; vert <= Surface(surf).Sides; ++vert) {
                std::string optcommasemi = ",";
                if (vert == Surface(surf).Sides) optcommasemi = ";";
                static constexpr auto fmtcoord("  {:10.2F},{:10.2F},{:10.2F}{}  !- {} {}\n");
                print(slnfile,
                      fmtcoord,
                      Surface(surf).Vertex(vert).x,
                      Surface(surf).Vertex(vert).y,
                      Surface(surf).Vertex(vert).z,
                      optcommasemi,
                      vertexstring,
                      vert);
            }
        }
    }
}

static std::string normalizeName(std::string name)
{
    std::replace(begin(name), end(name), ' ', '_');
    std::replace(begin(name), end(name), ':', '_');
    return name;
}

static void WriteDXFCommon(EnergyPlusData &state, InputOutputFile &of, const std::string &ColorScheme)
{
    using DataHeatBalance::BuildingName;
    using DataHeatBalance::Zone;
    using namespace DataSurfaces;
    using namespace DataSurfaceColors;
    static constexpr auto Format_800("  0\nTEXT\n  8\n1\n  6\nContinuous\n 62\n{:3}\n 10\n{:15.5F}\n 20\n{:15.5F}\n 30\n{:15.5F}\n 40\n .25\n  "
                                     "1\nTrue North\n 41\n 0.0\n  7\nMONOTXT\n210\n0.0\n220\n0.0\n230\n1.0\n");
    static constexpr auto Format_801("  0\nTEXT\n  8\n1\n  6\nContinuous\n 62\n{:3}\n 10\n{:15.5F}\n 20\n{:15.5F}\n 30\n{:15.5F}\n 40\n .4\n  "
                                     "1\n{}\n 41\n 0.0\n  7\nMONOTXT\n210\n0.0\n220\n0.0\n230\n1.0\n");

    static constexpr auto Format_703_0("  0\n3DFACE\n  8\n1\n 62\n{:3}\n");
    static constexpr auto Format_703_1(" 10\n{:15.5F}\n 20\n{:15.5F}\n 30\n{:15.5F}\n");
    static constexpr auto Format_703_2(" 11\n{:15.5F}\n 21\n{:15.5F}\n 31\n{:15.5F}\n");
    static constexpr auto Format_703_3(" 12\n{:15.5F}\n 22\n{:15.5F}\n 32\n{:15.5F}\n");
    static constexpr auto Format_703_4(" 13\n{:15.5F}\n 23\n{:15.5F}\n 33\n{:15.5F}\n");

    static constexpr auto Format_708{"999\n{}{}{}\n"};
    static constexpr auto Format_710{"999\n{}\n"};

    Array1D<Real64> StemX(4, -10.0);
    Array1D<Real64> StemY(4, {3.0, 3.0, 0.0, 0.0});
    Array1D<Real64> StemZ(4, {0.1, 0.0, 0.0, 0.1});
    Array1D<Real64> Head1X(4, {-10.0, -10.0, -10.5, -10.5});
    Array1D<Real64> Head1Y(4, {3.0, 3.0, 2.133975, 2.133975});
    Array1D<Real64> Head1Z(4, {0.1, 0.0, 0.0, 0.1});
    Array1D<Real64> Head2X(4, {-10.0, -10.0, -9.5, -9.5});
    Array1D<Real64> Head2Y(4, {3.0, 3.0, 2.133975, 2.133975});
    Array1D<Real64> Head2Z(4, {0.1, 0.0, 0.0, 0.1});
    Array1D<Real64> NSide1X(4, -10.5);
    Array1D<Real64> NSide1Y(4, {4.5, 4.5, 3.5, 3.5});
    Array1D<Real64> NSide1Z(4, {0.1, 0.0, 0.0, 0.1});
    Array1D<Real64> NSide2X(4, {-10.5, -10.5, -9.5, -9.5});
    Array1D<Real64> NSide2Y(4, {4.5, 4.5, 3.5, 3.5});
    Array1D<Real64> NSide2Z(4, {0.1, 0.0, 0.0, 0.1});
    Array1D<Real64> NSide3X(4, -9.5);
    Array1D<Real64> NSide3Y(4, {4.5, 4.5, 3.5, 3.5});
    Array1D<Real64> NSide3Z(4, {0.1, 0.0, 0.0, 0.1});

    if (ColorScheme.empty()) {
        print(of, Format_708, "Color Scheme", ",", "Default");
    } else {
        print(of, Format_708, "Color Scheme", ",", ColorScheme);
    }

    Real64 minx = 99999.0;
    Real64 miny = 99999.0;
    for (int surf : DataSurfaces::AllSurfaceListReportOrder) {
        if (Surface(surf).Class == SurfaceClass::IntMass) continue;
        for (int vert = 1; vert <= Surface(surf).Sides; ++vert) {
            minx = min(minx, Surface(surf).Vertex(vert).x);
            miny = min(miny, Surface(surf).Vertex(vert).y);
        }
    }

    for (int vert = 1; vert <= 4; ++vert) {
        StemX(vert) += minx;
        StemY(vert) += miny;
        Head1X(vert) += minx;
        Head1Y(vert) += miny;
        Head2X(vert) += minx;
        Head2Y(vert) += miny;
        NSide1X(vert) += minx;
        NSide1Y(vert) += miny;
        NSide2X(vert) += minx;
        NSide2Y(vert) += miny;
        NSide3X(vert) += minx;
        NSide3Y(vert) += miny;
    }

    // This writes "True North" above the Arrow Head
    print(of, Format_710, "Text - True North");
    print(of, Format_800, DXFcolorno(ColorNo_Text), StemX(1) - 1.0, StemY(1), StemZ(1));

    print(of, Format_710, "Text - Building Title");
    print(of, Format_801, DXFcolorno(ColorNo_Text), StemX(1) - 4.0, StemY(1) - 4.0, StemZ(1), "Building - " + BuildingName);

    // We want to point the north arrow to true north
    print(of, Format_710, "North Arrow Stem");
    print(of, Format_703_0, DXFcolorno(ColorNo_Text));
    print(of, Format_703_1, StemX(1), StemY(1), StemZ(1));
    print(of, Format_703_2, StemX(2), StemY(2), StemZ(2));
    print(of, Format_703_3, StemX(3), StemY(3), StemZ(3));
    print(of, Format_703_4, StemX(4), StemY(4), StemZ(4));

    print(of, Format_710, "North Arrow Head 1");
    print(of, Format_703_0, DXFcolorno(ColorNo_Text));
    print(of, Format_703_1, Head1X(1), Head1Y(1), Head1Z(1));
    print(of, Format_703_2, Head1X(2), Head1Y(2), Head1Z(2));
    print(of, Format_703_3, Head1X(3), Head1Y(3), Head1Z(3));
    print(of, Format_703_4, Head1X(4), Head1Y(4), Head1Z(4));

    print(of, Format_710, "North Arrow Head 2");
    print(of, Format_703_0, DXFcolorno(ColorNo_Text));
    print(of, Format_703_1, Head2X(1), Head2Y(1), Head2Z(1));
    print(of, Format_703_2, Head2X(2), Head2Y(2), Head2Z(2));
    print(of, Format_703_3, Head2X(3), Head2Y(3), Head2Z(3));
    print(of, Format_703_4, Head2X(4), Head2Y(4), Head2Z(4));

    print(of, Format_710, "North Arrow Side 1");
    print(of, Format_703_0, DXFcolorno(ColorNo_Text));
    print(of, Format_703_1, NSide1X(1), NSide1Y(1), NSide1Z(1));
    print(of, Format_703_2, NSide1X(2), NSide1Y(2), NSide1Z(2));
    print(of, Format_703_3, NSide1X(3), NSide1Y(3), NSide1Z(3));
    print(of, Format_703_4, NSide1X(4), NSide1Y(4), NSide1Z(4));

    print(of, Format_710, "North Arrow Side 2");
    print(of, Format_703_0, DXFcolorno(ColorNo_Text));
    print(of, Format_703_1, NSide2X(1), NSide2Y(1), NSide2Z(1));
    print(of, Format_703_2, NSide2X(2), NSide2Y(2), NSide2Z(2));
    print(of, Format_703_3, NSide2X(3), NSide2Y(3), NSide2Z(3));
    print(of, Format_703_4, NSide2X(4), NSide2Y(4), NSide2Z(4));

    print(of, Format_710, "North Arrow Side 3");
    print(of, Format_703_0, DXFcolorno(ColorNo_Text));
    print(of, Format_703_1, NSide3X(1), NSide3Y(1), NSide3Z(1));
    print(of, Format_703_2, NSide3X(2), NSide3Y(2), NSide3Z(2));
    print(of, Format_703_3, NSide3X(3), NSide3Y(3), NSide3Z(3));
    print(of, Format_703_4, NSide3X(4), NSide3Y(4), NSide3Z(4));

    print(of, Format_710, "Zone Names");

    for (int zones = 1; zones <= state.dataGlobal->NumOfZones; ++zones) {
        print(of, Format_710, format("Zone={}:{}", zones, normalizeName(Zone(zones).Name)));
    }
}

static void DXFDaylightingReferencePoints(EnergyPlusData &state, InputOutputFile &of, bool const DELight)
{
    using namespace DataSurfaceColors;
    using DataDaylighting::ZoneDaylight;
    using DataHeatBalance::Zone;

    static constexpr auto Format_709("  0\nCIRCLE\n  8\n{}\n 62\n{:3}\n 10\n{:15.5F}\n 20\n{:15.5F}\n 30\n{:15.5F}\n 40\n{:15.5F}\n");

    // Do any daylighting reference points on layer for zone
    for (int zones = 1; zones <= state.dataGlobal->NumOfZones; ++zones) {
        auto curcolorno = ColorNo_DaylSensor1;

        for (int refpt = 1; refpt <= ZoneDaylight(zones).TotalDaylRefPoints; ++refpt) {
            print(of, "999\n{}:{}:{}\n", Zone(zones).Name, DELight ? "DEDayRefPt" : "DayRefPt", refpt);
            print(of,
                  Format_709,
                  normalizeName(Zone(zones).Name),
                  DXFcolorno(curcolorno),
                  ZoneDaylight(zones).DaylRefPtAbsCoord(1, refpt),
                  ZoneDaylight(zones).DaylRefPtAbsCoord(2, refpt),
                  ZoneDaylight(zones).DaylRefPtAbsCoord(3, refpt),
                  0.2);
            curcolorno = ColorNo_DaylSensor2; // ref pts 2 and later are this color
        }
    }
}

void DXFOut(EnergyPlusData &state,
            std::string const &PolygonAction,
            std::string const &ColorScheme // Name from user for color scheme or blank
)
{

    // SUBROUTINE INFORMATION:
    //       AUTHOR         Linda K. Lawrie
    //       DATE WRITTEN   March 1999
    //       MODIFIED       na
    //       RE-ENGINEERED  na

    // PURPOSE OF THIS SUBROUTINE:
    // This subroutine produces a file of DXF objects for the surfaces.

    // METHODOLOGY EMPLOYED:
    // Use the surface absolute coordinate information to produce
    // lines.

    // REFERENCES:
    // na

    // Using/Aliasing
    using DataHeatBalance::Zone;
    using namespace DataSurfaces;
    using namespace DataSurfaceColors;
    using DataDaylighting::IllumMapCalc;
    using DataDaylighting::TotIllumMaps;
    using DataStringGlobals::VerString;
    using namespace DXFEarClipping;

    // Locals
    // SUBROUTINE ARGUMENT DEFINITIONS:

    // SUBROUTINE PARAMETER DEFINITIONS:
    // na

    // INTERFACE BLOCK SPECIFICATIONS
    // na

    // DERIVED TYPE DEFINITIONS
    // na

    // SUBROUTINE LOCAL VARIABLE DECLARATIONS:

    //  integer, dimension(7) :: colorno=(/3,4,5,6,2,8,9/)
    bool ThickPolyline(false);
    bool RegularPolyline(false);
    std::string PolylineWidth(" 0.55");
    bool TriangulateFace(false);

    // Formats
    constexpr auto Format_702("  0\nSECTION\n  2\nENTITIES\n");
    constexpr auto Format_707("999\nDXF created from EnergyPlus\n");
    constexpr auto Format_708("999\n{}{}{}\n");

    constexpr auto Format_715("  0\nPOLYLINE\n  8\n{}\n 62\n{:3}\n 66\n  1\n 10\n 0.0\n 20\n 0.0\n 30\n{:15.5F}\n 70\n   9\n 40\n{}\n 41\n{}\n");
    constexpr auto Format_716("  0\nVERTEX\n  8\n{}\n 10\n{:15.5F}\n 20\n{:15.5F}\n 30\n{:15.5F}\n");
    constexpr auto Format_717("  0\nSEQEND\n  8\n{}\n");
    constexpr auto Format_704("  0\n3DFACE\n  8\n{}\n 62\n{:3}\n 10\n{:15.5F}\n 20\n{:15.5F}\n 30\n{:15.5F}\n 11\n{:15.5F}\n 21\n{:15.5F}\n "
                              "31\n{:15.5F}\n 12\n{:15.5F}\n 22\n{:15.5F}\n 32\n{:15.5F}\n");
    constexpr auto Format_704_0("  0\n3DFACE\n  8\n{}\n 62\n{:3}\n");
    constexpr auto Format_704_1(" 10\n{:15.5F}\n 20\n{:15.5F}\n 30\n{:15.5F}\n");
    constexpr auto Format_704_2(" 11\n{:15.5F}\n 21\n{:15.5F}\n 31\n{:15.5F}\n");
    constexpr auto Format_704_3(" 12\n{:15.5F}\n 22\n{:15.5F}\n 32\n{:15.5F}\n");
    constexpr auto Format_705(" 13\n{:15.5F}\n 23\n{:15.5F}\n 33\n{:15.5F}\n");
    constexpr auto Format_706("  0\nENDSEC\n  0\nEOF\n");
    constexpr auto Format_709("  0\nCIRCLE\n  8\n{}\n 62\n{:3}\n 10\n{:15.5F}\n 20\n{:15.5F}\n 30\n{:15.5F}\n 40\n{:15.5F}\n");
    constexpr auto Format_710("999\n{}\n");

    if (PolygonAction == "TRIANGULATE3DFACE" || PolygonAction == "TRIANGULATE" || PolygonAction == "") {
        TriangulateFace = true;
        RegularPolyline = false;
        ThickPolyline = false;
    } else if (PolygonAction == "THICKPOLYLINE") {
        ThickPolyline = true;
        RegularPolyline = false;
        TriangulateFace = false;
    } else if (PolygonAction == "REGULARPOLYLINE") {
        RegularPolyline = true;
        TriangulateFace = false;
        ThickPolyline = false;
        PolylineWidth = " 0";
    } else {
        ShowWarningError(state, "DXFOut: Illegal key specified for Surfaces with > 4 sides=" + PolygonAction);
        ShowContinueError(state, "...Valid keys are: \"ThickPolyline\", \"RegularPolyline\", \"Triangulate3DFace\".");
        ShowContinueError(state, "\"Triangulate3DFace\" will be used for any surfaces with > 4 sides.");
        TriangulateFace = true;
        RegularPolyline = false;
        ThickPolyline = false;
    }

    if (TotSurfaces > 0 && !allocated(Surface)) {
        // no error needed, probably in end processing, just return
        return;
    }

    auto dxffile = state.files.dxf.open(state, "DXFOut", state.files.outputControl.dxf);

    print(dxffile, Format_702); // Start of Entities section

    print(dxffile, Format_707); // Comment

    print(dxffile, Format_708, "Program Version", ",", VerString);

    if (PolygonAction.empty()) {
        print(dxffile, Format_708, "Polygon Action", ",", "ThickPolyline");
    } else {
        print(dxffile, Format_708, "Polygon Action", ",", PolygonAction);
    }

    WriteDXFCommon(state, dxffile, ColorScheme);

    auto colorindex = ColorNo_ShdDetFix;
    //  Do all detached shading surfaces first
    for (int surf : DataSurfaces::AllSurfaceListReportOrder) {
        std::string ShadeType;

        if (Surface(surf).HeatTransSurf) continue;
        if (Surface(surf).Class == SurfaceClass::Shading) continue;
        if (Surface(surf).Sides == 0) continue;
        if (Surface(surf).Class == SurfaceClass::Detached_F) colorindex = ColorNo_ShdDetFix;
        if (Surface(surf).Class == SurfaceClass::Detached_B) colorindex = ColorNo_ShdDetBldg;
        if (Surface(surf).IsPV) colorindex = ColorNo_PV;
        if (Surface(surf).Class == SurfaceClass::Detached_F) {
            ShadeType = "Fixed Shading";
            print(dxffile, Format_710, "Fixed Shading:" + Surface(surf).Name);
        } else if (Surface(surf).Class == SurfaceClass::Detached_B) {
            ShadeType = "Building Shading";
            print(dxffile, Format_710, "Building Shading:" + Surface(surf).Name);
        }
        if (Surface(surf).Sides <= 4) {
            print(dxffile, Format_704_0, ShadeType, DXFcolorno(colorindex));
            print(dxffile, Format_704_1, Surface(surf).Vertex(1).x, Surface(surf).Vertex(1).y, Surface(surf).Vertex(1).z);
            print(dxffile, Format_704_2, Surface(surf).Vertex(2).x, Surface(surf).Vertex(2).y, Surface(surf).Vertex(2).z);
            print(dxffile, Format_704_3, Surface(surf).Vertex(3).x, Surface(surf).Vertex(3).y, Surface(surf).Vertex(3).z);
            if (Surface(surf).Sides == 3) {
                print(dxffile, Format_705, Surface(surf).Vertex(3).x, Surface(surf).Vertex(3).y, Surface(surf).Vertex(3).z);
            } else {
                print(dxffile, Format_705, Surface(surf).Vertex(4).x, Surface(surf).Vertex(4).y, Surface(surf).Vertex(4).z);
            }
        } else { // polygon
            if (!TriangulateFace) {
                Real64 minz = 99999.0;
                for (int vert = 1; vert <= Surface(surf).Sides; ++vert) {
                    minz = min(minz, Surface(surf).Vertex(vert).z);
                }
                print(dxffile, Format_715, ShadeType, DXFcolorno(colorindex), minz, PolylineWidth, PolylineWidth);
                for (int vert = 1; vert <= Surface(surf).Sides; ++vert) {
                    print(dxffile, Format_716, ShadeType, Surface(surf).Vertex(vert).x, Surface(surf).Vertex(vert).y, Surface(surf).Vertex(vert).z);
                }
                print(dxffile, Format_717, ShadeType);
            } else {
                Array1D<dTriangle> mytriangles;

                const auto ntri = Triangulate(state,
                                              Surface(surf).Sides,
                                              Surface(surf).Vertex,
                                              mytriangles,
                                              Surface(surf).Azimuth,
                                              Surface(surf).Tilt,
                                              Surface(surf).Name,
                                              Surface(surf).Class);
                for (int svert = 1; svert <= ntri; ++svert) {
                    const auto vv0 = mytriangles(svert).vv0;
                    const auto vv1 = mytriangles(svert).vv1;
                    const auto vv2 = mytriangles(svert).vv2;
                    print(dxffile,
                          Format_704,
                          ShadeType,
                          DXFcolorno(colorindex),
                          Surface(surf).Vertex(vv0).x,
                          Surface(surf).Vertex(vv0).y,
                          Surface(surf).Vertex(vv0).z,
                          Surface(surf).Vertex(vv1).x,
                          Surface(surf).Vertex(vv1).y,
                          Surface(surf).Vertex(vv1).z,
                          Surface(surf).Vertex(vv2).x,
                          Surface(surf).Vertex(vv2).y,
                          Surface(surf).Vertex(vv2).z);
                    print(dxffile, Format_705, Surface(surf).Vertex(vv2).x, Surface(surf).Vertex(vv2).y, Surface(surf).Vertex(vv2).z);
                }
                mytriangles.deallocate();
            }
        }
    }

    // now do zone surfaces, by zone
    for (int zones = 1; zones <= state.dataGlobal->NumOfZones; ++zones) {
        const auto TempZoneName = normalizeName(Zone(zones).Name);

        for (int surf : DataSurfaces::AllSurfaceListReportOrder) {
            if (Surface(surf).Zone != zones) continue;
            if (Surface(surf).Sides == 0) continue;
            if (Surface(surf).Class == SurfaceClass::IntMass) continue;
            if (Surface(surf).Class == SurfaceClass::Wall) colorindex = ColorNo_Wall;
            if (Surface(surf).Class == SurfaceClass::Roof) colorindex = ColorNo_Roof;
            if (Surface(surf).Class == SurfaceClass::Floor) colorindex = ColorNo_Floor;
            if (Surface(surf).Class == SurfaceClass::Door) colorindex = ColorNo_Door;
            if (Surface(surf).Class == SurfaceClass::Window) {
                if (SurfWinOriginalClass(surf) == SurfaceClass::Window) colorindex = ColorNo_Window;
                if (SurfWinOriginalClass(surf) == SurfaceClass::GlassDoor) colorindex = ColorNo_GlassDoor;
                if (SurfWinOriginalClass(surf) == SurfaceClass::TDD_Dome) colorindex = ColorNo_TDDDome;
                if (SurfWinOriginalClass(surf) == SurfaceClass::TDD_Diffuser) colorindex = ColorNo_TDDDiffuser;
            }
            if (Surface(surf).IsPV) colorindex = ColorNo_PV;

            print(dxffile, Format_710, Surface(surf).ZoneName + ':' + Surface(surf).Name);
            if (Surface(surf).Sides <= 4) {
                print(dxffile, Format_704_0, TempZoneName, DXFcolorno(colorindex));
                print(dxffile, Format_704_1, Surface(surf).Vertex(1).x, Surface(surf).Vertex(1).y, Surface(surf).Vertex(1).z);
                print(dxffile, Format_704_2, Surface(surf).Vertex(2).x, Surface(surf).Vertex(2).y, Surface(surf).Vertex(2).z);
                print(dxffile, Format_704_3, Surface(surf).Vertex(3).x, Surface(surf).Vertex(3).y, Surface(surf).Vertex(3).z);
                if (Surface(surf).Sides == 3) {
                    print(dxffile, Format_705, Surface(surf).Vertex(3).x, Surface(surf).Vertex(3).y, Surface(surf).Vertex(3).z);
                } else {
                    print(dxffile, Format_705, Surface(surf).Vertex(4).x, Surface(surf).Vertex(4).y, Surface(surf).Vertex(4).z);
                }
            } else { // polygon surface
                if (!TriangulateFace) {
                    Real64 minz = 99999.0;
                    for (int vert = 1; vert <= Surface(surf).Sides; ++vert) {
                        minz = min(minz, Surface(surf).Vertex(vert).z);
                    }
                    print(dxffile, Format_715, TempZoneName, DXFcolorno(colorindex), minz, PolylineWidth, PolylineWidth);
                    for (int vert = 1; vert <= Surface(surf).Sides; ++vert) {
                        print(dxffile,
                              Format_716,
                              TempZoneName,
                              Surface(surf).Vertex(vert).x,
                              Surface(surf).Vertex(vert).y,
                              Surface(surf).Vertex(vert).z);
                    }
                    print(dxffile, Format_717, TempZoneName);
                } else {
                    Array1D<dTriangle> mytriangles;

                    const auto ntri = Triangulate(state,
                                                  Surface(surf).Sides,
                                                  Surface(surf).Vertex,
                                                  mytriangles,
                                                  Surface(surf).Azimuth,
                                                  Surface(surf).Tilt,
                                                  Surface(surf).Name,
                                                  Surface(surf).Class);
                    for (int svert = 1; svert <= ntri; ++svert) {
                        const auto vv0 = mytriangles(svert).vv0;
                        const auto vv1 = mytriangles(svert).vv1;
                        const auto vv2 = mytriangles(svert).vv2;
                        print(dxffile,
                              Format_704,
                              TempZoneName,
                              DXFcolorno(colorindex),
                              Surface(surf).Vertex(vv0).x,
                              Surface(surf).Vertex(vv0).y,
                              Surface(surf).Vertex(vv0).z,
                              Surface(surf).Vertex(vv1).x,
                              Surface(surf).Vertex(vv1).y,
                              Surface(surf).Vertex(vv1).z,
                              Surface(surf).Vertex(vv2).x,
                              Surface(surf).Vertex(vv2).y,
                              Surface(surf).Vertex(vv2).z);
                        print(dxffile, Format_705, Surface(surf).Vertex(vv2).x, Surface(surf).Vertex(vv2).y, Surface(surf).Vertex(vv2).z);
                    }
                    mytriangles.deallocate();
                }
            }
        }
        // still have to do shading surfaces for zone
        for (int surf : DataSurfaces::AllSurfaceListReportOrder) {
            // if (surface(surf)%heattranssurf) CYCLE ! Shading with a construction is allowed to be HT surf for daylighting shelves
            if (Surface(surf).Class != SurfaceClass::Shading) continue;
            if (Surface(surf).ZoneName != Zone(zones).Name) continue;
            if (Surface(surf).Sides == 0) continue;
            colorindex = ColorNo_ShdAtt;
            if (Surface(surf).IsPV) colorindex = ColorNo_PV;
            print(dxffile, Format_710, Surface(surf).ZoneName + ':' + Surface(surf).Name);
            if (Surface(surf).Sides <= 4) {
                print(dxffile, Format_704_0, TempZoneName, DXFcolorno(colorindex));
                print(dxffile, Format_704_1, Surface(surf).Vertex(1).x, Surface(surf).Vertex(1).y, Surface(surf).Vertex(1).z);
                print(dxffile, Format_704_2, Surface(surf).Vertex(2).x, Surface(surf).Vertex(2).y, Surface(surf).Vertex(2).z);
                print(dxffile, Format_704_3, Surface(surf).Vertex(3).x, Surface(surf).Vertex(3).y, Surface(surf).Vertex(3).z);
                if (Surface(surf).Sides == 3) {
                    print(dxffile, Format_705, Surface(surf).Vertex(3).x, Surface(surf).Vertex(3).y, Surface(surf).Vertex(3).z);
                } else {
                    print(dxffile, Format_705, Surface(surf).Vertex(4).x, Surface(surf).Vertex(4).y, Surface(surf).Vertex(4).z);
                }
            } else { // polygon attached shading
                if (!TriangulateFace) {
                    Real64 minz = 99999.0;
                    for (int vert = 1; vert <= Surface(surf).Sides; ++vert) {
                        minz = min(minz, Surface(surf).Vertex(vert).z);
                    }
                    print(dxffile, Format_715, TempZoneName, DXFcolorno(colorindex), minz, PolylineWidth, PolylineWidth);
                    for (int vert = 1; vert <= Surface(surf).Sides; ++vert) {
                        print(dxffile,
                              Format_716,
                              TempZoneName,
                              Surface(surf).Vertex(vert).x,
                              Surface(surf).Vertex(vert).y,
                              Surface(surf).Vertex(vert).z);
                    }
                    print(dxffile, Format_717, TempZoneName);
                } else {
                    Array1D<dTriangle> mytriangles;
                    int ntri = 0;
                    if (Surface(surf).Shape == SurfaceShape::RectangularOverhang) {
                        ntri = Triangulate(state,
                                           Surface(surf).Sides,
                                           Surface(surf).Vertex,
                                           mytriangles,
                                           Surface(surf).Azimuth,
                                           Surface(surf).Tilt,
                                           Surface(surf).Name,
                                           SurfaceClass::Overhang);
                    } else {
                        ntri = Triangulate(state,
                                           Surface(surf).Sides,
                                           Surface(surf).Vertex,
                                           mytriangles,
                                           Surface(surf).Azimuth,
                                           Surface(surf).Tilt,
                                           Surface(surf).Name,
                                           SurfaceClass::Fin);
                    }
                    for (int svert = 1; svert <= ntri; ++svert) {
                        const auto vv0 = mytriangles(svert).vv0;
                        const auto vv1 = mytriangles(svert).vv1;
                        const auto vv2 = mytriangles(svert).vv2;
                        print(dxffile,
                              Format_704,
                              TempZoneName,
                              DXFcolorno(colorindex),
                              Surface(surf).Vertex(vv0).x,
                              Surface(surf).Vertex(vv0).y,
                              Surface(surf).Vertex(vv0).z,
                              Surface(surf).Vertex(vv1).x,
                              Surface(surf).Vertex(vv1).y,
                              Surface(surf).Vertex(vv1).z,
                              Surface(surf).Vertex(vv2).x,
                              Surface(surf).Vertex(vv2).y,
                              Surface(surf).Vertex(vv2).z);
                        print(dxffile, Format_705, Surface(surf).Vertex(vv2).x, Surface(surf).Vertex(vv2).y, Surface(surf).Vertex(vv2).z);
                    }
                    mytriangles.deallocate();
                }
            }
        }
    }

    //  711 format('  0',/,'LINE',/,'  8',/,A,/,' 62',/,I3)
    //  712 format(' 10',/,f15.5,/,' 20',/,f15.5,/,' 30',/,f15.5,/,  &
    //             ' 11',/,f15.5,/,' 21',/,f15.5,/,' 31',/,f15.5)

    DXFDaylightingReferencePoints(state, dxffile, false);

    for (int zones = 1; zones <= state.dataGlobal->NumOfZones; ++zones) {
        const auto curcolorno = ColorNo_DaylSensor1;

        for (int mapnum = 1; mapnum <= TotIllumMaps; ++mapnum) {
            if (IllumMapCalc(mapnum).Zone != zones) continue;
            for (int refpt = 1; refpt <= IllumMapCalc(mapnum).TotalMapRefPoints; ++refpt) {
                print(dxffile, Format_710, format("{}:MapRefPt:{}", Zone(zones).Name, refpt));
                print(dxffile,
                      Format_709,
                      normalizeName(Zone(zones).Name),
                      DXFcolorno(curcolorno),
                      IllumMapCalc(mapnum).MapRefPtAbsCoord(1, refpt),
                      IllumMapCalc(mapnum).MapRefPtAbsCoord(2, refpt),
                      IllumMapCalc(mapnum).MapRefPtAbsCoord(3, refpt),
                      0.05);
            }
        }
    }

    DXFDaylightingReferencePoints(state, dxffile, true);

    print(dxffile, Format_706);
}

void DXFOutLines(EnergyPlusData &state, std::string const &ColorScheme)
{

    // SUBROUTINE INFORMATION:
    //       AUTHOR         Linda K. Lawrie
    //       DATE WRITTEN   August 2005
    //       MODIFIED       na
    //       RE-ENGINEERED  na

    // PURPOSE OF THIS SUBROUTINE:
    // This subroutine produces a points file of lines in the surfaces.

    // METHODOLOGY EMPLOYED:
    // Use the surface absolute coordinate information to produce
    // lines.

    // REFERENCES:
    // na

    // Using/Aliasing
    using DataHeatBalance::BuildingName;
    using DataHeatBalance::Zone;
    using namespace DataSurfaces;
    using namespace DataSurfaceColors;
    using DataDaylighting::ZoneDaylight;
    using DataStringGlobals::VerString;

    // Locals
    // SUBROUTINE ARGUMENT DEFINITIONS:

    // SUBROUTINE PARAMETER DEFINITIONS:
    // na

    // INTERFACE BLOCK SPECIFICATIONS
    // na

    // DERIVED TYPE DEFINITIONS
    // na

    // SUBROUTINE LOCAL VARIABLE DECLARATIONS:

    //  integer, dimension(7) :: colorno=(/3,4,5,6,2,8,9/)

    // Formats
    constexpr auto Format_702("  0\nSECTION\n  2\nENTITIES\n");
    constexpr auto Format_707("999\nDXF created from EnergyPlus\n");
    constexpr auto Format_708("999\n{}{}{}\n");

    constexpr auto Format_706("  0\nENDSEC\n  0\nEOF\n");
    constexpr auto Format_710("999\n{}\n");

    constexpr auto Format_711("  0\nLINE\n  8\n{}\n 62\n{:3}\n");
    constexpr auto Format_712(" 10\n{:15.5F}\n 20\n{:15.5F}\n 30\n{:15.5F}\n 11\n{:15.5F}\n 21\n{:15.5F}\n 31\n{:15.5F}\n");

    if (TotSurfaces > 0 && !allocated(Surface)) {
        // no error needed, probably in end processing, just return
        return;
    }

    auto dxffile = state.files.dxf.open(state, "DXFOutLines", state.files.outputControl.dxf);

    print(dxffile, Format_702); // Start of Entities section

    print(dxffile, Format_707); // Comment

    print(dxffile, Format_708, "Program Version", ",", VerString);

    print(dxffile, Format_708, "DXF using Lines", ' ', ' ');

    WriteDXFCommon(state, dxffile, ColorScheme);

    //  Do all detached shading surfaces first
    int surfcount = 0;
    int colorindex = 0;
    for (int surf : DataSurfaces::AllSurfaceListReportOrder) {
        std::string ShadeType;
        if (Surface(surf).HeatTransSurf) continue;
        if (Surface(surf).Class == SurfaceClass::Shading) continue;
        if (Surface(surf).Class == SurfaceClass::Detached_F) colorindex = ColorNo_ShdDetFix;
        if (Surface(surf).Class == SurfaceClass::Detached_B) colorindex = ColorNo_ShdDetBldg;
        if (Surface(surf).IsPV) colorindex = ColorNo_PV;
        if (Surface(surf).Class == SurfaceClass::Detached_F) {
            ShadeType = "Fixed Shading";
            print(dxffile, Format_710, "Fixed Shading:" + Surface(surf).Name);
        } else if (Surface(surf).Class == SurfaceClass::Detached_B) {
            ShadeType = "Building Shading";
            print(dxffile, Format_710, "Building Shading:" + Surface(surf).Name);
        }
        ++surfcount;
        ShadeType += format("_{}", surfcount);
        Real64 minz = 99999.0;
        for (int vert = 1; vert <= Surface(surf).Sides; ++vert) {
            minz = min(minz, Surface(surf).Vertex(vert).z);
        }
        //      write(unit,711) TRIM(ShadeType),colorno(colorindex) !,minz ,TRIM(PolylineWidth),TRIM(PolylineWidth)
        for (int vert = 1; vert <= Surface(surf).Sides; ++vert) {
            int sptr = 0;
            if (vert != Surface(surf).Sides) {
                sptr = vert + 1;
            } else {
                sptr = 1;
            }
            print(dxffile, Format_711, ShadeType, DXFcolorno(colorindex)); //,minz ,TRIM(PolylineWidth),TRIM(PolylineWidth)
            print(dxffile,
                  Format_712,
                  Surface(surf).Vertex(vert).x,
                  Surface(surf).Vertex(vert).y,
                  Surface(surf).Vertex(vert).z,
                  Surface(surf).Vertex(sptr).x,
                  Surface(surf).Vertex(sptr).y,
                  Surface(surf).Vertex(sptr).z);
        }
    }

    // now do zone surfaces, by zone
    for (int zones = 1; zones <= state.dataGlobal->NumOfZones; ++zones) {
        auto TempZoneName = normalizeName(Zone(zones).Name);

        surfcount = 0;
        for (int surf : DataSurfaces::AllSurfaceListReportOrder) {
            if (Surface(surf).Zone != zones) continue;
            if (Surface(surf).Class == SurfaceClass::IntMass) continue;
            if (Surface(surf).Class == SurfaceClass::Wall) colorindex = ColorNo_Wall;
            if (Surface(surf).Class == SurfaceClass::Roof) colorindex = ColorNo_Roof;
            if (Surface(surf).Class == SurfaceClass::Floor) colorindex = ColorNo_Floor;
            if (Surface(surf).Class == SurfaceClass::Door) colorindex = ColorNo_Door;
            if (Surface(surf).Class == SurfaceClass::Window) {
                if (SurfWinOriginalClass(surf) == SurfaceClass::Window) colorindex = ColorNo_Window;
                if (SurfWinOriginalClass(surf) == SurfaceClass::GlassDoor) colorindex = ColorNo_GlassDoor;
                if (SurfWinOriginalClass(surf) == SurfaceClass::TDD_Dome) colorindex = ColorNo_TDDDome;
                if (SurfWinOriginalClass(surf) == SurfaceClass::TDD_Diffuser) colorindex = ColorNo_TDDDiffuser;
            }
            if (Surface(surf).IsPV) colorindex = ColorNo_PV;
            ++surfcount;
            ++surfcount;

            print(dxffile, Format_710, Surface(surf).ZoneName + ':' + Surface(surf).Name);
            TempZoneName += format("_{}", surfcount);
            Real64 minz = 99999.0;
            for (int vert = 1; vert <= Surface(surf).Sides; ++vert) {
                minz = min(minz, Surface(surf).Vertex(vert).z);
            }

            for (int vert = 1; vert <= Surface(surf).Sides; ++vert) {
                int sptr = 0;
                if (vert != Surface(surf).Sides) {
                    sptr = vert + 1;
                } else {
                    sptr = 1;
                }
                print(dxffile, Format_711, TempZoneName, DXFcolorno(colorindex)); //,minz,TRIM(PolylineWidth),TRIM(PolylineWidth)
                print(dxffile,
                      Format_712,
                      Surface(surf).Vertex(vert).x,
                      Surface(surf).Vertex(vert).y,
                      Surface(surf).Vertex(vert).z,
                      Surface(surf).Vertex(sptr).x,
                      Surface(surf).Vertex(sptr).y,
                      Surface(surf).Vertex(sptr).z);
            }

            // 715 format('  0',/,'POLYLINE',/,'  8',/,A,/,' 62',/,I3,/,' 66',/,'  1',/,  &
            //    ' 10',/,' 0.0',/,' 20',/,' 0.0',/,' 30',/,f15.5,/,  &
            //    ' 70',/,'   1',/,' 40',/,A,/,' 41',/,A)
            // 716 format('  0',/'VERTEX',/,'  8',/,A,/,  &
            //    ' 10',/,f15.5,/,' 20',/,f15.5,/,' 30',/,f15.5)
            // 717 format('  0',/'SEQEND',/,'  8',/,A)
        }
        // still have to do shading surfaces for zone
        surfcount = 0;
        for (int surf : DataSurfaces::AllSurfaceListReportOrder) {
            // if (surface(surf)%heattranssurf) CYCLE ! Shading with a construction is allowed to be HT surf for daylighting shelves
            if (Surface(surf).Class != SurfaceClass::Shading) continue;
            if (Surface(surf).ZoneName != Zone(zones).Name) continue;
            colorindex = ColorNo_ShdAtt;
            if (Surface(surf).IsPV) colorindex = ColorNo_PV;
            ++surfcount;

            print(dxffile, Format_710, Surface(surf).ZoneName + ':' + Surface(surf).Name);
            TempZoneName += format("_{}", surfcount);
            Real64 minz = 99999.0;
            for (int vert = 1; vert <= Surface(surf).Sides; ++vert) {
                minz = min(minz, Surface(surf).Vertex(vert).z);
            }

            for (int vert = 1; vert <= Surface(surf).Sides; ++vert) {
                int sptr = 0;
                if (vert != Surface(surf).Sides) {
                    sptr = vert + 1;
                } else {
                    sptr = 1;
                }
                print(dxffile, Format_711, TempZoneName, DXFcolorno(colorindex)); //,minz,TRIM(PolylineWidth),TRIM(PolylineWidth)
                print(dxffile,
                      Format_712,
                      Surface(surf).Vertex(vert).x,
                      Surface(surf).Vertex(vert).y,
                      Surface(surf).Vertex(vert).z,
                      Surface(surf).Vertex(sptr).x,
                      Surface(surf).Vertex(sptr).y,
                      Surface(surf).Vertex(sptr).z);
            }
        }
    }

    DXFDaylightingReferencePoints(state, dxffile, false);
    DXFDaylightingReferencePoints(state, dxffile, true);

    print(dxffile, Format_706);
}

void DXFOutWireFrame(EnergyPlusData &state, std::string const &ColorScheme)
{

    // SUBROUTINE INFORMATION:
    //       AUTHOR         Linda K. Lawrie
    //       DATE WRITTEN   August 2005
    //       MODIFIED       na
    //       RE-ENGINEERED  na

    // PURPOSE OF THIS SUBROUTINE:
    // This subroutine produces a file of DXF objects for the surfaces (all lines -- wireframe).

    // METHODOLOGY EMPLOYED:
    // Use the surface absolute coordinate information to produce
    // lines.

    // REFERENCES:
    // na

    // Using/Aliasing
    using DataHeatBalance::BuildingName;
    using DataHeatBalance::Zone;
    using namespace DataSurfaces;
    using namespace DataSurfaceColors;
    using DataDaylighting::ZoneDaylight;
    using DataStringGlobals::VerString;

    // Locals
    // SUBROUTINE ARGUMENT DEFINITIONS:

    // SUBROUTINE PARAMETER DEFINITIONS:
    // na

    // INTERFACE BLOCK SPECIFICATIONS
    // na

    // DERIVED TYPE DEFINITIONS
    // na

    // SUBROUTINE LOCAL VARIABLE DECLARATIONS:

    //  integer, dimension(7) :: colorno=(/3,4,5,6,2,8,9/)
    std::string const PolylineWidth(" 0.55");

    constexpr auto Format_702("  0\nSECTION\n  2\nENTITIES\n");
    constexpr auto Format_707("999\nDXF created from EnergyPlus\n");
    constexpr auto Format_708("999\n{}{}{}\n");

    constexpr auto Format_715("  0\nPOLYLINE\n  8\n{}\n 62\n{:3}\n 66\n  1\n 10\n 0.0\n 20\n 0.0\n 30\n{:15.5F}\n 70\n   9\n 40\n{}\n 41\n{}\n");
    constexpr auto Format_716("  0\nVERTEX\n  8\n{}\n 10\n{:15.5F}\n 20\n{:15.5F}\n 30\n{:15.5F}\n");
    constexpr auto Format_717("  0\nSEQEND\n  8\n{}\n");
    constexpr auto Format_706("  0\nENDSEC\n  0\nEOF\n");
    constexpr auto Format_710("999\n{}\n");

    if (TotSurfaces > 0 && !allocated(Surface)) {
        // no error needed, probably in end processing, just return
        return;
    }

    auto dxffile = state.files.dxf.open(state, "DXFOutWireFrame", state.files.outputControl.dxf);

    print(dxffile, Format_702); // Start of Entities section

    print(dxffile, Format_707); // Comment

    print(dxffile, Format_708, "Program Version", ",", VerString);
    print(dxffile, Format_708, "DXF using Wireframe", ' ', ' ');

    WriteDXFCommon(state, dxffile, ColorScheme);

    //  Do all detached shading surfaces first
    int surfcount = 0;
    int colorindex = 0;
    for (int surf : DataSurfaces::AllSurfaceListReportOrder) {
        std::string ShadeType;

        if (Surface(surf).HeatTransSurf) continue;
        if (Surface(surf).Class == SurfaceClass::Shading) continue;
        if (Surface(surf).Class == SurfaceClass::Detached_F) colorindex = ColorNo_ShdDetFix;
        if (Surface(surf).Class == SurfaceClass::Detached_B) colorindex = ColorNo_ShdDetBldg;
        if (Surface(surf).IsPV) colorindex = ColorNo_PV;
        if (Surface(surf).Class == SurfaceClass::Detached_F) {
            ShadeType = "Fixed Shading";
            print(dxffile, Format_710, "Fixed Shading:" + Surface(surf).Name);
        } else if (Surface(surf).Class == SurfaceClass::Detached_B) {
            ShadeType = "Building Shading";
            print(dxffile, Format_710, "Building Shading:" + Surface(surf).Name);
        }
        ++surfcount;
        ShadeType += format("_{}", surfcount);
        Real64 minz = 99999.0;
        for (int vert = 1; vert <= Surface(surf).Sides; ++vert) {
            minz = min(minz, Surface(surf).Vertex(vert).z);
        }

        print(dxffile, Format_715, ShadeType, DXFcolorno(colorindex), minz, PolylineWidth, PolylineWidth);
        for (int vert = 1; vert <= Surface(surf).Sides; ++vert) {
            print(dxffile, Format_716, ShadeType, Surface(surf).Vertex(vert).x, Surface(surf).Vertex(vert).y, Surface(surf).Vertex(vert).z);
        }
        print(dxffile, Format_717, ShadeType);
    }

    // now do zone surfaces, by zone
    for (int zones = 1; zones <= state.dataGlobal->NumOfZones; ++zones) {
        const auto SaveZoneName = normalizeName(Zone(zones).Name);

        surfcount = 0;
        for (int surf : DataSurfaces::AllSurfaceListReportOrder) {
            if (Surface(surf).Zone != zones) continue;
            if (Surface(surf).Class == SurfaceClass::IntMass) continue;
            if (Surface(surf).Class == SurfaceClass::Wall) colorindex = ColorNo_Wall;
            if (Surface(surf).Class == SurfaceClass::Roof) colorindex = ColorNo_Roof;
            if (Surface(surf).Class == SurfaceClass::Floor) colorindex = ColorNo_Floor;
            if (Surface(surf).Class == SurfaceClass::Door) colorindex = ColorNo_Door;
            if (Surface(surf).Class == SurfaceClass::Window) {
                if (SurfWinOriginalClass(surf) == SurfaceClass::Window) colorindex = ColorNo_Window;
                if (SurfWinOriginalClass(surf) == SurfaceClass::GlassDoor) colorindex = ColorNo_GlassDoor;
                if (SurfWinOriginalClass(surf) == SurfaceClass::TDD_Dome) colorindex = ColorNo_TDDDome;
                if (SurfWinOriginalClass(surf) == SurfaceClass::TDD_Diffuser) colorindex = ColorNo_TDDDiffuser;
            }
            if (Surface(surf).IsPV) colorindex = ColorNo_PV;
            ++surfcount;

            print(dxffile, Format_710, Surface(surf).ZoneName + ':' + Surface(surf).Name);
            const auto TempZoneName = SaveZoneName + '_' + fmt::to_string(surfcount);
            Real64 minz = 99999.0;
            for (int vert = 1; vert <= Surface(surf).Sides; ++vert) {
                minz = min(minz, Surface(surf).Vertex(vert).z);
            }

            print(dxffile, Format_715, TempZoneName, DXFcolorno(colorindex), minz, PolylineWidth, PolylineWidth);
            for (int vert = 1; vert <= Surface(surf).Sides; ++vert) {
                print(dxffile, Format_716, TempZoneName, Surface(surf).Vertex(vert).x, Surface(surf).Vertex(vert).y, Surface(surf).Vertex(vert).z);
            }
            print(dxffile, Format_717, TempZoneName);
        }
        // still have to do shading surfaces for zone
        surfcount = 0;
        for (int surf : DataSurfaces::AllSurfaceListReportOrder) {
            // if (surface(surf)%heattranssurf) CYCLE ! Shading with a construction is allowed to be HT surf for daylighting shelves
            if (Surface(surf).Class != SurfaceClass::Shading) continue;
            if (Surface(surf).ZoneName != Zone(zones).Name) continue;
            colorindex = ColorNo_ShdAtt;
            if (Surface(surf).IsPV) colorindex = ColorNo_PV;
            ++surfcount;

            print(dxffile, Format_710, Surface(surf).ZoneName + ':' + Surface(surf).Name);
            const auto TempZoneName = SaveZoneName + '_' + fmt::to_string(surfcount);
            Real64 minz = 99999.0;
            for (int vert = 1; vert <= Surface(surf).Sides; ++vert) {
                minz = min(minz, Surface(surf).Vertex(vert).z);
            }

            print(dxffile, Format_715, TempZoneName, DXFcolorno(colorindex), minz, PolylineWidth, PolylineWidth);
            for (int vert = 1; vert <= Surface(surf).Sides; ++vert) {
                print(dxffile, Format_716, TempZoneName, Surface(surf).Vertex(vert).x, Surface(surf).Vertex(vert).y, Surface(surf).Vertex(vert).z);
            }
            print(dxffile, Format_717, TempZoneName);
        }
    }

    //  711 format('  0',/,'LINE',/,'  8',/,A,/,' 62',/,I3)
    //  712 format(' 10',/,f15.5,/,' 20',/,f15.5,/,' 30',/,f15.5,/,  &
    //             ' 11',/,f15.5,/,' 21',/,f15.5,/,' 31',/,f15.5)

    DXFDaylightingReferencePoints(state, dxffile, false);
    DXFDaylightingReferencePoints(state, dxffile, true);

    print(dxffile, Format_706);
}

void DetailsForSurfaces(EnergyPlusData &state, int const RptType) // (1=Vertices only, 10=Details only, 11=Details with vertices)
{

    // SUBROUTINE INFORMATION:
    //       AUTHOR         Linda Lawrie
    //       DATE WRITTEN   February 2002
    //       MODIFIED       na
    //       RE-ENGINEERED  na

    // PURPOSE OF THIS SUBROUTINE:
    // This subroutine provides an optional detailed surface report
    // for each surface in the input file.

    // METHODOLOGY EMPLOYED:
    // na

    // REFERENCES:
    // na

    // Using/Aliasing
    using namespace DataHeatBalance;
    using namespace DataSurfaces;
<<<<<<< HEAD
    using DataGlobals::NumOfZones;

=======
    using General::RoundSigDigits;
    using General::TrimSigDigits;
>>>>>>> 36b8851e
    using ScheduleManager::GetScheduleMaxValue;
    using ScheduleManager::GetScheduleMinValue;
    using ScheduleManager::GetScheduleName;

    // Locals
    // SUBROUTINE ARGUMENT DEFINITIONS:

    // SUBROUTINE PARAMETER DEFINITIONS:
    static Array1D_string const ConvCoeffCalcs(
        {1, 9}, {"ASHRAESimple", "ASHRAETARP", "CeilingDiffuser", "TrombeWall", "TARP", "MoWitt", "DOE-2", "BLAST", "AdaptiveConvectionAlgorithm"});

    // INTERFACE BLOCK SPECIFICATIONS
    // na

    // DERIVED TYPE DEFINITIONS
    // na

    // SUBROUTINE LOCAL VARIABLE DECLARATIONS:
    int vert;    // Loop counter
    int ZoneNum; // Loop counter
    std::string BaseSurfName;
    std::string ConstructionName;
    std::string ScheduleName;
    std::string IntConvCoeffCalc;
    std::string ExtConvCoeffCalc;
    Real64 NominalUwithConvCoeffs;
    std::string cNominalU;
    std::string cNominalUwithConvCoeffs;
    std::string cSchedMin;
    std::string cSchedMax;
    std::string SolarDiffusing;
    int fd;
    std::string AlgoName;

    if (TotSurfaces > 0 && !allocated(Surface)) {
        // no error needed, probably in end processing, just return
        return;
    }

    std::stringstream ss;
    auto *eiostream = &ss;
    //!!!    Write Header lines for report
    if (RptType == 10) {                                                                                          // Details only
        *eiostream << "! <Zone Surfaces>,Zone Name,# Surfaces\n";                                                 // Format_700
        *eiostream << "! <Shading Surfaces>,Number of Shading Surfaces,# Surfaces\n";                             // Format_700b
        *eiostream << "! <HeatTransfer Surface>,Surface Name,Surface Class,Base Surface,Heat Transfer Algorithm"; // Format_701
        *eiostream << ",Construction,Nominal U (w/o film coefs) {W/m2-K},Nominal U (with film coefs) {W/m2-K},Solar Diffusing,Area (Net) {m2},Area "
                      "(Gross) {m2},Area (Sunlit Calc) {m2},Azimuth {deg},Tilt {deg},~Width {m},~Height {m},Reveal "
                      "{m},ExtBoundCondition,ExtConvCoeffCalc,IntConvCoeffCalc,SunExposure,WindExposure,ViewFactorToGround,ViewFactorToSky,"
                      "ViewFactorToGround-IR,ViewFactorToSky-IR,#Sides\n";                                   // Format_7011
        *eiostream << "! <Shading Surface>,Surface Name,Surface Class,Base Surface,Heat Transfer Algorithm"; // Format_701b
        *eiostream << ",Transmittance Schedule,Min Schedule Value,Max Schedule Value,Solar Diffusing,Area (Net) {m2},Area (Gross) {m2},Area (Sunlit "
                      "Calc) {m2},Azimuth {deg},Tilt {deg},~Width {m},~Height {m},Reveal "
                      "{m},ExtBoundCondition,ExtConvCoeffCalc,IntConvCoeffCalc,SunExposure,WindExposure,ViewFactorToGround,ViewFactorToSky,"
                      "ViewFactorToGround-IR,ViewFactorToSky-IR,#Sides\n";                                         // Format_7011b
        *eiostream << "! <Frame/Divider Surface>,Surface Name,Surface Class,Base Surface,Heat Transfer Algorithm"; // Format_701c
        *eiostream << ",Construction,Nominal U (w/o film coefs) {W/m2-K},Nominal U (with film coefs) {W/m2-K},Solar Diffusing,Area (Net) {m2},Area "
                      "(Gross) {m2},Area (Sunlit Calc) {m2},Azimuth {deg},Tilt {deg},~Width {m},~Height {m},Reveal {m}\n"; // Format_7011c
    } else if (RptType == 11) {                                                                                            // Details with Vertices
        *eiostream << "! <Zone Surfaces>,Zone Name,# Surfaces";                                                            // Format_700
        *eiostream << ", Vertices are shown starting at Upper-Left-Corner => Counter-Clockwise => World Coordinates\n";    // Format_710
        *eiostream << "! <Shading Surfaces>,Number of Shading Surfaces,# Surfaces";                                        // Format_700b
        *eiostream << ", Vertices are shown starting at Upper-Left-Corner => Counter-Clockwise => World Coordinates\n";    // Format_710
        *eiostream << "! <HeatTransfer Surface>,Surface Name,Surface Class,Base Surface,Heat Transfer Algorithm";          // Format_701
        *eiostream << ",Construction,Nominal U (w/o film coefs) {W/m2-K},Nominal U (with film coefs) {W/m2-K},Solar Diffusing,Area (Net) {m2},Area "
                      "(Gross) {m2},Area (Sunlit Calc) {m2},Azimuth {deg},Tilt {deg},~Width {m},~Height {m},Reveal "
                      "{m},ExtBoundCondition,ExtConvCoeffCalc,IntConvCoeffCalc,SunExposure,WindExposure,ViewFactorToGround,ViewFactorToSky,"
                      "ViewFactorToGround-IR,ViewFactorToSky-IR,#Sides"; // Format_7011
        *eiostream << ",Vertex 1 X {m},Vertex 1 Y {m},Vertex 1 Z {m},Vertex 2 X {m},Vertex 2 Y {m},Vertex 2 Z {m},Vertex 3 X {m},Vertex 3 Y "
                      "{m},Vertex 3 Z {m},Vertex 4 X {m},Vertex 4 Z {m},Vertex 4 Z {m},{etc}\n";             // Format_707
        *eiostream << "! <Shading Surface>,Surface Name,Surface Class,Base Surface,Heat Transfer Algorithm"; // Format_701b
        *eiostream << ",Transmittance Schedule,Min Schedule Value,Max Schedule Value,Solar Diffusing,Area (Net) {m2},Area (Gross) {m2},Area (Sunlit "
                      "Calc) {m2},Azimuth {deg},Tilt {deg},~Width {m},~Height {m},Reveal "
                      "{m},ExtBoundCondition,ExtConvCoeffCalc,IntConvCoeffCalc,SunExposure,WindExposure,ViewFactorToGround,ViewFactorToSky,"
                      "ViewFactorToGround-IR,ViewFactorToSky-IR,#Sides"; // Format_7011b
        *eiostream << ",Vertex 1 X {m},Vertex 1 Y {m},Vertex 1 Z {m},Vertex 2 X {m},Vertex 2 Y {m},Vertex 2 Z {m},Vertex 3 X {m},Vertex 3 Y "
                      "{m},Vertex 3 Z {m},Vertex 4 X {m},Vertex 4 Z {m},Vertex 4 Z {m},{etc}\n";                   // Format_707
        *eiostream << "! <Frame/Divider Surface>,Surface Name,Surface Class,Base Surface,Heat Transfer Algorithm"; // Format_701c
        // Vertices are not applicable for window frame and divider, so skip 707
        *eiostream << ",Construction,Nominal U (w/o film coefs) {W/m2-K},Nominal U (with film coefs) {W/m2-K},Solar Diffusing,Area (Net) {m2},Area "
                      "(Gross) {m2},Area (Sunlit Calc) {m2},Azimuth {deg},Tilt {deg},~Width {m},~Height {m},Reveal {m}\n"; // Format_7011c
    } else {                                                                                                               // Vertices only
        *eiostream << "! <Zone Surfaces>,Zone Name,# Surfaces";                                                            // Format_700
        *eiostream << ", Vertices are shown starting at Upper-Left-Corner => Counter-Clockwise => World Coordinates\n";    // Format_710
        *eiostream << "! <Shading Surfaces>,Number of Shading Surfaces,# Surfaces";                                        // Format_700b
        *eiostream << ", Vertices are shown starting at Upper-Left-Corner => Counter-Clockwise => World Coordinates\n";    // Format_710
        *eiostream << "! <HeatTransfer Surface>,Surface Name,Surface Class,Base Surface,Heat Transfer Algorithm";          // Format_701
        *eiostream << ",#Sides";                                                                                           // Format_7012
        *eiostream << ",Vertex 1 X {m},Vertex 1 Y {m},Vertex 1 Z {m},Vertex 2 X {m},Vertex 2 Y {m},Vertex 2 Z {m},Vertex 3 X {m},Vertex 3 Y "
                      "{m},Vertex 3 Z {m},Vertex 4 X {m},Vertex 4 Z {m},Vertex 4 Z {m},{etc}\n";             // Format_707
        *eiostream << "! <Shading Surface>,Surface Name,Surface Class,Base Surface,Heat Transfer Algorithm"; // Format_701b
        *eiostream << ",#Sides";                                                                             // Format_7012
        *eiostream << ",Vertex 1 X {m},Vertex 1 Y {m},Vertex 1 Z {m},Vertex 2 X {m},Vertex 2 Y {m},Vertex 2 Z {m},Vertex 3 X {m},Vertex 3 Y "
                      "{m},Vertex 3 Z {m},Vertex 4 X {m},Vertex 4 Z {m},Vertex 4 Z {m},{etc}\n"; // Format_707
        // Vertices are not applicable for window frame and divider, so skip 701c here
    }

    // Do just "detached" shading first
    int surf2 = 0;
    for (int surf : DataSurfaces::AllSurfaceListReportOrder) {
        surf2 = surf;
        if (Surface(surf).Zone != 0) break;
    }
    if ((surf2 - 1) > 0) {
        *eiostream << "Shading Surfaces,"
                   << "Number of Shading Surfaces," << surf2 - 1 << '\n';
        for (int surf : DataSurfaces::AllSurfaceListReportOrder) {
            if (Surface(surf).Zone != 0) break;
            AlgoName = "None";
            *eiostream << "Shading Surface," << Surface(surf).Name << "," << cSurfaceClass(Surface(surf).Class) << "," << Surface(surf).BaseSurfName
                       << "," << AlgoName << ",";
            if (RptType == 10) {
                if (Surface(surf).SchedShadowSurfIndex > 0) {
                    ScheduleName = GetScheduleName(state, Surface(surf).SchedShadowSurfIndex);
                    cSchedMin = format("{:.2R}", GetScheduleMinValue(state, Surface(surf).SchedShadowSurfIndex));
                    cSchedMax = format("{:.2R}", GetScheduleMaxValue(state, Surface(surf).SchedShadowSurfIndex));
                } else {
                    ScheduleName = "";
                    cSchedMin = "0.0";
                    cSchedMax = "0.0";
                }
                *eiostream << ScheduleName << "," << cSchedMin << "," << cSchedMax << "," << ' ' << "," << format("{:.2R}", Surface(surf).Area) << ","
                           << format("{:.2R}", Surface(surf).GrossArea) << "," << format("{:.2R}", Surface(surf).NetAreaShadowCalc) << ","
                           << format("{:.2R}", Surface(surf).Azimuth) << "," << format("{:.2R}", Surface(surf).Tilt) << ","
                           << format("{:.2R}", Surface(surf).Width) << "," << format("{:.2R}", Surface(surf).Height) << ",";
                *eiostream << ",,,,,,,,,," << fmt::to_string(Surface(surf).Sides) << '\n';
            } else if (RptType == 1) {
                *eiostream << fmt::to_string(Surface(surf).Sides) << ",";
            } else {
                if (Surface(surf).SchedShadowSurfIndex > 0) {
                    ScheduleName = GetScheduleName(state, Surface(surf).SchedShadowSurfIndex);
                    cSchedMin = format("{:.2R}", GetScheduleMinValue(state, Surface(surf).SchedShadowSurfIndex));
                    cSchedMax = format("{:.2R}", GetScheduleMaxValue(state, Surface(surf).SchedShadowSurfIndex));
                } else {
                    ScheduleName = "";
                    cSchedMin = "0.0";
                    cSchedMax = "0.0";
                }
                *eiostream << ScheduleName << "," << cSchedMin << "," << cSchedMax << "," << ' ' << "," << format("{:.2R}", Surface(surf).Area) << ","
                           << format("{:.2R}", Surface(surf).GrossArea) << "," << format("{:.2R}", Surface(surf).NetAreaShadowCalc) << ","
                           << format("{:.2R}", Surface(surf).Azimuth) << "," << format("{:.2R}", Surface(surf).Tilt) << ","
                           << format("{:.2R}", Surface(surf).Width) << "," << format("{:.2R}", Surface(surf).Height) << ",";
                *eiostream << ",,,,,,,,,," << fmt::to_string(Surface(surf).Sides) << ",";
            }
            if (RptType == 10) continue;
            for (vert = 1; vert <= Surface(surf).Sides; ++vert) {
                if (vert != Surface(surf).Sides) {
                    *eiostream << format("{:.2R}", Surface(surf).Vertex(vert).x) << "," << format("{:.2R}", Surface(surf).Vertex(vert).y) << ","
                               << format("{:.2R}", Surface(surf).Vertex(vert).z) << ",";
                } else {
                    *eiostream << format("{:.2R}", Surface(surf).Vertex(vert).x) << "," << format("{:.2R}", Surface(surf).Vertex(vert).y) << ","
                               << format("{:.2R}", Surface(surf).Vertex(vert).z) << '\n';
                }
            }
            //  This shouldn't happen with shading surface -- always have vertices
            if (Surface(surf).Sides == 0) *eiostream << '\n';
        }
    }

    for (ZoneNum = 1; ZoneNum <= state.dataGlobal->NumOfZones; ++ZoneNum) {
        *eiostream << "Zone Surfaces," << Zone(ZoneNum).Name << "," << (Zone(ZoneNum).SurfaceLast - Zone(ZoneNum).SurfaceFirst + 1) << '\n';
        for (int surf : DataSurfaces::AllSurfaceListReportOrder) {
            if (Surface(surf).Zone != ZoneNum) continue;
            SolarDiffusing = "";
            if (RptType == 10 || RptType == 11) { // Details and Details with Vertices
                if (Surface(surf).BaseSurf == surf) {
                    BaseSurfName = "";
                } else {
                    BaseSurfName = Surface(surf).BaseSurfName;
                }
                {
                    auto const SELECT_CASE_var(Surface(surf).HeatTransferAlgorithm);
                    if (SELECT_CASE_var == HeatTransferModel_None) {
                        AlgoName = "None";
                    } else if (SELECT_CASE_var == HeatTransferModel_CTF) {
                        AlgoName = "CTF - ConductionTransferFunction";
                    } else if (SELECT_CASE_var == HeatTransferModel_CondFD) {
                        AlgoName = "CondFD - ConductionFiniteDifference";
                    } else if (SELECT_CASE_var == HeatTransferModel_EMPD) {
                        AlgoName = "EMPD - MoisturePenetrationDepthConductionTransferFunction";
                    } else if (SELECT_CASE_var == HeatTransferModel_HAMT) {
                        AlgoName = "HAMT - CombinedHeatAndMoistureFiniteElement";
                    } else if (SELECT_CASE_var == HeatTransferModel_Kiva) {
                        AlgoName = "KivaFoundation - TwoDimensionalFiniteDifference";
                    } else if (SELECT_CASE_var == HeatTransferModel_Window5) {
                        AlgoName = "Window5 Detailed Fenestration";
                    } else if (SELECT_CASE_var == HeatTransferModel_ComplexFenestration) {
                        AlgoName = "Window7 Complex Fenestration";
                    } else if (SELECT_CASE_var == HeatTransferModel_TDD) {
                        AlgoName = "Tubular Daylighting Device";
                    } else if (SELECT_CASE_var == HeatTransferModel_AirBoundaryNoHT) {
                        AlgoName = "Air Boundary - No Heat Transfer";
                    }
                }
                // Default Convection Coefficient Calculation Algorithms
                IntConvCoeffCalc = ConvCoeffCalcs(Zone(ZoneNum).InsideConvectionAlgo);
                ExtConvCoeffCalc = ConvCoeffCalcs(Zone(ZoneNum).OutsideConvectionAlgo);

                *eiostream << "HeatTransfer Surface," << Surface(surf).Name << "," << cSurfaceClass(Surface(surf).Class) << "," << BaseSurfName << ","
                           << AlgoName << ",";

                // NOTE - THIS CODE IS REPEATED IN SurfaceGeometry.cc IN SetupZoneGeometry
                // Calculate Nominal U-value with convection/film coefficients for reporting by adding on
                // prescribed R-values for interior and exterior convection coefficients as found in ASHRAE 90.1-2004, Appendix A
                if (Surface(surf).Construction > 0 && Surface(surf).Construction <= TotConstructs) {
                    cNominalUwithConvCoeffs = "";
                    ConstructionName = state.dataConstruction->Construct(Surface(surf).Construction).Name;
                    {
                        auto const SELECT_CASE_var(Surface(surf).Class);
                        if (SELECT_CASE_var == SurfaceClass::Wall) {
                            // Interior:  vertical, still air, Rcin = 0.68 ft2-F-hr/BTU
                            // Exterior:  vertical, exterior wind exposure, Rcout = 0.17 ft2-F-hr/BTU
                            if (NominalU(Surface(surf).Construction) > 0.0) {
                                NominalUwithConvCoeffs = 1.0 / (0.1197548 + (1.0 / NominalU(Surface(surf).Construction)) + 0.0299387);
                            } else {
                                cNominalUwithConvCoeffs = "[invalid]";
                            }
                        } else if (SELECT_CASE_var == SurfaceClass::Floor) {
                            // Interior:  horizontal, still air, heat flow downward, Rcin = 0.92 ft2-F-hr/BTU
                            // Exterior:  horizontal, semi-exterior (crawlspace), Rcout = 0.46 ft2-F-hr/BTU
                            if (NominalU(Surface(surf).Construction) > 0.0) {
                                NominalUwithConvCoeffs = 1.0 / (0.1620212 + (1.0 / NominalU(Surface(surf).Construction)) + 0.0810106);
                            } else {
                                cNominalUwithConvCoeffs = "[invalid]";
                            }
                        } else if (SELECT_CASE_var == SurfaceClass::Roof) {
                            // Interior:  horizontal, still air, heat flow upward, Rcin = 0.61 ft2-F-hr/BTU
                            // Exterior:  horizontal, semi-exterior (attic), Rcout = 0.46 ft2-F-hr/BTU
                            if (NominalU(Surface(surf).Construction) > 0.0) {
                                NominalUwithConvCoeffs = 1.0 / (0.1074271 + (1.0 / NominalU(Surface(surf).Construction)) + 0.0810106);
                            } else {
                                cNominalUwithConvCoeffs = "[invalid]";
                            }
                        } else {
                            if (NominalU(Surface(surf).Construction) > 0.0) {
                                NominalUwithConvCoeffs = NominalU(Surface(surf).Construction);
                            } else {
                                cNominalUwithConvCoeffs = "[invalid]";
                            }
                        }
                    }
                    if (cNominalUwithConvCoeffs == "") {
                        cNominalUwithConvCoeffs = format("{:.3R}", NominalUwithConvCoeffs);
                    } else {
                        cNominalUwithConvCoeffs = "[invalid]";
                    }
                    if ((Surface(surf).Class == SurfaceClass::Window) || (Surface(surf).Class == SurfaceClass::TDD_Dome)) {
                        // SurfaceClass::Window also covers glass doors and TDD:Diffusers
                        cNominalU = "N/A";
                        if (SurfWinSolarDiffusing(surf)) {
                            SolarDiffusing = "Yes";
                        } else {
                            SolarDiffusing = "No";
                        }
                    } else {
                        cNominalU = format("{:.3R}", NominalU(Surface(surf).Construction));
                    }
                } else {
                    cNominalUwithConvCoeffs = "**";
                    cNominalU = "**";
                    ConstructionName = "**invalid**";
                }

                *eiostream << ConstructionName << "," << cNominalU << "," << cNominalUwithConvCoeffs << "," << SolarDiffusing << ","
                           << format("{:.2R}", Surface(surf).Area) << "," << format("{:.2R}", Surface(surf).GrossArea) << ","
                           << format("{:.2R}", Surface(surf).NetAreaShadowCalc) << "," << format("{:.2R}", Surface(surf).Azimuth) << ","
                           << format("{:.2R}", Surface(surf).Tilt) << "," << format("{:.2R}", Surface(surf).Width) << ","
                           << format("{:.2R}", Surface(surf).Height) << "," << format("{:.2R}", Surface(surf).Reveal) << ",";
                if (Surface(surf).IntConvCoeff > 0) {
                    {
                        auto const SELECT_CASE_var(UserIntConvectionCoeffs(Surface(surf).IntConvCoeff).OverrideType);
                        if (SELECT_CASE_var == ConvCoefValue) {
                            IntConvCoeffCalc = "User Supplied Value";
                        } else if (SELECT_CASE_var == ConvCoefSchedule) {
                            IntConvCoeffCalc = "User Supplied Schedule";
                        } else if (SELECT_CASE_var == ConvCoefUserCurve) {
                            ExtConvCoeffCalc = "User Supplied Curve";
                        } else if (SELECT_CASE_var == ConvCoefSpecifiedModel) {
                            ExtConvCoeffCalc = "User Specified Model";
                        }
                    }
                } else if (Surface(surf).IntConvCoeff < 0) { // not in use yet.
                    IntConvCoeffCalc = ConvCoeffCalcs(std::abs(Surface(surf).IntConvCoeff));
                }
                if (Surface(surf).ExtConvCoeff > 0) {
                    {
                        auto const SELECT_CASE_var(UserExtConvectionCoeffs(Surface(surf).ExtConvCoeff).OverrideType);
                        if (SELECT_CASE_var == ConvCoefValue) {
                            ExtConvCoeffCalc = "User Supplied Value";
                        } else if (SELECT_CASE_var == ConvCoefSchedule) {
                            ExtConvCoeffCalc = "User Supplied Schedule";
                        } else if (SELECT_CASE_var == ConvCoefUserCurve) {
                            ExtConvCoeffCalc = "User Supplied Curve";
                        } else if (SELECT_CASE_var == ConvCoefSpecifiedModel) {
                            ExtConvCoeffCalc = "User Specified Model";
                        }
                    }
                } else if (Surface(surf).ExtConvCoeff < 0) {
                    ExtConvCoeffCalc = ConvCoeffCalcs(std::abs(Surface(surf).ExtConvCoeff));
                }
                if (Surface(surf).ExtBoundCond == ExternalEnvironment) {
                    *eiostream << "ExternalEnvironment"
                               << "," << ExtConvCoeffCalc << "," << IntConvCoeffCalc << ",";
                } else if (Surface(surf).ExtBoundCond == Ground) {
                    *eiostream << "Ground"
                               << ","
                               << "N/A-Ground"
                               << "," << IntConvCoeffCalc << ",";
                } else if (Surface(surf).ExtBoundCond == GroundFCfactorMethod) {
                    *eiostream << "FCGround"
                               << ","
                               << "N/A-FCGround"
                               << "," << IntConvCoeffCalc << ",";
                } else if (Surface(surf).ExtBoundCond == KivaFoundation) {
                    *eiostream << "Foundation"
                               << ","
                               << "N/A-Foundation"
                               << "," << IntConvCoeffCalc << ",";
                } else if (Surface(surf).ExtBoundCond == OtherSideCoefNoCalcExt || Surface(surf).ExtBoundCond == OtherSideCoefCalcExt) {
                    *eiostream << OSC(Surface(surf).OSCPtr).Name << ","
                               << "N/A-OSC"
                               << "," << IntConvCoeffCalc << ",";
                } else if (Surface(surf).ExtBoundCond == OtherSideCondModeledExt) {
                    *eiostream << OSCM(Surface(surf).OSCMPtr).Name << ","
                               << "N/A-OSCM"
                               << "," << IntConvCoeffCalc << ",";
                } else {
                    *eiostream << Surface(surf).ExtBoundCondName << ","
                               << "Other/Same Surface Int Conv"
                               << "," << IntConvCoeffCalc << ",";
                }
                if (Surface(surf).ExtSolar) {
                    *eiostream << "SunExposed"
                               << ",";
                } else {
                    *eiostream << "NoSun"
                               << ",";
                }
                if (Surface(surf).ExtWind) {
                    *eiostream << "WindExposed"
                               << ",";
                } else {
                    *eiostream << "NoWind"
                               << ",";
                }
                if (RptType == 10) {
                    *eiostream << format("{:.2R}", Surface(surf).ViewFactorGround) << "," << format("{:.2R}", Surface(surf).ViewFactorSky) << ","
                               << format("{:.2R}", Surface(surf).ViewFactorGroundIR) << "," << format("{:.2R}", Surface(surf).ViewFactorSkyIR) << ","
                               << fmt::to_string(Surface(surf).Sides) << '\n';
                } else {
                    *eiostream << format("{:.2R}", Surface(surf).ViewFactorGround) << "," << format("{:.2R}", Surface(surf).ViewFactorSky) << ","
                               << format("{:.2R}", Surface(surf).ViewFactorGroundIR) << "," << format("{:.2R}", Surface(surf).ViewFactorSkyIR) << ","
                               << fmt::to_string(Surface(surf).Sides) << ",";
                    for (vert = 1; vert <= Surface(surf).Sides; ++vert) {
                        if (vert != Surface(surf).Sides) {
                            *eiostream << format("{:.2R}", Surface(surf).Vertex(vert).x) << "," << format("{:.2R}", Surface(surf).Vertex(vert).y)
                                       << "," << format("{:.2R}", Surface(surf).Vertex(vert).z) << ",";
                        } else {
                            *eiostream << format("{:.2R}", Surface(surf).Vertex(vert).x) << "," << format("{:.2R}", Surface(surf).Vertex(vert).y)
                                       << "," << format("{:.2R}", Surface(surf).Vertex(vert).z) << '\n';
                        }
                    }
                    if (Surface(surf).Sides == 0) *eiostream << '\n';
                }
                // if window, report frame/divider as appropriate
                if (Surface(surf).FrameDivider > 0) {
                    fd = Surface(surf).FrameDivider;
                    if (FrameDivider(fd).FrameWidth > 0.0) {
                        {
                            auto const SELECT_CASE_var(Surface(surf).HeatTransferAlgorithm);
                            if (SELECT_CASE_var == HeatTransferModel_None) {
                                AlgoName = "None";
                            } else if (SELECT_CASE_var == HeatTransferModel_CTF) {
                                AlgoName = "CTF - ConductionTransferFunction";
                            } else if (SELECT_CASE_var == HeatTransferModel_CondFD) {
                                AlgoName = "CondFD - ConductionFiniteDifference";
                            } else if (SELECT_CASE_var == HeatTransferModel_EMPD) {
                                AlgoName = "EMPD - MoisturePenetrationDepthConductionTransferFunction";
                            } else if (SELECT_CASE_var == HeatTransferModel_HAMT) {
                                AlgoName = "HAMT - CombinedHeatAndMoistureFiniteElement";
                            } else if (SELECT_CASE_var == HeatTransferModel_Kiva) {
                                AlgoName = "KivaFoundation - TwoDimensionalFiniteDifference";
                            } else if (SELECT_CASE_var == HeatTransferModel_Window5) {
                                AlgoName = "Window5 Detailed Fenestration";
                            } else if (SELECT_CASE_var == HeatTransferModel_ComplexFenestration) {
                                AlgoName = "Window7 Complex Fenestration";
                            } else if (SELECT_CASE_var == HeatTransferModel_TDD) {
                                AlgoName = "Tubular Daylighting Device";
                            }
                        }
                        *eiostream << "Frame/Divider Surface," << FrameDivider(fd).Name << ","
                                   << "Frame," << Surface(surf).Name << "," << AlgoName << ",";
                        *eiostream << ",N/A,N/A,," << format("{:.2R}", SurfWinFrameArea(surf)) << ","
                                   << format("{:.2R}", SurfWinFrameArea(surf) / Surface(surf).Multiplier) << ",*"
                                   << ",N/A"
                                   << ",N/A," << format("{:.2R}", FrameDivider(fd).FrameWidth) << ",N/A" << '\n';
                    }
                    if (FrameDivider(fd).DividerWidth > 0.0) {
                        if (FrameDivider(fd).DividerType == DividedLite) {
                            *eiostream << "Frame/Divider Surface," << FrameDivider(fd).Name << ","
                                       << "Divider:DividedLite," << Surface(surf).Name << ",,";
                        } else {
                            *eiostream << "Frame/Divider Surface," << FrameDivider(fd).Name << ","
                                       << "Divider:Suspended," << Surface(surf).Name << ",,";
                        }
                        *eiostream << ",N/A,N/A,," << format("{:.2R}", SurfWinDividerArea(surf)) << ","
                                   << format("{:.2R}", SurfWinDividerArea(surf) / Surface(surf).Multiplier) << ",*"
                                   << ",N/A"
                                   << ",N/A," << format("{:.2R}", FrameDivider(fd).DividerWidth) << ",N/A" << '\n';
                    }
                }
            } else { // RptType=1  Vertices only
                if (Surface(surf).BaseSurf == surf) {
                    BaseSurfName = "";
                } else {
                    BaseSurfName = Surface(surf).BaseSurfName;
                }
                {
                    auto const SELECT_CASE_var(Surface(surf).HeatTransferAlgorithm);
                    if (SELECT_CASE_var == HeatTransferModel_None) {
                        AlgoName = "None";
                    } else if (SELECT_CASE_var == HeatTransferModel_CTF) {
                        AlgoName = "CTF - ConductionTransferFunction";
                    } else if (SELECT_CASE_var == HeatTransferModel_CondFD) {
                        AlgoName = "CondFD - ConductionFiniteDifference";
                    } else if (SELECT_CASE_var == HeatTransferModel_EMPD) {
                        AlgoName = "EMPD - MoisturePenetrationDepthConductionTransferFunction";
                    } else if (SELECT_CASE_var == HeatTransferModel_HAMT) {
                        AlgoName = "HAMT - CombinedHeatAndMoistureFiniteElement";
                    } else if (SELECT_CASE_var == HeatTransferModel_Kiva) {
                        AlgoName = "KivaFoundation - TwoDimensionalFiniteDifference";
                    } else if (SELECT_CASE_var == HeatTransferModel_Window5) {
                        AlgoName = "Window5 Detailed Fenestration";
                    } else if (SELECT_CASE_var == HeatTransferModel_ComplexFenestration) {
                        AlgoName = "Window7 Complex Fenestration";
                    } else if (SELECT_CASE_var == HeatTransferModel_TDD) {
                        AlgoName = "Tubular Daylighting Device";
                    } else if (SELECT_CASE_var == HeatTransferModel_AirBoundaryNoHT) {
                        AlgoName = "Air Boundary - No Heat Transfer";
                    }
                }
                *eiostream << "HeatTransfer Surface," << Surface(surf).Name << "," << cSurfaceClass(Surface(surf).Class) << "," << BaseSurfName << ","
                           << AlgoName << ",";
                *eiostream << fmt::to_string(Surface(surf).Sides) << ",";
                for (vert = 1; vert <= Surface(surf).Sides; ++vert) {
                    if (vert != Surface(surf).Sides) {
                        *eiostream << format("{:.2R}", Surface(surf).Vertex(vert).x) << "," << format("{:.2R}", Surface(surf).Vertex(vert).y) << ","
                                   << format("{:.2R}", Surface(surf).Vertex(vert).z) << ",";
                    } else {
                        *eiostream << format("{:.2R}", Surface(surf).Vertex(vert).x) << "," << format("{:.2R}", Surface(surf).Vertex(vert).y) << ","
                                   << format("{:.2R}", Surface(surf).Vertex(vert).z) << '\n';
                    }
                }
                if (Surface(surf).Sides == 0) *eiostream << '\n';
            }
        } // surfaces
    }     // zones

    print(state.files.eio, "{}", eiostream->str());
}

void CostInfoOut(EnergyPlusData &state)
{

    // SUBROUTINE INFORMATION:
    //       AUTHOR         Brent Griffith
    //       DATE WRITTEN   April 2003
    //       MODIFIED       na
    //       RE-ENGINEERED  na

    // PURPOSE OF THIS SUBROUTINE:
    // This subroutine produces a file with information about surfaces.
    // for the purpose of producing first cost estimates to include in objective value functions
    // for design optimization

    // METHODOLOGY EMPLOYED:
    // Access data in DataSurfaces and report

    // REFERENCES:
    // na

    // Using/Aliasing
    using namespace DataHeatBalance;
    using namespace DataSurfaces;

    // Locals
    // SUBROUTINE ARGUMENT DEFINITIONS:
    // na

    // SUBROUTINE PARAMETER DEFINITIONS:
    // na

    // INTERFACE BLOCK SPECIFICATIONS
    // na

    // DERIVED TYPE DEFINITIONS
    // na

    // SUBROUTINE LOCAL VARIABLE DECLARATIONS:
    Array1D_bool uniqueSurf;

    if (TotSurfaces > 0 && !allocated(Surface)) {
        // no error needed, probably in end processing, just return
        return;
    }

    // need to determine unique surfacs... some surfaces are shared by zones and hence doubled
    uniqueSurf.dimension(TotSurfaces, true);

    for (int surf : DataSurfaces::AllSurfaceListReportOrder) {
        if (Surface(surf).ExtBoundCond > 0) {
            if (Surface(surf).ExtBoundCond < surf) { // already cycled through
                uniqueSurf(surf) = false;
            }
        }
        if (Surface(surf).Construction == 0) { // throw out others for now
            uniqueSurf(surf) = false;
        }
    }

    auto scifile = state.files.sci.open(state, "CostInfoOut", state.files.outputControl.sci);

    print(scifile, "{:12}{:12}\n", TotSurfaces, count(uniqueSurf));
    print(scifile, "{}\n", " data for surfaces useful for cost information");
    print(scifile, "{}\n", " Number, Name, Construction, class, area, grossarea");

    for (int surf : DataSurfaces::AllSurfaceListReportOrder) {
        // if (surface(surf)%class .eq. SurfaceClass::IntMass) CYCLE
        if (!uniqueSurf(surf)) continue;
        // why the heck are constructions == 0 ?
        if (Surface(surf).Construction != 0) {
            // Formats
            static constexpr auto Format_801("{:5},{},{},{},{:14.5F},{:14.5F}\n");
            print(scifile,
                  Format_801,
                  surf,
                  Surface(surf).Name,
                  state.dataConstruction->Construct(Surface(surf).Construction).Name,
                  cSurfaceClass(Surface(surf).Class),
                  Surface(surf).Area,
                  Surface(surf).GrossArea);
        }
    }

    uniqueSurf.deallocate();
}

void VRMLOut(EnergyPlusData &state, const std::string &PolygonAction, const std::string &ColorScheme)
{

    // SUBROUTINE INFORMATION:
    //       AUTHOR         Linda K. Lawrie
    //       DATE WRITTEN   August 2006
    //       MODIFIED       na
    //       RE-ENGINEERED  na

    // PURPOSE OF THIS SUBROUTINE:
    // This subroutine produces a file of VRML output for the surfaces.

    // METHODOLOGY EMPLOYED:
    // Use the surface absolute coordinate information to produce
    // lines.

    // REFERENCES:
    // na

    // Using/Aliasing
    using DataHeatBalance::BuildingName;
    using DataHeatBalance::Zone;
    using namespace DataSurfaces;
    using DataDaylighting::ZoneDaylight;
    using DataStringGlobals::VerString;
    using namespace DXFEarClipping;

    // Locals
    // SUBROUTINE ARGUMENT DEFINITIONS:

    // SUBROUTINE PARAMETER DEFINITIONS:
    static Array1D_string const colorstring(7, {"WALL", "WINDOW", "FIXEDSHADE", "SUBSHADE", "ROOF", "FLOOR", "BLDGSHADE"});

    // INTERFACE BLOCK SPECIFICATIONS
    // na

    // DERIVED TYPE DEFINITIONS
    // na

    // SUBROUTINE LOCAL VARIABLE DECLARATIONS:
    std::string ShadeType;
    bool ThickPolyline(false);
    bool RegularPolyline(false);
    std::string PolylineWidth(" 0.55");
    bool TriangulateFace(false);

    // Formats
    static constexpr auto Format_702("#VRML V2.0 utf8\n");
    static constexpr auto Format_707(
        "WorldInfo {{\n   title \"Building - {}\"\n   info [\"EnergyPlus Program Version {}\"]\n   info [\"Surface Color Scheme {}\"]\n}}\n");
    static constexpr auto Format_800("Shape {{\nappearance DEF {} Appearance {{\nmaterial Material {{ diffuseColor {} }}\n}}\n}}\n");
    static constexpr auto Format_801(
        "Shape {{\nappearance USE {}\ngeometry IndexedFaceSet {{\nsolid TRUE\ncoord DEF {}{} Coordinate {{\npoint [\n");
    static constexpr auto Format_802("{:15.5F} {:15.5F} {:15.5F},\n");
    static constexpr auto Format_803("]\n}}\ncoordIndex [\n");
    static constexpr auto Format_805("]\nccw TRUE\nsolid TRUE\n}}\n}}\n");

    if (PolygonAction == "TRIANGULATE3DFACE" || PolygonAction == "TRIANGULATE") {
        TriangulateFace = true;
    } else if (PolygonAction == "THICKPOLYLINE" || PolygonAction == "") {
        ThickPolyline = true;
    } else if (PolygonAction == "REGULARPOLYLINE") {
        RegularPolyline = true;
        PolylineWidth = " 0";
    } else {
        ShowWarningError(state, "VRMLOut: Illegal key specified for Surfaces with > 4 sides=" + PolygonAction);
        ShowContinueError(state, "\"TRIANGULATE 3DFACE\" will be used for any surfaces with > 4 sides.");
        TriangulateFace = true;
    }

    if (TotSurfaces > 0 && !allocated(Surface)) {
        // no error needed, probably in end processing, just return
        return;
    }

    auto wrlfile = state.files.wrl.open(state, "VRMLOut", state.files.outputControl.wrl);

    print(wrlfile, Format_702);

    if (ColorScheme == "") {
        print(wrlfile, Format_707, BuildingName, VerString, "Default"); // World Info
    } else {
        print(wrlfile, Format_707, BuildingName, VerString, ColorScheme); // World Info
    }

    print(wrlfile, "# Zone Names\n");
    for (int zones = 1; zones <= state.dataGlobal->NumOfZones; ++zones) {
        print(wrlfile, "# Zone={}:{}\n", zones, normalizeName(Zone(zones).Name));
    }

    // Define the colors:

    print(wrlfile, Format_800, "FLOOR", "0.502 0.502 0.502");
    print(wrlfile, Format_800, "ROOF", "1 1 0");
    print(wrlfile, Format_800, "WALL", "0 1 0");
    print(wrlfile, Format_800, "WINDOW", "0 1 1");
    print(wrlfile, Format_800, "DOOR", "0 1 1");
    print(wrlfile, Format_800, "GLASSDOOR", "0 1 1");
    print(wrlfile, Format_800, "FIXEDSHADE", "1 0 1");
    print(wrlfile, Format_800, "BLDGSHADE", "0 0 1");
    print(wrlfile, Format_800, "SUBSHADE", "1 0 1");
    print(wrlfile, Format_800, "BACKCOLOR", "0.502 0.502 0.784");

    int colorindex = 0;

    //  Do all detached shading surfaces first
    for (int surf : DataSurfaces::AllSurfaceListReportOrder) {
        if (Surface(surf).HeatTransSurf) continue;
        if (Surface(surf).Construction > 0) {
            if (state.dataConstruction->Construct(Surface(surf).Construction).TypeIsAirBoundary) continue;
        }
        if (Surface(surf).Class == SurfaceClass::Shading) continue;
        if (Surface(surf).Sides == 0) continue;
        if (Surface(surf).Class == SurfaceClass::Detached_F) colorindex = 3;
        if (Surface(surf).Class == SurfaceClass::Detached_B) colorindex = 7;
        if (Surface(surf).Class == SurfaceClass::Detached_F) {
            ShadeType = "Fixed Shading";
            print(wrlfile, "# Fixed Shading:{}\n", Surface(surf).Name);
        } else if (Surface(surf).Class == SurfaceClass::Detached_B) {
            ShadeType = "Building Shading";
            print(wrlfile, "# Building Shading:{}", Surface(surf).Name);
        }
        print(wrlfile, Format_801, colorstring(colorindex), "Surf", surf);
        for (int vert = 1; vert <= Surface(surf).Sides; ++vert) {
            print(wrlfile, Format_802, Surface(surf).Vertex(vert).x, Surface(surf).Vertex(vert).y, Surface(surf).Vertex(vert).z);
        }
        print(wrlfile, Format_803);
        if (Surface(surf).Sides <= 4 || !TriangulateFace) {
            for (int vert = 1; vert <= Surface(surf).Sides; ++vert) {
                print(wrlfile, " {}", vert - 1);
                if (vert == Surface(surf).Sides) print(wrlfile, " -1\n");
            }
            print(wrlfile, Format_805);
        } else { // will be >4 sided polygon with triangulate option
            Array1D<dTriangle> mytriangles;
            const auto ntri = Triangulate(state,
                                          Surface(surf).Sides,
                                          Surface(surf).Vertex,
                                          mytriangles,
                                          Surface(surf).Azimuth,
                                          Surface(surf).Tilt,
                                          Surface(surf).Name,
                                          Surface(surf).Class);
            for (int svert = 1; svert <= ntri; ++svert) {
                const auto vv0 = mytriangles(svert).vv0;
                const auto vv1 = mytriangles(svert).vv1;
                const auto vv2 = mytriangles(svert).vv2;
                print(wrlfile, " {} {} {} -1\n", vv0 - 1, vv1 - 1, vv2 - 1);
            }
            print(wrlfile, Format_805);
            mytriangles.deallocate();
        }
    }
    //  ! now do zone surfaces, by zone
    for (int zoneNum = 1; zoneNum <= state.dataGlobal->NumOfZones; ++zoneNum) {
        int oldSurfNum = 0;
        for (int surf : DataSurfaces::AllSurfaceListReportOrder) {
            ++oldSurfNum;
            if (Surface(surf).Zone != zoneNum) continue;
            if (Surface(surf).Sides == 0) continue;
            if (Surface(surf).Class == SurfaceClass::IntMass) continue;
            if (Surface(surf).Class == SurfaceClass::Wall) colorindex = 1;
            if (Surface(surf).Class == SurfaceClass::Roof) colorindex = 5;
            if (Surface(surf).Class == SurfaceClass::TDD_Dome) colorindex = 2;
            if (Surface(surf).Class == SurfaceClass::Floor) colorindex = 6;
            if (Surface(surf).Class == SurfaceClass::Window) colorindex = 2;
            if (Surface(surf).Class == SurfaceClass::Door) colorindex = 2;

            print(wrlfile, "# {}:{}\n", Surface(surf).ZoneName, Surface(surf).Name);
            print(wrlfile, Format_801, colorstring(colorindex), "Surf", oldSurfNum);
            for (int vert = 1; vert <= Surface(surf).Sides; ++vert) {
                print(wrlfile, Format_802, Surface(surf).Vertex(vert).x, Surface(surf).Vertex(vert).y, Surface(surf).Vertex(vert).z);
            }
            print(wrlfile, Format_803);
            if (Surface(surf).Sides <= 4 || !TriangulateFace) {
                for (int vert = 1; vert <= Surface(surf).Sides; ++vert) {
                    print(wrlfile, " {}", vert - 1);
                    if (vert == Surface(surf).Sides) print(wrlfile, " -1\n");
                }
                print(wrlfile, Format_805);
            } else { // will be >4 sided polygon with triangulate option
                Array1D<dTriangle> mytriangles;
                const auto ntri = Triangulate(state,
                                              Surface(surf).Sides,
                                              Surface(surf).Vertex,
                                              mytriangles,
                                              Surface(surf).Azimuth,
                                              Surface(surf).Tilt,
                                              Surface(surf).Name,
                                              Surface(surf).Class);
                for (int svert = 1; svert <= ntri; ++svert) {
                    const auto vv0 = mytriangles(svert).vv0;
                    const auto vv1 = mytriangles(svert).vv1;
                    const auto vv2 = mytriangles(svert).vv2;
                    print(wrlfile, " {} {} {} -1\n", vv0 - 1, vv1 - 1, vv2 - 1);
                }
                print(wrlfile, Format_805);
                mytriangles.deallocate();
            }
        }
        // still have to do shading surfaces for zone
        colorindex = 4;
        for (int surf : DataSurfaces::AllSurfaceListReportOrder) {
            //      !if (surface(surf)%heattranssurf) CYCLE ! Shading with a construction is allowed to be HT surf for daylighting shelves
            if (Surface(surf).Class != SurfaceClass::Shading) continue;
            if (Surface(surf).ZoneName != Zone(zoneNum).Name) continue;
            if (Surface(surf).Sides == 0) continue;
            print(wrlfile, "# {}:{}\n", Surface(surf).ZoneName, Surface(surf).Name);
            print(wrlfile, Format_801, colorstring(colorindex), "Surf", surf);
            for (int vert = 1; vert <= Surface(surf).Sides; ++vert) {
                print(wrlfile, Format_802, Surface(surf).Vertex(vert).x, Surface(surf).Vertex(vert).y, Surface(surf).Vertex(vert).z);
            }
            print(wrlfile, Format_803);
            if (Surface(surf).Sides <= 4 || !TriangulateFace) {
                for (int vert = 1; vert <= Surface(surf).Sides; ++vert) {
                    print(wrlfile, " {}", vert - 1);
                    if (vert == Surface(surf).Sides) print(wrlfile, " -1\n");
                }
                print(wrlfile, Format_805);
            } else { // will be >4 sided polygon with triangulate option
                Array1D<dTriangle> mytriangles;
                const auto ntri = Triangulate(state,
                                              Surface(surf).Sides,
                                              Surface(surf).Vertex,
                                              mytriangles,
                                              Surface(surf).Azimuth,
                                              Surface(surf).Tilt,
                                              Surface(surf).Name,
                                              Surface(surf).Class);
                for (int svert = 1; svert <= ntri; ++svert) {
                    const auto vv0 = mytriangles(svert).vv0;
                    const auto vv1 = mytriangles(svert).vv1;
                    const auto vv2 = mytriangles(svert).vv2;
                    print(wrlfile, " {} {} {} -1\n", vv0 - 1, vv1 - 1, vv2 - 1);
                }
                print(wrlfile, Format_805);
                mytriangles.deallocate();
            }
        }
    }

    // vrml does not have daylighting reference points included
}

} // namespace EnergyPlus<|MERGE_RESOLUTION|>--- conflicted
+++ resolved
@@ -1261,13 +1261,6 @@
     // Using/Aliasing
     using namespace DataHeatBalance;
     using namespace DataSurfaces;
-<<<<<<< HEAD
-    using DataGlobals::NumOfZones;
-
-=======
-    using General::RoundSigDigits;
-    using General::TrimSigDigits;
->>>>>>> 36b8851e
     using ScheduleManager::GetScheduleMaxValue;
     using ScheduleManager::GetScheduleMinValue;
     using ScheduleManager::GetScheduleName;
