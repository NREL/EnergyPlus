--- conflicted
+++ resolved
@@ -185,13 +185,9 @@
 
             QZnReq = state.dataZoneEnergyDemand->ZoneSysEnergyDemand(ActualZoneNum).RemainingOutputReqToHeatSP;
 
-<<<<<<< HEAD
             SteamBaseboardDesignData SteamBaseboardDesignDataObject{state.dataSteamBaseboardRadiator->SteamBaseboardDesign(state.dataSteamBaseboardRadiator->SteamBaseboard(BaseboardNum).DesignObjectPtr)}; // Contains the data for variable flow hydronic systems
 
-            if (QZnReq > SmallLoad && !CurDeadBandOrSetback(ActualZoneNum) &&
-=======
             if (QZnReq > SmallLoad && !state.dataZoneEnergyDemand->CurDeadBandOrSetback(ActualZoneNum) &&
->>>>>>> dd710b49
                 (GetCurrentScheduleValue(state, state.dataSteamBaseboardRadiator->SteamBaseboard(BaseboardNum).SchedPtr) > 0.0)) {
 
                 // On the first HVAC iteration the system values are given to the controller, but after that
