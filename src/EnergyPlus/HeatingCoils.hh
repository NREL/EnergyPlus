// EnergyPlus, Copyright (c) 1996-2021, The Board of Trustees of the University of Illinois,
// The Regents of the University of California, through Lawrence Berkeley National Laboratory
// (subject to receipt of any required approvals from the U.S. Dept. of Energy), Oak Ridge
// National Laboratory, managed by UT-Battelle, Alliance for Sustainable Energy, LLC, and other
// contributors. All rights reserved.
//
// NOTICE: This Software was developed under funding from the U.S. Department of Energy and the
// U.S. Government consequently retains certain rights. As such, the U.S. Government has been
// granted for itself and others acting on its behalf a paid-up, nonexclusive, irrevocable,
// worldwide license in the Software to reproduce, distribute copies to the public, prepare
// derivative works, and perform publicly and display publicly, and to permit others to do so.
//
// Redistribution and use in source and binary forms, with or without modification, are permitted
// provided that the following conditions are met:
//
// (1) Redistributions of source code must retain the above copyright notice, this list of
//     conditions and the following disclaimer.
//
// (2) Redistributions in binary form must reproduce the above copyright notice, this list of
//     conditions and the following disclaimer in the documentation and/or other materials
//     provided with the distribution.
//
// (3) Neither the name of the University of California, Lawrence Berkeley National Laboratory,
//     the University of Illinois, U.S. Dept. of Energy nor the names of its contributors may be
//     used to endorse or promote products derived from this software without specific prior
//     written permission.
//
// (4) Use of EnergyPlus(TM) Name. If Licensee (i) distributes the software in stand-alone form
//     without changes from the version obtained under this License, or (ii) Licensee makes a
//     reference solely to the software portion of its product, Licensee must refer to the
//     software as "EnergyPlus version X" software, where "X" is the version number Licensee
//     obtained under this License and may not use a different name for the software. Except as
//     specifically required in this Section (4), Licensee shall not use in a company name, a
//     product name, in advertising, publicity, or other promotional activities any name, trade
//     name, trademark, logo, or other designation of "EnergyPlus", "E+", "e+" or confusingly
//     similar designation, without the U.S. Department of Energy's prior written consent.
//
// THIS SOFTWARE IS PROVIDED BY THE COPYRIGHT HOLDERS AND CONTRIBUTORS "AS IS" AND ANY EXPRESS OR
// IMPLIED WARRANTIES, INCLUDING, BUT NOT LIMITED TO, THE IMPLIED WARRANTIES OF MERCHANTABILITY
// AND FITNESS FOR A PARTICULAR PURPOSE ARE DISCLAIMED. IN NO EVENT SHALL THE COPYRIGHT OWNER OR
// CONTRIBUTORS BE LIABLE FOR ANY DIRECT, INDIRECT, INCIDENTAL, SPECIAL, EXEMPLARY, OR
// CONSEQUENTIAL DAMAGES (INCLUDING, BUT NOT LIMITED TO, PROCUREMENT OF SUBSTITUTE GOODS OR
// SERVICES; LOSS OF USE, DATA, OR PROFITS; OR BUSINESS INTERRUPTION) HOWEVER CAUSED AND ON ANY
// THEORY OF LIABILITY, WHETHER IN CONTRACT, STRICT LIABILITY, OR TORT (INCLUDING NEGLIGENCE OR
// OTHERWISE) ARISING IN ANY WAY OUT OF THE USE OF THIS SOFTWARE, EVEN IF ADVISED OF THE
// POSSIBILITY OF SUCH DAMAGE.

#ifndef HeatingCoils_hh_INCLUDED
#define HeatingCoils_hh_INCLUDED

// ObjexxFCL Headers
#include <ObjexxFCL/Array1D.hh>
#include <ObjexxFCL/Optional.hh>

// EnergyPlus Headers
#include <EnergyPlus/Data/BaseData.hh>
#include <EnergyPlus/DataGlobals.hh>
#include <EnergyPlus/EnergyPlus.hh>

namespace EnergyPlus {

// Forward declarations
struct EnergyPlusData;

namespace HeatingCoils {

    // MODULE PARAMETER DEFINITIONS
    Real64 constexpr MinAirMassFlow(0.001);

    enum class HeatObjTypes // reclaim heat object types
    {
        Unassigned,
        COMPRESSORRACK_REFRIGERATEDCASE,
        COIL_DX_COOLING, // single speed DX
        COIL_DX_MULTISPEED,
        COIL_DX_MULTIMODE,
        CONDENSER_REFRIGERATION,
        COIL_DX_VARIABLE_COOLING,
        COIL_COOLING_DX_NEW // Coil:Cooling:DX main one-for-all coil
    };

    struct HeatingCoilEquipConditions
    {
        // Members
        std::string Name;             // Name of the HeatingCoil
        std::string HeatingCoilType;  // Type of HeatingCoil ie. Heating or Cooling
        std::string HeatingCoilModel; // Type of HeatingCoil ie. Simple, Detailed, etc.
        int HCoilType_Num = 0;
        DataGlobalConstants::ResourceType FuelType_Num = DataGlobalConstants::ResourceType::None; // Type of fuel used, reference resource type integers
        std::string Schedule;                           // HeatingCoil Operation Schedule
        int SchedPtr = 0;                                   // Pointer to the correct schedule
        int InsuffTemperatureWarn = 0;                      // Used for recurring error message
        Real64 InletAirMassFlowRate = 0.0;                    // MassFlow through the HeatingCoil being Simulated [kg/Sec]
        Real64 OutletAirMassFlowRate = 0.0;
        Real64 InletAirTemp = 0.0;
        Real64 OutletAirTemp = 0.0;
        Real64 InletAirHumRat = 0.0;
        Real64 OutletAirHumRat = 0.0;
        Real64 InletAirEnthalpy = 0.0;
        Real64 OutletAirEnthalpy = 0.0;
        Real64 HeatingCoilLoad = 0.0; // Total Load on the Coil [J]
        Real64 HeatingCoilRate = 0.0; // Total Coil Rate on the Coil [W]
        Real64 FuelUseLoad = 0.0;     // Fuel Usage of Coil [J]
        Real64 ElecUseLoad = 0.0;     // Electric Usage of Coil [J]
        Real64 FuelUseRate = 0.0;     // Fuel Usage of Coil [W]
        Real64 ElecUseRate = 0.0;     // Electric Usage of Coil [W]
        Real64 Efficiency = 0.0;      // HeatingCoil Efficiency Value
        Real64 NominalCapacity = 0.0; // Nominal Capacity of Coil [W]
        Real64 DesiredOutletTemp = 0.0;
        Real64 DesiredOutletHumRat = 0.0;
        Real64 AvailTemperature = 0.0; // Used in heat recovery test [C]
        int AirInletNodeNum = 0;
        int AirOutletNodeNum = 0;
        int TempSetPointNodeNum = 0; // If applicable this is the node number that the temp setpoint exists.
        int Control = 0;
        int PLFCurveIndex = 0;        // Index for part-load factor curve index for gas heating coil
        Real64 ParasiticElecLoad = 0.0; // parasitic electric load associated with the gas heating coil
        Real64 ParasiticFuelLoad = 0.0; // parasitic fuel load associated with the gas heating coil
        // (standing pilot light) [J]
        Real64 ParasiticFuelRate = 0.0; // avg. parasitic fuel consumption rate with the gas heating coil
        // (standing pilot light) [J]
        Real64 ParasiticFuelCapacity = 0.0;       // capacity of parasitic fuel consumption rate, input by user [W]
        Real64 RTF = 0.0;                         // Heater runtime fraction, including PLF curve impacts
        int RTFErrorIndex = 0;                  // used in recurring error warnings
        int RTFErrorCount = 0;                  // used in recurring error warnings
        int PLFErrorIndex = 0;                  // used in recurring error warnings
        int PLFErrorCount = 0;                  // used in recurring error warnings
        std::string ReclaimHeatingCoilName; // Name of reclaim heating coil
        int ReclaimHeatingSourceIndexNum = 0;   // Index to reclaim heating source (condenser) of a specific type
        HeatObjTypes ReclaimHeatingSource = HeatObjTypes::Unassigned;  // The source for the Reclaim Heating Coil
        int NumOfStages = 0;                     // Number of speeds
        Array1D<Real64> MSNominalCapacity;   // Nominal Capacity MS AC Furnace [W]
        Array1D<Real64> MSEfficiency;        // Efficiency for MS AC Furnace [dimensionless]
        Array1D<Real64> MSParasiticElecLoad; // Parasitic elec load MS AC Furnace (gas only) [W]
        bool DesiccantRegenerationCoil = false;      // true if it is a regeneration air heating coil defined in Desiccant Dehumidifier system
        int DesiccantDehumNum = 0;               // index to desiccant dehumidifier object
        bool FaultyCoilSATFlag = false;              // True if the coil has SAT sensor fault
        int FaultyCoilSATIndex = 0;              // Index of the fault object corresponding to the coil
        Real64 FaultyCoilSATOffset = 0.0;          // Coil SAT sensor offset
        bool reportCoilFinalSizes = true;           // one time report of sizes to coil report
        int AirLoopNum = 0;                      // Airloop number

    };

    struct HeatingCoilNumericFieldData
    {
        Array1D_string FieldNames;
    };

    void SimulateHeatingCoilComponents(EnergyPlusData &state,
<<<<<<< HEAD
                                       std::string const &CompName,
                                       bool FirstHVACIteration,
=======
                                       std::string_view CompName,
                                       bool const FirstHVACIteration,
>>>>>>> eb5c6a10
                                       Optional<Real64 const> QCoilReq = _, // coil load to be met
                                       Optional_int CompIndex = _,
                                       Optional<Real64> QCoilActual = _,         // coil load actually delivered returned to calling component
                                       Optional_bool_const SuppHeat = _,         // True if current heating coil is a supplemental heating coil
                                       Optional_int_const FanOpMode = _,         // fan operating mode, CycFanCycCoil or ContFanCycCoil
                                       Optional<Real64 const> PartLoadRatio = _, // part-load ratio of heating coil
                                       Optional_int StageNum = _,
                                       Optional<Real64 const> SpeedRatio = _ // Speed ratio of MultiStage heating coil
    );

    void GetHeatingCoilInput(EnergyPlusData &state);

    void InitHeatingCoil(EnergyPlusData &state, int CoilNum, bool FirstHVACIteration, Real64 QCoilRequired);

    void SizeHeatingCoil(EnergyPlusData &state, int CoilNum);

    void CalcElectricHeatingCoil(EnergyPlusData &state,
                                 int CoilNum, // index to heating coil
                                 Real64 &QCoilReq,
                                 Real64 &QCoilActual,       // coil load actually delivered (W)
                                 int FanOpMode,       // fan operating mode
                                 Real64 PartLoadRatio // part-load ratio of heating coil
    );

    void CalcMultiStageElectricHeatingCoil(EnergyPlusData &state,
                                           int &CoilNum,            // the number of the electric heating coil to be simulated
                                           Real64 SpeedRatio, // SpeedRatio varies between 1.0 (maximum speed) and 0.0 (minimum speed)
                                           Real64 CycRatio,   // cycling part load ratio
                                           int StageNum,      // Stage number
                                           int FanOpMode      // Fan operation mode
    );

    void CalcFuelHeatingCoil(EnergyPlusData &state,
                             int CoilNum, // index to heating coil
                             Real64 QCoilReq,
                             Real64 &QCoilActual,       // coil load actually delivered (W)
                             int FanOpMode,       // fan operating mode
                             Real64 PartLoadRatio // part-load ratio of heating coil
    );

    void CalcMultiStageGasHeatingCoil(EnergyPlusData &state,
                                      int &CoilNum,            // the number of the Gas heating coil to be simulated
                                      Real64 SpeedRatio, // SpeedRatio varies between 1.0 (maximum speed) and 0.0 (minimum speed)
                                      Real64 CycRatio,   // cycling part load ratio
                                      int StageNum,      // Speed number
                                      int FanOpMode      // Fan operation mode
    );

    void CalcDesuperheaterHeatingCoil(EnergyPlusData &state,
                                      int CoilNum,     // index to desuperheater heating coil
                                      Real64 QCoilReq, // load requested by the simulation for load based control [W]
                                      Real64 &QCoilActual    // coil load actually delivered
    );

    void UpdateHeatingCoil(EnergyPlusData &state, int CoilNum);

    void ReportHeatingCoil(EnergyPlusData &state, int CoilNum, bool coilIsSuppHeater);

    void GetCoilIndex(EnergyPlusData &state, std::string const &HeatingCoilName, int &HeatingCoilIndex, bool &ErrorsFound);

    void CheckHeatingCoilSchedule(EnergyPlusData &state,
                                  std::string const &CompType, // unused1208
                                  std::string_view CompName,
                                  Real64 &Value,
                                  int &CompIndex);

    Real64 GetCoilCapacity(EnergyPlusData &state,
                           std::string const &CoilType, // must match coil types in this module
                           std::string const &CoilName, // must match coil names for the coil type
                           bool &ErrorsFound            // set to true if problem
    );

    int GetCoilAvailScheduleIndex(EnergyPlusData &state,
                                  std::string const &CoilType, // must match coil types in this module
                                  std::string const &CoilName, // must match coil names for the coil type
                                  bool &ErrorsFound            // set to true if problem
    );

    int GetCoilInletNode(EnergyPlusData &state,
                         std::string const &CoilType, // must match coil types in this module
                         std::string const &CoilName, // must match coil names for the coil type
                         bool &ErrorsFound            // set to true if problem
    );

    int GetCoilOutletNode(EnergyPlusData &state,
                          std::string const &CoilType, // must match coil types in this module
                          std::string const &CoilName, // must match coil names for the coil type
                          bool &ErrorsFound            // set to true if problem
    );

    int GetHeatReclaimSourceIndex(EnergyPlusData &state,
                                  std::string const &CoilType, // must match coil types in this module
                                  std::string const &CoilName, // must match coil names for the coil type
                                  bool &ErrorsFound            // set to true if problem
    );

    int GetCoilControlNodeNum(EnergyPlusData &state,
                              std::string const &CoilType, // must match coil types in this module
                              std::string const &CoilName, // must match coil names for the coil type
                              bool &ErrorsFound            // set to true if problem
    );

    int GetHeatingCoilTypeNum(EnergyPlusData &state,
                              std::string const &CoilType, // must match coil types in this module
                              std::string const &CoilName, // must match coil names for the coil type
                              bool &ErrorsFound            // set to true if problem
    );

    int GetHeatingCoilIndex(EnergyPlusData &state,
                            std::string const &CoilType, // must match coil types in this module
                            std::string const &CoilName, // must match coil names for the coil type
                            bool &ErrorsFound            // set to true if problem
    );

    int GetHeatingCoilPLFCurveIndex(EnergyPlusData &state,
                                    std::string const &CoilType, // must match coil types in this module
                                    std::string const &CoilName, // must match coil names for the coil type
                                    bool &ErrorsFound            // set to true if problem
    );

    int GetHeatingCoilNumberOfStages(EnergyPlusData &state,
                                     std::string const &CoilType, // must match coil types in this module
                                     std::string const &CoilName, // must match coil names for the coil type
                                     bool &ErrorsFound            // set to true if problem
    );

    // sets data to a coil that is used as a regeneration air heating coil in
    // desiccant dehumidification system
    void SetHeatingCoilData(EnergyPlusData &state,
                            int CoilNum,                           // Number of electric or gas heating Coil
                            bool &ErrorsFound,                           // Set to true if certain errors found
                            Optional_bool DesiccantRegenerationCoil = _, // Flag that this coil is used as regeneration air heating coil
                            Optional_int DesiccantDehumIndex = _         // Index for the desiccant dehum system where this caoil is used
    );

    void SetHeatingCoilAirLoopNumber(EnergyPlusData &state, std::string const &HeatingCoilName, int AirLoopNum, bool &ErrorsFound);

} // namespace HeatingCoils

struct HeatingCoilsData : BaseGlobalStruct
{

    int NumDesuperheaterCoil = 0; // Total number of desuperheater heating coil objects in input
    int NumElecCoil = 0;
    int NumElecCoilMultiStage = 0;
    int NumFuelCoil = 0;
    int NumGasCoilMultiStage = 0;
    int NumHeatingCoils = 0; // The Number of HeatingCoils found in the Input
    Array1D_bool MySizeFlag;
    Array1D_bool ValidSourceType;  // Used to determine if a source for a desuperheater heating coil is valid
    bool GetCoilsInputFlag = true; // Flag set to make sure you get input once
    bool CoilIsSuppHeater = false; // Flag set to indicate the heating coil is a supplemental heater
    Array1D_bool CheckEquipName;
    Array1D<HeatingCoils::HeatingCoilEquipConditions> HeatingCoil;
    Array1D<HeatingCoils::HeatingCoilNumericFieldData> HeatingCoilNumericFields;
    bool MyOneTimeFlag = true; // one time initialization flag
    bool InputErrorsFound = false;

    int MaxNums = 0;                    // Maximum number of numeric input fields
    int MaxAlphas = 0;                  // Maximum number of alpha input fields
    int TotalArgs = 0;                  // Total number of alpha and numeric arguments (max) for a certain object in the input file
    int ValidSourceTypeCounter = 0;     // Counter used to determine if desuperheater source name is valid
    bool HeatingCoilFatalError = false; // used for error checking
    Array1D_bool MySPTestFlag;          // used for error checking
    Array1D_bool ShowSingleWarning;     // Used for single warning message for desuperheater coil
    Array1D_bool MyEnvrnFlag;           // one time environment flag

    void clear_state() override
    {
        this->NumDesuperheaterCoil = 0;
        this->NumElecCoil = 0;
        this->NumElecCoilMultiStage = 0;
        this->NumFuelCoil = 0;
        this->NumGasCoilMultiStage = 0;
        this->NumHeatingCoils = 0;
        this->MySizeFlag.deallocate();
        this->ValidSourceType.deallocate();
        this->GetCoilsInputFlag = true;
        this->CoilIsSuppHeater = false;
        this->CheckEquipName.deallocate();
        this->HeatingCoil.deallocate();
        this->HeatingCoilNumericFields.deallocate();
        this->MyOneTimeFlag = true;
        this->InputErrorsFound = false;
        this->MaxNums = 0;
        this->MaxAlphas = 0;
        this->TotalArgs = 0;
        this->ValidSourceTypeCounter = 0;
        this->HeatingCoilFatalError = false;
        this->MySPTestFlag.clear();
        this->ShowSingleWarning.clear();
        this->MyEnvrnFlag.clear();
    }
};

} // namespace EnergyPlus

#endif<|MERGE_RESOLUTION|>--- conflicted
+++ resolved
@@ -148,13 +148,8 @@
     };
 
     void SimulateHeatingCoilComponents(EnergyPlusData &state,
-<<<<<<< HEAD
-                                       std::string const &CompName,
-                                       bool FirstHVACIteration,
-=======
                                        std::string_view CompName,
                                        bool const FirstHVACIteration,
->>>>>>> eb5c6a10
                                        Optional<Real64 const> QCoilReq = _, // coil load to be met
                                        Optional_int CompIndex = _,
                                        Optional<Real64> QCoilActual = _,         // coil load actually delivered returned to calling component
