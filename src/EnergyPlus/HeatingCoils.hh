// EnergyPlus, Copyright (c) 1996-2023, The Board of Trustees of the University of Illinois,
// The Regents of the University of California, through Lawrence Berkeley National Laboratory
// (subject to receipt of any required approvals from the U.S. Dept. of Energy), Oak Ridge
// National Laboratory, managed by UT-Battelle, Alliance for Sustainable Energy, LLC, and other
// contributors. All rights reserved.
//
// NOTICE: This Software was developed under funding from the U.S. Department of Energy and the
// U.S. Government consequently retains certain rights. As such, the U.S. Government has been
// granted for itself and others acting on its behalf a paid-up, nonexclusive, irrevocable,
// worldwide license in the Software to reproduce, distribute copies to the public, prepare
// derivative works, and perform publicly and display publicly, and to permit others to do so.
//
// Redistribution and use in source and binary forms, with or without modification, are permitted
// provided that the following conditions are met:
//
// (1) Redistributions of source code must retain the above copyright notice, this list of
//     conditions and the following disclaimer.
//
// (2) Redistributions in binary form must reproduce the above copyright notice, this list of
//     conditions and the following disclaimer in the documentation and/or other materials
//     provided with the distribution.
//
// (3) Neither the name of the University of California, Lawrence Berkeley National Laboratory,
//     the University of Illinois, U.S. Dept. of Energy nor the names of its contributors may be
//     used to endorse or promote products derived from this software without specific prior
//     written permission.
//
// (4) Use of EnergyPlus(TM) Name. If Licensee (i) distributes the software in stand-alone form
//     without changes from the version obtained under this License, or (ii) Licensee makes a
//     reference solely to the software portion of its product, Licensee must refer to the
//     software as "EnergyPlus version X" software, where "X" is the version number Licensee
//     obtained under this License and may not use a different name for the software. Except as
//     specifically required in this Section (4), Licensee shall not use in a company name, a
//     product name, in advertising, publicity, or other promotional activities any name, trade
//     name, trademark, logo, or other designation of "EnergyPlus", "E+", "e+" or confusingly
//     similar designation, without the U.S. Department of Energy's prior written consent.
//
// THIS SOFTWARE IS PROVIDED BY THE COPYRIGHT HOLDERS AND CONTRIBUTORS "AS IS" AND ANY EXPRESS OR
// IMPLIED WARRANTIES, INCLUDING, BUT NOT LIMITED TO, THE IMPLIED WARRANTIES OF MERCHANTABILITY
// AND FITNESS FOR A PARTICULAR PURPOSE ARE DISCLAIMED. IN NO EVENT SHALL THE COPYRIGHT OWNER OR
// CONTRIBUTORS BE LIABLE FOR ANY DIRECT, INDIRECT, INCIDENTAL, SPECIAL, EXEMPLARY, OR
// CONSEQUENTIAL DAMAGES (INCLUDING, BUT NOT LIMITED TO, PROCUREMENT OF SUBSTITUTE GOODS OR
// SERVICES; LOSS OF USE, DATA, OR PROFITS; OR BUSINESS INTERRUPTION) HOWEVER CAUSED AND ON ANY
// THEORY OF LIABILITY, WHETHER IN CONTRACT, STRICT LIABILITY, OR TORT (INCLUDING NEGLIGENCE OR
// OTHERWISE) ARISING IN ANY WAY OUT OF THE USE OF THIS SOFTWARE, EVEN IF ADVISED OF THE
// POSSIBILITY OF SUCH DAMAGE.

#ifndef HeatingCoils_hh_INCLUDED
#define HeatingCoils_hh_INCLUDED

// ObjexxFCL Headers
#include <ObjexxFCL/Array1D.hh>
#include <ObjexxFCL/Optional.hh>

// EnergyPlus Headers
#include <EnergyPlus/Data/BaseData.hh>
#include <EnergyPlus/DataGlobals.hh>
#include <EnergyPlus/EnergyPlus.hh>

namespace EnergyPlus {

// Forward declarations
struct EnergyPlusData;

namespace HeatingCoils {

    // MODULE PARAMETER DEFINITIONS
    Real64 constexpr MinAirMassFlow(0.001);

    enum class HeatObjTypes // reclaim heat object types
    {
        Invalid = -1,
        COMPRESSORRACK_REFRIGERATEDCASE,
        COIL_DX_COOLING, // single speed DX
        COIL_DX_MULTISPEED,
        COIL_DX_MULTIMODE,
        CONDENSER_REFRIGERATION,
        COIL_DX_VARIABLE_COOLING,
        COIL_COOLING_DX_NEW, // Coil:Cooling:DX main one-for-all coil
        Num
    };

    struct HeatingCoilEquipConditions
    {
        // Members
        std::string Name;             // Name of the HeatingCoil
        std::string HeatingCoilType;  // Type of HeatingCoil ie. Heating or Cooling
        std::string HeatingCoilModel; // Type of HeatingCoil ie. Simple, Detailed, etc.
        int HCoilType_Num = 0;
<<<<<<< HEAD
        DataGlobalConstants::eResource ResourceType = DataGlobalConstants::eResource::Invalid; // Type of fuel used, reference resource type integers
        std::string Schedule;                                                                  // HeatingCoil Operation Schedule
        int SchedPtr = 0;                                                                      // Pointer to the correct schedule
        int InsuffTemperatureWarn = 0;                                                         // Used for recurring error message
        Real64 InletAirMassFlowRate = 0.0; // MassFlow through the HeatingCoil being Simulated [kg/Sec]
=======
        Constant::ResourceType FuelType_Num = Constant::ResourceType::None; // Type of fuel used, reference resource type integers
        std::string Schedule;                                               // HeatingCoil Operation Schedule
        int SchedPtr = 0;                                                   // Pointer to the correct schedule
        int InsuffTemperatureWarn = 0;                                      // Used for recurring error message
        Real64 InletAirMassFlowRate = 0.0;                                  // MassFlow through the HeatingCoil being Simulated [kg/Sec]
>>>>>>> c1b367a1
        Real64 OutletAirMassFlowRate = 0.0;
        Real64 InletAirTemp = 0.0;
        Real64 OutletAirTemp = 0.0;
        Real64 InletAirHumRat = 0.0;
        Real64 OutletAirHumRat = 0.0;
        Real64 InletAirEnthalpy = 0.0;
        Real64 OutletAirEnthalpy = 0.0;
        Real64 HeatingCoilLoad = 0.0; // Total Load on the Coil [J]
        Real64 HeatingCoilRate = 0.0; // Total Coil Rate on the Coil [W]
        Real64 FuelUseLoad = 0.0;     // Fuel Usage of Coil [J]
        Real64 ElecUseLoad = 0.0;     // Electric Usage of Coil [J]
        Real64 FuelUseRate = 0.0;     // Fuel Usage of Coil [W]
        Real64 ElecUseRate = 0.0;     // Electric Usage of Coil [W]
        Real64 Efficiency = 0.0;      // HeatingCoil Efficiency Value
        Real64 NominalCapacity = 0.0; // Nominal Capacity of Coil [W]
        Real64 DesiredOutletTemp = 0.0;
        Real64 DesiredOutletHumRat = 0.0;
        Real64 AvailTemperature = 0.0; // Used in heat recovery test [C]
        int AirInletNodeNum = 0;
        int AirOutletNodeNum = 0;
        int TempSetPointNodeNum = 0; // If applicable this is the node number that the temp setpoint exists.
        int Control = 0;
        int PLFCurveIndex = 0;          // Index for part-load factor curve index for gas heating coil
        Real64 ParasiticElecLoad = 0.0; // parasitic electric load associated with the gas heating coil
        Real64 ParasiticFuelLoad = 0.0; // parasitic fuel load associated with the gas heating coil
        // (standing pilot light) [J]
        Real64 ParasiticFuelRate = 0.0; // avg. parasitic fuel consumption rate with the gas heating coil
        // (standing pilot light) [J]
        Real64 ParasiticFuelCapacity = 0.0;                        // capacity of parasitic fuel consumption rate, input by user [W]
        Real64 RTF = 0.0;                                          // Heater runtime fraction, including PLF curve impacts
        int RTFErrorIndex = 0;                                     // used in recurring error warnings
        int RTFErrorCount = 0;                                     // used in recurring error warnings
        int PLFErrorIndex = 0;                                     // used in recurring error warnings
        int PLFErrorCount = 0;                                     // used in recurring error warnings
        std::string ReclaimHeatingCoilName;                        // Name of reclaim heating coil
        int ReclaimHeatingSourceIndexNum = 0;                      // Index to reclaim heating source (condenser) of a specific type
        HeatObjTypes ReclaimHeatingSource = HeatObjTypes::Invalid; // The source for the Reclaim Heating Coil
        int NumOfStages = 0;                                       // Number of speeds
        Array1D<Real64> MSNominalCapacity;                         // Nominal Capacity MS AC Furnace [W]
        Array1D<Real64> MSEfficiency;                              // Efficiency for MS AC Furnace [dimensionless]
        Array1D<Real64> MSParasiticElecLoad;                       // Parasitic elec load MS AC Furnace (gas only) [W]
        bool DesiccantRegenerationCoil = false; // true if it is a regeneration air heating coil defined in Desiccant Dehumidifier system
        int DesiccantDehumNum = 0;              // index to desiccant dehumidifier object
        bool FaultyCoilSATFlag = false;         // True if the coil has SAT sensor fault
        int FaultyCoilSATIndex = 0;             // Index of the fault object corresponding to the coil
        Real64 FaultyCoilSATOffset = 0.0;       // Coil SAT sensor offset
        bool reportCoilFinalSizes = true;       // one time report of sizes to coil report
        int AirLoopNum = 0;                     // Airloop number
    };

    struct HeatingCoilNumericFieldData
    {
        Array1D_string FieldNames;
    };

    void SimulateHeatingCoilComponents(EnergyPlusData &state,
                                       std::string_view CompName,
                                       bool FirstHVACIteration,
                                       ObjexxFCL::Optional<Real64 const> QCoilReq = _, // coil load to be met
                                       ObjexxFCL::Optional_int CompIndex = _,
                                       ObjexxFCL::Optional<Real64> QCoilActual = _, // coil load actually delivered returned to calling component
                                       ObjexxFCL::Optional_bool_const SuppHeat = _, // True if current heating coil is a supplemental heating coil
                                       ObjexxFCL::Optional_int_const FanOpMode = _, // fan operating mode, CycFanCycCoil or ContFanCycCoil
                                       ObjexxFCL::Optional<Real64 const> PartLoadRatio = _, // part-load ratio of heating coil
                                       ObjexxFCL::Optional_int StageNum = _,
                                       ObjexxFCL::Optional<Real64 const> SpeedRatio = _ // Speed ratio of MultiStage heating coil
    );

    void GetHeatingCoilInput(EnergyPlusData &state);

    void InitHeatingCoil(EnergyPlusData &state, int CoilNum, bool FirstHVACIteration, Real64 QCoilRequired);

    void SizeHeatingCoil(EnergyPlusData &state, int CoilNum);

    void CalcElectricHeatingCoil(EnergyPlusData &state,
                                 int CoilNum, // index to heating coil
                                 Real64 &QCoilReq,
                                 Real64 &QCoilActual, // coil load actually delivered (W)
                                 int FanOpMode,       // fan operating mode
                                 Real64 PartLoadRatio // part-load ratio of heating coil
    );

    void CalcMultiStageElectricHeatingCoil(EnergyPlusData &state,
                                           int const CoilNum,       // the number of the electric heating coil to be simulated
                                           Real64 const SpeedRatio, // SpeedRatio varies between 1.0 (maximum speed) and 0.0 (minimum speed)
                                           Real64 const CycRatio,   // cycling part load ratio
                                           int const StageNum,      // Stage number
                                           int const FanOpMode,     // Fan operation mode
                                           Real64 &QCoilActual,     // coil load actually delivered (W)
                                           bool const SuppHeat);

    void CalcFuelHeatingCoil(EnergyPlusData &state,
                             int CoilNum, // index to heating coil
                             Real64 QCoilReq,
                             Real64 &QCoilActual, // coil load actually delivered (W)
                             int FanOpMode,       // fan operating mode
                             Real64 PartLoadRatio // part-load ratio of heating coil
    );

    void CalcMultiStageGasHeatingCoil(EnergyPlusData &state,
                                      int const CoilNum,       // the number of the Gas heating coil to be simulated
                                      Real64 const SpeedRatio, // SpeedRatio varies between 1.0 (maximum speed) and 0.0 (minimum speed)
                                      Real64 const CycRatio,   // cycling part load ratio
                                      int const StageNum,      // Speed number
                                      int const FanOpMode      // Fan operation mode
    );

    void CalcDesuperheaterHeatingCoil(EnergyPlusData &state,
                                      int CoilNum,        // index to desuperheater heating coil
                                      Real64 QCoilReq,    // load requested by the simulation for load based control [W]
                                      Real64 &QCoilActual // coil load actually delivered
    );

    void UpdateHeatingCoil(EnergyPlusData &state, int CoilNum);

    void ReportHeatingCoil(EnergyPlusData &state, int CoilNum, bool coilIsSuppHeater);

    void GetCoilIndex(EnergyPlusData &state, std::string const &HeatingCoilName, int &HeatingCoilIndex, bool &ErrorsFound);

    void CheckHeatingCoilSchedule(EnergyPlusData &state,
                                  std::string const &CompType, // unused1208
                                  std::string_view CompName,
                                  Real64 &Value,
                                  int &CompIndex);

    Real64 GetCoilCapacity(EnergyPlusData &state,
                           std::string const &CoilType, // must match coil types in this module
                           std::string const &CoilName, // must match coil names for the coil type
                           bool &ErrorsFound            // set to true if problem
    );

    int GetCoilAvailScheduleIndex(EnergyPlusData &state,
                                  std::string const &CoilType, // must match coil types in this module
                                  std::string const &CoilName, // must match coil names for the coil type
                                  bool &ErrorsFound            // set to true if problem
    );

    int GetCoilInletNode(EnergyPlusData &state,
                         std::string_view CoilType,   // must match coil types in this module
                         std::string const &CoilName, // must match coil names for the coil type
                         bool &ErrorsFound            // set to true if problem
    );

    int GetCoilOutletNode(EnergyPlusData &state,
                          std::string_view CoilType,   // must match coil types in this module
                          std::string const &CoilName, // must match coil names for the coil type
                          bool &ErrorsFound            // set to true if problem
    );

    int GetHeatReclaimSourceIndex(EnergyPlusData &state,
                                  std::string const &CoilType, // must match coil types in this module
                                  std::string const &CoilName, // must match coil names for the coil type
                                  bool &ErrorsFound            // set to true if problem
    );

    int GetCoilControlNodeNum(EnergyPlusData &state,
                              std::string const &CoilType, // must match coil types in this module
                              std::string const &CoilName, // must match coil names for the coil type
                              bool &ErrorsFound            // set to true if problem
    );

    int GetHeatingCoilTypeNum(EnergyPlusData &state,
                              std::string const &CoilType, // must match coil types in this module
                              std::string const &CoilName, // must match coil names for the coil type
                              bool &ErrorsFound            // set to true if problem
    );

    int GetHeatingCoilIndex(EnergyPlusData &state,
                            std::string const &CoilType, // must match coil types in this module
                            std::string const &CoilName, // must match coil names for the coil type
                            bool &ErrorsFound            // set to true if problem
    );

    int GetHeatingCoilPLFCurveIndex(EnergyPlusData &state,
                                    std::string const &CoilType, // must match coil types in this module
                                    std::string const &CoilName, // must match coil names for the coil type
                                    bool &ErrorsFound            // set to true if problem
    );

    int GetHeatingCoilNumberOfStages(EnergyPlusData &state,
                                     std::string const &CoilType, // must match coil types in this module
                                     std::string const &CoilName, // must match coil names for the coil type
                                     bool &ErrorsFound            // set to true if problem
    );

    // sets data to a coil that is used as a regeneration air heating coil in
    // desiccant dehumidification system
    void SetHeatingCoilData(EnergyPlusData &state,
                            int CoilNum,                                            // Number of electric or gas heating Coil
                            bool &ErrorsFound,                                      // Set to true if certain errors found
                            ObjexxFCL::Optional_bool DesiccantRegenerationCoil = _, // Flag that this coil is used as regeneration air heating coil
                            ObjexxFCL::Optional_int DesiccantDehumIndex = _         // Index for the desiccant dehum system where this caoil is used
    );

    void SetHeatingCoilAirLoopNumber(EnergyPlusData &state, std::string const &HeatingCoilName, int AirLoopNum, bool &ErrorsFound);

} // namespace HeatingCoils

struct HeatingCoilsData : BaseGlobalStruct
{

    int NumDesuperheaterCoil = 0; // Total number of desuperheater heating coil objects in input
    int NumElecCoil = 0;
    int NumElecCoilMultiStage = 0;
    int NumFuelCoil = 0;
    int NumGasCoilMultiStage = 0;
    int NumHeatingCoils = 0; // The Number of HeatingCoils found in the Input
    Array1D_bool MySizeFlag;
    Array1D_bool ValidSourceType;  // Used to determine if a source for a desuperheater heating coil is valid
    bool GetCoilsInputFlag = true; // Flag set to make sure you get input once
    bool CoilIsSuppHeater = false; // Flag set to indicate the heating coil is a supplemental heater
    Array1D_bool CheckEquipName;
    Array1D<HeatingCoils::HeatingCoilEquipConditions> HeatingCoil;
    Array1D<HeatingCoils::HeatingCoilNumericFieldData> HeatingCoilNumericFields;
    bool MyOneTimeFlag = true; // one time initialization flag
    bool InputErrorsFound = false;

    int MaxNums = 0;                    // Maximum number of numeric input fields
    int MaxAlphas = 0;                  // Maximum number of alpha input fields
    int TotalArgs = 0;                  // Total number of alpha and numeric arguments (max) for a certain object in the input file
    int ValidSourceTypeCounter = 0;     // Counter used to determine if desuperheater source name is valid
    bool HeatingCoilFatalError = false; // used for error checking
    Array1D_bool MySPTestFlag;          // used for error checking
    Array1D_bool ShowSingleWarning;     // Used for single warning message for desuperheater coil
    Array1D_bool MyEnvrnFlag;           // one time environment flag

    void clear_state() override
    {
        this->NumDesuperheaterCoil = 0;
        this->NumElecCoil = 0;
        this->NumElecCoilMultiStage = 0;
        this->NumFuelCoil = 0;
        this->NumGasCoilMultiStage = 0;
        this->NumHeatingCoils = 0;
        this->MySizeFlag.deallocate();
        this->ValidSourceType.deallocate();
        this->GetCoilsInputFlag = true;
        this->CoilIsSuppHeater = false;
        this->CheckEquipName.deallocate();
        this->HeatingCoil.deallocate();
        this->HeatingCoilNumericFields.deallocate();
        this->MyOneTimeFlag = true;
        this->InputErrorsFound = false;
        this->MaxNums = 0;
        this->MaxAlphas = 0;
        this->TotalArgs = 0;
        this->ValidSourceTypeCounter = 0;
        this->HeatingCoilFatalError = false;
        this->MySPTestFlag.clear();
        this->ShowSingleWarning.clear();
        this->MyEnvrnFlag.clear();
    }
};

} // namespace EnergyPlus

#endif<|MERGE_RESOLUTION|>--- conflicted
+++ resolved
@@ -87,19 +87,11 @@
         std::string HeatingCoilType;  // Type of HeatingCoil ie. Heating or Cooling
         std::string HeatingCoilModel; // Type of HeatingCoil ie. Simple, Detailed, etc.
         int HCoilType_Num = 0;
-<<<<<<< HEAD
-        DataGlobalConstants::eResource ResourceType = DataGlobalConstants::eResource::Invalid; // Type of fuel used, reference resource type integers
-        std::string Schedule;                                                                  // HeatingCoil Operation Schedule
-        int SchedPtr = 0;                                                                      // Pointer to the correct schedule
-        int InsuffTemperatureWarn = 0;                                                         // Used for recurring error message
-        Real64 InletAirMassFlowRate = 0.0; // MassFlow through the HeatingCoil being Simulated [kg/Sec]
-=======
-        Constant::ResourceType FuelType_Num = Constant::ResourceType::None; // Type of fuel used, reference resource type integers
-        std::string Schedule;                                               // HeatingCoil Operation Schedule
-        int SchedPtr = 0;                                                   // Pointer to the correct schedule
-        int InsuffTemperatureWarn = 0;                                      // Used for recurring error message
-        Real64 InletAirMassFlowRate = 0.0;                                  // MassFlow through the HeatingCoil being Simulated [kg/Sec]
->>>>>>> c1b367a1
+        Constant::eResource ResourceType = Constant::eResource::Invalid;            // Type of fuel used, reference resource type integers
+        std::string Schedule;                                                       // HeatingCoil Operation Schedule
+        int SchedPtr = 0;                                                           // Pointer to the correct schedule
+        int InsuffTemperatureWarn = 0;                                              // Used for recurring error message
+        Real64 InletAirMassFlowRate = 0.0;                                          // MassFlow through the HeatingCoil being Simulated [kg/Sec]
         Real64 OutletAirMassFlowRate = 0.0;
         Real64 InletAirTemp = 0.0;
         Real64 OutletAirTemp = 0.0;
